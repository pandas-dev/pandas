from datetime import datetime

import numpy as np

from pandas import (
    NaT,
    Series,
    date_range,
)

from .pandas_vb_common import tm


class SeriesConstructor:

    params = [None, "dict"]
    param_names = ["data"]

    def setup(self, data):
        self.idx = date_range(
            start=datetime(2015, 10, 26), end=datetime(2016, 1, 1), freq="50s"
        )
        dict_data = dict(zip(self.idx, range(len(self.idx))))
        self.data = None if data is None else dict_data

    def time_constructor(self, data):
        Series(data=self.data, index=self.idx)


<<<<<<< HEAD
class IsIn:

    params = ["int64", "uint64", "object", "Int64"]
    param_names = ["dtype"]

    def setup(self, dtype):
        N = 10000
        self.s = Series(np.random.randint(1, 10, N)).astype(dtype)
        self.values = [1, 2]

    def time_isin(self, dtypes):
        self.s.isin(self.values)


class IsInBoolean:

    params = ["boolean", "bool"]
    param_names = ["dtype"]

    def setup(self, dtype):
        N = 10000
        self.s = Series(np.random.randint(0, 2, N)).astype(dtype)
        self.values = [True, False]

    def time_isin(self, dtypes):
        self.s.isin(self.values)


class IsInDatetime64:
    def setup(self):
        dti = date_range(
            start=datetime(2015, 10, 26), end=datetime(2016, 1, 1), freq="50s"
        )
        self.ser = Series(dti)
        self.subset = self.ser._values[::3]
        self.cat_subset = Categorical(self.subset)

    def time_isin(self):
        self.ser.isin(self.subset)

    def time_isin_cat_values(self):
        self.ser.isin(self.cat_subset)

    def time_isin_mismatched_dtype(self):
        self.ser.isin([1, 2])

    def time_isin_empty(self):
        self.ser.isin([])


class IsInFloat64:

    params = [np.float64, "Float64"]
    param_names = ["dtype"]

    def setup(self, dtype):
        N_many = 10 ** 5
        N_few = 10 ** 6
        self.small = Series([1, 2], dtype=dtype)
        self.many_different_values = np.arange(N_many, dtype=np.float64)
        self.few_different_values = np.zeros(N_few, dtype=np.float64)
        self.only_nans_values = np.full(N_few, np.nan, dtype=np.float64)

    def time_isin_many_different(self, dtypes):
        # runtime is dominated by creation of the lookup-table
        self.small.isin(self.many_different_values)

    def time_isin_few_different(self, dtypes):
        # runtime is dominated by creation of the lookup-table
        self.small.isin(self.few_different_values)

    def time_isin_nan_values(self, dtypes):
        # runtime is dominated by creation of the lookup-table
        self.small.isin(self.few_different_values)


class IsInForObjects:
    def setup(self):
        self.s_nans = Series(np.full(10 ** 4, np.nan)).astype(object)
        self.vals_nans = np.full(10 ** 4, np.nan).astype(object)
        self.s_short = Series(np.arange(2)).astype(object)
        self.s_long = Series(np.arange(10 ** 5)).astype(object)
        self.vals_short = np.arange(2).astype(object)
        self.vals_long = np.arange(10 ** 5).astype(object)
        # because of nans floats are special:
        self.s_long_floats = Series(np.arange(10 ** 5, dtype=np.float_)).astype(object)
        self.vals_long_floats = np.arange(10 ** 5, dtype=np.float_).astype(object)

    def time_isin_nans(self):
        # if nan-objects are different objects,
        # this has the potential to trigger O(n^2) running time
        self.s_nans.isin(self.vals_nans)

    def time_isin_short_series_long_values(self):
        # running time dominated by the preprocessing
        self.s_short.isin(self.vals_long)

    def time_isin_long_series_short_values(self):
        # running time dominated by look-up
        self.s_long.isin(self.vals_short)

    def time_isin_long_series_long_values(self):
        # no dominating part
        self.s_long.isin(self.vals_long)

    def time_isin_long_series_long_values_floats(self):
        # no dominating part
        self.s_long_floats.isin(self.vals_long_floats)


class IsInLongSeriesLookUpDominates:
    params = [
        ["int64", "int32", "float64", "float32", "object", "Int64", "Float64"],
        [5, 1000],
        ["random_hits", "random_misses", "monotone_hits", "monotone_misses"],
    ]
    param_names = ["dtype", "MaxNumber", "series_type"]

    def setup(self, dtype, MaxNumber, series_type):
        N = 10 ** 7

        # https://github.com/pandas-dev/pandas/issues/39844
        if not np_version_under1p20 and dtype in ("Int64", "Float64"):
            raise NotImplementedError

        if series_type == "random_hits":
            np.random.seed(42)
            array = np.random.randint(0, MaxNumber, N)
        if series_type == "random_misses":
            np.random.seed(42)
            array = np.random.randint(0, MaxNumber, N) + MaxNumber
        if series_type == "monotone_hits":
            array = np.repeat(np.arange(MaxNumber), N // MaxNumber)
        if series_type == "monotone_misses":
            array = np.arange(N) + MaxNumber
        self.series = Series(array).astype(dtype)
        self.values = np.arange(MaxNumber).astype(dtype)

    def time_isin(self, dtypes, MaxNumber, series_type):
        self.series.isin(self.values)


class IsInLongSeriesValuesDominate:
    params = [
        ["int64", "int32", "float64", "float32", "object", "Int64", "Float64"],
        ["random", "monotone"],
    ]
    param_names = ["dtype", "series_type"]

    def setup(self, dtype, series_type):
        N = 10 ** 7

        # https://github.com/pandas-dev/pandas/issues/39844
        if not np_version_under1p20 and dtype in ("Int64", "Float64"):
            raise NotImplementedError

        if series_type == "random":
            np.random.seed(42)
            vals = np.random.randint(0, 10 * N, N)
        if series_type == "monotone":
            vals = np.arange(N)
        self.values = vals.astype(dtype)
        M = 10 ** 6 + 1
        self.series = Series(np.arange(M)).astype(dtype)

    def time_isin(self, dtypes, series_type):
        self.series.isin(self.values)


=======
>>>>>>> a7402c11
class NSort:

    params = ["first", "last", "all"]
    param_names = ["keep"]

    def setup(self, keep):
        self.s = Series(np.random.randint(1, 10, 100000))

    def time_nlargest(self, keep):
        self.s.nlargest(3, keep=keep)

    def time_nsmallest(self, keep):
        self.s.nsmallest(3, keep=keep)


class Dropna:

    params = ["int", "datetime"]
    param_names = ["dtype"]

    def setup(self, dtype):
        N = 10 ** 6
        data = {
            "int": np.random.randint(1, 10, N),
            "datetime": date_range("2000-01-01", freq="S", periods=N),
        }
        self.s = Series(data[dtype])
        if dtype == "datetime":
            self.s[np.random.randint(1, N, 100)] = NaT

    def time_dropna(self, dtype):
        self.s.dropna()


class SearchSorted:

    goal_time = 0.2
    params = [
        "int8",
        "int16",
        "int32",
        "int64",
        "uint8",
        "uint16",
        "uint32",
        "uint64",
        "float16",
        "float32",
        "float64",
        "str",
    ]
    param_names = ["dtype"]

    def setup(self, dtype):
        N = 10 ** 5
        data = np.array([1] * N + [2] * N + [3] * N).astype(dtype)
        self.s = Series(data)

    def time_searchsorted(self, dtype):
        key = "2" if dtype == "str" else 2
        self.s.searchsorted(key)


class Map:

    params = (["dict", "Series", "lambda"], ["object", "category", "int"])
    param_names = "mapper"

    def setup(self, mapper, dtype):
        map_size = 1000
        map_data = Series(map_size - np.arange(map_size), dtype=dtype)

        # construct mapper
        if mapper == "Series":
            self.map_data = map_data
        elif mapper == "dict":
            self.map_data = map_data.to_dict()
        elif mapper == "lambda":
            map_dict = map_data.to_dict()
            self.map_data = lambda x: map_dict[x]
        else:
            raise NotImplementedError

        self.s = Series(np.random.randint(0, map_size, 10000), dtype=dtype)

    def time_map(self, mapper, *args, **kwargs):
        self.s.map(self.map_data)


class Clip:
    params = [50, 1000, 10 ** 5]
    param_names = ["n"]

    def setup(self, n):
        self.s = Series(np.random.randn(n))

    def time_clip(self, n):
        self.s.clip(0, 1)


class ValueCounts:

    params = [[10 ** 3, 10 ** 4, 10 ** 5], ["int", "uint", "float", "object"]]
    param_names = ["N", "dtype"]

    def setup(self, N, dtype):
        self.s = Series(np.random.randint(0, N, size=10 * N)).astype(dtype)

    def time_value_counts(self, N, dtype):
        self.s.value_counts()


class Mode:

    params = [[10 ** 3, 10 ** 4, 10 ** 5], ["int", "uint", "float", "object"]]
    param_names = ["N", "dtype"]

    def setup(self, N, dtype):
        np.random.seed(42)
        self.s = Series(np.random.randint(0, N, size=10 * N)).astype(dtype)

    def time_mode(self, N, dtype):
        self.s.mode()


class Dir:
    def setup(self):
        self.s = Series(index=tm.makeStringIndex(10000))

    def time_dir_strings(self):
        dir(self.s)


class SeriesGetattr:
    # https://github.com/pandas-dev/pandas/issues/19764
    def setup(self):
        self.s = Series(1, index=date_range("2012-01-01", freq="s", periods=10 ** 6))

    def time_series_datetimeindex_repr(self):
        getattr(self.s, "a", None)


class All:

    params = [[10 ** 3, 10 ** 6], ["fast", "slow"], ["bool", "boolean"]]
    param_names = ["N", "case", "dtype"]

    def setup(self, N, case, dtype):
        val = case != "fast"
        self.s = Series([val] * N, dtype=dtype)

    def time_all(self, N, case, dtype):
        self.s.all()


class Any:

    params = [[10 ** 3, 10 ** 6], ["fast", "slow"], ["bool", "boolean"]]
    param_names = ["N", "case", "dtype"]

    def setup(self, N, case, dtype):
        val = case == "fast"
        self.s = Series([val] * N, dtype=dtype)

    def time_any(self, N, case, dtype):
        self.s.any()


class NanOps:

    params = [
        [
            "var",
            "mean",
            "median",
            "max",
            "min",
            "sum",
            "std",
            "sem",
            "argmax",
            "skew",
            "kurt",
            "prod",
        ],
        [10 ** 3, 10 ** 6],
        ["int8", "int32", "int64", "float64", "Int64", "boolean"],
    ]
    param_names = ["func", "N", "dtype"]

    def setup(self, func, N, dtype):
        if func == "argmax" and dtype in {"Int64", "boolean"}:
            # Skip argmax for nullable int since this doesn't work yet (GH-24382)
            raise NotImplementedError
        self.s = Series([1] * N, dtype=dtype)
        self.func = getattr(self.s, func)

    def time_func(self, func, N, dtype):
        self.func()


class Rank:

    param_names = ["dtype"]
    params = [
        ["int", "uint", "float", "object"],
    ]

    def setup(self, dtype):
        self.s = Series(np.random.randint(0, 1000, size=100000), dtype=dtype)

    def time_rank(self, dtype):
        self.s.rank()


from .pandas_vb_common import setup  # noqa: F401 isort:skip<|MERGE_RESOLUTION|>--- conflicted
+++ resolved
@@ -27,178 +27,6 @@
         Series(data=self.data, index=self.idx)
 
 
-<<<<<<< HEAD
-class IsIn:
-
-    params = ["int64", "uint64", "object", "Int64"]
-    param_names = ["dtype"]
-
-    def setup(self, dtype):
-        N = 10000
-        self.s = Series(np.random.randint(1, 10, N)).astype(dtype)
-        self.values = [1, 2]
-
-    def time_isin(self, dtypes):
-        self.s.isin(self.values)
-
-
-class IsInBoolean:
-
-    params = ["boolean", "bool"]
-    param_names = ["dtype"]
-
-    def setup(self, dtype):
-        N = 10000
-        self.s = Series(np.random.randint(0, 2, N)).astype(dtype)
-        self.values = [True, False]
-
-    def time_isin(self, dtypes):
-        self.s.isin(self.values)
-
-
-class IsInDatetime64:
-    def setup(self):
-        dti = date_range(
-            start=datetime(2015, 10, 26), end=datetime(2016, 1, 1), freq="50s"
-        )
-        self.ser = Series(dti)
-        self.subset = self.ser._values[::3]
-        self.cat_subset = Categorical(self.subset)
-
-    def time_isin(self):
-        self.ser.isin(self.subset)
-
-    def time_isin_cat_values(self):
-        self.ser.isin(self.cat_subset)
-
-    def time_isin_mismatched_dtype(self):
-        self.ser.isin([1, 2])
-
-    def time_isin_empty(self):
-        self.ser.isin([])
-
-
-class IsInFloat64:
-
-    params = [np.float64, "Float64"]
-    param_names = ["dtype"]
-
-    def setup(self, dtype):
-        N_many = 10 ** 5
-        N_few = 10 ** 6
-        self.small = Series([1, 2], dtype=dtype)
-        self.many_different_values = np.arange(N_many, dtype=np.float64)
-        self.few_different_values = np.zeros(N_few, dtype=np.float64)
-        self.only_nans_values = np.full(N_few, np.nan, dtype=np.float64)
-
-    def time_isin_many_different(self, dtypes):
-        # runtime is dominated by creation of the lookup-table
-        self.small.isin(self.many_different_values)
-
-    def time_isin_few_different(self, dtypes):
-        # runtime is dominated by creation of the lookup-table
-        self.small.isin(self.few_different_values)
-
-    def time_isin_nan_values(self, dtypes):
-        # runtime is dominated by creation of the lookup-table
-        self.small.isin(self.few_different_values)
-
-
-class IsInForObjects:
-    def setup(self):
-        self.s_nans = Series(np.full(10 ** 4, np.nan)).astype(object)
-        self.vals_nans = np.full(10 ** 4, np.nan).astype(object)
-        self.s_short = Series(np.arange(2)).astype(object)
-        self.s_long = Series(np.arange(10 ** 5)).astype(object)
-        self.vals_short = np.arange(2).astype(object)
-        self.vals_long = np.arange(10 ** 5).astype(object)
-        # because of nans floats are special:
-        self.s_long_floats = Series(np.arange(10 ** 5, dtype=np.float_)).astype(object)
-        self.vals_long_floats = np.arange(10 ** 5, dtype=np.float_).astype(object)
-
-    def time_isin_nans(self):
-        # if nan-objects are different objects,
-        # this has the potential to trigger O(n^2) running time
-        self.s_nans.isin(self.vals_nans)
-
-    def time_isin_short_series_long_values(self):
-        # running time dominated by the preprocessing
-        self.s_short.isin(self.vals_long)
-
-    def time_isin_long_series_short_values(self):
-        # running time dominated by look-up
-        self.s_long.isin(self.vals_short)
-
-    def time_isin_long_series_long_values(self):
-        # no dominating part
-        self.s_long.isin(self.vals_long)
-
-    def time_isin_long_series_long_values_floats(self):
-        # no dominating part
-        self.s_long_floats.isin(self.vals_long_floats)
-
-
-class IsInLongSeriesLookUpDominates:
-    params = [
-        ["int64", "int32", "float64", "float32", "object", "Int64", "Float64"],
-        [5, 1000],
-        ["random_hits", "random_misses", "monotone_hits", "monotone_misses"],
-    ]
-    param_names = ["dtype", "MaxNumber", "series_type"]
-
-    def setup(self, dtype, MaxNumber, series_type):
-        N = 10 ** 7
-
-        # https://github.com/pandas-dev/pandas/issues/39844
-        if not np_version_under1p20 and dtype in ("Int64", "Float64"):
-            raise NotImplementedError
-
-        if series_type == "random_hits":
-            np.random.seed(42)
-            array = np.random.randint(0, MaxNumber, N)
-        if series_type == "random_misses":
-            np.random.seed(42)
-            array = np.random.randint(0, MaxNumber, N) + MaxNumber
-        if series_type == "monotone_hits":
-            array = np.repeat(np.arange(MaxNumber), N // MaxNumber)
-        if series_type == "monotone_misses":
-            array = np.arange(N) + MaxNumber
-        self.series = Series(array).astype(dtype)
-        self.values = np.arange(MaxNumber).astype(dtype)
-
-    def time_isin(self, dtypes, MaxNumber, series_type):
-        self.series.isin(self.values)
-
-
-class IsInLongSeriesValuesDominate:
-    params = [
-        ["int64", "int32", "float64", "float32", "object", "Int64", "Float64"],
-        ["random", "monotone"],
-    ]
-    param_names = ["dtype", "series_type"]
-
-    def setup(self, dtype, series_type):
-        N = 10 ** 7
-
-        # https://github.com/pandas-dev/pandas/issues/39844
-        if not np_version_under1p20 and dtype in ("Int64", "Float64"):
-            raise NotImplementedError
-
-        if series_type == "random":
-            np.random.seed(42)
-            vals = np.random.randint(0, 10 * N, N)
-        if series_type == "monotone":
-            vals = np.arange(N)
-        self.values = vals.astype(dtype)
-        M = 10 ** 6 + 1
-        self.series = Series(np.arange(M)).astype(dtype)
-
-    def time_isin(self, dtypes, series_type):
-        self.series.isin(self.values)
-
-
-=======
->>>>>>> a7402c11
 class NSort:
 
     params = ["first", "last", "all"]
