--- conflicted
+++ resolved
@@ -87,11 +87,7 @@
 
 
 class TimestampOps(object):
-<<<<<<< HEAD
     params = [None, 'US/Eastern', 'UTC', 'dateutil/UTC']
-=======
-    params = [None, 'US/Eastern', 'UTC']
->>>>>>> e2c4f047
     param_names = ['tz']
 
     def setup(self, tz):
@@ -106,17 +102,15 @@
     def time_to_pydatetime(self, tz):
         self.ts.to_pydatetime()
 
-<<<<<<< HEAD
+    def time_normalize(self, tz):
+        self.ts.normalize()
+
     def time_tz_convert(self, tz):
         self.ts.tz_convert(tz)
 
     def time_tz_localize(self, tz):
         if self.ts is None:
             self.ts.tz_localize(tz)
-=======
-    def time_normalize(self, tz):
-        self.ts.normalize()
->>>>>>> e2c4f047
 
 
 class TimestampAcrossDst(object):
