import string
import warnings

import numpy as np

from pandas import (
    DataFrame,
    MultiIndex,
    NaT,
    Series,
    date_range,
    isnull,
    period_range,
    timedelta_range,
)

from .pandas_vb_common import tm


class Clip:
    params = [
        ["float64", "Float64", "float64[pyarrow]"],
    ]
    param_names = ["dtype"]

    def setup(self, dtype):
        data = np.random.randn(100_000, 10)
        df = DataFrame(data, dtype=dtype)
        self.df = df

    def time_clip(self, dtype):
        self.df.clip(-1.0, 1.0)


class GetNumericData:
    def setup(self):
        self.df = DataFrame(np.random.randn(10000, 25))
        self.df["foo"] = "bar"
        self.df["bar"] = "baz"
        self.df = self.df._consolidate()

    def time_frame_get_numeric_data(self):
        self.df._get_numeric_data()


class Reindex:
    def setup(self):
        N = 10**3
        self.df = DataFrame(np.random.randn(N * 10, N))
        self.idx = np.arange(4 * N, 7 * N)
        self.idx_cols = np.random.randint(0, N, N)
        self.df2 = DataFrame(
            {
                c: {
                    0: np.random.randint(0, 2, N).astype(np.bool_),
                    1: np.random.randint(0, N, N).astype(np.int16),
                    2: np.random.randint(0, N, N).astype(np.int32),
                    3: np.random.randint(0, N, N).astype(np.int64),
                }[np.random.randint(0, 4)]
                for c in range(N)
            }
        )

    def time_reindex_axis0(self):
        self.df.reindex(self.idx)

    def time_reindex_axis1(self):
        self.df.reindex(columns=self.idx_cols)

    def time_reindex_axis1_missing(self):
        self.df.reindex(columns=self.idx)

    def time_reindex_both_axes(self):
        self.df.reindex(index=self.idx, columns=self.idx_cols)

    def time_reindex_upcast(self):
        self.df2.reindex(np.random.permutation(range(1200)))


class Rename:
    def setup(self):
        N = 10**3
        self.df = DataFrame(np.random.randn(N * 10, N))
        self.idx = np.arange(4 * N, 7 * N)
        self.dict_idx = {k: k for k in self.idx}
        self.df2 = DataFrame(
            {
                c: {
                    0: np.random.randint(0, 2, N).astype(np.bool_),
                    1: np.random.randint(0, N, N).astype(np.int16),
                    2: np.random.randint(0, N, N).astype(np.int32),
                    3: np.random.randint(0, N, N).astype(np.int64),
                }[np.random.randint(0, 4)]
                for c in range(N)
            }
        )

    def time_rename_single(self):
        self.df.rename({0: 0})

    def time_rename_axis0(self):
        self.df.rename(self.dict_idx)

    def time_rename_axis1(self):
        self.df.rename(columns=self.dict_idx)

    def time_rename_both_axes(self):
        self.df.rename(index=self.dict_idx, columns=self.dict_idx)

    def time_dict_rename_both_axes(self):
        self.df.rename(index=self.dict_idx, columns=self.dict_idx)


class Iteration:
    # mem_itertuples_* benchmarks are slow
    timeout = 120

    def setup(self):
        N = 1000
        self.df = DataFrame(np.random.randn(N * 10, N))
        self.df2 = DataFrame(np.random.randn(N * 50, 10))
        self.df3 = DataFrame(
            np.random.randn(N, 5 * N), columns=["C" + str(c) for c in range(N * 5)]
        )
        self.df4 = DataFrame(np.random.randn(N * 1000, 10))

    def time_items(self):
        # (monitor no-copying behaviour)
        if hasattr(self.df, "_item_cache"):
            self.df._item_cache.clear()
        for name, col in self.df.items():
            pass

    def time_items_cached(self):
        for name, col in self.df.items():
            pass

    def time_iteritems_indexing(self):
        for col in self.df3:
            self.df3[col]

    def time_itertuples_start(self):
        self.df4.itertuples()

    def time_itertuples_read_first(self):
        next(self.df4.itertuples())

    def time_itertuples(self):
        for row in self.df4.itertuples():
            pass

    def time_itertuples_to_list(self):
        list(self.df4.itertuples())

    def mem_itertuples_start(self):
        return self.df4.itertuples()

    def peakmem_itertuples_start(self):
        self.df4.itertuples()

    def mem_itertuples_read_first(self):
        return next(self.df4.itertuples())

    def peakmem_itertuples(self):
        for row in self.df4.itertuples():
            pass

    def mem_itertuples_to_list(self):
        return list(self.df4.itertuples())

    def peakmem_itertuples_to_list(self):
        list(self.df4.itertuples())

    def time_itertuples_raw_start(self):
        self.df4.itertuples(index=False, name=None)

    def time_itertuples_raw_read_first(self):
        next(self.df4.itertuples(index=False, name=None))

    def time_itertuples_raw_tuples(self):
        for row in self.df4.itertuples(index=False, name=None):
            pass

    def time_itertuples_raw_tuples_to_list(self):
        list(self.df4.itertuples(index=False, name=None))

    def mem_itertuples_raw_start(self):
        return self.df4.itertuples(index=False, name=None)

    def peakmem_itertuples_raw_start(self):
        self.df4.itertuples(index=False, name=None)

    def peakmem_itertuples_raw_read_first(self):
        next(self.df4.itertuples(index=False, name=None))

    def peakmem_itertuples_raw(self):
        for row in self.df4.itertuples(index=False, name=None):
            pass

    def mem_itertuples_raw_to_list(self):
        return list(self.df4.itertuples(index=False, name=None))

    def peakmem_itertuples_raw_to_list(self):
        list(self.df4.itertuples(index=False, name=None))

    def time_iterrows(self):
        for row in self.df.iterrows():
            pass


class ToString:
    def setup(self):
        self.df = DataFrame(np.random.randn(100, 10))

    def time_to_string_floats(self):
        self.df.to_string()


class ToHTML:
    def setup(self):
        nrows = 500
        self.df2 = DataFrame(np.random.randn(nrows, 10))
        self.df2[0] = period_range("2000", periods=nrows)
        self.df2[1] = range(nrows)

    def time_to_html_mixed(self):
        self.df2.to_html()


class ToDict:
    params = [["dict", "list", "series", "split", "records", "index"]]
    param_names = ["orient"]

    def setup(self, orient):
        data = np.random.randint(0, 1000, size=(10000, 4))
        self.int_df = DataFrame(data)
        self.datetimelike_df = self.int_df.astype("timedelta64[ns]")

    def time_to_dict_ints(self, orient):
        self.int_df.to_dict(orient=orient)

    def time_to_dict_datetimelike(self, orient):
        self.datetimelike_df.to_dict(orient=orient)


class ToNumpy:
    def setup(self):
        N = 10000
        M = 10
        self.df_tall = DataFrame(np.random.randn(N, M))
        self.df_wide = DataFrame(np.random.randn(M, N))
        self.df_mixed_tall = self.df_tall.copy()
        self.df_mixed_tall["foo"] = "bar"
        self.df_mixed_tall[0] = period_range("2000", periods=N)
        self.df_mixed_tall[1] = range(N)
        self.df_mixed_wide = self.df_wide.copy()
        self.df_mixed_wide["foo"] = "bar"
        self.df_mixed_wide[0] = period_range("2000", periods=M)
        self.df_mixed_wide[1] = range(M)

    def time_to_numpy_tall(self):
        self.df_tall.to_numpy()

    def time_to_numpy_wide(self):
        self.df_wide.to_numpy()

    def time_to_numpy_mixed_tall(self):
        self.df_mixed_tall.to_numpy()

    def time_to_numpy_mixed_wide(self):
        self.df_mixed_wide.to_numpy()

    def time_values_tall(self):
        self.df_tall.values

    def time_values_wide(self):
        self.df_wide.values

    def time_values_mixed_tall(self):
        self.df_mixed_tall.values

    def time_values_mixed_wide(self):
        self.df_mixed_wide.values


class ToRecords:
    def setup(self):
        N = 100_000
        data = np.random.randn(N, 2)
        mi = MultiIndex.from_arrays(
            [
                np.arange(N),
                date_range("1970-01-01", periods=N, freq="ms"),
            ]
        )
        self.df = DataFrame(data)
        self.df_mi = DataFrame(data, index=mi)

    def time_to_records(self):
        self.df.to_records(index=True)

    def time_to_records_multiindex(self):
        self.df_mi.to_records(index=True)


class Repr:
    def setup(self):
        nrows = 10000
        data = np.random.randn(nrows, 10)
        arrays = np.tile(np.random.randn(3, nrows // 100), 100)
        idx = MultiIndex.from_arrays(arrays)
        self.df3 = DataFrame(data, index=idx)
        self.df4 = DataFrame(data, index=np.random.randn(nrows))
        self.df_tall = DataFrame(np.random.randn(nrows, 10))
        self.df_wide = DataFrame(np.random.randn(10, nrows))

    def time_html_repr_trunc_mi(self):
        self.df3._repr_html_()

    def time_html_repr_trunc_si(self):
        self.df4._repr_html_()

    def time_repr_tall(self):
        repr(self.df_tall)

    def time_frame_repr_wide(self):
        repr(self.df_wide)


class MaskBool:
    def setup(self):
        data = np.random.randn(1000, 500)
        df = DataFrame(data)
        df = df.where(df > 0)
        self.bools = df > 0
        self.mask = isnull(df)

    def time_frame_mask_bools(self):
        self.bools.mask(self.mask)

    def time_frame_mask_floats(self):
        self.bools.astype(float).mask(self.mask)


class Isnull:
    def setup(self):
        N = 10**3
        self.df_no_null = DataFrame(np.random.randn(N, N))

        sample = np.array([np.nan, 1.0])
        data = np.random.choice(sample, (N, N))
        self.df = DataFrame(data)

        sample = np.array(list(string.ascii_letters + string.whitespace))
        data = np.random.choice(sample, (N, N))
        self.df_strings = DataFrame(data)

        sample = np.array(
            [
                NaT,
                np.nan,
                None,
                np.datetime64("NaT"),
                np.timedelta64("NaT"),
                0,
                1,
                2.0,
                "",
                "abcd",
            ]
        )
        data = np.random.choice(sample, (N, N))
        self.df_obj = DataFrame(data)

    def time_isnull_floats_no_null(self):
        isnull(self.df_no_null)

    def time_isnull(self):
        isnull(self.df)

    def time_isnull_strngs(self):
        isnull(self.df_strings)

    def time_isnull_obj(self):
        isnull(self.df_obj)


class Fillna:
    params = (
        [True, False],
        ["pad", "bfill"],
        [
            "float64",
            "float32",
            "object",
            "Int64",
            "Float64",
            "datetime64[ns]",
            "datetime64[ns, tz]",
            "timedelta64[ns]",
        ],
    )
    param_names = ["inplace", "method", "dtype"]

    def setup(self, inplace, method, dtype):
        N, M = 10000, 100
        if dtype in ("datetime64[ns]", "datetime64[ns, tz]", "timedelta64[ns]"):
            data = {
                "datetime64[ns]": date_range("2011-01-01", freq="H", periods=N),
                "datetime64[ns, tz]": date_range(
                    "2011-01-01", freq="H", periods=N, tz="Asia/Tokyo"
                ),
                "timedelta64[ns]": timedelta_range(start="1 day", periods=N, freq="1D"),
            }
            self.df = DataFrame({f"col_{i}": data[dtype] for i in range(M)})
            self.df[::2] = None
        else:
            values = np.random.randn(N, M)
            values[::2] = np.nan
            if dtype == "Int64":
                values = values.round()
            self.df = DataFrame(values, dtype=dtype)

    def time_frame_fillna(self, inplace, method, dtype):
        self.df.fillna(inplace=inplace, method=method)


class Dropna:
    params = (["all", "any"], [0, 1])
    param_names = ["how", "axis"]

    def setup(self, how, axis):
        self.df = DataFrame(np.random.randn(10000, 1000))
        self.df.iloc[50:1000, 20:50] = np.nan
        self.df.iloc[2000:3000] = np.nan
        self.df.iloc[:, 60:70] = np.nan
        self.df_mixed = self.df.copy()
        self.df_mixed["foo"] = "bar"

    def time_dropna(self, how, axis):
        self.df.dropna(how=how, axis=axis)

    def time_dropna_axis_mixed_dtypes(self, how, axis):
        self.df_mixed.dropna(how=how, axis=axis)


class Count:
    params = [0, 1]
    param_names = ["axis"]

    def setup(self, axis):
        self.df = DataFrame(np.random.randn(10000, 1000))
        self.df.iloc[50:1000, 20:50] = np.nan
        self.df.iloc[2000:3000] = np.nan
        self.df.iloc[:, 60:70] = np.nan
        self.df_mixed = self.df.copy()
        self.df_mixed["foo"] = "bar"

        self.df.index = MultiIndex.from_arrays([self.df.index, self.df.index])
        self.df.columns = MultiIndex.from_arrays([self.df.columns, self.df.columns])
        self.df_mixed.index = MultiIndex.from_arrays(
            [self.df_mixed.index, self.df_mixed.index]
        )
        self.df_mixed.columns = MultiIndex.from_arrays(
            [self.df_mixed.columns, self.df_mixed.columns]
        )

    def time_count_level_multi(self, axis):
        self.df.count(axis=axis)

    def time_count_level_mixed_dtypes_multi(self, axis):
        self.df_mixed.count(axis=axis)


class Apply:
    def setup(self):
        self.df = DataFrame(np.random.randn(1000, 100))

        self.s = Series(np.arange(1028.0))
        self.df2 = DataFrame({i: self.s for i in range(1028)})
        self.df3 = DataFrame(np.random.randn(1000, 3), columns=list("ABC"))

    def time_apply_user_func(self):
        self.df2.apply(lambda x: np.corrcoef(x, self.s)[(0, 1)])

    def time_apply_axis_1(self):
        self.df.apply(lambda x: x + 1, axis=1)

    def time_apply_lambda_mean(self):
        self.df.apply(lambda x: x.mean())

    def time_apply_np_mean(self):
        self.df.apply(np.mean)

    def time_apply_pass_thru(self):
        self.df.apply(lambda x: x)

    def time_apply_ref_by_name(self):
        self.df3.apply(lambda x: x["A"] + x["B"], axis=1)


class Dtypes:
    def setup(self):
        self.df = DataFrame(np.random.randn(1000, 1000))

    def time_frame_dtypes(self):
        self.df.dtypes


class Equals:
    def setup(self):
        N = 10**3
        self.float_df = DataFrame(np.random.randn(N, N))
        self.float_df_nan = self.float_df.copy()
        self.float_df_nan.iloc[-1, -1] = np.nan

        self.object_df = DataFrame("foo", index=range(N), columns=range(N))
        self.object_df_nan = self.object_df.copy()
        self.object_df_nan.iloc[-1, -1] = np.nan

        self.nonunique_cols = self.object_df.copy()
        self.nonunique_cols.columns = ["A"] * len(self.nonunique_cols.columns)
        self.nonunique_cols_nan = self.nonunique_cols.copy()
        self.nonunique_cols_nan.iloc[-1, -1] = np.nan

    def time_frame_float_equal(self):
        self.float_df.equals(self.float_df)

    def time_frame_float_unequal(self):
        self.float_df.equals(self.float_df_nan)

    def time_frame_nonunique_equal(self):
        self.nonunique_cols.equals(self.nonunique_cols)

    def time_frame_nonunique_unequal(self):
        self.nonunique_cols.equals(self.nonunique_cols_nan)

    def time_frame_object_equal(self):
        self.object_df.equals(self.object_df)

    def time_frame_object_unequal(self):
        self.object_df.equals(self.object_df_nan)


class Interpolate:
    params = [None, "infer"]
    param_names = ["downcast"]

    def setup(self, downcast):
        N = 10000
        # this is the worst case, where every column has NaNs.
        arr = np.random.randn(N, 100)
        # NB: we need to set values in array, not in df.values, otherwise
        #  the benchmark will be misleading for ArrayManager
        arr[::2] = np.nan

        self.df = DataFrame(arr)

        self.df2 = DataFrame(
            {
                "A": np.arange(0, N),
                "B": np.random.randint(0, 100, N),
                "C": np.random.randn(N),
                "D": np.random.randn(N),
            }
        )
        self.df2.loc[1::5, "A"] = np.nan
        self.df2.loc[1::5, "C"] = np.nan

    def time_interpolate(self, downcast):
        self.df.interpolate(downcast=downcast)

    def time_interpolate_some_good(self, downcast):
        self.df2.interpolate(downcast=downcast)


class Shift:
    # frame shift speedup issue-5609
    params = [0, 1]
    param_names = ["axis"]

    def setup(self, axis):
        self.df = DataFrame(np.random.rand(10000, 500))

    def time_shift(self, axis):
        self.df.shift(1, axis=axis)


class Nunique:
    def setup(self):
        self.df = DataFrame(np.random.randn(10000, 1000))

    def time_frame_nunique(self):
        self.df.nunique()


class SeriesNuniqueWithNan:
    def setup(self):
        self.ser = Series(100000 * (100 * [np.nan] + list(range(100)))).astype(float)

    def time_series_nunique_nan(self):
        self.ser.nunique()


class Duplicated:
    def setup(self):
        n = 1 << 20
        t = date_range("2015-01-01", freq="S", periods=(n // 64))
        xs = np.random.randn(n // 64).round(2)
        self.df = DataFrame(
            {
                "a": np.random.randint(-1 << 8, 1 << 8, n),
                "b": np.random.choice(t, n),
                "c": np.random.choice(xs, n),
            }
        )
        self.df2 = DataFrame(np.random.randn(1000, 100).astype(str)).T

    def time_frame_duplicated(self):
        self.df.duplicated()

    def time_frame_duplicated_wide(self):
        self.df2.duplicated()

    def time_frame_duplicated_subset(self):
        self.df.duplicated(subset=["a"])


class XS:
    params = [0, 1]
    param_names = ["axis"]

    def setup(self, axis):
        self.N = 10**4
        self.df = DataFrame(np.random.randn(self.N, self.N))

    def time_frame_xs(self, axis):
        self.df.xs(self.N / 2, axis=axis)


class SortValues:
    params = [True, False]
    param_names = ["ascending"]

    def setup(self, ascending):
        self.df = DataFrame(np.random.randn(1000000, 2), columns=list("AB"))

    def time_frame_sort_values(self, ascending):
        self.df.sort_values(by="A", ascending=ascending)


class SortIndexByColumns:
    def setup(self):
        N = 10000
        K = 10
        self.df = DataFrame(
            {
                "key1": tm.makeStringIndex(N).values.repeat(K),
                "key2": tm.makeStringIndex(N).values.repeat(K),
                "value": np.random.randn(N * K),
            }
        )

    def time_frame_sort_values_by_columns(self):
        self.df.sort_values(by=["key1", "key2"])


class Quantile:
    params = [0, 1]
    param_names = ["axis"]

    def setup(self, axis):
        self.df = DataFrame(np.random.randn(1000, 3), columns=list("ABC"))

    def time_frame_quantile(self, axis):
        self.df.quantile([0.1, 0.5], axis=axis)


class Rank:
    param_names = ["dtype"]
    params = [
        ["int", "uint", "float", "object"],
    ]

    def setup(self, dtype):
        self.df = DataFrame(
            np.random.randn(10000, 10).astype(dtype), columns=range(10), dtype=dtype
        )

    def time_rank(self, dtype):
        self.df.rank()


class GetDtypeCounts:
    # 2807
    def setup(self):
        self.df = DataFrame(np.random.randn(10, 10000))

    def time_frame_get_dtype_counts(self):
        with warnings.catch_warnings(record=True):
            self.df.dtypes.value_counts()

    def time_info(self):
        self.df.info()


class NSort:
    params = ["first", "last", "all"]
    param_names = ["keep"]

    def setup(self, keep):
        self.df = DataFrame(np.random.randn(100000, 3), columns=list("ABC"))

    def time_nlargest_one_column(self, keep):
        self.df.nlargest(100, "A", keep=keep)

    def time_nlargest_two_columns(self, keep):
        self.df.nlargest(100, ["A", "B"], keep=keep)

    def time_nsmallest_one_column(self, keep):
        self.df.nsmallest(100, "A", keep=keep)

    def time_nsmallest_two_columns(self, keep):
        self.df.nsmallest(100, ["A", "B"], keep=keep)


class Describe:
    def setup(self):
        self.df = DataFrame(
            {
                "a": np.random.randint(0, 100, 10**6),
                "b": np.random.randint(0, 100, 10**6),
                "c": np.random.randint(0, 100, 10**6),
            }
        )

    def time_series_describe(self):
        self.df["a"].describe()

    def time_dataframe_describe(self):
        self.df.describe()


class MemoryUsage:
    def setup(self):
        self.df = DataFrame(np.random.randn(100000, 2), columns=list("AB"))
        self.df2 = self.df.copy()
        self.df2["A"] = self.df2["A"].astype("object")

    def time_memory_usage(self):
        self.df.memory_usage(deep=True)

    def time_memory_usage_object_dtype(self):
        self.df2.memory_usage(deep=True)


<<<<<<< HEAD
class Where:
    params = (
        [True, False],
        ["float64", "Float64", "float64[pyarrow]"],
    )
    param_names = ["dtype"]

    def setup(self, inplace, dtype):
        self.df = DataFrame(np.random.randn(100_000, 10), dtype=dtype)
        self.mask = self.df < 0

    def time_where(self, inplace, dtype):
        self.df.where(self.mask, other=0.0, inplace=inplace)
=======
class FindValidIndex:
    param_names = ["dtype"]
    params = [
        ["float", "Float64", "float64[pyarrow]"],
    ]

    def setup(self, dtype):
        df = DataFrame(
            np.random.randn(100000, 2),
            columns=list("AB"),
            dtype=dtype,
        )
        df.iloc[:100, 0] = None
        df.iloc[:200, 1] = None
        df.iloc[-100:, 0] = None
        df.iloc[-200:, 1] = None
        self.df = df

    def time_first_valid_index(self, dtype):
        self.df.first_valid_index()

    def time_last_valid_index(self, dtype):
        self.df.last_valid_index()
>>>>>>> 6d2b46d7


from .pandas_vb_common import setup  # noqa: F401 isort:skip<|MERGE_RESOLUTION|>--- conflicted
+++ resolved
@@ -754,7 +754,6 @@
         self.df2.memory_usage(deep=True)
 
 
-<<<<<<< HEAD
 class Where:
     params = (
         [True, False],
@@ -768,7 +767,8 @@
 
     def time_where(self, inplace, dtype):
         self.df.where(self.mask, other=0.0, inplace=inplace)
-=======
+
+
 class FindValidIndex:
     param_names = ["dtype"]
     params = [
@@ -792,7 +792,6 @@
 
     def time_last_valid_index(self, dtype):
         self.df.last_valid_index()
->>>>>>> 6d2b46d7
 
 
 from .pandas_vb_common import setup  # noqa: F401 isort:skip