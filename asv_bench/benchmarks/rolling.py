--- conflicted
+++ resolved
@@ -52,13 +52,8 @@
     params = (
         ["DataFrame", "Series"],
         ["int", "float"],
-<<<<<<< HEAD
-        [np.sum, lambda x: np.sum(x) + 5],
+        [("rolling", {"window": 10}), ("expanding", {})],
         ["sum", "max", "min", "median", "mean", "var", "std"],
-=======
-        [("rolling", {"window": 10}), ("expanding", {})],
-        ["sum", "max", "min", "median", "mean"],
->>>>>>> 700be617
         [True, False],
         [None, 100],
     )
