--- conflicted
+++ resolved
@@ -7,10 +7,10 @@
 # travis cache --delete inside the project directory from the travis command line client
 # The cache directories will be deleted if anything in ci/ changes in a commit
 cache:
- ccache: true
- directories:
-  - $HOME/.cache # cython cache
-  - $HOME/.ccache # compiler cache
+  ccache: true
+  directories:
+    - $HOME/.cache # cython cache
+    - $HOME/.ccache # compiler cache
 
 env:
   global:
@@ -20,13 +20,13 @@
     - secure: "EkWLZhbrp/mXJOx38CHjs7BnjXafsqHtwxPQrqWy457VDFWhIY1DMnIR/lOWG+a20Qv52sCsFtiZEmMfUjf0pLGXOqurdxbYBGJ7/ikFLk9yV2rDwiArUlVM9bWFnFxHvdz9zewBH55WurrY4ShZWyV+x2dWjjceWG5VpWeI6sA="
 
 git:
-    # for cloning
-    depth: false
+  # for cloning
+  depth: false
 
 matrix:
-    fast_finish: true
+  fast_finish: true
 
-    include:
+  include:
     - env:
         - JOB="3.8" ENV_FILE="ci/deps/travis-38.yaml" PATTERN="(not slow and not network and not clipboard)"
 
@@ -40,14 +40,10 @@
         - postgresql
 
     - env:
-<<<<<<< HEAD
         # Enabling Deprecations when running tests
-        # You can set the environment variable PANDAS_TESTING_MODE to deprecate to show any DeprecationWarning message. 
-        # This is enabled in the travis builds for numpy 1.9 (and evenutally for the python 3.4 build).
-        - JOB="3.6, coverage" ENV_FILE="ci/deps/travis-36-cov.yaml" PATTERN="((not slow and not network) or (single and db))" PANDAS_TESTING_MODE="deprecate" COVERAGE=true SQL="1"
-=======
+        # PANDAS_TESTING_MODE="deprecate" causes DeprecationWarning messages to be displayed in the logs
+        # See pandas/_testing.py for more details.
         - JOB="3.6, coverage" ENV_FILE="ci/deps/travis-36-cov.yaml" PATTERN="((not slow and not network and not clipboard) or (single and db))" PANDAS_TESTING_MODE="deprecate" COVERAGE=true SQL="1"
->>>>>>> a72eef5a
       services:
         - mysql
         - postgresql
@@ -77,7 +73,6 @@
   # This overrides travis and tells it to look nowhere.
   - export BOTO_CONFIG=/dev/null
 
-
 install:
   - echo "install start"
   - ci/prep_cython_cache.sh
@@ -94,5 +89,5 @@
 after_script:
   - echo "after_script start"
   - source activate pandas-dev && pushd /tmp && python -c "import pandas; pandas.show_versions();" && popd
-  - ci/print_skipped.py 
+  - ci/print_skipped.py
   - echo "after_script done"