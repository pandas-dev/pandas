[build-system]
# Minimum requirements for the build system to execute.
# See https://github.com/scipy/scipy/pull/12940 for the AIX issue.
requires = [
    "setuptools>=61.0.0",
    "wheel",
    "Cython>=0.29.32,<3",  # Note: sync with setup.py, environment.yml and asv.conf.json
    "oldest-supported-numpy>=2022.8.16",
    "versioneer[toml]"
]
# build-backend = "setuptools.build_meta"

[project]
name = 'pandas'
dynamic = [
  'version'
]
description = 'Powerful data structures for data analysis, time series, and statistics'
readme = 'README.md'
authors = [
  { name = 'The Pandas Development Team', email='pandas-dev@python.org' },
]
license = {file = 'LICENSE'}
requires-python = '>=3.8'
dependencies = [
  "numpy>=1.20.3; python_version<'3.10'",
  "numpy>=1.21.0; python_version>='3.10'",
  "numpy>=1.23.2; python_version>='3.11'",
  "python-dateutil>=2.8.2",
  "pytz>=2020.1"
]
classifiers = [
    'Development Status :: 5 - Production/Stable',
    'Environment :: Console',
    'Intended Audience :: Science/Research',
    'License :: OSI Approved :: BSD License',
    'Operating System :: OS Independent',
    'Programming Language :: Cython',
    'Programming Language :: Python',
    'Programming Language :: Python :: 3',
    'Programming Language :: Python :: 3 :: Only',
    'Programming Language :: Python :: 3.8',
    'Programming Language :: Python :: 3.9',
    'Programming Language :: Python :: 3.10',
    'Programming Language :: Python :: 3.11',
    'Topic :: Scientific/Engineering'
]

[project.urls]
homepage = 'https://pandas.pydata.org'
documentation = 'https://pandas.pydata.org/docs/'
repository = 'https://github.com/pandas-dev/pandas'

[project.entry-points."pandas_plotting_backends"]
matplotlib = "pandas:plotting._matplotlib"

[project.optional-dependencies]
test = ['hypothesis>=6.34.2', 'pytest>=7.0.0', 'pytest-xdist>=2.2.0', 'pytest-asyncio>=0.17.0']
performance = ['bottleneck>=1.3.2', 'numba>=0.53.1', 'numexpr>=2.7.1']
timezone = ['tzdata>=2022.1']
computation = ['scipy>=1.7.1', 'xarray>=0.21.0']
fss = ['fsspec>=2021.07.0']
aws = ['s3fs>=2021.08.0']
gcp = ['gcsfs>=2021.07.0', 'pandas-gbq>=0.15.0']
excel = ['odfpy>=1.4.1', 'openpyxl>=3.0.7', 'pyxlsb>=1.0.8', 'xlrd>=2.0.1', 'xlsxwriter>=1.4.3']
parquet = ['pyarrow>=7.0.0']
feather = ['pyarrow>=7.0.0']
hdf5 = [# blosc only available on conda (https://github.com/Blosc/python-blosc/issues/297)
        #'blosc>=1.20.1',
        'tables>=3.6.1']
spss = ['pyreadstat>=1.1.2']
postgresql = ['SQLAlchemy>=1.4.16', 'psycopg2>=2.8.6']
mysql = ['SQLAlchemy>=1.4.16', 'pymysql>=1.0.2']
sql-other = ['SQLAlchemy>=1.4.16']
html = ['beautifulsoup4>=4.9.3', 'html5lib>=1.1', 'lxml>=4.6.3']
xml = ['lxml>=4.6.3']
plot = ['matplotlib>=3.6.1']
output_formatting = ['jinja2>=3.0.0', 'tabulate>=0.8.9']
clipboard = ['PyQt5>=5.15.1', 'qtpy>=2.2.0']
compression = ['brotlipy>=0.7.0', 'python-snappy>=0.6.0', 'zstandard>=0.15.2']
all = ['beautifulsoup4>=4.9.3',
       # blosc only available on conda (https://github.com/Blosc/python-blosc/issues/297)
       #'blosc>=1.21.0',
       'bottleneck>=1.3.2',
       'brotlipy>=0.7.0',
       'fastparquet>=0.6.3',
       'fsspec>=2021.07.0',
       'gcsfs>=2021.07.0',
       'html5lib>=1.1',
       'hypothesis>=6.34.2',
       'jinja2>=3.0.0',
       'lxml>=4.6.3',
       'matplotlib>=3.6.1',
       'numba>=0.53.1',
       'numexpr>=2.7.3',
       'odfpy>=1.4.1',
       'openpyxl>=3.0.7',
       'pandas-gbq>=0.15.0',
       'psycopg2>=2.8.6',
       'pyarrow>=7.0.0',
       'pymysql>=1.0.2',
       'PyQt5>=5.15.1',
       'pyreadstat>=1.1.2',
       'pytest>=7.0.0',
       'pytest-xdist>=2.2.0',
       'pytest-asyncio>=0.17.0',
       'python-snappy>=0.6.0',
       'pyxlsb>=1.0.8',
       'qtpy>=2.2.0',
       'scipy>=1.7.1',
       's3fs>=2021.08.0',
       'SQLAlchemy>=1.4.16',
       'tables>=3.6.1',
       'tabulate>=0.8.9',
       'tzdata>=2022.1',
       'xarray>=0.21.0',
       'xlrd>=2.0.1',
       'xlsxwriter>=1.4.3',
       'zstandard>=0.15.2']

# TODO: Remove after setuptools support is dropped.
[tool.setuptools]
include-package-data = true

[tool.setuptools.packages.find]
include = ["pandas", "pandas.*"]
namespaces = false

[tool.setuptools.exclude-package-data]
"*" = ["*.c", "*.h"]

# See the docstring in versioneer.py for instructions. Note that you must
# re-run 'versioneer.py setup' after changing this section, and commit the
# resulting files.
[tool.versioneer]
VCS = "git"
style = "pep440"
versionfile_source = "pandas/_version.py"
versionfile_build = "pandas/_version.py"
tag_prefix = "v"
parentdir_prefix = "pandas-"

[tool.cibuildwheel]
skip = "cp36-* cp37-* pp37-* *-manylinux_i686 *_ppc64le *_s390x *-musllinux*"
build-verbosity = "3"
environment = { LDFLAGS="-Wl,--strip-debug" }
test-requires = "hypothesis>=6.34.2 pytest>=7.0.0 pytest-xdist>=2.2.0 pytest-asyncio>=0.17"
test-command = "python {project}/ci/test_wheels.py"

[tool.cibuildwheel.macos]
archs = "x86_64 arm64"
test-skip = "*_arm64"

[tool.cibuildwheel.windows]
repair-wheel-command = "python ci/fix_wheels.py {wheel} {dest_dir}"

[[tool.cibuildwheel.overrides]]
select = "*-win*"
# We test separately for Windows, since we use
# the base windows docker image to check if any dlls are
# missing from the wheel
test-command = ""

[[tool.cibuildwheel.overrides]]
# Don't strip wheels on macOS.
# macOS doesn't support stripping wheels with linker
# https://github.com/MacPython/numpy-wheels/pull/87#issuecomment-624878264
select = "*-macosx*"
environment = ""

[[tool.cibuildwheel.overrides]]
select = "*-win32"
environment = { IS_32_BIT="true" }

[tool.black]
target-version = ['py38', 'py39']
required-version = '23.1.0'
exclude = '''
(
    asv_bench/env
  | \.egg
  | \.git
  | \.hg
  | \.mypy_cache
  | \.nox
  | \.tox
  | \.venv
  | _build
  | buck-out
  | build
  | dist
  | setup.py
)
'''

[tool.ruff]
line-length = 88
update-check = false
target-version = "py38"

select = [
  # pyflakes
  "F",
  # pycodestyle
  "E",
  "W",
  # flake8-2020
  "YTT",
  # flake8-bugbear
  "B",
  # flake8-quotes
  "Q",
  # pylint
  "PLE", "PLR", "PLW",
  # tidy imports
  "TID",
]

ignore = [
  # space before : (needed for how black formats slicing)
  # "E203",  # not yet implemented
  # module level import not at top of file
  "E402",
  # do not assign a lambda expression, use a def
  "E731",
  # line break before binary operator
  # "W503",  # not yet implemented
  # line break after binary operator
  # "W504",  # not yet implemented
  # controversial
  "B006",
  # controversial
  "B007",
  # controversial
  "B008",
  # setattr is used to side-step mypy
  "B009",
  # getattr is used to side-step mypy
  "B010",
  # tests use assert False
  "B011",
  # tests use comparisons but not their returned value
  "B015",
  # false positives
  "B019",
  # Loop control variable overrides iterable it iterates
  "B020",
  # Function definition does not bind loop variable
  "B023",
  # Functions defined inside a loop must not use variables redefined in the loop
  # "B301",  # not yet implemented
  # Too many arguments to function call
  "PLR0913",
  # Too many returns
  "PLR0911",
  # Too many branches
  "PLR0912",
  # Too many statements
  "PLR0915",

  # Additional checks that don't pass yet
  # Within an except clause, raise exceptions with ...
  "B904",
  # Magic number
  "PLR2004",
]

exclude = [
  "doc/sphinxext/*.py",
  "doc/build/*.py",
  "doc/temp/*.py",
  ".eggs/*.py",
  "versioneer.py",
  # exclude asv benchmark environments from linting
  "env",
]

[tool.ruff.per-file-ignores]
# relative imports allowed for asv_bench
"asv_bench/*" = ["TID"]

[tool.pylint.messages_control]
max-line-length = 88
disable = [
 # intentionally turned off
  "bad-mcs-classmethod-argument",
  "broad-except",
  "c-extension-no-member",
  "comparison-with-itself",
  "import-error",
  "import-outside-toplevel",
  "invalid-name",
  "invalid-unary-operand-type",
  "line-too-long",
  "no-else-continue",
  "no-else-raise",
  "no-else-return",
  "no-member",
  "no-name-in-module",
  "not-an-iterable",
  "overridden-final-method",
  "pointless-statement",
  "redundant-keyword-arg",
  "singleton-comparison",
  "too-many-ancestors",
  "too-many-arguments",
  "too-many-boolean-expressions",
  "too-many-branches",
  "too-many-function-args",
  "too-many-instance-attributes",
  "too-many-locals",
  "too-many-nested-blocks",
  "too-many-public-methods",
  "too-many-return-statements",
  "too-many-statements",
  "unexpected-keyword-arg",
  "ungrouped-imports",
  "unsubscriptable-object",
  "unsupported-assignment-operation",
  "unsupported-membership-test",
  "unused-import",
  "use-dict-literal",
  "use-implicit-booleaness-not-comparison",
  "use-implicit-booleaness-not-len",
  "wrong-import-order",
  "wrong-import-position",

 # misc
  "abstract-class-instantiated",
  "no-value-for-parameter",
  "undefined-variable",
  "unpacking-non-sequence",
  "used-before-assignment",

 # pylint type "C": convention, for programming standard violation
  "missing-class-docstring",
  "missing-function-docstring",
  "missing-module-docstring",
  "superfluous-parens",
  "too-many-lines",
  "unidiomatic-typecheck",
  "unnecessary-dunder-call",
  "unnecessary-lambda-assignment",

  # pylint type "R": refactor, for bad code smell
  "consider-using-with",
  "cyclic-import",
  "duplicate-code",
  "inconsistent-return-statements",
  "redefined-argument-from-local",
  "too-few-public-methods",

  # pylint type "W": warning, for python specific problems
  "abstract-method",
  "arguments-differ",
  "arguments-out-of-order",
  "arguments-renamed",
  "attribute-defined-outside-init",
  "broad-exception-raised",
  "comparison-with-callable",
  "dangerous-default-value",
  "deprecated-module",
  "eval-used",
  "expression-not-assigned",
  "fixme",
  "global-statement",
  "invalid-overridden-method",
  "keyword-arg-before-vararg",
  "possibly-unused-variable",
  "protected-access",
  "raise-missing-from",
  "redefined-builtin",
  "redefined-outer-name",
  "self-cls-assignment",
  "signature-differs",
  "super-init-not-called",
  "try-except-raise",
  "unnecessary-lambda",
  "unspecified-encoding",
  "unused-argument",
  "unused-variable",
  "using-constant-test"
]

[tool.pytest.ini_options]
# sync minversion with pyproject.toml & install.rst
minversion = "7.0"
addopts = "--strict-data-files --strict-markers --strict-config --capture=no --durations=30 --junitxml=test-data.xml"
empty_parameter_set_mark = "fail_at_collect"
xfail_strict = true
testpaths = "pandas"
doctest_optionflags = [
  "NORMALIZE_WHITESPACE",
  "IGNORE_EXCEPTION_DETAIL",
  "ELLIPSIS",
]
filterwarnings = [
<<<<<<< HEAD
  "error:::pandas",
  # From plotting doctests
  "ignore:More than 20 figures have been opened:RuntimeWarning",
=======
  "error::ResourceWarning",
  "error::pytest.PytestUnraisableExceptionWarning",
  "ignore:.*ssl.SSLSocket:pytest.PytestUnraisableExceptionWarning",
  "ignore:unclosed <ssl.SSLSocket:ResourceWarning",
  "ignore::ResourceWarning:asyncio",
>>>>>>> 8d2a4e11
  # Will be fixed in numba 0.56: https://github.com/numba/numba/issues/7758
  "ignore:`np.MachAr` is deprecated:DeprecationWarning:numba",
  "ignore:.*urllib3:DeprecationWarning:botocore",
  "ignore:Setuptools is replacing distutils.:UserWarning:_distutils_hack",
  # https://github.com/PyTables/PyTables/issues/822
  "ignore:a closed node found in the registry:UserWarning:tables",
  "ignore:`np.object` is a deprecated:DeprecationWarning:tables",
  "ignore:tostring:DeprecationWarning:tables",
  "ignore:distutils Version classes are deprecated:DeprecationWarning:numexpr",
  "ignore:distutils Version classes are deprecated:DeprecationWarning:fastparquet",
  "ignore:distutils Version classes are deprecated:DeprecationWarning:fsspec",
]
junit_family = "xunit2"
markers = [
  "single_cpu: tests that should run on a single cpu only",
  "slow: mark a test as slow",
  "network: mark a test as network",
  "db: tests requiring a database (mysql or postgres)",
  "clipboard: mark a pd.read_clipboard test",
  "arm_slow: mark a test as slow for arm64 architecture",
  "arraymanager: mark a test to run with ArrayManager enabled",
]
asyncio_mode = "strict"

[tool.mypy]
# Import discovery
mypy_path = "typings"
files = ["pandas", "typings"]
namespace_packages = false
explicit_package_bases = false
ignore_missing_imports = true
follow_imports = "normal"
follow_imports_for_stubs = false
no_site_packages = false
no_silence_site_packages = false
# Platform configuration
python_version = "3.8"
platform = "linux-64"
# Disallow dynamic typing
disallow_any_unimported = false # TODO
disallow_any_expr = false # TODO
disallow_any_decorated = false # TODO
disallow_any_explicit = false # TODO
disallow_any_generics = false # TODO
disallow_subclassing_any = false # TODO
# Untyped definitions and calls
disallow_untyped_calls = false # TODO
disallow_untyped_defs = false # TODO
disallow_incomplete_defs = false # TODO
check_untyped_defs = true
disallow_untyped_decorators = true
# None and Optional handling
no_implicit_optional = true
strict_optional = true
# Configuring warnings
warn_redundant_casts = true
warn_unused_ignores = true
warn_no_return = true
warn_return_any = false # TODO
warn_unreachable = false # GH#27396
# Suppressing errors
ignore_errors = false
enable_error_code = "ignore-without-code"
# Miscellaneous strictness flags
allow_untyped_globals = false
allow_redefinition = false
local_partial_types = false
implicit_reexport = true
strict_equality = true
# Configuring error messages
show_error_context = false
show_column_numbers = false
show_error_codes = true

[[tool.mypy.overrides]]
module = [
  "pandas.tests.*",
  "pandas._version",
  "pandas.io.clipboard",
]
check_untyped_defs = false

[[tool.mypy.overrides]]
module = [
  "pandas.tests.apply.test_series_apply",
  "pandas.tests.arithmetic.conftest",
  "pandas.tests.arrays.sparse.test_combine_concat",
  "pandas.tests.dtypes.test_common",
  "pandas.tests.frame.methods.test_to_records",
  "pandas.tests.groupby.test_rank",
  "pandas.tests.groupby.transform.test_transform",
  "pandas.tests.indexes.interval.test_interval",
  "pandas.tests.indexing.test_categorical",
  "pandas.tests.io.excel.test_writers",
  "pandas.tests.reductions.test_reductions",
  "pandas.tests.test_expressions",
]
ignore_errors = true

# To be kept consistent with "Import Formatting" section in contributing.rst
[tool.isort]
known_pre_libs = "pandas._config"
known_pre_core = ["pandas._libs", "pandas._typing", "pandas.util._*", "pandas.compat", "pandas.errors"]
known_dtypes = "pandas.core.dtypes"
known_post_core = ["pandas.tseries", "pandas.io", "pandas.plotting"]
sections = ["FUTURE", "STDLIB", "THIRDPARTY" ,"PRE_LIBS" , "PRE_CORE", "DTYPES", "FIRSTPARTY", "POST_CORE", "LOCALFOLDER"]
profile = "black"
combine_as_imports = true
force_grid_wrap = 2
force_sort_within_sections = true
skip_glob = "env"
skip = "pandas/__init__.py"

[tool.pyright]
pythonVersion = "3.8"
typeCheckingMode = "basic"
include = ["pandas", "typings"]
exclude = ["pandas/tests", "pandas/io/clipboard", "pandas/util/version"]
# enable subset of "strict"
reportDuplicateImport = true
reportInvalidStubStatement = true
reportOverlappingOverload = true
reportPropertyTypeMismatch = true
reportUntypedClassDecorator = true
reportUntypedFunctionDecorator = true
reportUntypedNamedTuple = true
reportUnusedImport = true
# disable subset of "basic"
reportGeneralTypeIssues = false
reportMissingModuleSource = false
reportOptionalCall = false
reportOptionalIterable = false
reportOptionalMemberAccess = false
reportOptionalOperand = false
reportOptionalSubscript = false
reportPrivateImportUsage = false
reportUnboundVariable = false

[tool.coverage.run]
branch = true
omit = ["pandas/_typing.py", "pandas/_version.py"]
plugins = ["Cython.Coverage"]
source = ["pandas"]

[tool.coverage.report]
ignore_errors = false
show_missing = true
omit = ["pandas/_version.py"]
exclude_lines = [
  # Have to re-enable the standard pragma
  "pragma: no cover",
  # Don't complain about missing debug-only code:s
  "def __repr__",
  "if self.debug",
  # Don't complain if tests don't hit defensive assertion code:
  "raise AssertionError",
  "raise NotImplementedError",
  "AbstractMethodError",
  # Don't complain if non-runnable code isn't run:
  "if 0:",
  "if __name__ == .__main__.:",
  "if TYPE_CHECKING:",
]

[tool.coverage.html]
directory = "coverage_html_report"

[tool.codespell]
ignore-words-list = "blocs, coo, hist, nd, sav, ser, recuse"
ignore-regex = 'https://([\w/\.])+'<|MERGE_RESOLUTION|>--- conflicted
+++ resolved
@@ -395,17 +395,14 @@
   "ELLIPSIS",
 ]
 filterwarnings = [
-<<<<<<< HEAD
   "error:::pandas",
-  # From plotting doctests
-  "ignore:More than 20 figures have been opened:RuntimeWarning",
-=======
   "error::ResourceWarning",
   "error::pytest.PytestUnraisableExceptionWarning",
   "ignore:.*ssl.SSLSocket:pytest.PytestUnraisableExceptionWarning",
   "ignore:unclosed <ssl.SSLSocket:ResourceWarning",
   "ignore::ResourceWarning:asyncio",
->>>>>>> 8d2a4e11
+  # From plotting doctests
+  "ignore:More than 20 figures have been opened:RuntimeWarning",
   # Will be fixed in numba 0.56: https://github.com/numba/numba/issues/7758
   "ignore:`np.MachAr` is deprecated:DeprecationWarning:numba",
   "ignore:.*urllib3:DeprecationWarning:botocore",
