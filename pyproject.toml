--- conflicted
+++ resolved
@@ -122,7 +122,6 @@
   "inconsistent-return-statements",
   "redefined-argument-from-local",
   "too-few-public-methods",
-<<<<<<< HEAD
   "too-many-ancestors",
   "too-many-arguments",
   "too-many-boolean-expressions",
@@ -133,9 +132,6 @@
   "too-many-public-methods",
   "too-many-return-statements",
   "too-many-statements",
-=======
-  "unnecessary-list-index-lookup",
->>>>>>> 3b09765b
 
   # pylint type "W": warning, for python specific problems
   "abstract-method",
