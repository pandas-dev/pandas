[build-system]
# Minimum requirements for the build system to execute.
# See https://github.com/scipy/scipy/pull/12940 for the AIX issue.
requires = [
    "setuptools>=61.0.0",
    "wheel",
    "Cython>=0.29.32,<3",  # Note: sync with setup.py, environment.yml and asv.conf.json
    "oldest-supported-numpy>=2022.8.16",
    "versioneer[toml]"
]
# build-backend = "setuptools.build_meta"

[project]
name = 'pandas'
dynamic = [
  'version'
]
description = 'Powerful data structures for data analysis, time series, and statistics'
readme = 'README.md'
authors = [
  { name = 'The Pandas Development Team', email='pandas-dev@python.org' },
]
license = {file = 'LICENSE'}
requires-python = '>=3.8'
dependencies = [
  "numpy>=1.20.3; python_version<'3.10'",
  "numpy>=1.21.0; python_version>='3.10'",
  "numpy>=1.23.2; python_version>='3.11'",
  "python-dateutil>=2.8.2",
  "pytz>=2020.1"
]
classifiers = [
    'Development Status :: 5 - Production/Stable',
    'Environment :: Console',
    'Intended Audience :: Science/Research',
    'License :: OSI Approved :: BSD License',
    'Operating System :: OS Independent',
    'Programming Language :: Cython',
    'Programming Language :: Python',
    'Programming Language :: Python :: 3',
    'Programming Language :: Python :: 3 :: Only',
    'Programming Language :: Python :: 3.8',
    'Programming Language :: Python :: 3.9',
    'Programming Language :: Python :: 3.10',
    'Programming Language :: Python :: 3.11',
    'Topic :: Scientific/Engineering'
]

[project.urls]
homepage = 'https://pandas.pydata.org'
documentation = 'https://pandas.pydata.org/docs/'
repository = 'https://github.com/pandas-dev/pandas'

[project.entry-points."pandas_plotting_backends"]
matplotlib = "pandas:plotting._matplotlib"

[project.optional-dependencies]
test = ['hypothesis>=6.34.2', 'pytest>=7.0.0', 'pytest-xdist>=2.2.0', 'pytest-asyncio>=0.17.0']
performance = ['bottleneck>=1.3.2', 'numba>=0.53.1', 'numexpr>=2.7.1']
timezone = ['tzdata>=2022.1']
computation = ['scipy>=1.7.1', 'xarray>=0.21.0']
fss = ['fsspec>=2021.07.0']
aws = ['s3fs>=2021.08.0']
gcp = ['gcsfs>=2021.07.0', 'pandas-gbq>=0.15.0']
excel = ['odfpy>=1.4.1', 'openpyxl>=3.0.7', 'pyxlsb>=1.0.8', 'xlrd>=2.0.1', 'xlsxwriter>=1.4.3']
parquet = ['pyarrow>=7.0.0']
feather = ['pyarrow>=7.0.0']
hdf5 = [# blosc only available on conda (https://github.com/Blosc/python-blosc/issues/297)
        #'blosc>=1.20.1',
        'tables>=3.6.1']
spss = ['pyreadstat>=1.1.2']
postgresql = ['SQLAlchemy>=1.4.16', 'psycopg2>=2.8.6']
mysql = ['SQLAlchemy>=1.4.16', 'pymysql>=1.0.2']
sql-other = ['SQLAlchemy>=1.4.16']
html = ['beautifulsoup4>=4.9.3', 'html5lib>=1.1', 'lxml>=4.6.3']
xml = ['lxml>=4.6.3']
plot = ['matplotlib>=3.6.1']
output_formatting = ['jinja2>=3.0.0', 'tabulate>=0.8.9']
clipboard = ['PyQt5>=5.15.1', 'qtpy>=2.2.0']
compression = ['brotlipy>=0.7.0', 'python-snappy>=0.6.0', 'zstandard>=0.15.2']
all = ['beautifulsoup4>=4.9.3',
       # blosc only available on conda (https://github.com/Blosc/python-blosc/issues/297)
       #'blosc>=1.21.0',
       'bottleneck>=1.3.2',
       'brotlipy>=0.7.0',
       'fastparquet>=0.6.3',
       'fsspec>=2021.07.0',
       'gcsfs>=2021.07.0',
       'html5lib>=1.1',
       'hypothesis>=6.34.2',
       'jinja2>=3.0.0',
       'lxml>=4.6.3',
       'matplotlib>=3.6.1',
       'numba>=0.53.1',
       'numexpr>=2.7.3',
       'odfpy>=1.4.1',
       'openpyxl>=3.0.7',
       'pandas-gbq>=0.15.0',
       'psycopg2>=2.8.6',
       'pyarrow>=7.0.0',
       'pymysql>=1.0.2',
       'PyQt5>=5.15.1',
       'pyreadstat>=1.1.2',
       'pytest>=7.0.0',
       'pytest-xdist>=2.2.0',
       'pytest-asyncio>=0.17.0',
       'python-snappy>=0.6.0',
       'pyxlsb>=1.0.8',
       'qtpy>=2.2.0',
       'scipy>=1.7.1',
       's3fs>=2021.08.0',
       'SQLAlchemy>=1.4.16',
       'tables>=3.6.1',
       'tabulate>=0.8.9',
       'tzdata>=2022.1',
       'xarray>=0.21.0',
       'xlrd>=2.0.1',
       'xlsxwriter>=1.4.3',
       'zstandard>=0.15.2']

# TODO: Remove after setuptools support is dropped.
[tool.setuptools]
include-package-data = true

[tool.setuptools.packages.find]
include = ["pandas", "pandas.*"]
namespaces = false

[tool.setuptools.exclude-package-data]
"*" = ["*.c", "*.h"]

# See the docstring in versioneer.py for instructions. Note that you must
# re-run 'versioneer.py setup' after changing this section, and commit the
# resulting files.
[tool.versioneer]
VCS = "git"
style = "pep440"
versionfile_source = "pandas/_version.py"
versionfile_build = "pandas/_version.py"
tag_prefix = "v"
parentdir_prefix = "pandas-"

[tool.cibuildwheel]
skip = "cp36-* cp37-* pp37-* *-manylinux_i686 *_ppc64le *_s390x *-musllinux*"
build-verbosity = "3"
environment = { LDFLAGS="-Wl,--strip-debug" }
test-requires = "hypothesis>=6.34.2 pytest>=7.0.0 pytest-xdist>=2.2.0 pytest-asyncio>=0.17"
test-command = "python {project}/ci/test_wheels.py"

[tool.cibuildwheel.macos]
archs = "x86_64 arm64"
test-skip = "*_arm64"

[tool.cibuildwheel.windows]
repair-wheel-command = "python ci/fix_wheels.py {wheel} {dest_dir}"

[[tool.cibuildwheel.overrides]]
select = "*-win*"
# We test separately for Windows, since we use
# the base windows docker image to check if any dlls are
# missing from the wheel
test-command = ""

[[tool.cibuildwheel.overrides]]
# Don't strip wheels on macOS.
# macOS doesn't support stripping wheels with linker
# https://github.com/MacPython/numpy-wheels/pull/87#issuecomment-624878264
select = "*-macosx*"
environment = ""

[[tool.cibuildwheel.overrides]]
select = "*-win32"
environment = { IS_32_BIT="true" }

[tool.black]
target-version = ['py38', 'py39']
required-version = '23.1.0'
exclude = '''
(
    asv_bench/env
  | \.egg
  | \.git
  | \.hg
  | \.mypy_cache
  | \.nox
  | \.tox
  | \.venv
  | _build
  | buck-out
  | build
  | dist
  | setup.py
)
'''

[tool.ruff]
line-length = 88
update-check = false
target-version = "py38"

select = [
  # pyflakes
  "F",
  # pycodestyle
  "E",
  "W",
  # flake8-2020
  "YTT",
  # flake8-bugbear
  "B",
  # flake8-quotes
  "Q",
  # pylint
  "PLE", "PLR", "PLW",
<<<<<<< HEAD
  # misc lints
  "PIE",
=======
  # tidy imports
  "TID",
>>>>>>> 7598f719
]

ignore = [
  # space before : (needed for how black formats slicing)
  # "E203",  # not yet implemented
  # module level import not at top of file
  "E402",
  # do not assign a lambda expression, use a def
  "E731",
  # line break before binary operator
  # "W503",  # not yet implemented
  # line break after binary operator
  # "W504",  # not yet implemented
  # controversial
  "B006",
  # controversial
  "B007",
  # controversial
  "B008",
  # setattr is used to side-step mypy
  "B009",
  # getattr is used to side-step mypy
  "B010",
  # tests use assert False
  "B011",
  # tests use comparisons but not their returned value
  "B015",
  # false positives
  "B019",
  # Loop control variable overrides iterable it iterates
  "B020",
  # Function definition does not bind loop variable
  "B023",
  # Functions defined inside a loop must not use variables redefined in the loop
  # "B301",  # not yet implemented
  # Too many arguments to function call
  "PLR0913",
  # Too many returns
  "PLR0911",
  # Too many branches
  "PLR0912",
  # Too many statements
  "PLR0915",

  # Additional checks that don't pass yet
  # Within an except clause, raise exceptions with ...
  "B904",
  # Magic number
  "PLR2004",
]

exclude = [
  "doc/sphinxext/*.py",
  "doc/build/*.py",
  "doc/temp/*.py",
  ".eggs/*.py",
  "versioneer.py",
  # exclude asv benchmark environments from linting
  "env",
]

[tool.ruff.per-file-ignores]
# relative imports allowed for asv_bench
"asv_bench/*" = ["TID"]

[tool.pylint.messages_control]
max-line-length = 88
disable = [
 # intentionally turned off
  "bad-mcs-classmethod-argument",
  "broad-except",
  "c-extension-no-member",
  "comparison-with-itself",
  "import-error",
  "import-outside-toplevel",
  "invalid-name",
  "invalid-unary-operand-type",
  "line-too-long",
  "no-else-continue",
  "no-else-raise",
  "no-else-return",
  "no-member",
  "no-name-in-module",
  "not-an-iterable",
  "overridden-final-method",
  "pointless-statement",
  "redundant-keyword-arg",
  "singleton-comparison",
  "too-many-ancestors",
  "too-many-arguments",
  "too-many-boolean-expressions",
  "too-many-branches",
  "too-many-function-args",
  "too-many-instance-attributes",
  "too-many-locals",
  "too-many-nested-blocks",
  "too-many-public-methods",
  "too-many-return-statements",
  "too-many-statements",
  "unexpected-keyword-arg",
  "ungrouped-imports",
  "unsubscriptable-object",
  "unsupported-assignment-operation",
  "unsupported-membership-test",
  "unused-import",
  "use-dict-literal",
  "use-implicit-booleaness-not-comparison",
  "use-implicit-booleaness-not-len",
  "wrong-import-order",
  "wrong-import-position",

 # misc
  "abstract-class-instantiated",
  "no-value-for-parameter",
  "undefined-variable",
  "unpacking-non-sequence",
  "used-before-assignment",

 # pylint type "C": convention, for programming standard violation
  "missing-class-docstring",
  "missing-function-docstring",
  "missing-module-docstring",
  "superfluous-parens",
  "too-many-lines",
  "unidiomatic-typecheck",
  "unnecessary-dunder-call",
  "unnecessary-lambda-assignment",

  # pylint type "R": refactor, for bad code smell
  "consider-using-with",
  "cyclic-import",
  "duplicate-code",
  "inconsistent-return-statements",
  "redefined-argument-from-local",
  "too-few-public-methods",

  # pylint type "W": warning, for python specific problems
  "abstract-method",
  "arguments-differ",
  "arguments-out-of-order",
  "arguments-renamed",
  "attribute-defined-outside-init",
  "broad-exception-raised",
  "comparison-with-callable",
  "dangerous-default-value",
  "deprecated-module",
  "eval-used",
  "expression-not-assigned",
  "fixme",
  "global-statement",
  "invalid-overridden-method",
  "keyword-arg-before-vararg",
  "possibly-unused-variable",
  "protected-access",
  "raise-missing-from",
  "redefined-builtin",
  "redefined-outer-name",
  "self-cls-assignment",
  "signature-differs",
  "super-init-not-called",
  "try-except-raise",
  "unnecessary-lambda",
  "unspecified-encoding",
  "unused-argument",
  "unused-variable",
  "using-constant-test"
]

[tool.pytest.ini_options]
# sync minversion with pyproject.toml & install.rst
minversion = "7.0"
addopts = "--strict-data-files --strict-markers --strict-config --capture=no --durations=30 --junitxml=test-data.xml"
empty_parameter_set_mark = "fail_at_collect"
xfail_strict = true
testpaths = "pandas"
doctest_optionflags = [
  "NORMALIZE_WHITESPACE",
  "IGNORE_EXCEPTION_DETAIL",
  "ELLIPSIS",
]
filterwarnings = [
  # Will be fixed in numba 0.56: https://github.com/numba/numba/issues/7758
  "ignore:`np.MachAr` is deprecated:DeprecationWarning:numba",
  "ignore:.*urllib3:DeprecationWarning:botocore",
  "ignore:Setuptools is replacing distutils.:UserWarning:_distutils_hack",
  # https://github.com/PyTables/PyTables/issues/822
  "ignore:a closed node found in the registry:UserWarning:tables",
  "ignore:`np.object` is a deprecated:DeprecationWarning:tables",
  "ignore:tostring:DeprecationWarning:tables",
  "ignore:distutils Version classes are deprecated:DeprecationWarning:numexpr",
  "ignore:distutils Version classes are deprecated:DeprecationWarning:fastparquet",
  "ignore:distutils Version classes are deprecated:DeprecationWarning:fsspec",
]
junit_family = "xunit2"
markers = [
  "single_cpu: tests that should run on a single cpu only",
  "slow: mark a test as slow",
  "network: mark a test as network",
  "db: tests requiring a database (mysql or postgres)",
  "clipboard: mark a pd.read_clipboard test",
  "arm_slow: mark a test as slow for arm64 architecture",
  "arraymanager: mark a test to run with ArrayManager enabled",
]
asyncio_mode = "strict"

[tool.mypy]
# Import discovery
mypy_path = "typings"
files = ["pandas", "typings"]
namespace_packages = false
explicit_package_bases = false
ignore_missing_imports = true
follow_imports = "normal"
follow_imports_for_stubs = false
no_site_packages = false
no_silence_site_packages = false
# Platform configuration
python_version = "3.8"
platform = "linux-64"
# Disallow dynamic typing
disallow_any_unimported = false # TODO
disallow_any_expr = false # TODO
disallow_any_decorated = false # TODO
disallow_any_explicit = false # TODO
disallow_any_generics = false # TODO
disallow_subclassing_any = false # TODO
# Untyped definitions and calls
disallow_untyped_calls = false # TODO
disallow_untyped_defs = false # TODO
disallow_incomplete_defs = false # TODO
check_untyped_defs = true
disallow_untyped_decorators = true
# None and Optional handling
no_implicit_optional = true
strict_optional = true
# Configuring warnings
warn_redundant_casts = true
warn_unused_ignores = true
warn_no_return = true
warn_return_any = false # TODO
warn_unreachable = false # GH#27396
# Suppressing errors
ignore_errors = false
enable_error_code = "ignore-without-code"
# Miscellaneous strictness flags
allow_untyped_globals = false
allow_redefinition = false
local_partial_types = false
implicit_reexport = true
strict_equality = true
# Configuring error messages
show_error_context = false
show_column_numbers = false
show_error_codes = true

[[tool.mypy.overrides]]
module = [
  "pandas.tests.*",
  "pandas._version",
  "pandas.io.clipboard",
]
check_untyped_defs = false

[[tool.mypy.overrides]]
module = [
  "pandas.tests.apply.test_series_apply",
  "pandas.tests.arithmetic.conftest",
  "pandas.tests.arrays.sparse.test_combine_concat",
  "pandas.tests.dtypes.test_common",
  "pandas.tests.frame.methods.test_to_records",
  "pandas.tests.groupby.test_rank",
  "pandas.tests.groupby.transform.test_transform",
  "pandas.tests.indexes.interval.test_interval",
  "pandas.tests.indexing.test_categorical",
  "pandas.tests.io.excel.test_writers",
  "pandas.tests.reductions.test_reductions",
  "pandas.tests.test_expressions",
]
ignore_errors = true

# To be kept consistent with "Import Formatting" section in contributing.rst
[tool.isort]
known_pre_libs = "pandas._config"
known_pre_core = ["pandas._libs", "pandas._typing", "pandas.util._*", "pandas.compat", "pandas.errors"]
known_dtypes = "pandas.core.dtypes"
known_post_core = ["pandas.tseries", "pandas.io", "pandas.plotting"]
sections = ["FUTURE", "STDLIB", "THIRDPARTY" ,"PRE_LIBS" , "PRE_CORE", "DTYPES", "FIRSTPARTY", "POST_CORE", "LOCALFOLDER"]
profile = "black"
combine_as_imports = true
force_grid_wrap = 2
force_sort_within_sections = true
skip_glob = "env"
skip = "pandas/__init__.py"

[tool.pyright]
pythonVersion = "3.8"
typeCheckingMode = "basic"
include = ["pandas", "typings"]
exclude = ["pandas/tests", "pandas/io/clipboard", "pandas/util/version"]
# enable subset of "strict"
reportDuplicateImport = true
reportInvalidStubStatement = true
reportOverlappingOverload = true
reportPropertyTypeMismatch = true
reportUntypedClassDecorator = true
reportUntypedFunctionDecorator = true
reportUntypedNamedTuple = true
reportUnusedImport = true
# disable subset of "basic"
reportGeneralTypeIssues = false
reportMissingModuleSource = false
reportOptionalCall = false
reportOptionalIterable = false
reportOptionalMemberAccess = false
reportOptionalOperand = false
reportOptionalSubscript = false
reportPrivateImportUsage = false
reportUnboundVariable = false

[tool.coverage.run]
branch = true
omit = ["pandas/_typing.py", "pandas/_version.py"]
plugins = ["Cython.Coverage"]
source = ["pandas"]

[tool.coverage.report]
ignore_errors = false
show_missing = true
omit = ["pandas/_version.py"]
exclude_lines = [
  # Have to re-enable the standard pragma
  "pragma: no cover",
  # Don't complain about missing debug-only code:s
  "def __repr__",
  "if self.debug",
  # Don't complain if tests don't hit defensive assertion code:
  "raise AssertionError",
  "raise NotImplementedError",
  "AbstractMethodError",
  # Don't complain if non-runnable code isn't run:
  "if 0:",
  "if __name__ == .__main__.:",
  "if TYPE_CHECKING:",
]

[tool.coverage.html]
directory = "coverage_html_report"

[tool.codespell]
ignore-words-list = "blocs, coo, hist, nd, sav, ser, recuse"
ignore-regex = 'https://([\w/\.])+'<|MERGE_RESOLUTION|>--- conflicted
+++ resolved
@@ -212,13 +212,10 @@
   "Q",
   # pylint
   "PLE", "PLR", "PLW",
-<<<<<<< HEAD
   # misc lints
   "PIE",
-=======
   # tidy imports
   "TID",
->>>>>>> 7598f719
 ]
 
 ignore = [
