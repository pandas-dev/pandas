[build-system]
# Minimum requirements for the build system to execute.
# See https://github.com/scipy/scipy/pull/12940 for the AIX issue.
requires = [
    "meson-python>=0.13.1",
    "meson>=1.2.1,<2",
    "wheel",
    "Cython<4.0.0a0",  # Note: sync with setup.py, environment.yml and asv.conf.json
    # Force numpy higher than 2.0rc1, so that built wheels are compatible
    # with both numpy 1 and 2
    "numpy>=2.0.0rc1",
    "versioneer[toml]"
]

build-backend = "mesonpy"

[project]
name = 'pandas'
dynamic = [
  'version'
]
description = 'Powerful data structures for data analysis, time series, and statistics'
readme = 'README.md'
authors = [
  { name = 'The Pandas Development Team', email='pandas-dev@python.org' },
]
license = {file = 'LICENSE'}
requires-python = '>=3.11'
dependencies = [
  "numpy>=1.26.0",
  "python-dateutil>=2.8.2",
  "tzdata>=2023.3"
]
classifiers = [
    'Development Status :: 5 - Production/Stable',
    'Environment :: Console',
    'Intended Audience :: Science/Research',
    'License :: OSI Approved :: BSD License',
    'Operating System :: OS Independent',
    'Programming Language :: Cython',
    'Programming Language :: Python',
    'Programming Language :: Python :: 3',
    'Programming Language :: Python :: 3 :: Only',
    'Programming Language :: Python :: 3.11',
    'Programming Language :: Python :: 3.12',
    'Programming Language :: Python :: 3.13',
    'Topic :: Scientific/Engineering'
]

[project.urls]
homepage = 'https://pandas.pydata.org'
documentation = 'https://pandas.pydata.org/docs/'
repository = 'https://github.com/pandas-dev/pandas'

[project.entry-points."pandas_plotting_backends"]
matplotlib = "pandas:plotting._matplotlib"

[project.optional-dependencies]
<<<<<<< HEAD
test = ['hypothesis>=6.84.0', 'pytest>=7.3.2', 'pytest-xdist>=3.4.0']
pyarrow = ['pyarrow>=12.0.1']
performance = ['bottleneck>=1.3.6', 'numba>=0.59.0', 'numexpr>=2.9.0']
computation = ['scipy>=1.12.0', 'xarray>=2024.1.1']
fss = ['fsspec>=2023.12.2']
aws = ['s3fs>=2023.12.2']
gcp = ['gcsfs>=2023.12.2']
excel = ['odfpy>=1.4.1', 'openpyxl>=3.1.2', 'python-calamine>=0.1.7', 'pyxlsb>=1.0.10', 'xlrd>=2.0.1', 'xlsxwriter>=3.2.0']
parquet = ['pyarrow>=12.0.1']
feather = ['pyarrow>=12.0.1']
iceberg = ['pyiceberg>=0.7.1']
hdf5 = ['tables>=3.8.0']
spss = ['pyreadstat>=1.2.6']
postgresql = ['SQLAlchemy>=2.0.0', 'psycopg2>=2.9.9', 'adbc-driver-postgresql>=1.2.0']
mysql = ['SQLAlchemy>=2.0.0', 'pymysql>=1.1.0']
sql-other = ['SQLAlchemy>=2.0.0', 'adbc-driver-postgresql>=1.2.0', 'adbc-driver-sqlite>=1.2.0']
html = ['beautifulsoup4>=4.12.3', 'html5lib>=1.1', 'lxml>=4.9.2']
xml = ['lxml>=4.9.2']
plot = ['matplotlib>=3.8.3']
output-formatting = ['jinja2>=3.1.3', 'tabulate>=0.9.0']
clipboard = ['PyQt6>=6.7.1', 'qtpy>=2.3.0']
compression = ['zstandard>=0.22.0']
timezone = ['pytz>=2023.4']
=======
test = ['hypothesis>=6.116.0', 'pytest>=7.3.2', 'pytest-xdist>=3.4.0']
pyarrow = ['pyarrow>=13.0.0']
performance = ['bottleneck>=1.4.2', 'numba>=0.60.0', 'numexpr>=2.10.2']
computation = ['scipy>=1.14.1', 'xarray>=2024.10.0']
fss = ['fsspec>=2024.10.0']
aws = ['s3fs>=2024.10.0']
gcp = ['gcsfs>=2024.10.0']
excel = ['odfpy>=1.4.1', 'openpyxl>=3.1.5', 'python-calamine>=0.3.0', 'pyxlsb>=1.0.10', 'xlrd>=2.0.1', 'xlsxwriter>=3.2.0']
parquet = ['pyarrow>=13.0.0']
feather = ['pyarrow>=13.0.0']
iceberg = ['pyiceberg>=0.8.1']
hdf5 = ['tables>=3.10.1']
spss = ['pyreadstat>=1.2.8']
postgresql = ['SQLAlchemy>=2.0.36', 'psycopg2>=2.9.10', 'adbc-driver-postgresql>=1.2.0']
mysql = ['SQLAlchemy>=2.0.36', 'pymysql>=1.1.1']
sql-other = ['SQLAlchemy>=2.0.36', 'adbc-driver-postgresql>=1.2.0', 'adbc-driver-sqlite>=1.2.0']
html = ['beautifulsoup4>=4.12.3', 'html5lib>=1.1', 'lxml>=5.3.0']
xml = ['lxml>=5.3.0']
plot = ['matplotlib>=3.9.3']
output-formatting = ['jinja2>=3.1.5', 'tabulate>=0.9.0']
clipboard = ['PyQt5>=5.15.9', 'qtpy>=2.4.2']
compression = ['zstandard>=0.23.0']
timezone = ['pytz>=2024.2']
>>>>>>> 567de07b
all = ['adbc-driver-postgresql>=1.2.0',
       'adbc-driver-sqlite>=1.2.0',
       'beautifulsoup4>=4.12.3',
       'bottleneck>=1.4.2',
       'fastparquet>=2024.11.0',
       'fsspec>=2024.10.0',
       'gcsfs>=2024.10.0',
       'html5lib>=1.1',
       'hypothesis>=6.116.0',
       'jinja2>=3.1.5',
       'lxml>=5.3.0',
       'matplotlib>=3.9.3',
       'numba>=0.60.0',
       'numexpr>=2.10.2',
       'odfpy>=1.4.1',
<<<<<<< HEAD
       'openpyxl>=3.1.2',
       'psycopg2>=2.9.9',
       'pyarrow>=12.0.1',
       'pyiceberg>=0.7.1',
       'pymysql>=1.1.0',
       'PyQt6>=6.7.1',
       'pyreadstat>=1.2.6',
=======
       'openpyxl>=3.1.5',
       'psycopg2>=2.9.10',
       'pyarrow>=13.0.0',
       'pyiceberg>=0.8.1',
       'pymysql>=1.1.1',
       'PyQt5>=5.15.9',
       'pyreadstat>=1.2.8',
>>>>>>> 567de07b
       'pytest>=7.3.2',
       'pytest-xdist>=3.4.0',
       'python-calamine>=0.3.0',
       'pytz>=2024.2',
       'pyxlsb>=1.0.10',
       'qtpy>=2.4.2',
       'scipy>=1.14.1',
       's3fs>=2024.10.0',
       'SQLAlchemy>=2.0.36',
       'tables>=3.10.1',
       'tabulate>=0.9.0',
       'xarray>=2024.10.0',
       'xlrd>=2.0.1',
       'xlsxwriter>=3.2.0',
       'zstandard>=0.23.0']

# TODO: Remove after setuptools support is dropped.
[tool.setuptools]
include-package-data = true

[tool.setuptools.packages.find]
include = ["pandas", "pandas.*"]
namespaces = false

[tool.setuptools.exclude-package-data]
"*" = ["*.c", "*.h"]

# See the docstring in versioneer.py for instructions. Note that you must
# re-run 'versioneer.py setup' after changing this section, and commit the
# resulting files.
[tool.versioneer]
VCS = "git"
style = "pep440"
versionfile_source = "pandas/_version.py"
versionfile_build = "pandas/_version.py"
tag_prefix = "v"
parentdir_prefix = "pandas-"

[tool.meson-python.args]
setup = ['--vsenv'] # For Windows

[tool.cibuildwheel]
skip = ["*_i686", "*_ppc64le", "*_s390x"]
build-verbosity = 3
environment = {LDFLAGS="-Wl,--strip-all"}
test-extras = "test"
test-command = """
  PANDAS_CI='1' python -c 'import pandas as pd; \
  pd.test(extra_args=["-m not clipboard and not single_cpu and not slow and not network and not db", "-n 2", "--no-strict-data-files"]); \
  pd.test(extra_args=["-m not clipboard and single_cpu and not slow and not network and not db", "--no-strict-data-files"]);' \
  """
enable = ["cpython-freethreading"]
before-build = "PACKAGE_DIR={package} bash {package}/scripts/cibw_before_build.sh"

[tool.cibuildwheel.windows]
environment = {}
before-build = "pip install delvewheel"
test-command = """
  set PANDAS_CI='1' && \
  python -c "import pandas as pd; \
  pd.test(extra_args=['--no-strict-data-files', '-m not clipboard and not single_cpu and not slow and not network and not db']);" \
  """
repair-wheel-command = "delvewheel repair -w {dest_dir} {wheel}"

[[tool.cibuildwheel.overrides]]
select = "*-manylinux_aarch64*"
test-command = """
  PANDAS_CI='1' python -c 'import pandas as pd; \
  pd.test(extra_args=["-m not clipboard and not single_cpu and not slow and not network and not db and not fails_arm_wheels", "-n 2", "--no-strict-data-files"]); \
  pd.test(extra_args=["-m not clipboard and single_cpu and not slow and not network and not db", "--no-strict-data-files"]);' \
  """

[[tool.cibuildwheel.overrides]]
select = "*-musllinux*"
before-test = "apk update && apk add musl-locales"

[[tool.cibuildwheel.overrides]]
# Don't strip wheels on macOS.
# macOS doesn't support stripping wheels with linker
# https://github.com/MacPython/numpy-wheels/pull/87#issuecomment-624878264
select = "*-macosx*"
environment = {CFLAGS="-g0"}

[[tool.cibuildwheel.overrides]]
select = "*pyodide*"
test-requires = "pytest>=7.3.2 hypothesis>=6.116.0"
# Pyodide repairs wheels on its own, using auditwheel-emscripten
repair-wheel-command = ""
# https://github.com/pyodide/pyodide/issues/5805
build-verbosity = 1
test-command = """
  PANDAS_CI='1' python -c 'import pandas as pd; \
  pd.test(extra_args=["-m not clipboard and not single_cpu and not slow and not network and not db", "--no-strict-data-files"]);' \
  """

[tool.ruff]
line-length = 88
target-version = "py311"
fix = true

[tool.ruff.lint]
unfixable = []
typing-modules = ["pandas._typing"]

select = [
  # pyflakes
  "F",
  # pycodestyle
  "E", "W",
  # flake8-2020
  "YTT",
  # flake8-bugbear
  "B",
  # flake8-quotes
  "Q",
  # flake8-debugger
  "T10",
  # flake8-gettext
  "INT",
  # pylint
  "PL",
  # flake8-pytest-style
  "PT",
  # misc lints
  "PIE",
  # flake8-pyi
  "PYI",
  # tidy imports
  "TID",
  # implicit string concatenation
  "ISC",
  # flake8-type-checking
  "TC",
  # comprehensions
  "C4",
  # pygrep-hooks
  "PGH",
  # Ruff-specific rules
  "RUF",
  # flake8-bandit: exec-builtin
  "S102",
  # numpy-legacy-random
  "NPY002",
  # Perflint
  "PERF",
  # flynt
  "FLY",
  # flake8-logging-format
  "G",
  # flake8-future-annotations
  "FA",
  # unconventional-import-alias
  "ICN001",
  # flake8-slots
  "SLOT",
  # flake8-raise
  "RSE"
]

ignore = [
  ### Intentionally disabled
  # module level import not at top of file
  "E402",
  # do not assign a lambda expression, use a def
  "E731",
  # controversial
  "B007",
  # controversial
  "B008",
  # getattr is used to side-step mypy
  "B010",
  # tests use comparisons but not their returned value
  "B015",
  # Function definition does not bind loop variable
  "B023",
  # Too many arguments to function call
  "PLR0913",
  # Too many returns
  "PLR0911",
  # Too many branches
  "PLR0912",
  # Too many statements
  "PLR0915",
  # Redefined loop name
  "PLW2901",
  # Global statements are discouraged
  "PLW0603",
  # Use `typing.NamedTuple` instead of `collections.namedtuple`
  "PYI024",
  # Use of possibly insecure function; consider using ast.literal_eval
  "S307",
  # while int | float can be shortened to float, the former is more explicit
  "PYI041",
  # incorrect-dict-iterator, flags valid Series.items usage
  "PERF102",
  # try-except-in-loop, becomes useless in Python 3.11
  "PERF203",
  # pytest-parametrize-names-wrong-type
  "PT006",
  # pytest-parametrize-values-wrong-type
  "PT007",
  # pytest-patch-with-lambda
  "PT008",
  # pytest-raises-with-multiple-statements
  "PT012",
  # pytest-assert-in-except
  "PT017",
  # pytest-composite-assertion
  "PT018",
  # pytest-fixture-param-without-value
  "PT019",
  # The following rules may cause conflicts when used with the formatter:
  "ISC001",
  # if-stmt-min-max
  "PLR1730",
  # nan-comparison
  "PLW0177",

  ### TODO: Enable gradually
  # Useless statement
  "B018",
  # Magic number
  "PLR2004",
  # comparison-with-itself
  "PLR0124",
  # collection-literal-concatenation
  "RUF005",
  # pairwise-over-zipped
  "RUF007",
  # mutable-class-default
  "RUF012",
  # type-comparison
  "E721",
  # repeated-equality-comparison
  "PLR1714",
  # self-or-cls-assignment
  "PLW0642",
  # literal-membership
  "PLR6201", # 847 errors
  # Method could be a function, class method, or static method
  "PLR6301", # 11411 errors
  # Private name import
  "PLC2701", # 27 errors
  # Too many positional arguments (6/5)
  "PLR0917", # 470 errors
  # compare-to-empty-string
  "PLC1901",
  # `tempfile.NamedTemporaryFile` in text mode without explicit `encoding` argument
  "PLW1514", # 1 error
  # Object does not implement `__hash__` method
  "PLW1641", # 16 errors
  # Bad or misspelled dunder method name
  "PLW3201", # 69 errors, seems to be all false positive
  # Unnecessary lookup of dictionary value by key
  "PLR1733", # 5 errors, it seems like we wannt to ignore these
  # Unnecessary lookup of list item by index
  "PLR1736", # 4 errors, we're currently having inline pylint ignore
  # Unpacking a dictionary in iteration without calling `.items()`
  "PLE1141", # autofixable
  # import-outside-toplevel
  "PLC0415",
  # unnecessary-dunder-call
  "PLC2801",
  # comparison-with-itself
  "PLR0124",
  # too-many-public-methods
  "PLR0904",
  # too-many-return-statements
  "PLR0911",
  # too-many-branches
  "PLR0912",
  # too-many-arguments
  "PLR0913",
  # too-many-locals
  "PLR0914",
  # too-many-statements
  "PLR0915",
  # too-many-boolean-expressions
  "PLR0916",
  # too-many-nested-blocks
  "PLR1702",
  # redefined-argument-from-local
  "PLR1704",
  # unnecessary-lambda
  "PLW0108",
  # global-statement
  "PLW0603",
  # runtime-cast-value
  "TC006",
  # zip-without-explicit-strict
  "B905",
]

exclude = [
  "doc/sphinxext/*.py",
  "doc/build/*.py",
  "doc/temp/*.py",
  ".eggs/*.py",
  # vendored files
  "pandas/util/version/*",
  "pandas/io/clipboard/__init__.py",
  # exclude asv benchmark environments from linting
  "env",
]

[tool.ruff.lint.flake8-tidy-imports.banned-api]
"urllib.request.urlopen".msg = "Use pandas.io.common.urlopen instead of urllib.request.urlopen"
# numpy.random is banned but np.random is not. Is this intentional?
# "numpy.random".msg = "Do not use numpy.random"
"pytest.warns".msg = "Use tm.assert_produces_warning instead of pytest.warns"
"pytest.xfail".msg = "Use pytest.mark.xfail instead of pytest.xfail"
"conftest".msg = "No direct imports from conftest"
"numpy.testing".msg = "Do not use numpy.testing"
# "numpy.array_equal".msg = "Do not use numpy.array_equal" # Used in pandas/core
"unittest.mock".msg = "use pytest builtin monkeypatch fixture instead"
"os.remove".msg = "Do not use os.remove"



[tool.ruff.lint.flake8-import-conventions.aliases]
"pandas.core.construction.array" = "pd_array"

[tool.ruff.lint.per-file-ignores]
# relative imports allowed for asv_bench
"asv_bench/*" = ["TID", "NPY002"]
# to be enabled gradually
"pandas/core/*" = ["PLR5501"]
"pandas/tests/*" = ["B028", "FLY"]
"scripts/*" = ["B028"]
# Keep this one enabled
"pandas/_typing.py" = ["TC"]

[tool.ruff.lint.flake8-pytest-style]
fixture-parentheses = false
mark-parentheses = false

[tool.ruff.format]
docstring-code-format = true

[tool.pytest.ini_options]
# sync minversion with pyproject.toml & install.rst
minversion = "7.3.2"
addopts = "--strict-markers --strict-config --capture=no --durations=30 --junitxml=test-data.xml"
empty_parameter_set_mark = "fail_at_collect"
xfail_strict = true
testpaths = "pandas"
doctest_optionflags = [
  "NORMALIZE_WHITESPACE",
  "IGNORE_EXCEPTION_DETAIL",
  "ELLIPSIS",
]
filterwarnings = [
  "error:::pandas",
  "error::ResourceWarning",
  "error::pytest.PytestUnraisableExceptionWarning",
  "error::pytest.PytestWarning",
  # e.g. Module already imported so cannot be rewritten; _hypothesis_globals
  "ignore::pytest.PytestAssertRewriteWarning",
  "ignore::pytest.PytestCacheWarning",
  # TODO(PY311-minimum): Specify EncodingWarning
  # Ignore 3rd party EncodingWarning but raise on pandas'
  "ignore:.*encoding.* argument not specified",
  "error:.*encoding.* argument not specified::pandas",
  "ignore:.*ssl.SSLSocket:pytest.PytestUnraisableExceptionWarning",
  "ignore:.*ssl.SSLSocket:ResourceWarning",
  # GH 44844: Can remove once minimum matplotlib version >= 3.7
  "ignore:.*FileIO:pytest.PytestUnraisableExceptionWarning",
  "ignore:.*BufferedRandom:ResourceWarning",
  "ignore::ResourceWarning:asyncio",
  # From plotting doctests
  "ignore:More than 20 figures have been opened:RuntimeWarning",
  "ignore:.*urllib3:DeprecationWarning:botocore",
  "ignore:Setuptools is replacing distutils.:UserWarning:_distutils_hack",
  # https://github.com/PyTables/PyTables/issues/822
  "ignore:a closed node found in the registry:UserWarning:tables",
]
junit_family = "xunit2"
markers = [
  "single_cpu: tests that should run on a single cpu only",
  "slow: mark a test as slow",
  "network: mark a test as network",
  "db: tests requiring a database (mysql or postgres)",
  "clipboard: mark a pd.read_clipboard test",
  "arm_slow: mark a test as slow for arm64 architecture",
  "skip_ubsan: Tests known to fail UBSAN check",
  # TODO: someone should investigate this ...
  # these tests only fail in the wheel builder and don't fail in regular
  # ARM CI
  "fails_arm_wheels: Tests that fail in the ARM wheel build only",
]

[tool.mypy]
# Import discovery
mypy_path = "typings"
files = ["pandas", "typings"]
namespace_packages = false
explicit_package_bases = false
ignore_missing_imports = true
follow_imports = "normal"
follow_imports_for_stubs = false
no_site_packages = false
no_silence_site_packages = false
# Platform configuration
python_version = "3.11"
platform = "linux-64"
# Disallow dynamic typing
disallow_any_unimported = false # TODO
disallow_any_expr = false # TODO
disallow_any_decorated = false # TODO
disallow_any_explicit = false # TODO
disallow_any_generics = false # TODO
disallow_subclassing_any = false # TODO
# Untyped definitions and calls
disallow_untyped_calls = true
disallow_untyped_defs = true
disallow_incomplete_defs = true
check_untyped_defs = true
disallow_untyped_decorators = true
# None and Optional handling
no_implicit_optional = true
strict_optional = true
# Configuring warnings
warn_redundant_casts = true
warn_unused_ignores = true
warn_no_return = true
warn_return_any = false # TODO
warn_unreachable = false # GH#27396
# Suppressing errors
ignore_errors = false
enable_error_code = "ignore-without-code"
# Miscellaneous strictness flags
allow_untyped_globals = false
allow_redefinition = false
local_partial_types = false
implicit_reexport = true
strict_equality = true
# Configuring error messages
show_error_context = false
show_column_numbers = false
show_error_codes = true

[[tool.mypy.overrides]]
module = [
  "pandas._config.config", # TODO
  "pandas._libs.*",
  "pandas._testing.*", # TODO
  "pandas.compat.numpy.function", # TODO
  "pandas.core._numba.executor", # TODO
  "pandas.core.array_algos.masked_reductions", # TODO
  "pandas.core.array_algos.putmask", # TODO
  "pandas.core.array_algos.quantile", # TODO
  "pandas.core.array_algos.replace", # TODO
  "pandas.core.array_algos.take", # TODO
  "pandas.core.arrays.*", # TODO
  "pandas.core.computation.*", # TODO
  "pandas.core.dtypes.astype", # TODO
  "pandas.core.dtypes.cast", # TODO
  "pandas.core.dtypes.common", # TODO
  "pandas.core.dtypes.concat", # TODO
  "pandas.core.dtypes.dtypes", # TODO
  "pandas.core.dtypes.generic", # TODO
  "pandas.core.dtypes.missing", # TODO
  "pandas.core.groupby.generic", # TODO
  "pandas.core.groupby.grouper", # TODO
  "pandas.core.groupby.groupby", # TODO
  "pandas.core.groupby.ops", # TODO
  "pandas.core.indexers.*", # TODO
  "pandas.core.indexes.*", # TODO
  "pandas.core.interchange.column", # TODO
  "pandas.core.interchange.dataframe_protocol", # TODO
  "pandas.core.interchange.from_dataframe", # TODO
  "pandas.core.internals.*", # TODO
  "pandas.core.ops.array_ops", # TODO
  "pandas.core.ops.common", # TODO
  "pandas.core.ops.missing", # TODO
  "pandas.core.reshape.*", # TODO
  "pandas.core.strings.*", # TODO
  "pandas.core.tools.*", # TODO
  "pandas.core.window.common", # TODO
  "pandas.core.window.ewm", # TODO
  "pandas.core.window.expanding", # TODO
  "pandas.core.window.numba_", # TODO
  "pandas.core.window.online", # TODO
  "pandas.core.window.rolling", # TODO
  "pandas.core.accessor", # TODO
  "pandas.core.algorithms", # TODO
  "pandas.core.apply", # TODO
  "pandas.core.arraylike", # TODO
  "pandas.core.base", # TODO
  "pandas.core.common", # TODO
  "pandas.core.construction", # TODO
  "pandas.core.flags", # TODO
  "pandas.core.frame", # TODO
  "pandas.core.generic", # TODO
  "pandas.core.indexing", # TODO
  "pandas.core.missing", # TODO
  "pandas.core.nanops", # TODO
  "pandas.core.resample", # TODO
  "pandas.core.roperator", # TODO
  "pandas.core.sample", # TODO
  "pandas.core.series", # TODO
  "pandas.core.sorting", # TODO
  "pandas.errors", # TODO
  "pandas.io.clipboard", # TODO
  "pandas.io.excel._base", # TODO
  "pandas.io.excel._odfreader", # TODO
  "pandas.io.excel._openpyxl", # TODO
  "pandas.io.excel._pyxlsb", # TODO
  "pandas.io.excel._xlrd", # TODO
  "pandas.io.excel._xlsxwriter", # TODO
  "pandas.io.formats.excel", # TODO
  "pandas.io.formats.format", # TODO
  "pandas.io.formats.style", # TODO
  "pandas.io.formats.style_render", # TODO
  "pandas.io.formats.xml", # TODO
  "pandas.io.json.*", # TODO
  "pandas.io.parsers.*", # TODO
  "pandas.io.sas.sas_xport", # TODO
  "pandas.io.sas.sas7bdat", # TODO
  "pandas.io.clipboards", # TODO
  "pandas.io.html", # TODO
  "pandas.io.parquet", # TODO
  "pandas.io.pytables", # TODO
  "pandas.io.sql", # TODO
  "pandas.io.xml", # TODO
  "pandas.plotting.*", # TODO
  "pandas.tests.*",
  "pandas.tseries.frequencies", # TODO
  "pandas.tseries.holiday", # TODO
  "pandas.util._decorators", # TODO
  "pandas.util._doctools", # TODO
  "pandas.util._test_decorators", # TODO
  "pandas.util._validators", # TODO
  "pandas.util", # TODO
  "pandas._version",
  "pandas.conftest",
  "pandas"
]
disallow_untyped_calls = false
disallow_untyped_defs = false
disallow_incomplete_defs = false

[[tool.mypy.overrides]]
module = [
  "pandas.tests.*",
  "pandas._version",
  "pandas.io.clipboard",
]
check_untyped_defs = false

[[tool.mypy.overrides]]
module = [
  "pandas.tests.apply.test_series_apply",
  "pandas.tests.arithmetic.conftest",
  "pandas.tests.arrays.sparse.test_combine_concat",
  "pandas.tests.dtypes.test_common",
  "pandas.tests.frame.methods.test_to_records",
  "pandas.tests.groupby.test_rank",
  "pandas.tests.groupby.transform.test_transform",
  "pandas.tests.indexes.interval.test_interval",
  "pandas.tests.indexing.test_categorical",
  "pandas.tests.io.excel.test_writers",
  "pandas.tests.reductions.test_reductions",
  "pandas.tests.test_expressions",
]
ignore_errors = true

# To be kept consistent with "Import Formatting" section in contributing.rst
[tool.isort]
known_pre_libs = "pandas._config"
known_pre_core = ["pandas._libs", "pandas._typing", "pandas.util._*", "pandas.compat", "pandas.errors"]
known_dtypes = "pandas.core.dtypes"
known_post_core = ["pandas.tseries", "pandas.io", "pandas.plotting"]
sections = ["FUTURE", "STDLIB", "THIRDPARTY" ,"PRE_LIBS" , "PRE_CORE", "DTYPES", "FIRSTPARTY", "POST_CORE", "LOCALFOLDER"]
profile = "black"
combine_as_imports = true
force_grid_wrap = 2
force_sort_within_sections = true
skip_glob = "env"
skip = "pandas/__init__.py"

[tool.pyright]
pythonVersion = "3.11"
typeCheckingMode = "basic"
useLibraryCodeForTypes = false
include = ["pandas", "typings"]
exclude = ["pandas/tests", "pandas/io/clipboard", "pandas/util/version", "pandas/core/_numba/extensions.py"]
# enable subset of "strict"
reportDuplicateImport = true
reportInconsistentConstructor = true
reportInvalidStubStatement = true
reportOverlappingOverload = true
reportPropertyTypeMismatch = true
reportUntypedClassDecorator = true
reportUntypedFunctionDecorator = true
reportUntypedNamedTuple = true
reportUnusedImport = true
disableBytesTypePromotions = true
# disable subset of "basic"
reportArgumentType = false
reportAssignmentType = false
reportAttributeAccessIssue = false
reportCallIssue = false
reportGeneralTypeIssues = false
reportIndexIssue = false
reportMissingModuleSource = false
reportOperatorIssue = false
reportOptionalCall = false
reportOptionalIterable = false
reportOptionalMemberAccess = false
reportOptionalOperand = false
reportOptionalSubscript = false
reportPrivateImportUsage = false
reportRedeclaration = false
reportReturnType = false
reportUnboundVariable = false

[tool.coverage.run]
branch = true
omit = ["pandas/_typing.py", "pandas/_version.py"]
plugins = ["Cython.Coverage"]
source = ["pandas"]

[tool.coverage.report]
ignore_errors = false
show_missing = true
omit = ["pandas/_version.py"]
exclude_lines = [
  # Have to re-enable the standard pragma
  "pragma: no cover",
  # Don't complain about missing debug-only code:s
  "def __repr__",
  "if self.debug",
  # Don't complain if tests don't hit defensive assertion code:
  "raise AssertionError",
  "raise NotImplementedError",
  "AbstractMethodError",
  # Don't complain if non-runnable code isn't run:
  "if 0:",
  "if __name__ == .__main__.:",
  "if TYPE_CHECKING:",
]

[tool.coverage.html]
directory = "coverage_html_report"

[tool.codespell]
ignore-words-list = "blocs, coo, hist, nd, sav, ser, recuse, nin, timere, expec, expecs, indext, SME, NotIn, tructures, tru, indx, abd, ABD"
ignore-regex = 'https://([\w/\.])+'<|MERGE_RESOLUTION|>--- conflicted
+++ resolved
@@ -56,31 +56,6 @@
 matplotlib = "pandas:plotting._matplotlib"
 
 [project.optional-dependencies]
-<<<<<<< HEAD
-test = ['hypothesis>=6.84.0', 'pytest>=7.3.2', 'pytest-xdist>=3.4.0']
-pyarrow = ['pyarrow>=12.0.1']
-performance = ['bottleneck>=1.3.6', 'numba>=0.59.0', 'numexpr>=2.9.0']
-computation = ['scipy>=1.12.0', 'xarray>=2024.1.1']
-fss = ['fsspec>=2023.12.2']
-aws = ['s3fs>=2023.12.2']
-gcp = ['gcsfs>=2023.12.2']
-excel = ['odfpy>=1.4.1', 'openpyxl>=3.1.2', 'python-calamine>=0.1.7', 'pyxlsb>=1.0.10', 'xlrd>=2.0.1', 'xlsxwriter>=3.2.0']
-parquet = ['pyarrow>=12.0.1']
-feather = ['pyarrow>=12.0.1']
-iceberg = ['pyiceberg>=0.7.1']
-hdf5 = ['tables>=3.8.0']
-spss = ['pyreadstat>=1.2.6']
-postgresql = ['SQLAlchemy>=2.0.0', 'psycopg2>=2.9.9', 'adbc-driver-postgresql>=1.2.0']
-mysql = ['SQLAlchemy>=2.0.0', 'pymysql>=1.1.0']
-sql-other = ['SQLAlchemy>=2.0.0', 'adbc-driver-postgresql>=1.2.0', 'adbc-driver-sqlite>=1.2.0']
-html = ['beautifulsoup4>=4.12.3', 'html5lib>=1.1', 'lxml>=4.9.2']
-xml = ['lxml>=4.9.2']
-plot = ['matplotlib>=3.8.3']
-output-formatting = ['jinja2>=3.1.3', 'tabulate>=0.9.0']
-clipboard = ['PyQt6>=6.7.1', 'qtpy>=2.3.0']
-compression = ['zstandard>=0.22.0']
-timezone = ['pytz>=2023.4']
-=======
 test = ['hypothesis>=6.116.0', 'pytest>=7.3.2', 'pytest-xdist>=3.4.0']
 pyarrow = ['pyarrow>=13.0.0']
 performance = ['bottleneck>=1.4.2', 'numba>=0.60.0', 'numexpr>=2.10.2']
@@ -101,10 +76,9 @@
 xml = ['lxml>=5.3.0']
 plot = ['matplotlib>=3.9.3']
 output-formatting = ['jinja2>=3.1.5', 'tabulate>=0.9.0']
-clipboard = ['PyQt5>=5.15.9', 'qtpy>=2.4.2']
+clipboard = ['PyQt6>=6.7.1', 'qtpy>=2.4.2']
 compression = ['zstandard>=0.23.0']
 timezone = ['pytz>=2024.2']
->>>>>>> 567de07b
 all = ['adbc-driver-postgresql>=1.2.0',
        'adbc-driver-sqlite>=1.2.0',
        'beautifulsoup4>=4.12.3',
@@ -120,23 +94,13 @@
        'numba>=0.60.0',
        'numexpr>=2.10.2',
        'odfpy>=1.4.1',
-<<<<<<< HEAD
-       'openpyxl>=3.1.2',
-       'psycopg2>=2.9.9',
-       'pyarrow>=12.0.1',
-       'pyiceberg>=0.7.1',
-       'pymysql>=1.1.0',
-       'PyQt6>=6.7.1',
-       'pyreadstat>=1.2.6',
-=======
        'openpyxl>=3.1.5',
        'psycopg2>=2.9.10',
        'pyarrow>=13.0.0',
        'pyiceberg>=0.8.1',
        'pymysql>=1.1.1',
-       'PyQt5>=5.15.9',
+       'PyQt6>=6.7.1',
        'pyreadstat>=1.2.8',
->>>>>>> 567de07b
        'pytest>=7.3.2',
        'pytest-xdist>=3.4.0',
        'python-calamine>=0.3.0',
