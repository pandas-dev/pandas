[build-system]
# Minimum requirements for the build system to execute.
# See https://github.com/scipy/scipy/pull/12940 for the AIX issue.
requires = [
    "setuptools>=51.0.0",
    "wheel",
    "Cython>=0.29.32,<3",  # Note: sync with setup.py, environment.yml and asv.conf.json
    "oldest-supported-numpy>=2022.8.16"
]
# uncomment to enable pep517 after versioneer problem is fixed.
# https://github.com/python-versioneer/python-versioneer/issues/193
# build-backend = "setuptools.build_meta"

[tool.cibuildwheel]
skip = "cp36-* cp37-* pp37-* *-manylinux_i686 *_ppc64le *_s390x *-musllinux*"
build-verbosity = "3"
test-requires = "hypothesis==6.52.1 pytest>=6.2.5 pytest-xdist pytest-asyncio>=0.17"
test-command = "python {project}/ci/test_wheels.py"

[tool.cibuildwheel.macos]
archs = "x86_64 universal2"
test-skip = "*_arm64 *_universal2:arm64"

[tool.cibuildwheel.windows]
repair-wheel-command = "python ci/fix_wheels.py {wheel} {dest_dir}"

[[tool.cibuildwheel.overrides]]
select = "*-win*"
# We test separately for Windows, since we use
# the base windows docker image to check if any dlls are
# missing from the wheel
test-command = ""

[[tool.cibuildwheel.overrides]]
select = "*-win32"
environment = { IS_32_BIT="true" }

[tool.black]
target-version = ['py38', 'py39']
exclude = '''
(
    asv_bench/env
  | \.egg
  | \.git
  | \.hg
  | \.mypy_cache
  | \.nox
  | \.tox
  | \.venv
  | _build
  | buck-out
  | build
  | dist
  | setup.py
)
'''

[tool.pylint.messages_control]
max-line-length = 88
disable = [
  "abstract-class-instantiated",
  "import-error",
  "invalid-repr-returned",
  "invalid-unary-operand-type",
  "no-member",
  "no-name-in-module",
  "no-value-for-parameter",
  "not-an-iterable",
  "not-callable",
  "redundant-keyword-arg",
  "too-many-function-args",
  "undefined-variable",
  "unexpected-keyword-arg",
  "unpacking-non-sequence",
  "unsubscriptable-object",
  "unsupported-assignment-operation",
  "unsupported-membership-test",
  "used-before-assignment",

 # pylint type "C": convention, for programming standard violation
  "consider-using-f-string",
  "disallowed-name",
  "import-outside-toplevel",
  "invalid-name",
  "line-too-long",
  "missing-class-docstring",
  "missing-function-docstring",
  "missing-module-docstring",
  "singleton-comparison",
  "too-many-lines",
  "typevar-name-incorrect-variance",
  "ungrouped-imports",
  "unidiomatic-typecheck",
  "unnecessary-dunder-call",
  "unnecessary-lambda-assignment",
  "unneeded-not",
  "use-implicit-booleaness-not-comparison",
  "use-implicit-booleaness-not-len",
  "use-sequence-for-iteration",
  "useless-import-alias",
  "wrong-import-order",
  "wrong-import-position",

  # pylint type "R": refactor, for bad code smell
  "chained-comparison",
  "comparison-of-constants",
  "comparison-with-itself",
  "consider-merging-isinstance",
  "consider-using-min-builtin",
  "consider-using-sys-exit",
  "consider-using-ternary",
  "consider-using-with",
  "cyclic-import",
  "duplicate-code",
  "inconsistent-return-statements",
<<<<<<< HEAD
  "invalid-sequence-index",
  "literal-comparison",
=======
  "no-else-continue",
>>>>>>> 7bf8d6b3
  "no-else-raise",
  "no-else-return",
  "redefined-argument-from-local",
  "too-few-public-methods",
  "too-many-ancestors",
  "too-many-arguments",
  "too-many-boolean-expressions",
  "too-many-branches",
  "too-many-instance-attributes",
  "too-many-locals",
  "too-many-nested-blocks",
  "too-many-public-methods",
  "too-many-return-statements",
  "too-many-statements",
  "unnecessary-comprehension",
  "unnecessary-list-index-lookup",
  "use-a-generator",
  "useless-option-value",

  # pylint type "W": warning, for python specific problems
  "abstract-method",
  "arguments-differ",
  "arguments-out-of-order",
  "arguments-renamed",
  "attribute-defined-outside-init",
  "broad-except",
  "cell-var-from-loop",
  "comparison-with-callable",
  "confusing-with-statement",
  "dangerous-default-value",
  "deprecated-module",
  "duplicate-value",
  "eval-used",
  "expression-not-assigned",
  "fixme",
  "global-statement",
  "global-variable-not-assigned",
  "import-self",
  "invalid-envvar-default",
  "invalid-overridden-method",
  "keyword-arg-before-vararg",
  "method-cache-max-size-none",
  "non-parent-init-called",
  "overridden-final-method",
  "pointless-statement",
  "pointless-string-statement",
  "possibly-unused-variable",
  "protected-access",
  "raise-missing-from",
  "redefined-builtin",
  "redefined-outer-name",
  "reimported",
  "self-assigning-variable",
  "self-cls-assignment",
  "signature-differs",
  "subprocess-run-check",
  "super-init-not-called",
  "try-except-raise",
  "undefined-loop-variable",
  "unnecessary-lambda",
  "unspecified-encoding",
  "unused-argument",
  "unused-import",
  "unused-variable",
  "using-constant-test",
  "useless-else-on-loop",
  "useless-parent-delegation"
]

[tool.pytest.ini_options]
# sync minversion with pyproject.toml & install.rst
minversion =  "6.0"
addopts = "--strict-data-files --strict-markers --strict-config --capture=no --durations=30 --junitxml=test-data.xml"
empty_parameter_set_mark = "fail_at_collect"
xfail_strict = true
testpaths = "pandas"
doctest_optionflags = [
  "NORMALIZE_WHITESPACE",
  "IGNORE_EXCEPTION_DETAIL",
  "ELLIPSIS",
]
filterwarnings = [
  "error:Sparse:FutureWarning",
  "error:The SparseArray:FutureWarning",
  # Deprecation gives warning on import during pytest collection
  "ignore:pandas.core.index is deprecated:FutureWarning:importlib",
  "ignore:pandas.util.testing is deprecated:FutureWarning:importlib",
  # Will be fixed in numba 0.56: https://github.com/numba/numba/issues/7758
  "ignore:`np.MachAr` is deprecated:DeprecationWarning:numba",
]
junit_family = "xunit2"
markers = [
  "single_cpu: tests that should run on a single cpu only",
  "slow: mark a test as slow",
  "network: mark a test as network",
  "db: tests requiring a database (mysql or postgres)",
  "clipboard: mark a pd.read_clipboard test",
  "arm_slow: mark a test as slow for arm64 architecture",
  "arraymanager: mark a test to run with ArrayManager enabled",
]
asyncio_mode = "strict"

[tool.mypy]
# Import discovery
mypy_path = "typings"
files = ["pandas", "typings"]
namespace_packages = false
explicit_package_bases = false
ignore_missing_imports = true
follow_imports = "normal"
follow_imports_for_stubs = false
no_site_packages = false
no_silence_site_packages = false
# Platform configuration
python_version = "3.8"
platform = "linux-64"
# Disallow dynamic typing
disallow_any_unimported = false # TODO
disallow_any_expr = false # TODO
disallow_any_decorated = false # TODO
disallow_any_explicit = false # TODO
disallow_any_generics = false # TODO
disallow_subclassing_any = false # TODO
# Untyped definitions and calls
disallow_untyped_calls = false # TODO
disallow_untyped_defs = false # TODO
disallow_incomplete_defs = false # TODO
check_untyped_defs = true
disallow_untyped_decorators = true
# None and Optional handling
no_implicit_optional = true
strict_optional = true
# Configuring warnings
warn_redundant_casts = true
warn_unused_ignores = true
warn_no_return = true
warn_return_any = false # TODO
warn_unreachable = false # GH#27396
# Suppressing errors
ignore_errors = false
enable_error_code = "ignore-without-code"
# Miscellaneous strictness flags
allow_untyped_globals = false
allow_redefinition = false
local_partial_types = false
implicit_reexport = true
strict_equality = true
# Configuring error messages
show_error_context = false
show_column_numbers = false
show_error_codes = true

[[tool.mypy.overrides]]
module = [
  "pandas.tests.*",
  "pandas._version",
  "pandas.io.clipboard",
]
check_untyped_defs = false

[[tool.mypy.overrides]]
module = [
  "pandas.tests.apply.test_series_apply",
  "pandas.tests.arithmetic.conftest",
  "pandas.tests.arrays.sparse.test_combine_concat",
  "pandas.tests.dtypes.test_common",
  "pandas.tests.frame.methods.test_to_records",
  "pandas.tests.groupby.test_rank",
  "pandas.tests.groupby.transform.test_transform",
  "pandas.tests.indexes.interval.test_interval",
  "pandas.tests.indexing.test_categorical",
  "pandas.tests.io.excel.test_writers",
  "pandas.tests.reductions.test_reductions",
  "pandas.tests.test_expressions",
]
ignore_errors = true

# To be kept consistent with "Import Formatting" section in contributing.rst
[tool.isort]
known_pre_libs = "pandas._config"
known_pre_core = ["pandas._libs", "pandas._typing", "pandas.util._*", "pandas.compat", "pandas.errors"]
known_dtypes = "pandas.core.dtypes"
known_post_core = ["pandas.tseries", "pandas.io", "pandas.plotting"]
sections = ["FUTURE", "STDLIB", "THIRDPARTY" ,"PRE_LIBS" , "PRE_CORE", "DTYPES", "FIRSTPARTY", "POST_CORE", "LOCALFOLDER"]
profile = "black"
combine_as_imports = true
force_grid_wrap = 2
force_sort_within_sections = true
skip_glob = "env"
skip = "pandas/__init__.py"

[tool.pyright]
pythonVersion = "3.8"
typeCheckingMode = "basic"
include = ["pandas", "typings"]
exclude = ["pandas/tests", "pandas/io/clipboard", "pandas/util/version"]
# enable subset of "strict"
reportDuplicateImport = true
reportInvalidStubStatement = true
reportOverlappingOverload = true
reportPropertyTypeMismatch = true
reportUntypedClassDecorator = true
reportUntypedFunctionDecorator = true
reportUntypedNamedTuple = true
reportUnusedImport = true
# disable subset of "basic"
reportGeneralTypeIssues = false
reportMissingModuleSource = false
reportOptionalCall = false
reportOptionalIterable = false
reportOptionalMemberAccess = false
reportOptionalOperand = false
reportOptionalSubscript = false
reportPrivateImportUsage = false
reportUnboundVariable = false<|MERGE_RESOLUTION|>--- conflicted
+++ resolved
@@ -113,12 +113,6 @@
   "cyclic-import",
   "duplicate-code",
   "inconsistent-return-statements",
-<<<<<<< HEAD
-  "invalid-sequence-index",
-  "literal-comparison",
-=======
-  "no-else-continue",
->>>>>>> 7bf8d6b3
   "no-else-raise",
   "no-else-return",
   "redefined-argument-from-local",
