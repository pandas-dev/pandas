--- conflicted
+++ resolved
@@ -57,10 +57,7 @@
 max-line-length = 88
 disable = [
   "abstract-class-instantiated",
-<<<<<<< HEAD
-=======
   "c-extension-no-member",
->>>>>>> ceebce6f
   "import-error",
   "invalid-unary-operand-type",
   "no-member",
@@ -101,15 +98,8 @@
   "wrong-import-position",
 
   # pylint type "R": refactor, for bad code smell
-<<<<<<< HEAD
-  "chained-comparison",
   "comparison-with-itself",
   "consider-merging-isinstance",
-  "consider-using-min-builtin",
-=======
-  "comparison-with-itself",
-  "consider-merging-isinstance",
->>>>>>> ceebce6f
   "consider-using-ternary",
   "consider-using-with",
   "cyclic-import",
@@ -176,10 +166,6 @@
   "unused-import",
   "unused-variable",
   "using-constant-test",
-<<<<<<< HEAD
-  "useless-else-on-loop",
-=======
->>>>>>> ceebce6f
   "useless-parent-delegation"
 ]
 
