--- conflicted
+++ resolved
@@ -19,7 +19,7 @@
 **pandas** is a Python package that provides fast, flexible, and expressive data
 structures designed to make working with "relational" or "labeled" data both
 easy and intuitive. It aims to be the fundamental high-level building block for
-doing practical, **real-world** data analysis in Python. Additionally, it has
+doing practical, **real world** data analysis in Python. Additionally, it has
 the broader goal of becoming **the most powerful and flexible open source data
 analysis / manipulation tool available in any language**. It is already well on
 its way towards this goal.
@@ -64,7 +64,7 @@
     data sets
   - [**Hierarchical**][mi] labeling of axes (possible to have multiple
     labels per tick)
-  - Robust I/O tools for loading data from [**flat files**][flat-files]
+  - Robust IO tools for loading data from [**flat files**][flat-files]
     (CSV and delimited), [**Excel files**][excel], [**databases**][db],
     and saving/loading data from the ultrafast [**HDF5 format**][hdfstore]
   - [**Time series**][timeseries]-specific functionality: date range
@@ -115,11 +115,7 @@
 ## Dependencies
 - [NumPy - Adds support for large, multi-dimensional arrays, matrices and high-level mathematical functions to operate on these arrays](https://www.numpy.org)
 - [python-dateutil - Provides powerful extensions to the standard datetime module](https://dateutil.readthedocs.io/en/stable/index.html)
-<<<<<<< HEAD
-- [pytz - Brings the Olson tz database into Python which allows accurate and cross-platform timezone calculations](https://github.com/stub42/pytz)
-=======
 - [tzdata - Provides an IANA time zone database](https://tzdata.readthedocs.io/en/latest/)
->>>>>>> bb10b27d
 
 See the [full installation instructions](https://pandas.pydata.org/pandas-docs/stable/install.html#dependencies) for minimum supported versions of required, recommended and optional dependencies.
 
@@ -159,7 +155,7 @@
 
 ## Getting Help
 
-For usage questions, the best place to go to is [Stack Overflow](https://stackoverflow.com/questions/tagged/pandas).
+For usage questions, the best place to go to is [StackOverflow](https://stackoverflow.com/questions/tagged/pandas).
 Further, general questions and discussions can also take place on the [pydata mailing list](https://groups.google.com/forum/?fromgroups#!forum/pydata).
 
 ## Discussion and Development
