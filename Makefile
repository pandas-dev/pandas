--- conflicted
+++ resolved
@@ -1,9 +1,4 @@
-<<<<<<< HEAD
-tseries: pandas/_libs/lib.pyx pandas/_libs/tslib.pyx pandas/_libs/hashtable.pyx
-	python setup.py build_ext --inplace --compiler=${CC}
-=======
 .PHONY : develop build clean clean_pyc doc lint-diff black
->>>>>>> 88ccb25e
 
 all: develop
 
