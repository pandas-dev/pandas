#!/usr/bin/env python

"""
Parts of this file were taken from the pyzmq project
(https://github.com/zeromq/pyzmq) which have been permitted for use under the
BSD license. Parts are from lxml (https://github.com/lxml/lxml)
"""

from distutils.sysconfig import get_config_vars
from distutils.version import LooseVersion
import os
from os.path import join as pjoin
import platform
import shutil
import sys

import pkg_resources
from setuptools import Command, find_packages, setup

# versioning
import versioneer

cmdclass = versioneer.get_cmdclass()


def is_platform_windows():
    return sys.platform == "win32" or sys.platform == "cygwin"


def is_platform_mac():
    return sys.platform == "darwin"


min_numpy_ver = "1.13.3"
min_cython_ver = "0.29.13"

setuptools_kwargs = {
    "install_requires": [
        "python-dateutil >= 2.6.1",
        "pytz >= 2017.2",
        "numpy >= {numpy_ver}".format(numpy_ver=min_numpy_ver),
    ],
    "setup_requires": ["numpy >= {numpy_ver}".format(numpy_ver=min_numpy_ver)],
    "zip_safe": False,
}


<<<<<<< HEAD
min_cython_ver = "0.29.13"  # Note: sync with pyproject.toml
=======
>>>>>>> b1f4d00c
try:
    import Cython

    ver = Cython.__version__
    from Cython.Build import cythonize

    _CYTHON_INSTALLED = ver >= LooseVersion(min_cython_ver)
except ImportError:
    _CYTHON_INSTALLED = False
    cythonize = lambda x, *args, **kwargs: x  # dummy func

# The import of Extension must be after the import of Cython, otherwise
# we do not get the appropriately patched class.
# See https://cython.readthedocs.io/en/latest/src/reference/compilation.html
from distutils.extension import Extension  # noqa: E402 isort:skip
from distutils.command.build import build  # noqa: E402 isort:skip

try:
    if not _CYTHON_INSTALLED:
        raise ImportError("No supported version of Cython installed.")
    from Cython.Distutils.old_build_ext import old_build_ext as _build_ext

    cython = True
except ImportError:
    from distutils.command.build_ext import build_ext as _build_ext

    cython = False
else:
    try:
        try:
            from Cython import Tempita as tempita
        except ImportError:
            import tempita
    except ImportError:
        raise ImportError("Building pandas requires Tempita: " "pip install Tempita")


_pxi_dep_template = {
    "algos": [
        "_libs/algos_common_helper.pxi.in",
        "_libs/algos_take_helper.pxi.in",
        "_libs/algos_rank_helper.pxi.in",
    ],
    "groupby": ["_libs/groupby_helper.pxi.in"],
    "hashtable": [
        "_libs/hashtable_class_helper.pxi.in",
        "_libs/hashtable_func_helper.pxi.in",
    ],
    "index": ["_libs/index_class_helper.pxi.in"],
    "sparse": ["_libs/sparse_op_helper.pxi.in"],
    "interval": ["_libs/intervaltree.pxi.in"],
}

_pxifiles = []
_pxi_dep = {}
for module, files in _pxi_dep_template.items():
    pxi_files = [pjoin("pandas", x) for x in files]
    _pxifiles.extend(pxi_files)
    _pxi_dep[module] = pxi_files


class build_ext(_build_ext):
    @classmethod
    def render_templates(cls, pxifiles):
        for pxifile in pxifiles:
            # build pxifiles first, template extension must be .pxi.in
            assert pxifile.endswith(".pxi.in")
            outfile = pxifile[:-3]

            if (
                os.path.exists(outfile)
                and os.stat(pxifile).st_mtime < os.stat(outfile).st_mtime
            ):
                # if .pxi.in is not updated, no need to output .pxi
                continue

            with open(pxifile, "r") as f:
                tmpl = f.read()
            pyxcontent = tempita.sub(tmpl)

            with open(outfile, "w") as f:
                f.write(pyxcontent)

    def build_extensions(self):
        # if building from c files, don't need to
        # generate template output
        if cython:
            self.render_templates(_pxifiles)

        numpy_incl = pkg_resources.resource_filename("numpy", "core/include")

        for ext in self.extensions:
            if hasattr(ext, "include_dirs") and numpy_incl not in ext.include_dirs:
                ext.include_dirs.append(numpy_incl)
        _build_ext.build_extensions(self)


DESCRIPTION = (
    "Powerful data structures for data analysis, time series, " "and statistics"
)
LONG_DESCRIPTION = """
**pandas** is a Python package providing fast, flexible, and expressive data
structures designed to make working with structured (tabular, multidimensional,
potentially heterogeneous) and time series data both easy and intuitive. It
aims to be the fundamental high-level building block for doing practical,
**real world** data analysis in Python. Additionally, it has the broader goal
of becoming **the most powerful and flexible open source data analysis /
manipulation tool available in any language**. It is already well on its way
toward this goal.

pandas is well suited for many different kinds of data:

  - Tabular data with heterogeneously-typed columns, as in an SQL table or
    Excel spreadsheet
  - Ordered and unordered (not necessarily fixed-frequency) time series data.
  - Arbitrary matrix data (homogeneously typed or heterogeneous) with row and
    column labels
  - Any other form of observational / statistical data sets. The data actually
    need not be labeled at all to be placed into a pandas data structure

The two primary data structures of pandas, Series (1-dimensional) and DataFrame
(2-dimensional), handle the vast majority of typical use cases in finance,
statistics, social science, and many areas of engineering. For R users,
DataFrame provides everything that R's ``data.frame`` provides and much
more. pandas is built on top of `NumPy <http://www.numpy.org>`__ and is
intended to integrate well within a scientific computing environment with many
other 3rd party libraries.

Here are just a few of the things that pandas does well:

  - Easy handling of **missing data** (represented as NaN) in floating point as
    well as non-floating point data
  - Size mutability: columns can be **inserted and deleted** from DataFrame and
    higher dimensional objects
  - Automatic and explicit **data alignment**: objects can be explicitly
    aligned to a set of labels, or the user can simply ignore the labels and
    let `Series`, `DataFrame`, etc. automatically align the data for you in
    computations
  - Powerful, flexible **group by** functionality to perform
    split-apply-combine operations on data sets, for both aggregating and
    transforming data
  - Make it **easy to convert** ragged, differently-indexed data in other
    Python and NumPy data structures into DataFrame objects
  - Intelligent label-based **slicing**, **fancy indexing**, and **subsetting**
    of large data sets
  - Intuitive **merging** and **joining** data sets
  - Flexible **reshaping** and pivoting of data sets
  - **Hierarchical** labeling of axes (possible to have multiple labels per
    tick)
  - Robust IO tools for loading data from **flat files** (CSV and delimited),
    Excel files, databases, and saving / loading data from the ultrafast **HDF5
    format**
  - **Time series**-specific functionality: date range generation and frequency
    conversion, moving window statistics, moving window linear regressions,
    date shifting and lagging, etc.

Many of these principles are here to address the shortcomings frequently
experienced using other languages / scientific research environments. For data
scientists, working with data is typically divided into multiple stages:
munging and cleaning data, analyzing / modeling it, then organizing the results
of the analysis into a form suitable for plotting or tabular display. pandas is
the ideal tool for all of these tasks.
"""

DISTNAME = "pandas"
LICENSE = "BSD"
AUTHOR = "The PyData Development Team"
EMAIL = "pydata@googlegroups.com"
URL = "http://pandas.pydata.org"
DOWNLOAD_URL = ""
PROJECT_URLS = {
    "Bug Tracker": "https://github.com/pandas-dev/pandas/issues",
    "Documentation": "http://pandas.pydata.org/pandas-docs/stable/",
    "Source Code": "https://github.com/pandas-dev/pandas",
}
CLASSIFIERS = [
    "Development Status :: 5 - Production/Stable",
    "Environment :: Console",
    "Operating System :: OS Independent",
    "Intended Audience :: Science/Research",
    "Programming Language :: Python",
    "Programming Language :: Python :: 3",
    "Programming Language :: Python :: 3.5",
    "Programming Language :: Python :: 3.6",
    "Programming Language :: Python :: 3.7",
    "Programming Language :: Cython",
    "Topic :: Scientific/Engineering",
]


class CleanCommand(Command):
    """Custom distutils command to clean the .so and .pyc files."""

    user_options = [("all", "a", "")]

    def initialize_options(self):
        self.all = True
        self._clean_me = []
        self._clean_trees = []

        base = pjoin("pandas", "_libs", "src")
        tsbase = pjoin("pandas", "_libs", "tslibs", "src")
        dt = pjoin(tsbase, "datetime")
        util = pjoin("pandas", "util")
        parser = pjoin(base, "parser")
        ujson_python = pjoin(base, "ujson", "python")
        ujson_lib = pjoin(base, "ujson", "lib")
        self._clean_exclude = [
            pjoin(dt, "np_datetime.c"),
            pjoin(dt, "np_datetime_strings.c"),
            pjoin(parser, "tokenizer.c"),
            pjoin(parser, "io.c"),
            pjoin(ujson_python, "ujson.c"),
            pjoin(ujson_python, "objToJSON.c"),
            pjoin(ujson_python, "JSONtoObj.c"),
            pjoin(ujson_lib, "ultrajsonenc.c"),
            pjoin(ujson_lib, "ultrajsondec.c"),
            pjoin(util, "move.c"),
        ]

        for root, dirs, files in os.walk("pandas"):
            for f in files:
                filepath = pjoin(root, f)
                if filepath in self._clean_exclude:
                    continue

                if os.path.splitext(f)[-1] in (
                    ".pyc",
                    ".so",
                    ".o",
                    ".pyo",
                    ".pyd",
                    ".c",
                    ".cpp",
                    ".orig",
                ):
                    self._clean_me.append(filepath)
            for d in dirs:
                if d == "__pycache__":
                    self._clean_trees.append(pjoin(root, d))

        # clean the generated pxi files
        for pxifile in _pxifiles:
            pxifile = pxifile.replace(".pxi.in", ".pxi")
            self._clean_me.append(pxifile)

        for d in ("build", "dist"):
            if os.path.exists(d):
                self._clean_trees.append(d)

    def finalize_options(self):
        pass

    def run(self):
        for clean_me in self._clean_me:
            try:
                os.unlink(clean_me)
            except OSError:
                pass
        for clean_tree in self._clean_trees:
            try:
                shutil.rmtree(clean_tree)
            except OSError:
                pass


# we need to inherit from the versioneer
# class as it encodes the version info
sdist_class = cmdclass["sdist"]


class CheckSDist(sdist_class):
    """Custom sdist that ensures Cython has compiled all pyx files to c."""

    _pyxfiles = [
        "pandas/_libs/lib.pyx",
        "pandas/_libs/hashtable.pyx",
        "pandas/_libs/tslib.pyx",
        "pandas/_libs/index.pyx",
        "pandas/_libs/internals.pyx",
        "pandas/_libs/algos.pyx",
        "pandas/_libs/join.pyx",
        "pandas/_libs/indexing.pyx",
        "pandas/_libs/interval.pyx",
        "pandas/_libs/hashing.pyx",
        "pandas/_libs/missing.pyx",
        "pandas/_libs/reduction.pyx",
        "pandas/_libs/testing.pyx",
        "pandas/_libs/skiplist.pyx",
        "pandas/_libs/sparse.pyx",
        "pandas/_libs/ops.pyx",
        "pandas/_libs/parsers.pyx",
        "pandas/_libs/tslibs/c_timestamp.pyx",
        "pandas/_libs/tslibs/ccalendar.pyx",
        "pandas/_libs/tslibs/period.pyx",
        "pandas/_libs/tslibs/strptime.pyx",
        "pandas/_libs/tslibs/np_datetime.pyx",
        "pandas/_libs/tslibs/timedeltas.pyx",
        "pandas/_libs/tslibs/timestamps.pyx",
        "pandas/_libs/tslibs/timezones.pyx",
        "pandas/_libs/tslibs/conversion.pyx",
        "pandas/_libs/tslibs/fields.pyx",
        "pandas/_libs/tslibs/offsets.pyx",
        "pandas/_libs/tslibs/frequencies.pyx",
        "pandas/_libs/tslibs/resolution.pyx",
        "pandas/_libs/tslibs/parsing.pyx",
        "pandas/_libs/tslibs/tzconversion.pyx",
        "pandas/_libs/writers.pyx",
        "pandas/io/sas/sas.pyx",
    ]

    _cpp_pyxfiles = [
        "pandas/_libs/window.pyx",
        "pandas/io/msgpack/_packer.pyx",
        "pandas/io/msgpack/_unpacker.pyx",
    ]

    def initialize_options(self):
        sdist_class.initialize_options(self)

    def run(self):
        if "cython" in cmdclass:
            self.run_command("cython")
        elif "sdist" not in sys.argv:
            # If we are not running cython then
            # compile the extensions correctly
            pyx_files = [(self._pyxfiles, "c"), (self._cpp_pyxfiles, "cpp")]

            for pyxfiles, extension in pyx_files:
                for pyxfile in pyxfiles:
                    sourcefile = pyxfile[:-3] + extension
                    msg = (
                        "{extension}-source file '{source}' not found.\n"
                        "Run 'setup.py cython' before sdist.".format(
                            source=sourcefile, extension=extension
                        )
                    )
                    assert os.path.isfile(sourcefile), msg
        sdist_class.run(self)


class CheckingBuildExt(build_ext):
    """
    Subclass build_ext to get clearer report if Cython is necessary.
    """

    def check_cython_extensions(self, extensions):
        for ext in extensions:
            for src in ext.sources:
                if not os.path.exists(src):
                    print("{}: -> [{}]".format(ext.name, ext.sources))
                    raise Exception(
                        """Cython-generated file '{src}' not found.
                Cython is required to compile pandas from a development branch.
                Please install Cython or download a release package of pandas.
                """.format(
                            src=src
                        )
                    )

    def build_extensions(self):
        self.check_cython_extensions(self.extensions)
        build_ext.build_extensions(self)


class CythonCommand(build_ext):
    """
    Custom distutils command subclassed from Cython.Distutils.build_ext
    to compile pyx->c, and stop there. All this does is override the
    C-compile method build_extension() with a no-op.
    """

    def build_extension(self, ext):
        pass


class DummyBuildSrc(Command):
    """ numpy's build_src command interferes with Cython's build_ext.
    """

    user_options = []

    def initialize_options(self):
        self.py_modules_dict = {}

    def finalize_options(self):
        pass

    def run(self):
        pass


cmdclass.update({"clean": CleanCommand, "build": build})

if cython:
    suffix = ".pyx"
    cmdclass["build_ext"] = CheckingBuildExt
    cmdclass["cython"] = CythonCommand
else:
    suffix = ".c"
    cmdclass["build_src"] = DummyBuildSrc
    cmdclass["build_ext"] = CheckingBuildExt

# ----------------------------------------------------------------------
# Preparation of compiler arguments

debugging_symbols_requested = "--with-debugging-symbols" in sys.argv
if debugging_symbols_requested:
    sys.argv.remove("--with-debugging-symbols")


if sys.byteorder == "big":
    endian_macro = [("__BIG_ENDIAN__", "1")]
else:
    endian_macro = [("__LITTLE_ENDIAN__", "1")]


if is_platform_windows():
    extra_compile_args = []
    extra_link_args = []
    if debugging_symbols_requested:
        extra_compile_args.append("/Z7")
        extra_link_args.append("/DEBUG")
else:
    # args to ignore warnings
    extra_compile_args = ["-Wno-unused-function"]
    extra_link_args = []
    if debugging_symbols_requested:
        extra_compile_args.append("-g")

# Build for at least macOS 10.9 when compiling on a 10.9 system or above,
# overriding CPython distuitls behaviour which is to target the version that
# python was built for. This may be overridden by setting
# MACOSX_DEPLOYMENT_TARGET before calling setup.py
if is_platform_mac():
    if "MACOSX_DEPLOYMENT_TARGET" not in os.environ:
        current_system = platform.mac_ver()[0]
        python_target = get_config_vars().get(
            "MACOSX_DEPLOYMENT_TARGET", current_system
        )
        if (
            LooseVersion(python_target) < "10.9"
            and LooseVersion(current_system) >= "10.9"
        ):
            os.environ["MACOSX_DEPLOYMENT_TARGET"] = "10.9"

# enable coverage by building cython files by setting the environment variable
# "PANDAS_CYTHON_COVERAGE" (with a Truthy value) or by running build_ext
# with `--with-cython-coverage`enabled
linetrace = os.environ.get("PANDAS_CYTHON_COVERAGE", False)
if "--with-cython-coverage" in sys.argv:
    linetrace = True
    sys.argv.remove("--with-cython-coverage")

# Note: if not using `cythonize`, coverage can be enabled by
# pinning `ext.cython_directives = directives` to each ext in extensions.
# github.com/cython/cython/wiki/enhancements-compilerdirectives#in-setuppy
directives = {"linetrace": False, "language_level": 3}
macros = []
if linetrace:
    # https://pypkg.com/pypi/pytest-cython/f/tests/example-project/setup.py
    directives["linetrace"] = True
    macros = [("CYTHON_TRACE", "1"), ("CYTHON_TRACE_NOGIL", "1")]

# in numpy>=1.16.0, silence build warnings about deprecated API usage
#  we can't do anything about these warnings because they stem from
#  cython+numpy version mismatches.
macros.append(("NPY_NO_DEPRECATED_API", "0"))


# ----------------------------------------------------------------------
# Specification of Dependencies

# TODO: Need to check to see if e.g. `linetrace` has changed and possibly
# re-compile.
def maybe_cythonize(extensions, *args, **kwargs):
    """
    Render tempita templates before calling cythonize
    """
    if len(sys.argv) > 1 and "clean" in sys.argv:
        # Avoid running cythonize on `python setup.py clean`
        # See https://github.com/cython/cython/issues/1495
        return extensions
    if not cython:
        # Avoid trying to look up numpy when installing from sdist
        # https://github.com/pandas-dev/pandas/issues/25193
        # TODO: See if this can be removed after pyproject.toml added.
        return extensions
    elif "sdist" in sys.argv:
        return extensions

    numpy_incl = pkg_resources.resource_filename("numpy", "core/include")
    # TODO: Is this really necessary here?
    for ext in extensions:
        if hasattr(ext, "include_dirs") and numpy_incl not in ext.include_dirs:
            ext.include_dirs.append(numpy_incl)

    build_ext.render_templates(_pxifiles)
    return cythonize(extensions, *args, **kwargs)


def srcpath(name=None, suffix=".pyx", subdir="src"):
    return pjoin("pandas", subdir, name + suffix)


common_include = ["pandas/_libs/src/klib", "pandas/_libs/src"]
ts_include = ["pandas/_libs/tslibs/src", "pandas/_libs/tslibs"]


lib_depends = ["pandas/_libs/src/parse_helper.h", "pandas/_libs/src/compat_helper.h"]

np_datetime_headers = [
    "pandas/_libs/tslibs/src/datetime/np_datetime.h",
    "pandas/_libs/tslibs/src/datetime/np_datetime_strings.h",
]
np_datetime_sources = [
    "pandas/_libs/tslibs/src/datetime/np_datetime.c",
    "pandas/_libs/tslibs/src/datetime/np_datetime_strings.c",
]

tseries_depends = np_datetime_headers


ext_data = {
    "_libs.algos": {"pyxfile": "_libs/algos", "depends": _pxi_dep["algos"]},
    "_libs.groupby": {"pyxfile": "_libs/groupby", "depends": _pxi_dep["groupby"]},
    "_libs.hashing": {"pyxfile": "_libs/hashing", "include": [], "depends": []},
    "_libs.hashtable": {
        "pyxfile": "_libs/hashtable",
        "depends": (["pandas/_libs/src/klib/khash_python.h"] + _pxi_dep["hashtable"]),
    },
    "_libs.index": {
        "pyxfile": "_libs/index",
        "include": common_include + ts_include,
        "depends": _pxi_dep["index"],
        "sources": np_datetime_sources,
    },
    "_libs.indexing": {"pyxfile": "_libs/indexing"},
    "_libs.internals": {"pyxfile": "_libs/internals"},
    "_libs.interval": {"pyxfile": "_libs/interval", "depends": _pxi_dep["interval"]},
    "_libs.join": {"pyxfile": "_libs/join"},
    "_libs.lib": {
        "pyxfile": "_libs/lib",
        "include": common_include + ts_include,
        "depends": lib_depends + tseries_depends,
        "sources": ["pandas/_libs/src/parser/tokenizer.c"],
    },
    "_libs.missing": {
        "pyxfile": "_libs/missing",
        "include": common_include + ts_include,
        "depends": tseries_depends,
    },
    "_libs.parsers": {
        "pyxfile": "_libs/parsers",
        "depends": [
            "pandas/_libs/src/parser/tokenizer.h",
            "pandas/_libs/src/parser/io.h",
        ],
        "sources": [
            "pandas/_libs/src/parser/tokenizer.c",
            "pandas/_libs/src/parser/io.c",
        ],
    },
    "_libs.reduction": {"pyxfile": "_libs/reduction"},
    "_libs.ops": {"pyxfile": "_libs/ops"},
    "_libs.properties": {"pyxfile": "_libs/properties", "include": []},
    "_libs.reshape": {"pyxfile": "_libs/reshape", "depends": []},
    "_libs.skiplist": {
        "pyxfile": "_libs/skiplist",
        "depends": ["pandas/_libs/src/skiplist.h"],
    },
    "_libs.sparse": {"pyxfile": "_libs/sparse", "depends": _pxi_dep["sparse"]},
    "_libs.tslib": {
        "pyxfile": "_libs/tslib",
        "include": ts_include,
        "depends": tseries_depends,
        "sources": np_datetime_sources,
    },
    "_libs.tslibs.c_timestamp": {
        "pyxfile": "_libs/tslibs/c_timestamp",
        "include": ts_include,
        "depends": tseries_depends,
        "sources": np_datetime_sources,
    },
    "_libs.tslibs.ccalendar": {"pyxfile": "_libs/tslibs/ccalendar", "include": []},
    "_libs.tslibs.conversion": {
        "pyxfile": "_libs/tslibs/conversion",
        "include": ts_include,
        "depends": tseries_depends,
        "sources": np_datetime_sources,
    },
    "_libs.tslibs.fields": {
        "pyxfile": "_libs/tslibs/fields",
        "include": ts_include,
        "depends": tseries_depends,
        "sources": np_datetime_sources,
    },
    "_libs.tslibs.frequencies": {"pyxfile": "_libs/tslibs/frequencies", "include": []},
    "_libs.tslibs.nattype": {"pyxfile": "_libs/tslibs/nattype", "include": []},
    "_libs.tslibs.np_datetime": {
        "pyxfile": "_libs/tslibs/np_datetime",
        "include": ts_include,
        "depends": np_datetime_headers,
        "sources": np_datetime_sources,
    },
    "_libs.tslibs.offsets": {
        "pyxfile": "_libs/tslibs/offsets",
        "include": ts_include,
        "depends": tseries_depends,
        "sources": np_datetime_sources,
    },
    "_libs.tslibs.parsing": {
        "pyxfile": "_libs/tslibs/parsing",
        "depends": ["pandas/_libs/src/parser/tokenizer.h"],
        "sources": ["pandas/_libs/src/parser/tokenizer.c"],
    },
    "_libs.tslibs.period": {
        "pyxfile": "_libs/tslibs/period",
        "include": ts_include,
        "depends": tseries_depends,
        "sources": np_datetime_sources,
    },
    "_libs.tslibs.resolution": {
        "pyxfile": "_libs/tslibs/resolution",
        "include": ts_include,
        "depends": tseries_depends,
        "sources": np_datetime_sources,
    },
    "_libs.tslibs.strptime": {
        "pyxfile": "_libs/tslibs/strptime",
        "include": ts_include,
        "depends": tseries_depends,
        "sources": np_datetime_sources,
    },
    "_libs.tslibs.timedeltas": {
        "pyxfile": "_libs/tslibs/timedeltas",
        "include": ts_include,
        "depends": np_datetime_headers,
        "sources": np_datetime_sources,
    },
    "_libs.tslibs.timestamps": {
        "pyxfile": "_libs/tslibs/timestamps",
        "include": ts_include,
        "depends": tseries_depends,
        "sources": np_datetime_sources,
    },
    "_libs.tslibs.timezones": {"pyxfile": "_libs/tslibs/timezones", "include": []},
    "_libs.tslibs.tzconversion": {
        "pyxfile": "_libs/tslibs/tzconversion",
        "include": ts_include,
        "depends": tseries_depends,
        "sources": np_datetime_sources,
    },
    "_libs.testing": {"pyxfile": "_libs/testing"},
    "_libs.window": {"pyxfile": "_libs/window", "language": "c++", "suffix": ".cpp"},
    "_libs.writers": {"pyxfile": "_libs/writers"},
    "io.sas._sas": {"pyxfile": "io/sas/sas"},
    "io.msgpack._packer": {
        "macros": endian_macro + macros,
        "depends": [
            "pandas/_libs/src/msgpack/pack.h",
            "pandas/_libs/src/msgpack/pack_template.h",
        ],
        "include": ["pandas/_libs/src/msgpack"] + common_include,
        "language": "c++",
        "suffix": ".cpp",
        "pyxfile": "io/msgpack/_packer",
        "subdir": "io/msgpack",
    },
    "io.msgpack._unpacker": {
        "depends": [
            "pandas/_libs/src/msgpack/unpack.h",
            "pandas/_libs/src/msgpack/unpack_define.h",
            "pandas/_libs/src/msgpack/unpack_template.h",
        ],
        "macros": endian_macro + macros,
        "include": ["pandas/_libs/src/msgpack"] + common_include,
        "language": "c++",
        "suffix": ".cpp",
        "pyxfile": "io/msgpack/_unpacker",
        "subdir": "io/msgpack",
    },
}

extensions = []

for name, data in ext_data.items():
    source_suffix = suffix if suffix == ".pyx" else data.get("suffix", ".c")

    sources = [srcpath(data["pyxfile"], suffix=source_suffix, subdir="")]

    sources.extend(data.get("sources", []))

    include = data.get("include", common_include)

    obj = Extension(
        "pandas.{name}".format(name=name),
        sources=sources,
        depends=data.get("depends", []),
        include_dirs=include,
        language=data.get("language", "c"),
        define_macros=data.get("macros", macros),
        extra_compile_args=extra_compile_args,
        extra_link_args=extra_link_args,
    )

    extensions.append(obj)

# ----------------------------------------------------------------------
# ujson

if suffix == ".pyx":
    # undo dumb setuptools bug clobbering .pyx sources back to .c
    for ext in extensions:
        if ext.sources[0].endswith((".c", ".cpp")):
            root, _ = os.path.splitext(ext.sources[0])
            ext.sources[0] = root + suffix

ujson_ext = Extension(
    "pandas._libs.json",
    depends=["pandas/_libs/src/ujson/lib/ultrajson.h"],
    sources=(
        [
            "pandas/_libs/src/ujson/python/ujson.c",
            "pandas/_libs/src/ujson/python/objToJSON.c",
            "pandas/_libs/src/ujson/python/JSONtoObj.c",
            "pandas/_libs/src/ujson/lib/ultrajsonenc.c",
            "pandas/_libs/src/ujson/lib/ultrajsondec.c",
        ]
        + np_datetime_sources
    ),
    include_dirs=[
        "pandas/_libs/src/ujson/python",
        "pandas/_libs/src/ujson/lib",
        "pandas/_libs/src/datetime",
    ],
    extra_compile_args=(["-D_GNU_SOURCE"] + extra_compile_args),
    extra_link_args=extra_link_args,
    define_macros=macros,
)


extensions.append(ujson_ext)

# ----------------------------------------------------------------------
# util
# extension for pseudo-safely moving bytes into mutable buffers
_move_ext = Extension(
    "pandas.util._move",
    depends=[],
    sources=["pandas/util/move.c"],
    define_macros=macros,
    extra_compile_args=extra_compile_args,
    extra_link_args=extra_link_args,
)
extensions.append(_move_ext)

# ----------------------------------------------------------------------


# The build cache system does string matching below this point.
# if you change something, be careful.

setup(
    name=DISTNAME,
    maintainer=AUTHOR,
    version=versioneer.get_version(),
    packages=find_packages(include=["pandas", "pandas.*"]),
    package_data={"": ["templates/*", "_libs/*.dll"]},
    ext_modules=maybe_cythonize(extensions, compiler_directives=directives),
    maintainer_email=EMAIL,
    description=DESCRIPTION,
    license=LICENSE,
    cmdclass=cmdclass,
    url=URL,
    download_url=DOWNLOAD_URL,
    project_urls=PROJECT_URLS,
    long_description=LONG_DESCRIPTION,
    classifiers=CLASSIFIERS,
    platforms="any",
    python_requires=">=3.5.3",
    extras_require={
        "test": [
            # sync with setup.cfg minversion & install.rst
            "pytest>=4.0.2",
            "pytest-xdist",
            "hypothesis>=3.58",
        ]
    },
    entry_points={
        "pandas_plotting_backends": ["matplotlib = pandas:plotting._matplotlib"]
    },
    **setuptools_kwargs
)<|MERGE_RESOLUTION|>--- conflicted
+++ resolved
@@ -32,7 +32,7 @@
 
 
 min_numpy_ver = "1.13.3"
-min_cython_ver = "0.29.13"
+min_cython_ver = "0.29.13"  # note: sync with pyproject.toml
 
 setuptools_kwargs = {
     "install_requires": [
@@ -45,10 +45,6 @@
 }
 
 
-<<<<<<< HEAD
-min_cython_ver = "0.29.13"  # Note: sync with pyproject.toml
-=======
->>>>>>> b1f4d00c
 try:
     import Cython
 
