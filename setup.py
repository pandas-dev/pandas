--- conflicted
+++ resolved
@@ -342,11 +342,8 @@
                  'pandas/_libs/sparse.pyx',
                  'pandas/_libs/parsers.pyx',
                  'pandas/_libs/tslibs/strptime.pyx',
-<<<<<<< HEAD
                  'pandas/_libs/tslibs/np_datetime.pyx',
-=======
                  'pandas/_libs/tslibs/timedeltas.pyx',
->>>>>>> 058da72f
                  'pandas/_libs/tslibs/timezones.pyx',
                  'pandas/_libs/tslibs/fields.pyx',
                  'pandas/_libs/tslibs/frequencies.pyx',
@@ -491,15 +488,12 @@
                     'depends': tseries_depends,
                     'sources': ['pandas/_libs/src/datetime/np_datetime.c',
                                 'pandas/_libs/src/datetime/np_datetime_strings.c']},
-<<<<<<< HEAD
     '_libs.tslibs.np_datetime': {'pyxfile': '_libs/tslibs/np_datetime',
                                'depends': ['pandas/_libs/src/datetime/np_datetime.h',
                                            'pandas/_libs/src/datetime/np_datetime_strings.h'],
                                'sources': ['pandas/_libs/src/datetime/np_datetime.c',
                                            'pandas/_libs/src/datetime/np_datetime_strings.c']},
-=======
     '_libs.tslibs.timedeltas': {'pyxfile': '_libs/tslibs/timedeltas'},
->>>>>>> 058da72f
     '_libs.tslibs.timezones': {'pyxfile': '_libs/tslibs/timezones'},
     '_libs.tslibs.fields': {'pyxfile': '_libs/tslibs/fields',
                             'depends': tseries_depends,
