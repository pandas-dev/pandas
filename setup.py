--- conflicted
+++ resolved
@@ -493,16 +493,7 @@
         "depends": [
             "pandas/_libs/src/parser/tokenizer.h",
             "pandas/_libs/src/parser/io.h",
-<<<<<<< HEAD
-        ]
-        + tseries_depends,
-        "sources": [
-            "pandas/_libs/src/parser/tokenizer.c",
-            "pandas/_libs/src/parser/io.c",
-            "pandas/_libs/tslibs/src/datetime/np_datetime.c",
-=======
             "pandas/_libs/src/pd_parser.h",
->>>>>>> 52c653b4
         ],
     },
     "_libs.reduction": {"pyxfile": "_libs/reduction"},
