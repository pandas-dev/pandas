--- conflicted
+++ resolved
@@ -7,7 +7,6 @@
 
 import pandas._config.config as cf
 
-from pandas.compat import is_platform_windows
 from pandas.compat.numpy import np_datetime64_compat
 import pandas.util._test_decorators as td
 
@@ -73,21 +72,12 @@
         ax.plot(s.index, s.values)
         plt.close()
 
-<<<<<<< HEAD
-    def test_pandas_plots_register(self, request):
-        pytest.importorskip("matplotlib.pyplot")
-=======
     def test_pandas_plots_register(self):
         plt = pytest.importorskip("matplotlib.pyplot")
->>>>>>> 5a74e970
         s = Series(range(12), index=date_range("2017", periods=12))
         # Set to the "warn" state, in case this isn't the first test run
         with tm.assert_produces_warning(None) as w:
             s.plot()
-
-        if is_platform_windows():
-            mark = pytest.mark.xfail(reason="Getting two warnings", strict=False)
-            request.node.add_marker(mark)
 
         assert len(w) == 0
         plt.close()
