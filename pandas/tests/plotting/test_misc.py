"""Test cases for misc plot functions"""

import os

import numpy as np
import pytest

import pandas.util._test_decorators as td

from pandas import (
    DataFrame,
    Index,
    Series,
    Timestamp,
    date_range,
    interval_range,
    period_range,
    plotting,
    read_csv,
)
import pandas._testing as tm
from pandas.tests.plotting.common import (
    _check_colors,
    _check_legend_labels,
    _check_plot_works,
    _check_text_labels,
    _check_ticks_props,
)

mpl = pytest.importorskip("matplotlib")
plt = pytest.importorskip("matplotlib.pyplot")
cm = pytest.importorskip("matplotlib.cm")

from pandas.plotting._matplotlib.style import get_standard_colors


@pytest.fixture
def iris(datapath) -> DataFrame:
    """
    The iris dataset as a DataFrame.
    """
    return read_csv(datapath("io", "data", "csv", "iris.csv"))


@td.skip_if_installed("matplotlib")
def test_import_error_message():
    # GH-19810
    df = DataFrame({"A": [1, 2]})

    with pytest.raises(ImportError, match="matplotlib is required for plotting"):
        df.plot()


def test_get_accessor_args():
    func = plotting._core.PlotAccessor._get_call_args

    msg = "Called plot accessor for type list, expected Series or DataFrame"
    with pytest.raises(TypeError, match=msg):
        func(backend_name="", data=[], args=[], kwargs={})

    msg = "should not be called with positional arguments"
    with pytest.raises(TypeError, match=msg):
        func(backend_name="", data=Series(dtype=object), args=["line", None], kwargs={})

    x, y, kind, kwargs = func(
        backend_name="",
        data=DataFrame(),
        args=["x"],
        kwargs={"y": "y", "kind": "bar", "grid": False},
    )
    assert x == "x"
    assert y == "y"
    assert kind == "bar"
    assert kwargs == {"grid": False}

    x, y, kind, kwargs = func(
        backend_name="pandas.plotting._matplotlib",
        data=Series(dtype=object),
        args=[],
        kwargs={},
    )
    assert x is None
    assert y is None
    assert kind == "line"
    assert len(kwargs) == 24


@pytest.mark.parametrize("kind", plotting.PlotAccessor._all_kinds)
@pytest.mark.parametrize(
    "data", [DataFrame(np.arange(15).reshape(5, 3)), Series(range(5))]
)
@pytest.mark.parametrize(
    "index",
    [
        Index(range(5)),
        date_range("2020-01-01", periods=5),
        period_range("2020-01-01", periods=5),
    ],
)
def test_savefig(kind, data, index):
    fig, ax = plt.subplots()
    data.index = index
    kwargs = {}
    if kind in ["hexbin", "scatter", "pie"]:
        if isinstance(data, Series):
            pytest.skip(f"{kind} not supported with Series")
        kwargs = {"x": 0, "y": 1}
    data.plot(kind=kind, ax=ax, **kwargs)
    fig.savefig(os.devnull)


class TestSeriesPlots:
    def test_autocorrelation_plot(self):
        ser = Series(
            np.arange(10, dtype=np.float64),
            index=date_range("2020-01-01", periods=10),
            name="ts",
        )
        # Ensure no UserWarning when making plot
        with tm.assert_produces_warning(None):
            _check_plot_works(plotting.autocorrelation_plot, series=ser)
            _check_plot_works(plotting.autocorrelation_plot, series=ser.values)

            ax = plotting.autocorrelation_plot(ser, label="Test")
        _check_legend_labels(ax, labels=["Test"])

    @pytest.mark.parametrize("kwargs", [{}, {"lag": 5}])
    def test_lag_plot(self, kwargs):
        ser = Series(
            np.arange(10, dtype=np.float64),
            index=date_range("2020-01-01", periods=10),
            name="ts",
        )
        _check_plot_works(plotting.lag_plot, series=ser, **kwargs)

    def test_bootstrap_plot(self):
        ser = Series(
            np.arange(10, dtype=np.float64),
            index=date_range("2020-01-01", periods=10),
            name="ts",
        )
        _check_plot_works(plotting.bootstrap_plot, series=ser, size=10)


class TestDataFramePlots:
    @pytest.mark.parametrize("pass_axis", [False, True])
    def test_scatter_matrix_axis(self, pass_axis):
        pytest.importorskip("scipy")
        scatter_matrix = plotting.scatter_matrix

        ax = None
        if pass_axis:
            _, ax = mpl.pyplot.subplots(3, 3)

        df = DataFrame(np.random.default_rng(2).standard_normal((10, 3)))

        # we are plotting multiples on a sub-plot
        with tm.assert_produces_warning(UserWarning, check_stacklevel=False):
            axes = _check_plot_works(
                scatter_matrix,
                frame=df,
                range_padding=0.1,
                ax=ax,
            )
        axes0_labels = axes[0][0].yaxis.get_majorticklabels()
        # GH 5662
        expected = ["-2", "-1", "0"]
        _check_text_labels(axes0_labels, expected)
        _check_ticks_props(axes, xlabelsize=8, xrot=90, ylabelsize=8, yrot=0)

    @pytest.mark.parametrize("pass_axis", [False, True])
    def test_scatter_matrix_axis_smaller(self, pass_axis):
        pytest.importorskip("scipy")
        scatter_matrix = plotting.scatter_matrix

        ax = None
        if pass_axis:
            _, ax = mpl.pyplot.subplots(3, 3)

        df = DataFrame(np.random.default_rng(11).standard_normal((10, 3)))
        df[0] = (df[0] - 2) / 3

        # we are plotting multiples on a sub-plot
        with tm.assert_produces_warning(UserWarning, check_stacklevel=False):
            axes = _check_plot_works(
                scatter_matrix,
                frame=df,
                range_padding=0.1,
                ax=ax,
            )
        axes0_labels = axes[0][0].yaxis.get_majorticklabels()
        expected = ["-1.25", "-1.0", "-0.75", "-0.5"]
        _check_text_labels(axes0_labels, expected)
        _check_ticks_props(axes, xlabelsize=8, xrot=90, ylabelsize=8, yrot=0)

    @pytest.mark.slow
    def test_andrews_curves_no_warning(self, iris):
        # Ensure no UserWarning when making plot
        with tm.assert_produces_warning(None):
            _check_plot_works(plotting.andrews_curves, frame=iris, class_column="Name")

    @pytest.mark.slow
    @pytest.mark.parametrize(
        "linecolors",
        [
            ("#556270", "#4ECDC4", "#C7F464"),
            ["dodgerblue", "aquamarine", "seagreen"],
        ],
    )
    @pytest.mark.parametrize(
        "df",
        [
            "iris",
            DataFrame(
                {
                    "A": np.random.default_rng(2).standard_normal(10),
                    "B": np.random.default_rng(2).standard_normal(10),
                    "C": np.random.default_rng(2).standard_normal(10),
                    "Name": ["A"] * 10,
                }
            ),
        ],
    )
    def test_andrews_curves_linecolors(self, request, df, linecolors):
        if isinstance(df, str):
            df = request.getfixturevalue(df)
        ax = _check_plot_works(
            plotting.andrews_curves, frame=df, class_column="Name", color=linecolors
        )
        _check_colors(
            ax.get_lines()[:10], linecolors=linecolors, mapping=df["Name"][:10]
        )

    @pytest.mark.slow
    @pytest.mark.parametrize(
        "df",
        [
            "iris",
            DataFrame(
                {
                    "A": np.random.default_rng(2).standard_normal(10),
                    "B": np.random.default_rng(2).standard_normal(10),
                    "C": np.random.default_rng(2).standard_normal(10),
                    "Name": ["A"] * 10,
                }
            ),
        ],
    )
    def test_andrews_curves_cmap(self, request, df):
        if isinstance(df, str):
            df = request.getfixturevalue(df)
        cmaps = [cm.jet(n) for n in np.linspace(0, 1, df["Name"].nunique())]
        ax = _check_plot_works(
            plotting.andrews_curves, frame=df, class_column="Name", color=cmaps
        )
        _check_colors(ax.get_lines()[:10], linecolors=cmaps, mapping=df["Name"][:10])

    @pytest.mark.slow
    def test_andrews_curves_handle(self):
        colors = ["b", "g", "r"]
        df = DataFrame({"A": [1, 2, 3], "B": [1, 2, 3], "C": [1, 2, 3], "Name": colors})
        ax = plotting.andrews_curves(df, "Name", color=colors)
        handles, _ = ax.get_legend_handles_labels()
        _check_colors(handles, linecolors=colors)

    @pytest.mark.slow
    @pytest.mark.parametrize(
        "color",
        [("#556270", "#4ECDC4", "#C7F464"), ["dodgerblue", "aquamarine", "seagreen"]],
    )
    def test_parallel_coordinates_colors(self, iris, color):
        df = iris

        ax = _check_plot_works(
            plotting.parallel_coordinates, frame=df, class_column="Name", color=color
        )
        _check_colors(ax.get_lines()[:10], linecolors=color, mapping=df["Name"][:10])

    @pytest.mark.slow
    def test_parallel_coordinates_cmap(self, iris):
        df = iris

        ax = _check_plot_works(
            plotting.parallel_coordinates,
            frame=df,
            class_column="Name",
            colormap=cm.jet,
        )
        cmaps = [mpl.cm.jet(n) for n in np.linspace(0, 1, df["Name"].nunique())]
        _check_colors(ax.get_lines()[:10], linecolors=cmaps, mapping=df["Name"][:10])

    @pytest.mark.slow
    def test_parallel_coordinates_line_diff(self, iris):
        df = iris

        ax = _check_plot_works(
            plotting.parallel_coordinates, frame=df, class_column="Name"
        )
        nlines = len(ax.get_lines())
        nxticks = len(ax.xaxis.get_ticklabels())

        ax = _check_plot_works(
            plotting.parallel_coordinates, frame=df, class_column="Name", axvlines=False
        )
        assert len(ax.get_lines()) == (nlines - nxticks)

    @pytest.mark.slow
    def test_parallel_coordinates_handles(self, iris):
        df = iris
        colors = ["b", "g", "r"]
        df = DataFrame({"A": [1, 2, 3], "B": [1, 2, 3], "C": [1, 2, 3], "Name": colors})
        ax = plotting.parallel_coordinates(df, "Name", color=colors)
        handles, _ = ax.get_legend_handles_labels()
        _check_colors(handles, linecolors=colors)

    # not sure if this is indicative of a problem
    @pytest.mark.filterwarnings("ignore:Attempting to set:UserWarning")
    def test_parallel_coordinates_with_sorted_labels(self):
        # GH 15908
        df = DataFrame(
            {
                "feat": list(range(30)),
                "class": [2 for _ in range(10)]
                + [3 for _ in range(10)]
                + [1 for _ in range(10)],
            }
        )
        ax = plotting.parallel_coordinates(df, "class", sort_labels=True)
        polylines, labels = ax.get_legend_handles_labels()
        color_label_tuples = zip(
            [polyline.get_color() for polyline in polylines], labels
        )
        ordered_color_label_tuples = sorted(color_label_tuples, key=lambda x: x[1])
        prev_next_tupels = zip(
            list(ordered_color_label_tuples[0:-1]), list(ordered_color_label_tuples[1:])
        )
        for prev, nxt in prev_next_tupels:
            # labels and colors are ordered strictly increasing
            assert prev[1] < nxt[1] and prev[0] < nxt[0]

    def test_radviz_no_warning(self, iris):
        # Ensure no UserWarning when making plot
        with tm.assert_produces_warning(None):
            _check_plot_works(plotting.radviz, frame=iris, class_column="Name")

    @pytest.mark.parametrize(
        "color",
        [("#556270", "#4ECDC4", "#C7F464"), ["dodgerblue", "aquamarine", "seagreen"]],
    )
    def test_radviz_color(self, iris, color):
        df = iris
        ax = _check_plot_works(
            plotting.radviz, frame=df, class_column="Name", color=color
        )
        # skip Circle drawn as ticks
        patches = [p for p in ax.patches[:20] if p.get_label() != ""]
        _check_colors(patches[:10], facecolors=color, mapping=df["Name"][:10])

    def test_radviz_color_cmap(self, iris):
        df = iris
        ax = _check_plot_works(
            plotting.radviz, frame=df, class_column="Name", colormap=cm.jet
        )
        cmaps = [mpl.cm.jet(n) for n in np.linspace(0, 1, df["Name"].nunique())]
        patches = [p for p in ax.patches[:20] if p.get_label() != ""]
        _check_colors(patches, facecolors=cmaps, mapping=df["Name"][:10])

    def test_radviz_colors_handles(self):
        colors = [[0.0, 0.0, 1.0, 1.0], [0.0, 0.5, 1.0, 1.0], [1.0, 0.0, 0.0, 1.0]]
        df = DataFrame(
            {"A": [1, 2, 3], "B": [2, 1, 3], "C": [3, 2, 1], "Name": ["b", "g", "r"]}
        )
        ax = plotting.radviz(df, "Name", color=colors)
        handles, _ = ax.get_legend_handles_labels()
        _check_colors(handles, facecolors=colors)

    def test_subplot_titles(self, iris):
        df = iris.drop("Name", axis=1).head()
        # Use the column names as the subplot titles
        title = list(df.columns)

        # Case len(title) == len(df)
        plot = df.plot(subplots=True, title=title)
        assert [p.get_title() for p in plot] == title

    def test_subplot_titles_too_much(self, iris):
        df = iris.drop("Name", axis=1).head()
        # Use the column names as the subplot titles
        title = list(df.columns)
        # Case len(title) > len(df)
        msg = (
            "The length of `title` must equal the number of columns if "
            "using `title` of type `list` and `subplots=True`"
        )
        with pytest.raises(ValueError, match=msg):
            df.plot(subplots=True, title=title + ["kittens > puppies"])

    def test_subplot_titles_too_little(self, iris):
        df = iris.drop("Name", axis=1).head()
        # Use the column names as the subplot titles
        title = list(df.columns)
        msg = (
            "The length of `title` must equal the number of columns if "
            "using `title` of type `list` and `subplots=True`"
        )
        # Case len(title) < len(df)
        with pytest.raises(ValueError, match=msg):
            df.plot(subplots=True, title=title[:2])

    def test_subplot_titles_subplots_false(self, iris):
        df = iris.drop("Name", axis=1).head()
        # Use the column names as the subplot titles
        title = list(df.columns)
        # Case subplots=False and title is of type list
        msg = (
            "Using `title` of type `list` is not supported unless "
            "`subplots=True` is passed"
        )
        with pytest.raises(ValueError, match=msg):
            df.plot(subplots=False, title=title)

    def test_subplot_titles_numeric_square_layout(self, iris):
        df = iris.drop("Name", axis=1).head()
        # Use the column names as the subplot titles
        title = list(df.columns)
        # Case df with 3 numeric columns but layout of (2,2)
        plot = df.drop("SepalWidth", axis=1).plot(
            subplots=True, layout=(2, 2), title=title[:-1]
        )
        title_list = [ax.get_title() for sublist in plot for ax in sublist]
        assert title_list == title[:3] + [""]

    def test_get_standard_colors_random_seed(self):
        # GH17525
        df = DataFrame(np.zeros((10, 10)))

        # Make sure that the random seed isn't reset by get_standard_colors
        plotting.parallel_coordinates(df, 0)
        rand1 = np.random.default_rng(None).random()
        plotting.parallel_coordinates(df, 0)
        rand2 = np.random.default_rng(None).random()
        assert rand1 != rand2

    def test_get_standard_colors_consistency(self):
        # GH17525
        # Make sure it produces the same colors every time it's called
        color1 = get_standard_colors(1, color_type="random")
        color2 = get_standard_colors(1, color_type="random")
        assert color1 == color2

    def test_get_standard_colors_default_num_colors(self):
        # Make sure the default color_types returns the specified amount
        color1 = get_standard_colors(1, color_type="default")
        color2 = get_standard_colors(9, color_type="default")
        color3 = get_standard_colors(20, color_type="default")
        assert len(color1) == 1
        assert len(color2) == 9
        assert len(color3) == 20

    def test_plot_single_color(self):
        # Example from #20585. All 3 bars should have the same color
        df = DataFrame(
            {
                "account-start": ["2017-02-03", "2017-03-03", "2017-01-01"],
                "client": ["Alice Anders", "Bob Baker", "Charlie Chaplin"],
                "balance": [-1432.32, 10.43, 30000.00],
                "db-id": [1234, 2424, 251],
                "proxy-id": [525, 1525, 2542],
                "rank": [52, 525, 32],
            }
        )
        ax = df.client.value_counts().plot.bar()
        colors = [rect.get_facecolor() for rect in ax.get_children()[0:3]]
        assert all(color == colors[0] for color in colors)

    def test_get_standard_colors_no_appending(self):
        # GH20726

        # Make sure not to add more colors so that matplotlib can cycle
        # correctly.
        color_before = mpl.cm.gnuplot(range(5))
        color_after = get_standard_colors(1, color=color_before)
        assert len(color_after) == len(color_before)

        df = DataFrame(
            np.random.default_rng(2).standard_normal((48, 4)), columns=list("ABCD")
        )

        color_list = mpl.cm.gnuplot(np.linspace(0, 1, 16))
        p = df.A.plot.bar(figsize=(16, 7), color=color_list)
        assert p.patches[1].get_facecolor() == p.patches[17].get_facecolor()

    @pytest.mark.parametrize("kind", ["bar", "line"])
    def test_dictionary_color(self, kind):
        # issue-8193
        # Test plot color dictionary format
        data_files = ["a", "b"]

        expected = [(0.5, 0.24, 0.6), (0.3, 0.7, 0.7)]

        df1 = DataFrame(np.random.default_rng(2).random((2, 2)), columns=data_files)
        dic_color = {"b": (0.3, 0.7, 0.7), "a": (0.5, 0.24, 0.6)}

        ax = df1.plot(kind=kind, color=dic_color)
        if kind == "bar":
            colors = [rect.get_facecolor()[0:-1] for rect in ax.get_children()[0:3:2]]
        else:
            colors = [rect.get_color() for rect in ax.get_lines()[0:2]]
        assert all(color == expected[index] for index, color in enumerate(colors))

    def test_bar_plot(self):
        # GH38947
        # Test bar plot with string and int index
        expected = [mpl.text.Text(0, 0, "0"), mpl.text.Text(1, 0, "Total")]

        df = DataFrame(
            {
                "a": [1, 2],
            },
            index=Index([0, "Total"]),
        )
        plot_bar = df.plot.bar()
        assert all(
            (a.get_text() == b.get_text())
            for a, b in zip(plot_bar.get_xticklabels(), expected)
        )

    def test_barh_plot_labels_mixed_integer_string(self):
        # GH39126
        # Test barh plot with string and integer at the same column
        df = DataFrame([{"word": 1, "value": 0}, {"word": "knowledge", "value": 2}])
        plot_barh = df.plot.barh(x="word", legend=None)
        expected_yticklabels = [
            mpl.text.Text(0, 0, "1"),
            mpl.text.Text(0, 1, "knowledge"),
        ]
        assert all(
            actual.get_text() == expected.get_text()
            for actual, expected in zip(
                plot_barh.get_yticklabels(), expected_yticklabels
            )
        )

    def test_has_externally_shared_axis_x_axis(self):
        # GH33819
        # Test _has_externally_shared_axis() works for x-axis
        func = plotting._matplotlib.tools._has_externally_shared_axis

        fig = mpl.pyplot.figure()
        plots = fig.subplots(2, 4)

        # Create *externally* shared axes for first and third columns
        plots[0][0] = fig.add_subplot(231, sharex=plots[1][0])
        plots[0][2] = fig.add_subplot(233, sharex=plots[1][2])

        # Create *internally* shared axes for second and third columns
        plots[0][1].twinx()
        plots[0][2].twinx()

        # First  column is only externally shared
        # Second column is only internally shared
        # Third  column is both
        # Fourth column is neither
        assert func(plots[0][0], "x")
        assert not func(plots[0][1], "x")
        assert func(plots[0][2], "x")
        assert not func(plots[0][3], "x")

    def test_has_externally_shared_axis_y_axis(self):
        # GH33819
        # Test _has_externally_shared_axis() works for y-axis
        func = plotting._matplotlib.tools._has_externally_shared_axis

        fig = mpl.pyplot.figure()
        plots = fig.subplots(4, 2)

        # Create *externally* shared axes for first and third rows
        plots[0][0] = fig.add_subplot(321, sharey=plots[0][1])
        plots[2][0] = fig.add_subplot(325, sharey=plots[2][1])

        # Create *internally* shared axes for second and third rows
        plots[1][0].twiny()
        plots[2][0].twiny()

        # First  row is only externally shared
        # Second row is only internally shared
        # Third  row is both
        # Fourth row is neither
        assert func(plots[0][0], "y")
        assert not func(plots[1][0], "y")
        assert func(plots[2][0], "y")
        assert not func(plots[3][0], "y")

    def test_has_externally_shared_axis_invalid_compare_axis(self):
        # GH33819
        # Test _has_externally_shared_axis() raises an exception when
        # passed an invalid value as compare_axis parameter
        func = plotting._matplotlib.tools._has_externally_shared_axis

        fig = mpl.pyplot.figure()
        plots = fig.subplots(4, 2)

        # Create arbitrary axes
        plots[0][0] = fig.add_subplot(321, sharey=plots[0][1])

        # Check that an invalid compare_axis value triggers the expected exception
        msg = "needs 'x' or 'y' as a second parameter"
        with pytest.raises(ValueError, match=msg):
            func(plots[0][0], "z")

    def test_externally_shared_axes(self):
        # Example from GH33819
        # Create data
        df = DataFrame(
            {
                "a": np.random.default_rng(2).standard_normal(10),
                "b": np.random.default_rng(2).standard_normal(10),
            }
        )

        # Create figure
        fig = mpl.pyplot.figure()
        plots = fig.subplots(2, 3)

        # Create *externally* shared axes
        plots[0][0] = fig.add_subplot(231, sharex=plots[1][0])
        # note: no plots[0][1] that's the twin only case
        plots[0][2] = fig.add_subplot(233, sharex=plots[1][2])

        # Create *internally* shared axes
        # note: no plots[0][0] that's the external only case
        twin_ax1 = plots[0][1].twinx()
        twin_ax2 = plots[0][2].twinx()

        # Plot data to primary axes
        df["a"].plot(ax=plots[0][0], title="External share only").set_xlabel(
            "this label should never be visible"
        )
        df["a"].plot(ax=plots[1][0])

        df["a"].plot(ax=plots[0][1], title="Internal share (twin) only").set_xlabel(
            "this label should always be visible"
        )
        df["a"].plot(ax=plots[1][1])

        df["a"].plot(ax=plots[0][2], title="Both").set_xlabel(
            "this label should never be visible"
        )
        df["a"].plot(ax=plots[1][2])

        # Plot data to twinned axes
        df["b"].plot(ax=twin_ax1, color="green")
        df["b"].plot(ax=twin_ax2, color="yellow")

        assert not plots[0][0].xaxis.get_label().get_visible()
        assert plots[0][1].xaxis.get_label().get_visible()
        assert not plots[0][2].xaxis.get_label().get_visible()

    def test_plot_bar_axis_units_timestamp_conversion(self):
        # GH 38736
        # Ensure string x-axis from the second plot will not be converted to datetime
        # due to axis data from first plot
        df = DataFrame(
            [1.0],
            index=[Timestamp("2022-02-22 22:22:22")],
        )
        _check_plot_works(df.plot)
        s = Series({"A": 1.0})
        _check_plot_works(s.plot.bar)

    def test_bar_plt_xaxis_intervalrange(self):
        # GH 38969
        # Ensure IntervalIndex x-axis produces a bar plot as expected
        expected = [mpl.text.Text(0, 0, "([0, 1],)"), mpl.text.Text(1, 0, "([1, 2],)")]
        s = Series(
            [1, 2],
            index=[interval_range(0, 2, closed="both")],
        )
        _check_plot_works(s.plot.bar)
        assert all(
            (a.get_text() == b.get_text())
            for a, b in zip(s.plot.bar().get_xticklabels(), expected)
        )


@pytest.fixture
def df_bar_data():
    return np.random.default_rng(3).integers(0, 100, 5)


@pytest.fixture
def df_bar_df(df_bar_data) -> DataFrame:
    df_bar_df = DataFrame(
        {
            "A": df_bar_data,
            "B": df_bar_data[::-1],
            "C": df_bar_data[0],
            "D": df_bar_data[-1],
        }
    )
    return df_bar_df


def _df_bar_xyheight_from_ax_helper(df_bar_data, ax, subplot_division):
    subplot_data_df_list = []

    # get xy and height of squares representing data, separated by subplots
    for i in range(len(subplot_division)):
        subplot_data = np.array(
            [
                (x.get_x(), x.get_y(), x.get_height())
                for x in ax[i].findobj(plt.Rectangle)
                if x.get_height() in df_bar_data
            ]
        )
        subplot_data_df_list.append(
            DataFrame(data=subplot_data, columns=["x_coord", "y_coord", "height"])
        )

    return subplot_data_df_list


def _df_bar_subplot_checker(df_bar_data, df_bar_df, subplot_data_df, subplot_columns):
    subplot_sliced_by_source = [
        subplot_data_df.iloc[
            len(df_bar_data) * i : len(df_bar_data) * (i + 1)
        ].reset_index()
        for i in range(len(subplot_columns))
    ]
<<<<<<< HEAD
    expected_total_height = df_bar_df.loc[:, subplot_columns].sum(axis=1)
=======

    if len(subplot_columns) == 1:
        expected_total_height = df_bar_df.loc[:, subplot_columns[0]]
    else:
        expected_total_height = df_bar_df.loc[:, subplot_columns].sum(axis=1)
>>>>>>> 16b6792e

    for i in range(len(subplot_columns)):
        sliced_df = subplot_sliced_by_source[i]
        if i == 0:
            # Checks that the bar chart starts y=0
            assert (sliced_df["y_coord"] == 0).all()
            height_iter = sliced_df["y_coord"].add(sliced_df["height"])
        else:
            height_iter = height_iter + sliced_df["height"]

        if i + 1 == len(subplot_columns):
            # Checks final height matches what is expected
            tm.assert_series_equal(
                height_iter, expected_total_height, check_names=False, check_dtype=False
            )
<<<<<<< HEAD

=======
>>>>>>> 16b6792e
        else:
            # Checks each preceding bar ends where the next one starts
            next_start_coord = subplot_sliced_by_source[i + 1]["y_coord"]
            tm.assert_series_equal(
                height_iter, next_start_coord, check_names=False, check_dtype=False
            )


# GH Issue 61018
@pytest.mark.parametrize("columns_used", [["A", "B"], ["C", "D"], ["D", "A"]])
def test_bar_1_subplot_1_double_stacked(df_bar_data, df_bar_df, columns_used):
    df_bar_df_trimmed = df_bar_df[columns_used]
    subplot_division = [columns_used]
    ax = df_bar_df_trimmed.plot(subplots=subplot_division, kind="bar", stacked=True)
    subplot_data_df_list = _df_bar_xyheight_from_ax_helper(
        df_bar_data, ax, subplot_division
    )
    for i in range(len(subplot_data_df_list)):
        _df_bar_subplot_checker(
            df_bar_data, df_bar_df_trimmed, subplot_data_df_list[i], subplot_division[i]
        )


@pytest.mark.parametrize(
    "columns_used", [["A", "B", "C"], ["A", "C", "B"], ["D", "A", "C"]]
)
def test_bar_2_subplot_1_double_stacked(df_bar_data, df_bar_df, columns_used):
    df_bar_df_trimmed = df_bar_df[columns_used]
    subplot_division = [(columns_used[0], columns_used[1]), (columns_used[2],)]
    ax = df_bar_df_trimmed.plot(subplots=subplot_division, kind="bar", stacked=True)
    subplot_data_df_list = _df_bar_xyheight_from_ax_helper(
        df_bar_data, ax, subplot_division
    )
    for i in range(len(subplot_data_df_list)):
        _df_bar_subplot_checker(
            df_bar_data, df_bar_df_trimmed, subplot_data_df_list[i], subplot_division[i]
        )


@pytest.mark.parametrize(
    "subplot_division",
    [
        [("A", "B"), ("C", "D")],
        [("A", "D"), ("C", "B")],
        [("B", "C"), ("D", "A")],
        [("B", "D"), ("C", "A")],
    ],
)
def test_bar_2_subplot_2_double_stacked(df_bar_data, df_bar_df, subplot_division):
    ax = df_bar_df.plot(subplots=subplot_division, kind="bar", stacked=True)
    subplot_data_df_list = _df_bar_xyheight_from_ax_helper(
        df_bar_data, ax, subplot_division
    )
    for i in range(len(subplot_data_df_list)):
        _df_bar_subplot_checker(
            df_bar_data, df_bar_df, subplot_data_df_list[i], subplot_division[i]
        )


@pytest.mark.parametrize(
    "subplot_division",
    [[("A", "B", "C")], [("A", "D", "B")], [("C", "A", "D")], [("D", "C", "A")]],
)
def test_bar_2_subplots_1_triple_stacked(df_bar_data, df_bar_df, subplot_division):
    ax = df_bar_df.plot(subplots=subplot_division, kind="bar", stacked=True)
    subplot_data_df_list = _df_bar_xyheight_from_ax_helper(
        df_bar_data, ax, subplot_division
    )
    for i in range(len(subplot_data_df_list)):
        _df_bar_subplot_checker(
            df_bar_data, df_bar_df, subplot_data_df_list[i], subplot_division[i]
        )


<<<<<<< HEAD
def test_plot_bar_label_count_default():
    df = DataFrame(
        [(30, 10, 10, 10), (20, 20, 20, 20), (10, 30, 30, 10)], columns=list("ABCD")
    )
    df.plot(subplots=True, kind="bar", title=["A", "B", "C", "D"])


def test_plot_bar_label_count_expected_fail():
    df = DataFrame(
        [(30, 10, 10, 10), (20, 20, 20, 20), (10, 30, 30, 10)], columns=list("ABCD")
    )
    with pytest.raises(
        ValueError,
        match="The length of `title` must equal the number "
        "of subplots if `title` of type `list` "
        "and subplots is iterable.\n",
    ):
        df.plot(
            subplots=[("A", "B")],
            kind="bar",
            title=["A&B", "C", "D", "Extra Title"],
        )


def test_plot_bar_label_count_expected_success():
    df = DataFrame(
        [(30, 10, 10, 10), (20, 20, 20, 20), (10, 30, 30, 10)], columns=list("ABCD")
    )
    df.plot(subplots=[("A", "B", "D")], kind="bar", title=["A&B&D", "C"])
=======
def test_bar_subplots_stacking_bool(df_bar_data, df_bar_df):
    subplot_division = [("A"), ("B"), ("C"), ("D")]
    ax = df_bar_df.plot(subplots=True, kind="bar", stacked=True)
    subplot_data_df_list = _df_bar_xyheight_from_ax_helper(
        df_bar_data, ax, subplot_division
    )
    for i in range(len(subplot_data_df_list)):
        _df_bar_subplot_checker(
            df_bar_data, df_bar_df, subplot_data_df_list[i], subplot_division[i]
        )
>>>>>>> 16b6792e
<|MERGE_RESOLUTION|>--- conflicted
+++ resolved
@@ -727,15 +727,11 @@
         ].reset_index()
         for i in range(len(subplot_columns))
     ]
-<<<<<<< HEAD
-    expected_total_height = df_bar_df.loc[:, subplot_columns].sum(axis=1)
-=======
 
     if len(subplot_columns) == 1:
         expected_total_height = df_bar_df.loc[:, subplot_columns[0]]
     else:
         expected_total_height = df_bar_df.loc[:, subplot_columns].sum(axis=1)
->>>>>>> 16b6792e
 
     for i in range(len(subplot_columns)):
         sliced_df = subplot_sliced_by_source[i]
@@ -751,10 +747,6 @@
             tm.assert_series_equal(
                 height_iter, expected_total_height, check_names=False, check_dtype=False
             )
-<<<<<<< HEAD
-
-=======
->>>>>>> 16b6792e
         else:
             # Checks each preceding bar ends where the next one starts
             next_start_coord = subplot_sliced_by_source[i + 1]["y_coord"]
@@ -829,7 +821,18 @@
         )
 
 
-<<<<<<< HEAD
+def test_bar_subplots_stacking_bool(df_bar_data, df_bar_df):
+    subplot_division = [("A"), ("B"), ("C"), ("D")]
+    ax = df_bar_df.plot(subplots=True, kind="bar", stacked=True)
+    subplot_data_df_list = _df_bar_xyheight_from_ax_helper(
+        df_bar_data, ax, subplot_division
+    )
+    for i in range(len(subplot_data_df_list)):
+        _df_bar_subplot_checker(
+            df_bar_data, df_bar_df, subplot_data_df_list[i], subplot_division[i]
+        )
+
+
 def test_plot_bar_label_count_default():
     df = DataFrame(
         [(30, 10, 10, 10), (20, 20, 20, 20), (10, 30, 30, 10)], columns=list("ABCD")
@@ -858,16 +861,4 @@
     df = DataFrame(
         [(30, 10, 10, 10), (20, 20, 20, 20), (10, 30, 30, 10)], columns=list("ABCD")
     )
-    df.plot(subplots=[("A", "B", "D")], kind="bar", title=["A&B&D", "C"])
-=======
-def test_bar_subplots_stacking_bool(df_bar_data, df_bar_df):
-    subplot_division = [("A"), ("B"), ("C"), ("D")]
-    ax = df_bar_df.plot(subplots=True, kind="bar", stacked=True)
-    subplot_data_df_list = _df_bar_xyheight_from_ax_helper(
-        df_bar_data, ax, subplot_division
-    )
-    for i in range(len(subplot_data_df_list)):
-        _df_bar_subplot_checker(
-            df_bar_data, df_bar_df, subplot_data_df_list[i], subplot_division[i]
-        )
->>>>>>> 16b6792e
+    df.plot(subplots=[("A", "B", "D")], kind="bar", title=["A&B&D", "C"])