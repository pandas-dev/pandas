--- conflicted
+++ resolved
@@ -117,11 +117,7 @@
         with pytest.raises(TypeError, match=msg):
             df["A"].plot()
 
-<<<<<<< HEAD
-    @pytest.mark.parametrize("freq", ["s", "min", "h", "D", "W", "M", "Q", "A"])
-=======
-    @pytest.mark.parametrize("freq", ["s", "min", "H", "D", "W", "M", "Q", "Y"])
->>>>>>> 7ec95e4b
+    @pytest.mark.parametrize("freq", ["s", "min", "h", "D", "W", "M", "Q", "Y"])
     def test_tsplot_period(self, freq):
         idx = period_range("12/31/1999", freq=freq, periods=100)
         ser = Series(np.random.default_rng(2).standard_normal(len(idx)), idx)
@@ -129,11 +125,7 @@
         _check_plot_works(ser.plot, ax=ax)
 
     @pytest.mark.parametrize(
-<<<<<<< HEAD
-        "freq", ["s", "min", "h", "D", "W", "ME", "Q-DEC", "A", "1B30Min"]
-=======
-        "freq", ["s", "min", "H", "D", "W", "ME", "Q-DEC", "Y", "1B30Min"]
->>>>>>> 7ec95e4b
+        "freq", ["s", "min", "h", "D", "W", "ME", "Q-DEC", "Y", "1B30Min"]
     )
     def test_tsplot_datetime(self, freq):
         idx = date_range("12/31/1999", freq=freq, periods=100)
@@ -195,22 +187,14 @@
         daily.plot(ax=ax)
         check_format_of_first_point(ax, "t = 2014-01-01  y = 1.000000")
 
-<<<<<<< HEAD
-    @pytest.mark.parametrize("freq", ["s", "min", "h", "D", "W", "M", "Q", "A"])
-=======
-    @pytest.mark.parametrize("freq", ["s", "min", "H", "D", "W", "M", "Q", "Y"])
->>>>>>> 7ec95e4b
+    @pytest.mark.parametrize("freq", ["s", "min", "h", "D", "W", "M", "Q", "Y"])
     def test_line_plot_period_series(self, freq):
         idx = period_range("12/31/1999", freq=freq, periods=100)
         ser = Series(np.random.default_rng(2).standard_normal(len(idx)), idx)
         _check_plot_works(ser.plot, ser.index.freq)
 
     @pytest.mark.parametrize(
-<<<<<<< HEAD
-        "frqncy", ["1s", "3s", "5min", "7h", "4D", "8W", "11M", "3A"]
-=======
-        "frqncy", ["1s", "3s", "5min", "7H", "4D", "8W", "11M", "3Y"]
->>>>>>> 7ec95e4b
+        "frqncy", ["1s", "3s", "5min", "7h", "4D", "8W", "11M", "3Y"]
     )
     def test_line_plot_period_mlt_series(self, frqncy):
         # test period index line plot for series with multiples (`mlt`) of the
@@ -220,22 +204,14 @@
         _check_plot_works(s.plot, s.index.freq.rule_code)
 
     @pytest.mark.parametrize(
-<<<<<<< HEAD
-        "freq", ["s", "min", "h", "D", "W", "ME", "Q-DEC", "A", "1B30Min"]
-=======
-        "freq", ["s", "min", "H", "D", "W", "ME", "Q-DEC", "Y", "1B30Min"]
->>>>>>> 7ec95e4b
+        "freq", ["s", "min", "h", "D", "W", "ME", "Q-DEC", "Y", "1B30Min"]
     )
     def test_line_plot_datetime_series(self, freq):
         idx = date_range("12/31/1999", freq=freq, periods=100)
         ser = Series(np.random.default_rng(2).standard_normal(len(idx)), idx)
         _check_plot_works(ser.plot, ser.index.freq.rule_code)
 
-<<<<<<< HEAD
-    @pytest.mark.parametrize("freq", ["s", "min", "h", "D", "W", "ME", "Q", "A"])
-=======
-    @pytest.mark.parametrize("freq", ["s", "min", "H", "D", "W", "ME", "Q", "Y"])
->>>>>>> 7ec95e4b
+    @pytest.mark.parametrize("freq", ["s", "min", "h", "D", "W", "ME", "Q", "Y"])
     def test_line_plot_period_frame(self, freq):
         idx = date_range("12/31/1999", freq=freq, periods=100)
         df = DataFrame(
@@ -246,11 +222,7 @@
         _check_plot_works(df.plot, df.index.freq)
 
     @pytest.mark.parametrize(
-<<<<<<< HEAD
-        "frqncy", ["1s", "3s", "5min", "7h", "4D", "8W", "11M", "3A"]
-=======
-        "frqncy", ["1s", "3s", "5min", "7H", "4D", "8W", "11M", "3Y"]
->>>>>>> 7ec95e4b
+        "frqncy", ["1s", "3s", "5min", "7h", "4D", "8W", "11M", "3Y"]
     )
     def test_line_plot_period_mlt_frame(self, frqncy):
         # test period index line plot for DataFrames with multiples (`mlt`)
@@ -268,11 +240,7 @@
 
     @pytest.mark.filterwarnings(r"ignore:PeriodDtype\[B\] is deprecated:FutureWarning")
     @pytest.mark.parametrize(
-<<<<<<< HEAD
-        "freq", ["s", "min", "h", "D", "W", "ME", "Q-DEC", "A", "1B30Min"]
-=======
-        "freq", ["s", "min", "H", "D", "W", "ME", "Q-DEC", "Y", "1B30Min"]
->>>>>>> 7ec95e4b
+        "freq", ["s", "min", "h", "D", "W", "ME", "Q-DEC", "Y", "1B30Min"]
     )
     def test_line_plot_datetime_frame(self, freq):
         idx = date_range("12/31/1999", freq=freq, periods=100)
@@ -286,11 +254,7 @@
         _check_plot_works(df.plot, freq)
 
     @pytest.mark.parametrize(
-<<<<<<< HEAD
-        "freq", ["s", "min", "h", "D", "W", "ME", "Q-DEC", "A", "1B30Min"]
-=======
-        "freq", ["s", "min", "H", "D", "W", "ME", "Q-DEC", "Y", "1B30Min"]
->>>>>>> 7ec95e4b
+        "freq", ["s", "min", "h", "D", "W", "ME", "Q-DEC", "Y", "1B30Min"]
     )
     def test_line_plot_inferred_freq(self, freq):
         idx = date_range("12/31/1999", freq=freq, periods=100)
