""" Test cases for DataFrame.plot """

from datetime import date, datetime
import itertools
import string
import warnings

import numpy as np
from numpy.random import rand, randn
import pytest

import pandas.util._test_decorators as td

from pandas.core.dtypes.api import is_list_like

import pandas as pd
from pandas import DataFrame, MultiIndex, PeriodIndex, Series, bdate_range, date_range
import pandas._testing as tm
from pandas.core.arrays import integer_array
from pandas.tests.plotting.common import TestPlotBase, _check_plot_works

from pandas.io.formats.printing import pprint_thing
import pandas.plotting as plotting


@td.skip_if_no_mpl
class TestDataFramePlots(TestPlotBase):
    def setup_method(self, method):
        TestPlotBase.setup_method(self, method)
        import matplotlib as mpl

        mpl.rcdefaults()

        self.tdf = tm.makeTimeDataFrame()
        self.hexbin_df = DataFrame(
            {
                "A": np.random.uniform(size=20),
                "B": np.random.uniform(size=20),
                "C": np.arange(20) + np.random.uniform(size=20),
            }
        )

    def _assert_ytickslabels_visibility(self, axes, expected):
        for ax, exp in zip(axes, expected):
            self._check_visible(ax.get_yticklabels(), visible=exp)

    def _assert_xtickslabels_visibility(self, axes, expected):
        for ax, exp in zip(axes, expected):
            self._check_visible(ax.get_xticklabels(), visible=exp)

    @pytest.mark.slow
    def test_plot(self):
        from pandas.plotting._matplotlib.compat import _mpl_ge_3_1_0

        df = self.tdf
        _check_plot_works(df.plot, grid=False)
        # _check_plot_works adds an ax so catch warning. see GH #13188
        with tm.assert_produces_warning(UserWarning):
            axes = _check_plot_works(df.plot, subplots=True)
        self._check_axes_shape(axes, axes_num=4, layout=(4, 1))

        with tm.assert_produces_warning(UserWarning):
            axes = _check_plot_works(df.plot, subplots=True, layout=(-1, 2))
        self._check_axes_shape(axes, axes_num=4, layout=(2, 2))

        with tm.assert_produces_warning(UserWarning):
            axes = _check_plot_works(df.plot, subplots=True, use_index=False)
        self._check_ticks_props(axes, xrot=0)
        self._check_axes_shape(axes, axes_num=4, layout=(4, 1))

        df = DataFrame({"x": [1, 2], "y": [3, 4]})
        if _mpl_ge_3_1_0():
            msg = "'Line2D' object has no property 'blarg'"
        else:
            msg = "Unknown property blarg"
        with pytest.raises(AttributeError, match=msg):
            df.plot.line(blarg=True)

        df = DataFrame(np.random.rand(10, 3), index=list(string.ascii_letters[:10]))

        ax = _check_plot_works(df.plot, use_index=True)
        self._check_ticks_props(ax, xrot=0)
        _check_plot_works(df.plot, sort_columns=False)
        _check_plot_works(df.plot, yticks=[1, 5, 10])
        _check_plot_works(df.plot, xticks=[1, 5, 10])
        _check_plot_works(df.plot, ylim=(-100, 100), xlim=(-100, 100))

        with tm.assert_produces_warning(UserWarning):
            _check_plot_works(df.plot, subplots=True, title="blah")

        # We have to redo it here because _check_plot_works does two plots,
        # once without an ax kwarg and once with an ax kwarg and the new sharex
        # behaviour does not remove the visibility of the latter axis (as ax is
        # present).  see: https://github.com/pandas-dev/pandas/issues/9737

        axes = df.plot(subplots=True, title="blah")
        self._check_axes_shape(axes, axes_num=3, layout=(3, 1))
        # axes[0].figure.savefig("test.png")
        for ax in axes[:2]:
            self._check_visible(ax.xaxis)  # xaxis must be visible for grid
            self._check_visible(ax.get_xticklabels(), visible=False)
            self._check_visible(ax.get_xticklabels(minor=True), visible=False)
            self._check_visible([ax.xaxis.get_label()], visible=False)
        for ax in [axes[2]]:
            self._check_visible(ax.xaxis)
            self._check_visible(ax.get_xticklabels())
            self._check_visible([ax.xaxis.get_label()])
            self._check_ticks_props(ax, xrot=0)

        _check_plot_works(df.plot, title="blah")

        tuples = zip(string.ascii_letters[:10], range(10))
        df = DataFrame(np.random.rand(10, 3), index=MultiIndex.from_tuples(tuples))
        ax = _check_plot_works(df.plot, use_index=True)
        self._check_ticks_props(ax, xrot=0)

        # unicode
        index = MultiIndex.from_tuples(
            [
                ("\u03b1", 0),
                ("\u03b1", 1),
                ("\u03b2", 2),
                ("\u03b2", 3),
                ("\u03b3", 4),
                ("\u03b3", 5),
                ("\u03b4", 6),
                ("\u03b4", 7),
            ],
            names=["i0", "i1"],
        )
        columns = MultiIndex.from_tuples(
            [("bar", "\u0394"), ("bar", "\u0395")], names=["c0", "c1"]
        )
        df = DataFrame(np.random.randint(0, 10, (8, 2)), columns=columns, index=index)
        _check_plot_works(df.plot, title="\u03A3")

        # GH 6951
        # Test with single column
        df = DataFrame({"x": np.random.rand(10)})
        axes = _check_plot_works(df.plot.bar, subplots=True)
        self._check_axes_shape(axes, axes_num=1, layout=(1, 1))

        axes = _check_plot_works(df.plot.bar, subplots=True, layout=(-1, 1))
        self._check_axes_shape(axes, axes_num=1, layout=(1, 1))
        # When ax is supplied and required number of axes is 1,
        # passed ax should be used:
        fig, ax = self.plt.subplots()
        axes = df.plot.bar(subplots=True, ax=ax)
        assert len(axes) == 1
        result = ax.axes
        assert result is axes[0]

    def test_integer_array_plot(self):
        # GH 25587
        arr = integer_array([1, 2, 3, 4], dtype="UInt32")

        s = Series(arr)
        _check_plot_works(s.plot.line)
        _check_plot_works(s.plot.bar)
        _check_plot_works(s.plot.hist)
        _check_plot_works(s.plot.pie)

        df = DataFrame({"x": arr, "y": arr})
        _check_plot_works(df.plot.line)
        _check_plot_works(df.plot.bar)
        _check_plot_works(df.plot.hist)
        _check_plot_works(df.plot.pie, y="y")
        _check_plot_works(df.plot.scatter, x="x", y="y")
        _check_plot_works(df.plot.hexbin, x="x", y="y")

    def test_mpl2_color_cycle_str(self):
        # GH 15516
        colors = ["C" + str(x) for x in range(10)]
        df = DataFrame(randn(10, 3), columns=["a", "b", "c"])
        for c in colors:
            _check_plot_works(df.plot, color=c)

    def test_color_single_series_list(self):
        # GH 3486
        df = DataFrame({"A": [1, 2, 3]})
        _check_plot_works(df.plot, color=["red"])

    def test_rgb_tuple_color(self):
        # GH 16695
        df = DataFrame({"x": [1, 2], "y": [3, 4]})
        _check_plot_works(df.plot, x="x", y="y", color=(1, 0, 0))
        _check_plot_works(df.plot, x="x", y="y", color=(1, 0, 0, 0.5))

    def test_color_empty_string(self):
        df = DataFrame(randn(10, 2))
        with pytest.raises(ValueError):
            df.plot(color="")

    def test_color_and_style_arguments(self):
        df = DataFrame({"x": [1, 2], "y": [3, 4]})
        # passing both 'color' and 'style' arguments should be allowed
        # if there is no color symbol in the style strings:
        ax = df.plot(color=["red", "black"], style=["-", "--"])
        # check that the linestyles are correctly set:
        linestyle = [line.get_linestyle() for line in ax.lines]
        assert linestyle == ["-", "--"]
        # check that the colors are correctly set:
        color = [line.get_color() for line in ax.lines]
        assert color == ["red", "black"]
        # passing both 'color' and 'style' arguments should not be allowed
        # if there is a color symbol in the style strings:
        with pytest.raises(ValueError):
            df.plot(color=["red", "black"], style=["k-", "r--"])

    def test_nonnumeric_exclude(self):
        df = DataFrame({"A": ["x", "y", "z"], "B": [1, 2, 3]})
        ax = df.plot()
        assert len(ax.get_lines()) == 1  # B was plotted

    @pytest.mark.slow
    def test_implicit_label(self):
        df = DataFrame(randn(10, 3), columns=["a", "b", "c"])
        ax = df.plot(x="a", y="b")
        self._check_text_labels(ax.xaxis.get_label(), "a")

    @pytest.mark.slow
    def test_donot_overwrite_index_name(self):
        # GH 8494
        df = DataFrame(randn(2, 2), columns=["a", "b"])
        df.index.name = "NAME"
        df.plot(y="b", label="LABEL")
        assert df.index.name == "NAME"

    @pytest.mark.slow
    def test_plot_xy(self):
        # columns.inferred_type == 'string'
        df = self.tdf
        self._check_data(df.plot(x=0, y=1), df.set_index("A")["B"].plot())
        self._check_data(df.plot(x=0), df.set_index("A").plot())
        self._check_data(df.plot(y=0), df.B.plot())
        self._check_data(df.plot(x="A", y="B"), df.set_index("A").B.plot())
        self._check_data(df.plot(x="A"), df.set_index("A").plot())
        self._check_data(df.plot(y="B"), df.B.plot())

        # columns.inferred_type == 'integer'
        df.columns = np.arange(1, len(df.columns) + 1)
        self._check_data(df.plot(x=1, y=2), df.set_index(1)[2].plot())
        self._check_data(df.plot(x=1), df.set_index(1).plot())
        self._check_data(df.plot(y=1), df[1].plot())

        # figsize and title
        ax = df.plot(x=1, y=2, title="Test", figsize=(16, 8))
        self._check_text_labels(ax.title, "Test")
        self._check_axes_shape(ax, axes_num=1, layout=(1, 1), figsize=(16.0, 8.0))

        # columns.inferred_type == 'mixed'
        # TODO add MultiIndex test

    @pytest.mark.slow
    @pytest.mark.parametrize(
        "input_log, expected_log", [(True, "log"), ("sym", "symlog")]
    )
    def test_logscales(self, input_log, expected_log):
        df = DataFrame({"a": np.arange(100)}, index=np.arange(100))

        ax = df.plot(logy=input_log)
        self._check_ax_scales(ax, yaxis=expected_log)
        assert ax.get_yscale() == expected_log

        ax = df.plot(logx=input_log)
        self._check_ax_scales(ax, xaxis=expected_log)
        assert ax.get_xscale() == expected_log

        ax = df.plot(loglog=input_log)
        self._check_ax_scales(ax, xaxis=expected_log, yaxis=expected_log)
        assert ax.get_xscale() == expected_log
        assert ax.get_yscale() == expected_log

    @pytest.mark.parametrize("input_param", ["logx", "logy", "loglog"])
    def test_invalid_logscale(self, input_param):
        # GH: 24867
        df = DataFrame({"a": np.arange(100)}, index=np.arange(100))

        msg = "Boolean, None and 'sym' are valid options, 'sm' is given."
        with pytest.raises(ValueError, match=msg):
            df.plot(**{input_param: "sm"})

    @pytest.mark.slow
    def test_xcompat(self):
        import pandas as pd

        df = self.tdf
        ax = df.plot(x_compat=True)
        lines = ax.get_lines()
        assert not isinstance(lines[0].get_xdata(), PeriodIndex)
        self._check_ticks_props(ax, xrot=30)

        tm.close()
        pd.plotting.plot_params["xaxis.compat"] = True
        ax = df.plot()
        lines = ax.get_lines()
        assert not isinstance(lines[0].get_xdata(), PeriodIndex)
        self._check_ticks_props(ax, xrot=30)

        tm.close()
        pd.plotting.plot_params["x_compat"] = False

        ax = df.plot()
        lines = ax.get_lines()
        assert not isinstance(lines[0].get_xdata(), PeriodIndex)
        assert isinstance(PeriodIndex(lines[0].get_xdata()), PeriodIndex)

        tm.close()
        # useful if you're plotting a bunch together
        with pd.plotting.plot_params.use("x_compat", True):
            ax = df.plot()
            lines = ax.get_lines()
            assert not isinstance(lines[0].get_xdata(), PeriodIndex)
            self._check_ticks_props(ax, xrot=30)

        tm.close()
        ax = df.plot()
        lines = ax.get_lines()
        assert not isinstance(lines[0].get_xdata(), PeriodIndex)
        assert isinstance(PeriodIndex(lines[0].get_xdata()), PeriodIndex)
        self._check_ticks_props(ax, xrot=0)

    def test_period_compat(self):
        # GH 9012
        # period-array conversions
        df = DataFrame(
            np.random.rand(21, 2),
            index=bdate_range(datetime(2000, 1, 1), datetime(2000, 1, 31)),
            columns=["a", "b"],
        )

        df.plot()
        self.plt.axhline(y=0)
        tm.close()

    def test_unsorted_index(self):
        df = DataFrame(
            {"y": np.arange(100)}, index=np.arange(99, -1, -1), dtype=np.int64
        )
        ax = df.plot()
        lines = ax.get_lines()[0]
        rs = lines.get_xydata()
        rs = Series(rs[:, 1], rs[:, 0], dtype=np.int64, name="y")
        tm.assert_series_equal(rs, df.y, check_index_type=False)
        tm.close()

        df.index = pd.Index(np.arange(99, -1, -1), dtype=np.float64)
        ax = df.plot()
        lines = ax.get_lines()[0]
        rs = lines.get_xydata()
        rs = Series(rs[:, 1], rs[:, 0], dtype=np.int64, name="y")
        tm.assert_series_equal(rs, df.y)

    def test_unsorted_index_lims(self):
        df = DataFrame({"y": [0.0, 1.0, 2.0, 3.0]}, index=[1.0, 0.0, 3.0, 2.0])
        ax = df.plot()
        xmin, xmax = ax.get_xlim()
        lines = ax.get_lines()
        assert xmin <= np.nanmin(lines[0].get_data()[0])
        assert xmax >= np.nanmax(lines[0].get_data()[0])

        df = DataFrame(
            {"y": [0.0, 1.0, np.nan, 3.0, 4.0, 5.0, 6.0]},
            index=[1.0, 0.0, 3.0, 2.0, np.nan, 3.0, 2.0],
        )
        ax = df.plot()
        xmin, xmax = ax.get_xlim()
        lines = ax.get_lines()
        assert xmin <= np.nanmin(lines[0].get_data()[0])
        assert xmax >= np.nanmax(lines[0].get_data()[0])

        df = DataFrame({"y": [0.0, 1.0, 2.0, 3.0], "z": [91.0, 90.0, 93.0, 92.0]})
        ax = df.plot(x="z", y="y")
        xmin, xmax = ax.get_xlim()
        lines = ax.get_lines()
        assert xmin <= np.nanmin(lines[0].get_data()[0])
        assert xmax >= np.nanmax(lines[0].get_data()[0])

    @pytest.mark.slow
    def test_subplots(self):
        df = DataFrame(np.random.rand(10, 3), index=list(string.ascii_letters[:10]))

        for kind in ["bar", "barh", "line", "area"]:
            axes = df.plot(kind=kind, subplots=True, sharex=True, legend=True)
            self._check_axes_shape(axes, axes_num=3, layout=(3, 1))
            assert axes.shape == (3,)

            for ax, column in zip(axes, df.columns):
                self._check_legend_labels(ax, labels=[pprint_thing(column)])

            for ax in axes[:-2]:
                self._check_visible(ax.xaxis)  # xaxis must be visible for grid
                self._check_visible(ax.get_xticklabels(), visible=False)
                if not (kind == "bar" and self.mpl_ge_3_1_0):
                    # change https://github.com/pandas-dev/pandas/issues/26714
                    self._check_visible(ax.get_xticklabels(minor=True), visible=False)
                self._check_visible(ax.xaxis.get_label(), visible=False)
                self._check_visible(ax.get_yticklabels())

            self._check_visible(axes[-1].xaxis)
            self._check_visible(axes[-1].get_xticklabels())
            self._check_visible(axes[-1].get_xticklabels(minor=True))
            self._check_visible(axes[-1].xaxis.get_label())
            self._check_visible(axes[-1].get_yticklabels())

            axes = df.plot(kind=kind, subplots=True, sharex=False)
            for ax in axes:
                self._check_visible(ax.xaxis)
                self._check_visible(ax.get_xticklabels())
                self._check_visible(ax.get_xticklabels(minor=True))
                self._check_visible(ax.xaxis.get_label())
                self._check_visible(ax.get_yticklabels())

            axes = df.plot(kind=kind, subplots=True, legend=False)
            for ax in axes:
                assert ax.get_legend() is None

    def test_groupby_boxplot_sharey(self):
        # https://github.com/pandas-dev/pandas/issues/20968
        # sharey can now be switched check whether the right
        # pair of axes is turned on or off

        df = DataFrame(
            {
                "a": [-1.43, -0.15, -3.70, -1.43, -0.14],
                "b": [0.56, 0.84, 0.29, 0.56, 0.85],
                "c": [0, 1, 2, 3, 1],
            },
            index=[0, 1, 2, 3, 4],
        )

        # behavior without keyword
        axes = df.groupby("c").boxplot()
        expected = [True, False, True, False]
        self._assert_ytickslabels_visibility(axes, expected)

        # set sharey=True should be identical
        axes = df.groupby("c").boxplot(sharey=True)
        expected = [True, False, True, False]
        self._assert_ytickslabels_visibility(axes, expected)

        # sharey=False, all yticklabels should be visible
        axes = df.groupby("c").boxplot(sharey=False)
        expected = [True, True, True, True]
        self._assert_ytickslabels_visibility(axes, expected)

    def test_groupby_boxplot_sharex(self):
        # https://github.com/pandas-dev/pandas/issues/20968
        # sharex can now be switched check whether the right
        # pair of axes is turned on or off

        df = DataFrame(
            {
                "a": [-1.43, -0.15, -3.70, -1.43, -0.14],
                "b": [0.56, 0.84, 0.29, 0.56, 0.85],
                "c": [0, 1, 2, 3, 1],
            },
            index=[0, 1, 2, 3, 4],
        )

        # behavior without keyword
        axes = df.groupby("c").boxplot()
        expected = [True, True, True, True]
        self._assert_xtickslabels_visibility(axes, expected)

        # set sharex=False should be identical
        axes = df.groupby("c").boxplot(sharex=False)
        expected = [True, True, True, True]
        self._assert_xtickslabels_visibility(axes, expected)

        # sharex=True, yticklabels should be visible
        # only for bottom plots
        axes = df.groupby("c").boxplot(sharex=True)
        expected = [False, False, True, True]
        self._assert_xtickslabels_visibility(axes, expected)

    @pytest.mark.slow
    def test_subplots_timeseries(self):
        idx = date_range(start="2014-07-01", freq="M", periods=10)
        df = DataFrame(np.random.rand(10, 3), index=idx)

        for kind in ["line", "area"]:
            axes = df.plot(kind=kind, subplots=True, sharex=True)
            self._check_axes_shape(axes, axes_num=3, layout=(3, 1))

            for ax in axes[:-2]:
                # GH 7801
                self._check_visible(ax.xaxis)  # xaxis must be visible for grid
                self._check_visible(ax.get_xticklabels(), visible=False)
                self._check_visible(ax.get_xticklabels(minor=True), visible=False)
                self._check_visible(ax.xaxis.get_label(), visible=False)
                self._check_visible(ax.get_yticklabels())

            self._check_visible(axes[-1].xaxis)
            self._check_visible(axes[-1].get_xticklabels())
            self._check_visible(axes[-1].get_xticklabels(minor=True))
            self._check_visible(axes[-1].xaxis.get_label())
            self._check_visible(axes[-1].get_yticklabels())
            self._check_ticks_props(axes, xrot=0)

            axes = df.plot(kind=kind, subplots=True, sharex=False, rot=45, fontsize=7)
            for ax in axes:
                self._check_visible(ax.xaxis)
                self._check_visible(ax.get_xticklabels())
                self._check_visible(ax.get_xticklabels(minor=True))
                self._check_visible(ax.xaxis.get_label())
                self._check_visible(ax.get_yticklabels())
                self._check_ticks_props(ax, xlabelsize=7, xrot=45, ylabelsize=7)

    def test_subplots_timeseries_y_axis(self):
        # GH16953
        data = {
            "numeric": np.array([1, 2, 5]),
            "timedelta": [
                pd.Timedelta(-10, unit="s"),
                pd.Timedelta(10, unit="m"),
                pd.Timedelta(10, unit="h"),
            ],
            "datetime_no_tz": [
                pd.to_datetime("2017-08-01 00:00:00"),
                pd.to_datetime("2017-08-01 02:00:00"),
                pd.to_datetime("2017-08-02 00:00:00"),
            ],
            "datetime_all_tz": [
                pd.to_datetime("2017-08-01 00:00:00", utc=True),
                pd.to_datetime("2017-08-01 02:00:00", utc=True),
                pd.to_datetime("2017-08-02 00:00:00", utc=True),
            ],
            "text": ["This", "should", "fail"],
        }
        testdata = DataFrame(data)

        ax_numeric = testdata.plot(y="numeric")
        assert (
            ax_numeric.get_lines()[0].get_data()[1] == testdata["numeric"].values
        ).all()
        ax_timedelta = testdata.plot(y="timedelta")
        assert (
            ax_timedelta.get_lines()[0].get_data()[1] == testdata["timedelta"].values
        ).all()
        ax_datetime_no_tz = testdata.plot(y="datetime_no_tz")
        assert (
            ax_datetime_no_tz.get_lines()[0].get_data()[1]
            == testdata["datetime_no_tz"].values
        ).all()
        ax_datetime_all_tz = testdata.plot(y="datetime_all_tz")
        assert (
            ax_datetime_all_tz.get_lines()[0].get_data()[1]
            == testdata["datetime_all_tz"].values
        ).all()

        msg = "no numeric data to plot"
        with pytest.raises(TypeError, match=msg):
            testdata.plot(y="text")

    @pytest.mark.xfail(reason="not support for period, categorical, datetime_mixed_tz")
    def test_subplots_timeseries_y_axis_not_supported(self):
        """
        This test will fail for:
            period:
                since period isn't yet implemented in ``select_dtypes``
                and because it will need a custom value converter +
                tick formatter (as was done for x-axis plots)

            categorical:
                 because it will need a custom value converter +
                 tick formatter (also doesn't work for x-axis, as of now)

            datetime_mixed_tz:
                because of the way how pandas handles ``Series`` of
                ``datetime`` objects with different timezone,
                generally converting ``datetime`` objects in a tz-aware
                form could help with this problem
        """
        data = {
            "numeric": np.array([1, 2, 5]),
            "period": [
                pd.Period("2017-08-01 00:00:00", freq="H"),
                pd.Period("2017-08-01 02:00", freq="H"),
                pd.Period("2017-08-02 00:00:00", freq="H"),
            ],
            "categorical": pd.Categorical(
                ["c", "b", "a"], categories=["a", "b", "c"], ordered=False
            ),
            "datetime_mixed_tz": [
                pd.to_datetime("2017-08-01 00:00:00", utc=True),
                pd.to_datetime("2017-08-01 02:00:00"),
                pd.to_datetime("2017-08-02 00:00:00"),
            ],
        }
        testdata = pd.DataFrame(data)
        ax_period = testdata.plot(x="numeric", y="period")
        assert (
            ax_period.get_lines()[0].get_data()[1] == testdata["period"].values
        ).all()
        ax_categorical = testdata.plot(x="numeric", y="categorical")
        assert (
            ax_categorical.get_lines()[0].get_data()[1]
            == testdata["categorical"].values
        ).all()
        ax_datetime_mixed_tz = testdata.plot(x="numeric", y="datetime_mixed_tz")
        assert (
            ax_datetime_mixed_tz.get_lines()[0].get_data()[1]
            == testdata["datetime_mixed_tz"].values
        ).all()

    @pytest.mark.slow
    def test_subplots_layout(self):
        # GH 6667
        df = DataFrame(np.random.rand(10, 3), index=list(string.ascii_letters[:10]))

        axes = df.plot(subplots=True, layout=(2, 2))
        self._check_axes_shape(axes, axes_num=3, layout=(2, 2))
        assert axes.shape == (2, 2)

        axes = df.plot(subplots=True, layout=(-1, 2))
        self._check_axes_shape(axes, axes_num=3, layout=(2, 2))
        assert axes.shape == (2, 2)

        axes = df.plot(subplots=True, layout=(2, -1))
        self._check_axes_shape(axes, axes_num=3, layout=(2, 2))
        assert axes.shape == (2, 2)

        axes = df.plot(subplots=True, layout=(1, 4))
        self._check_axes_shape(axes, axes_num=3, layout=(1, 4))
        assert axes.shape == (1, 4)

        axes = df.plot(subplots=True, layout=(-1, 4))
        self._check_axes_shape(axes, axes_num=3, layout=(1, 4))
        assert axes.shape == (1, 4)

        axes = df.plot(subplots=True, layout=(4, -1))
        self._check_axes_shape(axes, axes_num=3, layout=(4, 1))
        assert axes.shape == (4, 1)

        with pytest.raises(ValueError):
            df.plot(subplots=True, layout=(1, 1))
        with pytest.raises(ValueError):
            df.plot(subplots=True, layout=(-1, -1))

        # single column
        df = DataFrame(np.random.rand(10, 1), index=list(string.ascii_letters[:10]))
        axes = df.plot(subplots=True)
        self._check_axes_shape(axes, axes_num=1, layout=(1, 1))
        assert axes.shape == (1,)

        axes = df.plot(subplots=True, layout=(3, 3))
        self._check_axes_shape(axes, axes_num=1, layout=(3, 3))
        assert axes.shape == (3, 3)

    @pytest.mark.slow
    def test_subplots_warnings(self):
        # GH 9464
        with tm.assert_produces_warning(None):
            df = DataFrame(np.random.randn(100, 4))
            df.plot(subplots=True, layout=(3, 2))

            df = DataFrame(
                np.random.randn(100, 4), index=date_range("1/1/2000", periods=100)
            )
            df.plot(subplots=True, layout=(3, 2))

    @pytest.mark.slow
    def test_subplots_multiple_axes(self):
        # GH 5353, 6970, GH 7069
        fig, axes = self.plt.subplots(2, 3)
        df = DataFrame(np.random.rand(10, 3), index=list(string.ascii_letters[:10]))

        returned = df.plot(subplots=True, ax=axes[0], sharex=False, sharey=False)
        self._check_axes_shape(returned, axes_num=3, layout=(1, 3))
        assert returned.shape == (3,)
        assert returned[0].figure is fig
        # draw on second row
        returned = df.plot(subplots=True, ax=axes[1], sharex=False, sharey=False)
        self._check_axes_shape(returned, axes_num=3, layout=(1, 3))
        assert returned.shape == (3,)
        assert returned[0].figure is fig
        self._check_axes_shape(axes, axes_num=6, layout=(2, 3))
        tm.close()

        with pytest.raises(ValueError):
            fig, axes = self.plt.subplots(2, 3)
            # pass different number of axes from required
            df.plot(subplots=True, ax=axes)

        # pass 2-dim axes and invalid layout
        # invalid lauout should not affect to input and return value
        # (show warning is tested in
        # TestDataFrameGroupByPlots.test_grouped_box_multiple_axes
        fig, axes = self.plt.subplots(2, 2)
        with warnings.catch_warnings():
            warnings.simplefilter("ignore", UserWarning)
            df = DataFrame(np.random.rand(10, 4), index=list(string.ascii_letters[:10]))

            returned = df.plot(
                subplots=True, ax=axes, layout=(2, 1), sharex=False, sharey=False
            )
            self._check_axes_shape(returned, axes_num=4, layout=(2, 2))
            assert returned.shape == (4,)

            returned = df.plot(
                subplots=True, ax=axes, layout=(2, -1), sharex=False, sharey=False
            )
            self._check_axes_shape(returned, axes_num=4, layout=(2, 2))
            assert returned.shape == (4,)

            returned = df.plot(
                subplots=True, ax=axes, layout=(-1, 2), sharex=False, sharey=False
            )
        self._check_axes_shape(returned, axes_num=4, layout=(2, 2))
        assert returned.shape == (4,)

        # single column
        fig, axes = self.plt.subplots(1, 1)
        df = DataFrame(np.random.rand(10, 1), index=list(string.ascii_letters[:10]))

        axes = df.plot(subplots=True, ax=[axes], sharex=False, sharey=False)
        self._check_axes_shape(axes, axes_num=1, layout=(1, 1))
        assert axes.shape == (1,)

    def test_subplots_ts_share_axes(self):
        # GH 3964
        fig, axes = self.plt.subplots(3, 3, sharex=True, sharey=True)
        self.plt.subplots_adjust(left=0.05, right=0.95, hspace=0.3, wspace=0.3)
        df = DataFrame(
            np.random.randn(10, 9),
            index=date_range(start="2014-07-01", freq="M", periods=10),
        )
        for i, ax in enumerate(axes.ravel()):
            df[i].plot(ax=ax, fontsize=5)

        # Rows other than bottom should not be visible
        for ax in axes[0:-1].ravel():
            self._check_visible(ax.get_xticklabels(), visible=False)

        # Bottom row should be visible
        for ax in axes[-1].ravel():
            self._check_visible(ax.get_xticklabels(), visible=True)

        # First column should be visible
        for ax in axes[[0, 1, 2], [0]].ravel():
            self._check_visible(ax.get_yticklabels(), visible=True)

        # Other columns should not be visible
        for ax in axes[[0, 1, 2], [1]].ravel():
            self._check_visible(ax.get_yticklabels(), visible=False)
        for ax in axes[[0, 1, 2], [2]].ravel():
            self._check_visible(ax.get_yticklabels(), visible=False)

    def test_subplots_sharex_axes_existing_axes(self):
        # GH 9158
        d = {"A": [1.0, 2.0, 3.0, 4.0], "B": [4.0, 3.0, 2.0, 1.0], "C": [5, 1, 3, 4]}
        df = DataFrame(d, index=date_range("2014 10 11", "2014 10 14"))

        axes = df[["A", "B"]].plot(subplots=True)
        df["C"].plot(ax=axes[0], secondary_y=True)

        self._check_visible(axes[0].get_xticklabels(), visible=False)
        self._check_visible(axes[1].get_xticklabels(), visible=True)
        for ax in axes.ravel():
            self._check_visible(ax.get_yticklabels(), visible=True)

    @pytest.mark.slow
    def test_subplots_dup_columns(self):
        # GH 10962
        df = DataFrame(np.random.rand(5, 5), columns=list("aaaaa"))
        axes = df.plot(subplots=True)
        for ax in axes:
            self._check_legend_labels(ax, labels=["a"])
            assert len(ax.lines) == 1
        tm.close()

        axes = df.plot(subplots=True, secondary_y="a")
        for ax in axes:
            # (right) is only attached when subplots=False
            self._check_legend_labels(ax, labels=["a"])
            assert len(ax.lines) == 1
        tm.close()

        ax = df.plot(secondary_y="a")
        self._check_legend_labels(ax, labels=["a (right)"] * 5)
        assert len(ax.lines) == 0
        assert len(ax.right_ax.lines) == 5

    def test_negative_log(self):
        df = -DataFrame(
            rand(6, 4),
            index=list(string.ascii_letters[:6]),
            columns=["x", "y", "z", "four"],
        )

        with pytest.raises(ValueError):
            df.plot.area(logy=True)
        with pytest.raises(ValueError):
            df.plot.area(loglog=True)

    def _compare_stacked_y_cood(self, normal_lines, stacked_lines):
        base = np.zeros(len(normal_lines[0].get_data()[1]))
        for nl, sl in zip(normal_lines, stacked_lines):
            base += nl.get_data()[1]  # get y coordinates
            sy = sl.get_data()[1]
            tm.assert_numpy_array_equal(base, sy)

    def test_line_area_stacked(self):
        with tm.RNGContext(42):
            df = DataFrame(rand(6, 4), columns=["w", "x", "y", "z"])
            neg_df = -df
            # each column has either positive or negative value
            sep_df = DataFrame(
                {"w": rand(6), "x": rand(6), "y": -rand(6), "z": -rand(6)}
            )
            # each column has positive-negative mixed value
            mixed_df = DataFrame(
                randn(6, 4),
                index=list(string.ascii_letters[:6]),
                columns=["w", "x", "y", "z"],
            )

            for kind in ["line", "area"]:
                ax1 = _check_plot_works(df.plot, kind=kind, stacked=False)
                ax2 = _check_plot_works(df.plot, kind=kind, stacked=True)
                self._compare_stacked_y_cood(ax1.lines, ax2.lines)

                ax1 = _check_plot_works(neg_df.plot, kind=kind, stacked=False)
                ax2 = _check_plot_works(neg_df.plot, kind=kind, stacked=True)
                self._compare_stacked_y_cood(ax1.lines, ax2.lines)

                ax1 = _check_plot_works(sep_df.plot, kind=kind, stacked=False)
                ax2 = _check_plot_works(sep_df.plot, kind=kind, stacked=True)
                self._compare_stacked_y_cood(ax1.lines[:2], ax2.lines[:2])
                self._compare_stacked_y_cood(ax1.lines[2:], ax2.lines[2:])

                _check_plot_works(mixed_df.plot, stacked=False)
                with pytest.raises(ValueError):
                    mixed_df.plot(stacked=True)

                # Use an index with strictly positive values, preventing
                #  matplotlib from warning about ignoring xlim
                df2 = df.set_index(df.index + 1)
                _check_plot_works(df2.plot, kind=kind, logx=True, stacked=True)

    def test_line_area_nan_df(self):
        values1 = [1, 2, np.nan, 3]
        values2 = [3, np.nan, 2, 1]
        df = DataFrame({"a": values1, "b": values2})
        tdf = DataFrame({"a": values1, "b": values2}, index=tm.makeDateIndex(k=4))

        for d in [df, tdf]:
            ax = _check_plot_works(d.plot)
            masked1 = ax.lines[0].get_ydata()
            masked2 = ax.lines[1].get_ydata()
            # remove nan for comparison purpose

            exp = np.array([1, 2, 3], dtype=np.float64)
            tm.assert_numpy_array_equal(np.delete(masked1.data, 2), exp)

            exp = np.array([3, 2, 1], dtype=np.float64)
            tm.assert_numpy_array_equal(np.delete(masked2.data, 1), exp)
            tm.assert_numpy_array_equal(
                masked1.mask, np.array([False, False, True, False])
            )
            tm.assert_numpy_array_equal(
                masked2.mask, np.array([False, True, False, False])
            )

            expected1 = np.array([1, 2, 0, 3], dtype=np.float64)
            expected2 = np.array([3, 0, 2, 1], dtype=np.float64)

            ax = _check_plot_works(d.plot, stacked=True)
            tm.assert_numpy_array_equal(ax.lines[0].get_ydata(), expected1)
            tm.assert_numpy_array_equal(ax.lines[1].get_ydata(), expected1 + expected2)

            ax = _check_plot_works(d.plot.area)
            tm.assert_numpy_array_equal(ax.lines[0].get_ydata(), expected1)
            tm.assert_numpy_array_equal(ax.lines[1].get_ydata(), expected1 + expected2)

            ax = _check_plot_works(d.plot.area, stacked=False)
            tm.assert_numpy_array_equal(ax.lines[0].get_ydata(), expected1)
            tm.assert_numpy_array_equal(ax.lines[1].get_ydata(), expected2)

    def test_line_lim(self):
        df = DataFrame(rand(6, 3), columns=["x", "y", "z"])
        ax = df.plot()
        xmin, xmax = ax.get_xlim()
        lines = ax.get_lines()
        assert xmin <= lines[0].get_data()[0][0]
        assert xmax >= lines[0].get_data()[0][-1]

        ax = df.plot(secondary_y=True)
        xmin, xmax = ax.get_xlim()
        lines = ax.get_lines()
        assert xmin <= lines[0].get_data()[0][0]
        assert xmax >= lines[0].get_data()[0][-1]

        axes = df.plot(secondary_y=True, subplots=True)
        self._check_axes_shape(axes, axes_num=3, layout=(3, 1))
        for ax in axes:
            assert hasattr(ax, "left_ax")
            assert not hasattr(ax, "right_ax")
            xmin, xmax = ax.get_xlim()
            lines = ax.get_lines()
            assert xmin <= lines[0].get_data()[0][0]
            assert xmax >= lines[0].get_data()[0][-1]

    def test_area_lim(self):
        df = DataFrame(rand(6, 4), columns=["x", "y", "z", "four"])

        neg_df = -df
        for stacked in [True, False]:
            ax = _check_plot_works(df.plot.area, stacked=stacked)
            xmin, xmax = ax.get_xlim()
            ymin, ymax = ax.get_ylim()
            lines = ax.get_lines()
            assert xmin <= lines[0].get_data()[0][0]
            assert xmax >= lines[0].get_data()[0][-1]
            assert ymin == 0

            ax = _check_plot_works(neg_df.plot.area, stacked=stacked)
            ymin, ymax = ax.get_ylim()
            assert ymax == 0

    @pytest.mark.slow
    def test_bar_colors(self):
        import matplotlib.pyplot as plt

        default_colors = self._unpack_cycler(plt.rcParams)

        df = DataFrame(randn(5, 5))
        ax = df.plot.bar()
        self._check_colors(ax.patches[::5], facecolors=default_colors[:5])
        tm.close()

        custom_colors = "rgcby"
        ax = df.plot.bar(color=custom_colors)
        self._check_colors(ax.patches[::5], facecolors=custom_colors)
        tm.close()

        from matplotlib import cm

        # Test str -> colormap functionality
        ax = df.plot.bar(colormap="jet")
        rgba_colors = [cm.jet(n) for n in np.linspace(0, 1, 5)]
        self._check_colors(ax.patches[::5], facecolors=rgba_colors)
        tm.close()

        # Test colormap functionality
        ax = df.plot.bar(colormap=cm.jet)
        rgba_colors = [cm.jet(n) for n in np.linspace(0, 1, 5)]
        self._check_colors(ax.patches[::5], facecolors=rgba_colors)
        tm.close()

        ax = df.loc[:, [0]].plot.bar(color="DodgerBlue")
        self._check_colors([ax.patches[0]], facecolors=["DodgerBlue"])
        tm.close()

        ax = df.plot(kind="bar", color="green")
        self._check_colors(ax.patches[::5], facecolors=["green"] * 5)
        tm.close()

    def test_bar_user_colors(self):
        df = pd.DataFrame(
            {"A": range(4), "B": range(1, 5), "color": ["red", "blue", "blue", "red"]}
        )
        # This should *only* work when `y` is specified, else
        # we use one color per column
        ax = df.plot.bar(y="A", color=df["color"])
        result = [p.get_facecolor() for p in ax.patches]
        expected = [
            (1.0, 0.0, 0.0, 1.0),
            (0.0, 0.0, 1.0, 1.0),
            (0.0, 0.0, 1.0, 1.0),
            (1.0, 0.0, 0.0, 1.0),
        ]
        assert result == expected

    @pytest.mark.slow
    def test_bar_linewidth(self):
        df = DataFrame(randn(5, 5))

        # regular
        ax = df.plot.bar(linewidth=2)
        for r in ax.patches:
            assert r.get_linewidth() == 2

        # stacked
        ax = df.plot.bar(stacked=True, linewidth=2)
        for r in ax.patches:
            assert r.get_linewidth() == 2

        # subplots
        axes = df.plot.bar(linewidth=2, subplots=True)
        self._check_axes_shape(axes, axes_num=5, layout=(5, 1))
        for ax in axes:
            for r in ax.patches:
                assert r.get_linewidth() == 2

    @pytest.mark.slow
    def test_bar_barwidth(self):
        df = DataFrame(randn(5, 5))

        width = 0.9

        # regular
        ax = df.plot.bar(width=width)
        for r in ax.patches:
            assert r.get_width() == width / len(df.columns)

        # stacked
        ax = df.plot.bar(stacked=True, width=width)
        for r in ax.patches:
            assert r.get_width() == width

        # horizontal regular
        ax = df.plot.barh(width=width)
        for r in ax.patches:
            assert r.get_height() == width / len(df.columns)

        # horizontal stacked
        ax = df.plot.barh(stacked=True, width=width)
        for r in ax.patches:
            assert r.get_height() == width

        # subplots
        axes = df.plot.bar(width=width, subplots=True)
        for ax in axes:
            for r in ax.patches:
                assert r.get_width() == width

        # horizontal subplots
        axes = df.plot.barh(width=width, subplots=True)
        for ax in axes:
            for r in ax.patches:
                assert r.get_height() == width

    @pytest.mark.slow
    def test_bar_barwidth_position(self):
        df = DataFrame(randn(5, 5))
        self._check_bar_alignment(
            df, kind="bar", stacked=False, width=0.9, position=0.2
        )
        self._check_bar_alignment(df, kind="bar", stacked=True, width=0.9, position=0.2)
        self._check_bar_alignment(
            df, kind="barh", stacked=False, width=0.9, position=0.2
        )
        self._check_bar_alignment(
            df, kind="barh", stacked=True, width=0.9, position=0.2
        )
        self._check_bar_alignment(
            df, kind="bar", subplots=True, width=0.9, position=0.2
        )
        self._check_bar_alignment(
            df, kind="barh", subplots=True, width=0.9, position=0.2
        )

    @pytest.mark.slow
    def test_bar_barwidth_position_int(self):
        # GH 12979
        df = DataFrame(randn(5, 5))

        for w in [1, 1.0]:
            ax = df.plot.bar(stacked=True, width=w)
            ticks = ax.xaxis.get_ticklocs()
            tm.assert_numpy_array_equal(ticks, np.array([0, 1, 2, 3, 4]))
            assert ax.get_xlim() == (-0.75, 4.75)
            # check left-edge of bars
            assert ax.patches[0].get_x() == -0.5
            assert ax.patches[-1].get_x() == 3.5

        self._check_bar_alignment(df, kind="bar", stacked=True, width=1)
        self._check_bar_alignment(df, kind="barh", stacked=False, width=1)
        self._check_bar_alignment(df, kind="barh", stacked=True, width=1)
        self._check_bar_alignment(df, kind="bar", subplots=True, width=1)
        self._check_bar_alignment(df, kind="barh", subplots=True, width=1)

    @pytest.mark.slow
    def test_bar_bottom_left(self):
        df = DataFrame(rand(5, 5))
        ax = df.plot.bar(stacked=False, bottom=1)
        result = [p.get_y() for p in ax.patches]
        assert result == [1] * 25

        ax = df.plot.bar(stacked=True, bottom=[-1, -2, -3, -4, -5])
        result = [p.get_y() for p in ax.patches[:5]]
        assert result == [-1, -2, -3, -4, -5]

        ax = df.plot.barh(stacked=False, left=np.array([1, 1, 1, 1, 1]))
        result = [p.get_x() for p in ax.patches]
        assert result == [1] * 25

        ax = df.plot.barh(stacked=True, left=[1, 2, 3, 4, 5])
        result = [p.get_x() for p in ax.patches[:5]]
        assert result == [1, 2, 3, 4, 5]

        axes = df.plot.bar(subplots=True, bottom=-1)
        for ax in axes:
            result = [p.get_y() for p in ax.patches]
            assert result == [-1] * 5

        axes = df.plot.barh(subplots=True, left=np.array([1, 1, 1, 1, 1]))
        for ax in axes:
            result = [p.get_x() for p in ax.patches]
            assert result == [1] * 5

    @pytest.mark.slow
    def test_bar_nan(self):
        df = DataFrame({"A": [10, np.nan, 20], "B": [5, 10, 20], "C": [1, 2, 3]})
        ax = df.plot.bar()
        expected = [10, 0, 20, 5, 10, 20, 1, 2, 3]
        result = [p.get_height() for p in ax.patches]
        assert result == expected

        ax = df.plot.bar(stacked=True)
        result = [p.get_height() for p in ax.patches]
        assert result == expected

        result = [p.get_y() for p in ax.patches]
        expected = [0.0, 0.0, 0.0, 10.0, 0.0, 20.0, 15.0, 10.0, 40.0]
        assert result == expected

    @pytest.mark.slow
    def test_bar_categorical(self):
        # GH 13019
        df1 = pd.DataFrame(
            np.random.randn(6, 5),
            index=pd.Index(list("ABCDEF")),
            columns=pd.Index(list("abcde")),
        )
        # categorical index must behave the same
        df2 = pd.DataFrame(
            np.random.randn(6, 5),
            index=pd.CategoricalIndex(list("ABCDEF")),
            columns=pd.CategoricalIndex(list("abcde")),
        )

        for df in [df1, df2]:
            ax = df.plot.bar()
            ticks = ax.xaxis.get_ticklocs()
            tm.assert_numpy_array_equal(ticks, np.array([0, 1, 2, 3, 4, 5]))
            assert ax.get_xlim() == (-0.5, 5.5)
            # check left-edge of bars
            assert ax.patches[0].get_x() == -0.25
            assert ax.patches[-1].get_x() == 5.15

            ax = df.plot.bar(stacked=True)
            tm.assert_numpy_array_equal(ticks, np.array([0, 1, 2, 3, 4, 5]))
            assert ax.get_xlim() == (-0.5, 5.5)
            assert ax.patches[0].get_x() == -0.25
            assert ax.patches[-1].get_x() == 4.75

    @pytest.mark.slow
    def test_plot_scatter(self):
        df = DataFrame(
            randn(6, 4),
            index=list(string.ascii_letters[:6]),
            columns=["x", "y", "z", "four"],
        )

        _check_plot_works(df.plot.scatter, x="x", y="y")
        _check_plot_works(df.plot.scatter, x=1, y=2)

        with pytest.raises(TypeError):
            df.plot.scatter(x="x")
        with pytest.raises(TypeError):
            df.plot.scatter(y="y")

        # GH 6951
        axes = df.plot(x="x", y="y", kind="scatter", subplots=True)
        self._check_axes_shape(axes, axes_num=1, layout=(1, 1))

    def test_raise_error_on_datetime_time_data(self):
        # GH 8113, datetime.time type is not supported by matplotlib in scatter
        df = pd.DataFrame(np.random.randn(10), columns=["a"])
        df["dtime"] = pd.date_range(start="2014-01-01", freq="h", periods=10).time
        msg = "must be a string or a number, not 'datetime.time'"

        with pytest.raises(TypeError, match=msg):
            df.plot(kind="scatter", x="dtime", y="a")

    def test_scatterplot_datetime_data(self):
        # GH 30391
        dates = pd.date_range(start=date(2019, 1, 1), periods=12, freq="W")
        vals = np.random.normal(0, 1, len(dates))
        df = pd.DataFrame({"dates": dates, "vals": vals})

        _check_plot_works(df.plot.scatter, x="dates", y="vals")
        _check_plot_works(df.plot.scatter, x=0, y=1)

    def test_scatterplot_object_data(self):
        # GH 18755
        df = pd.DataFrame(dict(a=["A", "B", "C"], b=[2, 3, 4]))

        _check_plot_works(df.plot.scatter, x="a", y="b")
        _check_plot_works(df.plot.scatter, x=0, y=1)

        df = pd.DataFrame(dict(a=["A", "B", "C"], b=["a", "b", "c"]))

        _check_plot_works(df.plot.scatter, x="a", y="b")
        _check_plot_works(df.plot.scatter, x=0, y=1)

    @pytest.mark.slow
    def test_if_scatterplot_colorbar_affects_xaxis_visibility(self):
        # addressing issue #10611, to ensure colobar does not
        # interfere with x-axis label and ticklabels with
        # ipython inline backend.
        random_array = np.random.random((1000, 3))
        df = pd.DataFrame(random_array, columns=["A label", "B label", "C label"])

        ax1 = df.plot.scatter(x="A label", y="B label")
        ax2 = df.plot.scatter(x="A label", y="B label", c="C label")

        vis1 = [vis.get_visible() for vis in ax1.xaxis.get_minorticklabels()]
        vis2 = [vis.get_visible() for vis in ax2.xaxis.get_minorticklabels()]
        assert vis1 == vis2

        vis1 = [vis.get_visible() for vis in ax1.xaxis.get_majorticklabels()]
        vis2 = [vis.get_visible() for vis in ax2.xaxis.get_majorticklabels()]
        assert vis1 == vis2

        assert (
            ax1.xaxis.get_label().get_visible() == ax2.xaxis.get_label().get_visible()
        )

    @pytest.mark.slow
    def test_if_hexbin_xaxis_label_is_visible(self):
        # addressing issue #10678, to ensure colobar does not
        # interfere with x-axis label and ticklabels with
        # ipython inline backend.
        random_array = np.random.random((1000, 3))
        df = pd.DataFrame(random_array, columns=["A label", "B label", "C label"])

        ax = df.plot.hexbin("A label", "B label", gridsize=12)
        assert all(vis.get_visible() for vis in ax.xaxis.get_minorticklabels())
        assert all(vis.get_visible() for vis in ax.xaxis.get_majorticklabels())
        assert ax.xaxis.get_label().get_visible()

    @pytest.mark.slow
    def test_if_scatterplot_colorbars_are_next_to_parent_axes(self):
        import matplotlib.pyplot as plt

        random_array = np.random.random((1000, 3))
        df = pd.DataFrame(random_array, columns=["A label", "B label", "C label"])

        fig, axes = plt.subplots(1, 2)
        df.plot.scatter("A label", "B label", c="C label", ax=axes[0])
        df.plot.scatter("A label", "B label", c="C label", ax=axes[1])
        plt.tight_layout()

        points = np.array([ax.get_position().get_points() for ax in fig.axes])
        axes_x_coords = points[:, :, 0]
        parent_distance = axes_x_coords[1, :] - axes_x_coords[0, :]
        colorbar_distance = axes_x_coords[3, :] - axes_x_coords[2, :]
        assert np.isclose(parent_distance, colorbar_distance, atol=1e-7).all()

    @pytest.mark.parametrize("x, y", [("x", "y"), ("y", "x"), ("y", "y")])
    @pytest.mark.slow
    def test_plot_scatter_with_categorical_data(self, x, y):
        # after fixing GH 18755, should be able to plot categorical data
        df = pd.DataFrame(
            {"x": [1, 2, 3, 4], "y": pd.Categorical(["a", "b", "a", "c"])}
        )

        _check_plot_works(df.plot.scatter, x=x, y=y)

    @pytest.mark.slow
    def test_plot_scatter_with_c(self):
        df = DataFrame(
            randn(6, 4),
            index=list(string.ascii_letters[:6]),
            columns=["x", "y", "z", "four"],
        )

        axes = [df.plot.scatter(x="x", y="y", c="z"), df.plot.scatter(x=0, y=1, c=2)]
        for ax in axes:
            # default to Greys
            assert ax.collections[0].cmap.name == "Greys"

            # n.b. there appears to be no public method
            # to get the colorbar label
            assert ax.collections[0].colorbar._label == "z"

        cm = "cubehelix"
        ax = df.plot.scatter(x="x", y="y", c="z", colormap=cm)
        assert ax.collections[0].cmap.name == cm

        # verify turning off colorbar works
        ax = df.plot.scatter(x="x", y="y", c="z", colorbar=False)
        assert ax.collections[0].colorbar is None

        # verify that we can still plot a solid color
        ax = df.plot.scatter(x=0, y=1, c="red")
        assert ax.collections[0].colorbar is None
        self._check_colors(ax.collections, facecolors=["r"])

        # Ensure that we can pass an np.array straight through to matplotlib,
        # this functionality was accidentally removed previously.
        # See https://github.com/pandas-dev/pandas/issues/8852 for bug report
        #
        # Exercise colormap path and non-colormap path as they are independent
        #
        df = DataFrame({"A": [1, 2], "B": [3, 4]})
        red_rgba = [1.0, 0.0, 0.0, 1.0]
        green_rgba = [0.0, 1.0, 0.0, 1.0]
        rgba_array = np.array([red_rgba, green_rgba])
        ax = df.plot.scatter(x="A", y="B", c=rgba_array)
        # expect the face colors of the points in the non-colormap path to be
        # identical to the values we supplied, normally we'd be on shaky ground
        # comparing floats for equality but here we expect them to be
        # identical.
        tm.assert_numpy_array_equal(ax.collections[0].get_facecolor(), rgba_array)
        # we don't test the colors of the faces in this next plot because they
        # are dependent on the spring colormap, which may change its colors
        # later.
        float_array = np.array([0.0, 1.0])
        df.plot.scatter(x="A", y="B", c=float_array, cmap="spring")

    @pytest.mark.parametrize("cmap", [None, "Greys"])
    def test_scatter_with_c_column_name_with_colors(self, cmap):
        # https://github.com/pandas-dev/pandas/issues/34316
        df = pd.DataFrame(
            [[5.1, 3.5], [4.9, 3.0], [7.0, 3.2], [6.4, 3.2], [5.9, 3.0]],
            columns=["length", "width"],
        )
        df["species"] = ["r", "r", "g", "g", "b"]
        ax = df.plot.scatter(x=0, y=1, c="species", cmap=cmap)
        assert ax.collections[0].colorbar is None

    def test_plot_scatter_with_s(self):
        # this refers to GH 32904
        df = DataFrame(np.random.random((10, 3)) * 100, columns=["a", "b", "c"],)

        ax = df.plot.scatter(x="a", y="b", s="c")
        tm.assert_numpy_array_equal(df["c"].values, right=ax.collections[0].get_sizes())

    def test_scatter_colors(self):
        df = DataFrame({"a": [1, 2, 3], "b": [1, 2, 3], "c": [1, 2, 3]})
        with pytest.raises(TypeError):
            df.plot.scatter(x="a", y="b", c="c", color="green")

        default_colors = self._unpack_cycler(self.plt.rcParams)

        ax = df.plot.scatter(x="a", y="b", c="c")
        tm.assert_numpy_array_equal(
            ax.collections[0].get_facecolor()[0],
            np.array(self.colorconverter.to_rgba(default_colors[0])),
        )

        ax = df.plot.scatter(x="a", y="b", color="white")
        tm.assert_numpy_array_equal(
            ax.collections[0].get_facecolor()[0],
            np.array([1, 1, 1, 1], dtype=np.float64),
        )

    def test_scatter_colorbar_different_cmap(self):
        # GH 33389
        import matplotlib.pyplot as plt

        df = pd.DataFrame({"x": [1, 2, 3], "y": [1, 3, 2], "c": [1, 2, 3]})
        df["x2"] = df["x"] + 1

        fig, ax = plt.subplots()
        df.plot("x", "y", c="c", kind="scatter", cmap="cividis", ax=ax)
        df.plot("x2", "y", c="c", kind="scatter", cmap="magma", ax=ax)

        assert ax.collections[0].cmap.name == "cividis"
        assert ax.collections[1].cmap.name == "magma"

    @pytest.mark.slow
    def test_plot_bar(self):
        df = DataFrame(
            randn(6, 4),
            index=list(string.ascii_letters[:6]),
            columns=["one", "two", "three", "four"],
        )

        _check_plot_works(df.plot.bar)
        _check_plot_works(df.plot.bar, legend=False)
        # _check_plot_works adds an ax so catch warning. see GH #13188
        with tm.assert_produces_warning(UserWarning):
            _check_plot_works(df.plot.bar, subplots=True)
        _check_plot_works(df.plot.bar, stacked=True)

        df = DataFrame(
            randn(10, 15), index=list(string.ascii_letters[:10]), columns=range(15)
        )
        _check_plot_works(df.plot.bar)

        df = DataFrame({"a": [0, 1], "b": [1, 0]})
        ax = _check_plot_works(df.plot.bar)
        self._check_ticks_props(ax, xrot=90)

        ax = df.plot.bar(rot=35, fontsize=10)
        self._check_ticks_props(ax, xrot=35, xlabelsize=10, ylabelsize=10)

        ax = _check_plot_works(df.plot.barh)
        self._check_ticks_props(ax, yrot=0)

        ax = df.plot.barh(rot=55, fontsize=11)
        self._check_ticks_props(ax, yrot=55, ylabelsize=11, xlabelsize=11)

    def _check_bar_alignment(
        self,
        df,
        kind="bar",
        stacked=False,
        subplots=False,
        align="center",
        width=0.5,
        position=0.5,
    ):

        axes = df.plot(
            kind=kind,
            stacked=stacked,
            subplots=subplots,
            align=align,
            width=width,
            position=position,
            grid=True,
        )

        axes = self._flatten_visible(axes)

        for ax in axes:
            if kind == "bar":
                axis = ax.xaxis
                ax_min, ax_max = ax.get_xlim()
                min_edge = min(p.get_x() for p in ax.patches)
                max_edge = max(p.get_x() + p.get_width() for p in ax.patches)
            elif kind == "barh":
                axis = ax.yaxis
                ax_min, ax_max = ax.get_ylim()
                min_edge = min(p.get_y() for p in ax.patches)
                max_edge = max(p.get_y() + p.get_height() for p in ax.patches)
            else:
                raise ValueError

            # GH 7498
            # compare margins between lim and bar edges
            tm.assert_almost_equal(ax_min, min_edge - 0.25)
            tm.assert_almost_equal(ax_max, max_edge + 0.25)

            p = ax.patches[0]
            if kind == "bar" and (stacked is True or subplots is True):
                edge = p.get_x()
                center = edge + p.get_width() * position
            elif kind == "bar" and stacked is False:
                center = p.get_x() + p.get_width() * len(df.columns) * position
                edge = p.get_x()
            elif kind == "barh" and (stacked is True or subplots is True):
                center = p.get_y() + p.get_height() * position
                edge = p.get_y()
            elif kind == "barh" and stacked is False:
                center = p.get_y() + p.get_height() * len(df.columns) * position
                edge = p.get_y()
            else:
                raise ValueError

            # Check the ticks locates on integer
            assert (axis.get_ticklocs() == np.arange(len(df))).all()

            if align == "center":
                # Check whether the bar locates on center
                tm.assert_almost_equal(axis.get_ticklocs()[0], center)
            elif align == "edge":
                # Check whether the bar's edge starts from the tick
                tm.assert_almost_equal(axis.get_ticklocs()[0], edge)
            else:
                raise ValueError

        return axes

    @pytest.mark.slow
    def test_bar_stacked_center(self):
        # GH2157
        df = DataFrame({"A": [3] * 5, "B": list(range(5))}, index=range(5))
        self._check_bar_alignment(df, kind="bar", stacked=True)
        self._check_bar_alignment(df, kind="bar", stacked=True, width=0.9)
        self._check_bar_alignment(df, kind="barh", stacked=True)
        self._check_bar_alignment(df, kind="barh", stacked=True, width=0.9)

    @pytest.mark.slow
    def test_bar_center(self):
        df = DataFrame({"A": [3] * 5, "B": list(range(5))}, index=range(5))
        self._check_bar_alignment(df, kind="bar", stacked=False)
        self._check_bar_alignment(df, kind="bar", stacked=False, width=0.9)
        self._check_bar_alignment(df, kind="barh", stacked=False)
        self._check_bar_alignment(df, kind="barh", stacked=False, width=0.9)

    @pytest.mark.slow
    def test_bar_subplots_center(self):
        df = DataFrame({"A": [3] * 5, "B": list(range(5))}, index=range(5))
        self._check_bar_alignment(df, kind="bar", subplots=True)
        self._check_bar_alignment(df, kind="bar", subplots=True, width=0.9)
        self._check_bar_alignment(df, kind="barh", subplots=True)
        self._check_bar_alignment(df, kind="barh", subplots=True, width=0.9)

    @pytest.mark.slow
    def test_bar_align_single_column(self):
        df = DataFrame(randn(5))
        self._check_bar_alignment(df, kind="bar", stacked=False)
        self._check_bar_alignment(df, kind="bar", stacked=True)
        self._check_bar_alignment(df, kind="barh", stacked=False)
        self._check_bar_alignment(df, kind="barh", stacked=True)
        self._check_bar_alignment(df, kind="bar", subplots=True)
        self._check_bar_alignment(df, kind="barh", subplots=True)

    @pytest.mark.slow
    def test_bar_edge(self):
        df = DataFrame({"A": [3] * 5, "B": list(range(5))}, index=range(5))

        self._check_bar_alignment(df, kind="bar", stacked=True, align="edge")
        self._check_bar_alignment(df, kind="bar", stacked=True, width=0.9, align="edge")
        self._check_bar_alignment(df, kind="barh", stacked=True, align="edge")
        self._check_bar_alignment(
            df, kind="barh", stacked=True, width=0.9, align="edge"
        )

        self._check_bar_alignment(df, kind="bar", stacked=False, align="edge")
        self._check_bar_alignment(
            df, kind="bar", stacked=False, width=0.9, align="edge"
        )
        self._check_bar_alignment(df, kind="barh", stacked=False, align="edge")
        self._check_bar_alignment(
            df, kind="barh", stacked=False, width=0.9, align="edge"
        )

        self._check_bar_alignment(df, kind="bar", subplots=True, align="edge")
        self._check_bar_alignment(
            df, kind="bar", subplots=True, width=0.9, align="edge"
        )
        self._check_bar_alignment(df, kind="barh", subplots=True, align="edge")
        self._check_bar_alignment(
            df, kind="barh", subplots=True, width=0.9, align="edge"
        )

    @pytest.mark.slow
    def test_bar_log_no_subplots(self):
        # GH3254, GH3298 matplotlib/matplotlib#1882, #1892
        # regressions in 1.2.1
        expected = np.array([0.1, 1.0, 10.0, 100])

        # no subplots
        df = DataFrame({"A": [3] * 5, "B": list(range(1, 6))}, index=range(5))
        ax = df.plot.bar(grid=True, log=True)
        tm.assert_numpy_array_equal(ax.yaxis.get_ticklocs(), expected)

    @pytest.mark.slow
    def test_bar_log_subplots(self):
        expected = np.array([0.1, 1.0, 10.0, 100.0, 1000.0, 1e4])

        ax = DataFrame([Series([200, 300]), Series([300, 500])]).plot.bar(
            log=True, subplots=True
        )

        tm.assert_numpy_array_equal(ax[0].yaxis.get_ticklocs(), expected)
        tm.assert_numpy_array_equal(ax[1].yaxis.get_ticklocs(), expected)

    @pytest.mark.slow
    def test_boxplot(self):
        df = self.hist_df
        series = df["height"]
        numeric_cols = df._get_numeric_data().columns
        labels = [pprint_thing(c) for c in numeric_cols]

        ax = _check_plot_works(df.plot.box)
        self._check_text_labels(ax.get_xticklabels(), labels)
        tm.assert_numpy_array_equal(
            ax.xaxis.get_ticklocs(), np.arange(1, len(numeric_cols) + 1)
        )
        assert len(ax.lines) == self.bp_n_objects * len(numeric_cols)

        axes = series.plot.box(rot=40)
        self._check_ticks_props(axes, xrot=40, yrot=0)
        tm.close()

        ax = _check_plot_works(series.plot.box)

        positions = np.array([1, 6, 7])
        ax = df.plot.box(positions=positions)
        numeric_cols = df._get_numeric_data().columns
        labels = [pprint_thing(c) for c in numeric_cols]
        self._check_text_labels(ax.get_xticklabels(), labels)
        tm.assert_numpy_array_equal(ax.xaxis.get_ticklocs(), positions)
        assert len(ax.lines) == self.bp_n_objects * len(numeric_cols)

    @pytest.mark.slow
    def test_boxplot_vertical(self):
        df = self.hist_df
        numeric_cols = df._get_numeric_data().columns
        labels = [pprint_thing(c) for c in numeric_cols]

        # if horizontal, yticklabels are rotated
        ax = df.plot.box(rot=50, fontsize=8, vert=False)
        self._check_ticks_props(ax, xrot=0, yrot=50, ylabelsize=8)
        self._check_text_labels(ax.get_yticklabels(), labels)
        assert len(ax.lines) == self.bp_n_objects * len(numeric_cols)

        # _check_plot_works adds an ax so catch warning. see GH #13188
        with tm.assert_produces_warning(UserWarning):
            axes = _check_plot_works(df.plot.box, subplots=True, vert=False, logx=True)
        self._check_axes_shape(axes, axes_num=3, layout=(1, 3))
        self._check_ax_scales(axes, xaxis="log")
        for ax, label in zip(axes, labels):
            self._check_text_labels(ax.get_yticklabels(), [label])
            assert len(ax.lines) == self.bp_n_objects

        positions = np.array([3, 2, 8])
        ax = df.plot.box(positions=positions, vert=False)
        self._check_text_labels(ax.get_yticklabels(), labels)
        tm.assert_numpy_array_equal(ax.yaxis.get_ticklocs(), positions)
        assert len(ax.lines) == self.bp_n_objects * len(numeric_cols)

    @pytest.mark.slow
    def test_boxplot_return_type(self):
        df = DataFrame(
            randn(6, 4),
            index=list(string.ascii_letters[:6]),
            columns=["one", "two", "three", "four"],
        )
        with pytest.raises(ValueError):
            df.plot.box(return_type="NOTATYPE")

        result = df.plot.box(return_type="dict")
        self._check_box_return_type(result, "dict")

        result = df.plot.box(return_type="axes")
        self._check_box_return_type(result, "axes")

        result = df.plot.box()  # default axes
        self._check_box_return_type(result, "axes")

        result = df.plot.box(return_type="both")
        self._check_box_return_type(result, "both")

    @pytest.mark.slow
    def test_boxplot_subplots_return_type(self):
        df = self.hist_df

        # normal style: return_type=None
        result = df.plot.box(subplots=True)
        assert isinstance(result, Series)
        self._check_box_return_type(
            result, None, expected_keys=["height", "weight", "category"]
        )

        for t in ["dict", "axes", "both"]:
            returned = df.plot.box(return_type=t, subplots=True)
            self._check_box_return_type(
                returned,
                t,
                expected_keys=["height", "weight", "category"],
                check_ax_title=False,
            )

    @pytest.mark.slow
    @td.skip_if_no_scipy
    def test_kde_df(self):
        df = DataFrame(randn(100, 4))
        ax = _check_plot_works(df.plot, kind="kde")
        expected = [pprint_thing(c) for c in df.columns]
        self._check_legend_labels(ax, labels=expected)
        self._check_ticks_props(ax, xrot=0)

        ax = df.plot(kind="kde", rot=20, fontsize=5)
        self._check_ticks_props(ax, xrot=20, xlabelsize=5, ylabelsize=5)

        with tm.assert_produces_warning(UserWarning):
            axes = _check_plot_works(df.plot, kind="kde", subplots=True)
        self._check_axes_shape(axes, axes_num=4, layout=(4, 1))

        axes = df.plot(kind="kde", logy=True, subplots=True)
        self._check_ax_scales(axes, yaxis="log")

    @pytest.mark.slow
    @td.skip_if_no_scipy
    def test_kde_missing_vals(self):
        df = DataFrame(np.random.uniform(size=(100, 4)))
        df.loc[0, 0] = np.nan
        _check_plot_works(df.plot, kind="kde")

    @pytest.mark.slow
    def test_hist_df(self):
        from matplotlib.patches import Rectangle

        df = DataFrame(randn(100, 4))
        series = df[0]

        ax = _check_plot_works(df.plot.hist)
        expected = [pprint_thing(c) for c in df.columns]
        self._check_legend_labels(ax, labels=expected)

        with tm.assert_produces_warning(UserWarning):
            axes = _check_plot_works(df.plot.hist, subplots=True, logy=True)
        self._check_axes_shape(axes, axes_num=4, layout=(4, 1))
        self._check_ax_scales(axes, yaxis="log")

        axes = series.plot.hist(rot=40)
        self._check_ticks_props(axes, xrot=40, yrot=0)
        tm.close()

        ax = series.plot.hist(cumulative=True, bins=4, density=True)
        # height of last bin (index 5) must be 1.0
        rects = [x for x in ax.get_children() if isinstance(x, Rectangle)]
        tm.assert_almost_equal(rects[-1].get_height(), 1.0)
        tm.close()

        ax = series.plot.hist(cumulative=True, bins=4)
        rects = [x for x in ax.get_children() if isinstance(x, Rectangle)]

        tm.assert_almost_equal(rects[-2].get_height(), 100.0)
        tm.close()

        # if horizontal, yticklabels are rotated
        axes = df.plot.hist(rot=50, fontsize=8, orientation="horizontal")
        self._check_ticks_props(axes, xrot=0, yrot=50, ylabelsize=8)

    @pytest.mark.parametrize(
        "weights", [0.1 * np.ones(shape=(100,)), 0.1 * np.ones(shape=(100, 2))]
    )
    def test_hist_weights(self, weights):
        # GH 33173
        np.random.seed(0)
        df = pd.DataFrame(dict(zip(["A", "B"], np.random.randn(2, 100,))))

        ax1 = _check_plot_works(df.plot, kind="hist", weights=weights)
        ax2 = _check_plot_works(df.plot, kind="hist")

        patch_height_with_weights = [patch.get_height() for patch in ax1.patches]

        # original heights with no weights, and we manually multiply with example
        # weights, so after multiplication, they should be almost same
        expected_patch_height = [0.1 * patch.get_height() for patch in ax2.patches]

        tm.assert_almost_equal(patch_height_with_weights, expected_patch_height)

    def _check_box_coord(
        self,
        patches,
        expected_y=None,
        expected_h=None,
        expected_x=None,
        expected_w=None,
    ):
        result_y = np.array([p.get_y() for p in patches])
        result_height = np.array([p.get_height() for p in patches])
        result_x = np.array([p.get_x() for p in patches])
        result_width = np.array([p.get_width() for p in patches])
        # dtype is depending on above values, no need to check

        if expected_y is not None:
            tm.assert_numpy_array_equal(result_y, expected_y, check_dtype=False)
        if expected_h is not None:
            tm.assert_numpy_array_equal(result_height, expected_h, check_dtype=False)
        if expected_x is not None:
            tm.assert_numpy_array_equal(result_x, expected_x, check_dtype=False)
        if expected_w is not None:
            tm.assert_numpy_array_equal(result_width, expected_w, check_dtype=False)

    @pytest.mark.slow
    def test_hist_df_coord(self):
        normal_df = DataFrame(
            {
                "A": np.repeat(np.array([1, 2, 3, 4, 5]), np.array([10, 9, 8, 7, 6])),
                "B": np.repeat(np.array([1, 2, 3, 4, 5]), np.array([8, 8, 8, 8, 8])),
                "C": np.repeat(np.array([1, 2, 3, 4, 5]), np.array([6, 7, 8, 9, 10])),
            },
            columns=["A", "B", "C"],
        )

        nan_df = DataFrame(
            {
                "A": np.repeat(
                    np.array([np.nan, 1, 2, 3, 4, 5]), np.array([3, 10, 9, 8, 7, 6])
                ),
                "B": np.repeat(
                    np.array([1, np.nan, 2, 3, 4, 5]), np.array([8, 3, 8, 8, 8, 8])
                ),
                "C": np.repeat(
                    np.array([1, 2, 3, np.nan, 4, 5]), np.array([6, 7, 8, 3, 9, 10])
                ),
            },
            columns=["A", "B", "C"],
        )

        for df in [normal_df, nan_df]:
            ax = df.plot.hist(bins=5)
            self._check_box_coord(
                ax.patches[:5],
                expected_y=np.array([0, 0, 0, 0, 0]),
                expected_h=np.array([10, 9, 8, 7, 6]),
            )
            self._check_box_coord(
                ax.patches[5:10],
                expected_y=np.array([0, 0, 0, 0, 0]),
                expected_h=np.array([8, 8, 8, 8, 8]),
            )
            self._check_box_coord(
                ax.patches[10:],
                expected_y=np.array([0, 0, 0, 0, 0]),
                expected_h=np.array([6, 7, 8, 9, 10]),
            )

            ax = df.plot.hist(bins=5, stacked=True)
            self._check_box_coord(
                ax.patches[:5],
                expected_y=np.array([0, 0, 0, 0, 0]),
                expected_h=np.array([10, 9, 8, 7, 6]),
            )
            self._check_box_coord(
                ax.patches[5:10],
                expected_y=np.array([10, 9, 8, 7, 6]),
                expected_h=np.array([8, 8, 8, 8, 8]),
            )
            self._check_box_coord(
                ax.patches[10:],
                expected_y=np.array([18, 17, 16, 15, 14]),
                expected_h=np.array([6, 7, 8, 9, 10]),
            )

            axes = df.plot.hist(bins=5, stacked=True, subplots=True)
            self._check_box_coord(
                axes[0].patches,
                expected_y=np.array([0, 0, 0, 0, 0]),
                expected_h=np.array([10, 9, 8, 7, 6]),
            )
            self._check_box_coord(
                axes[1].patches,
                expected_y=np.array([0, 0, 0, 0, 0]),
                expected_h=np.array([8, 8, 8, 8, 8]),
            )
            self._check_box_coord(
                axes[2].patches,
                expected_y=np.array([0, 0, 0, 0, 0]),
                expected_h=np.array([6, 7, 8, 9, 10]),
            )

            # horizontal
            ax = df.plot.hist(bins=5, orientation="horizontal")
            self._check_box_coord(
                ax.patches[:5],
                expected_x=np.array([0, 0, 0, 0, 0]),
                expected_w=np.array([10, 9, 8, 7, 6]),
            )
            self._check_box_coord(
                ax.patches[5:10],
                expected_x=np.array([0, 0, 0, 0, 0]),
                expected_w=np.array([8, 8, 8, 8, 8]),
            )
            self._check_box_coord(
                ax.patches[10:],
                expected_x=np.array([0, 0, 0, 0, 0]),
                expected_w=np.array([6, 7, 8, 9, 10]),
            )

            ax = df.plot.hist(bins=5, stacked=True, orientation="horizontal")
            self._check_box_coord(
                ax.patches[:5],
                expected_x=np.array([0, 0, 0, 0, 0]),
                expected_w=np.array([10, 9, 8, 7, 6]),
            )
            self._check_box_coord(
                ax.patches[5:10],
                expected_x=np.array([10, 9, 8, 7, 6]),
                expected_w=np.array([8, 8, 8, 8, 8]),
            )
            self._check_box_coord(
                ax.patches[10:],
                expected_x=np.array([18, 17, 16, 15, 14]),
                expected_w=np.array([6, 7, 8, 9, 10]),
            )

            axes = df.plot.hist(
                bins=5, stacked=True, subplots=True, orientation="horizontal"
            )
            self._check_box_coord(
                axes[0].patches,
                expected_x=np.array([0, 0, 0, 0, 0]),
                expected_w=np.array([10, 9, 8, 7, 6]),
            )
            self._check_box_coord(
                axes[1].patches,
                expected_x=np.array([0, 0, 0, 0, 0]),
                expected_w=np.array([8, 8, 8, 8, 8]),
            )
            self._check_box_coord(
                axes[2].patches,
                expected_x=np.array([0, 0, 0, 0, 0]),
                expected_w=np.array([6, 7, 8, 9, 10]),
            )

    @pytest.mark.slow
    def test_plot_int_columns(self):
        df = DataFrame(randn(100, 4)).cumsum()
        _check_plot_works(df.plot, legend=True)

    @pytest.mark.slow
    def test_df_legend_labels(self):
        kinds = ["line", "bar", "barh", "kde", "area", "hist"]
        df = DataFrame(rand(3, 3), columns=["a", "b", "c"])
        df2 = DataFrame(rand(3, 3), columns=["d", "e", "f"])
        df3 = DataFrame(rand(3, 3), columns=["g", "h", "i"])
        df4 = DataFrame(rand(3, 3), columns=["j", "k", "l"])

        for kind in kinds:

            ax = df.plot(kind=kind, legend=True)
            self._check_legend_labels(ax, labels=df.columns)

            ax = df2.plot(kind=kind, legend=False, ax=ax)
            self._check_legend_labels(ax, labels=df.columns)

            ax = df3.plot(kind=kind, legend=True, ax=ax)
            self._check_legend_labels(ax, labels=df.columns.union(df3.columns))

            ax = df4.plot(kind=kind, legend="reverse", ax=ax)
            expected = list(df.columns.union(df3.columns)) + list(reversed(df4.columns))
            self._check_legend_labels(ax, labels=expected)

        # Secondary Y
        ax = df.plot(legend=True, secondary_y="b")
        self._check_legend_labels(ax, labels=["a", "b (right)", "c"])
        ax = df2.plot(legend=False, ax=ax)
        self._check_legend_labels(ax, labels=["a", "b (right)", "c"])
        ax = df3.plot(kind="bar", legend=True, secondary_y="h", ax=ax)
        self._check_legend_labels(
            ax, labels=["a", "b (right)", "c", "g", "h (right)", "i"]
        )

        # Time Series
        ind = date_range("1/1/2014", periods=3)
        df = DataFrame(randn(3, 3), columns=["a", "b", "c"], index=ind)
        df2 = DataFrame(randn(3, 3), columns=["d", "e", "f"], index=ind)
        df3 = DataFrame(randn(3, 3), columns=["g", "h", "i"], index=ind)
        ax = df.plot(legend=True, secondary_y="b")
        self._check_legend_labels(ax, labels=["a", "b (right)", "c"])
        ax = df2.plot(legend=False, ax=ax)
        self._check_legend_labels(ax, labels=["a", "b (right)", "c"])
        ax = df3.plot(legend=True, ax=ax)
        self._check_legend_labels(ax, labels=["a", "b (right)", "c", "g", "h", "i"])

        # scatter
        ax = df.plot.scatter(x="a", y="b", label="data1")
        self._check_legend_labels(ax, labels=["data1"])
        ax = df2.plot.scatter(x="d", y="e", legend=False, label="data2", ax=ax)
        self._check_legend_labels(ax, labels=["data1"])
        ax = df3.plot.scatter(x="g", y="h", label="data3", ax=ax)
        self._check_legend_labels(ax, labels=["data1", "data3"])

        # ensure label args pass through and
        # index name does not mutate
        # column names don't mutate
        df5 = df.set_index("a")
        ax = df5.plot(y="b")
        self._check_legend_labels(ax, labels=["b"])
        ax = df5.plot(y="b", label="LABEL_b")
        self._check_legend_labels(ax, labels=["LABEL_b"])
        self._check_text_labels(ax.xaxis.get_label(), "a")
        ax = df5.plot(y="c", label="LABEL_c", ax=ax)
        self._check_legend_labels(ax, labels=["LABEL_b", "LABEL_c"])
        assert df5.columns.tolist() == ["b", "c"]

    def test_missing_marker_multi_plots_on_same_ax(self):
        # GH 18222
        df = pd.DataFrame(
            data=[[1, 1, 1, 1], [2, 2, 4, 8]], columns=["x", "r", "g", "b"]
        )
        fig, ax = self.plt.subplots(nrows=1, ncols=3)
        # Left plot
        df.plot(x="x", y="r", linewidth=0, marker="o", color="r", ax=ax[0])
        df.plot(x="x", y="g", linewidth=1, marker="x", color="g", ax=ax[0])
        df.plot(x="x", y="b", linewidth=1, marker="o", color="b", ax=ax[0])
        self._check_legend_labels(ax[0], labels=["r", "g", "b"])
        self._check_legend_marker(ax[0], expected_markers=["o", "x", "o"])
        # Center plot
        df.plot(x="x", y="b", linewidth=1, marker="o", color="b", ax=ax[1])
        df.plot(x="x", y="r", linewidth=0, marker="o", color="r", ax=ax[1])
        df.plot(x="x", y="g", linewidth=1, marker="x", color="g", ax=ax[1])
        self._check_legend_labels(ax[1], labels=["b", "r", "g"])
        self._check_legend_marker(ax[1], expected_markers=["o", "o", "x"])
        # Right plot
        df.plot(x="x", y="g", linewidth=1, marker="x", color="g", ax=ax[2])
        df.plot(x="x", y="b", linewidth=1, marker="o", color="b", ax=ax[2])
        df.plot(x="x", y="r", linewidth=0, marker="o", color="r", ax=ax[2])
        self._check_legend_labels(ax[2], labels=["g", "b", "r"])
        self._check_legend_marker(ax[2], expected_markers=["x", "o", "o"])

    def test_legend_name(self):
        multi = DataFrame(
            randn(4, 4),
            columns=[np.array(["a", "a", "b", "b"]), np.array(["x", "y", "x", "y"])],
        )
        multi.columns.names = ["group", "individual"]

        ax = multi.plot()
        leg_title = ax.legend_.get_title()
        self._check_text_labels(leg_title, "group,individual")

        df = DataFrame(randn(5, 5))
        ax = df.plot(legend=True, ax=ax)
        leg_title = ax.legend_.get_title()
        self._check_text_labels(leg_title, "group,individual")

        df.columns.name = "new"
        ax = df.plot(legend=False, ax=ax)
        leg_title = ax.legend_.get_title()
        self._check_text_labels(leg_title, "group,individual")

        ax = df.plot(legend=True, ax=ax)
        leg_title = ax.legend_.get_title()
        self._check_text_labels(leg_title, "new")

    @pytest.mark.slow
    def test_no_legend(self):
        kinds = ["line", "bar", "barh", "kde", "area", "hist"]
        df = DataFrame(rand(3, 3), columns=["a", "b", "c"])

        for kind in kinds:

            ax = df.plot(kind=kind, legend=False)
            self._check_legend_labels(ax, visible=False)

    @pytest.mark.slow
    def test_style_by_column(self):
        import matplotlib.pyplot as plt

        fig = plt.gcf()

        df = DataFrame(randn(100, 3))
        for markers in [
            {0: "^", 1: "+", 2: "o"},
            {0: "^", 1: "+"},
            ["^", "+", "o"],
            ["^", "+"],
        ]:
            fig.clf()
            fig.add_subplot(111)
            ax = df.plot(style=markers)
            for i, l in enumerate(ax.get_lines()[: len(markers)]):
                assert l.get_marker() == markers[i]

    @pytest.mark.slow
    def test_line_label_none(self):
        s = Series([1, 2])
        ax = s.plot()
        assert ax.get_legend() is None

        ax = s.plot(legend=True)
        assert ax.get_legend().get_texts()[0].get_text() == "None"

    @pytest.mark.slow
    def test_line_colors(self):
        from matplotlib import cm

        custom_colors = "rgcby"
        df = DataFrame(randn(5, 5))

        ax = df.plot(color=custom_colors)
        self._check_colors(ax.get_lines(), linecolors=custom_colors)

        tm.close()

        ax2 = df.plot(color=custom_colors)
        lines2 = ax2.get_lines()

        for l1, l2 in zip(ax.get_lines(), lines2):
            assert l1.get_color() == l2.get_color()

        tm.close()

        ax = df.plot(colormap="jet")
        rgba_colors = [cm.jet(n) for n in np.linspace(0, 1, len(df))]
        self._check_colors(ax.get_lines(), linecolors=rgba_colors)
        tm.close()

        ax = df.plot(colormap=cm.jet)
        rgba_colors = [cm.jet(n) for n in np.linspace(0, 1, len(df))]
        self._check_colors(ax.get_lines(), linecolors=rgba_colors)
        tm.close()

        # make color a list if plotting one column frame
        # handles cases like df.plot(color='DodgerBlue')
        ax = df.loc[:, [0]].plot(color="DodgerBlue")
        self._check_colors(ax.lines, linecolors=["DodgerBlue"])

        ax = df.plot(color="red")
        self._check_colors(ax.get_lines(), linecolors=["red"] * 5)
        tm.close()

        # GH 10299
        custom_colors = ["#FF0000", "#0000FF", "#FFFF00", "#000000", "#FFFFFF"]
        ax = df.plot(color=custom_colors)
        self._check_colors(ax.get_lines(), linecolors=custom_colors)
        tm.close()

    @pytest.mark.slow
    def test_dont_modify_colors(self):
        colors = ["r", "g", "b"]
        pd.DataFrame(np.random.rand(10, 2)).plot(color=colors)
        assert len(colors) == 3

    @pytest.mark.slow
    def test_line_colors_and_styles_subplots(self):
        # GH 9894
        from matplotlib import cm

        default_colors = self._unpack_cycler(self.plt.rcParams)

        df = DataFrame(randn(5, 5))

        axes = df.plot(subplots=True)
        for ax, c in zip(axes, list(default_colors)):
            c = [c]
            self._check_colors(ax.get_lines(), linecolors=c)
        tm.close()

        # single color char
        axes = df.plot(subplots=True, color="k")
        for ax in axes:
            self._check_colors(ax.get_lines(), linecolors=["k"])
        tm.close()

        # single color str
        axes = df.plot(subplots=True, color="green")
        for ax in axes:
            self._check_colors(ax.get_lines(), linecolors=["green"])
        tm.close()

        custom_colors = "rgcby"
        axes = df.plot(color=custom_colors, subplots=True)
        for ax, c in zip(axes, list(custom_colors)):
            self._check_colors(ax.get_lines(), linecolors=[c])
        tm.close()

        axes = df.plot(color=list(custom_colors), subplots=True)
        for ax, c in zip(axes, list(custom_colors)):
            self._check_colors(ax.get_lines(), linecolors=[c])
        tm.close()

        # GH 10299
        custom_colors = ["#FF0000", "#0000FF", "#FFFF00", "#000000", "#FFFFFF"]
        axes = df.plot(color=custom_colors, subplots=True)
        for ax, c in zip(axes, list(custom_colors)):
            self._check_colors(ax.get_lines(), linecolors=[c])
        tm.close()

        rgba_colors = [cm.jet(n) for n in np.linspace(0, 1, len(df))]
        for cmap in ["jet", cm.jet]:
            axes = df.plot(colormap=cmap, subplots=True)
            for ax, c in zip(axes, rgba_colors):
                self._check_colors(ax.get_lines(), linecolors=[c])
            tm.close()

        # make color a list if plotting one column frame
        # handles cases like df.plot(color='DodgerBlue')
        axes = df.loc[:, [0]].plot(color="DodgerBlue", subplots=True)
        self._check_colors(axes[0].lines, linecolors=["DodgerBlue"])

        # single character style
        axes = df.plot(style="r", subplots=True)
        for ax in axes:
            self._check_colors(ax.get_lines(), linecolors=["r"])
        tm.close()

        # list of styles
        styles = list("rgcby")
        axes = df.plot(style=styles, subplots=True)
        for ax, c in zip(axes, styles):
            self._check_colors(ax.get_lines(), linecolors=[c])
        tm.close()

    @pytest.mark.slow
    def test_area_colors(self):
        from matplotlib import cm
        from matplotlib.collections import PolyCollection

        custom_colors = "rgcby"
        df = DataFrame(rand(5, 5))

        ax = df.plot.area(color=custom_colors)
        self._check_colors(ax.get_lines(), linecolors=custom_colors)
        poly = [o for o in ax.get_children() if isinstance(o, PolyCollection)]
        self._check_colors(poly, facecolors=custom_colors)

        handles, labels = ax.get_legend_handles_labels()
        self._check_colors(handles, facecolors=custom_colors)

        for h in handles:
            assert h.get_alpha() is None
        tm.close()

        ax = df.plot.area(colormap="jet")
        jet_colors = [cm.jet(n) for n in np.linspace(0, 1, len(df))]
        self._check_colors(ax.get_lines(), linecolors=jet_colors)
        poly = [o for o in ax.get_children() if isinstance(o, PolyCollection)]
        self._check_colors(poly, facecolors=jet_colors)

        handles, labels = ax.get_legend_handles_labels()
        self._check_colors(handles, facecolors=jet_colors)
        for h in handles:
            assert h.get_alpha() is None
        tm.close()

        # When stacked=False, alpha is set to 0.5
        ax = df.plot.area(colormap=cm.jet, stacked=False)
        self._check_colors(ax.get_lines(), linecolors=jet_colors)
        poly = [o for o in ax.get_children() if isinstance(o, PolyCollection)]
        jet_with_alpha = [(c[0], c[1], c[2], 0.5) for c in jet_colors]
        self._check_colors(poly, facecolors=jet_with_alpha)

        handles, labels = ax.get_legend_handles_labels()
        linecolors = jet_with_alpha
        self._check_colors(handles[: len(jet_colors)], linecolors=linecolors)
        for h in handles:
            assert h.get_alpha() == 0.5

    @pytest.mark.slow
    def test_hist_colors(self):
        default_colors = self._unpack_cycler(self.plt.rcParams)

        df = DataFrame(randn(5, 5))
        ax = df.plot.hist()
        self._check_colors(ax.patches[::10], facecolors=default_colors[:5])
        tm.close()

        custom_colors = "rgcby"
        ax = df.plot.hist(color=custom_colors)
        self._check_colors(ax.patches[::10], facecolors=custom_colors)
        tm.close()

        from matplotlib import cm

        # Test str -> colormap functionality
        ax = df.plot.hist(colormap="jet")
        rgba_colors = [cm.jet(n) for n in np.linspace(0, 1, 5)]
        self._check_colors(ax.patches[::10], facecolors=rgba_colors)
        tm.close()

        # Test colormap functionality
        ax = df.plot.hist(colormap=cm.jet)
        rgba_colors = [cm.jet(n) for n in np.linspace(0, 1, 5)]
        self._check_colors(ax.patches[::10], facecolors=rgba_colors)
        tm.close()

        ax = df.loc[:, [0]].plot.hist(color="DodgerBlue")
        self._check_colors([ax.patches[0]], facecolors=["DodgerBlue"])

        ax = df.plot(kind="hist", color="green")
        self._check_colors(ax.patches[::10], facecolors=["green"] * 5)
        tm.close()

    @pytest.mark.slow
    @td.skip_if_no_scipy
    def test_kde_colors(self):
        from matplotlib import cm

        custom_colors = "rgcby"
        df = DataFrame(rand(5, 5))

        ax = df.plot.kde(color=custom_colors)
        self._check_colors(ax.get_lines(), linecolors=custom_colors)
        tm.close()

        ax = df.plot.kde(colormap="jet")
        rgba_colors = [cm.jet(n) for n in np.linspace(0, 1, len(df))]
        self._check_colors(ax.get_lines(), linecolors=rgba_colors)
        tm.close()

        ax = df.plot.kde(colormap=cm.jet)
        rgba_colors = [cm.jet(n) for n in np.linspace(0, 1, len(df))]
        self._check_colors(ax.get_lines(), linecolors=rgba_colors)

    @pytest.mark.slow
    @td.skip_if_no_scipy
    def test_kde_colors_and_styles_subplots(self):
        from matplotlib import cm

        default_colors = self._unpack_cycler(self.plt.rcParams)

        df = DataFrame(randn(5, 5))

        axes = df.plot(kind="kde", subplots=True)
        for ax, c in zip(axes, list(default_colors)):
            self._check_colors(ax.get_lines(), linecolors=[c])
        tm.close()

        # single color char
        axes = df.plot(kind="kde", color="k", subplots=True)
        for ax in axes:
            self._check_colors(ax.get_lines(), linecolors=["k"])
        tm.close()

        # single color str
        axes = df.plot(kind="kde", color="red", subplots=True)
        for ax in axes:
            self._check_colors(ax.get_lines(), linecolors=["red"])
        tm.close()

        custom_colors = "rgcby"
        axes = df.plot(kind="kde", color=custom_colors, subplots=True)
        for ax, c in zip(axes, list(custom_colors)):
            self._check_colors(ax.get_lines(), linecolors=[c])
        tm.close()

        rgba_colors = [cm.jet(n) for n in np.linspace(0, 1, len(df))]
        for cmap in ["jet", cm.jet]:
            axes = df.plot(kind="kde", colormap=cmap, subplots=True)
            for ax, c in zip(axes, rgba_colors):
                self._check_colors(ax.get_lines(), linecolors=[c])
            tm.close()

        # make color a list if plotting one column frame
        # handles cases like df.plot(color='DodgerBlue')
        axes = df.loc[:, [0]].plot(kind="kde", color="DodgerBlue", subplots=True)
        self._check_colors(axes[0].lines, linecolors=["DodgerBlue"])

        # single character style
        axes = df.plot(kind="kde", style="r", subplots=True)
        for ax in axes:
            self._check_colors(ax.get_lines(), linecolors=["r"])
        tm.close()

        # list of styles
        styles = list("rgcby")
        axes = df.plot(kind="kde", style=styles, subplots=True)
        for ax, c in zip(axes, styles):
            self._check_colors(ax.get_lines(), linecolors=[c])
        tm.close()

    @pytest.mark.slow
    def test_boxplot_colors(self):
        def _check_colors(bp, box_c, whiskers_c, medians_c, caps_c="k", fliers_c=None):
            # TODO: outside this func?
            if fliers_c is None:
                fliers_c = "k"
            self._check_colors(bp["boxes"], linecolors=[box_c] * len(bp["boxes"]))
            self._check_colors(
                bp["whiskers"], linecolors=[whiskers_c] * len(bp["whiskers"])
            )
            self._check_colors(
                bp["medians"], linecolors=[medians_c] * len(bp["medians"])
            )
            self._check_colors(bp["fliers"], linecolors=[fliers_c] * len(bp["fliers"]))
            self._check_colors(bp["caps"], linecolors=[caps_c] * len(bp["caps"]))

        default_colors = self._unpack_cycler(self.plt.rcParams)

        df = DataFrame(randn(5, 5))
        bp = df.plot.box(return_type="dict")
        _check_colors(bp, default_colors[0], default_colors[0], default_colors[2])
        tm.close()

        dict_colors = dict(
            boxes="#572923", whiskers="#982042", medians="#804823", caps="#123456"
        )
        bp = df.plot.box(color=dict_colors, sym="r+", return_type="dict")
        _check_colors(
            bp,
            dict_colors["boxes"],
            dict_colors["whiskers"],
            dict_colors["medians"],
            dict_colors["caps"],
            "r",
        )
        tm.close()

        # partial colors
        dict_colors = dict(whiskers="c", medians="m")
        bp = df.plot.box(color=dict_colors, return_type="dict")
        _check_colors(bp, default_colors[0], "c", "m")
        tm.close()

        from matplotlib import cm

        # Test str -> colormap functionality
        bp = df.plot.box(colormap="jet", return_type="dict")
        jet_colors = [cm.jet(n) for n in np.linspace(0, 1, 3)]
        _check_colors(bp, jet_colors[0], jet_colors[0], jet_colors[2])
        tm.close()

        # Test colormap functionality
        bp = df.plot.box(colormap=cm.jet, return_type="dict")
        _check_colors(bp, jet_colors[0], jet_colors[0], jet_colors[2])
        tm.close()

        # string color is applied to all artists except fliers
        bp = df.plot.box(color="DodgerBlue", return_type="dict")
        _check_colors(bp, "DodgerBlue", "DodgerBlue", "DodgerBlue", "DodgerBlue")

        # tuple is also applied to all artists except fliers
        bp = df.plot.box(color=(0, 1, 0), sym="#123456", return_type="dict")
        _check_colors(bp, (0, 1, 0), (0, 1, 0), (0, 1, 0), (0, 1, 0), "#123456")

        with pytest.raises(ValueError):
            # Color contains invalid key results in ValueError
            df.plot.box(color=dict(boxes="red", xxxx="blue"))

    @pytest.mark.parametrize(
        "props, expected",
        [
            ("boxprops", "boxes"),
            ("whiskerprops", "whiskers"),
            ("capprops", "caps"),
            ("medianprops", "medians"),
        ],
    )
    def test_specified_props_kwd_plot_box(self, props, expected):
        # GH 30346
        df = DataFrame({k: np.random.random(100) for k in "ABC"})
        kwd = {props: dict(color="C1")}
        result = df.plot.box(return_type="dict", **kwd)

        assert result[expected][0].get_color() == "C1"

    def test_default_color_cycle(self):
        import matplotlib.pyplot as plt
        import cycler

        colors = list("rgbk")
        plt.rcParams["axes.prop_cycle"] = cycler.cycler("color", colors)

        df = DataFrame(randn(5, 3))
        ax = df.plot()

        expected = self._unpack_cycler(plt.rcParams)[:3]
        self._check_colors(ax.get_lines(), linecolors=expected)

    def test_unordered_ts(self):
        df = DataFrame(
            np.array([3.0, 2.0, 1.0]),
            index=[date(2012, 10, 1), date(2012, 9, 1), date(2012, 8, 1)],
            columns=["test"],
        )
        ax = df.plot()
        xticks = ax.lines[0].get_xdata()
        assert xticks[0] < xticks[1]
        ydata = ax.lines[0].get_ydata()
        tm.assert_numpy_array_equal(ydata, np.array([1.0, 2.0, 3.0]))

    @td.skip_if_no_scipy
    def test_kind_both_ways(self):
        df = DataFrame({"x": [1, 2, 3]})
        for kind in plotting.PlotAccessor._common_kinds:

            df.plot(kind=kind)
            getattr(df.plot, kind)()
        for kind in ["scatter", "hexbin"]:
            df.plot("x", "x", kind=kind)
            getattr(df.plot, kind)("x", "x")

    def test_all_invalid_plot_data(self):
        df = DataFrame(list("abcd"))
        for kind in plotting.PlotAccessor._common_kinds:

            msg = "no numeric data to plot"
            with pytest.raises(TypeError, match=msg):
                df.plot(kind=kind)

    @pytest.mark.slow
    def test_partially_invalid_plot_data(self):
        with tm.RNGContext(42):
            df = DataFrame(randn(10, 2), dtype=object)
            df[np.random.rand(df.shape[0]) > 0.5] = "a"
            for kind in plotting.PlotAccessor._common_kinds:

                msg = "no numeric data to plot"
                with pytest.raises(TypeError, match=msg):
                    df.plot(kind=kind)

        with tm.RNGContext(42):
            # area plot doesn't support positive/negative mixed data
            kinds = ["area"]
            df = DataFrame(rand(10, 2), dtype=object)
            df[np.random.rand(df.shape[0]) > 0.5] = "a"
            for kind in kinds:
                with pytest.raises(TypeError):
                    df.plot(kind=kind)

    def test_invalid_kind(self):
        df = DataFrame(randn(10, 2))
        with pytest.raises(ValueError):
            df.plot(kind="aasdf")

    @pytest.mark.parametrize(
        "x,y,lbl",
        [
            (["B", "C"], "A", "a"),
            (["A"], ["B", "C"], ["b", "c"]),
            ("A", ["B", "C"], "badlabel"),
        ],
    )
    def test_invalid_xy_args(self, x, y, lbl):
        # GH 18671, 19699 allows y to be list-like but not x
        df = DataFrame({"A": [1, 2], "B": [3, 4], "C": [5, 6]})
        with pytest.raises(ValueError):
            df.plot(x=x, y=y, label=lbl)

    @pytest.mark.parametrize("x,y", [("A", "B"), (["A"], "B")])
    def test_invalid_xy_args_dup_cols(self, x, y):
        # GH 18671, 19699 allows y to be list-like but not x
        df = DataFrame([[1, 3, 5], [2, 4, 6]], columns=list("AAB"))
        with pytest.raises(ValueError):
            df.plot(x=x, y=y)

    @pytest.mark.parametrize(
        "x,y,lbl,colors",
        [
            ("A", ["B"], ["b"], ["red"]),
            ("A", ["B", "C"], ["b", "c"], ["red", "blue"]),
            (0, [1, 2], ["bokeh", "cython"], ["green", "yellow"]),
        ],
    )
    def test_y_listlike(self, x, y, lbl, colors):
        # GH 19699: tests list-like y and verifies lbls & colors
        df = DataFrame({"A": [1, 2], "B": [3, 4], "C": [5, 6]})
        _check_plot_works(df.plot, x="A", y=y, label=lbl)

        ax = df.plot(x=x, y=y, label=lbl, color=colors)
        assert len(ax.lines) == len(y)
        self._check_colors(ax.get_lines(), linecolors=colors)

    @pytest.mark.parametrize("x,y,colnames", [(0, 1, ["A", "B"]), (1, 0, [0, 1])])
    def test_xy_args_integer(self, x, y, colnames):
        # GH 20056: tests integer args for xy and checks col names
        df = DataFrame({"A": [1, 2], "B": [3, 4]})
        df.columns = colnames
        _check_plot_works(df.plot, x=x, y=y)

    @pytest.mark.slow
    def test_hexbin_basic(self):
        df = self.hexbin_df

        ax = df.plot.hexbin(x="A", y="B", gridsize=10)
        # TODO: need better way to test. This just does existence.
        assert len(ax.collections) == 1

        # GH 6951
        axes = df.plot.hexbin(x="A", y="B", subplots=True)
        # hexbin should have 2 axes in the figure, 1 for plotting and another
        # is colorbar
        assert len(axes[0].figure.axes) == 2
        # return value is single axes
        self._check_axes_shape(axes, axes_num=1, layout=(1, 1))

    @pytest.mark.slow
    def test_hexbin_with_c(self):
        df = self.hexbin_df

        ax = df.plot.hexbin(x="A", y="B", C="C")
        assert len(ax.collections) == 1

        ax = df.plot.hexbin(x="A", y="B", C="C", reduce_C_function=np.std)
        assert len(ax.collections) == 1

    @pytest.mark.slow
    def test_hexbin_cmap(self):
        df = self.hexbin_df

        # Default to BuGn
        ax = df.plot.hexbin(x="A", y="B")
        assert ax.collections[0].cmap.name == "BuGn"

        cm = "cubehelix"
        ax = df.plot.hexbin(x="A", y="B", colormap=cm)
        assert ax.collections[0].cmap.name == cm

    @pytest.mark.slow
    def test_no_color_bar(self):
        df = self.hexbin_df

        ax = df.plot.hexbin(x="A", y="B", colorbar=None)
        assert ax.collections[0].colorbar is None

    @pytest.mark.slow
    def test_allow_cmap(self):
        df = self.hexbin_df

        ax = df.plot.hexbin(x="A", y="B", cmap="YlGn")
        assert ax.collections[0].cmap.name == "YlGn"

        with pytest.raises(TypeError):
            df.plot.hexbin(x="A", y="B", cmap="YlGn", colormap="BuGn")

    @pytest.mark.slow
    def test_pie_df(self):
        df = DataFrame(
            np.random.rand(5, 3),
            columns=["X", "Y", "Z"],
            index=["a", "b", "c", "d", "e"],
        )
        with pytest.raises(ValueError):
            df.plot.pie()

        ax = _check_plot_works(df.plot.pie, y="Y")
        self._check_text_labels(ax.texts, df.index)

        ax = _check_plot_works(df.plot.pie, y=2)
        self._check_text_labels(ax.texts, df.index)

        # _check_plot_works adds an ax so catch warning. see GH #13188
        with tm.assert_produces_warning(UserWarning):
            axes = _check_plot_works(df.plot.pie, subplots=True)
        assert len(axes) == len(df.columns)
        for ax in axes:
            self._check_text_labels(ax.texts, df.index)
        for ax, ylabel in zip(axes, df.columns):
            assert ax.get_ylabel() == ylabel

        labels = ["A", "B", "C", "D", "E"]
        color_args = ["r", "g", "b", "c", "m"]
        with tm.assert_produces_warning(UserWarning):
            axes = _check_plot_works(
                df.plot.pie, subplots=True, labels=labels, colors=color_args
            )
        assert len(axes) == len(df.columns)

        for ax in axes:
            self._check_text_labels(ax.texts, labels)
            self._check_colors(ax.patches, facecolors=color_args)

    def test_pie_df_nan(self):
        df = DataFrame(np.random.rand(4, 4))
        for i in range(4):
            df.iloc[i, i] = np.nan
        fig, axes = self.plt.subplots(ncols=4)
        df.plot.pie(subplots=True, ax=axes, legend=True)

        base_expected = ["0", "1", "2", "3"]
        for i, ax in enumerate(axes):
            expected = list(base_expected)  # force copy
            expected[i] = ""
            result = [x.get_text() for x in ax.texts]
            assert result == expected
            # legend labels
            # NaN's not included in legend with subplots
            # see https://github.com/pandas-dev/pandas/issues/8390
            assert [x.get_text() for x in ax.get_legend().get_texts()] == base_expected[
                :i
            ] + base_expected[i + 1 :]

    @pytest.mark.slow
    def test_errorbar_plot(self):
        with warnings.catch_warnings():
            d = {"x": np.arange(12), "y": np.arange(12, 0, -1)}
            df = DataFrame(d)
            d_err = {"x": np.ones(12) * 0.2, "y": np.ones(12) * 0.4}
            df_err = DataFrame(d_err)

            # check line plots
            ax = _check_plot_works(df.plot, yerr=df_err, logy=True)
            self._check_has_errorbars(ax, xerr=0, yerr=2)
            ax = _check_plot_works(df.plot, yerr=df_err, logx=True, logy=True)
            self._check_has_errorbars(ax, xerr=0, yerr=2)
            ax = _check_plot_works(df.plot, yerr=df_err, loglog=True)
            self._check_has_errorbars(ax, xerr=0, yerr=2)

            kinds = ["line", "bar", "barh"]
            for kind in kinds:
                ax = _check_plot_works(df.plot, yerr=df_err["x"], kind=kind)
                self._check_has_errorbars(ax, xerr=0, yerr=2)
                ax = _check_plot_works(df.plot, yerr=d_err, kind=kind)
                self._check_has_errorbars(ax, xerr=0, yerr=2)
                ax = _check_plot_works(df.plot, yerr=df_err, xerr=df_err, kind=kind)
                self._check_has_errorbars(ax, xerr=2, yerr=2)
                ax = _check_plot_works(
                    df.plot, yerr=df_err["x"], xerr=df_err["x"], kind=kind
                )
                self._check_has_errorbars(ax, xerr=2, yerr=2)
                ax = _check_plot_works(df.plot, xerr=0.2, yerr=0.2, kind=kind)
                self._check_has_errorbars(ax, xerr=2, yerr=2)

                # _check_plot_works adds an ax so catch warning. see GH #13188
                axes = _check_plot_works(
                    df.plot, yerr=df_err, xerr=df_err, subplots=True, kind=kind
                )
                self._check_has_errorbars(axes, xerr=1, yerr=1)

            ax = _check_plot_works(
                (df + 1).plot, yerr=df_err, xerr=df_err, kind="bar", log=True
            )
            self._check_has_errorbars(ax, xerr=2, yerr=2)

            # yerr is raw error values
            ax = _check_plot_works(df["y"].plot, yerr=np.ones(12) * 0.4)
            self._check_has_errorbars(ax, xerr=0, yerr=1)
            ax = _check_plot_works(df.plot, yerr=np.ones((2, 12)) * 0.4)
            self._check_has_errorbars(ax, xerr=0, yerr=2)

            # yerr is column name
            for yerr in ["yerr", "誤差"]:
                s_df = df.copy()
                s_df[yerr] = np.ones(12) * 0.2
                ax = _check_plot_works(s_df.plot, yerr=yerr)
                self._check_has_errorbars(ax, xerr=0, yerr=2)
                ax = _check_plot_works(s_df.plot, y="y", x="x", yerr=yerr)
                self._check_has_errorbars(ax, xerr=0, yerr=1)

            with pytest.raises(ValueError):
                df.plot(yerr=np.random.randn(11))

            df_err = DataFrame({"x": ["zzz"] * 12, "y": ["zzz"] * 12})
            with pytest.raises((ValueError, TypeError)):
                df.plot(yerr=df_err)

    @pytest.mark.xfail(reason="Iterator is consumed", raises=ValueError)
    @pytest.mark.slow
    def test_errorbar_plot_iterator(self):
        with warnings.catch_warnings():
            d = {"x": np.arange(12), "y": np.arange(12, 0, -1)}
            df = DataFrame(d)

            # yerr is iterator
            ax = _check_plot_works(df.plot, yerr=itertools.repeat(0.1, len(df)))
            self._check_has_errorbars(ax, xerr=0, yerr=2)

    @pytest.mark.slow
    def test_errorbar_with_integer_column_names(self):
        # test with integer column names
        df = DataFrame(np.random.randn(10, 2))
        df_err = DataFrame(np.random.randn(10, 2))
        ax = _check_plot_works(df.plot, yerr=df_err)
        self._check_has_errorbars(ax, xerr=0, yerr=2)
        ax = _check_plot_works(df.plot, y=0, yerr=1)
        self._check_has_errorbars(ax, xerr=0, yerr=1)

    @pytest.mark.slow
    def test_errorbar_with_partial_columns(self):
        df = DataFrame(np.random.randn(10, 3))
        df_err = DataFrame(np.random.randn(10, 2), columns=[0, 2])
        kinds = ["line", "bar"]
        for kind in kinds:
            ax = _check_plot_works(df.plot, yerr=df_err, kind=kind)
            self._check_has_errorbars(ax, xerr=0, yerr=2)

        ix = date_range("1/1/2000", periods=10, freq="M")
        df.set_index(ix, inplace=True)
        df_err.set_index(ix, inplace=True)
        ax = _check_plot_works(df.plot, yerr=df_err, kind="line")
        self._check_has_errorbars(ax, xerr=0, yerr=2)

        d = {"x": np.arange(12), "y": np.arange(12, 0, -1)}
        df = DataFrame(d)
        d_err = {"x": np.ones(12) * 0.2, "z": np.ones(12) * 0.4}
        df_err = DataFrame(d_err)
        for err in [d_err, df_err]:
            ax = _check_plot_works(df.plot, yerr=err)
            self._check_has_errorbars(ax, xerr=0, yerr=1)

    @pytest.mark.slow
    def test_errorbar_timeseries(self):

        with warnings.catch_warnings():
            d = {"x": np.arange(12), "y": np.arange(12, 0, -1)}
            d_err = {"x": np.ones(12) * 0.2, "y": np.ones(12) * 0.4}

            # check time-series plots
            ix = date_range("1/1/2000", "1/1/2001", freq="M")
            tdf = DataFrame(d, index=ix)
            tdf_err = DataFrame(d_err, index=ix)

            kinds = ["line", "bar", "barh"]
            for kind in kinds:
                ax = _check_plot_works(tdf.plot, yerr=tdf_err, kind=kind)
                self._check_has_errorbars(ax, xerr=0, yerr=2)
                ax = _check_plot_works(tdf.plot, yerr=d_err, kind=kind)
                self._check_has_errorbars(ax, xerr=0, yerr=2)
                ax = _check_plot_works(tdf.plot, y="y", yerr=tdf_err["x"], kind=kind)
                self._check_has_errorbars(ax, xerr=0, yerr=1)
                ax = _check_plot_works(tdf.plot, y="y", yerr="x", kind=kind)
                self._check_has_errorbars(ax, xerr=0, yerr=1)
                ax = _check_plot_works(tdf.plot, yerr=tdf_err, kind=kind)
                self._check_has_errorbars(ax, xerr=0, yerr=2)

                # _check_plot_works adds an ax so catch warning. see GH #13188
                axes = _check_plot_works(
                    tdf.plot, kind=kind, yerr=tdf_err, subplots=True
                )
                self._check_has_errorbars(axes, xerr=0, yerr=1)

    def test_errorbar_asymmetrical(self):

        np.random.seed(0)
        err = np.random.rand(3, 2, 5)

        # each column is [0, 1, 2, 3, 4], [3, 4, 5, 6, 7]...
        df = DataFrame(np.arange(15).reshape(3, 5)).T

        ax = df.plot(yerr=err, xerr=err / 2)

        yerr_0_0 = ax.collections[1].get_paths()[0].vertices[:, 1]
        expected_0_0 = err[0, :, 0] * np.array([-1, 1])
        tm.assert_almost_equal(yerr_0_0, expected_0_0)

        with pytest.raises(ValueError):
            df.plot(yerr=err.T)

        tm.close()

    def test_table(self):
        df = DataFrame(np.random.rand(10, 3), index=list(string.ascii_letters[:10]))
        _check_plot_works(df.plot, table=True)
        _check_plot_works(df.plot, table=df)

        ax = df.plot()
        assert len(ax.tables) == 0
        plotting.table(ax, df.T)
        assert len(ax.tables) == 1

    def test_errorbar_scatter(self):
        df = DataFrame(np.random.randn(5, 2), index=range(5), columns=["x", "y"])
        df_err = DataFrame(
            np.random.randn(5, 2) / 5, index=range(5), columns=["x", "y"]
        )

        ax = _check_plot_works(df.plot.scatter, x="x", y="y")
        self._check_has_errorbars(ax, xerr=0, yerr=0)
        ax = _check_plot_works(df.plot.scatter, x="x", y="y", xerr=df_err)
        self._check_has_errorbars(ax, xerr=1, yerr=0)

        ax = _check_plot_works(df.plot.scatter, x="x", y="y", yerr=df_err)
        self._check_has_errorbars(ax, xerr=0, yerr=1)
        ax = _check_plot_works(df.plot.scatter, x="x", y="y", xerr=df_err, yerr=df_err)
        self._check_has_errorbars(ax, xerr=1, yerr=1)

        def _check_errorbar_color(containers, expected, has_err="has_xerr"):
            lines = []
            errs = [c.lines for c in ax.containers if getattr(c, has_err, False)][0]
            for el in errs:
                if is_list_like(el):
                    lines.extend(el)
                else:
                    lines.append(el)
            err_lines = [x for x in lines if x in ax.collections]
            self._check_colors(
                err_lines, linecolors=np.array([expected] * len(err_lines))
            )

        # GH 8081
        df = DataFrame(np.random.randn(10, 5), columns=["a", "b", "c", "d", "e"])
        ax = df.plot.scatter(x="a", y="b", xerr="d", yerr="e", c="red")
        self._check_has_errorbars(ax, xerr=1, yerr=1)
        _check_errorbar_color(ax.containers, "red", has_err="has_xerr")
        _check_errorbar_color(ax.containers, "red", has_err="has_yerr")

        ax = df.plot.scatter(x="a", y="b", yerr="e", color="green")
        self._check_has_errorbars(ax, xerr=0, yerr=1)
        _check_errorbar_color(ax.containers, "green", has_err="has_yerr")

    @pytest.mark.slow
    def test_sharex_and_ax(self):
        # https://github.com/pandas-dev/pandas/issues/9737 using gridspec,
        # the axis in fig.get_axis() are sorted differently than pandas
        # expected them, so make sure that only the right ones are removed
        import matplotlib.pyplot as plt

        plt.close("all")
        gs, axes = _generate_4_axes_via_gridspec()

        df = DataFrame(
            {
                "a": [1, 2, 3, 4, 5, 6],
                "b": [1, 2, 3, 4, 5, 6],
                "c": [1, 2, 3, 4, 5, 6],
                "d": [1, 2, 3, 4, 5, 6],
            }
        )

        def _check(axes):
            for ax in axes:
                assert len(ax.lines) == 1
                self._check_visible(ax.get_yticklabels(), visible=True)
            for ax in [axes[0], axes[2]]:
                self._check_visible(ax.get_xticklabels(), visible=False)
                self._check_visible(ax.get_xticklabels(minor=True), visible=False)
            for ax in [axes[1], axes[3]]:
                self._check_visible(ax.get_xticklabels(), visible=True)
                self._check_visible(ax.get_xticklabels(minor=True), visible=True)

        for ax in axes:
            df.plot(x="a", y="b", title="title", ax=ax, sharex=True)
        gs.tight_layout(plt.gcf())
        _check(axes)
        tm.close()

        gs, axes = _generate_4_axes_via_gridspec()
        with tm.assert_produces_warning(UserWarning):
            axes = df.plot(subplots=True, ax=axes, sharex=True)
        _check(axes)
        tm.close()

        gs, axes = _generate_4_axes_via_gridspec()
        # without sharex, no labels should be touched!
        for ax in axes:
            df.plot(x="a", y="b", title="title", ax=ax)

        gs.tight_layout(plt.gcf())
        for ax in axes:
            assert len(ax.lines) == 1
            self._check_visible(ax.get_yticklabels(), visible=True)
            self._check_visible(ax.get_xticklabels(), visible=True)
            self._check_visible(ax.get_xticklabels(minor=True), visible=True)
        tm.close()

    @pytest.mark.slow
    def test_sharey_and_ax(self):
        # https://github.com/pandas-dev/pandas/issues/9737 using gridspec,
        # the axis in fig.get_axis() are sorted differently than pandas
        # expected them, so make sure that only the right ones are removed
        import matplotlib.pyplot as plt

        gs, axes = _generate_4_axes_via_gridspec()

        df = DataFrame(
            {
                "a": [1, 2, 3, 4, 5, 6],
                "b": [1, 2, 3, 4, 5, 6],
                "c": [1, 2, 3, 4, 5, 6],
                "d": [1, 2, 3, 4, 5, 6],
            }
        )

        def _check(axes):
            for ax in axes:
                assert len(ax.lines) == 1
                self._check_visible(ax.get_xticklabels(), visible=True)
                self._check_visible(ax.get_xticklabels(minor=True), visible=True)
            for ax in [axes[0], axes[1]]:
                self._check_visible(ax.get_yticklabels(), visible=True)
            for ax in [axes[2], axes[3]]:
                self._check_visible(ax.get_yticklabels(), visible=False)

        for ax in axes:
            df.plot(x="a", y="b", title="title", ax=ax, sharey=True)
        gs.tight_layout(plt.gcf())
        _check(axes)
        tm.close()

        gs, axes = _generate_4_axes_via_gridspec()
        with tm.assert_produces_warning(UserWarning):
            axes = df.plot(subplots=True, ax=axes, sharey=True)

        gs.tight_layout(plt.gcf())
        _check(axes)
        tm.close()

        gs, axes = _generate_4_axes_via_gridspec()
        # without sharex, no labels should be touched!
        for ax in axes:
            df.plot(x="a", y="b", title="title", ax=ax)

        gs.tight_layout(plt.gcf())
        for ax in axes:
            assert len(ax.lines) == 1
            self._check_visible(ax.get_yticklabels(), visible=True)
            self._check_visible(ax.get_xticklabels(), visible=True)
            self._check_visible(ax.get_xticklabels(minor=True), visible=True)

    @td.skip_if_no_scipy
    def test_memory_leak(self):
        """ Check that every plot type gets properly collected. """
        import weakref
        import gc

        results = {}
        for kind in plotting.PlotAccessor._all_kinds:

            args = {}
            if kind in ["hexbin", "scatter", "pie"]:
                df = self.hexbin_df
                args = {"x": "A", "y": "B"}
            elif kind == "area":
                df = self.tdf.abs()
            else:
                df = self.tdf

            # Use a weakref so we can see if the object gets collected without
            # also preventing it from being collected
            results[kind] = weakref.proxy(df.plot(kind=kind, **args))

        # have matplotlib delete all the figures
        tm.close()
        # force a garbage collection
        gc.collect()
        for key in results:
            # check that every plot was collected
            with pytest.raises(ReferenceError):
                # need to actually access something to get an error
                results[key].lines

    @pytest.mark.slow
    def test_df_subplots_patterns_minorticks(self):
        # GH 10657
        import matplotlib.pyplot as plt

        df = DataFrame(
            np.random.randn(10, 2),
            index=date_range("1/1/2000", periods=10),
            columns=list("AB"),
        )

        # shared subplots
        fig, axes = plt.subplots(2, 1, sharex=True)
        axes = df.plot(subplots=True, ax=axes)
        for ax in axes:
            assert len(ax.lines) == 1
            self._check_visible(ax.get_yticklabels(), visible=True)
        # xaxis of 1st ax must be hidden
        self._check_visible(axes[0].get_xticklabels(), visible=False)
        self._check_visible(axes[0].get_xticklabels(minor=True), visible=False)
        self._check_visible(axes[1].get_xticklabels(), visible=True)
        self._check_visible(axes[1].get_xticklabels(minor=True), visible=True)
        tm.close()

        fig, axes = plt.subplots(2, 1)
        with tm.assert_produces_warning(UserWarning):
            axes = df.plot(subplots=True, ax=axes, sharex=True)
        for ax in axes:
            assert len(ax.lines) == 1
            self._check_visible(ax.get_yticklabels(), visible=True)
        # xaxis of 1st ax must be hidden
        self._check_visible(axes[0].get_xticklabels(), visible=False)
        self._check_visible(axes[0].get_xticklabels(minor=True), visible=False)
        self._check_visible(axes[1].get_xticklabels(), visible=True)
        self._check_visible(axes[1].get_xticklabels(minor=True), visible=True)
        tm.close()

        # not shared
        fig, axes = plt.subplots(2, 1)
        axes = df.plot(subplots=True, ax=axes)
        for ax in axes:
            assert len(ax.lines) == 1
            self._check_visible(ax.get_yticklabels(), visible=True)
            self._check_visible(ax.get_xticklabels(), visible=True)
            self._check_visible(ax.get_xticklabels(minor=True), visible=True)
        tm.close()

    @pytest.mark.slow
    def test_df_gridspec_patterns(self):
        # GH 10819
        import matplotlib.pyplot as plt
        import matplotlib.gridspec as gridspec

        ts = Series(np.random.randn(10), index=date_range("1/1/2000", periods=10))

        df = DataFrame(np.random.randn(10, 2), index=ts.index, columns=list("AB"))

        def _get_vertical_grid():
            gs = gridspec.GridSpec(3, 1)
            fig = plt.figure()
            ax1 = fig.add_subplot(gs[:2, :])
            ax2 = fig.add_subplot(gs[2, :])
            return ax1, ax2

        def _get_horizontal_grid():
            gs = gridspec.GridSpec(1, 3)
            fig = plt.figure()
            ax1 = fig.add_subplot(gs[:, :2])
            ax2 = fig.add_subplot(gs[:, 2])
            return ax1, ax2

        for ax1, ax2 in [_get_vertical_grid(), _get_horizontal_grid()]:
            ax1 = ts.plot(ax=ax1)
            assert len(ax1.lines) == 1
            ax2 = df.plot(ax=ax2)
            assert len(ax2.lines) == 2
            for ax in [ax1, ax2]:
                self._check_visible(ax.get_yticklabels(), visible=True)
                self._check_visible(ax.get_xticklabels(), visible=True)
                self._check_visible(ax.get_xticklabels(minor=True), visible=True)
            tm.close()

        # subplots=True
        for ax1, ax2 in [_get_vertical_grid(), _get_horizontal_grid()]:
            axes = df.plot(subplots=True, ax=[ax1, ax2])
            assert len(ax1.lines) == 1
            assert len(ax2.lines) == 1
            for ax in axes:
                self._check_visible(ax.get_yticklabels(), visible=True)
                self._check_visible(ax.get_xticklabels(), visible=True)
                self._check_visible(ax.get_xticklabels(minor=True), visible=True)
            tm.close()

        # vertical / subplots / sharex=True / sharey=True
        ax1, ax2 = _get_vertical_grid()
        with tm.assert_produces_warning(UserWarning):
            axes = df.plot(subplots=True, ax=[ax1, ax2], sharex=True, sharey=True)
        assert len(axes[0].lines) == 1
        assert len(axes[1].lines) == 1
        for ax in [ax1, ax2]:
            # yaxis are visible because there is only one column
            self._check_visible(ax.get_yticklabels(), visible=True)
        # xaxis of axes0 (top) are hidden
        self._check_visible(axes[0].get_xticklabels(), visible=False)
        self._check_visible(axes[0].get_xticklabels(minor=True), visible=False)
        self._check_visible(axes[1].get_xticklabels(), visible=True)
        self._check_visible(axes[1].get_xticklabels(minor=True), visible=True)
        tm.close()

        # horizontal / subplots / sharex=True / sharey=True
        ax1, ax2 = _get_horizontal_grid()
        with tm.assert_produces_warning(UserWarning):
            axes = df.plot(subplots=True, ax=[ax1, ax2], sharex=True, sharey=True)
        assert len(axes[0].lines) == 1
        assert len(axes[1].lines) == 1
        self._check_visible(axes[0].get_yticklabels(), visible=True)
        # yaxis of axes1 (right) are hidden
        self._check_visible(axes[1].get_yticklabels(), visible=False)
        for ax in [ax1, ax2]:
            # xaxis are visible because there is only one column
            self._check_visible(ax.get_xticklabels(), visible=True)
            self._check_visible(ax.get_xticklabels(minor=True), visible=True)
        tm.close()

        # boxed
        def _get_boxed_grid():
            gs = gridspec.GridSpec(3, 3)
            fig = plt.figure()
            ax1 = fig.add_subplot(gs[:2, :2])
            ax2 = fig.add_subplot(gs[:2, 2])
            ax3 = fig.add_subplot(gs[2, :2])
            ax4 = fig.add_subplot(gs[2, 2])
            return ax1, ax2, ax3, ax4

        axes = _get_boxed_grid()
        df = DataFrame(np.random.randn(10, 4), index=ts.index, columns=list("ABCD"))
        axes = df.plot(subplots=True, ax=axes)
        for ax in axes:
            assert len(ax.lines) == 1
            # axis are visible because these are not shared
            self._check_visible(ax.get_yticklabels(), visible=True)
            self._check_visible(ax.get_xticklabels(), visible=True)
            self._check_visible(ax.get_xticklabels(minor=True), visible=True)
        tm.close()

        # subplots / sharex=True / sharey=True
        axes = _get_boxed_grid()
        with tm.assert_produces_warning(UserWarning):
            axes = df.plot(subplots=True, ax=axes, sharex=True, sharey=True)
        for ax in axes:
            assert len(ax.lines) == 1
        for ax in [axes[0], axes[2]]:  # left column
            self._check_visible(ax.get_yticklabels(), visible=True)
        for ax in [axes[1], axes[3]]:  # right column
            self._check_visible(ax.get_yticklabels(), visible=False)
        for ax in [axes[0], axes[1]]:  # top row
            self._check_visible(ax.get_xticklabels(), visible=False)
            self._check_visible(ax.get_xticklabels(minor=True), visible=False)
        for ax in [axes[2], axes[3]]:  # bottom row
            self._check_visible(ax.get_xticklabels(), visible=True)
            self._check_visible(ax.get_xticklabels(minor=True), visible=True)
        tm.close()

    @pytest.mark.slow
    def test_df_grid_settings(self):
        # Make sure plot defaults to rcParams['axes.grid'] setting, GH 9792
        self._check_grid_settings(
            DataFrame({"a": [1, 2, 3], "b": [2, 3, 4]}),
            plotting.PlotAccessor._dataframe_kinds,
            kws={"x": "a", "y": "b"},
        )

    def test_invalid_colormap(self):
        df = DataFrame(randn(3, 2), columns=["A", "B"])

        with pytest.raises(ValueError):
            df.plot(colormap="invalid_colormap")

    def test_plain_axes(self):

        # supplied ax itself is a SubplotAxes, but figure contains also
        # a plain Axes object (GH11556)
        fig, ax = self.plt.subplots()
        fig.add_axes([0.2, 0.2, 0.2, 0.2])
        Series(rand(10)).plot(ax=ax)

        # supplied ax itself is a plain Axes, but because the cmap keyword
        # a new ax is created for the colorbar -> also multiples axes (GH11520)
        df = DataFrame({"a": randn(8), "b": randn(8)})
        fig = self.plt.figure()
        ax = fig.add_axes((0, 0, 1, 1))
        df.plot(kind="scatter", ax=ax, x="a", y="b", c="a", cmap="hsv")

        # other examples
        fig, ax = self.plt.subplots()
        from mpl_toolkits.axes_grid1 import make_axes_locatable

        divider = make_axes_locatable(ax)
        cax = divider.append_axes("right", size="5%", pad=0.05)
        Series(rand(10)).plot(ax=ax)
        Series(rand(10)).plot(ax=cax)

        fig, ax = self.plt.subplots()
        from mpl_toolkits.axes_grid1.inset_locator import inset_axes

        iax = inset_axes(ax, width="30%", height=1.0, loc=3)
        Series(rand(10)).plot(ax=ax)
        Series(rand(10)).plot(ax=iax)

    def test_passed_bar_colors(self):
        import matplotlib as mpl

        color_tuples = [(0.9, 0, 0, 1), (0, 0.9, 0, 1), (0, 0, 0.9, 1)]
        colormap = mpl.colors.ListedColormap(color_tuples)
        barplot = pd.DataFrame([[1, 2, 3]]).plot(kind="bar", cmap=colormap)
        assert color_tuples == [c.get_facecolor() for c in barplot.patches]

    def test_rcParams_bar_colors(self):
        import matplotlib as mpl

        color_tuples = [(0.9, 0, 0, 1), (0, 0.9, 0, 1), (0, 0, 0.9, 1)]
        with mpl.rc_context(rc={"axes.prop_cycle": mpl.cycler("color", color_tuples)}):
            barplot = pd.DataFrame([[1, 2, 3]]).plot(kind="bar")
        assert color_tuples == [c.get_facecolor() for c in barplot.patches]

    @pytest.mark.parametrize("method", ["line", "barh", "bar"])
    def test_secondary_axis_font_size(self, method):
        # GH: 12565
        df = (
            pd.DataFrame(np.random.randn(15, 2), columns=list("AB"))
            .assign(C=lambda df: df.B.cumsum())
            .assign(D=lambda df: df.C * 1.1)
        )

        fontsize = 20
        sy = ["C", "D"]

        kwargs = dict(secondary_y=sy, fontsize=fontsize, mark_right=True)
        ax = getattr(df.plot, method)(**kwargs)
        self._check_ticks_props(axes=ax.right_ax, ylabelsize=fontsize)

    @pytest.mark.slow
    def test_x_string_values_ticks(self):
        # Test if string plot index have a fixed xtick position
        # GH: 7612, GH: 22334
        df = pd.DataFrame(
            {
                "sales": [3, 2, 3],
                "visits": [20, 42, 28],
                "day": ["Monday", "Tuesday", "Wednesday"],
            }
        )
        ax = df.plot.area(x="day")
        ax.set_xlim(-1, 3)
        xticklabels = [t.get_text() for t in ax.get_xticklabels()]
        labels_position = dict(zip(xticklabels, ax.get_xticks()))
        # Testing if the label stayed at the right position
        assert labels_position["Monday"] == 0.0
        assert labels_position["Tuesday"] == 1.0
        assert labels_position["Wednesday"] == 2.0

    @pytest.mark.slow
    def test_x_multiindex_values_ticks(self):
        # Test if multiindex plot index have a fixed xtick position
        # GH: 15912
        index = pd.MultiIndex.from_product([[2012, 2013], [1, 2]])
        df = pd.DataFrame(np.random.randn(4, 2), columns=["A", "B"], index=index)
        ax = df.plot()
        ax.set_xlim(-1, 4)
        xticklabels = [t.get_text() for t in ax.get_xticklabels()]
        labels_position = dict(zip(xticklabels, ax.get_xticks()))
        # Testing if the label stayed at the right position
        assert labels_position["(2012, 1)"] == 0.0
        assert labels_position["(2012, 2)"] == 1.0
        assert labels_position["(2013, 1)"] == 2.0
        assert labels_position["(2013, 2)"] == 3.0

    @pytest.mark.parametrize("kind", ["line", "area"])
    def test_xlim_plot_line(self, kind):
        # test if xlim is set correctly in plot.line and plot.area
        # GH 27686
        df = pd.DataFrame([2, 4], index=[1, 2])
        ax = df.plot(kind=kind)
        xlims = ax.get_xlim()
        assert xlims[0] < 1
        assert xlims[1] > 2

    def test_xlim_plot_line_correctly_in_mixed_plot_type(self):
        # test if xlim is set correctly when ax contains multiple different kinds
        # of plots, GH 27686
        fig, ax = self.plt.subplots()

        indexes = ["k1", "k2", "k3", "k4"]
        df = pd.DataFrame(
            {
                "s1": [1000, 2000, 1500, 2000],
                "s2": [900, 1400, 2000, 3000],
                "s3": [1500, 1500, 1600, 1200],
                "secondary_y": [1, 3, 4, 3],
            },
            index=indexes,
        )
        df[["s1", "s2", "s3"]].plot.bar(ax=ax, stacked=False)
        df[["secondary_y"]].plot(ax=ax, secondary_y=True)

        xlims = ax.get_xlim()
        assert xlims[0] < 0
        assert xlims[1] > 3

        # make sure axis labels are plotted correctly as well
        xticklabels = [t.get_text() for t in ax.get_xticklabels()]
        assert xticklabels == indexes

    def test_subplots_sharex_false(self):
        # test when sharex is set to False, two plots should have different
        # labels, GH 25160
        df = pd.DataFrame(np.random.rand(10, 2))
        df.iloc[5:, 1] = np.nan
        df.iloc[:5, 0] = np.nan

        figs, axs = self.plt.subplots(2, 1)
        df.plot.line(ax=axs, subplots=True, sharex=False)

        expected_ax1 = np.arange(4.5, 10, 0.5)
        expected_ax2 = np.arange(-0.5, 5, 0.5)

        tm.assert_numpy_array_equal(axs[0].get_xticks(), expected_ax1)
        tm.assert_numpy_array_equal(axs[1].get_xticks(), expected_ax2)

    def test_plot_no_rows(self):
        # GH 27758
        df = pd.DataFrame(columns=["foo"], dtype=int)
        assert df.empty
        ax = df.plot()
        assert len(ax.get_lines()) == 1
        line = ax.get_lines()[0]
        assert len(line.get_xdata()) == 0
        assert len(line.get_ydata()) == 0

    def test_plot_no_numeric_data(self):
        df = pd.DataFrame(["a", "b", "c"])
        with pytest.raises(TypeError):
            df.plot()

    def test_missing_markers_legend(self):
        # 14958
        df = pd.DataFrame(np.random.randn(8, 3), columns=["A", "B", "C"])
        ax = df.plot(y=["A"], marker="x", linestyle="solid")
        df.plot(y=["B"], marker="o", linestyle="dotted", ax=ax)
        df.plot(y=["C"], marker="<", linestyle="dotted", ax=ax)

        self._check_legend_labels(ax, labels=["A", "B", "C"])
        self._check_legend_marker(ax, expected_markers=["x", "o", "<"])

    def test_missing_markers_legend_using_style(self):
        # 14563
        df = pd.DataFrame(
            {
                "A": [1, 2, 3, 4, 5, 6],
                "B": [2, 4, 1, 3, 2, 4],
                "C": [3, 3, 2, 6, 4, 2],
                "X": [1, 2, 3, 4, 5, 6],
            }
        )

        fig, ax = self.plt.subplots()
        for kind in "ABC":
            df.plot("X", kind, label=kind, ax=ax, style=".")

        self._check_legend_labels(ax, labels=["A", "B", "C"])
        self._check_legend_marker(ax, expected_markers=[".", ".", "."])

    def test_colors_of_columns_with_same_name(self):
        # ISSUE 11136 -> https://github.com/pandas-dev/pandas/issues/11136
        # Creating a DataFrame with duplicate column labels and testing colors of them.
        df = pd.DataFrame({"b": [0, 1, 0], "a": [1, 2, 3]})
        df1 = pd.DataFrame({"a": [2, 4, 6]})
        df_concat = pd.concat([df, df1], axis=1)
        result = df_concat.plot()
        for legend, line in zip(result.get_legend().legendHandles, result.lines):
            assert legend.get_color() == line.get_color()

<<<<<<< HEAD
    def test_subplots_non_date_axis(self):
        # https://github.com/pandas-dev/pandas/issues/29460
        df = pd.DataFrame({"b": [0, 1, 0], "a": [1, 2, 3]})
        ax = _check_plot_works(df.plot, subplots=True)
        self._check_ticks_props(ax, xrot=0)
=======
    @pytest.mark.parametrize(
        "index_name, old_label, new_label",
        [
            (None, "", "new"),
            ("old", "old", "new"),
            (None, "", ""),
            (None, "", 1),
            (None, "", [1, 2]),
        ],
    )
    @pytest.mark.parametrize("kind", ["line", "area", "bar"])
    def test_xlabel_ylabel_dataframe_single_plot(
        self, kind, index_name, old_label, new_label
    ):
        # GH 9093
        df = pd.DataFrame([[1, 2], [2, 5]], columns=["Type A", "Type B"])
        df.index.name = index_name

        # default is the ylabel is not shown and xlabel is index name
        ax = df.plot(kind=kind)
        assert ax.get_xlabel() == old_label
        assert ax.get_ylabel() == ""

        # old xlabel will be overriden and assigned ylabel will be used as ylabel
        ax = df.plot(kind=kind, ylabel=new_label, xlabel=new_label)
        assert ax.get_ylabel() == str(new_label)
        assert ax.get_xlabel() == str(new_label)

    @pytest.mark.parametrize(
        "index_name, old_label, new_label",
        [
            (None, "", "new"),
            ("old", "old", "new"),
            (None, "", ""),
            (None, "", 1),
            (None, "", [1, 2]),
        ],
    )
    @pytest.mark.parametrize("kind", ["line", "area", "bar"])
    def test_xlabel_ylabel_dataframe_subplots(
        self, kind, index_name, old_label, new_label
    ):
        # GH 9093
        df = pd.DataFrame([[1, 2], [2, 5]], columns=["Type A", "Type B"])
        df.index.name = index_name

        # default is the ylabel is not shown and xlabel is index name
        axes = df.plot(kind=kind, subplots=True)
        assert all(ax.get_ylabel() == "" for ax in axes)
        assert all(ax.get_xlabel() == old_label for ax in axes)

        # old xlabel will be overriden and assigned ylabel will be used as ylabel
        axes = df.plot(kind=kind, ylabel=new_label, xlabel=new_label, subplots=True)
        assert all(ax.get_ylabel() == str(new_label) for ax in axes)
        assert all(ax.get_xlabel() == str(new_label) for ax in axes)
>>>>>>> 0159cba6


def _generate_4_axes_via_gridspec():
    import matplotlib.pyplot as plt
    import matplotlib as mpl
    import matplotlib.gridspec  # noqa

    gs = mpl.gridspec.GridSpec(2, 2)
    ax_tl = plt.subplot(gs[0, 0])
    ax_ll = plt.subplot(gs[1, 0])
    ax_tr = plt.subplot(gs[0, 1])
    ax_lr = plt.subplot(gs[1, 1])

    return gs, [ax_tl, ax_ll, ax_tr, ax_lr]<|MERGE_RESOLUTION|>--- conflicted
+++ resolved
@@ -3368,13 +3368,6 @@
         for legend, line in zip(result.get_legend().legendHandles, result.lines):
             assert legend.get_color() == line.get_color()
 
-<<<<<<< HEAD
-    def test_subplots_non_date_axis(self):
-        # https://github.com/pandas-dev/pandas/issues/29460
-        df = pd.DataFrame({"b": [0, 1, 0], "a": [1, 2, 3]})
-        ax = _check_plot_works(df.plot, subplots=True)
-        self._check_ticks_props(ax, xrot=0)
-=======
     @pytest.mark.parametrize(
         "index_name, old_label, new_label",
         [
@@ -3430,7 +3423,6 @@
         axes = df.plot(kind=kind, ylabel=new_label, xlabel=new_label, subplots=True)
         assert all(ax.get_ylabel() == str(new_label) for ax in axes)
         assert all(ax.get_xlabel() == str(new_label) for ax in axes)
->>>>>>> 0159cba6
 
 
 def _generate_4_axes_via_gridspec():
