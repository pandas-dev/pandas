from datetime import datetime
from itertools import permutations
import struct

import numpy as np
import pytest

from pandas._libs import algos as libalgos, hashtable as ht
from pandas.compat import IS64
from pandas.compat.numpy import np_array_datetime64_compat
import pandas.util._test_decorators as td

from pandas.core.dtypes.common import (
    is_bool_dtype,
    is_complex_dtype,
    is_float_dtype,
    is_integer_dtype,
    is_object_dtype,
)
from pandas.core.dtypes.dtypes import CategoricalDtype as CDT

import pandas as pd
from pandas import (
    Categorical,
    CategoricalIndex,
    DataFrame,
    DatetimeIndex,
    Index,
    IntervalIndex,
    MultiIndex,
    NaT,
    Period,
    PeriodIndex,
    Series,
    Timedelta,
    Timestamp,
    date_range,
    timedelta_range,
    to_datetime,
    to_timedelta,
)
import pandas._testing as tm
import pandas.core.algorithms as algos
from pandas.core.arrays import DatetimeArray
import pandas.core.common as com


class TestFactorize:
    @pytest.mark.parametrize("sort", [True, False])
    def test_factorize(self, index_or_series_obj, sort):
        obj = index_or_series_obj
        result_codes, result_uniques = obj.factorize(sort=sort)

        constructor = Index
        if isinstance(obj, MultiIndex):
            constructor = MultiIndex.from_tuples
        expected_uniques = constructor(obj.unique())

        if sort:
            expected_uniques = expected_uniques.sort_values()

        # construct an integer ndarray so that
        # `expected_uniques.take(expected_codes)` is equal to `obj`
        expected_uniques_list = list(expected_uniques)
        expected_codes = [expected_uniques_list.index(val) for val in obj]
        expected_codes = np.asarray(expected_codes, dtype=np.intp)

        tm.assert_numpy_array_equal(result_codes, expected_codes)
        tm.assert_index_equal(result_uniques, expected_uniques)

    def test_series_factorize_na_sentinel_none(self):
        # GH#35667
        values = np.array([1, 2, 1, np.nan])
        ser = Series(values)
        codes, uniques = ser.factorize(na_sentinel=None)

        expected_codes = np.array([0, 1, 0, 2], dtype=np.intp)
        expected_uniques = Index([1.0, 2.0, np.nan])

        tm.assert_numpy_array_equal(codes, expected_codes)
        tm.assert_index_equal(uniques, expected_uniques)

    def test_basic(self):

        codes, uniques = algos.factorize(["a", "b", "b", "a", "a", "c", "c", "c"])
        tm.assert_numpy_array_equal(uniques, np.array(["a", "b", "c"], dtype=object))

        codes, uniques = algos.factorize(
            ["a", "b", "b", "a", "a", "c", "c", "c"], sort=True
        )
        exp = np.array([0, 1, 1, 0, 0, 2, 2, 2], dtype=np.intp)
        tm.assert_numpy_array_equal(codes, exp)
        exp = np.array(["a", "b", "c"], dtype=object)
        tm.assert_numpy_array_equal(uniques, exp)

        codes, uniques = algos.factorize(list(reversed(range(5))))
        exp = np.array([0, 1, 2, 3, 4], dtype=np.intp)
        tm.assert_numpy_array_equal(codes, exp)
        exp = np.array([4, 3, 2, 1, 0], dtype=np.int64)
        tm.assert_numpy_array_equal(uniques, exp)

        codes, uniques = algos.factorize(list(reversed(range(5))), sort=True)

        exp = np.array([4, 3, 2, 1, 0], dtype=np.intp)
        tm.assert_numpy_array_equal(codes, exp)
        exp = np.array([0, 1, 2, 3, 4], dtype=np.int64)
        tm.assert_numpy_array_equal(uniques, exp)

        codes, uniques = algos.factorize(list(reversed(np.arange(5.0))))
        exp = np.array([0, 1, 2, 3, 4], dtype=np.intp)
        tm.assert_numpy_array_equal(codes, exp)
        exp = np.array([4.0, 3.0, 2.0, 1.0, 0.0], dtype=np.float64)
        tm.assert_numpy_array_equal(uniques, exp)

        codes, uniques = algos.factorize(list(reversed(np.arange(5.0))), sort=True)
        exp = np.array([4, 3, 2, 1, 0], dtype=np.intp)
        tm.assert_numpy_array_equal(codes, exp)
        exp = np.array([0.0, 1.0, 2.0, 3.0, 4.0], dtype=np.float64)
        tm.assert_numpy_array_equal(uniques, exp)

    def test_mixed(self):

        # doc example reshaping.rst
        x = Series(["A", "A", np.nan, "B", 3.14, np.inf])
        codes, uniques = algos.factorize(x)

        exp = np.array([0, 0, -1, 1, 2, 3], dtype=np.intp)
        tm.assert_numpy_array_equal(codes, exp)
        exp = Index(["A", "B", 3.14, np.inf])
        tm.assert_index_equal(uniques, exp)

        codes, uniques = algos.factorize(x, sort=True)
        exp = np.array([2, 2, -1, 3, 0, 1], dtype=np.intp)
        tm.assert_numpy_array_equal(codes, exp)
        exp = Index([3.14, np.inf, "A", "B"])
        tm.assert_index_equal(uniques, exp)

    def test_datelike(self):

        # M8
        v1 = Timestamp("20130101 09:00:00.00004")
        v2 = Timestamp("20130101")
        x = Series([v1, v1, v1, v2, v2, v1])
        codes, uniques = algos.factorize(x)

        exp = np.array([0, 0, 0, 1, 1, 0], dtype=np.intp)
        tm.assert_numpy_array_equal(codes, exp)
        exp = DatetimeIndex([v1, v2])
        tm.assert_index_equal(uniques, exp)

        codes, uniques = algos.factorize(x, sort=True)
        exp = np.array([1, 1, 1, 0, 0, 1], dtype=np.intp)
        tm.assert_numpy_array_equal(codes, exp)
        exp = DatetimeIndex([v2, v1])
        tm.assert_index_equal(uniques, exp)

        # period
        v1 = Period("201302", freq="M")
        v2 = Period("201303", freq="M")
        x = Series([v1, v1, v1, v2, v2, v1])

        # periods are not 'sorted' as they are converted back into an index
        codes, uniques = algos.factorize(x)
        exp = np.array([0, 0, 0, 1, 1, 0], dtype=np.intp)
        tm.assert_numpy_array_equal(codes, exp)
        tm.assert_index_equal(uniques, PeriodIndex([v1, v2]))

        codes, uniques = algos.factorize(x, sort=True)
        exp = np.array([0, 0, 0, 1, 1, 0], dtype=np.intp)
        tm.assert_numpy_array_equal(codes, exp)
        tm.assert_index_equal(uniques, PeriodIndex([v1, v2]))

        # GH 5986
        v1 = to_timedelta("1 day 1 min")
        v2 = to_timedelta("1 day")
        x = Series([v1, v2, v1, v1, v2, v2, v1])
        codes, uniques = algos.factorize(x)
        exp = np.array([0, 1, 0, 0, 1, 1, 0], dtype=np.intp)
        tm.assert_numpy_array_equal(codes, exp)
        tm.assert_index_equal(uniques, to_timedelta([v1, v2]))

        codes, uniques = algos.factorize(x, sort=True)
        exp = np.array([1, 0, 1, 1, 0, 0, 1], dtype=np.intp)
        tm.assert_numpy_array_equal(codes, exp)
        tm.assert_index_equal(uniques, to_timedelta([v2, v1]))

    def test_factorize_nan(self):
        # nan should map to na_sentinel, not reverse_indexer[na_sentinel]
        # rizer.factorize should not raise an exception if na_sentinel indexes
        # outside of reverse_indexer
        key = np.array([1, 2, 1, np.nan], dtype="O")
        rizer = ht.Factorizer(len(key))
        for na_sentinel in (-1, 20):
            ids = rizer.factorize(key, sort=True, na_sentinel=na_sentinel)
            expected = np.array([0, 1, 0, na_sentinel], dtype="int32")
            assert len(set(key)) == len(set(expected))
            tm.assert_numpy_array_equal(pd.isna(key), expected == na_sentinel)

        # nan still maps to na_sentinel when sort=False
        key = np.array([0, np.nan, 1], dtype="O")
        na_sentinel = -1

        # TODO(wesm): unused?
        ids = rizer.factorize(key, sort=False, na_sentinel=na_sentinel)  # noqa

        expected = np.array([2, -1, 0], dtype="int32")
        assert len(set(key)) == len(set(expected))
        tm.assert_numpy_array_equal(pd.isna(key), expected == na_sentinel)

    @pytest.mark.parametrize(
        "data, expected_codes, expected_uniques",
        [
            (
                [(1, 1), (1, 2), (0, 0), (1, 2), "nonsense"],
                [0, 1, 2, 1, 3],
                [(1, 1), (1, 2), (0, 0), "nonsense"],
            ),
            (
                [(1, 1), (1, 2), (0, 0), (1, 2), (1, 2, 3)],
                [0, 1, 2, 1, 3],
                [(1, 1), (1, 2), (0, 0), (1, 2, 3)],
            ),
            ([(1, 1), (1, 2), (0, 0), (1, 2)], [0, 1, 2, 1], [(1, 1), (1, 2), (0, 0)]),
        ],
    )
    def test_factorize_tuple_list(self, data, expected_codes, expected_uniques):
        # GH9454
        codes, uniques = pd.factorize(data)

        tm.assert_numpy_array_equal(codes, np.array(expected_codes, dtype=np.intp))

        expected_uniques_array = com.asarray_tuplesafe(expected_uniques, dtype=object)
        tm.assert_numpy_array_equal(uniques, expected_uniques_array)

    def test_complex_sorting(self):
        # gh 12666 - check no segfault
        x17 = np.array([complex(i) for i in range(17)], dtype=object)

        msg = (
            "unorderable types: .* [<>] .*"
            "|"  # the above case happens for numpy < 1.14
            "'[<>]' not supported between instances of .*"
        )
        with pytest.raises(TypeError, match=msg):
            algos.factorize(x17[::-1], sort=True)

    def test_float64_factorize(self, writable):
        data = np.array([1.0, 1e8, 1.0, 1e-8, 1e8, 1.0], dtype=np.float64)
        data.setflags(write=writable)
        expected_codes = np.array([0, 1, 0, 2, 1, 0], dtype=np.intp)
        expected_uniques = np.array([1.0, 1e8, 1e-8], dtype=np.float64)

        codes, uniques = algos.factorize(data)
        tm.assert_numpy_array_equal(codes, expected_codes)
        tm.assert_numpy_array_equal(uniques, expected_uniques)

    def test_uint64_factorize(self, writable):
        data = np.array([2 ** 64 - 1, 1, 2 ** 64 - 1], dtype=np.uint64)
        data.setflags(write=writable)
        expected_codes = np.array([0, 1, 0], dtype=np.intp)
        expected_uniques = np.array([2 ** 64 - 1, 1], dtype=np.uint64)

        codes, uniques = algos.factorize(data)
        tm.assert_numpy_array_equal(codes, expected_codes)
        tm.assert_numpy_array_equal(uniques, expected_uniques)

    def test_int64_factorize(self, writable):
        data = np.array([2 ** 63 - 1, -(2 ** 63), 2 ** 63 - 1], dtype=np.int64)
        data.setflags(write=writable)
        expected_codes = np.array([0, 1, 0], dtype=np.intp)
        expected_uniques = np.array([2 ** 63 - 1, -(2 ** 63)], dtype=np.int64)

        codes, uniques = algos.factorize(data)
        tm.assert_numpy_array_equal(codes, expected_codes)
        tm.assert_numpy_array_equal(uniques, expected_uniques)

    def test_string_factorize(self, writable):
        data = np.array(["a", "c", "a", "b", "c"], dtype=object)
        data.setflags(write=writable)
        expected_codes = np.array([0, 1, 0, 2, 1], dtype=np.intp)
        expected_uniques = np.array(["a", "c", "b"], dtype=object)

        codes, uniques = algos.factorize(data)
        tm.assert_numpy_array_equal(codes, expected_codes)
        tm.assert_numpy_array_equal(uniques, expected_uniques)

    def test_object_factorize(self, writable):
        data = np.array(["a", "c", None, np.nan, "a", "b", NaT, "c"], dtype=object)
        data.setflags(write=writable)
        expected_codes = np.array([0, 1, -1, -1, 0, 2, -1, 1], dtype=np.intp)
        expected_uniques = np.array(["a", "c", "b"], dtype=object)

        codes, uniques = algos.factorize(data)
        tm.assert_numpy_array_equal(codes, expected_codes)
        tm.assert_numpy_array_equal(uniques, expected_uniques)

    def test_datetime64_factorize(self, writable):
        # GH35650 Verify whether read-only datetime64 array can be factorized
        data = np.array([np.datetime64("2020-01-01T00:00:00.000")])
        data.setflags(write=writable)
        expected_codes = np.array([0], dtype=np.intp)
        expected_uniques = np.array(
            ["2020-01-01T00:00:00.000000000"], dtype="datetime64[ns]"
        )

        codes, uniques = pd.factorize(data)
        tm.assert_numpy_array_equal(codes, expected_codes)
        tm.assert_numpy_array_equal(uniques, expected_uniques)

    def test_deprecate_order(self):
        # gh 19727 - check warning is raised for deprecated keyword, order.
        # Test not valid once order keyword is removed.
        data = np.array([2 ** 63, 1, 2 ** 63], dtype=np.uint64)
        with pytest.raises(TypeError, match="got an unexpected keyword"):
            algos.factorize(data, order=True)
        with tm.assert_produces_warning(False):
            algos.factorize(data)

    @pytest.mark.parametrize(
        "data",
        [
            np.array([0, 1, 0], dtype="u8"),
            np.array([-(2 ** 63), 1, -(2 ** 63)], dtype="i8"),
            np.array(["__nan__", "foo", "__nan__"], dtype="object"),
        ],
    )
    def test_parametrized_factorize_na_value_default(self, data):
        # arrays that include the NA default for that type, but isn't used.
        codes, uniques = algos.factorize(data)
        expected_uniques = data[[0, 1]]
        expected_codes = np.array([0, 1, 0], dtype=np.intp)
        tm.assert_numpy_array_equal(codes, expected_codes)
        tm.assert_numpy_array_equal(uniques, expected_uniques)

    @pytest.mark.parametrize(
        "data, na_value",
        [
            (np.array([0, 1, 0, 2], dtype="u8"), 0),
            (np.array([1, 0, 1, 2], dtype="u8"), 1),
            (np.array([-(2 ** 63), 1, -(2 ** 63), 0], dtype="i8"), -(2 ** 63)),
            (np.array([1, -(2 ** 63), 1, 0], dtype="i8"), 1),
            (np.array(["a", "", "a", "b"], dtype=object), "a"),
            (np.array([(), ("a", 1), (), ("a", 2)], dtype=object), ()),
            (np.array([("a", 1), (), ("a", 1), ("a", 2)], dtype=object), ("a", 1)),
        ],
    )
    def test_parametrized_factorize_na_value(self, data, na_value):
        codes, uniques = algos.factorize_array(data, na_value=na_value)
        expected_uniques = data[[1, 3]]
        expected_codes = np.array([-1, 0, -1, 1], dtype=np.intp)
        tm.assert_numpy_array_equal(codes, expected_codes)
        tm.assert_numpy_array_equal(uniques, expected_uniques)

    @pytest.mark.parametrize("sort", [True, False])
    @pytest.mark.parametrize("na_sentinel", [-1, -10, 100])
    @pytest.mark.parametrize(
        "data, uniques",
        [
            (
                np.array(["b", "a", None, "b"], dtype=object),
                np.array(["b", "a"], dtype=object),
            ),
            (
                pd.array([2, 1, np.nan, 2], dtype="Int64"),
                pd.array([2, 1], dtype="Int64"),
            ),
        ],
        ids=["numpy_array", "extension_array"],
    )
    def test_factorize_na_sentinel(self, sort, na_sentinel, data, uniques):
        codes, uniques = algos.factorize(data, sort=sort, na_sentinel=na_sentinel)
        if sort:
            expected_codes = np.array([1, 0, na_sentinel, 1], dtype=np.intp)
            expected_uniques = algos.safe_sort(uniques)
        else:
            expected_codes = np.array([0, 1, na_sentinel, 0], dtype=np.intp)
            expected_uniques = uniques
        tm.assert_numpy_array_equal(codes, expected_codes)
        if isinstance(data, np.ndarray):
            tm.assert_numpy_array_equal(uniques, expected_uniques)
        else:
            tm.assert_extension_array_equal(uniques, expected_uniques)

    @pytest.mark.parametrize(
        "data, expected_codes, expected_uniques",
        [
            (
                ["a", None, "b", "a"],
                np.array([0, 2, 1, 0], dtype=np.dtype("intp")),
                np.array(["a", "b", np.nan], dtype=object),
            ),
            (
                ["a", np.nan, "b", "a"],
                np.array([0, 2, 1, 0], dtype=np.dtype("intp")),
                np.array(["a", "b", np.nan], dtype=object),
            ),
        ],
    )
    def test_object_factorize_na_sentinel_none(
        self, data, expected_codes, expected_uniques
    ):
        codes, uniques = algos.factorize(data, na_sentinel=None)

        tm.assert_numpy_array_equal(uniques, expected_uniques)
        tm.assert_numpy_array_equal(codes, expected_codes)

    @pytest.mark.parametrize(
        "data, expected_codes, expected_uniques",
        [
            (
                [1, None, 1, 2],
                np.array([0, 2, 0, 1], dtype=np.dtype("intp")),
                np.array([1, 2, np.nan], dtype="O"),
            ),
            (
                [1, np.nan, 1, 2],
                np.array([0, 2, 0, 1], dtype=np.dtype("intp")),
                np.array([1, 2, np.nan], dtype=np.float64),
            ),
        ],
    )
    def test_int_factorize_na_sentinel_none(
        self, data, expected_codes, expected_uniques
    ):
        codes, uniques = algos.factorize(data, na_sentinel=None)

        tm.assert_numpy_array_equal(uniques, expected_uniques)
        tm.assert_numpy_array_equal(codes, expected_codes)


class TestUnique:
    def test_ints(self):
        arr = np.random.randint(0, 100, size=50)

        result = algos.unique(arr)
        assert isinstance(result, np.ndarray)

    def test_objects(self):
        arr = np.random.randint(0, 100, size=50).astype("O")

        result = algos.unique(arr)
        assert isinstance(result, np.ndarray)

    def test_object_refcount_bug(self):
        lst = ["A", "B", "C", "D", "E"]
        for i in range(1000):
            len(algos.unique(lst))

    def test_on_index_object(self):

        mindex = MultiIndex.from_arrays(
            [np.arange(5).repeat(5), np.tile(np.arange(5), 5)]
        )
        expected = mindex.values
        expected.sort()

        mindex = mindex.repeat(2)

        result = pd.unique(mindex)
        result.sort()

        tm.assert_almost_equal(result, expected)

    def test_dtype_preservation(self, any_numpy_dtype):
        # GH 15442
        if any_numpy_dtype in (tm.BYTES_DTYPES + tm.STRING_DTYPES):
            pytest.skip("skip string dtype")
        elif is_integer_dtype(any_numpy_dtype):
            data = [1, 2, 2]
            uniques = [1, 2]
        elif is_float_dtype(any_numpy_dtype):
            data = [1, 2, 2]
            uniques = [1.0, 2.0]
        elif is_complex_dtype(any_numpy_dtype):
            data = [complex(1, 0), complex(2, 0), complex(2, 0)]
            uniques = [complex(1, 0), complex(2, 0)]
        elif is_bool_dtype(any_numpy_dtype):
            data = [True, True, False]
            uniques = [True, False]
        elif is_object_dtype(any_numpy_dtype):
            data = ["A", "B", "B"]
            uniques = ["A", "B"]
        else:
            # datetime64[ns]/M8[ns]/timedelta64[ns]/m8[ns] tested elsewhere
            data = [1, 2, 2]
            uniques = [1, 2]

        result = Series(data, dtype=any_numpy_dtype).unique()
        expected = np.array(uniques, dtype=any_numpy_dtype)

        tm.assert_numpy_array_equal(result, expected)

    def test_datetime64_dtype_array_returned(self):
        # GH 9431
        expected = np_array_datetime64_compat(
            [
                "2015-01-03T00:00:00.000000000+0000",
                "2015-01-01T00:00:00.000000000+0000",
            ],
            dtype="M8[ns]",
        )

        dt_index = to_datetime(
            [
                "2015-01-03T00:00:00.000000000",
                "2015-01-01T00:00:00.000000000",
                "2015-01-01T00:00:00.000000000",
            ]
        )
        result = algos.unique(dt_index)
        tm.assert_numpy_array_equal(result, expected)
        assert result.dtype == expected.dtype

        s = Series(dt_index)
        result = algos.unique(s)
        tm.assert_numpy_array_equal(result, expected)
        assert result.dtype == expected.dtype

        arr = s.values
        result = algos.unique(arr)
        tm.assert_numpy_array_equal(result, expected)
        assert result.dtype == expected.dtype

    def test_datetime_non_ns(self):
        a = np.array(["2000", "2000", "2001"], dtype="datetime64[s]")
        result = pd.unique(a)
        expected = np.array(["2000", "2001"], dtype="datetime64[ns]")
        tm.assert_numpy_array_equal(result, expected)

    def test_timedelta_non_ns(self):
        a = np.array(["2000", "2000", "2001"], dtype="timedelta64[s]")
        result = pd.unique(a)
        expected = np.array([2000000000000, 2001000000000], dtype="timedelta64[ns]")
        tm.assert_numpy_array_equal(result, expected)

    def test_timedelta64_dtype_array_returned(self):
        # GH 9431
        expected = np.array([31200, 45678, 10000], dtype="m8[ns]")

        td_index = to_timedelta([31200, 45678, 31200, 10000, 45678])
        result = algos.unique(td_index)
        tm.assert_numpy_array_equal(result, expected)
        assert result.dtype == expected.dtype

        s = Series(td_index)
        result = algos.unique(s)
        tm.assert_numpy_array_equal(result, expected)
        assert result.dtype == expected.dtype

        arr = s.values
        result = algos.unique(arr)
        tm.assert_numpy_array_equal(result, expected)
        assert result.dtype == expected.dtype

    def test_uint64_overflow(self):
        s = Series([1, 2, 2 ** 63, 2 ** 63], dtype=np.uint64)
        exp = np.array([1, 2, 2 ** 63], dtype=np.uint64)
        tm.assert_numpy_array_equal(algos.unique(s), exp)

    def test_nan_in_object_array(self):
        duplicated_items = ["a", np.nan, "c", "c"]
        result = pd.unique(duplicated_items)
        expected = np.array(["a", np.nan, "c"], dtype=object)
        tm.assert_numpy_array_equal(result, expected)

    def test_categorical(self):

        # we are expecting to return in the order
        # of appearance
        expected = Categorical(list("bac"), categories=list("bac"))

        # we are expecting to return in the order
        # of the categories
        expected_o = Categorical(list("bac"), categories=list("abc"), ordered=True)

        # GH 15939
        c = Categorical(list("baabc"))
        result = c.unique()
        tm.assert_categorical_equal(result, expected)

        result = algos.unique(c)
        tm.assert_categorical_equal(result, expected)

        c = Categorical(list("baabc"), ordered=True)
        result = c.unique()
        tm.assert_categorical_equal(result, expected_o)

        result = algos.unique(c)
        tm.assert_categorical_equal(result, expected_o)

        # Series of categorical dtype
        s = Series(Categorical(list("baabc")), name="foo")
        result = s.unique()
        tm.assert_categorical_equal(result, expected)

        result = pd.unique(s)
        tm.assert_categorical_equal(result, expected)

        # CI -> return CI
        ci = CategoricalIndex(Categorical(list("baabc"), categories=list("bac")))
        expected = CategoricalIndex(expected)
        result = ci.unique()
        tm.assert_index_equal(result, expected)

        result = pd.unique(ci)
        tm.assert_index_equal(result, expected)

    def test_datetime64tz_aware(self):
        # GH 15939

        result = Series(
            Index(
                [
                    Timestamp("20160101", tz="US/Eastern"),
                    Timestamp("20160101", tz="US/Eastern"),
                ]
            )
        ).unique()
        expected = DatetimeArray._from_sequence(
            np.array([Timestamp("2016-01-01 00:00:00-0500", tz="US/Eastern")])
        )
        tm.assert_extension_array_equal(result, expected)

        result = Index(
            [
                Timestamp("20160101", tz="US/Eastern"),
                Timestamp("20160101", tz="US/Eastern"),
            ]
        ).unique()
        expected = DatetimeIndex(
            ["2016-01-01 00:00:00"], dtype="datetime64[ns, US/Eastern]", freq=None
        )
        tm.assert_index_equal(result, expected)

        result = pd.unique(
            Series(
                Index(
                    [
                        Timestamp("20160101", tz="US/Eastern"),
                        Timestamp("20160101", tz="US/Eastern"),
                    ]
                )
            )
        )
        expected = DatetimeArray._from_sequence(
            np.array([Timestamp("2016-01-01", tz="US/Eastern")])
        )
        tm.assert_extension_array_equal(result, expected)

        result = pd.unique(
            Index(
                [
                    Timestamp("20160101", tz="US/Eastern"),
                    Timestamp("20160101", tz="US/Eastern"),
                ]
            )
        )
        expected = DatetimeIndex(
            ["2016-01-01 00:00:00"], dtype="datetime64[ns, US/Eastern]", freq=None
        )
        tm.assert_index_equal(result, expected)

    def test_order_of_appearance(self):
        # 9346
        # light testing of guarantee of order of appearance
        # these also are the doc-examples
        result = pd.unique(Series([2, 1, 3, 3]))
        tm.assert_numpy_array_equal(result, np.array([2, 1, 3], dtype="int64"))

        result = pd.unique(Series([2] + [1] * 5))
        tm.assert_numpy_array_equal(result, np.array([2, 1], dtype="int64"))

        result = pd.unique(Series([Timestamp("20160101"), Timestamp("20160101")]))
        expected = np.array(["2016-01-01T00:00:00.000000000"], dtype="datetime64[ns]")
        tm.assert_numpy_array_equal(result, expected)

        result = pd.unique(
            Index(
                [
                    Timestamp("20160101", tz="US/Eastern"),
                    Timestamp("20160101", tz="US/Eastern"),
                ]
            )
        )
        expected = DatetimeIndex(
            ["2016-01-01 00:00:00"], dtype="datetime64[ns, US/Eastern]", freq=None
        )
        tm.assert_index_equal(result, expected)

        result = pd.unique(list("aabc"))
        expected = np.array(["a", "b", "c"], dtype=object)
        tm.assert_numpy_array_equal(result, expected)

        result = pd.unique(Series(Categorical(list("aabc"))))
        expected = Categorical(list("abc"))
        tm.assert_categorical_equal(result, expected)

    @pytest.mark.parametrize(
        "arg ,expected",
        [
            (("1", "1", "2"), np.array(["1", "2"], dtype=object)),
            (("foo",), np.array(["foo"], dtype=object)),
        ],
    )
    def test_tuple_with_strings(self, arg, expected):
        # see GH 17108
        result = pd.unique(arg)
        tm.assert_numpy_array_equal(result, expected)

    def test_obj_none_preservation(self):
        # GH 20866
        arr = np.array(["foo", None], dtype=object)
        result = pd.unique(arr)
        expected = np.array(["foo", None], dtype=object)

        tm.assert_numpy_array_equal(result, expected, strict_nan=True)

    def test_signed_zero(self):
        # GH 21866
        a = np.array([-0.0, 0.0])
        result = pd.unique(a)
        expected = np.array([-0.0])  # 0.0 and -0.0 are equivalent
        tm.assert_numpy_array_equal(result, expected)

    def test_different_nans(self):
        # GH 21866
        # create different nans from bit-patterns:
        NAN1 = struct.unpack("d", struct.pack("=Q", 0x7FF8000000000000))[0]
        NAN2 = struct.unpack("d", struct.pack("=Q", 0x7FF8000000000001))[0]
        assert NAN1 != NAN1
        assert NAN2 != NAN2
        a = np.array([NAN1, NAN2])  # NAN1 and NAN2 are equivalent
        result = pd.unique(a)
        expected = np.array([np.nan])
        tm.assert_numpy_array_equal(result, expected)

    def test_first_nan_kept(self):
        # GH 22295
        # create different nans from bit-patterns:
        bits_for_nan1 = 0xFFF8000000000001
        bits_for_nan2 = 0x7FF8000000000001
        NAN1 = struct.unpack("d", struct.pack("=Q", bits_for_nan1))[0]
        NAN2 = struct.unpack("d", struct.pack("=Q", bits_for_nan2))[0]
        assert NAN1 != NAN1
        assert NAN2 != NAN2
        for el_type in [np.float64, object]:
            a = np.array([NAN1, NAN2], dtype=el_type)
            result = pd.unique(a)
            assert result.size == 1
            # use bit patterns to identify which nan was kept:
            result_nan_bits = struct.unpack("=Q", struct.pack("d", result[0]))[0]
            assert result_nan_bits == bits_for_nan1

    def test_do_not_mangle_na_values(self, unique_nulls_fixture, unique_nulls_fixture2):
        # GH 22295
        if unique_nulls_fixture is unique_nulls_fixture2:
            return  # skip it, values not unique
        a = np.array([unique_nulls_fixture, unique_nulls_fixture2], dtype=object)
        result = pd.unique(a)
        assert result.size == 2
        assert a[0] is unique_nulls_fixture
        assert a[1] is unique_nulls_fixture2


class TestIsin:
    def test_invalid(self):

        msg = (
            r"only list-like objects are allowed to be passed to isin\(\), "
            r"you passed a \[int\]"
        )
        with pytest.raises(TypeError, match=msg):
            algos.isin(1, 1)
        with pytest.raises(TypeError, match=msg):
            algos.isin(1, [1])
        with pytest.raises(TypeError, match=msg):
            algos.isin([1], 1)

    def test_basic(self):

        result = algos.isin([1, 2], [1])
        expected = np.array([True, False])
        tm.assert_numpy_array_equal(result, expected)

        result = algos.isin(np.array([1, 2]), [1])
        expected = np.array([True, False])
        tm.assert_numpy_array_equal(result, expected)

        result = algos.isin(Series([1, 2]), [1])
        expected = np.array([True, False])
        tm.assert_numpy_array_equal(result, expected)

        result = algos.isin(Series([1, 2]), Series([1]))
        expected = np.array([True, False])
        tm.assert_numpy_array_equal(result, expected)

        result = algos.isin(Series([1, 2]), {1})
        expected = np.array([True, False])
        tm.assert_numpy_array_equal(result, expected)

        result = algos.isin(["a", "b"], ["a"])
        expected = np.array([True, False])
        tm.assert_numpy_array_equal(result, expected)

        result = algos.isin(Series(["a", "b"]), Series(["a"]))
        expected = np.array([True, False])
        tm.assert_numpy_array_equal(result, expected)

        result = algos.isin(Series(["a", "b"]), {"a"})
        expected = np.array([True, False])
        tm.assert_numpy_array_equal(result, expected)

        result = algos.isin(["a", "b"], [1])
        expected = np.array([False, False])
        tm.assert_numpy_array_equal(result, expected)

    def test_i8(self):

        arr = date_range("20130101", periods=3).values
        result = algos.isin(arr, [arr[0]])
        expected = np.array([True, False, False])
        tm.assert_numpy_array_equal(result, expected)

        result = algos.isin(arr, arr[0:2])
        expected = np.array([True, True, False])
        tm.assert_numpy_array_equal(result, expected)

        result = algos.isin(arr, set(arr[0:2]))
        expected = np.array([True, True, False])
        tm.assert_numpy_array_equal(result, expected)

        arr = timedelta_range("1 day", periods=3).values
        result = algos.isin(arr, [arr[0]])
        expected = np.array([True, False, False])
        tm.assert_numpy_array_equal(result, expected)

        result = algos.isin(arr, arr[0:2])
        expected = np.array([True, True, False])
        tm.assert_numpy_array_equal(result, expected)

        result = algos.isin(arr, set(arr[0:2]))
        expected = np.array([True, True, False])
        tm.assert_numpy_array_equal(result, expected)

    def test_large(self):
        s = date_range("20000101", periods=2000000, freq="s").values
        result = algos.isin(s, s[0:2])
        expected = np.zeros(len(s), dtype=bool)
        expected[0] = True
        expected[1] = True
        tm.assert_numpy_array_equal(result, expected)

    def test_categorical_from_codes(self):
        # GH 16639
        vals = np.array([0, 1, 2, 0])
        cats = ["a", "b", "c"]
        Sd = Series(Categorical(1).from_codes(vals, cats))
        St = Series(Categorical(1).from_codes(np.array([0, 1]), cats))
        expected = np.array([True, True, False, True])
        result = algos.isin(Sd, St)
        tm.assert_numpy_array_equal(expected, result)

    def test_categorical_isin(self):
        vals = np.array([0, 1, 2, 0])
        cats = ["a", "b", "c"]
        cat = Categorical(1).from_codes(vals, cats)
        other = Categorical(1).from_codes(np.array([0, 1]), cats)

        expected = np.array([True, True, False, True])
        result = algos.isin(cat, other)
        tm.assert_numpy_array_equal(expected, result)

    def test_same_nan_is_in(self):
        # GH 22160
        # nan is special, because from " a is b" doesn't follow "a == b"
        # at least, isin() should follow python's "np.nan in [nan] == True"
        # casting to -> np.float64 -> another float-object somewhere on
        # the way could lead jepardize this behavior
        comps = [np.nan]  # could be casted to float64
        values = [np.nan]
        expected = np.array([True])
        result = algos.isin(comps, values)
        tm.assert_numpy_array_equal(expected, result)

    def test_same_nan_is_in_large(self):
        # https://github.com/pandas-dev/pandas/issues/22205
        s = np.tile(1.0, 1_000_001)
        s[0] = np.nan
        result = algos.isin(s, [np.nan, 1])
        expected = np.ones(len(s), dtype=bool)
        tm.assert_numpy_array_equal(result, expected)

    def test_same_nan_is_in_large_series(self):
        # https://github.com/pandas-dev/pandas/issues/22205
        s = np.tile(1.0, 1_000_001)
        series = Series(s)
        s[0] = np.nan
        result = series.isin([np.nan, 1])
        expected = Series(np.ones(len(s), dtype=bool))
        tm.assert_series_equal(result, expected)

    def test_same_object_is_in(self):
        # GH 22160
        # there could be special treatment for nans
        # the user however could define a custom class
        # with similar behavior, then we at least should
        # fall back to usual python's behavior: "a in [a] == True"
        class LikeNan:
            def __eq__(self, other) -> bool:
                return False

            def __hash__(self):
                return 0

        a, b = LikeNan(), LikeNan()
        # same object -> True
        tm.assert_numpy_array_equal(algos.isin([a], [a]), np.array([True]))
        # different objects -> False
        tm.assert_numpy_array_equal(algos.isin([a], [b]), np.array([False]))

    def test_different_nans(self):
        # GH 22160
        # all nans are handled as equivalent

        comps = [float("nan")]
        values = [float("nan")]
        assert comps[0] is not values[0]  # different nan-objects

        # as list of python-objects:
        result = algos.isin(comps, values)
        tm.assert_numpy_array_equal(np.array([True]), result)

        # as object-array:
        result = algos.isin(
            np.asarray(comps, dtype=object), np.asarray(values, dtype=object)
        )
        tm.assert_numpy_array_equal(np.array([True]), result)

        # as float64-array:
        result = algos.isin(
            np.asarray(comps, dtype=np.float64), np.asarray(values, dtype=np.float64)
        )
        tm.assert_numpy_array_equal(np.array([True]), result)

    def test_no_cast(self):
        # GH 22160
        # ensure 42 is not casted to a string
        comps = ["ss", 42]
        values = ["42"]
        expected = np.array([False, False])
        result = algos.isin(comps, values)
        tm.assert_numpy_array_equal(expected, result)

    @pytest.mark.parametrize("empty", [[], Series(dtype=object), np.array([])])
    def test_empty(self, empty):
        # see gh-16991
        vals = Index(["a", "b"])
        expected = np.array([False, False])

        result = algos.isin(vals, empty)
        tm.assert_numpy_array_equal(expected, result)

    def test_different_nan_objects(self):
        # GH 22119
        comps = np.array(["nan", np.nan * 1j, float("nan")], dtype=object)
        vals = np.array([float("nan")], dtype=object)
        expected = np.array([False, False, True])
        result = algos.isin(comps, vals)
        tm.assert_numpy_array_equal(expected, result)

    def test_different_nans_as_float64(self):
        # GH 21866
        # create different nans from bit-patterns,
        # these nans will land in different buckets in the hash-table
        # if no special care is taken
        NAN1 = struct.unpack("d", struct.pack("=Q", 0x7FF8000000000000))[0]
        NAN2 = struct.unpack("d", struct.pack("=Q", 0x7FF8000000000001))[0]
        assert NAN1 != NAN1
        assert NAN2 != NAN2

        # check that NAN1 and NAN2 are equivalent:
        arr = np.array([NAN1, NAN2], dtype=np.float64)
        lookup1 = np.array([NAN1], dtype=np.float64)
        result = algos.isin(arr, lookup1)
        expected = np.array([True, True])
        tm.assert_numpy_array_equal(result, expected)

        lookup2 = np.array([NAN2], dtype=np.float64)
        result = algos.isin(arr, lookup2)
        expected = np.array([True, True])
        tm.assert_numpy_array_equal(result, expected)

    @pytest.mark.xfail(reason="problem related with issue #34125")
    def test_isin_int_df_string_search(self):
        """Comparing df with int`s (1,2) with a string at isin() ("1")
        -> should not match values because int 1 is not equal str 1"""
        df = DataFrame({"values": [1, 2]})
        result = df.isin(["1"])
        expected_false = DataFrame({"values": [False, False]})
        tm.assert_frame_equal(result, expected_false)

    @pytest.mark.xfail(reason="problem related with issue #34125")
    def test_isin_nan_df_string_search(self):
        """Comparing df with nan value (np.nan,2) with a string at isin() ("NaN")
        -> should not match values because np.nan is not equal str NaN"""
        df = DataFrame({"values": [np.nan, 2]})
        result = df.isin(["NaN"])
        expected_false = DataFrame({"values": [False, False]})
        tm.assert_frame_equal(result, expected_false)

    @pytest.mark.xfail(reason="problem related with issue #34125")
    def test_isin_float_df_string_search(self):
        """Comparing df with floats (1.4245,2.32441) with a string at isin() ("1.4245")
        -> should not match values because float 1.4245 is not equal str 1.4245"""
        df = DataFrame({"values": [1.4245, 2.32441]})
        result = df.isin(["1.4245"])
        expected_false = DataFrame({"values": [False, False]})
        tm.assert_frame_equal(result, expected_false)


class TestValueCounts:
    def test_value_counts(self):
        np.random.seed(1234)
        from pandas.core.reshape.tile import cut

        arr = np.random.randn(4)
        factor = cut(arr, 4)

        # assert isinstance(factor, n)
        result = algos.value_counts(factor)
        breaks = [-1.194, -0.535, 0.121, 0.777, 1.433]
        index = IntervalIndex.from_breaks(breaks).astype(CDT(ordered=True))
        expected = Series([1, 1, 1, 1], index=index)
        tm.assert_series_equal(result.sort_index(), expected.sort_index())

    def test_value_counts_bins(self):
        s = [1, 2, 3, 4]
        result = algos.value_counts(s, bins=1)
        expected = Series([4], index=IntervalIndex.from_tuples([(0.996, 4.0)]))
        tm.assert_series_equal(result, expected)

        result = algos.value_counts(s, bins=2, sort=False)
        expected = Series(
            [2, 2], index=IntervalIndex.from_tuples([(0.996, 2.5), (2.5, 4.0)])
        )
        tm.assert_series_equal(result, expected)

    def test_value_counts_dtypes(self):
        result = algos.value_counts([1, 1.0])
        assert len(result) == 1

        result = algos.value_counts([1, 1.0], bins=1)
        assert len(result) == 1

        result = algos.value_counts(Series([1, 1.0, "1"]))  # object
        assert len(result) == 2

        msg = "bins argument only works with numeric data"
        with pytest.raises(TypeError, match=msg):
            algos.value_counts(["1", 1], bins=1)

    def test_value_counts_nat(self):
        td = Series([np.timedelta64(10000), NaT], dtype="timedelta64[ns]")
        dt = to_datetime(["NaT", "2014-01-01"])

        for s in [td, dt]:
            vc = algos.value_counts(s)
            vc_with_na = algos.value_counts(s, dropna=False)
            assert len(vc) == 1
            assert len(vc_with_na) == 2

        exp_dt = Series({Timestamp("2014-01-01 00:00:00"): 1})
        tm.assert_series_equal(algos.value_counts(dt), exp_dt)
        # TODO same for (timedelta)

    def test_value_counts_datetime_outofbounds(self):
        # GH 13663
        s = Series(
            [
                datetime(3000, 1, 1),
                datetime(5000, 1, 1),
                datetime(5000, 1, 1),
                datetime(6000, 1, 1),
                datetime(3000, 1, 1),
                datetime(3000, 1, 1),
            ]
        )
        res = s.value_counts()

        exp_index = Index(
            [datetime(3000, 1, 1), datetime(5000, 1, 1), datetime(6000, 1, 1)],
            dtype=object,
        )
        exp = Series([3, 2, 1], index=exp_index)
        tm.assert_series_equal(res, exp)

        # GH 12424
        res = to_datetime(Series(["2362-01-01", np.nan]), errors="ignore")
        exp = Series(["2362-01-01", np.nan], dtype=object)
        tm.assert_series_equal(res, exp)

    def test_categorical(self):
        s = Series(Categorical(list("aaabbc")))
        result = s.value_counts()
        expected = Series([3, 2, 1], index=CategoricalIndex(["a", "b", "c"]))

        tm.assert_series_equal(result, expected, check_index_type=True)

        # preserve order?
        s = s.cat.as_ordered()
        result = s.value_counts()
        expected.index = expected.index.as_ordered()
        tm.assert_series_equal(result, expected, check_index_type=True)

    def test_categorical_nans(self):
        s = Series(Categorical(list("aaaaabbbcc")))  # 4,3,2,1 (nan)
        s.iloc[1] = np.nan
        result = s.value_counts()
        expected = Series(
            [4, 3, 2],
            index=CategoricalIndex(["a", "b", "c"], categories=["a", "b", "c"]),
        )
        tm.assert_series_equal(result, expected, check_index_type=True)
        result = s.value_counts(dropna=False)
        expected = Series([4, 3, 2, 1], index=CategoricalIndex(["a", "b", "c", np.nan]))
        tm.assert_series_equal(result, expected, check_index_type=True)

        # out of order
        s = Series(
            Categorical(list("aaaaabbbcc"), ordered=True, categories=["b", "a", "c"])
        )
        s.iloc[1] = np.nan
        result = s.value_counts()
        expected = Series(
            [4, 3, 2],
            index=CategoricalIndex(
                ["a", "b", "c"], categories=["b", "a", "c"], ordered=True
            ),
        )
        tm.assert_series_equal(result, expected, check_index_type=True)

        result = s.value_counts(dropna=False)
        expected = Series(
            [4, 3, 2, 1],
            index=CategoricalIndex(
                ["a", "b", "c", np.nan], categories=["b", "a", "c"], ordered=True
            ),
        )
        tm.assert_series_equal(result, expected, check_index_type=True)

    def test_categorical_zeroes(self):
        # keep the `d` category with 0
        s = Series(Categorical(list("bbbaac"), categories=list("abcd"), ordered=True))
        result = s.value_counts()
        expected = Series(
            [3, 2, 1, 0],
            index=Categorical(
                ["b", "a", "c", "d"], categories=list("abcd"), ordered=True
            ),
        )
        tm.assert_series_equal(result, expected, check_index_type=True)

    def test_dropna(self):
        # https://github.com/pandas-dev/pandas/issues/9443#issuecomment-73719328

        tm.assert_series_equal(
            Series([True, True, False]).value_counts(dropna=True),
            Series([2, 1], index=[True, False]),
        )
        tm.assert_series_equal(
            Series([True, True, False]).value_counts(dropna=False),
            Series([2, 1], index=[True, False]),
        )

        tm.assert_series_equal(
            Series([True, True, False, None]).value_counts(dropna=True),
            Series([2, 1], index=[True, False]),
        )
        tm.assert_series_equal(
            Series([True, True, False, None]).value_counts(dropna=False),
            Series([2, 1, 1], index=[True, False, np.nan]),
        )
        tm.assert_series_equal(
            Series([10.3, 5.0, 5.0]).value_counts(dropna=True),
            Series([2, 1], index=[5.0, 10.3]),
        )
        tm.assert_series_equal(
            Series([10.3, 5.0, 5.0]).value_counts(dropna=False),
            Series([2, 1], index=[5.0, 10.3]),
        )

        tm.assert_series_equal(
            Series([10.3, 5.0, 5.0, None]).value_counts(dropna=True),
            Series([2, 1], index=[5.0, 10.3]),
        )

        # 32-bit linux has a different ordering
        if IS64:
            result = Series([10.3, 5.0, 5.0, None]).value_counts(dropna=False)
            expected = Series([2, 1, 1], index=[5.0, 10.3, np.nan])
            tm.assert_series_equal(result, expected)

    def test_value_counts_normalized(self):
        # GH12558
        s = Series([1, 2, np.nan, np.nan, np.nan])
        dtypes = (np.float64, object, "M8[ns]")
        for t in dtypes:
            s_typed = s.astype(t)
            result = s_typed.value_counts(normalize=True, dropna=False)
            expected = Series(
                [0.6, 0.2, 0.2], index=Series([np.nan, 2.0, 1.0], dtype=t)
            )
            tm.assert_series_equal(result, expected)

            result = s_typed.value_counts(normalize=True, dropna=True)
            expected = Series([0.5, 0.5], index=Series([2.0, 1.0], dtype=t))
            tm.assert_series_equal(result, expected)

    def test_value_counts_uint64(self):
        arr = np.array([2 ** 63], dtype=np.uint64)
        expected = Series([1], index=[2 ** 63])
        result = algos.value_counts(arr)

        tm.assert_series_equal(result, expected)

        arr = np.array([-1, 2 ** 63], dtype=object)
        expected = Series([1, 1], index=[-1, 2 ** 63])
        result = algos.value_counts(arr)

        # 32-bit linux has a different ordering
        if IS64:
            tm.assert_series_equal(result, expected)


class TestDuplicated:
    def test_duplicated_with_nas(self):
        keys = np.array([0, 1, np.nan, 0, 2, np.nan], dtype=object)

        result = algos.duplicated(keys)
        expected = np.array([False, False, False, True, False, True])
        tm.assert_numpy_array_equal(result, expected)

        result = algos.duplicated(keys, keep="first")
        expected = np.array([False, False, False, True, False, True])
        tm.assert_numpy_array_equal(result, expected)

        result = algos.duplicated(keys, keep="last")
        expected = np.array([True, False, True, False, False, False])
        tm.assert_numpy_array_equal(result, expected)

        result = algos.duplicated(keys, keep=False)
        expected = np.array([True, False, True, True, False, True])
        tm.assert_numpy_array_equal(result, expected)

        keys = np.empty(8, dtype=object)
        for i, t in enumerate(
            zip([0, 0, np.nan, np.nan] * 2, [0, np.nan, 0, np.nan] * 2)
        ):
            keys[i] = t

        result = algos.duplicated(keys)
        falses = [False] * 4
        trues = [True] * 4
        expected = np.array(falses + trues)
        tm.assert_numpy_array_equal(result, expected)

        result = algos.duplicated(keys, keep="last")
        expected = np.array(trues + falses)
        tm.assert_numpy_array_equal(result, expected)

        result = algos.duplicated(keys, keep=False)
        expected = np.array(trues + trues)
        tm.assert_numpy_array_equal(result, expected)

    @pytest.mark.parametrize(
        "case",
        [
            np.array([1, 2, 1, 5, 3, 2, 4, 1, 5, 6]),
            np.array([1.1, 2.2, 1.1, np.nan, 3.3, 2.2, 4.4, 1.1, np.nan, 6.6]),
            np.array(
                [
                    1 + 1j,
                    2 + 2j,
                    1 + 1j,
                    5 + 5j,
                    3 + 3j,
                    2 + 2j,
                    4 + 4j,
                    1 + 1j,
                    5 + 5j,
                    6 + 6j,
                ]
            ),
            np.array(["a", "b", "a", "e", "c", "b", "d", "a", "e", "f"], dtype=object),
            np.array(
                [1, 2 ** 63, 1, 3 ** 5, 10, 2 ** 63, 39, 1, 3 ** 5, 7], dtype=np.uint64
            ),
        ],
    )
    def test_numeric_object_likes(self, case):
        exp_first = np.array(
            [False, False, True, False, False, True, False, True, True, False]
        )
        exp_last = np.array(
            [True, True, True, True, False, False, False, False, False, False]
        )
        exp_false = exp_first | exp_last

        res_first = algos.duplicated(case, keep="first")
        tm.assert_numpy_array_equal(res_first, exp_first)

        res_last = algos.duplicated(case, keep="last")
        tm.assert_numpy_array_equal(res_last, exp_last)

        res_false = algos.duplicated(case, keep=False)
        tm.assert_numpy_array_equal(res_false, exp_false)

        # index
        for idx in [Index(case), Index(case, dtype="category")]:
            res_first = idx.duplicated(keep="first")
            tm.assert_numpy_array_equal(res_first, exp_first)

            res_last = idx.duplicated(keep="last")
            tm.assert_numpy_array_equal(res_last, exp_last)

            res_false = idx.duplicated(keep=False)
            tm.assert_numpy_array_equal(res_false, exp_false)

        # series
        for s in [Series(case), Series(case, dtype="category")]:
            res_first = s.duplicated(keep="first")
            tm.assert_series_equal(res_first, Series(exp_first))

            res_last = s.duplicated(keep="last")
            tm.assert_series_equal(res_last, Series(exp_last))

            res_false = s.duplicated(keep=False)
            tm.assert_series_equal(res_false, Series(exp_false))

    def test_datetime_likes(self):

        dt = [
            "2011-01-01",
            "2011-01-02",
            "2011-01-01",
            "NaT",
            "2011-01-03",
            "2011-01-02",
            "2011-01-04",
            "2011-01-01",
            "NaT",
            "2011-01-06",
        ]
        td = [
            "1 days",
            "2 days",
            "1 days",
            "NaT",
            "3 days",
            "2 days",
            "4 days",
            "1 days",
            "NaT",
            "6 days",
        ]

        cases = [
            np.array([Timestamp(d) for d in dt]),
            np.array([Timestamp(d, tz="US/Eastern") for d in dt]),
            np.array([Period(d, freq="D") for d in dt]),
            np.array([np.datetime64(d) for d in dt]),
            np.array([Timedelta(d) for d in td]),
        ]

        exp_first = np.array(
            [False, False, True, False, False, True, False, True, True, False]
        )
        exp_last = np.array(
            [True, True, True, True, False, False, False, False, False, False]
        )
        exp_false = exp_first | exp_last

        for case in cases:
            res_first = algos.duplicated(case, keep="first")
            tm.assert_numpy_array_equal(res_first, exp_first)

            res_last = algos.duplicated(case, keep="last")
            tm.assert_numpy_array_equal(res_last, exp_last)

            res_false = algos.duplicated(case, keep=False)
            tm.assert_numpy_array_equal(res_false, exp_false)

            # index
            for idx in [
                Index(case),
                Index(case, dtype="category"),
                Index(case, dtype=object),
            ]:
                res_first = idx.duplicated(keep="first")
                tm.assert_numpy_array_equal(res_first, exp_first)

                res_last = idx.duplicated(keep="last")
                tm.assert_numpy_array_equal(res_last, exp_last)

                res_false = idx.duplicated(keep=False)
                tm.assert_numpy_array_equal(res_false, exp_false)

            # series
            for s in [
                Series(case),
                Series(case, dtype="category"),
                Series(case, dtype=object),
            ]:
                res_first = s.duplicated(keep="first")
                tm.assert_series_equal(res_first, Series(exp_first))

                res_last = s.duplicated(keep="last")
                tm.assert_series_equal(res_last, Series(exp_last))

                res_false = s.duplicated(keep=False)
                tm.assert_series_equal(res_false, Series(exp_false))

    def test_unique_index(self):
        cases = [Index([1, 2, 3]), pd.RangeIndex(0, 3)]
        for case in cases:
            assert case.is_unique is True
            tm.assert_numpy_array_equal(
                case.duplicated(), np.array([False, False, False])
            )

    @pytest.mark.parametrize(
        "arr, unique",
        [
            (
                [(0, 0), (0, 1), (1, 0), (1, 1), (0, 0), (0, 1), (1, 0), (1, 1)],
                [(0, 0), (0, 1), (1, 0), (1, 1)],
            ),
            (
                [("b", "c"), ("a", "b"), ("a", "b"), ("b", "c")],
                [("b", "c"), ("a", "b")],
            ),
            ([("a", 1), ("b", 2), ("a", 3), ("a", 1)], [("a", 1), ("b", 2), ("a", 3)]),
        ],
    )
    def test_unique_tuples(self, arr, unique):
        # https://github.com/pandas-dev/pandas/issues/16519
        expected = np.empty(len(unique), dtype=object)
        expected[:] = unique

        result = pd.unique(arr)
        tm.assert_numpy_array_equal(result, expected)


<<<<<<< HEAD
=======
class GroupVarTestMixin:
    def test_group_var_generic_1d(self):
        prng = np.random.RandomState(1234)

        out = (np.nan * np.ones((5, 1))).astype(self.dtype)
        counts = np.zeros(5, dtype="int64")
        values = 10 * prng.rand(15, 1).astype(self.dtype)
        labels = np.tile(np.arange(5), (3,)).astype("int64")

        expected_out = (
            np.squeeze(values).reshape((5, 3), order="F").std(axis=1, ddof=1) ** 2
        )[:, np.newaxis]
        expected_counts = counts + 3

        self.algo(out, counts, values, labels)
        assert np.allclose(out, expected_out, self.rtol)
        tm.assert_numpy_array_equal(counts, expected_counts)

    def test_group_var_generic_1d_flat_labels(self):
        prng = np.random.RandomState(1234)

        out = (np.nan * np.ones((1, 1))).astype(self.dtype)
        counts = np.zeros(1, dtype="int64")
        values = 10 * prng.rand(5, 1).astype(self.dtype)
        labels = np.zeros(5, dtype="int64")

        expected_out = np.array([[values.std(ddof=1) ** 2]])
        expected_counts = counts + 5

        self.algo(out, counts, values, labels)

        assert np.allclose(out, expected_out, self.rtol)
        tm.assert_numpy_array_equal(counts, expected_counts)

    def test_group_var_generic_2d_all_finite(self):
        prng = np.random.RandomState(1234)

        out = (np.nan * np.ones((5, 2))).astype(self.dtype)
        counts = np.zeros(5, dtype="int64")
        values = 10 * prng.rand(10, 2).astype(self.dtype)
        labels = np.tile(np.arange(5), (2,)).astype("int64")

        expected_out = np.std(values.reshape(2, 5, 2), ddof=1, axis=0) ** 2
        expected_counts = counts + 2

        self.algo(out, counts, values, labels)
        assert np.allclose(out, expected_out, self.rtol)
        tm.assert_numpy_array_equal(counts, expected_counts)

    def test_group_var_generic_2d_some_nan(self):
        prng = np.random.RandomState(1234)

        out = (np.nan * np.ones((5, 2))).astype(self.dtype)
        counts = np.zeros(5, dtype="int64")
        values = 10 * prng.rand(10, 2).astype(self.dtype)
        values[:, 1] = np.nan
        labels = np.tile(np.arange(5), (2,)).astype("int64")

        expected_out = np.vstack(
            [
                values[:, 0].reshape(5, 2, order="F").std(ddof=1, axis=1) ** 2,
                np.nan * np.ones(5),
            ]
        ).T.astype(self.dtype)
        expected_counts = counts + 2

        self.algo(out, counts, values, labels)
        tm.assert_almost_equal(out, expected_out, rtol=0.5e-06)
        tm.assert_numpy_array_equal(counts, expected_counts)

    def test_group_var_constant(self):
        # Regression test from GH 10448.

        out = np.array([[np.nan]], dtype=self.dtype)
        counts = np.array([0], dtype="int64")
        values = 0.832845131556193 * np.ones((3, 1), dtype=self.dtype)
        labels = np.zeros(3, dtype="int64")

        self.algo(out, counts, values, labels)

        assert counts[0] == 3
        assert out[0, 0] >= 0
        tm.assert_almost_equal(out[0, 0], 0.0)


class TestGroupVarFloat64(GroupVarTestMixin):
    __test__ = True

    algo = staticmethod(group_var_float64)
    dtype = np.float64
    rtol = 1e-5

    def test_group_var_large_inputs(self):

        prng = np.random.RandomState(1234)

        out = np.array([[np.nan]], dtype=self.dtype)
        counts = np.array([0], dtype="int64")
        values = (prng.rand(10 ** 6) + 10 ** 12).astype(self.dtype)
        values.shape = (10 ** 6, 1)
        labels = np.zeros(10 ** 6, dtype="int64")

        self.algo(out, counts, values, labels)

        assert counts[0] == 10 ** 6
        tm.assert_almost_equal(out[0, 0], 1.0 / 12, rtol=0.5e-3)


class TestGroupVarFloat32(GroupVarTestMixin):
    __test__ = True

    algo = staticmethod(group_var_float32)
    dtype = np.float32
    rtol = 1e-2


>>>>>>> 93e8e8f0
class TestHashTable:
    def test_string_hashtable_set_item_signature(self):
        # GH#30419 fix typing in StringHashTable.set_item to prevent segfault
        tbl = ht.StringHashTable()

        tbl.set_item("key", 1)
        assert tbl.get_item("key") == 1

        with pytest.raises(TypeError, match="'key' has incorrect type"):
            # key arg typed as string, not object
            tbl.set_item(4, 6)
        with pytest.raises(TypeError, match="'val' has incorrect type"):
            tbl.get_item(4)

    def test_lookup_nan(self, writable):
        xs = np.array([2.718, 3.14, np.nan, -7, 5, 2, 3])
        # GH 21688 ensure we can deal with readonly memory views
        xs.setflags(write=writable)
        m = ht.Float64HashTable()
        m.map_locations(xs)
        tm.assert_numpy_array_equal(m.lookup(xs), np.arange(len(xs), dtype=np.intp))

    def test_add_signed_zeros(self):
        # GH 21866 inconsistent hash-function for float64
        # default hash-function would lead to different hash-buckets
        # for 0.0 and -0.0 if there are more than 2^30 hash-buckets
        # but this would mean 16GB
        N = 4  # 12 * 10**8 would trigger the error, if you have enough memory
        m = ht.Float64HashTable(N)
        m.set_item(0.0, 0)
        m.set_item(-0.0, 0)
        assert len(m) == 1  # 0.0 and -0.0 are equivalent

    def test_add_different_nans(self):
        # GH 21866 inconsistent hash-function for float64
        # create different nans from bit-patterns:
        NAN1 = struct.unpack("d", struct.pack("=Q", 0x7FF8000000000000))[0]
        NAN2 = struct.unpack("d", struct.pack("=Q", 0x7FF8000000000001))[0]
        assert NAN1 != NAN1
        assert NAN2 != NAN2
        # default hash function would lead to different hash-buckets
        # for NAN1 and NAN2 even if there are only 4 buckets:
        m = ht.Float64HashTable()
        m.set_item(NAN1, 0)
        m.set_item(NAN2, 0)
        assert len(m) == 1  # NAN1 and NAN2 are equivalent

    def test_lookup_overflow(self, writable):
        xs = np.array([1, 2, 2 ** 63], dtype=np.uint64)
        # GH 21688 ensure we can deal with readonly memory views
        xs.setflags(write=writable)
        m = ht.UInt64HashTable()
        m.map_locations(xs)
        tm.assert_numpy_array_equal(m.lookup(xs), np.arange(len(xs), dtype=np.intp))

    def test_get_unique(self):
        s = Series([1, 2, 2 ** 63, 2 ** 63], dtype=np.uint64)
        exp = np.array([1, 2, 2 ** 63], dtype=np.uint64)
        tm.assert_numpy_array_equal(s.unique(), exp)

    @pytest.mark.parametrize("nvals", [0, 10])  # resizing to 0 is special case
    @pytest.mark.parametrize(
        "htable, uniques, dtype, safely_resizes",
        [
            (ht.PyObjectHashTable, ht.ObjectVector, "object", False),
            (ht.StringHashTable, ht.ObjectVector, "object", True),
            (ht.Float64HashTable, ht.Float64Vector, "float64", False),
            (ht.Int64HashTable, ht.Int64Vector, "int64", False),
            (ht.UInt64HashTable, ht.UInt64Vector, "uint64", False),
        ],
    )
    def test_vector_resize(
        self, writable, htable, uniques, dtype, safely_resizes, nvals
    ):
        # Test for memory errors after internal vector
        # reallocations (GH 7157)
        vals = np.array(np.random.randn(1000), dtype=dtype)

        # GH 21688 ensures we can deal with read-only memory views
        vals.setflags(write=writable)

        # initialise instances; cannot initialise in parametrization,
        # as otherwise external views would be held on the array (which is
        # one of the things this test is checking)
        htable = htable()
        uniques = uniques()

        # get_labels may append to uniques
        htable.get_labels(vals[:nvals], uniques, 0, -1)
        # to_array() sets an external_view_exists flag on uniques.
        tmp = uniques.to_array()
        oldshape = tmp.shape

        # subsequent get_labels() calls can no longer append to it
        # (except for StringHashTables + ObjectVector)
        if safely_resizes:
            htable.get_labels(vals, uniques, 0, -1)
        else:
            with pytest.raises(ValueError, match="external reference.*"):
                htable.get_labels(vals, uniques, 0, -1)

        uniques.to_array()  # should not raise here
        assert tmp.shape == oldshape

    @pytest.mark.parametrize(
        "htable, tm_dtype",
        [
            (ht.PyObjectHashTable, "String"),
            (ht.StringHashTable, "String"),
            (ht.Float64HashTable, "Float"),
            (ht.Int64HashTable, "Int"),
            (ht.UInt64HashTable, "UInt"),
        ],
    )
    def test_hashtable_unique(self, htable, tm_dtype, writable):
        # output of maker has guaranteed unique elements
        maker = getattr(tm, "make" + tm_dtype + "Index")
        s = Series(maker(1000))
        if htable == ht.Float64HashTable:
            # add NaN for float column
            s.loc[500] = np.nan
        elif htable == ht.PyObjectHashTable:
            # use different NaN types for object column
            s.loc[500:502] = [np.nan, None, NaT]

        # create duplicated selection
        s_duplicated = s.sample(frac=3, replace=True).reset_index(drop=True)
        s_duplicated.values.setflags(write=writable)

        # drop_duplicates has own cython code (hash_table_func_helper.pxi)
        # and is tested separately; keeps first occurrence like ht.unique()
        expected_unique = s_duplicated.drop_duplicates(keep="first").values
        result_unique = htable().unique(s_duplicated.values)
        tm.assert_numpy_array_equal(result_unique, expected_unique)

        # test return_inverse=True
        # reconstruction can only succeed if the inverse is correct
        result_unique, result_inverse = htable().unique(
            s_duplicated.values, return_inverse=True
        )
        tm.assert_numpy_array_equal(result_unique, expected_unique)
        reconstr = result_unique[result_inverse]
        tm.assert_numpy_array_equal(reconstr, s_duplicated.values)

    @pytest.mark.parametrize(
        "htable, tm_dtype",
        [
            (ht.PyObjectHashTable, "String"),
            (ht.StringHashTable, "String"),
            (ht.Float64HashTable, "Float"),
            (ht.Int64HashTable, "Int"),
            (ht.UInt64HashTable, "UInt"),
        ],
    )
    def test_hashtable_factorize(self, htable, tm_dtype, writable):
        # output of maker has guaranteed unique elements
        maker = getattr(tm, "make" + tm_dtype + "Index")
        s = Series(maker(1000))
        if htable == ht.Float64HashTable:
            # add NaN for float column
            s.loc[500] = np.nan
        elif htable == ht.PyObjectHashTable:
            # use different NaN types for object column
            s.loc[500:502] = [np.nan, None, NaT]

        # create duplicated selection
        s_duplicated = s.sample(frac=3, replace=True).reset_index(drop=True)
        s_duplicated.values.setflags(write=writable)
        na_mask = s_duplicated.isna().values

        result_unique, result_inverse = htable().factorize(s_duplicated.values)

        # drop_duplicates has own cython code (hash_table_func_helper.pxi)
        # and is tested separately; keeps first occurrence like ht.factorize()
        # since factorize removes all NaNs, we do the same here
        expected_unique = s_duplicated.dropna().drop_duplicates().values
        tm.assert_numpy_array_equal(result_unique, expected_unique)

        # reconstruction can only succeed if the inverse is correct. Since
        # factorize removes the NaNs, those have to be excluded here as well
        result_reconstruct = result_unique[result_inverse[~na_mask]]
        expected_reconstruct = s_duplicated.dropna().values
        tm.assert_numpy_array_equal(result_reconstruct, expected_reconstruct)

    @pytest.mark.parametrize(
        "hashtable",
        [
            ht.PyObjectHashTable,
            ht.StringHashTable,
            ht.Float64HashTable,
            ht.Int64HashTable,
            ht.UInt64HashTable,
        ],
    )
    def test_hashtable_large_sizehint(self, hashtable):
        # GH 22729
        size_hint = np.iinfo(np.uint32).max + 1
        tbl = hashtable(size_hint=size_hint)  # noqa


def test_quantile():
    s = Series(np.random.randn(100))

    result = algos.quantile(s, [0, 0.25, 0.5, 0.75, 1.0])
    expected = algos.quantile(s.values, [0, 0.25, 0.5, 0.75, 1.0])
    tm.assert_almost_equal(result, expected)


def test_unique_label_indices():

    a = np.random.randint(1, 1 << 10, 1 << 15).astype("i8")

    left = ht.unique_label_indices(a)
    right = np.unique(a, return_index=True)[1]

    tm.assert_numpy_array_equal(left, right, check_dtype=False)

    a[np.random.choice(len(a), 10)] = -1
    left = ht.unique_label_indices(a)
    right = np.unique(a, return_index=True)[1][1:]
    tm.assert_numpy_array_equal(left, right, check_dtype=False)


class TestRank:
    @td.skip_if_no_scipy
    def test_scipy_compat(self):
        from scipy.stats import rankdata

        def _check(arr):
            mask = ~np.isfinite(arr)
            arr = arr.copy()
            result = libalgos.rank_1d(arr)
            arr[mask] = np.inf
            exp = rankdata(arr)
            exp[mask] = np.nan
            tm.assert_almost_equal(result, exp)

        _check(np.array([np.nan, np.nan, 5.0, 5.0, 5.0, np.nan, 1, 2, 3, np.nan]))
        _check(np.array([4.0, np.nan, 5.0, 5.0, 5.0, np.nan, 1, 2, 4.0, np.nan]))

    def test_basic(self, writable):
        exp = np.array([1, 2], dtype=np.float64)

        for dtype in np.typecodes["AllInteger"]:
            data = np.array([1, 100], dtype=dtype)
            data.setflags(write=writable)
            s = Series(data)
            tm.assert_numpy_array_equal(algos.rank(s), exp)

    def test_uint64_overflow(self):
        exp = np.array([1, 2], dtype=np.float64)

        for dtype in [np.float64, np.uint64]:
            s = Series([1, 2 ** 63], dtype=dtype)
            tm.assert_numpy_array_equal(algos.rank(s), exp)

    def test_too_many_ndims(self):
        arr = np.array([[[1, 2, 3], [4, 5, 6], [7, 8, 9]]])
        msg = "Array with ndim > 2 are not supported"

        with pytest.raises(TypeError, match=msg):
            algos.rank(arr)

    @pytest.mark.single
    @pytest.mark.high_memory
    @pytest.mark.parametrize(
        "values",
        [np.arange(2 ** 24 + 1), np.arange(2 ** 25 + 2).reshape(2 ** 24 + 1, 2)],
        ids=["1d", "2d"],
    )
    def test_pct_max_many_rows(self, values):
        # GH 18271
        result = algos.rank(values, pct=True).max()
        assert result == 1


def test_pad_backfill_object_segfault():

    old = np.array([], dtype="O")
    new = np.array([datetime(2010, 12, 31)], dtype="O")

    result = libalgos.pad["object"](old, new)
    expected = np.array([-1], dtype=np.int64)
    tm.assert_numpy_array_equal(result, expected)

    result = libalgos.pad["object"](new, old)
    expected = np.array([], dtype=np.int64)
    tm.assert_numpy_array_equal(result, expected)

    result = libalgos.backfill["object"](old, new)
    expected = np.array([-1], dtype=np.int64)
    tm.assert_numpy_array_equal(result, expected)

    result = libalgos.backfill["object"](new, old)
    expected = np.array([], dtype=np.int64)
    tm.assert_numpy_array_equal(result, expected)


class TestTseriesUtil:
    def test_combineFunc(self):
        pass

    def test_reindex(self):
        pass

    def test_isna(self):
        pass

    def test_groupby(self):
        pass

    def test_groupby_withnull(self):
        pass

    def test_backfill(self):
        old = Index([1, 5, 10])
        new = Index(list(range(12)))

        filler = libalgos.backfill["int64_t"](old.values, new.values)

        expect_filler = np.array([0, 0, 1, 1, 1, 1, 2, 2, 2, 2, 2, -1], dtype=np.int64)
        tm.assert_numpy_array_equal(filler, expect_filler)

        # corner case
        old = Index([1, 4])
        new = Index(list(range(5, 10)))
        filler = libalgos.backfill["int64_t"](old.values, new.values)

        expect_filler = np.array([-1, -1, -1, -1, -1], dtype=np.int64)
        tm.assert_numpy_array_equal(filler, expect_filler)

    def test_pad(self):
        old = Index([1, 5, 10])
        new = Index(list(range(12)))

        filler = libalgos.pad["int64_t"](old.values, new.values)

        expect_filler = np.array([-1, 0, 0, 0, 0, 1, 1, 1, 1, 1, 2, 2], dtype=np.int64)
        tm.assert_numpy_array_equal(filler, expect_filler)

        # corner case
        old = Index([5, 10])
        new = Index(np.arange(5))
        filler = libalgos.pad["int64_t"](old.values, new.values)
        expect_filler = np.array([-1, -1, -1, -1, -1], dtype=np.int64)
        tm.assert_numpy_array_equal(filler, expect_filler)


def test_is_lexsorted():
    failure = [
        np.array(
            [
                3,
                3,
                3,
                3,
                3,
                3,
                3,
                3,
                3,
                3,
                3,
                3,
                3,
                3,
                3,
                3,
                3,
                3,
                3,
                3,
                3,
                3,
                3,
                3,
                3,
                3,
                3,
                3,
                3,
                3,
                3,
                2,
                2,
                2,
                2,
                2,
                2,
                2,
                2,
                2,
                2,
                2,
                2,
                2,
                2,
                2,
                2,
                2,
                2,
                2,
                2,
                2,
                2,
                2,
                2,
                2,
                2,
                2,
                2,
                2,
                2,
                2,
                1,
                1,
                1,
                1,
                1,
                1,
                1,
                1,
                1,
                1,
                1,
                1,
                1,
                1,
                1,
                1,
                1,
                1,
                1,
                1,
                1,
                1,
                1,
                1,
                1,
                1,
                1,
                1,
                1,
                1,
                1,
                0,
                0,
                0,
                0,
                0,
                0,
                0,
                0,
                0,
                0,
                0,
                0,
                0,
                0,
                0,
                0,
                0,
                0,
                0,
                0,
                0,
                0,
                0,
                0,
                0,
                0,
                0,
                0,
                0,
                0,
                0,
            ],
            dtype="int64",
        ),
        np.array(
            [
                30,
                29,
                28,
                27,
                26,
                25,
                24,
                23,
                22,
                21,
                20,
                19,
                18,
                17,
                16,
                15,
                14,
                13,
                12,
                11,
                10,
                9,
                8,
                7,
                6,
                5,
                4,
                3,
                2,
                1,
                0,
                30,
                29,
                28,
                27,
                26,
                25,
                24,
                23,
                22,
                21,
                20,
                19,
                18,
                17,
                16,
                15,
                14,
                13,
                12,
                11,
                10,
                9,
                8,
                7,
                6,
                5,
                4,
                3,
                2,
                1,
                0,
                30,
                29,
                28,
                27,
                26,
                25,
                24,
                23,
                22,
                21,
                20,
                19,
                18,
                17,
                16,
                15,
                14,
                13,
                12,
                11,
                10,
                9,
                8,
                7,
                6,
                5,
                4,
                3,
                2,
                1,
                0,
                30,
                29,
                28,
                27,
                26,
                25,
                24,
                23,
                22,
                21,
                20,
                19,
                18,
                17,
                16,
                15,
                14,
                13,
                12,
                11,
                10,
                9,
                8,
                7,
                6,
                5,
                4,
                3,
                2,
                1,
                0,
            ],
            dtype="int64",
        ),
    ]

    assert not libalgos.is_lexsorted(failure)


def test_groupsort_indexer():
    a = np.random.randint(0, 1000, 100).astype(np.int64)
    b = np.random.randint(0, 1000, 100).astype(np.int64)

    result = libalgos.groupsort_indexer(a, 1000)[0]

    # need to use a stable sort
    # np.argsort returns int, groupsort_indexer
    # always returns int64
    expected = np.argsort(a, kind="mergesort")
    expected = expected.astype(np.int64)

    tm.assert_numpy_array_equal(result, expected)

    # compare with lexsort
    # np.lexsort returns int, groupsort_indexer
    # always returns int64
    key = a * 1000 + b
    result = libalgos.groupsort_indexer(key, 1000000)[0]
    expected = np.lexsort((b, a))
    expected = expected.astype(np.int64)

    tm.assert_numpy_array_equal(result, expected)


def test_infinity_sort():
    # GH 13445
    # numpy's argsort can be unhappy if something is less than
    # itself.  Instead, let's give our infinities a self-consistent
    # ordering, but outside the float extended real line.

    Inf = libalgos.Infinity()
    NegInf = libalgos.NegInfinity()

    ref_nums = [NegInf, float("-inf"), -1e100, 0, 1e100, float("inf"), Inf]

    assert all(Inf >= x for x in ref_nums)
    assert all(Inf > x or x is Inf for x in ref_nums)
    assert Inf >= Inf and Inf == Inf
    assert not Inf < Inf and not Inf > Inf
    assert libalgos.Infinity() == libalgos.Infinity()
    assert not libalgos.Infinity() != libalgos.Infinity()

    assert all(NegInf <= x for x in ref_nums)
    assert all(NegInf < x or x is NegInf for x in ref_nums)
    assert NegInf <= NegInf and NegInf == NegInf
    assert not NegInf < NegInf and not NegInf > NegInf
    assert libalgos.NegInfinity() == libalgos.NegInfinity()
    assert not libalgos.NegInfinity() != libalgos.NegInfinity()

    for perm in permutations(ref_nums):
        assert sorted(perm) == ref_nums

    # smoke tests
    np.array([libalgos.Infinity()] * 32).argsort()
    np.array([libalgos.NegInfinity()] * 32).argsort()


def test_infinity_against_nan():
    Inf = libalgos.Infinity()
    NegInf = libalgos.NegInfinity()

    assert not Inf > np.nan
    assert not Inf >= np.nan
    assert not Inf < np.nan
    assert not Inf <= np.nan
    assert not Inf == np.nan
    assert Inf != np.nan

    assert not NegInf > np.nan
    assert not NegInf >= np.nan
    assert not NegInf < np.nan
    assert not NegInf <= np.nan
    assert not NegInf == np.nan
    assert NegInf != np.nan


def test_ensure_platform_int():
    arr = np.arange(100, dtype=np.intp)

    result = libalgos.ensure_platform_int(arr)
    assert result is arr


def test_int64_add_overflow():
    # see gh-14068
    msg = "Overflow in int64 addition"
    m = np.iinfo(np.int64).max
    n = np.iinfo(np.int64).min

    with pytest.raises(OverflowError, match=msg):
        algos.checked_add_with_arr(np.array([m, m]), m)
    with pytest.raises(OverflowError, match=msg):
        algos.checked_add_with_arr(np.array([m, m]), np.array([m, m]))
    with pytest.raises(OverflowError, match=msg):
        algos.checked_add_with_arr(np.array([n, n]), n)
    with pytest.raises(OverflowError, match=msg):
        algos.checked_add_with_arr(np.array([n, n]), np.array([n, n]))
    with pytest.raises(OverflowError, match=msg):
        algos.checked_add_with_arr(np.array([m, n]), np.array([n, n]))
    with pytest.raises(OverflowError, match=msg):
        algos.checked_add_with_arr(
            np.array([m, m]), np.array([m, m]), arr_mask=np.array([False, True])
        )
    with pytest.raises(OverflowError, match=msg):
        algos.checked_add_with_arr(
            np.array([m, m]), np.array([m, m]), b_mask=np.array([False, True])
        )
    with pytest.raises(OverflowError, match=msg):
        algos.checked_add_with_arr(
            np.array([m, m]),
            np.array([m, m]),
            arr_mask=np.array([False, True]),
            b_mask=np.array([False, True]),
        )
    with pytest.raises(OverflowError, match=msg):
        with tm.assert_produces_warning(RuntimeWarning):
            algos.checked_add_with_arr(np.array([m, m]), np.array([np.nan, m]))

    # Check that the nan boolean arrays override whether or not
    # the addition overflows. We don't check the result but just
    # the fact that an OverflowError is not raised.
    algos.checked_add_with_arr(
        np.array([m, m]), np.array([m, m]), arr_mask=np.array([True, True])
    )
    algos.checked_add_with_arr(
        np.array([m, m]), np.array([m, m]), b_mask=np.array([True, True])
    )
    algos.checked_add_with_arr(
        np.array([m, m]),
        np.array([m, m]),
        arr_mask=np.array([True, False]),
        b_mask=np.array([False, True]),
    )


class TestMode:
    def test_no_mode(self):
        exp = Series([], dtype=np.float64)
        tm.assert_series_equal(algos.mode([]), exp)

    def test_mode_single(self):
        # GH 15714
        exp_single = [1]
        data_single = [1]

        exp_multi = [1]
        data_multi = [1, 1]

        for dt in np.typecodes["AllInteger"] + np.typecodes["Float"]:
            s = Series(data_single, dtype=dt)
            exp = Series(exp_single, dtype=dt)
            tm.assert_series_equal(algos.mode(s), exp)

            s = Series(data_multi, dtype=dt)
            exp = Series(exp_multi, dtype=dt)
            tm.assert_series_equal(algos.mode(s), exp)

        exp = Series([1], dtype=int)
        tm.assert_series_equal(algos.mode([1]), exp)

        exp = Series(["a", "b", "c"], dtype=object)
        tm.assert_series_equal(algos.mode(["a", "b", "c"]), exp)

    def test_number_mode(self):
        exp_single = [1]
        data_single = [1] * 5 + [2] * 3

        exp_multi = [1, 3]
        data_multi = [1] * 5 + [2] * 3 + [3] * 5

        for dt in np.typecodes["AllInteger"] + np.typecodes["Float"]:
            s = Series(data_single, dtype=dt)
            exp = Series(exp_single, dtype=dt)
            tm.assert_series_equal(algos.mode(s), exp)

            s = Series(data_multi, dtype=dt)
            exp = Series(exp_multi, dtype=dt)
            tm.assert_series_equal(algos.mode(s), exp)

    def test_strobj_mode(self):
        exp = ["b"]
        data = ["a"] * 2 + ["b"] * 3

        s = Series(data, dtype="c")
        exp = Series(exp, dtype="c")
        tm.assert_series_equal(algos.mode(s), exp)

        exp = ["bar"]
        data = ["foo"] * 2 + ["bar"] * 3

        for dt in [str, object]:
            s = Series(data, dtype=dt)
            exp = Series(exp, dtype=dt)
            tm.assert_series_equal(algos.mode(s), exp)

    def test_datelike_mode(self):
        exp = Series(["1900-05-03", "2011-01-03", "2013-01-02"], dtype="M8[ns]")
        s = Series(["2011-01-03", "2013-01-02", "1900-05-03"], dtype="M8[ns]")
        tm.assert_series_equal(algos.mode(s), exp)

        exp = Series(["2011-01-03", "2013-01-02"], dtype="M8[ns]")
        s = Series(
            ["2011-01-03", "2013-01-02", "1900-05-03", "2011-01-03", "2013-01-02"],
            dtype="M8[ns]",
        )
        tm.assert_series_equal(algos.mode(s), exp)

    def test_timedelta_mode(self):
        exp = Series(["-1 days", "0 days", "1 days"], dtype="timedelta64[ns]")
        s = Series(["1 days", "-1 days", "0 days"], dtype="timedelta64[ns]")
        tm.assert_series_equal(algos.mode(s), exp)

        exp = Series(["2 min", "1 day"], dtype="timedelta64[ns]")
        s = Series(
            ["1 day", "1 day", "-1 day", "-1 day 2 min", "2 min", "2 min"],
            dtype="timedelta64[ns]",
        )
        tm.assert_series_equal(algos.mode(s), exp)

    def test_mixed_dtype(self):
        exp = Series(["foo"])
        s = Series([1, "foo", "foo"])
        tm.assert_series_equal(algos.mode(s), exp)

    def test_uint64_overflow(self):
        exp = Series([2 ** 63], dtype=np.uint64)
        s = Series([1, 2 ** 63, 2 ** 63], dtype=np.uint64)
        tm.assert_series_equal(algos.mode(s), exp)

        exp = Series([1, 2 ** 63], dtype=np.uint64)
        s = Series([1, 2 ** 63], dtype=np.uint64)
        tm.assert_series_equal(algos.mode(s), exp)

    def test_categorical(self):
        c = Categorical([1, 2])
        exp = c
        tm.assert_categorical_equal(algos.mode(c), exp)
        tm.assert_categorical_equal(c.mode(), exp)

        c = Categorical([1, "a", "a"])
        exp = Categorical(["a"], categories=[1, "a"])
        tm.assert_categorical_equal(algos.mode(c), exp)
        tm.assert_categorical_equal(c.mode(), exp)

        c = Categorical([1, 1, 2, 3, 3])
        exp = Categorical([1, 3], categories=[1, 2, 3])
        tm.assert_categorical_equal(algos.mode(c), exp)
        tm.assert_categorical_equal(c.mode(), exp)

    def test_index(self):
        idx = Index([1, 2, 3])
        exp = Series([1, 2, 3], dtype=np.int64)
        tm.assert_series_equal(algos.mode(idx), exp)

        idx = Index([1, "a", "a"])
        exp = Series(["a"], dtype=object)
        tm.assert_series_equal(algos.mode(idx), exp)

        idx = Index([1, 1, 2, 3, 3])
        exp = Series([1, 3], dtype=np.int64)
        tm.assert_series_equal(algos.mode(idx), exp)

        exp = Series(["2 min", "1 day"], dtype="timedelta64[ns]")
        idx = Index(
            ["1 day", "1 day", "-1 day", "-1 day 2 min", "2 min", "2 min"],
            dtype="timedelta64[ns]",
        )
        tm.assert_series_equal(algos.mode(idx), exp)


class TestDiff:
    @pytest.mark.parametrize("dtype", ["M8[ns]", "m8[ns]"])
    def test_diff_datetimelike_nat(self, dtype):
        # NaT - NaT is NaT, not 0
        arr = np.arange(12).astype(np.int64).view(dtype).reshape(3, 4)
        arr[:, 2] = arr.dtype.type("NaT", "ns")
        result = algos.diff(arr, 1, axis=0)

        expected = np.ones(arr.shape, dtype="timedelta64[ns]") * 4
        expected[:, 2] = np.timedelta64("NaT", "ns")
        expected[0, :] = np.timedelta64("NaT", "ns")

        tm.assert_numpy_array_equal(result, expected)

        result = algos.diff(arr.T, 1, axis=1)
        tm.assert_numpy_array_equal(result, expected.T)

    def test_diff_ea_axis(self):
        dta = date_range("2016-01-01", periods=3, tz="US/Pacific")._data

        msg = "cannot diff DatetimeArray on axis=1"
        with pytest.raises(ValueError, match=msg):
            algos.diff(dta, 1, axis=1)<|MERGE_RESOLUTION|>--- conflicted
+++ resolved
@@ -6,6 +6,7 @@
 import pytest
 
 from pandas._libs import algos as libalgos, hashtable as ht
+from pandas._libs.groupby import group_var_float32, group_var_float64
 from pandas.compat import IS64
 from pandas.compat.numpy import np_array_datetime64_compat
 import pandas.util._test_decorators as td
@@ -23,21 +24,11 @@
 from pandas import (
     Categorical,
     CategoricalIndex,
-    DataFrame,
     DatetimeIndex,
     Index,
     IntervalIndex,
-    MultiIndex,
-    NaT,
-    Period,
-    PeriodIndex,
     Series,
-    Timedelta,
     Timestamp,
-    date_range,
-    timedelta_range,
-    to_datetime,
-    to_timedelta,
 )
 import pandas._testing as tm
 import pandas.core.algorithms as algos
@@ -46,40 +37,6 @@
 
 
 class TestFactorize:
-    @pytest.mark.parametrize("sort", [True, False])
-    def test_factorize(self, index_or_series_obj, sort):
-        obj = index_or_series_obj
-        result_codes, result_uniques = obj.factorize(sort=sort)
-
-        constructor = Index
-        if isinstance(obj, MultiIndex):
-            constructor = MultiIndex.from_tuples
-        expected_uniques = constructor(obj.unique())
-
-        if sort:
-            expected_uniques = expected_uniques.sort_values()
-
-        # construct an integer ndarray so that
-        # `expected_uniques.take(expected_codes)` is equal to `obj`
-        expected_uniques_list = list(expected_uniques)
-        expected_codes = [expected_uniques_list.index(val) for val in obj]
-        expected_codes = np.asarray(expected_codes, dtype=np.intp)
-
-        tm.assert_numpy_array_equal(result_codes, expected_codes)
-        tm.assert_index_equal(result_uniques, expected_uniques)
-
-    def test_series_factorize_na_sentinel_none(self):
-        # GH#35667
-        values = np.array([1, 2, 1, np.nan])
-        ser = Series(values)
-        codes, uniques = ser.factorize(na_sentinel=None)
-
-        expected_codes = np.array([0, 1, 0, 2], dtype=np.intp)
-        expected_uniques = Index([1.0, 2.0, np.nan])
-
-        tm.assert_numpy_array_equal(codes, expected_codes)
-        tm.assert_index_equal(uniques, expected_uniques)
-
     def test_basic(self):
 
         codes, uniques = algos.factorize(["a", "b", "b", "a", "a", "c", "c", "c"])
@@ -155,34 +112,34 @@
         tm.assert_index_equal(uniques, exp)
 
         # period
-        v1 = Period("201302", freq="M")
-        v2 = Period("201303", freq="M")
+        v1 = pd.Period("201302", freq="M")
+        v2 = pd.Period("201303", freq="M")
         x = Series([v1, v1, v1, v2, v2, v1])
 
         # periods are not 'sorted' as they are converted back into an index
         codes, uniques = algos.factorize(x)
         exp = np.array([0, 0, 0, 1, 1, 0], dtype=np.intp)
         tm.assert_numpy_array_equal(codes, exp)
-        tm.assert_index_equal(uniques, PeriodIndex([v1, v2]))
+        tm.assert_index_equal(uniques, pd.PeriodIndex([v1, v2]))
 
         codes, uniques = algos.factorize(x, sort=True)
         exp = np.array([0, 0, 0, 1, 1, 0], dtype=np.intp)
         tm.assert_numpy_array_equal(codes, exp)
-        tm.assert_index_equal(uniques, PeriodIndex([v1, v2]))
+        tm.assert_index_equal(uniques, pd.PeriodIndex([v1, v2]))
 
         # GH 5986
-        v1 = to_timedelta("1 day 1 min")
-        v2 = to_timedelta("1 day")
+        v1 = pd.to_timedelta("1 day 1 min")
+        v2 = pd.to_timedelta("1 day")
         x = Series([v1, v2, v1, v1, v2, v2, v1])
         codes, uniques = algos.factorize(x)
         exp = np.array([0, 1, 0, 0, 1, 1, 0], dtype=np.intp)
         tm.assert_numpy_array_equal(codes, exp)
-        tm.assert_index_equal(uniques, to_timedelta([v1, v2]))
+        tm.assert_index_equal(uniques, pd.to_timedelta([v1, v2]))
 
         codes, uniques = algos.factorize(x, sort=True)
         exp = np.array([1, 0, 1, 1, 0, 0, 1], dtype=np.intp)
         tm.assert_numpy_array_equal(codes, exp)
-        tm.assert_index_equal(uniques, to_timedelta([v2, v1]))
+        tm.assert_index_equal(uniques, pd.to_timedelta([v2, v1]))
 
     def test_factorize_nan(self):
         # nan should map to na_sentinel, not reverse_indexer[na_sentinel]
@@ -285,7 +242,7 @@
         tm.assert_numpy_array_equal(uniques, expected_uniques)
 
     def test_object_factorize(self, writable):
-        data = np.array(["a", "c", None, np.nan, "a", "b", NaT, "c"], dtype=object)
+        data = np.array(["a", "c", None, np.nan, "a", "b", pd.NaT, "c"], dtype=object)
         data.setflags(write=writable)
         expected_codes = np.array([0, 1, -1, -1, 0, 2, -1, 1], dtype=np.intp)
         expected_uniques = np.array(["a", "c", "b"], dtype=object)
@@ -448,7 +405,7 @@
 
     def test_on_index_object(self):
 
-        mindex = MultiIndex.from_arrays(
+        mindex = pd.MultiIndex.from_arrays(
             [np.arange(5).repeat(5), np.tile(np.arange(5), 5)]
         )
         expected = mindex.values
@@ -500,7 +457,7 @@
             dtype="M8[ns]",
         )
 
-        dt_index = to_datetime(
+        dt_index = pd.to_datetime(
             [
                 "2015-01-03T00:00:00.000000000",
                 "2015-01-01T00:00:00.000000000",
@@ -537,7 +494,7 @@
         # GH 9431
         expected = np.array([31200, 45678, 10000], dtype="m8[ns]")
 
-        td_index = to_timedelta([31200, 45678, 31200, 10000, 45678])
+        td_index = pd.to_timedelta([31200, 45678, 31200, 10000, 45678])
         result = algos.unique(td_index)
         tm.assert_numpy_array_equal(result, expected)
         assert result.dtype == expected.dtype
@@ -816,7 +773,7 @@
 
     def test_i8(self):
 
-        arr = date_range("20130101", periods=3).values
+        arr = pd.date_range("20130101", periods=3).values
         result = algos.isin(arr, [arr[0]])
         expected = np.array([True, False, False])
         tm.assert_numpy_array_equal(result, expected)
@@ -829,7 +786,7 @@
         expected = np.array([True, True, False])
         tm.assert_numpy_array_equal(result, expected)
 
-        arr = timedelta_range("1 day", periods=3).values
+        arr = pd.timedelta_range("1 day", periods=3).values
         result = algos.isin(arr, [arr[0]])
         expected = np.array([True, False, False])
         tm.assert_numpy_array_equal(result, expected)
@@ -843,7 +800,7 @@
         tm.assert_numpy_array_equal(result, expected)
 
     def test_large(self):
-        s = date_range("20000101", periods=2000000, freq="s").values
+        s = pd.date_range("20000101", periods=2000000, freq="s").values
         result = algos.isin(s, s[0:2])
         expected = np.zeros(len(s), dtype=bool)
         expected[0] = True
@@ -893,10 +850,10 @@
     def test_same_nan_is_in_large_series(self):
         # https://github.com/pandas-dev/pandas/issues/22205
         s = np.tile(1.0, 1_000_001)
-        series = Series(s)
+        series = pd.Series(s)
         s[0] = np.nan
         result = series.isin([np.nan, 1])
-        expected = Series(np.ones(len(s), dtype=bool))
+        expected = pd.Series(np.ones(len(s), dtype=bool))
         tm.assert_series_equal(result, expected)
 
     def test_same_object_is_in(self):
@@ -994,27 +951,27 @@
     def test_isin_int_df_string_search(self):
         """Comparing df with int`s (1,2) with a string at isin() ("1")
         -> should not match values because int 1 is not equal str 1"""
-        df = DataFrame({"values": [1, 2]})
+        df = pd.DataFrame({"values": [1, 2]})
         result = df.isin(["1"])
-        expected_false = DataFrame({"values": [False, False]})
+        expected_false = pd.DataFrame({"values": [False, False]})
         tm.assert_frame_equal(result, expected_false)
 
     @pytest.mark.xfail(reason="problem related with issue #34125")
     def test_isin_nan_df_string_search(self):
         """Comparing df with nan value (np.nan,2) with a string at isin() ("NaN")
         -> should not match values because np.nan is not equal str NaN"""
-        df = DataFrame({"values": [np.nan, 2]})
+        df = pd.DataFrame({"values": [np.nan, 2]})
         result = df.isin(["NaN"])
-        expected_false = DataFrame({"values": [False, False]})
+        expected_false = pd.DataFrame({"values": [False, False]})
         tm.assert_frame_equal(result, expected_false)
 
     @pytest.mark.xfail(reason="problem related with issue #34125")
     def test_isin_float_df_string_search(self):
         """Comparing df with floats (1.4245,2.32441) with a string at isin() ("1.4245")
         -> should not match values because float 1.4245 is not equal str 1.4245"""
-        df = DataFrame({"values": [1.4245, 2.32441]})
+        df = pd.DataFrame({"values": [1.4245, 2.32441]})
         result = df.isin(["1.4245"])
-        expected_false = DataFrame({"values": [False, False]})
+        expected_false = pd.DataFrame({"values": [False, False]})
         tm.assert_frame_equal(result, expected_false)
 
 
@@ -1060,8 +1017,8 @@
             algos.value_counts(["1", 1], bins=1)
 
     def test_value_counts_nat(self):
-        td = Series([np.timedelta64(10000), NaT], dtype="timedelta64[ns]")
-        dt = to_datetime(["NaT", "2014-01-01"])
+        td = Series([np.timedelta64(10000), pd.NaT], dtype="timedelta64[ns]")
+        dt = pd.to_datetime(["NaT", "2014-01-01"])
 
         for s in [td, dt]:
             vc = algos.value_counts(s)
@@ -1095,7 +1052,7 @@
         tm.assert_series_equal(res, exp)
 
         # GH 12424
-        res = to_datetime(Series(["2362-01-01", np.nan]), errors="ignore")
+        res = pd.to_datetime(Series(["2362-01-01", np.nan]), errors="ignore")
         exp = Series(["2362-01-01", np.nan], dtype=object)
         tm.assert_series_equal(res, exp)
 
@@ -1367,9 +1324,9 @@
         cases = [
             np.array([Timestamp(d) for d in dt]),
             np.array([Timestamp(d, tz="US/Eastern") for d in dt]),
-            np.array([Period(d, freq="D") for d in dt]),
+            np.array([pd.Period(d, freq="D") for d in dt]),
             np.array([np.datetime64(d) for d in dt]),
-            np.array([Timedelta(d) for d in td]),
+            np.array([pd.Timedelta(d) for d in td]),
         ]
 
         exp_first = np.array(
@@ -1451,8 +1408,6 @@
         tm.assert_numpy_array_equal(result, expected)
 
 
-<<<<<<< HEAD
-=======
 class GroupVarTestMixin:
     def test_group_var_generic_1d(self):
         prng = np.random.RandomState(1234)
@@ -1569,7 +1524,6 @@
     rtol = 1e-2
 
 
->>>>>>> 93e8e8f0
 class TestHashTable:
     def test_string_hashtable_set_item_signature(self):
         # GH#30419 fix typing in StringHashTable.set_item to prevent segfault
@@ -1693,7 +1647,7 @@
             s.loc[500] = np.nan
         elif htable == ht.PyObjectHashTable:
             # use different NaN types for object column
-            s.loc[500:502] = [np.nan, None, NaT]
+            s.loc[500:502] = [np.nan, None, pd.NaT]
 
         # create duplicated selection
         s_duplicated = s.sample(frac=3, replace=True).reset_index(drop=True)
@@ -1733,7 +1687,7 @@
             s.loc[500] = np.nan
         elif htable == ht.PyObjectHashTable:
             # use different NaN types for object column
-            s.loc[500:502] = [np.nan, None, NaT]
+            s.loc[500:502] = [np.nan, None, pd.NaT]
 
         # create duplicated selection
         s_duplicated = s.sample(frac=3, replace=True).reset_index(drop=True)
@@ -1810,13 +1764,11 @@
         _check(np.array([np.nan, np.nan, 5.0, 5.0, 5.0, np.nan, 1, 2, 3, np.nan]))
         _check(np.array([4.0, np.nan, 5.0, 5.0, 5.0, np.nan, 1, 2, 4.0, np.nan]))
 
-    def test_basic(self, writable):
+    def test_basic(self):
         exp = np.array([1, 2], dtype=np.float64)
 
         for dtype in np.typecodes["AllInteger"]:
-            data = np.array([1, 100], dtype=dtype)
-            data.setflags(write=writable)
-            s = Series(data)
+            s = Series([1, 100], dtype=dtype)
             tm.assert_numpy_array_equal(algos.rank(s), exp)
 
     def test_uint64_overflow(self):
@@ -2451,29 +2403,4 @@
             ["1 day", "1 day", "-1 day", "-1 day 2 min", "2 min", "2 min"],
             dtype="timedelta64[ns]",
         )
-        tm.assert_series_equal(algos.mode(idx), exp)
-
-
-class TestDiff:
-    @pytest.mark.parametrize("dtype", ["M8[ns]", "m8[ns]"])
-    def test_diff_datetimelike_nat(self, dtype):
-        # NaT - NaT is NaT, not 0
-        arr = np.arange(12).astype(np.int64).view(dtype).reshape(3, 4)
-        arr[:, 2] = arr.dtype.type("NaT", "ns")
-        result = algos.diff(arr, 1, axis=0)
-
-        expected = np.ones(arr.shape, dtype="timedelta64[ns]") * 4
-        expected[:, 2] = np.timedelta64("NaT", "ns")
-        expected[0, :] = np.timedelta64("NaT", "ns")
-
-        tm.assert_numpy_array_equal(result, expected)
-
-        result = algos.diff(arr.T, 1, axis=1)
-        tm.assert_numpy_array_equal(result, expected.T)
-
-    def test_diff_ea_axis(self):
-        dta = date_range("2016-01-01", periods=3, tz="US/Pacific")._data
-
-        msg = "cannot diff DatetimeArray on axis=1"
-        with pytest.raises(ValueError, match=msg):
-            algos.diff(dta, 1, axis=1)+        tm.assert_series_equal(algos.mode(idx), exp)