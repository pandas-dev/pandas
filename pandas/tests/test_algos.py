from datetime import datetime
from itertools import permutations
import struct

import numpy as np
import pytest

from pandas._libs import algos as libalgos, hashtable as ht
from pandas.compat import IS64
from pandas.compat.numpy import np_array_datetime64_compat
import pandas.util._test_decorators as td

from pandas.core.dtypes.common import (
    is_bool_dtype,
    is_complex_dtype,
    is_float_dtype,
    is_integer_dtype,
    is_object_dtype,
)
from pandas.core.dtypes.dtypes import CategoricalDtype as CDT

import pandas as pd
from pandas import (
    Categorical,
    CategoricalIndex,
    DataFrame,
    DatetimeIndex,
    Index,
    IntervalIndex,
    MultiIndex,
    NaT,
    Period,
    PeriodIndex,
    Series,
    Timedelta,
    Timestamp,
    date_range,
    timedelta_range,
    to_datetime,
    to_timedelta,
)
import pandas._testing as tm
import pandas.core.algorithms as algos
from pandas.core.arrays import DatetimeArray
import pandas.core.common as com


class TestFactorize:
    @pytest.mark.parametrize("sort", [True, False])
    def test_factorize(self, index_or_series_obj, sort):
        obj = index_or_series_obj
        result_codes, result_uniques = obj.factorize(sort=sort)

        constructor = Index
        if isinstance(obj, MultiIndex):
            constructor = MultiIndex.from_tuples
        expected_uniques = constructor(obj.unique())

        if sort:
            expected_uniques = expected_uniques.sort_values()

        # construct an integer ndarray so that
        # `expected_uniques.take(expected_codes)` is equal to `obj`
        expected_uniques_list = list(expected_uniques)
        expected_codes = [expected_uniques_list.index(val) for val in obj]
        expected_codes = np.asarray(expected_codes, dtype=np.intp)

        tm.assert_numpy_array_equal(result_codes, expected_codes)
        tm.assert_index_equal(result_uniques, expected_uniques)

    def test_series_factorize_na_sentinel_none(self):
        # GH#35667
        values = np.array([1, 2, 1, np.nan])
        ser = Series(values)
        codes, uniques = ser.factorize(na_sentinel=None)

        expected_codes = np.array([0, 1, 0, 2], dtype=np.intp)
        expected_uniques = Index([1.0, 2.0, np.nan])

        tm.assert_numpy_array_equal(codes, expected_codes)
        tm.assert_index_equal(uniques, expected_uniques)

    def test_basic(self):

        codes, uniques = algos.factorize(["a", "b", "b", "a", "a", "c", "c", "c"])
        tm.assert_numpy_array_equal(uniques, np.array(["a", "b", "c"], dtype=object))

        codes, uniques = algos.factorize(
            ["a", "b", "b", "a", "a", "c", "c", "c"], sort=True
        )
        exp = np.array([0, 1, 1, 0, 0, 2, 2, 2], dtype=np.intp)
        tm.assert_numpy_array_equal(codes, exp)
        exp = np.array(["a", "b", "c"], dtype=object)
        tm.assert_numpy_array_equal(uniques, exp)

        codes, uniques = algos.factorize(list(reversed(range(5))))
        exp = np.array([0, 1, 2, 3, 4], dtype=np.intp)
        tm.assert_numpy_array_equal(codes, exp)
        exp = np.array([4, 3, 2, 1, 0], dtype=np.int64)
        tm.assert_numpy_array_equal(uniques, exp)

        codes, uniques = algos.factorize(list(reversed(range(5))), sort=True)

        exp = np.array([4, 3, 2, 1, 0], dtype=np.intp)
        tm.assert_numpy_array_equal(codes, exp)
        exp = np.array([0, 1, 2, 3, 4], dtype=np.int64)
        tm.assert_numpy_array_equal(uniques, exp)

        codes, uniques = algos.factorize(list(reversed(np.arange(5.0))))
        exp = np.array([0, 1, 2, 3, 4], dtype=np.intp)
        tm.assert_numpy_array_equal(codes, exp)
        exp = np.array([4.0, 3.0, 2.0, 1.0, 0.0], dtype=np.float64)
        tm.assert_numpy_array_equal(uniques, exp)

        codes, uniques = algos.factorize(list(reversed(np.arange(5.0))), sort=True)
        exp = np.array([4, 3, 2, 1, 0], dtype=np.intp)
        tm.assert_numpy_array_equal(codes, exp)
        exp = np.array([0.0, 1.0, 2.0, 3.0, 4.0], dtype=np.float64)
        tm.assert_numpy_array_equal(uniques, exp)

    def test_mixed(self):

        # doc example reshaping.rst
        x = Series(["A", "A", np.nan, "B", 3.14, np.inf])
        codes, uniques = algos.factorize(x)

        exp = np.array([0, 0, -1, 1, 2, 3], dtype=np.intp)
        tm.assert_numpy_array_equal(codes, exp)
        exp = Index(["A", "B", 3.14, np.inf])
        tm.assert_index_equal(uniques, exp)

        codes, uniques = algos.factorize(x, sort=True)
        exp = np.array([2, 2, -1, 3, 0, 1], dtype=np.intp)
        tm.assert_numpy_array_equal(codes, exp)
        exp = Index([3.14, np.inf, "A", "B"])
        tm.assert_index_equal(uniques, exp)

    def test_datelike(self):

        # M8
        v1 = Timestamp("20130101 09:00:00.00004")
        v2 = Timestamp("20130101")
        x = Series([v1, v1, v1, v2, v2, v1])
        codes, uniques = algos.factorize(x)

        exp = np.array([0, 0, 0, 1, 1, 0], dtype=np.intp)
        tm.assert_numpy_array_equal(codes, exp)
        exp = DatetimeIndex([v1, v2])
        tm.assert_index_equal(uniques, exp)

        codes, uniques = algos.factorize(x, sort=True)
        exp = np.array([1, 1, 1, 0, 0, 1], dtype=np.intp)
        tm.assert_numpy_array_equal(codes, exp)
        exp = DatetimeIndex([v2, v1])
        tm.assert_index_equal(uniques, exp)

        # period
        v1 = Period("201302", freq="M")
        v2 = Period("201303", freq="M")
        x = Series([v1, v1, v1, v2, v2, v1])

        # periods are not 'sorted' as they are converted back into an index
        codes, uniques = algos.factorize(x)
        exp = np.array([0, 0, 0, 1, 1, 0], dtype=np.intp)
        tm.assert_numpy_array_equal(codes, exp)
        tm.assert_index_equal(uniques, PeriodIndex([v1, v2]))

        codes, uniques = algos.factorize(x, sort=True)
        exp = np.array([0, 0, 0, 1, 1, 0], dtype=np.intp)
        tm.assert_numpy_array_equal(codes, exp)
        tm.assert_index_equal(uniques, PeriodIndex([v1, v2]))

        # GH 5986
        v1 = to_timedelta("1 day 1 min")
        v2 = to_timedelta("1 day")
        x = Series([v1, v2, v1, v1, v2, v2, v1])
        codes, uniques = algos.factorize(x)
        exp = np.array([0, 1, 0, 0, 1, 1, 0], dtype=np.intp)
        tm.assert_numpy_array_equal(codes, exp)
        tm.assert_index_equal(uniques, to_timedelta([v1, v2]))

        codes, uniques = algos.factorize(x, sort=True)
        exp = np.array([1, 0, 1, 1, 0, 0, 1], dtype=np.intp)
        tm.assert_numpy_array_equal(codes, exp)
        tm.assert_index_equal(uniques, to_timedelta([v2, v1]))

    def test_factorize_nan(self):
        # nan should map to na_sentinel, not reverse_indexer[na_sentinel]
        # rizer.factorize should not raise an exception if na_sentinel indexes
        # outside of reverse_indexer
        key = np.array([1, 2, 1, np.nan], dtype="O")
        rizer = ht.Factorizer(len(key))
        for na_sentinel in (-1, 20):
            ids = rizer.factorize(key, sort=True, na_sentinel=na_sentinel)
            expected = np.array([0, 1, 0, na_sentinel], dtype="int32")
            assert len(set(key)) == len(set(expected))
            tm.assert_numpy_array_equal(pd.isna(key), expected == na_sentinel)

        # nan still maps to na_sentinel when sort=False
        key = np.array([0, np.nan, 1], dtype="O")
        na_sentinel = -1

        # TODO(wesm): unused?
        ids = rizer.factorize(key, sort=False, na_sentinel=na_sentinel)  # noqa

        expected = np.array([2, -1, 0], dtype="int32")
        assert len(set(key)) == len(set(expected))
        tm.assert_numpy_array_equal(pd.isna(key), expected == na_sentinel)

    @pytest.mark.parametrize(
        "data, expected_codes, expected_uniques",
        [
            (
                [(1, 1), (1, 2), (0, 0), (1, 2), "nonsense"],
                [0, 1, 2, 1, 3],
                [(1, 1), (1, 2), (0, 0), "nonsense"],
            ),
            (
                [(1, 1), (1, 2), (0, 0), (1, 2), (1, 2, 3)],
                [0, 1, 2, 1, 3],
                [(1, 1), (1, 2), (0, 0), (1, 2, 3)],
            ),
            ([(1, 1), (1, 2), (0, 0), (1, 2)], [0, 1, 2, 1], [(1, 1), (1, 2), (0, 0)]),
        ],
    )
    def test_factorize_tuple_list(self, data, expected_codes, expected_uniques):
        # GH9454
        codes, uniques = pd.factorize(data)

        tm.assert_numpy_array_equal(codes, np.array(expected_codes, dtype=np.intp))

        expected_uniques_array = com.asarray_tuplesafe(expected_uniques, dtype=object)
        tm.assert_numpy_array_equal(uniques, expected_uniques_array)

    def test_complex_sorting(self):
        # gh 12666 - check no segfault
        x17 = np.array([complex(i) for i in range(17)], dtype=object)

        msg = (
            "unorderable types: .* [<>] .*"
            "|"  # the above case happens for numpy < 1.14
            "'[<>]' not supported between instances of .*"
        )
        with pytest.raises(TypeError, match=msg):
            algos.factorize(x17[::-1], sort=True)

    def test_float64_factorize(self, writable):
        data = np.array([1.0, 1e8, 1.0, 1e-8, 1e8, 1.0], dtype=np.float64)
        data.setflags(write=writable)
        expected_codes = np.array([0, 1, 0, 2, 1, 0], dtype=np.intp)
        expected_uniques = np.array([1.0, 1e8, 1e-8], dtype=np.float64)

        codes, uniques = algos.factorize(data)
        tm.assert_numpy_array_equal(codes, expected_codes)
        tm.assert_numpy_array_equal(uniques, expected_uniques)

    def test_uint64_factorize(self, writable):
        data = np.array([2 ** 64 - 1, 1, 2 ** 64 - 1], dtype=np.uint64)
        data.setflags(write=writable)
        expected_codes = np.array([0, 1, 0], dtype=np.intp)
        expected_uniques = np.array([2 ** 64 - 1, 1], dtype=np.uint64)

        codes, uniques = algos.factorize(data)
        tm.assert_numpy_array_equal(codes, expected_codes)
        tm.assert_numpy_array_equal(uniques, expected_uniques)

    def test_int64_factorize(self, writable):
        data = np.array([2 ** 63 - 1, -(2 ** 63), 2 ** 63 - 1], dtype=np.int64)
        data.setflags(write=writable)
        expected_codes = np.array([0, 1, 0], dtype=np.intp)
        expected_uniques = np.array([2 ** 63 - 1, -(2 ** 63)], dtype=np.int64)

        codes, uniques = algos.factorize(data)
        tm.assert_numpy_array_equal(codes, expected_codes)
        tm.assert_numpy_array_equal(uniques, expected_uniques)

    def test_string_factorize(self, writable):
        data = np.array(["a", "c", "a", "b", "c"], dtype=object)
        data.setflags(write=writable)
        expected_codes = np.array([0, 1, 0, 2, 1], dtype=np.intp)
        expected_uniques = np.array(["a", "c", "b"], dtype=object)

        codes, uniques = algos.factorize(data)
        tm.assert_numpy_array_equal(codes, expected_codes)
        tm.assert_numpy_array_equal(uniques, expected_uniques)

    def test_object_factorize(self, writable):
        data = np.array(["a", "c", None, np.nan, "a", "b", NaT, "c"], dtype=object)
        data.setflags(write=writable)
        expected_codes = np.array([0, 1, -1, -1, 0, 2, -1, 1], dtype=np.intp)
        expected_uniques = np.array(["a", "c", "b"], dtype=object)

        codes, uniques = algos.factorize(data)
        tm.assert_numpy_array_equal(codes, expected_codes)
        tm.assert_numpy_array_equal(uniques, expected_uniques)

    def test_datetime64_factorize(self, writable):
        # GH35650 Verify whether read-only datetime64 array can be factorized
        data = np.array([np.datetime64("2020-01-01T00:00:00.000")])
        data.setflags(write=writable)
        expected_codes = np.array([0], dtype=np.intp)
        expected_uniques = np.array(
            ["2020-01-01T00:00:00.000000000"], dtype="datetime64[ns]"
        )

        codes, uniques = pd.factorize(data)
        tm.assert_numpy_array_equal(codes, expected_codes)
        tm.assert_numpy_array_equal(uniques, expected_uniques)

    @pytest.mark.parametrize("sort", [True, False])
    def test_factorize_rangeindex(self, sort):
        # increasing -> sort doesn't matter
        ri = pd.RangeIndex.from_range(range(10))
        expected = np.arange(10, dtype=np.intp), ri

        result = algos.factorize(ri, sort=sort)
        tm.assert_numpy_array_equal(result[0], expected[0])
        tm.assert_index_equal(result[1], expected[1], exact=True)

        result = ri.factorize(sort=sort)
        tm.assert_numpy_array_equal(result[0], expected[0])
        tm.assert_index_equal(result[1], expected[1], exact=True)

    @pytest.mark.parametrize("sort", [True, False])
    def test_factorize_rangeindex_decreasing(self, sort):
        # decreasing -> sort matters
        ri = pd.RangeIndex.from_range(range(10))
        expected = np.arange(10, dtype=np.intp), ri

        ri2 = ri[::-1]
        expected = expected[0], ri2
        if sort:
            expected = expected[0][::-1], expected[1][::-1]

        result = algos.factorize(ri2, sort=sort)
        tm.assert_numpy_array_equal(result[0], expected[0])
        tm.assert_index_equal(result[1], expected[1], exact=True)

        result = ri2.factorize(sort=sort)
        tm.assert_numpy_array_equal(result[0], expected[0])
        tm.assert_index_equal(result[1], expected[1], exact=True)

    def test_deprecate_order(self):
        # gh 19727 - check warning is raised for deprecated keyword, order.
        # Test not valid once order keyword is removed.
        data = np.array([2 ** 63, 1, 2 ** 63], dtype=np.uint64)
        with pytest.raises(TypeError, match="got an unexpected keyword"):
            algos.factorize(data, order=True)
        with tm.assert_produces_warning(False):
            algos.factorize(data)

    @pytest.mark.parametrize(
        "data",
        [
            np.array([0, 1, 0], dtype="u8"),
            np.array([-(2 ** 63), 1, -(2 ** 63)], dtype="i8"),
            np.array(["__nan__", "foo", "__nan__"], dtype="object"),
        ],
    )
    def test_parametrized_factorize_na_value_default(self, data):
        # arrays that include the NA default for that type, but isn't used.
        codes, uniques = algos.factorize(data)
        expected_uniques = data[[0, 1]]
        expected_codes = np.array([0, 1, 0], dtype=np.intp)
        tm.assert_numpy_array_equal(codes, expected_codes)
        tm.assert_numpy_array_equal(uniques, expected_uniques)

    @pytest.mark.parametrize(
        "data, na_value",
        [
            (np.array([0, 1, 0, 2], dtype="u8"), 0),
            (np.array([1, 0, 1, 2], dtype="u8"), 1),
            (np.array([-(2 ** 63), 1, -(2 ** 63), 0], dtype="i8"), -(2 ** 63)),
            (np.array([1, -(2 ** 63), 1, 0], dtype="i8"), 1),
            (np.array(["a", "", "a", "b"], dtype=object), "a"),
            (np.array([(), ("a", 1), (), ("a", 2)], dtype=object), ()),
            (np.array([("a", 1), (), ("a", 1), ("a", 2)], dtype=object), ("a", 1)),
        ],
    )
    def test_parametrized_factorize_na_value(self, data, na_value):
        codes, uniques = algos.factorize_array(data, na_value=na_value)
        expected_uniques = data[[1, 3]]
        expected_codes = np.array([-1, 0, -1, 1], dtype=np.intp)
        tm.assert_numpy_array_equal(codes, expected_codes)
        tm.assert_numpy_array_equal(uniques, expected_uniques)

    @pytest.mark.parametrize("sort", [True, False])
    @pytest.mark.parametrize("na_sentinel", [-1, -10, 100])
    @pytest.mark.parametrize(
        "data, uniques",
        [
            (
                np.array(["b", "a", None, "b"], dtype=object),
                np.array(["b", "a"], dtype=object),
            ),
            (
                pd.array([2, 1, np.nan, 2], dtype="Int64"),
                pd.array([2, 1], dtype="Int64"),
            ),
        ],
        ids=["numpy_array", "extension_array"],
    )
    def test_factorize_na_sentinel(self, sort, na_sentinel, data, uniques):
        codes, uniques = algos.factorize(data, sort=sort, na_sentinel=na_sentinel)
        if sort:
            expected_codes = np.array([1, 0, na_sentinel, 1], dtype=np.intp)
            expected_uniques = algos.safe_sort(uniques)
        else:
            expected_codes = np.array([0, 1, na_sentinel, 0], dtype=np.intp)
            expected_uniques = uniques
        tm.assert_numpy_array_equal(codes, expected_codes)
        if isinstance(data, np.ndarray):
            tm.assert_numpy_array_equal(uniques, expected_uniques)
        else:
            tm.assert_extension_array_equal(uniques, expected_uniques)

    @pytest.mark.parametrize(
        "data, expected_codes, expected_uniques",
        [
            (
                ["a", None, "b", "a"],
                np.array([0, 2, 1, 0], dtype=np.dtype("intp")),
                np.array(["a", "b", np.nan], dtype=object),
            ),
            (
                ["a", np.nan, "b", "a"],
                np.array([0, 2, 1, 0], dtype=np.dtype("intp")),
                np.array(["a", "b", np.nan], dtype=object),
            ),
        ],
    )
    def test_object_factorize_na_sentinel_none(
        self, data, expected_codes, expected_uniques
    ):
        codes, uniques = algos.factorize(data, na_sentinel=None)

        tm.assert_numpy_array_equal(uniques, expected_uniques)
        tm.assert_numpy_array_equal(codes, expected_codes)

    @pytest.mark.parametrize(
        "data, expected_codes, expected_uniques",
        [
            (
                [1, None, 1, 2],
                np.array([0, 2, 0, 1], dtype=np.dtype("intp")),
                np.array([1, 2, np.nan], dtype="O"),
            ),
            (
                [1, np.nan, 1, 2],
                np.array([0, 2, 0, 1], dtype=np.dtype("intp")),
                np.array([1, 2, np.nan], dtype=np.float64),
            ),
        ],
    )
    def test_int_factorize_na_sentinel_none(
        self, data, expected_codes, expected_uniques
    ):
        codes, uniques = algos.factorize(data, na_sentinel=None)

        tm.assert_numpy_array_equal(uniques, expected_uniques)
        tm.assert_numpy_array_equal(codes, expected_codes)


class TestUnique:
    def test_ints(self):
        arr = np.random.randint(0, 100, size=50)

        result = algos.unique(arr)
        assert isinstance(result, np.ndarray)

    def test_objects(self):
        arr = np.random.randint(0, 100, size=50).astype("O")

        result = algos.unique(arr)
        assert isinstance(result, np.ndarray)

    def test_object_refcount_bug(self):
        lst = ["A", "B", "C", "D", "E"]
        for i in range(1000):
            len(algos.unique(lst))

    def test_on_index_object(self):

        mindex = MultiIndex.from_arrays(
            [np.arange(5).repeat(5), np.tile(np.arange(5), 5)]
        )
        expected = mindex.values
        expected.sort()

        mindex = mindex.repeat(2)

        result = pd.unique(mindex)
        result.sort()

        tm.assert_almost_equal(result, expected)

    def test_dtype_preservation(self, any_numpy_dtype):
        # GH 15442
        if any_numpy_dtype in (tm.BYTES_DTYPES + tm.STRING_DTYPES):
            pytest.skip("skip string dtype")
        elif is_integer_dtype(any_numpy_dtype):
            data = [1, 2, 2]
            uniques = [1, 2]
        elif is_float_dtype(any_numpy_dtype):
            data = [1, 2, 2]
            uniques = [1.0, 2.0]
        elif is_complex_dtype(any_numpy_dtype):
            data = [complex(1, 0), complex(2, 0), complex(2, 0)]
            uniques = [complex(1, 0), complex(2, 0)]
        elif is_bool_dtype(any_numpy_dtype):
            data = [True, True, False]
            uniques = [True, False]
        elif is_object_dtype(any_numpy_dtype):
            data = ["A", "B", "B"]
            uniques = ["A", "B"]
        else:
            # datetime64[ns]/M8[ns]/timedelta64[ns]/m8[ns] tested elsewhere
            data = [1, 2, 2]
            uniques = [1, 2]

        result = Series(data, dtype=any_numpy_dtype).unique()
        expected = np.array(uniques, dtype=any_numpy_dtype)

        tm.assert_numpy_array_equal(result, expected)

    def test_datetime64_dtype_array_returned(self):
        # GH 9431
        expected = np_array_datetime64_compat(
            [
                "2015-01-03T00:00:00.000000000+0000",
                "2015-01-01T00:00:00.000000000+0000",
            ],
            dtype="M8[ns]",
        )

        dt_index = to_datetime(
            [
                "2015-01-03T00:00:00.000000000",
                "2015-01-01T00:00:00.000000000",
                "2015-01-01T00:00:00.000000000",
            ]
        )
        result = algos.unique(dt_index)
        tm.assert_numpy_array_equal(result, expected)
        assert result.dtype == expected.dtype

        s = Series(dt_index)
        result = algos.unique(s)
        tm.assert_numpy_array_equal(result, expected)
        assert result.dtype == expected.dtype

        arr = s.values
        result = algos.unique(arr)
        tm.assert_numpy_array_equal(result, expected)
        assert result.dtype == expected.dtype

    def test_datetime_non_ns(self):
        a = np.array(["2000", "2000", "2001"], dtype="datetime64[s]")
        result = pd.unique(a)
        expected = np.array(["2000", "2001"], dtype="datetime64[ns]")
        tm.assert_numpy_array_equal(result, expected)

    def test_timedelta_non_ns(self):
        a = np.array(["2000", "2000", "2001"], dtype="timedelta64[s]")
        result = pd.unique(a)
        expected = np.array([2000000000000, 2001000000000], dtype="timedelta64[ns]")
        tm.assert_numpy_array_equal(result, expected)

    def test_timedelta64_dtype_array_returned(self):
        # GH 9431
        expected = np.array([31200, 45678, 10000], dtype="m8[ns]")

        td_index = to_timedelta([31200, 45678, 31200, 10000, 45678])
        result = algos.unique(td_index)
        tm.assert_numpy_array_equal(result, expected)
        assert result.dtype == expected.dtype

        s = Series(td_index)
        result = algos.unique(s)
        tm.assert_numpy_array_equal(result, expected)
        assert result.dtype == expected.dtype

        arr = s.values
        result = algos.unique(arr)
        tm.assert_numpy_array_equal(result, expected)
        assert result.dtype == expected.dtype

    def test_uint64_overflow(self):
        s = Series([1, 2, 2 ** 63, 2 ** 63], dtype=np.uint64)
        exp = np.array([1, 2, 2 ** 63], dtype=np.uint64)
        tm.assert_numpy_array_equal(algos.unique(s), exp)

    def test_nan_in_object_array(self):
        duplicated_items = ["a", np.nan, "c", "c"]
        result = pd.unique(duplicated_items)
        expected = np.array(["a", np.nan, "c"], dtype=object)
        tm.assert_numpy_array_equal(result, expected)

    def test_categorical(self):

        # we are expecting to return in the order
        # of appearance
        expected = Categorical(list("bac"), categories=list("bac"))

        # we are expecting to return in the order
        # of the categories
        expected_o = Categorical(list("bac"), categories=list("abc"), ordered=True)

        # GH 15939
        c = Categorical(list("baabc"))
        result = c.unique()
        tm.assert_categorical_equal(result, expected)

        result = algos.unique(c)
        tm.assert_categorical_equal(result, expected)

        c = Categorical(list("baabc"), ordered=True)
        result = c.unique()
        tm.assert_categorical_equal(result, expected_o)

        result = algos.unique(c)
        tm.assert_categorical_equal(result, expected_o)

        # Series of categorical dtype
        s = Series(Categorical(list("baabc")), name="foo")
        result = s.unique()
        tm.assert_categorical_equal(result, expected)

        result = pd.unique(s)
        tm.assert_categorical_equal(result, expected)

        # CI -> return CI
        ci = CategoricalIndex(Categorical(list("baabc"), categories=list("bac")))
        expected = CategoricalIndex(expected)
        result = ci.unique()
        tm.assert_index_equal(result, expected)

        result = pd.unique(ci)
        tm.assert_index_equal(result, expected)

    def test_datetime64tz_aware(self):
        # GH 15939

        result = Series(
            Index(
                [
                    Timestamp("20160101", tz="US/Eastern"),
                    Timestamp("20160101", tz="US/Eastern"),
                ]
            )
        ).unique()
        expected = DatetimeArray._from_sequence(
            np.array([Timestamp("2016-01-01 00:00:00-0500", tz="US/Eastern")])
        )
        tm.assert_extension_array_equal(result, expected)

        result = Index(
            [
                Timestamp("20160101", tz="US/Eastern"),
                Timestamp("20160101", tz="US/Eastern"),
            ]
        ).unique()
        expected = DatetimeIndex(
            ["2016-01-01 00:00:00"], dtype="datetime64[ns, US/Eastern]", freq=None
        )
        tm.assert_index_equal(result, expected)

        result = pd.unique(
            Series(
                Index(
                    [
                        Timestamp("20160101", tz="US/Eastern"),
                        Timestamp("20160101", tz="US/Eastern"),
                    ]
                )
            )
        )
        expected = DatetimeArray._from_sequence(
            np.array([Timestamp("2016-01-01", tz="US/Eastern")])
        )
        tm.assert_extension_array_equal(result, expected)

        result = pd.unique(
            Index(
                [
                    Timestamp("20160101", tz="US/Eastern"),
                    Timestamp("20160101", tz="US/Eastern"),
                ]
            )
        )
        expected = DatetimeIndex(
            ["2016-01-01 00:00:00"], dtype="datetime64[ns, US/Eastern]", freq=None
        )
        tm.assert_index_equal(result, expected)

    def test_order_of_appearance(self):
        # 9346
        # light testing of guarantee of order of appearance
        # these also are the doc-examples
        result = pd.unique(Series([2, 1, 3, 3]))
        tm.assert_numpy_array_equal(result, np.array([2, 1, 3], dtype="int64"))

        result = pd.unique(Series([2] + [1] * 5))
        tm.assert_numpy_array_equal(result, np.array([2, 1], dtype="int64"))

        result = pd.unique(Series([Timestamp("20160101"), Timestamp("20160101")]))
        expected = np.array(["2016-01-01T00:00:00.000000000"], dtype="datetime64[ns]")
        tm.assert_numpy_array_equal(result, expected)

        result = pd.unique(
            Index(
                [
                    Timestamp("20160101", tz="US/Eastern"),
                    Timestamp("20160101", tz="US/Eastern"),
                ]
            )
        )
        expected = DatetimeIndex(
            ["2016-01-01 00:00:00"], dtype="datetime64[ns, US/Eastern]", freq=None
        )
        tm.assert_index_equal(result, expected)

        result = pd.unique(list("aabc"))
        expected = np.array(["a", "b", "c"], dtype=object)
        tm.assert_numpy_array_equal(result, expected)

        result = pd.unique(Series(Categorical(list("aabc"))))
        expected = Categorical(list("abc"))
        tm.assert_categorical_equal(result, expected)

    @pytest.mark.parametrize(
        "arg ,expected",
        [
            (("1", "1", "2"), np.array(["1", "2"], dtype=object)),
            (("foo",), np.array(["foo"], dtype=object)),
        ],
    )
    def test_tuple_with_strings(self, arg, expected):
        # see GH 17108
        result = pd.unique(arg)
        tm.assert_numpy_array_equal(result, expected)

    def test_obj_none_preservation(self):
        # GH 20866
        arr = np.array(["foo", None], dtype=object)
        result = pd.unique(arr)
        expected = np.array(["foo", None], dtype=object)

        tm.assert_numpy_array_equal(result, expected, strict_nan=True)

    def test_signed_zero(self):
        # GH 21866
        a = np.array([-0.0, 0.0])
        result = pd.unique(a)
        expected = np.array([-0.0])  # 0.0 and -0.0 are equivalent
        tm.assert_numpy_array_equal(result, expected)

    def test_different_nans(self):
        # GH 21866
        # create different nans from bit-patterns:
        NAN1 = struct.unpack("d", struct.pack("=Q", 0x7FF8000000000000))[0]
        NAN2 = struct.unpack("d", struct.pack("=Q", 0x7FF8000000000001))[0]
        assert NAN1 != NAN1
        assert NAN2 != NAN2
        a = np.array([NAN1, NAN2])  # NAN1 and NAN2 are equivalent
        result = pd.unique(a)
        expected = np.array([np.nan])
        tm.assert_numpy_array_equal(result, expected)

    def test_first_nan_kept(self):
        # GH 22295
        # create different nans from bit-patterns:
        bits_for_nan1 = 0xFFF8000000000001
        bits_for_nan2 = 0x7FF8000000000001
        NAN1 = struct.unpack("d", struct.pack("=Q", bits_for_nan1))[0]
        NAN2 = struct.unpack("d", struct.pack("=Q", bits_for_nan2))[0]
        assert NAN1 != NAN1
        assert NAN2 != NAN2
        for el_type in [np.float64, object]:
            a = np.array([NAN1, NAN2], dtype=el_type)
            result = pd.unique(a)
            assert result.size == 1
            # use bit patterns to identify which nan was kept:
            result_nan_bits = struct.unpack("=Q", struct.pack("d", result[0]))[0]
            assert result_nan_bits == bits_for_nan1

    def test_do_not_mangle_na_values(self, unique_nulls_fixture, unique_nulls_fixture2):
        # GH 22295
        if unique_nulls_fixture is unique_nulls_fixture2:
            return  # skip it, values not unique
        a = np.array([unique_nulls_fixture, unique_nulls_fixture2], dtype=object)
        result = pd.unique(a)
        assert result.size == 2
        assert a[0] is unique_nulls_fixture
        assert a[1] is unique_nulls_fixture2


class TestIsin:
    def test_invalid(self):

        msg = (
            r"only list-like objects are allowed to be passed to isin\(\), "
            r"you passed a \[int\]"
        )
        with pytest.raises(TypeError, match=msg):
            algos.isin(1, 1)
        with pytest.raises(TypeError, match=msg):
            algos.isin(1, [1])
        with pytest.raises(TypeError, match=msg):
            algos.isin([1], 1)

    def test_basic(self):

        result = algos.isin([1, 2], [1])
        expected = np.array([True, False])
        tm.assert_numpy_array_equal(result, expected)

        result = algos.isin(np.array([1, 2]), [1])
        expected = np.array([True, False])
        tm.assert_numpy_array_equal(result, expected)

        result = algos.isin(Series([1, 2]), [1])
        expected = np.array([True, False])
        tm.assert_numpy_array_equal(result, expected)

        result = algos.isin(Series([1, 2]), Series([1]))
        expected = np.array([True, False])
        tm.assert_numpy_array_equal(result, expected)

        result = algos.isin(Series([1, 2]), {1})
        expected = np.array([True, False])
        tm.assert_numpy_array_equal(result, expected)

        result = algos.isin(["a", "b"], ["a"])
        expected = np.array([True, False])
        tm.assert_numpy_array_equal(result, expected)

        result = algos.isin(Series(["a", "b"]), Series(["a"]))
        expected = np.array([True, False])
        tm.assert_numpy_array_equal(result, expected)

        result = algos.isin(Series(["a", "b"]), {"a"})
        expected = np.array([True, False])
        tm.assert_numpy_array_equal(result, expected)

        result = algos.isin(["a", "b"], [1])
        expected = np.array([False, False])
        tm.assert_numpy_array_equal(result, expected)

    def test_i8(self):

        arr = date_range("20130101", periods=3).values
        result = algos.isin(arr, [arr[0]])
        expected = np.array([True, False, False])
        tm.assert_numpy_array_equal(result, expected)

        result = algos.isin(arr, arr[0:2])
        expected = np.array([True, True, False])
        tm.assert_numpy_array_equal(result, expected)

        result = algos.isin(arr, set(arr[0:2]))
        expected = np.array([True, True, False])
        tm.assert_numpy_array_equal(result, expected)

        arr = timedelta_range("1 day", periods=3).values
        result = algos.isin(arr, [arr[0]])
        expected = np.array([True, False, False])
        tm.assert_numpy_array_equal(result, expected)

        result = algos.isin(arr, arr[0:2])
        expected = np.array([True, True, False])
        tm.assert_numpy_array_equal(result, expected)

        result = algos.isin(arr, set(arr[0:2]))
        expected = np.array([True, True, False])
        tm.assert_numpy_array_equal(result, expected)

    @pytest.mark.parametrize("dtype1", ["m8[ns]", "M8[ns]", "M8[ns, UTC]", "period[D]"])
    @pytest.mark.parametrize("dtype", ["i8", "f8", "u8"])
    def test_isin_datetimelike_values_numeric_comps(self, dtype, dtype1):
        # Anything but object and we get all-False shortcut

        dta = date_range("2013-01-01", periods=3)._values
        if dtype1 == "period[D]":
            # TODO: fix Series.view to get this on its own
            arr = dta.to_period("D")
        elif dtype1 == "M8[ns, UTC]":
            # TODO: fix Series.view to get this on its own
            arr = dta.tz_localize("UTC")
        else:
            arr = Series(dta.view("i8")).view(dtype1)._values

        comps = arr.view("i8").astype(dtype)

        result = algos.isin(comps, arr)
        expected = np.zeros(comps.shape, dtype=bool)
        tm.assert_numpy_array_equal(result, expected)

    def test_large(self):
        s = date_range("20000101", periods=2000000, freq="s").values
        result = algos.isin(s, s[0:2])
        expected = np.zeros(len(s), dtype=bool)
        expected[0] = True
        expected[1] = True
        tm.assert_numpy_array_equal(result, expected)

    def test_categorical_from_codes(self):
        # GH 16639
        vals = np.array([0, 1, 2, 0])
        cats = ["a", "b", "c"]
        Sd = Series(Categorical([1]).from_codes(vals, cats))
        St = Series(Categorical([1]).from_codes(np.array([0, 1]), cats))
        expected = np.array([True, True, False, True])
        result = algos.isin(Sd, St)
        tm.assert_numpy_array_equal(expected, result)

    def test_categorical_isin(self):
        vals = np.array([0, 1, 2, 0])
        cats = ["a", "b", "c"]
        cat = Categorical([1]).from_codes(vals, cats)
        other = Categorical([1]).from_codes(np.array([0, 1]), cats)

        expected = np.array([True, True, False, True])
        result = algos.isin(cat, other)
        tm.assert_numpy_array_equal(expected, result)

    def test_same_nan_is_in(self):
        # GH 22160
        # nan is special, because from " a is b" doesn't follow "a == b"
        # at least, isin() should follow python's "np.nan in [nan] == True"
        # casting to -> np.float64 -> another float-object somewhere on
        # the way could lead jepardize this behavior
        comps = [np.nan]  # could be casted to float64
        values = [np.nan]
        expected = np.array([True])
        result = algos.isin(comps, values)
        tm.assert_numpy_array_equal(expected, result)

    def test_same_nan_is_in_large(self):
        # https://github.com/pandas-dev/pandas/issues/22205
        s = np.tile(1.0, 1_000_001)
        s[0] = np.nan
        result = algos.isin(s, [np.nan, 1])
        expected = np.ones(len(s), dtype=bool)
        tm.assert_numpy_array_equal(result, expected)

    def test_same_nan_is_in_large_series(self):
        # https://github.com/pandas-dev/pandas/issues/22205
        s = np.tile(1.0, 1_000_001)
        series = Series(s)
        s[0] = np.nan
        result = series.isin([np.nan, 1])
        expected = Series(np.ones(len(s), dtype=bool))
        tm.assert_series_equal(result, expected)

    def test_same_object_is_in(self):
        # GH 22160
        # there could be special treatment for nans
        # the user however could define a custom class
        # with similar behavior, then we at least should
        # fall back to usual python's behavior: "a in [a] == True"
        class LikeNan:
            def __eq__(self, other) -> bool:
                return False

            def __hash__(self):
                return 0

        a, b = LikeNan(), LikeNan()
        # same object -> True
        tm.assert_numpy_array_equal(algos.isin([a], [a]), np.array([True]))
        # different objects -> False
        tm.assert_numpy_array_equal(algos.isin([a], [b]), np.array([False]))

    def test_different_nans(self):
        # GH 22160
        # all nans are handled as equivalent

        comps = [float("nan")]
        values = [float("nan")]
        assert comps[0] is not values[0]  # different nan-objects

        # as list of python-objects:
        result = algos.isin(comps, values)
        tm.assert_numpy_array_equal(np.array([True]), result)

        # as object-array:
        result = algos.isin(
            np.asarray(comps, dtype=object), np.asarray(values, dtype=object)
        )
        tm.assert_numpy_array_equal(np.array([True]), result)

        # as float64-array:
        result = algos.isin(
            np.asarray(comps, dtype=np.float64), np.asarray(values, dtype=np.float64)
        )
        tm.assert_numpy_array_equal(np.array([True]), result)

    def test_no_cast(self):
        # GH 22160
        # ensure 42 is not casted to a string
        comps = ["ss", 42]
        values = ["42"]
        expected = np.array([False, False])
        result = algos.isin(comps, values)
        tm.assert_numpy_array_equal(expected, result)

    @pytest.mark.parametrize("empty", [[], Series(dtype=object), np.array([])])
    def test_empty(self, empty):
        # see gh-16991
        vals = Index(["a", "b"])
        expected = np.array([False, False])

        result = algos.isin(vals, empty)
        tm.assert_numpy_array_equal(expected, result)

    def test_different_nan_objects(self):
        # GH 22119
        comps = np.array(["nan", np.nan * 1j, float("nan")], dtype=object)
        vals = np.array([float("nan")], dtype=object)
        expected = np.array([False, False, True])
        result = algos.isin(comps, vals)
        tm.assert_numpy_array_equal(expected, result)

    def test_different_nans_as_float64(self):
        # GH 21866
        # create different nans from bit-patterns,
        # these nans will land in different buckets in the hash-table
        # if no special care is taken
        NAN1 = struct.unpack("d", struct.pack("=Q", 0x7FF8000000000000))[0]
        NAN2 = struct.unpack("d", struct.pack("=Q", 0x7FF8000000000001))[0]
        assert NAN1 != NAN1
        assert NAN2 != NAN2

        # check that NAN1 and NAN2 are equivalent:
        arr = np.array([NAN1, NAN2], dtype=np.float64)
        lookup1 = np.array([NAN1], dtype=np.float64)
        result = algos.isin(arr, lookup1)
        expected = np.array([True, True])
        tm.assert_numpy_array_equal(result, expected)

        lookup2 = np.array([NAN2], dtype=np.float64)
        result = algos.isin(arr, lookup2)
        expected = np.array([True, True])
        tm.assert_numpy_array_equal(result, expected)

    def test_isin_int_df_string_search(self):
        """Comparing df with int`s (1,2) with a string at isin() ("1")
        -> should not match values because int 1 is not equal str 1"""
        df = DataFrame({"values": [1, 2]})
        result = df.isin(["1"])
        expected_false = DataFrame({"values": [False, False]})
        tm.assert_frame_equal(result, expected_false)

    def test_isin_nan_df_string_search(self):
        """Comparing df with nan value (np.nan,2) with a string at isin() ("NaN")
        -> should not match values because np.nan is not equal str NaN"""
        df = DataFrame({"values": [np.nan, 2]})
        result = df.isin(["NaN"])
        expected_false = DataFrame({"values": [False, False]})
        tm.assert_frame_equal(result, expected_false)

    def test_isin_float_df_string_search(self):
        """Comparing df with floats (1.4245,2.32441) with a string at isin() ("1.4245")
        -> should not match values because float 1.4245 is not equal str 1.4245"""
        df = DataFrame({"values": [1.4245, 2.32441]})
        result = df.isin(["1.4245"])
        expected_false = DataFrame({"values": [False, False]})
        tm.assert_frame_equal(result, expected_false)


class TestValueCounts:
    def test_value_counts(self):
        np.random.seed(1234)
        from pandas.core.reshape.tile import cut

        arr = np.random.randn(4)
        factor = cut(arr, 4)

        # assert isinstance(factor, n)
        result = algos.value_counts(factor)
        breaks = [-1.194, -0.535, 0.121, 0.777, 1.433]
        index = IntervalIndex.from_breaks(breaks).astype(CDT(ordered=True))
        expected = Series([1, 1, 1, 1], index=index)
        tm.assert_series_equal(result.sort_index(), expected.sort_index())

    def test_value_counts_bins(self):
        s = [1, 2, 3, 4]
        result = algos.value_counts(s, bins=1)
        expected = Series([4], index=IntervalIndex.from_tuples([(0.996, 4.0)]))
        tm.assert_series_equal(result, expected)

        result = algos.value_counts(s, bins=2, sort=False)
        expected = Series(
            [2, 2], index=IntervalIndex.from_tuples([(0.996, 2.5), (2.5, 4.0)])
        )
        tm.assert_series_equal(result, expected)

    def test_value_counts_dtypes(self):
        result = algos.value_counts([1, 1.0])
        assert len(result) == 1

        result = algos.value_counts([1, 1.0], bins=1)
        assert len(result) == 1

        result = algos.value_counts(Series([1, 1.0, "1"]))  # object
        assert len(result) == 2

        msg = "bins argument only works with numeric data"
        with pytest.raises(TypeError, match=msg):
            algos.value_counts(["1", 1], bins=1)

    def test_value_counts_nat(self):
        td = Series([np.timedelta64(10000), NaT], dtype="timedelta64[ns]")
        dt = to_datetime(["NaT", "2014-01-01"])

        for s in [td, dt]:
            vc = algos.value_counts(s)
            vc_with_na = algos.value_counts(s, dropna=False)
            assert len(vc) == 1
            assert len(vc_with_na) == 2

        exp_dt = Series({Timestamp("2014-01-01 00:00:00"): 1})
        tm.assert_series_equal(algos.value_counts(dt), exp_dt)
        # TODO same for (timedelta)

    def test_value_counts_datetime_outofbounds(self):
        # GH 13663
        s = Series(
            [
                datetime(3000, 1, 1),
                datetime(5000, 1, 1),
                datetime(5000, 1, 1),
                datetime(6000, 1, 1),
                datetime(3000, 1, 1),
                datetime(3000, 1, 1),
            ]
        )
        res = s.value_counts()

        exp_index = Index(
            [datetime(3000, 1, 1), datetime(5000, 1, 1), datetime(6000, 1, 1)],
            dtype=object,
        )
        exp = Series([3, 2, 1], index=exp_index)
        tm.assert_series_equal(res, exp)

        # GH 12424
        res = to_datetime(Series(["2362-01-01", np.nan]), errors="ignore")
        exp = Series(["2362-01-01", np.nan], dtype=object)
        tm.assert_series_equal(res, exp)

    def test_categorical(self):
        s = Series(Categorical(list("aaabbc")))
        result = s.value_counts()
        expected = Series([3, 2, 1], index=CategoricalIndex(["a", "b", "c"]))

        tm.assert_series_equal(result, expected, check_index_type=True)

        # preserve order?
        s = s.cat.as_ordered()
        result = s.value_counts()
        expected.index = expected.index.as_ordered()
        tm.assert_series_equal(result, expected, check_index_type=True)

    def test_categorical_nans(self):
        s = Series(Categorical(list("aaaaabbbcc")))  # 4,3,2,1 (nan)
        s.iloc[1] = np.nan
        result = s.value_counts()
        expected = Series(
            [4, 3, 2],
            index=CategoricalIndex(["a", "b", "c"], categories=["a", "b", "c"]),
        )
        tm.assert_series_equal(result, expected, check_index_type=True)
        result = s.value_counts(dropna=False)
        expected = Series([4, 3, 2, 1], index=CategoricalIndex(["a", "b", "c", np.nan]))
        tm.assert_series_equal(result, expected, check_index_type=True)

        # out of order
        s = Series(
            Categorical(list("aaaaabbbcc"), ordered=True, categories=["b", "a", "c"])
        )
        s.iloc[1] = np.nan
        result = s.value_counts()
        expected = Series(
            [4, 3, 2],
            index=CategoricalIndex(
                ["a", "b", "c"], categories=["b", "a", "c"], ordered=True
            ),
        )
        tm.assert_series_equal(result, expected, check_index_type=True)

        result = s.value_counts(dropna=False)
        expected = Series(
            [4, 3, 2, 1],
            index=CategoricalIndex(
                ["a", "b", "c", np.nan], categories=["b", "a", "c"], ordered=True
            ),
        )
        tm.assert_series_equal(result, expected, check_index_type=True)

    def test_categorical_zeroes(self):
        # keep the `d` category with 0
        s = Series(Categorical(list("bbbaac"), categories=list("abcd"), ordered=True))
        result = s.value_counts()
        expected = Series(
            [3, 2, 1, 0],
            index=Categorical(
                ["b", "a", "c", "d"], categories=list("abcd"), ordered=True
            ),
        )
        tm.assert_series_equal(result, expected, check_index_type=True)

    def test_dropna(self):
        # https://github.com/pandas-dev/pandas/issues/9443#issuecomment-73719328

        tm.assert_series_equal(
            Series([True, True, False]).value_counts(dropna=True),
            Series([2, 1], index=[True, False]),
        )
        tm.assert_series_equal(
            Series([True, True, False]).value_counts(dropna=False),
            Series([2, 1], index=[True, False]),
        )

        tm.assert_series_equal(
            Series([True] * 3 + [False] * 2 + [None] * 5).value_counts(dropna=True),
            Series([3, 2], index=[True, False]),
        )
        tm.assert_series_equal(
            Series([True] * 5 + [False] * 3 + [None] * 2).value_counts(dropna=False),
            Series([5, 3, 2], index=[True, False, np.nan]),
        )
        tm.assert_series_equal(
            Series([10.3, 5.0, 5.0]).value_counts(dropna=True),
            Series([2, 1], index=[5.0, 10.3]),
        )
        tm.assert_series_equal(
            Series([10.3, 5.0, 5.0]).value_counts(dropna=False),
            Series([2, 1], index=[5.0, 10.3]),
        )

        tm.assert_series_equal(
            Series([10.3, 5.0, 5.0, None]).value_counts(dropna=True),
            Series([2, 1], index=[5.0, 10.3]),
        )

        result = Series([10.3, 10.3, 5.0, 5.0, 5.0, None]).value_counts(dropna=False)
        expected = Series([3, 2, 1], index=[5.0, 10.3, np.nan])
        tm.assert_series_equal(result, expected)

    def test_value_counts_normalized(self):
        # GH12558
        s = Series([1] * 2 + [2] * 3 + [np.nan] * 5)
        dtypes = (np.float64, object, "M8[ns]")
        for t in dtypes:
            s_typed = s.astype(t)
            result = s_typed.value_counts(normalize=True, dropna=False)
            expected = Series(
                [0.5, 0.3, 0.2], index=Series([np.nan, 2.0, 1.0], dtype=t)
            )
            tm.assert_series_equal(result, expected)

            result = s_typed.value_counts(normalize=True, dropna=True)
            expected = Series([0.6, 0.4], index=Series([2.0, 1.0], dtype=t))
            tm.assert_series_equal(result, expected)

    def test_value_counts_uint64(self):
        arr = np.array([2 ** 63], dtype=np.uint64)
        expected = Series([1], index=[2 ** 63])
        result = algos.value_counts(arr)

        tm.assert_series_equal(result, expected)

        arr = np.array([-1, 2 ** 63], dtype=object)
        expected = Series([1, 1], index=[2 ** 63, -1])
        result = algos.value_counts(arr)

        # 32-bit linux has a different ordering
        if IS64:
            tm.assert_series_equal(result, expected)


class TestDuplicated:
    def test_duplicated_with_nas(self):
        keys = np.array([0, 1, np.nan, 0, 2, np.nan], dtype=object)

        result = algos.duplicated(keys)
        expected = np.array([False, False, False, True, False, True])
        tm.assert_numpy_array_equal(result, expected)

        result = algos.duplicated(keys, keep="first")
        expected = np.array([False, False, False, True, False, True])
        tm.assert_numpy_array_equal(result, expected)

        result = algos.duplicated(keys, keep="last")
        expected = np.array([True, False, True, False, False, False])
        tm.assert_numpy_array_equal(result, expected)

        result = algos.duplicated(keys, keep=False)
        expected = np.array([True, False, True, True, False, True])
        tm.assert_numpy_array_equal(result, expected)

        keys = np.empty(8, dtype=object)
        for i, t in enumerate(
            zip([0, 0, np.nan, np.nan] * 2, [0, np.nan, 0, np.nan] * 2)
        ):
            keys[i] = t

        result = algos.duplicated(keys)
        falses = [False] * 4
        trues = [True] * 4
        expected = np.array(falses + trues)
        tm.assert_numpy_array_equal(result, expected)

        result = algos.duplicated(keys, keep="last")
        expected = np.array(trues + falses)
        tm.assert_numpy_array_equal(result, expected)

        result = algos.duplicated(keys, keep=False)
        expected = np.array(trues + trues)
        tm.assert_numpy_array_equal(result, expected)

    @pytest.mark.parametrize(
        "case",
        [
            np.array([1, 2, 1, 5, 3, 2, 4, 1, 5, 6]),
            np.array([1.1, 2.2, 1.1, np.nan, 3.3, 2.2, 4.4, 1.1, np.nan, 6.6]),
            np.array(
                [
                    1 + 1j,
                    2 + 2j,
                    1 + 1j,
                    5 + 5j,
                    3 + 3j,
                    2 + 2j,
                    4 + 4j,
                    1 + 1j,
                    5 + 5j,
                    6 + 6j,
                ]
            ),
            np.array(["a", "b", "a", "e", "c", "b", "d", "a", "e", "f"], dtype=object),
            np.array(
                [1, 2 ** 63, 1, 3 ** 5, 10, 2 ** 63, 39, 1, 3 ** 5, 7], dtype=np.uint64
            ),
        ],
    )
    def test_numeric_object_likes(self, case):
        exp_first = np.array(
            [False, False, True, False, False, True, False, True, True, False]
        )
        exp_last = np.array(
            [True, True, True, True, False, False, False, False, False, False]
        )
        exp_false = exp_first | exp_last

        res_first = algos.duplicated(case, keep="first")
        tm.assert_numpy_array_equal(res_first, exp_first)

        res_last = algos.duplicated(case, keep="last")
        tm.assert_numpy_array_equal(res_last, exp_last)

        res_false = algos.duplicated(case, keep=False)
        tm.assert_numpy_array_equal(res_false, exp_false)

        # index
        for idx in [Index(case), Index(case, dtype="category")]:
            res_first = idx.duplicated(keep="first")
            tm.assert_numpy_array_equal(res_first, exp_first)

            res_last = idx.duplicated(keep="last")
            tm.assert_numpy_array_equal(res_last, exp_last)

            res_false = idx.duplicated(keep=False)
            tm.assert_numpy_array_equal(res_false, exp_false)

        # series
        for s in [Series(case), Series(case, dtype="category")]:
            res_first = s.duplicated(keep="first")
            tm.assert_series_equal(res_first, Series(exp_first))

            res_last = s.duplicated(keep="last")
            tm.assert_series_equal(res_last, Series(exp_last))

            res_false = s.duplicated(keep=False)
            tm.assert_series_equal(res_false, Series(exp_false))

    def test_datetime_likes(self):

        dt = [
            "2011-01-01",
            "2011-01-02",
            "2011-01-01",
            "NaT",
            "2011-01-03",
            "2011-01-02",
            "2011-01-04",
            "2011-01-01",
            "NaT",
            "2011-01-06",
        ]
        td = [
            "1 days",
            "2 days",
            "1 days",
            "NaT",
            "3 days",
            "2 days",
            "4 days",
            "1 days",
            "NaT",
            "6 days",
        ]

        cases = [
            np.array([Timestamp(d) for d in dt]),
            np.array([Timestamp(d, tz="US/Eastern") for d in dt]),
            np.array([Period(d, freq="D") for d in dt]),
            np.array([np.datetime64(d) for d in dt]),
            np.array([Timedelta(d) for d in td]),
        ]

        exp_first = np.array(
            [False, False, True, False, False, True, False, True, True, False]
        )
        exp_last = np.array(
            [True, True, True, True, False, False, False, False, False, False]
        )
        exp_false = exp_first | exp_last

        for case in cases:
            res_first = algos.duplicated(case, keep="first")
            tm.assert_numpy_array_equal(res_first, exp_first)

            res_last = algos.duplicated(case, keep="last")
            tm.assert_numpy_array_equal(res_last, exp_last)

            res_false = algos.duplicated(case, keep=False)
            tm.assert_numpy_array_equal(res_false, exp_false)

            # index
            for idx in [
                Index(case),
                Index(case, dtype="category"),
                Index(case, dtype=object),
            ]:
                res_first = idx.duplicated(keep="first")
                tm.assert_numpy_array_equal(res_first, exp_first)

                res_last = idx.duplicated(keep="last")
                tm.assert_numpy_array_equal(res_last, exp_last)

                res_false = idx.duplicated(keep=False)
                tm.assert_numpy_array_equal(res_false, exp_false)

            # series
            for s in [
                Series(case),
                Series(case, dtype="category"),
                Series(case, dtype=object),
            ]:
                res_first = s.duplicated(keep="first")
                tm.assert_series_equal(res_first, Series(exp_first))

                res_last = s.duplicated(keep="last")
                tm.assert_series_equal(res_last, Series(exp_last))

                res_false = s.duplicated(keep=False)
                tm.assert_series_equal(res_false, Series(exp_false))

    def test_unique_index(self):
        cases = [Index([1, 2, 3]), pd.RangeIndex(0, 3)]
        for case in cases:
            assert case.is_unique is True
            tm.assert_numpy_array_equal(
                case.duplicated(), np.array([False, False, False])
            )

    @pytest.mark.parametrize(
        "arr, unique",
        [
            (
                [(0, 0), (0, 1), (1, 0), (1, 1), (0, 0), (0, 1), (1, 0), (1, 1)],
                [(0, 0), (0, 1), (1, 0), (1, 1)],
            ),
            (
                [("b", "c"), ("a", "b"), ("a", "b"), ("b", "c")],
                [("b", "c"), ("a", "b")],
            ),
            ([("a", 1), ("b", 2), ("a", 3), ("a", 1)], [("a", 1), ("b", 2), ("a", 3)]),
        ],
    )
    def test_unique_tuples(self, arr, unique):
        # https://github.com/pandas-dev/pandas/issues/16519
        expected = np.empty(len(unique), dtype=object)
        expected[:] = unique

        result = pd.unique(arr)
        tm.assert_numpy_array_equal(result, expected)


class TestHashTable:
    def test_string_hashtable_set_item_signature(self):
        # GH#30419 fix typing in StringHashTable.set_item to prevent segfault
        tbl = ht.StringHashTable()

        tbl.set_item("key", 1)
        assert tbl.get_item("key") == 1

        with pytest.raises(TypeError, match="'key' has incorrect type"):
            # key arg typed as string, not object
            tbl.set_item(4, 6)
        with pytest.raises(TypeError, match="'val' has incorrect type"):
            tbl.get_item(4)

    def test_lookup_nan(self, writable):
        xs = np.array([2.718, 3.14, np.nan, -7, 5, 2, 3])
        # GH 21688 ensure we can deal with readonly memory views
        xs.setflags(write=writable)
        m = ht.Float64HashTable()
        m.map_locations(xs)
        tm.assert_numpy_array_equal(m.lookup(xs), np.arange(len(xs), dtype=np.intp))

    def test_add_signed_zeros(self):
        # GH 21866 inconsistent hash-function for float64
        # default hash-function would lead to different hash-buckets
        # for 0.0 and -0.0 if there are more than 2^30 hash-buckets
        # but this would mean 16GB
        N = 4  # 12 * 10**8 would trigger the error, if you have enough memory
        m = ht.Float64HashTable(N)
        m.set_item(0.0, 0)
        m.set_item(-0.0, 0)
        assert len(m) == 1  # 0.0 and -0.0 are equivalent

    def test_add_different_nans(self):
        # GH 21866 inconsistent hash-function for float64
        # create different nans from bit-patterns:
        NAN1 = struct.unpack("d", struct.pack("=Q", 0x7FF8000000000000))[0]
        NAN2 = struct.unpack("d", struct.pack("=Q", 0x7FF8000000000001))[0]
        assert NAN1 != NAN1
        assert NAN2 != NAN2
        # default hash function would lead to different hash-buckets
        # for NAN1 and NAN2 even if there are only 4 buckets:
        m = ht.Float64HashTable()
        m.set_item(NAN1, 0)
        m.set_item(NAN2, 0)
        assert len(m) == 1  # NAN1 and NAN2 are equivalent

    def test_lookup_overflow(self, writable):
        xs = np.array([1, 2, 2 ** 63], dtype=np.uint64)
        # GH 21688 ensure we can deal with readonly memory views
        xs.setflags(write=writable)
        m = ht.UInt64HashTable()
        m.map_locations(xs)
        tm.assert_numpy_array_equal(m.lookup(xs), np.arange(len(xs), dtype=np.intp))

    def test_get_unique(self):
        s = Series([1, 2, 2 ** 63, 2 ** 63], dtype=np.uint64)
        exp = np.array([1, 2, 2 ** 63], dtype=np.uint64)
        tm.assert_numpy_array_equal(s.unique(), exp)

    @pytest.mark.parametrize("nvals", [0, 10])  # resizing to 0 is special case
    @pytest.mark.parametrize(
        "htable, uniques, dtype, safely_resizes",
        [
            (ht.PyObjectHashTable, ht.ObjectVector, "object", False),
            (ht.StringHashTable, ht.ObjectVector, "object", True),
            (ht.Float64HashTable, ht.Float64Vector, "float64", False),
            (ht.Int64HashTable, ht.Int64Vector, "int64", False),
            (ht.Int32HashTable, ht.Int32Vector, "int32", False),
            (ht.UInt64HashTable, ht.UInt64Vector, "uint64", False),
        ],
    )
    def test_vector_resize(
        self, writable, htable, uniques, dtype, safely_resizes, nvals
    ):
        # Test for memory errors after internal vector
        # reallocations (GH 7157)
        vals = np.array(np.random.randn(1000), dtype=dtype)

        # GH 21688 ensures we can deal with read-only memory views
        vals.setflags(write=writable)

        # initialise instances; cannot initialise in parametrization,
        # as otherwise external views would be held on the array (which is
        # one of the things this test is checking)
        htable = htable()
        uniques = uniques()

        # get_labels may append to uniques
        htable.get_labels(vals[:nvals], uniques, 0, -1)
        # to_array() sets an external_view_exists flag on uniques.
        tmp = uniques.to_array()
        oldshape = tmp.shape

        # subsequent get_labels() calls can no longer append to it
        # (except for StringHashTables + ObjectVector)
        if safely_resizes:
            htable.get_labels(vals, uniques, 0, -1)
        else:
            with pytest.raises(ValueError, match="external reference.*"):
                htable.get_labels(vals, uniques, 0, -1)

        uniques.to_array()  # should not raise here
        assert tmp.shape == oldshape

    @pytest.mark.parametrize(
        "htable, tm_dtype",
        [
            (ht.PyObjectHashTable, "String"),
            (ht.StringHashTable, "String"),
            (ht.Float64HashTable, "Float"),
            (ht.Int64HashTable, "Int"),
            (ht.UInt64HashTable, "UInt"),
        ],
    )
    def test_hashtable_unique(self, htable, tm_dtype, writable):
        # output of maker has guaranteed unique elements
        maker = getattr(tm, "make" + tm_dtype + "Index")
        s = Series(maker(1000))
        if htable == ht.Float64HashTable:
            # add NaN for float column
            s.loc[500] = np.nan
        elif htable == ht.PyObjectHashTable:
            # use different NaN types for object column
            s.loc[500:502] = [np.nan, None, NaT]

        # create duplicated selection
        s_duplicated = s.sample(frac=3, replace=True).reset_index(drop=True)
        s_duplicated.values.setflags(write=writable)

        # drop_duplicates has own cython code (hash_table_func_helper.pxi)
        # and is tested separately; keeps first occurrence like ht.unique()
        expected_unique = s_duplicated.drop_duplicates(keep="first").values
        result_unique = htable().unique(s_duplicated.values)
        tm.assert_numpy_array_equal(result_unique, expected_unique)

        # test return_inverse=True
        # reconstruction can only succeed if the inverse is correct
        result_unique, result_inverse = htable().unique(
            s_duplicated.values, return_inverse=True
        )
        tm.assert_numpy_array_equal(result_unique, expected_unique)
        reconstr = result_unique[result_inverse]
        tm.assert_numpy_array_equal(reconstr, s_duplicated.values)

    @pytest.mark.parametrize(
        "htable, tm_dtype",
        [
            (ht.PyObjectHashTable, "String"),
            (ht.StringHashTable, "String"),
            (ht.Float64HashTable, "Float"),
            (ht.Int64HashTable, "Int"),
            (ht.UInt64HashTable, "UInt"),
        ],
    )
    def test_hashtable_factorize(self, htable, tm_dtype, writable):
        # output of maker has guaranteed unique elements
        maker = getattr(tm, "make" + tm_dtype + "Index")
        s = Series(maker(1000))
        if htable == ht.Float64HashTable:
            # add NaN for float column
            s.loc[500] = np.nan
        elif htable == ht.PyObjectHashTable:
            # use different NaN types for object column
            s.loc[500:502] = [np.nan, None, NaT]

        # create duplicated selection
        s_duplicated = s.sample(frac=3, replace=True).reset_index(drop=True)
        s_duplicated.values.setflags(write=writable)
        na_mask = s_duplicated.isna().values

        result_unique, result_inverse = htable().factorize(s_duplicated.values)

        # drop_duplicates has own cython code (hash_table_func_helper.pxi)
        # and is tested separately; keeps first occurrence like ht.factorize()
        # since factorize removes all NaNs, we do the same here
        expected_unique = s_duplicated.dropna().drop_duplicates().values
        tm.assert_numpy_array_equal(result_unique, expected_unique)

        # reconstruction can only succeed if the inverse is correct. Since
        # factorize removes the NaNs, those have to be excluded here as well
        result_reconstruct = result_unique[result_inverse[~na_mask]]
        expected_reconstruct = s_duplicated.dropna().values
        tm.assert_numpy_array_equal(result_reconstruct, expected_reconstruct)

    @pytest.mark.parametrize(
        "hashtable",
        [
            ht.PyObjectHashTable,
            ht.StringHashTable,
            ht.Float64HashTable,
            ht.Int64HashTable,
            ht.Int32HashTable,
            ht.UInt64HashTable,
        ],
    )
    def test_hashtable_large_sizehint(self, hashtable):
        # GH 22729
        size_hint = np.iinfo(np.uint32).max + 1
        tbl = hashtable(size_hint=size_hint)  # noqa


def test_quantile():
    s = Series(np.random.randn(100))

    result = algos.quantile(s, [0, 0.25, 0.5, 0.75, 1.0])
    expected = algos.quantile(s.values, [0, 0.25, 0.5, 0.75, 1.0])
    tm.assert_almost_equal(result, expected)


def test_unique_label_indices():

    a = np.random.randint(1, 1 << 10, 1 << 15).astype("i8")

    left = ht.unique_label_indices(a)
    right = np.unique(a, return_index=True)[1]

    tm.assert_numpy_array_equal(left, right, check_dtype=False)

    a[np.random.choice(len(a), 10)] = -1
    left = ht.unique_label_indices(a)
    right = np.unique(a, return_index=True)[1][1:]
    tm.assert_numpy_array_equal(left, right, check_dtype=False)


class TestRank:
    @td.skip_if_no_scipy
    def test_scipy_compat(self):
        from scipy.stats import rankdata

        def _check(arr):
            mask = ~np.isfinite(arr)
            arr = arr.copy()
            result = libalgos.rank_1d(arr, labels=np.zeros(len(arr), dtype=np.int64))
            arr[mask] = np.inf
            exp = rankdata(arr)
            exp[mask] = np.nan
            tm.assert_almost_equal(result, exp)

        _check(np.array([np.nan, np.nan, 5.0, 5.0, 5.0, np.nan, 1, 2, 3, np.nan]))
        _check(np.array([4.0, np.nan, 5.0, 5.0, 5.0, np.nan, 1, 2, 4.0, np.nan]))

    def test_basic(self, writable):
        exp = np.array([1, 2], dtype=np.float64)

        for dtype in np.typecodes["AllInteger"]:
            data = np.array([1, 100], dtype=dtype)
            data.setflags(write=writable)
            s = Series(data)
            tm.assert_numpy_array_equal(algos.rank(s), exp)

    def test_uint64_overflow(self):
        exp = np.array([1, 2], dtype=np.float64)

        for dtype in [np.float64, np.uint64]:
            s = Series([1, 2 ** 63], dtype=dtype)
            tm.assert_numpy_array_equal(algos.rank(s), exp)

    def test_too_many_ndims(self):
        arr = np.array([[[1, 2, 3], [4, 5, 6], [7, 8, 9]]])
        msg = "Array with ndim > 2 are not supported"

        with pytest.raises(TypeError, match=msg):
            algos.rank(arr)

    @pytest.mark.single
    @pytest.mark.high_memory
    @pytest.mark.parametrize(
        "values",
        [np.arange(2 ** 24 + 1), np.arange(2 ** 25 + 2).reshape(2 ** 24 + 1, 2)],
        ids=["1d", "2d"],
    )
    def test_pct_max_many_rows(self, values):
        # GH 18271
        result = algos.rank(values, pct=True).max()
        assert result == 1


def test_pad_backfill_object_segfault():

    old = np.array([], dtype="O")
    new = np.array([datetime(2010, 12, 31)], dtype="O")

    result = libalgos.pad["object"](old, new)
    expected = np.array([-1], dtype=np.int64)
    tm.assert_numpy_array_equal(result, expected)

    result = libalgos.pad["object"](new, old)
    expected = np.array([], dtype=np.int64)
    tm.assert_numpy_array_equal(result, expected)

    result = libalgos.backfill["object"](old, new)
    expected = np.array([-1], dtype=np.int64)
    tm.assert_numpy_array_equal(result, expected)

    result = libalgos.backfill["object"](new, old)
    expected = np.array([], dtype=np.int64)
    tm.assert_numpy_array_equal(result, expected)


class TestTseriesUtil:
    def test_combineFunc(self):
        pass

    def test_reindex(self):
        pass

    def test_isna(self):
        pass

    def test_groupby(self):
        pass

    def test_groupby_withnull(self):
        pass

    def test_backfill(self):
        old = Index([1, 5, 10])
        new = Index(list(range(12)))

        filler = libalgos.backfill["int64_t"](old.values, new.values)

        expect_filler = np.array([0, 0, 1, 1, 1, 1, 2, 2, 2, 2, 2, -1], dtype=np.int64)
        tm.assert_numpy_array_equal(filler, expect_filler)

        # corner case
        old = Index([1, 4])
        new = Index(list(range(5, 10)))
        filler = libalgos.backfill["int64_t"](old.values, new.values)

        expect_filler = np.array([-1, -1, -1, -1, -1], dtype=np.int64)
        tm.assert_numpy_array_equal(filler, expect_filler)

    def test_pad(self):
        old = Index([1, 5, 10])
        new = Index(list(range(12)))

        filler = libalgos.pad["int64_t"](old.values, new.values)

        expect_filler = np.array([-1, 0, 0, 0, 0, 1, 1, 1, 1, 1, 2, 2], dtype=np.int64)
        tm.assert_numpy_array_equal(filler, expect_filler)

        # corner case
        old = Index([5, 10])
        new = Index(np.arange(5))
        filler = libalgos.pad["int64_t"](old.values, new.values)
        expect_filler = np.array([-1, -1, -1, -1, -1], dtype=np.int64)
        tm.assert_numpy_array_equal(filler, expect_filler)


def test_is_lexsorted():
    failure = [
        np.array(
            [
                3,
                3,
                3,
                3,
                3,
                3,
                3,
                3,
                3,
                3,
                3,
                3,
                3,
                3,
                3,
                3,
                3,
                3,
                3,
                3,
                3,
                3,
                3,
                3,
                3,
                3,
                3,
                3,
                3,
                3,
                3,
                2,
                2,
                2,
                2,
                2,
                2,
                2,
                2,
                2,
                2,
                2,
                2,
                2,
                2,
                2,
                2,
                2,
                2,
                2,
                2,
                2,
                2,
                2,
                2,
                2,
                2,
                2,
                2,
                2,
                2,
                2,
                1,
                1,
                1,
                1,
                1,
                1,
                1,
                1,
                1,
                1,
                1,
                1,
                1,
                1,
                1,
                1,
                1,
                1,
                1,
                1,
                1,
                1,
                1,
                1,
                1,
                1,
                1,
                1,
                1,
                1,
                1,
                0,
                0,
                0,
                0,
                0,
                0,
                0,
                0,
                0,
                0,
                0,
                0,
                0,
                0,
                0,
                0,
                0,
                0,
                0,
                0,
                0,
                0,
                0,
                0,
                0,
                0,
                0,
                0,
                0,
                0,
                0,
            ],
            dtype="int64",
        ),
        np.array(
            [
                30,
                29,
                28,
                27,
                26,
                25,
                24,
                23,
                22,
                21,
                20,
                19,
                18,
                17,
                16,
                15,
                14,
                13,
                12,
                11,
                10,
                9,
                8,
                7,
                6,
                5,
                4,
                3,
                2,
                1,
                0,
                30,
                29,
                28,
                27,
                26,
                25,
                24,
                23,
                22,
                21,
                20,
                19,
                18,
                17,
                16,
                15,
                14,
                13,
                12,
                11,
                10,
                9,
                8,
                7,
                6,
                5,
                4,
                3,
                2,
                1,
                0,
                30,
                29,
                28,
                27,
                26,
                25,
                24,
                23,
                22,
                21,
                20,
                19,
                18,
                17,
                16,
                15,
                14,
                13,
                12,
                11,
                10,
                9,
                8,
                7,
                6,
                5,
                4,
                3,
                2,
                1,
                0,
                30,
                29,
                28,
                27,
                26,
                25,
                24,
                23,
                22,
                21,
                20,
                19,
                18,
                17,
                16,
                15,
                14,
                13,
                12,
                11,
                10,
                9,
                8,
                7,
                6,
                5,
                4,
                3,
                2,
                1,
                0,
            ],
            dtype="int64",
        ),
    ]

    assert not libalgos.is_lexsorted(failure)


def test_groupsort_indexer():
    a = np.random.randint(0, 1000, 100).astype(np.int64)
    b = np.random.randint(0, 1000, 100).astype(np.int64)

    result = libalgos.groupsort_indexer(a, 1000)[0]

    # need to use a stable sort
    # np.argsort returns int, groupsort_indexer
    # always returns int64
    expected = np.argsort(a, kind="mergesort")
    expected = expected.astype(np.int64)

    tm.assert_numpy_array_equal(result, expected)

    # compare with lexsort
    # np.lexsort returns int, groupsort_indexer
    # always returns int64
    key = a * 1000 + b
    result = libalgos.groupsort_indexer(key, 1000000)[0]
    expected = np.lexsort((b, a))
    expected = expected.astype(np.int64)

    tm.assert_numpy_array_equal(result, expected)


def test_infinity_sort():
    # GH 13445
    # numpy's argsort can be unhappy if something is less than
    # itself.  Instead, let's give our infinities a self-consistent
    # ordering, but outside the float extended real line.

    Inf = libalgos.Infinity()
    NegInf = libalgos.NegInfinity()

    ref_nums = [NegInf, float("-inf"), -1e100, 0, 1e100, float("inf"), Inf]

    assert all(Inf >= x for x in ref_nums)
    assert all(Inf > x or x is Inf for x in ref_nums)
    assert Inf >= Inf and Inf == Inf
    assert not Inf < Inf and not Inf > Inf
    assert libalgos.Infinity() == libalgos.Infinity()
    assert not libalgos.Infinity() != libalgos.Infinity()

    assert all(NegInf <= x for x in ref_nums)
    assert all(NegInf < x or x is NegInf for x in ref_nums)
    assert NegInf <= NegInf and NegInf == NegInf
    assert not NegInf < NegInf and not NegInf > NegInf
    assert libalgos.NegInfinity() == libalgos.NegInfinity()
    assert not libalgos.NegInfinity() != libalgos.NegInfinity()

    for perm in permutations(ref_nums):
        assert sorted(perm) == ref_nums

    # smoke tests
    np.array([libalgos.Infinity()] * 32).argsort()
    np.array([libalgos.NegInfinity()] * 32).argsort()


def test_infinity_against_nan():
    Inf = libalgos.Infinity()
    NegInf = libalgos.NegInfinity()

    assert not Inf > np.nan
    assert not Inf >= np.nan
    assert not Inf < np.nan
    assert not Inf <= np.nan
    assert not Inf == np.nan
    assert Inf != np.nan

    assert not NegInf > np.nan
    assert not NegInf >= np.nan
    assert not NegInf < np.nan
    assert not NegInf <= np.nan
    assert not NegInf == np.nan
    assert NegInf != np.nan


def test_ensure_platform_int():
    arr = np.arange(100, dtype=np.intp)

    result = libalgos.ensure_platform_int(arr)
    assert result is arr


def test_int64_add_overflow():
    # see gh-14068
    msg = "Overflow in int64 addition"
    m = np.iinfo(np.int64).max
    n = np.iinfo(np.int64).min

    with pytest.raises(OverflowError, match=msg):
        algos.checked_add_with_arr(np.array([m, m]), m)
    with pytest.raises(OverflowError, match=msg):
        algos.checked_add_with_arr(np.array([m, m]), np.array([m, m]))
    with pytest.raises(OverflowError, match=msg):
        algos.checked_add_with_arr(np.array([n, n]), n)
    with pytest.raises(OverflowError, match=msg):
        algos.checked_add_with_arr(np.array([n, n]), np.array([n, n]))
    with pytest.raises(OverflowError, match=msg):
        algos.checked_add_with_arr(np.array([m, n]), np.array([n, n]))
    with pytest.raises(OverflowError, match=msg):
        algos.checked_add_with_arr(
            np.array([m, m]), np.array([m, m]), arr_mask=np.array([False, True])
        )
    with pytest.raises(OverflowError, match=msg):
        algos.checked_add_with_arr(
            np.array([m, m]), np.array([m, m]), b_mask=np.array([False, True])
        )
    with pytest.raises(OverflowError, match=msg):
        algos.checked_add_with_arr(
            np.array([m, m]),
            np.array([m, m]),
            arr_mask=np.array([False, True]),
            b_mask=np.array([False, True]),
        )
    with pytest.raises(OverflowError, match=msg):
        with tm.assert_produces_warning(RuntimeWarning):
            algos.checked_add_with_arr(np.array([m, m]), np.array([np.nan, m]))

    # Check that the nan boolean arrays override whether or not
    # the addition overflows. We don't check the result but just
    # the fact that an OverflowError is not raised.
    algos.checked_add_with_arr(
        np.array([m, m]), np.array([m, m]), arr_mask=np.array([True, True])
    )
    algos.checked_add_with_arr(
        np.array([m, m]), np.array([m, m]), b_mask=np.array([True, True])
    )
    algos.checked_add_with_arr(
        np.array([m, m]),
        np.array([m, m]),
        arr_mask=np.array([True, False]),
        b_mask=np.array([False, True]),
    )


class TestMode:
    def test_no_mode(self):
        exp = Series([], dtype=np.float64, index=Index([], dtype=int))
        tm.assert_series_equal(algos.mode([]), exp)

    def test_mode_single(self):
        # GH 15714
        exp_single = [1]
        data_single = [1]

        exp_multi = [1]
        data_multi = [1, 1]

        for dt in np.typecodes["AllInteger"] + np.typecodes["Float"]:
            s = Series(data_single, dtype=dt)
            exp = Series(exp_single, dtype=dt)
            tm.assert_series_equal(algos.mode(s), exp)

            s = Series(data_multi, dtype=dt)
            exp = Series(exp_multi, dtype=dt)
            tm.assert_series_equal(algos.mode(s), exp)

        exp = Series([1], dtype=int)
        tm.assert_series_equal(algos.mode([1]), exp)

        exp = Series(["a", "b", "c"], dtype=object)
        tm.assert_series_equal(algos.mode(["a", "b", "c"]), exp)

    def test_number_mode(self):
        exp_single = [1]
        data_single = [1] * 5 + [2] * 3

        exp_multi = [1, 3]
        data_multi = [1] * 5 + [2] * 3 + [3] * 5

        for dt in np.typecodes["AllInteger"] + np.typecodes["Float"]:
            s = Series(data_single, dtype=dt)
            exp = Series(exp_single, dtype=dt)
            tm.assert_series_equal(algos.mode(s), exp)

            s = Series(data_multi, dtype=dt)
            exp = Series(exp_multi, dtype=dt)
            tm.assert_series_equal(algos.mode(s), exp)

    def test_strobj_mode(self):
        exp = ["b"]
        data = ["a"] * 2 + ["b"] * 3

        s = Series(data, dtype="c")
        exp = Series(exp, dtype="c")
        tm.assert_series_equal(algos.mode(s), exp)

        exp = ["bar"]
        data = ["foo"] * 2 + ["bar"] * 3

        for dt in [str, object]:
            s = Series(data, dtype=dt)
            exp = Series(exp, dtype=dt)
            tm.assert_series_equal(algos.mode(s), exp)

    def test_datelike_mode(self):
        exp = Series(["1900-05-03", "2011-01-03", "2013-01-02"], dtype="M8[ns]")
        s = Series(["2011-01-03", "2013-01-02", "1900-05-03"], dtype="M8[ns]")
        tm.assert_series_equal(algos.mode(s), exp)

        exp = Series(["2011-01-03", "2013-01-02"], dtype="M8[ns]")
        s = Series(
            ["2011-01-03", "2013-01-02", "1900-05-03", "2011-01-03", "2013-01-02"],
            dtype="M8[ns]",
        )
        tm.assert_series_equal(algos.mode(s), exp)

    def test_timedelta_mode(self):
        exp = Series(["-1 days", "0 days", "1 days"], dtype="timedelta64[ns]")
        s = Series(["1 days", "-1 days", "0 days"], dtype="timedelta64[ns]")
        tm.assert_series_equal(algos.mode(s), exp)

        exp = Series(["2 min", "1 day"], dtype="timedelta64[ns]")
        s = Series(
            ["1 day", "1 day", "-1 day", "-1 day 2 min", "2 min", "2 min"],
            dtype="timedelta64[ns]",
        )
        tm.assert_series_equal(algos.mode(s), exp)

    def test_mixed_dtype(self):
        exp = Series(["foo"])
        s = Series([1, "foo", "foo"])
        tm.assert_series_equal(algos.mode(s), exp)

    def test_uint64_overflow(self):
        exp = Series([2 ** 63], dtype=np.uint64)
        s = Series([1, 2 ** 63, 2 ** 63], dtype=np.uint64)
        tm.assert_series_equal(algos.mode(s), exp)

        exp = Series([1, 2 ** 63], dtype=np.uint64)
        s = Series([1, 2 ** 63], dtype=np.uint64)
        tm.assert_series_equal(algos.mode(s), exp)

    def test_categorical(self):
        c = Categorical([1, 2])
        exp = c
        tm.assert_categorical_equal(algos.mode(c), exp)
        tm.assert_categorical_equal(c.mode(), exp)

        c = Categorical([1, "a", "a"])
        exp = Categorical(["a"], categories=[1, "a"])
        tm.assert_categorical_equal(algos.mode(c), exp)
        tm.assert_categorical_equal(c.mode(), exp)

        c = Categorical([1, 1, 2, 3, 3])
        exp = Categorical([1, 3], categories=[1, 2, 3])
        tm.assert_categorical_equal(algos.mode(c), exp)
        tm.assert_categorical_equal(c.mode(), exp)

    def test_index(self):
        idx = Index([1, 2, 3])
        exp = Series([1, 2, 3], dtype=np.int64)
        tm.assert_series_equal(algos.mode(idx), exp)

        idx = Index([1, "a", "a"])
        exp = Series(["a"], dtype=object)
        tm.assert_series_equal(algos.mode(idx), exp)

        idx = Index([1, 1, 2, 3, 3])
        exp = Series([1, 3], dtype=np.int64)
        tm.assert_series_equal(algos.mode(idx), exp)

        exp = Series(["2 min", "1 day"], dtype="timedelta64[ns]")
        idx = Index(
            ["1 day", "1 day", "-1 day", "-1 day 2 min", "2 min", "2 min"],
            dtype="timedelta64[ns]",
        )
        tm.assert_series_equal(algos.mode(idx), exp)


class TestDiff:
    @pytest.mark.parametrize("dtype", ["M8[ns]", "m8[ns]"])
    def test_diff_datetimelike_nat(self, dtype):
        # NaT - NaT is NaT, not 0
        arr = np.arange(12).astype(np.int64).view(dtype).reshape(3, 4)
        arr[:, 2] = arr.dtype.type("NaT", "ns")
        result = algos.diff(arr, 1, axis=0)

        expected = np.ones(arr.shape, dtype="timedelta64[ns]") * 4
        expected[:, 2] = np.timedelta64("NaT", "ns")
        expected[0, :] = np.timedelta64("NaT", "ns")

        tm.assert_numpy_array_equal(result, expected)

        result = algos.diff(arr.T, 1, axis=1)
        tm.assert_numpy_array_equal(result, expected.T)

    def test_diff_ea_axis(self):
        dta = date_range("2016-01-01", periods=3, tz="US/Pacific")._data

        msg = "cannot diff DatetimeArray on axis=1"
        with pytest.raises(ValueError, match=msg):
<<<<<<< HEAD
            algos.diff(dta, 1, axis=1)


@pytest.mark.parametrize(
    "left_values", [[0, 1, 1, 4], [0, 1, 1, 4, 4], [0, 1, 1, 1, 4]]
)
def test_make_duplicates_of_left_unique_in_right(left_values):
    # GH#36263
    left = np.array(left_values)
    right = np.array([0, 0, 1, 1, 4])
    result = algos.make_duplicates_of_left_unique_in_right(left, right)
    expected = np.array([0, 0, 1, 4])
    tm.assert_numpy_array_equal(result, expected)


def test_resort_union_after_inputs():
    # GH#36289
    union_values = np.array([1, 1, 2, 3, 3, 4])
    lvals = np.array([[3, 1, 4]])
    rvals = np.array([[2, 3, 1]])
    result = algos.re_sort_union_after_inputs(union_values, lvals, rvals)
    expected = np.array([3, 3, 1, 1, 4, 2])
    tm.assert_numpy_array_equal(result, expected)
=======
            algos.diff(dta, 1, axis=1)
>>>>>>> 3526a710
<|MERGE_RESOLUTION|>--- conflicted
+++ resolved
@@ -2408,20 +2408,7 @@
 
         msg = "cannot diff DatetimeArray on axis=1"
         with pytest.raises(ValueError, match=msg):
-<<<<<<< HEAD
             algos.diff(dta, 1, axis=1)
-
-
-@pytest.mark.parametrize(
-    "left_values", [[0, 1, 1, 4], [0, 1, 1, 4, 4], [0, 1, 1, 1, 4]]
-)
-def test_make_duplicates_of_left_unique_in_right(left_values):
-    # GH#36263
-    left = np.array(left_values)
-    right = np.array([0, 0, 1, 1, 4])
-    result = algos.make_duplicates_of_left_unique_in_right(left, right)
-    expected = np.array([0, 0, 1, 4])
-    tm.assert_numpy_array_equal(result, expected)
 
 
 def test_resort_union_after_inputs():
@@ -2431,7 +2418,4 @@
     rvals = np.array([[2, 3, 1]])
     result = algos.re_sort_union_after_inputs(union_values, lvals, rvals)
     expected = np.array([3, 3, 1, 1, 4, 2])
-    tm.assert_numpy_array_equal(result, expected)
-=======
-            algos.diff(dta, 1, axis=1)
->>>>>>> 3526a710
+    tm.assert_numpy_array_equal(result, expected)