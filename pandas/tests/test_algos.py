from datetime import datetime
import struct

import numpy as np
import pytest

from pandas._libs import (
    algos as libalgos,
    hashtable as ht,
)

from pandas.core.dtypes.common import (
    is_bool_dtype,
    is_complex_dtype,
    is_float_dtype,
    is_integer_dtype,
    is_object_dtype,
)
from pandas.core.dtypes.dtypes import CategoricalDtype

import pandas as pd
from pandas import (
    Categorical,
    CategoricalIndex,
    DataFrame,
    DatetimeIndex,
    Index,
    IntervalIndex,
    MultiIndex,
    NaT,
    Period,
    PeriodIndex,
    Series,
    Timedelta,
    Timestamp,
    cut,
    date_range,
    timedelta_range,
    to_datetime,
    to_timedelta,
)
import pandas._testing as tm
import pandas.core.algorithms as algos
from pandas.core.arrays import (
    DatetimeArray,
    TimedeltaArray,
)
import pandas.core.common as com


class TestFactorize:
    def test_factorize_complex(self):
        # GH#17927
        array = [1, 2, 2 + 1j]
        msg = "factorize with argument that is not not a Series"
        with tm.assert_produces_warning(FutureWarning, match=msg):
            labels, uniques = algos.factorize(array)

        expected_labels = np.array([0, 1, 2], dtype=np.intp)
        tm.assert_numpy_array_equal(labels, expected_labels)

        # Should return a complex dtype in the future
        expected_uniques = np.array([(1 + 0j), (2 + 0j), (2 + 1j)], dtype=object)
        tm.assert_numpy_array_equal(uniques, expected_uniques)

    @pytest.mark.parametrize("sort", [True, False])
    def test_factorize(self, index_or_series_obj, sort):
        obj = index_or_series_obj
        result_codes, result_uniques = obj.factorize(sort=sort)

        constructor = Index
        if isinstance(obj, MultiIndex):
            constructor = MultiIndex.from_tuples
        expected_arr = obj.unique()
        if expected_arr.dtype == np.float16:
            expected_arr = expected_arr.astype(np.float32)
        expected_uniques = constructor(expected_arr)
        if (
            isinstance(obj, Index)
            and expected_uniques.dtype == bool
            and obj.dtype == object
        ):
            expected_uniques = expected_uniques.astype(object)

        if sort:
            expected_uniques = expected_uniques.sort_values()

        # construct an integer ndarray so that
        # `expected_uniques.take(expected_codes)` is equal to `obj`
        expected_uniques_list = list(expected_uniques)
        expected_codes = [expected_uniques_list.index(val) for val in obj]
        expected_codes = np.asarray(expected_codes, dtype=np.intp)

        tm.assert_numpy_array_equal(result_codes, expected_codes)
        tm.assert_index_equal(result_uniques, expected_uniques, exact=True)

    def test_series_factorize_use_na_sentinel_false(self):
        # GH#35667
        values = np.array([1, 2, 1, np.nan])
        ser = Series(values)
        codes, uniques = ser.factorize(use_na_sentinel=False)

        expected_codes = np.array([0, 1, 0, 2], dtype=np.intp)
        expected_uniques = Index([1.0, 2.0, np.nan])

        tm.assert_numpy_array_equal(codes, expected_codes)
        tm.assert_index_equal(uniques, expected_uniques)

    def test_basic(self):
        items = np.array(["a", "b", "b", "a", "a", "c", "c", "c"], dtype=object)
        codes, uniques = algos.factorize(items)
        tm.assert_numpy_array_equal(uniques, np.array(["a", "b", "c"], dtype=object))

        codes, uniques = algos.factorize(items, sort=True)
        exp = np.array([0, 1, 1, 0, 0, 2, 2, 2], dtype=np.intp)
        tm.assert_numpy_array_equal(codes, exp)
        exp = np.array(["a", "b", "c"], dtype=object)
        tm.assert_numpy_array_equal(uniques, exp)

        arr = np.arange(5, dtype=np.intp)[::-1]

        codes, uniques = algos.factorize(arr)
        exp = np.array([0, 1, 2, 3, 4], dtype=np.intp)
        tm.assert_numpy_array_equal(codes, exp)
        exp = np.array([4, 3, 2, 1, 0], dtype=arr.dtype)
        tm.assert_numpy_array_equal(uniques, exp)

        codes, uniques = algos.factorize(arr, sort=True)
        exp = np.array([4, 3, 2, 1, 0], dtype=np.intp)
        tm.assert_numpy_array_equal(codes, exp)
        exp = np.array([0, 1, 2, 3, 4], dtype=arr.dtype)
        tm.assert_numpy_array_equal(uniques, exp)

        arr = np.arange(5.0)[::-1]

        codes, uniques = algos.factorize(arr)
        exp = np.array([0, 1, 2, 3, 4], dtype=np.intp)
        tm.assert_numpy_array_equal(codes, exp)
        exp = np.array([4.0, 3.0, 2.0, 1.0, 0.0], dtype=arr.dtype)
        tm.assert_numpy_array_equal(uniques, exp)

        codes, uniques = algos.factorize(arr, sort=True)
        exp = np.array([4, 3, 2, 1, 0], dtype=np.intp)
        tm.assert_numpy_array_equal(codes, exp)
        exp = np.array([0.0, 1.0, 2.0, 3.0, 4.0], dtype=arr.dtype)
        tm.assert_numpy_array_equal(uniques, exp)

    def test_mixed(self):
        # doc example reshaping.rst
        x = Series(["A", "A", np.nan, "B", 3.14, np.inf])
        codes, uniques = algos.factorize(x)

        exp = np.array([0, 0, -1, 1, 2, 3], dtype=np.intp)
        tm.assert_numpy_array_equal(codes, exp)
        exp = Index(["A", "B", 3.14, np.inf])
        tm.assert_index_equal(uniques, exp)

        codes, uniques = algos.factorize(x, sort=True)
        exp = np.array([2, 2, -1, 3, 0, 1], dtype=np.intp)
        tm.assert_numpy_array_equal(codes, exp)
        exp = Index([3.14, np.inf, "A", "B"])
        tm.assert_index_equal(uniques, exp)

    def test_factorize_datetime64(self):
        # M8
        v1 = Timestamp("20130101 09:00:00.00004")
        v2 = Timestamp("20130101")
        x = Series([v1, v1, v1, v2, v2, v1])
        codes, uniques = algos.factorize(x)

        exp = np.array([0, 0, 0, 1, 1, 0], dtype=np.intp)
        tm.assert_numpy_array_equal(codes, exp)
        exp = DatetimeIndex([v1, v2])
        tm.assert_index_equal(uniques, exp)

        codes, uniques = algos.factorize(x, sort=True)
        exp = np.array([1, 1, 1, 0, 0, 1], dtype=np.intp)
        tm.assert_numpy_array_equal(codes, exp)
        exp = DatetimeIndex([v2, v1])
        tm.assert_index_equal(uniques, exp)

    def test_factorize_period(self):
        # period
        v1 = Period("201302", freq="M")
        v2 = Period("201303", freq="M")
        x = Series([v1, v1, v1, v2, v2, v1])

        # periods are not 'sorted' as they are converted back into an index
        codes, uniques = algos.factorize(x)
        exp = np.array([0, 0, 0, 1, 1, 0], dtype=np.intp)
        tm.assert_numpy_array_equal(codes, exp)
        tm.assert_index_equal(uniques, PeriodIndex([v1, v2]))

        codes, uniques = algos.factorize(x, sort=True)
        exp = np.array([0, 0, 0, 1, 1, 0], dtype=np.intp)
        tm.assert_numpy_array_equal(codes, exp)
        tm.assert_index_equal(uniques, PeriodIndex([v1, v2]))

    def test_factorize_timedelta(self):
        # GH 5986
        v1 = to_timedelta("1 day 1 min")
        v2 = to_timedelta("1 day")
        x = Series([v1, v2, v1, v1, v2, v2, v1])
        codes, uniques = algos.factorize(x)
        exp = np.array([0, 1, 0, 0, 1, 1, 0], dtype=np.intp)
        tm.assert_numpy_array_equal(codes, exp)
        tm.assert_index_equal(uniques, to_timedelta([v1, v2]))

        codes, uniques = algos.factorize(x, sort=True)
        exp = np.array([1, 0, 1, 1, 0, 0, 1], dtype=np.intp)
        tm.assert_numpy_array_equal(codes, exp)
        tm.assert_index_equal(uniques, to_timedelta([v2, v1]))

    def test_factorize_nan(self):
        # nan should map to na_sentinel, not reverse_indexer[na_sentinel]
        # rizer.factorize should not raise an exception if na_sentinel indexes
        # outside of reverse_indexer
        key = np.array([1, 2, 1, np.nan], dtype="O")
        rizer = ht.ObjectFactorizer(len(key))
        for na_sentinel in (-1, 20):
            ids = rizer.factorize(key, na_sentinel=na_sentinel)
            expected = np.array([0, 1, 0, na_sentinel], dtype=np.intp)
            assert len(set(key)) == len(set(expected))
            tm.assert_numpy_array_equal(pd.isna(key), expected == na_sentinel)
            tm.assert_numpy_array_equal(ids, expected)

    def test_factorizer_with_mask(self):
        # GH#49549
        data = np.array([1, 2, 3, 1, 1, 0], dtype="int64")
        mask = np.array([False, False, False, False, False, True])
        rizer = ht.Int64Factorizer(len(data))
        result = rizer.factorize(data, mask=mask)
        expected = np.array([0, 1, 2, 0, 0, -1], dtype=np.intp)
        tm.assert_numpy_array_equal(result, expected)
        expected_uniques = np.array([1, 2, 3], dtype="int64")
        tm.assert_numpy_array_equal(rizer.uniques.to_array(), expected_uniques)

    def test_factorizer_object_with_nan(self):
        # GH#49549
        data = np.array([1, 2, 3, 1, np.nan])
        rizer = ht.ObjectFactorizer(len(data))
        result = rizer.factorize(data.astype(object))
        expected = np.array([0, 1, 2, 0, -1], dtype=np.intp)
        tm.assert_numpy_array_equal(result, expected)
        expected_uniques = np.array([1, 2, 3], dtype=object)
        tm.assert_numpy_array_equal(rizer.uniques.to_array(), expected_uniques)

    @pytest.mark.parametrize(
        "data, expected_codes, expected_uniques",
        [
            (
                [(1, 1), (1, 2), (0, 0), (1, 2), "nonsense"],
                [0, 1, 2, 1, 3],
                [(1, 1), (1, 2), (0, 0), "nonsense"],
            ),
            (
                [(1, 1), (1, 2), (0, 0), (1, 2), (1, 2, 3)],
                [0, 1, 2, 1, 3],
                [(1, 1), (1, 2), (0, 0), (1, 2, 3)],
            ),
            ([(1, 1), (1, 2), (0, 0), (1, 2)], [0, 1, 2, 1], [(1, 1), (1, 2), (0, 0)]),
        ],
    )
    def test_factorize_tuple_list(self, data, expected_codes, expected_uniques):
        # GH9454
        msg = "factorize with argument that is not not a Series"
        with tm.assert_produces_warning(FutureWarning, match=msg):
            codes, uniques = pd.factorize(data)

        tm.assert_numpy_array_equal(codes, np.array(expected_codes, dtype=np.intp))

        expected_uniques_array = com.asarray_tuplesafe(expected_uniques, dtype=object)
        tm.assert_numpy_array_equal(uniques, expected_uniques_array)

    def test_complex_sorting(self):
        # gh 12666 - check no segfault
        x17 = np.array([complex(i) for i in range(17)], dtype=object)

        msg = "'[<>]' not supported between instances of .*"
        with pytest.raises(TypeError, match=msg):
            algos.factorize(x17[::-1], sort=True)

    def test_numeric_dtype_factorize(self, any_real_numpy_dtype):
        # GH41132
        dtype = any_real_numpy_dtype
        data = np.array([1, 2, 2, 1], dtype=dtype)
        expected_codes = np.array([0, 1, 1, 0], dtype=np.intp)
        expected_uniques = np.array([1, 2], dtype=dtype)

        codes, uniques = algos.factorize(data)
        tm.assert_numpy_array_equal(codes, expected_codes)
        tm.assert_numpy_array_equal(uniques, expected_uniques)

    def test_float64_factorize(self, writable):
        data = np.array([1.0, 1e8, 1.0, 1e-8, 1e8, 1.0], dtype=np.float64)
        data.setflags(write=writable)
        expected_codes = np.array([0, 1, 0, 2, 1, 0], dtype=np.intp)
        expected_uniques = np.array([1.0, 1e8, 1e-8], dtype=np.float64)

        codes, uniques = algos.factorize(data)
        tm.assert_numpy_array_equal(codes, expected_codes)
        tm.assert_numpy_array_equal(uniques, expected_uniques)

    def test_uint64_factorize(self, writable):
        data = np.array([2**64 - 1, 1, 2**64 - 1], dtype=np.uint64)
        data.setflags(write=writable)
        expected_codes = np.array([0, 1, 0], dtype=np.intp)
        expected_uniques = np.array([2**64 - 1, 1], dtype=np.uint64)

        codes, uniques = algos.factorize(data)
        tm.assert_numpy_array_equal(codes, expected_codes)
        tm.assert_numpy_array_equal(uniques, expected_uniques)

    def test_int64_factorize(self, writable):
        data = np.array([2**63 - 1, -(2**63), 2**63 - 1], dtype=np.int64)
        data.setflags(write=writable)
        expected_codes = np.array([0, 1, 0], dtype=np.intp)
        expected_uniques = np.array([2**63 - 1, -(2**63)], dtype=np.int64)

        codes, uniques = algos.factorize(data)
        tm.assert_numpy_array_equal(codes, expected_codes)
        tm.assert_numpy_array_equal(uniques, expected_uniques)

    def test_string_factorize(self, writable):
        data = np.array(["a", "c", "a", "b", "c"], dtype=object)
        data.setflags(write=writable)
        expected_codes = np.array([0, 1, 0, 2, 1], dtype=np.intp)
        expected_uniques = np.array(["a", "c", "b"], dtype=object)

        codes, uniques = algos.factorize(data)
        tm.assert_numpy_array_equal(codes, expected_codes)
        tm.assert_numpy_array_equal(uniques, expected_uniques)

    def test_object_factorize(self, writable):
        data = np.array(["a", "c", None, np.nan, "a", "b", NaT, "c"], dtype=object)
        data.setflags(write=writable)
        expected_codes = np.array([0, 1, -1, -1, 0, 2, -1, 1], dtype=np.intp)
        expected_uniques = np.array(["a", "c", "b"], dtype=object)

        codes, uniques = algos.factorize(data)
        tm.assert_numpy_array_equal(codes, expected_codes)
        tm.assert_numpy_array_equal(uniques, expected_uniques)

    def test_datetime64_factorize(self, writable):
        # GH35650 Verify whether read-only datetime64 array can be factorized
        data = np.array([np.datetime64("2020-01-01T00:00:00.000")], dtype="M8[ns]")
        data.setflags(write=writable)
        expected_codes = np.array([0], dtype=np.intp)
        expected_uniques = np.array(
            ["2020-01-01T00:00:00.000000000"], dtype="datetime64[ns]"
        )

        codes, uniques = pd.factorize(data)
        tm.assert_numpy_array_equal(codes, expected_codes)
        tm.assert_numpy_array_equal(uniques, expected_uniques)

    @pytest.mark.parametrize("sort", [True, False])
    def test_factorize_rangeindex(self, sort):
        # increasing -> sort doesn't matter
        ri = pd.RangeIndex.from_range(range(10))
        expected = np.arange(10, dtype=np.intp), ri

        result = algos.factorize(ri, sort=sort)
        tm.assert_numpy_array_equal(result[0], expected[0])
        tm.assert_index_equal(result[1], expected[1], exact=True)

        result = ri.factorize(sort=sort)
        tm.assert_numpy_array_equal(result[0], expected[0])
        tm.assert_index_equal(result[1], expected[1], exact=True)

    @pytest.mark.parametrize("sort", [True, False])
    def test_factorize_rangeindex_decreasing(self, sort):
        # decreasing -> sort matters
        ri = pd.RangeIndex.from_range(range(10))
        expected = np.arange(10, dtype=np.intp), ri

        ri2 = ri[::-1]
        expected = expected[0], ri2
        if sort:
            expected = expected[0][::-1], expected[1][::-1]

        result = algos.factorize(ri2, sort=sort)
        tm.assert_numpy_array_equal(result[0], expected[0])
        tm.assert_index_equal(result[1], expected[1], exact=True)

        result = ri2.factorize(sort=sort)
        tm.assert_numpy_array_equal(result[0], expected[0])
        tm.assert_index_equal(result[1], expected[1], exact=True)

    def test_deprecate_order(self):
        # gh 19727 - check warning is raised for deprecated keyword, order.
        # Test not valid once order keyword is removed.
        data = np.array([2**63, 1, 2**63], dtype=np.uint64)
        with pytest.raises(TypeError, match="got an unexpected keyword"):
            algos.factorize(data, order=True)
        with tm.assert_produces_warning(False):
            algos.factorize(data)

    @pytest.mark.parametrize(
        "data",
        [
            np.array([0, 1, 0], dtype="u8"),
            np.array([-(2**63), 1, -(2**63)], dtype="i8"),
            np.array(["__nan__", "foo", "__nan__"], dtype="object"),
        ],
    )
    def test_parametrized_factorize_na_value_default(self, data):
        # arrays that include the NA default for that type, but isn't used.
        codes, uniques = algos.factorize(data)
        expected_uniques = data[[0, 1]]
        expected_codes = np.array([0, 1, 0], dtype=np.intp)
        tm.assert_numpy_array_equal(codes, expected_codes)
        tm.assert_numpy_array_equal(uniques, expected_uniques)

    @pytest.mark.parametrize(
        "data, na_value",
        [
            (np.array([0, 1, 0, 2], dtype="u8"), 0),
            (np.array([1, 0, 1, 2], dtype="u8"), 1),
            (np.array([-(2**63), 1, -(2**63), 0], dtype="i8"), -(2**63)),
            (np.array([1, -(2**63), 1, 0], dtype="i8"), 1),
            (np.array(["a", "", "a", "b"], dtype=object), "a"),
            (np.array([(), ("a", 1), (), ("a", 2)], dtype=object), ()),
            (np.array([("a", 1), (), ("a", 1), ("a", 2)], dtype=object), ("a", 1)),
        ],
    )
    def test_parametrized_factorize_na_value(self, data, na_value):
        codes, uniques = algos.factorize_array(data, na_value=na_value)
        expected_uniques = data[[1, 3]]
        expected_codes = np.array([-1, 0, -1, 1], dtype=np.intp)
        tm.assert_numpy_array_equal(codes, expected_codes)
        tm.assert_numpy_array_equal(uniques, expected_uniques)

    @pytest.mark.parametrize("sort", [True, False])
    @pytest.mark.parametrize(
        "data, uniques",
        [
            (
                np.array(["b", "a", None, "b"], dtype=object),
                np.array(["b", "a"], dtype=object),
            ),
            (
                pd.array([2, 1, np.nan, 2], dtype="Int64"),
                pd.array([2, 1], dtype="Int64"),
            ),
        ],
        ids=["numpy_array", "extension_array"],
    )
    def test_factorize_use_na_sentinel(self, sort, data, uniques):
        codes, uniques = algos.factorize(data, sort=sort, use_na_sentinel=True)
        if sort:
            expected_codes = np.array([1, 0, -1, 1], dtype=np.intp)
            expected_uniques = algos.safe_sort(uniques)
        else:
            expected_codes = np.array([0, 1, -1, 0], dtype=np.intp)
            expected_uniques = uniques
        tm.assert_numpy_array_equal(codes, expected_codes)
        if isinstance(data, np.ndarray):
            tm.assert_numpy_array_equal(uniques, expected_uniques)
        else:
            tm.assert_extension_array_equal(uniques, expected_uniques)

    @pytest.mark.parametrize(
        "data, expected_codes, expected_uniques",
        [
            (
                ["a", None, "b", "a"],
                np.array([0, 1, 2, 0], dtype=np.dtype("intp")),
                np.array(["a", np.nan, "b"], dtype=object),
            ),
            (
                ["a", np.nan, "b", "a"],
                np.array([0, 1, 2, 0], dtype=np.dtype("intp")),
                np.array(["a", np.nan, "b"], dtype=object),
            ),
        ],
    )
    def test_object_factorize_use_na_sentinel_false(
        self, data, expected_codes, expected_uniques
    ):
        codes, uniques = algos.factorize(
            np.array(data, dtype=object), use_na_sentinel=False
        )

        tm.assert_numpy_array_equal(uniques, expected_uniques, strict_nan=True)
        tm.assert_numpy_array_equal(codes, expected_codes, strict_nan=True)

    @pytest.mark.parametrize(
        "data, expected_codes, expected_uniques",
        [
            (
                [1, None, 1, 2],
                np.array([0, 1, 0, 2], dtype=np.dtype("intp")),
                np.array([1, np.nan, 2], dtype="O"),
            ),
            (
                [1, np.nan, 1, 2],
                np.array([0, 1, 0, 2], dtype=np.dtype("intp")),
                np.array([1, np.nan, 2], dtype=np.float64),
            ),
        ],
    )
    def test_int_factorize_use_na_sentinel_false(
        self, data, expected_codes, expected_uniques
    ):
        msg = "factorize with argument that is not not a Series"
        with tm.assert_produces_warning(FutureWarning, match=msg):
            codes, uniques = algos.factorize(data, use_na_sentinel=False)

        tm.assert_numpy_array_equal(uniques, expected_uniques, strict_nan=True)
        tm.assert_numpy_array_equal(codes, expected_codes, strict_nan=True)

    @pytest.mark.parametrize(
        "data, expected_codes, expected_uniques",
        [
            (
                Index(Categorical(["a", "a", "b"])),
                np.array([0, 0, 1], dtype=np.intp),
                CategoricalIndex(["a", "b"], categories=["a", "b"], dtype="category"),
            ),
            (
                Series(Categorical(["a", "a", "b"])),
                np.array([0, 0, 1], dtype=np.intp),
                CategoricalIndex(["a", "b"], categories=["a", "b"], dtype="category"),
            ),
            (
                Series(DatetimeIndex(["2017", "2017"], tz="US/Eastern")),
                np.array([0, 0], dtype=np.intp),
                DatetimeIndex(["2017"], tz="US/Eastern"),
            ),
        ],
    )
    def test_factorize_mixed_values(self, data, expected_codes, expected_uniques):
        # GH 19721
        codes, uniques = algos.factorize(data)
        tm.assert_numpy_array_equal(codes, expected_codes)
        tm.assert_index_equal(uniques, expected_uniques)

    def test_factorize_interval_non_nano(self, unit):
        # GH#56099
        left = DatetimeIndex(["2016-01-01", np.nan, "2015-10-11"]).as_unit(unit)
        right = DatetimeIndex(["2016-01-02", np.nan, "2015-10-15"]).as_unit(unit)
        idx = IntervalIndex.from_arrays(left, right)
        codes, cats = idx.factorize()
        assert cats.dtype == f"interval[datetime64[{unit}], right]"

        ts = Timestamp(0).as_unit(unit)
        idx2 = IntervalIndex.from_arrays(left - ts, right - ts)
        codes2, cats2 = idx2.factorize()
        assert cats2.dtype == f"interval[timedelta64[{unit}], right]"

        idx3 = IntervalIndex.from_arrays(
            left.tz_localize("US/Pacific"), right.tz_localize("US/Pacific")
        )
        codes3, cats3 = idx3.factorize()
        assert cats3.dtype == f"interval[datetime64[{unit}, US/Pacific], right]"


class TestUnique:
    def test_ints(self):
        arr = np.random.default_rng(2).integers(0, 100, size=50)

        result = algos.unique(arr)
        assert isinstance(result, np.ndarray)

    def test_objects(self):
        arr = np.random.default_rng(2).integers(0, 100, size=50).astype("O")

        result = algos.unique(arr)
        assert isinstance(result, np.ndarray)

    def test_object_refcount_bug(self):
        lst = np.array(["A", "B", "C", "D", "E"], dtype=object)
        for i in range(1000):
            len(algos.unique(lst))

    def test_on_index_object(self):
        mindex = MultiIndex.from_arrays(
            [np.arange(5).repeat(5), np.tile(np.arange(5), 5)]
        )
        expected = mindex.values
        expected.sort()

        mindex = mindex.repeat(2)

        result = pd.unique(mindex)
        result.sort()

        tm.assert_almost_equal(result, expected)

    def test_dtype_preservation(self, any_numpy_dtype):
        # GH 15442
        if any_numpy_dtype in (tm.BYTES_DTYPES + tm.STRING_DTYPES):
            data = [1, 2, 2]
            uniques = [1, 2]
        elif is_integer_dtype(any_numpy_dtype):
            data = [1, 2, 2]
            uniques = [1, 2]
        elif is_float_dtype(any_numpy_dtype):
            data = [1, 2, 2]
            uniques = [1.0, 2.0]
        elif is_complex_dtype(any_numpy_dtype):
            data = [complex(1, 0), complex(2, 0), complex(2, 0)]
            uniques = [complex(1, 0), complex(2, 0)]
        elif is_bool_dtype(any_numpy_dtype):
            data = [True, True, False]
            uniques = [True, False]
        elif is_object_dtype(any_numpy_dtype):
            data = ["A", "B", "B"]
            uniques = ["A", "B"]
        else:
            # datetime64[ns]/M8[ns]/timedelta64[ns]/m8[ns] tested elsewhere
            data = [1, 2, 2]
            uniques = [1, 2]

        result = Series(data, dtype=any_numpy_dtype).unique()
        expected = np.array(uniques, dtype=any_numpy_dtype)

        if any_numpy_dtype in tm.STRING_DTYPES:
            expected = expected.astype(object)

        if expected.dtype.kind in ["m", "M"]:
            # We get TimedeltaArray/DatetimeArray
            assert isinstance(result, (DatetimeArray, TimedeltaArray))
            result = np.array(result)
        tm.assert_numpy_array_equal(result, expected)

    def test_datetime64_dtype_array_returned(self):
        # GH 9431
        expected = np.array(
            [
                "2015-01-03T00:00:00.000000000",
                "2015-01-01T00:00:00.000000000",
            ],
            dtype="M8[ns]",
        )

        dt_index = to_datetime(
            [
                "2015-01-03T00:00:00.000000000",
                "2015-01-01T00:00:00.000000000",
                "2015-01-01T00:00:00.000000000",
            ]
        )
        result = algos.unique(dt_index)
        tm.assert_numpy_array_equal(result, expected)
        assert result.dtype == expected.dtype

        s = Series(dt_index)
        result = algos.unique(s)
        tm.assert_numpy_array_equal(result, expected)
        assert result.dtype == expected.dtype

        arr = s.values
        result = algos.unique(arr)
        tm.assert_numpy_array_equal(result, expected)
        assert result.dtype == expected.dtype

    def test_datetime_non_ns(self):
        a = np.array(["2000", "2000", "2001"], dtype="datetime64[s]")
        result = pd.unique(a)
        expected = np.array(["2000", "2001"], dtype="datetime64[s]")
        tm.assert_numpy_array_equal(result, expected)

    def test_timedelta_non_ns(self):
        a = np.array(["2000", "2000", "2001"], dtype="timedelta64[s]")
        result = pd.unique(a)
        expected = np.array([2000, 2001], dtype="timedelta64[s]")
        tm.assert_numpy_array_equal(result, expected)

    def test_timedelta64_dtype_array_returned(self):
        # GH 9431
        expected = np.array([31200, 45678, 10000], dtype="m8[ns]")

        td_index = to_timedelta([31200, 45678, 31200, 10000, 45678])
        result = algos.unique(td_index)
        tm.assert_numpy_array_equal(result, expected)
        assert result.dtype == expected.dtype

        s = Series(td_index)
        result = algos.unique(s)
        tm.assert_numpy_array_equal(result, expected)
        assert result.dtype == expected.dtype

        arr = s.values
        result = algos.unique(arr)
        tm.assert_numpy_array_equal(result, expected)
        assert result.dtype == expected.dtype

    def test_uint64_overflow(self):
        s = Series([1, 2, 2**63, 2**63], dtype=np.uint64)
        exp = np.array([1, 2, 2**63], dtype=np.uint64)
        tm.assert_numpy_array_equal(algos.unique(s), exp)

    def test_nan_in_object_array(self):
        duplicated_items = ["a", np.nan, "c", "c"]
        result = pd.unique(np.array(duplicated_items, dtype=object))
        expected = np.array(["a", np.nan, "c"], dtype=object)
        tm.assert_numpy_array_equal(result, expected)

    def test_categorical(self):
        # we are expecting to return in the order
        # of appearance
        expected = Categorical(list("bac"))

        # we are expecting to return in the order
        # of the categories
        expected_o = Categorical(list("bac"), categories=list("abc"), ordered=True)

        # GH 15939
        c = Categorical(list("baabc"))
        result = c.unique()
        tm.assert_categorical_equal(result, expected)

        result = algos.unique(c)
        tm.assert_categorical_equal(result, expected)

        c = Categorical(list("baabc"), ordered=True)
        result = c.unique()
        tm.assert_categorical_equal(result, expected_o)

        result = algos.unique(c)
        tm.assert_categorical_equal(result, expected_o)

        # Series of categorical dtype
        s = Series(Categorical(list("baabc")), name="foo")
        result = s.unique()
        tm.assert_categorical_equal(result, expected)

        result = pd.unique(s)
        tm.assert_categorical_equal(result, expected)

        # CI -> return CI
        ci = CategoricalIndex(Categorical(list("baabc"), categories=list("abc")))
        expected = CategoricalIndex(expected)
        result = ci.unique()
        tm.assert_index_equal(result, expected)

        result = pd.unique(ci)
        tm.assert_index_equal(result, expected)

    def test_datetime64tz_aware(self, unit):
        # GH 15939

        dti = Index(
            [
                Timestamp("20160101", tz="US/Eastern"),
                Timestamp("20160101", tz="US/Eastern"),
            ]
        ).as_unit(unit)
        ser = Series(dti)

        result = ser.unique()
        expected = dti[:1]._data
        tm.assert_extension_array_equal(result, expected)

        result = dti.unique()
        expected = dti[:1]
        tm.assert_index_equal(result, expected)

        result = pd.unique(ser)
        expected = dti[:1]._data
        tm.assert_extension_array_equal(result, expected)

        result = pd.unique(dti)
        expected = dti[:1]
        tm.assert_index_equal(result, expected)

    def test_order_of_appearance(self):
        # 9346
        # light testing of guarantee of order of appearance
        # these also are the doc-examples
        result = pd.unique(Series([2, 1, 3, 3]))
        tm.assert_numpy_array_equal(result, np.array([2, 1, 3], dtype="int64"))

        result = pd.unique(Series([2] + [1] * 5))
        tm.assert_numpy_array_equal(result, np.array([2, 1], dtype="int64"))

        msg = "unique with argument that is not not a Series, Index,"
        with tm.assert_produces_warning(FutureWarning, match=msg):
            result = pd.unique(list("aabc"))
        expected = np.array(["a", "b", "c"], dtype=object)
        tm.assert_numpy_array_equal(result, expected)

        result = pd.unique(Series(Categorical(list("aabc"))))
        expected = Categorical(list("abc"))
        tm.assert_categorical_equal(result, expected)

    def test_order_of_appearance_dt64(self, unit):
        ser = Series([Timestamp("20160101"), Timestamp("20160101")]).dt.as_unit(unit)
        result = pd.unique(ser)
        expected = np.array(["2016-01-01T00:00:00.000000000"], dtype=f"M8[{unit}]")
        tm.assert_numpy_array_equal(result, expected)

    def test_order_of_appearance_dt64tz(self, unit):
        dti = DatetimeIndex(
            [
                Timestamp("20160101", tz="US/Eastern"),
                Timestamp("20160101", tz="US/Eastern"),
            ]
        ).as_unit(unit)
        result = pd.unique(dti)
        expected = DatetimeIndex(
            ["2016-01-01 00:00:00"], dtype=f"datetime64[{unit}, US/Eastern]", freq=None
        )
        tm.assert_index_equal(result, expected)

    @pytest.mark.parametrize(
        "arg ,expected",
        [
            (("1", "1", "2"), np.array(["1", "2"], dtype=object)),
            (("foo",), np.array(["foo"], dtype=object)),
        ],
    )
    def test_tuple_with_strings(self, arg, expected):
        # see GH 17108
        msg = "unique with argument that is not not a Series"
        with tm.assert_produces_warning(FutureWarning, match=msg):
            result = pd.unique(arg)
        tm.assert_numpy_array_equal(result, expected)

    def test_obj_none_preservation(self):
        # GH 20866
        arr = np.array(["foo", None], dtype=object)
        result = pd.unique(arr)
        expected = np.array(["foo", None], dtype=object)

        tm.assert_numpy_array_equal(result, expected, strict_nan=True)

    def test_signed_zero(self):
        # GH 21866
        a = np.array([-0.0, 0.0])
        result = pd.unique(a)
        expected = np.array([-0.0])  # 0.0 and -0.0 are equivalent
        tm.assert_numpy_array_equal(result, expected)

    def test_different_nans(self):
        # GH 21866
        # create different nans from bit-patterns:
        NAN1 = struct.unpack("d", struct.pack("=Q", 0x7FF8000000000000))[0]
        NAN2 = struct.unpack("d", struct.pack("=Q", 0x7FF8000000000001))[0]
        assert NAN1 != NAN1
        assert NAN2 != NAN2
        a = np.array([NAN1, NAN2])  # NAN1 and NAN2 are equivalent
        result = pd.unique(a)
        expected = np.array([np.nan])
        tm.assert_numpy_array_equal(result, expected)

    @pytest.mark.parametrize("el_type", [np.float64, object])
    def test_first_nan_kept(self, el_type):
        # GH 22295
        # create different nans from bit-patterns:
        bits_for_nan1 = 0xFFF8000000000001
        bits_for_nan2 = 0x7FF8000000000001
        NAN1 = struct.unpack("d", struct.pack("=Q", bits_for_nan1))[0]
        NAN2 = struct.unpack("d", struct.pack("=Q", bits_for_nan2))[0]
        assert NAN1 != NAN1
        assert NAN2 != NAN2
        a = np.array([NAN1, NAN2], dtype=el_type)
        result = pd.unique(a)
        assert result.size == 1
        # use bit patterns to identify which nan was kept:
        result_nan_bits = struct.unpack("=Q", struct.pack("d", result[0]))[0]
        assert result_nan_bits == bits_for_nan1

    def test_do_not_mangle_na_values(self, unique_nulls_fixture, unique_nulls_fixture2):
        # GH 22295
        if unique_nulls_fixture is unique_nulls_fixture2:
            return  # skip it, values not unique
        a = np.array([unique_nulls_fixture, unique_nulls_fixture2], dtype=object)
        result = pd.unique(a)
        assert result.size == 2
        assert a[0] is unique_nulls_fixture
        assert a[1] is unique_nulls_fixture2

    def test_unique_masked(self, any_numeric_ea_dtype):
        # GH#48019
        ser = Series([1, pd.NA, 2] * 3, dtype=any_numeric_ea_dtype)
        result = pd.unique(ser)
        expected = pd.array([1, pd.NA, 2], dtype=any_numeric_ea_dtype)
        tm.assert_extension_array_equal(result, expected)


def test_nunique_ints(index_or_series_or_array):
    # GH#36327
    values = index_or_series_or_array(np.random.default_rng(2).integers(0, 20, 30))
    result = algos.nunique_ints(values)
    expected = len(algos.unique(values))
    assert result == expected


class TestIsin:
    def test_invalid(self):
        msg = (
            r"only list-like objects are allowed to be passed to isin\(\), "
            r"you passed a `int`"
        )
        with pytest.raises(TypeError, match=msg):
            algos.isin(1, 1)
        with pytest.raises(TypeError, match=msg):
            algos.isin(1, [1])
        with pytest.raises(TypeError, match=msg):
            algos.isin([1], 1)

    def test_basic(self):
        msg = "isin with argument that is not not a Series"
        with tm.assert_produces_warning(FutureWarning, match=msg):
            result = algos.isin([1, 2], [1])
        expected = np.array([True, False])
        tm.assert_numpy_array_equal(result, expected)

        result = algos.isin(np.array([1, 2]), [1])
        expected = np.array([True, False])
        tm.assert_numpy_array_equal(result, expected)

        result = algos.isin(Series([1, 2]), [1])
        expected = np.array([True, False])
        tm.assert_numpy_array_equal(result, expected)

        result = algos.isin(Series([1, 2]), Series([1]))
        expected = np.array([True, False])
        tm.assert_numpy_array_equal(result, expected)

        result = algos.isin(Series([1, 2]), {1})
        expected = np.array([True, False])
        tm.assert_numpy_array_equal(result, expected)

        with tm.assert_produces_warning(FutureWarning, match=msg):
            result = algos.isin(["a", "b"], ["a"])
        expected = np.array([True, False])
        tm.assert_numpy_array_equal(result, expected)

        result = algos.isin(Series(["a", "b"]), Series(["a"]))
        expected = np.array([True, False])
        tm.assert_numpy_array_equal(result, expected)

        result = algos.isin(Series(["a", "b"]), {"a"})
        expected = np.array([True, False])
        tm.assert_numpy_array_equal(result, expected)

        with tm.assert_produces_warning(FutureWarning, match=msg):
            result = algos.isin(["a", "b"], [1])
        expected = np.array([False, False])
        tm.assert_numpy_array_equal(result, expected)

    def test_i8(self):
        arr = date_range("20130101", periods=3).values
        result = algos.isin(arr, [arr[0]])
        expected = np.array([True, False, False])
        tm.assert_numpy_array_equal(result, expected)

        result = algos.isin(arr, arr[0:2])
        expected = np.array([True, True, False])
        tm.assert_numpy_array_equal(result, expected)

        result = algos.isin(arr, set(arr[0:2]))
        expected = np.array([True, True, False])
        tm.assert_numpy_array_equal(result, expected)

        arr = timedelta_range("1 day", periods=3).values
        result = algos.isin(arr, [arr[0]])
        expected = np.array([True, False, False])
        tm.assert_numpy_array_equal(result, expected)

        result = algos.isin(arr, arr[0:2])
        expected = np.array([True, True, False])
        tm.assert_numpy_array_equal(result, expected)

        result = algos.isin(arr, set(arr[0:2]))
        expected = np.array([True, True, False])
        tm.assert_numpy_array_equal(result, expected)

    @pytest.mark.parametrize("dtype1", ["m8[ns]", "M8[ns]", "M8[ns, UTC]", "period[D]"])
    @pytest.mark.parametrize("dtype", ["i8", "f8", "u8"])
    def test_isin_datetimelike_values_numeric_comps(self, dtype, dtype1):
        # Anything but object and we get all-False shortcut

        dta = date_range("2013-01-01", periods=3)._values
        arr = Series(dta.view("i8")).array.view(dtype1)

        comps = arr.view("i8").astype(dtype)

        result = algos.isin(comps, arr)
        expected = np.zeros(comps.shape, dtype=bool)
        tm.assert_numpy_array_equal(result, expected)

    def test_large(self):
        s = date_range("20000101", periods=2000000, freq="s").values
        result = algos.isin(s, s[0:2])
        expected = np.zeros(len(s), dtype=bool)
        expected[0] = True
        expected[1] = True
        tm.assert_numpy_array_equal(result, expected)

    def test_categorical_from_codes(self):
        # GH 16639
        vals = np.array([0, 1, 2, 0])
        cats = ["a", "b", "c"]
        Sd = Series(Categorical([1]).from_codes(vals, cats))
        St = Series(Categorical([1]).from_codes(np.array([0, 1]), cats))
        expected = np.array([True, True, False, True])
        result = algos.isin(Sd, St)
        tm.assert_numpy_array_equal(expected, result)

    def test_categorical_isin(self):
        vals = np.array([0, 1, 2, 0])
        cats = ["a", "b", "c"]
        cat = Categorical([1]).from_codes(vals, cats)
        other = Categorical([1]).from_codes(np.array([0, 1]), cats)

        expected = np.array([True, True, False, True])
        result = algos.isin(cat, other)
        tm.assert_numpy_array_equal(expected, result)

    def test_same_nan_is_in(self):
        # GH 22160
        # nan is special, because from " a is b" doesn't follow "a == b"
        # at least, isin() should follow python's "np.nan in [nan] == True"
        # casting to -> np.float64 -> another float-object somewhere on
        # the way could lead jeopardize this behavior
        comps = [np.nan]  # could be casted to float64
        values = [np.nan]
        expected = np.array([True])
        msg = "isin with argument that is not not a Series"
        with tm.assert_produces_warning(FutureWarning, match=msg):
            result = algos.isin(comps, values)
        tm.assert_numpy_array_equal(expected, result)

    def test_same_nan_is_in_large(self):
        # https://github.com/pandas-dev/pandas/issues/22205
        s = np.tile(1.0, 1_000_001)
        s[0] = np.nan
        result = algos.isin(s, np.array([np.nan, 1]))
        expected = np.ones(len(s), dtype=bool)
        tm.assert_numpy_array_equal(result, expected)

    def test_same_nan_is_in_large_series(self):
        # https://github.com/pandas-dev/pandas/issues/22205
        s = np.tile(1.0, 1_000_001)
        series = Series(s)
        s[0] = np.nan
        result = series.isin(np.array([np.nan, 1]))
        expected = Series(np.ones(len(s), dtype=bool))
        tm.assert_series_equal(result, expected)

    def test_same_object_is_in(self):
        # GH 22160
        # there could be special treatment for nans
        # the user however could define a custom class
        # with similar behavior, then we at least should
        # fall back to usual python's behavior: "a in [a] == True"
        class LikeNan:
            def __eq__(self, other) -> bool:
                return False

            def __hash__(self):
                return 0

        a, b = LikeNan(), LikeNan()

        msg = "isin with argument that is not not a Series"
        with tm.assert_produces_warning(FutureWarning, match=msg):
            # same object -> True
            tm.assert_numpy_array_equal(algos.isin([a], [a]), np.array([True]))
            # different objects -> False
            tm.assert_numpy_array_equal(algos.isin([a], [b]), np.array([False]))

    def test_different_nans(self):
        # GH 22160
        # all nans are handled as equivalent

        comps = [float("nan")]
        values = [float("nan")]
        assert comps[0] is not values[0]  # different nan-objects

        # as list of python-objects:
        result = algos.isin(np.array(comps), values)
        tm.assert_numpy_array_equal(np.array([True]), result)

        # as object-array:
        result = algos.isin(
            np.asarray(comps, dtype=object), np.asarray(values, dtype=object)
        )
        tm.assert_numpy_array_equal(np.array([True]), result)

        # as float64-array:
        result = algos.isin(
            np.asarray(comps, dtype=np.float64), np.asarray(values, dtype=np.float64)
        )
        tm.assert_numpy_array_equal(np.array([True]), result)

    def test_no_cast(self):
        # GH 22160
        # ensure 42 is not casted to a string
        comps = ["ss", 42]
        values = ["42"]
        expected = np.array([False, False])
        msg = "isin with argument that is not not a Series, Index"
        with tm.assert_produces_warning(FutureWarning, match=msg):
            result = algos.isin(comps, values)
        tm.assert_numpy_array_equal(expected, result)

    @pytest.mark.parametrize("empty", [[], Series(dtype=object), np.array([])])
    def test_empty(self, empty):
        # see gh-16991
        vals = Index(["a", "b"])
        expected = np.array([False, False])

        result = algos.isin(vals, empty)
        tm.assert_numpy_array_equal(expected, result)

    def test_different_nan_objects(self):
        # GH 22119
        comps = np.array(["nan", np.nan * 1j, float("nan")], dtype=object)
        vals = np.array([float("nan")], dtype=object)
        expected = np.array([False, False, True])
        result = algos.isin(comps, vals)
        tm.assert_numpy_array_equal(expected, result)

    def test_different_nans_as_float64(self):
        # GH 21866
        # create different nans from bit-patterns,
        # these nans will land in different buckets in the hash-table
        # if no special care is taken
        NAN1 = struct.unpack("d", struct.pack("=Q", 0x7FF8000000000000))[0]
        NAN2 = struct.unpack("d", struct.pack("=Q", 0x7FF8000000000001))[0]
        assert NAN1 != NAN1
        assert NAN2 != NAN2

        # check that NAN1 and NAN2 are equivalent:
        arr = np.array([NAN1, NAN2], dtype=np.float64)
        lookup1 = np.array([NAN1], dtype=np.float64)
        result = algos.isin(arr, lookup1)
        expected = np.array([True, True])
        tm.assert_numpy_array_equal(result, expected)

        lookup2 = np.array([NAN2], dtype=np.float64)
        result = algos.isin(arr, lookup2)
        expected = np.array([True, True])
        tm.assert_numpy_array_equal(result, expected)

    def test_isin_int_df_string_search(self):
        """Comparing df with int`s (1,2) with a string at isin() ("1")
        -> should not match values because int 1 is not equal str 1"""
        df = DataFrame({"values": [1, 2]})
        result = df.isin(["1"])
        expected_false = DataFrame({"values": [False, False]})
        tm.assert_frame_equal(result, expected_false)

    def test_isin_nan_df_string_search(self):
        """Comparing df with nan value (np.nan,2) with a string at isin() ("NaN")
        -> should not match values because np.nan is not equal str NaN"""
        df = DataFrame({"values": [np.nan, 2]})
        result = df.isin(np.array(["NaN"], dtype=object))
        expected_false = DataFrame({"values": [False, False]})
        tm.assert_frame_equal(result, expected_false)

    def test_isin_float_df_string_search(self):
        """Comparing df with floats (1.4245,2.32441) with a string at isin() ("1.4245")
        -> should not match values because float 1.4245 is not equal str 1.4245"""
        df = DataFrame({"values": [1.4245, 2.32441]})
        result = df.isin(np.array(["1.4245"], dtype=object))
        expected_false = DataFrame({"values": [False, False]})
        tm.assert_frame_equal(result, expected_false)

    def test_isin_unsigned_dtype(self):
        # GH#46485
        ser = Series([1378774140726870442], dtype=np.uint64)
        result = ser.isin([1378774140726870528])
        expected = Series(False)
        tm.assert_series_equal(result, expected)


class TestValueCounts:
    def test_value_counts(self):
        arr = np.random.default_rng(1234).standard_normal(4)
        factor = cut(arr, 4)

        # assert isinstance(factor, n)
        msg = "pandas.value_counts is deprecated"
        with tm.assert_produces_warning(FutureWarning, match=msg):
            result = algos.value_counts(factor)
        breaks = [-1.606, -1.018, -0.431, 0.155, 0.741]
        index = IntervalIndex.from_breaks(breaks).astype(CategoricalDtype(ordered=True))
        expected = Series([1, 0, 2, 1], index=index, name="count")
        tm.assert_series_equal(result.sort_index(), expected.sort_index())

    def test_value_counts_bins(self):
        s = [1, 2, 3, 4]
        msg = "pandas.value_counts is deprecated"
        with tm.assert_produces_warning(FutureWarning, match=msg):
            result = algos.value_counts(s, bins=1)
        expected = Series(
            [4], index=IntervalIndex.from_tuples([(0.996, 4.0)]), name="count"
        )
        tm.assert_series_equal(result, expected)

        with tm.assert_produces_warning(FutureWarning, match=msg):
            result = algos.value_counts(s, bins=2, sort=False)
        expected = Series(
            [2, 2],
            index=IntervalIndex.from_tuples([(0.996, 2.5), (2.5, 4.0)]),
            name="count",
        )
        tm.assert_series_equal(result, expected)

    def test_value_counts_dtypes(self):
        msg2 = "pandas.value_counts is deprecated"
        with tm.assert_produces_warning(FutureWarning, match=msg2):
            result = algos.value_counts(np.array([1, 1.0]))
        assert len(result) == 1

        with tm.assert_produces_warning(FutureWarning, match=msg2):
            result = algos.value_counts(np.array([1, 1.0]), bins=1)
        assert len(result) == 1

        with tm.assert_produces_warning(FutureWarning, match=msg2):
            result = algos.value_counts(Series([1, 1.0, "1"]))  # object
        assert len(result) == 2

        msg = "bins argument only works with numeric data"
        with pytest.raises(TypeError, match=msg):
            with tm.assert_produces_warning(FutureWarning, match=msg2):
                algos.value_counts(np.array(["1", 1], dtype=object), bins=1)

    def test_value_counts_nat(self):
        td = Series([np.timedelta64(10000), NaT], dtype="timedelta64[ns]")
        dt = to_datetime(["NaT", "2014-01-01"])

        msg = "pandas.value_counts is deprecated"

        for ser in [td, dt]:
            with tm.assert_produces_warning(FutureWarning, match=msg):
                vc = algos.value_counts(ser)
                vc_with_na = algos.value_counts(ser, dropna=False)
            assert len(vc) == 1
            assert len(vc_with_na) == 2

        exp_dt = Series({Timestamp("2014-01-01 00:00:00"): 1}, name="count")
        with tm.assert_produces_warning(FutureWarning, match=msg):
            result_dt = algos.value_counts(dt)
        tm.assert_series_equal(result_dt, exp_dt)

        exp_td = Series({np.timedelta64(10000): 1}, name="count")
        with tm.assert_produces_warning(FutureWarning, match=msg):
            result_td = algos.value_counts(td)
        tm.assert_series_equal(result_td, exp_td)

    @pytest.mark.parametrize("dtype", [object, "M8[us]"])
    def test_value_counts_datetime_outofbounds(self, dtype):
        # GH 13663
        ser = Series(
            [
                datetime(3000, 1, 1),
                datetime(5000, 1, 1),
                datetime(5000, 1, 1),
                datetime(6000, 1, 1),
                datetime(3000, 1, 1),
                datetime(3000, 1, 1),
            ],
            dtype=dtype,
        )
        res = ser.value_counts()

        exp_index = Index(
            [datetime(3000, 1, 1), datetime(5000, 1, 1), datetime(6000, 1, 1)],
            dtype=dtype,
        )
        exp = Series([3, 2, 1], index=exp_index, name="count")
        tm.assert_series_equal(res, exp)

    def test_categorical(self):
        s = Series(Categorical(list("aaabbc")))
        result = s.value_counts()
        expected = Series(
            [3, 2, 1], index=CategoricalIndex(["a", "b", "c"]), name="count"
        )

        tm.assert_series_equal(result, expected, check_index_type=True)

        # preserve order?
        s = s.cat.as_ordered()
        result = s.value_counts()
        expected.index = expected.index.as_ordered()
        tm.assert_series_equal(result, expected, check_index_type=True)

    def test_categorical_nans(self):
        s = Series(Categorical(list("aaaaabbbcc")))  # 4,3,2,1 (nan)
        s.iloc[1] = np.nan
        result = s.value_counts()
        expected = Series(
            [4, 3, 2],
            index=CategoricalIndex(["a", "b", "c"], categories=["a", "b", "c"]),
            name="count",
        )
        tm.assert_series_equal(result, expected, check_index_type=True)
        result = s.value_counts(dropna=False)
        expected = Series(
            [4, 3, 2, 1], index=CategoricalIndex(["a", "b", "c", np.nan]), name="count"
        )
        tm.assert_series_equal(result, expected, check_index_type=True)

        # out of order
        s = Series(
            Categorical(list("aaaaabbbcc"), ordered=True, categories=["b", "a", "c"])
        )
        s.iloc[1] = np.nan
        result = s.value_counts()
        expected = Series(
            [4, 3, 2],
            index=CategoricalIndex(
                ["a", "b", "c"],
                categories=["b", "a", "c"],
                ordered=True,
            ),
            name="count",
        )
        tm.assert_series_equal(result, expected, check_index_type=True)

        result = s.value_counts(dropna=False)
        expected = Series(
            [4, 3, 2, 1],
            index=CategoricalIndex(
                ["a", "b", "c", np.nan], categories=["b", "a", "c"], ordered=True
            ),
            name="count",
        )
        tm.assert_series_equal(result, expected, check_index_type=True)

    def test_categorical_zeroes(self):
        # keep the `d` category with 0
        s = Series(Categorical(list("bbbaac"), categories=list("abcd"), ordered=True))
        result = s.value_counts()
        expected = Series(
            [3, 2, 1, 0],
            index=Categorical(
                ["b", "a", "c", "d"], categories=list("abcd"), ordered=True
            ),
            name="count",
        )
        tm.assert_series_equal(result, expected, check_index_type=True)

    def test_value_counts_dropna(self):
        # https://github.com/pandas-dev/pandas/issues/9443#issuecomment-73719328

        tm.assert_series_equal(
            Series([True, True, False]).value_counts(dropna=True),
            Series([2, 1], index=[True, False], name="count"),
        )
        tm.assert_series_equal(
            Series([True, True, False]).value_counts(dropna=False),
            Series([2, 1], index=[True, False], name="count"),
        )

        tm.assert_series_equal(
            Series([True] * 3 + [False] * 2 + [None] * 5).value_counts(dropna=True),
            Series([3, 2], index=Index([True, False], dtype=object), name="count"),
        )
        tm.assert_series_equal(
            Series([True] * 5 + [False] * 3 + [None] * 2).value_counts(dropna=False),
            Series([5, 3, 2], index=[True, False, None], name="count"),
        )
        tm.assert_series_equal(
            Series([10.3, 5.0, 5.0]).value_counts(dropna=True),
            Series([2, 1], index=[5.0, 10.3], name="count"),
        )
        tm.assert_series_equal(
            Series([10.3, 5.0, 5.0]).value_counts(dropna=False),
            Series([2, 1], index=[5.0, 10.3], name="count"),
        )

        tm.assert_series_equal(
            Series([10.3, 5.0, 5.0, None]).value_counts(dropna=True),
            Series([2, 1], index=[5.0, 10.3], name="count"),
        )

        result = Series([10.3, 10.3, 5.0, 5.0, 5.0, None]).value_counts(dropna=False)
        expected = Series([3, 2, 1], index=[5.0, 10.3, None], name="count")
        tm.assert_series_equal(result, expected)

    @pytest.mark.parametrize("dtype", (np.float64, object, "M8[ns]"))
    def test_value_counts_normalized(self, dtype):
        # GH12558
        s = Series([1] * 2 + [2] * 3 + [np.nan] * 5)
        s_typed = s.astype(dtype)
        result = s_typed.value_counts(normalize=True, dropna=False)
        expected = Series(
            [0.5, 0.3, 0.2],
            index=Series([np.nan, 2.0, 1.0], dtype=dtype),
            name="proportion",
        )
        tm.assert_series_equal(result, expected)

        result = s_typed.value_counts(normalize=True, dropna=True)
        expected = Series(
            [0.6, 0.4], index=Series([2.0, 1.0], dtype=dtype), name="proportion"
        )
        tm.assert_series_equal(result, expected)

    def test_value_counts_uint64(self):
        arr = np.array([2**63], dtype=np.uint64)
        expected = Series([1], index=[2**63], name="count")
        msg = "pandas.value_counts is deprecated"
        with tm.assert_produces_warning(FutureWarning, match=msg):
            result = algos.value_counts(arr)

        tm.assert_series_equal(result, expected)

        arr = np.array([-1, 2**63], dtype=object)
        expected = Series([1, 1], index=[-1, 2**63], name="count")
        with tm.assert_produces_warning(FutureWarning, match=msg):
            result = algos.value_counts(arr)

        tm.assert_series_equal(result, expected)

    def test_value_counts_series(self):
        # GH#54857
        values = np.array([3, 1, 2, 3, 4, np.nan])
        result = Series(values).value_counts(bins=3)
        expected = Series(
            [2, 2, 1],
            index=IntervalIndex.from_tuples(
                [(0.996, 2.0), (2.0, 3.0), (3.0, 4.0)], dtype="interval[float64, right]"
            ),
            name="count",
        )
        tm.assert_series_equal(result, expected)


class TestDuplicated:
    def test_duplicated_with_nas(self):
        keys = np.array([0, 1, np.nan, 0, 2, np.nan], dtype=object)

        result = algos.duplicated(keys)
        expected = np.array([False, False, False, True, False, True])
        tm.assert_numpy_array_equal(result, expected)

        result = algos.duplicated(keys, keep="first")
        expected = np.array([False, False, False, True, False, True])
        tm.assert_numpy_array_equal(result, expected)

        result = algos.duplicated(keys, keep="last")
        expected = np.array([True, False, True, False, False, False])
        tm.assert_numpy_array_equal(result, expected)

        result = algos.duplicated(keys, keep=False)
        expected = np.array([True, False, True, True, False, True])
        tm.assert_numpy_array_equal(result, expected)

        keys = np.empty(8, dtype=object)
        for i, t in enumerate(
            zip([0, 0, np.nan, np.nan] * 2, [0, np.nan, 0, np.nan] * 2)
        ):
            keys[i] = t

        result = algos.duplicated(keys)
        falses = [False] * 4
        trues = [True] * 4
        expected = np.array(falses + trues)
        tm.assert_numpy_array_equal(result, expected)

        result = algos.duplicated(keys, keep="last")
        expected = np.array(trues + falses)
        tm.assert_numpy_array_equal(result, expected)

        result = algos.duplicated(keys, keep=False)
        expected = np.array(trues + trues)
        tm.assert_numpy_array_equal(result, expected)

    @pytest.mark.parametrize(
        "case",
        [
            np.array([1, 2, 1, 5, 3, 2, 4, 1, 5, 6]),
            np.array([1.1, 2.2, 1.1, np.nan, 3.3, 2.2, 4.4, 1.1, np.nan, 6.6]),
            np.array(
                [
                    1 + 1j,
                    2 + 2j,
                    1 + 1j,
                    5 + 5j,
                    3 + 3j,
                    2 + 2j,
                    4 + 4j,
                    1 + 1j,
                    5 + 5j,
                    6 + 6j,
                ]
            ),
            np.array(["a", "b", "a", "e", "c", "b", "d", "a", "e", "f"], dtype=object),
            np.array(
                [1, 2**63, 1, 3**5, 10, 2**63, 39, 1, 3**5, 7], dtype=np.uint64
            ),
        ],
    )
    def test_numeric_object_likes(self, case):
        exp_first = np.array(
            [False, False, True, False, False, True, False, True, True, False]
        )
        exp_last = np.array(
            [True, True, True, True, False, False, False, False, False, False]
        )
        exp_false = exp_first | exp_last

        res_first = algos.duplicated(case, keep="first")
        tm.assert_numpy_array_equal(res_first, exp_first)

        res_last = algos.duplicated(case, keep="last")
        tm.assert_numpy_array_equal(res_last, exp_last)

        res_false = algos.duplicated(case, keep=False)
        tm.assert_numpy_array_equal(res_false, exp_false)

        # index
        for idx in [Index(case), Index(case, dtype="category")]:
            res_first = idx.duplicated(keep="first")
            tm.assert_numpy_array_equal(res_first, exp_first)

            res_last = idx.duplicated(keep="last")
            tm.assert_numpy_array_equal(res_last, exp_last)

            res_false = idx.duplicated(keep=False)
            tm.assert_numpy_array_equal(res_false, exp_false)

        # series
        for s in [Series(case), Series(case, dtype="category")]:
            res_first = s.duplicated(keep="first")
            tm.assert_series_equal(res_first, Series(exp_first))

            res_last = s.duplicated(keep="last")
            tm.assert_series_equal(res_last, Series(exp_last))

            res_false = s.duplicated(keep=False)
            tm.assert_series_equal(res_false, Series(exp_false))

    def test_datetime_likes(self):
        dt = [
            "2011-01-01",
            "2011-01-02",
            "2011-01-01",
            "NaT",
            "2011-01-03",
            "2011-01-02",
            "2011-01-04",
            "2011-01-01",
            "NaT",
            "2011-01-06",
        ]
        td = [
            "1 days",
            "2 days",
            "1 days",
            "NaT",
            "3 days",
            "2 days",
            "4 days",
            "1 days",
            "NaT",
            "6 days",
        ]

        cases = [
            np.array([Timestamp(d) for d in dt]),
            np.array([Timestamp(d, tz="US/Eastern") for d in dt]),
            np.array([Period(d, freq="D") for d in dt]),
            np.array([np.datetime64(d) for d in dt]),
            np.array([Timedelta(d) for d in td]),
        ]

        exp_first = np.array(
            [False, False, True, False, False, True, False, True, True, False]
        )
        exp_last = np.array(
            [True, True, True, True, False, False, False, False, False, False]
        )
        exp_false = exp_first | exp_last

        for case in cases:
            res_first = algos.duplicated(case, keep="first")
            tm.assert_numpy_array_equal(res_first, exp_first)

            res_last = algos.duplicated(case, keep="last")
            tm.assert_numpy_array_equal(res_last, exp_last)

            res_false = algos.duplicated(case, keep=False)
            tm.assert_numpy_array_equal(res_false, exp_false)

            # index
            for idx in [
                Index(case),
                Index(case, dtype="category"),
                Index(case, dtype=object),
            ]:
                res_first = idx.duplicated(keep="first")
                tm.assert_numpy_array_equal(res_first, exp_first)

                res_last = idx.duplicated(keep="last")
                tm.assert_numpy_array_equal(res_last, exp_last)

                res_false = idx.duplicated(keep=False)
                tm.assert_numpy_array_equal(res_false, exp_false)

            # series
            for s in [
                Series(case),
                Series(case, dtype="category"),
                Series(case, dtype=object),
            ]:
                res_first = s.duplicated(keep="first")
                tm.assert_series_equal(res_first, Series(exp_first))

                res_last = s.duplicated(keep="last")
                tm.assert_series_equal(res_last, Series(exp_last))

                res_false = s.duplicated(keep=False)
                tm.assert_series_equal(res_false, Series(exp_false))

    @pytest.mark.parametrize("case", [Index([1, 2, 3]), pd.RangeIndex(0, 3)])
    def test_unique_index(self, case):
        assert case.is_unique is True
        tm.assert_numpy_array_equal(case.duplicated(), np.array([False, False, False]))

    @pytest.mark.parametrize(
        "arr, uniques",
        [
            (
                [(0, 0), (0, 1), (1, 0), (1, 1), (0, 0), (0, 1), (1, 0), (1, 1)],
                [(0, 0), (0, 1), (1, 0), (1, 1)],
            ),
            (
                [("b", "c"), ("a", "b"), ("a", "b"), ("b", "c")],
                [("b", "c"), ("a", "b")],
            ),
            ([("a", 1), ("b", 2), ("a", 3), ("a", 1)], [("a", 1), ("b", 2), ("a", 3)]),
        ],
    )
    def test_unique_tuples(self, arr, uniques):
        # https://github.com/pandas-dev/pandas/issues/16519
        expected = np.empty(len(uniques), dtype=object)
        expected[:] = uniques

        msg = "unique with argument that is not not a Series"
        with tm.assert_produces_warning(FutureWarning, match=msg):
            result = pd.unique(arr)
        tm.assert_numpy_array_equal(result, expected)

    @pytest.mark.parametrize(
        "array,expected",
        [
            (
                [1 + 1j, 0, 1, 1j, 1 + 2j, 1 + 2j],
                # Should return a complex dtype in the future
                np.array([(1 + 1j), 0j, (1 + 0j), 1j, (1 + 2j)], dtype=object),
            )
        ],
    )
    def test_unique_complex_numbers(self, array, expected):
        # GH 17927
        msg = "unique with argument that is not not a Series"
        with tm.assert_produces_warning(FutureWarning, match=msg):
            result = pd.unique(array)
        tm.assert_numpy_array_equal(result, expected)


class TestHashTable:
    @pytest.mark.parametrize(
        "htable, data",
        [
            (ht.PyObjectHashTable, [f"foo_{i}" for i in range(1000)]),
            (ht.StringHashTable, [f"foo_{i}" for i in range(1000)]),
            (ht.Float64HashTable, np.arange(1000, dtype=np.float64)),
            (ht.Int64HashTable, np.arange(1000, dtype=np.int64)),
            (ht.UInt64HashTable, np.arange(1000, dtype=np.uint64)),
        ],
    )
    def test_hashtable_unique(self, htable, data, writable):
        # output of maker has guaranteed unique elements
<<<<<<< HEAD
        maker = getattr(tm, "make" + tm_dtype + "Index")
        s = Series(maker(1000), dtype=None if tm_dtype != "String" else object)
=======
        s = Series(data)
>>>>>>> 13bdca4d
        if htable == ht.Float64HashTable:
            # add NaN for float column
            s.loc[500] = np.nan
        elif htable == ht.PyObjectHashTable:
            # use different NaN types for object column
            s.loc[500:502] = [np.nan, None, NaT]

        # create duplicated selection
        s_duplicated = s.sample(frac=3, replace=True).reset_index(drop=True)
        s_duplicated.values.setflags(write=writable)

        # drop_duplicates has own cython code (hash_table_func_helper.pxi)
        # and is tested separately; keeps first occurrence like ht.unique()
        expected_unique = s_duplicated.drop_duplicates(keep="first").values
        result_unique = htable().unique(s_duplicated.values)
        tm.assert_numpy_array_equal(result_unique, expected_unique)

        # test return_inverse=True
        # reconstruction can only succeed if the inverse is correct
        result_unique, result_inverse = htable().unique(
            s_duplicated.values, return_inverse=True
        )
        tm.assert_numpy_array_equal(result_unique, expected_unique)
        reconstr = result_unique[result_inverse]
        tm.assert_numpy_array_equal(reconstr, s_duplicated.values)

    @pytest.mark.parametrize(
        "htable, data",
        [
            (ht.PyObjectHashTable, [f"foo_{i}" for i in range(1000)]),
            (ht.StringHashTable, [f"foo_{i}" for i in range(1000)]),
            (ht.Float64HashTable, np.arange(1000, dtype=np.float64)),
            (ht.Int64HashTable, np.arange(1000, dtype=np.int64)),
            (ht.UInt64HashTable, np.arange(1000, dtype=np.uint64)),
        ],
    )
    def test_hashtable_factorize(self, htable, writable, data):
        # output of maker has guaranteed unique elements
<<<<<<< HEAD
        maker = getattr(tm, "make" + tm_dtype + "Index")
        s = Series(maker(1000), dtype=None if tm_dtype != "String" else object)
=======
        s = Series(data)
>>>>>>> 13bdca4d
        if htable == ht.Float64HashTable:
            # add NaN for float column
            s.loc[500] = np.nan
        elif htable == ht.PyObjectHashTable:
            # use different NaN types for object column
            s.loc[500:502] = [np.nan, None, NaT]

        # create duplicated selection
        s_duplicated = s.sample(frac=3, replace=True).reset_index(drop=True)
        s_duplicated.values.setflags(write=writable)
        na_mask = s_duplicated.isna().values

        result_unique, result_inverse = htable().factorize(s_duplicated.values)

        # drop_duplicates has own cython code (hash_table_func_helper.pxi)
        # and is tested separately; keeps first occurrence like ht.factorize()
        # since factorize removes all NaNs, we do the same here
        expected_unique = s_duplicated.dropna().drop_duplicates().values
        tm.assert_numpy_array_equal(result_unique, expected_unique)

        # reconstruction can only succeed if the inverse is correct. Since
        # factorize removes the NaNs, those have to be excluded here as well
        result_reconstruct = result_unique[result_inverse[~na_mask]]
        expected_reconstruct = s_duplicated.dropna().values
        tm.assert_numpy_array_equal(result_reconstruct, expected_reconstruct)


class TestRank:
    @pytest.mark.parametrize(
        "arr",
        [
            [np.nan, np.nan, 5.0, 5.0, 5.0, np.nan, 1, 2, 3, np.nan],
            [4.0, np.nan, 5.0, 5.0, 5.0, np.nan, 1, 2, 4.0, np.nan],
        ],
    )
    def test_scipy_compat(self, arr):
        sp_stats = pytest.importorskip("scipy.stats")

        arr = np.array(arr)

        mask = ~np.isfinite(arr)
        arr = arr.copy()
        result = libalgos.rank_1d(arr)
        arr[mask] = np.inf
        exp = sp_stats.rankdata(arr)
        exp[mask] = np.nan
        tm.assert_almost_equal(result, exp)

    @pytest.mark.parametrize("dtype", np.typecodes["AllInteger"])
    def test_basic(self, writable, dtype):
        exp = np.array([1, 2], dtype=np.float64)

        data = np.array([1, 100], dtype=dtype)
        data.setflags(write=writable)
        ser = Series(data)
        result = algos.rank(ser)
        tm.assert_numpy_array_equal(result, exp)

    @pytest.mark.parametrize("dtype", [np.float64, np.uint64])
    def test_uint64_overflow(self, dtype):
        exp = np.array([1, 2], dtype=np.float64)

        s = Series([1, 2**63], dtype=dtype)
        tm.assert_numpy_array_equal(algos.rank(s), exp)

    def test_too_many_ndims(self):
        arr = np.array([[[1, 2, 3], [4, 5, 6], [7, 8, 9]]])
        msg = "Array with ndim > 2 are not supported"

        with pytest.raises(TypeError, match=msg):
            algos.rank(arr)

    @pytest.mark.single_cpu
    def test_pct_max_many_rows(self):
        # GH 18271
        values = np.arange(2**24 + 1)
        result = algos.rank(values, pct=True).max()
        assert result == 1

        values = np.arange(2**25 + 2).reshape(2**24 + 1, 2)
        result = algos.rank(values, pct=True).max()
        assert result == 1


def test_int64_add_overflow():
    # see gh-14068
    msg = "Overflow in int64 addition"
    m = np.iinfo(np.int64).max
    n = np.iinfo(np.int64).min

    with pytest.raises(OverflowError, match=msg):
        algos.checked_add_with_arr(np.array([m, m]), m)
    with pytest.raises(OverflowError, match=msg):
        algos.checked_add_with_arr(np.array([m, m]), np.array([m, m]))
    with pytest.raises(OverflowError, match=msg):
        algos.checked_add_with_arr(np.array([n, n]), n)
    with pytest.raises(OverflowError, match=msg):
        algos.checked_add_with_arr(np.array([n, n]), np.array([n, n]))
    with pytest.raises(OverflowError, match=msg):
        algos.checked_add_with_arr(np.array([m, n]), np.array([n, n]))
    with pytest.raises(OverflowError, match=msg):
        algos.checked_add_with_arr(
            np.array([m, m]), np.array([m, m]), arr_mask=np.array([False, True])
        )
    with pytest.raises(OverflowError, match=msg):
        algos.checked_add_with_arr(
            np.array([m, m]), np.array([m, m]), b_mask=np.array([False, True])
        )
    with pytest.raises(OverflowError, match=msg):
        algos.checked_add_with_arr(
            np.array([m, m]),
            np.array([m, m]),
            arr_mask=np.array([False, True]),
            b_mask=np.array([False, True]),
        )
    with pytest.raises(OverflowError, match=msg):
        algos.checked_add_with_arr(np.array([m, m]), np.array([np.nan, m]))

    # Check that the nan boolean arrays override whether or not
    # the addition overflows. We don't check the result but just
    # the fact that an OverflowError is not raised.
    algos.checked_add_with_arr(
        np.array([m, m]), np.array([m, m]), arr_mask=np.array([True, True])
    )
    algos.checked_add_with_arr(
        np.array([m, m]), np.array([m, m]), b_mask=np.array([True, True])
    )
    algos.checked_add_with_arr(
        np.array([m, m]),
        np.array([m, m]),
        arr_mask=np.array([True, False]),
        b_mask=np.array([False, True]),
    )


class TestMode:
    def test_no_mode(self):
        exp = Series([], dtype=np.float64, index=Index([], dtype=int))
        tm.assert_numpy_array_equal(algos.mode(np.array([])), exp.values)

    @pytest.mark.parametrize("dt", np.typecodes["AllInteger"] + np.typecodes["Float"])
    def test_mode_single(self, dt):
        # GH 15714
        exp_single = [1]
        data_single = [1]

        exp_multi = [1]
        data_multi = [1, 1]

        ser = Series(data_single, dtype=dt)
        exp = Series(exp_single, dtype=dt)
        tm.assert_numpy_array_equal(algos.mode(ser.values), exp.values)
        tm.assert_series_equal(ser.mode(), exp)

        ser = Series(data_multi, dtype=dt)
        exp = Series(exp_multi, dtype=dt)
        tm.assert_numpy_array_equal(algos.mode(ser.values), exp.values)
        tm.assert_series_equal(ser.mode(), exp)

    def test_mode_obj_int(self):
        exp = Series([1], dtype=int)
        tm.assert_numpy_array_equal(algos.mode(exp.values), exp.values)

        exp = Series(["a", "b", "c"], dtype=object)
        tm.assert_numpy_array_equal(algos.mode(exp.values), exp.values)

    @pytest.mark.parametrize("dt", np.typecodes["AllInteger"] + np.typecodes["Float"])
    def test_number_mode(self, dt):
        exp_single = [1]
        data_single = [1] * 5 + [2] * 3

        exp_multi = [1, 3]
        data_multi = [1] * 5 + [2] * 3 + [3] * 5

        ser = Series(data_single, dtype=dt)
        exp = Series(exp_single, dtype=dt)
        tm.assert_numpy_array_equal(algos.mode(ser.values), exp.values)
        tm.assert_series_equal(ser.mode(), exp)

        ser = Series(data_multi, dtype=dt)
        exp = Series(exp_multi, dtype=dt)
        tm.assert_numpy_array_equal(algos.mode(ser.values), exp.values)
        tm.assert_series_equal(ser.mode(), exp)

    def test_strobj_mode(self):
        exp = ["b"]
        data = ["a"] * 2 + ["b"] * 3

        ser = Series(data, dtype="c")
        exp = Series(exp, dtype="c")
        tm.assert_numpy_array_equal(algos.mode(ser.values), exp.values)
        tm.assert_series_equal(ser.mode(), exp)

    @pytest.mark.parametrize("dt", [str, object])
    def test_strobj_multi_char(self, dt):
        exp = ["bar"]
        data = ["foo"] * 2 + ["bar"] * 3

        ser = Series(data, dtype=dt)
        exp = Series(exp, dtype=dt)
        tm.assert_numpy_array_equal(algos.mode(ser.values), exp.values)
        tm.assert_series_equal(ser.mode(), exp)

    def test_datelike_mode(self):
        exp = Series(["1900-05-03", "2011-01-03", "2013-01-02"], dtype="M8[ns]")
        ser = Series(["2011-01-03", "2013-01-02", "1900-05-03"], dtype="M8[ns]")
        tm.assert_extension_array_equal(algos.mode(ser.values), exp._values)
        tm.assert_series_equal(ser.mode(), exp)

        exp = Series(["2011-01-03", "2013-01-02"], dtype="M8[ns]")
        ser = Series(
            ["2011-01-03", "2013-01-02", "1900-05-03", "2011-01-03", "2013-01-02"],
            dtype="M8[ns]",
        )
        tm.assert_extension_array_equal(algos.mode(ser.values), exp._values)
        tm.assert_series_equal(ser.mode(), exp)

    def test_timedelta_mode(self):
        exp = Series(["-1 days", "0 days", "1 days"], dtype="timedelta64[ns]")
        ser = Series(["1 days", "-1 days", "0 days"], dtype="timedelta64[ns]")
        tm.assert_extension_array_equal(algos.mode(ser.values), exp._values)
        tm.assert_series_equal(ser.mode(), exp)

        exp = Series(["2 min", "1 day"], dtype="timedelta64[ns]")
        ser = Series(
            ["1 day", "1 day", "-1 day", "-1 day 2 min", "2 min", "2 min"],
            dtype="timedelta64[ns]",
        )
        tm.assert_extension_array_equal(algos.mode(ser.values), exp._values)
        tm.assert_series_equal(ser.mode(), exp)

    def test_mixed_dtype(self):
        exp = Series(["foo"], dtype=object)
        ser = Series([1, "foo", "foo"])
        tm.assert_numpy_array_equal(algos.mode(ser.values), exp.values)
        tm.assert_series_equal(ser.mode(), exp)

    def test_uint64_overflow(self):
        exp = Series([2**63], dtype=np.uint64)
        ser = Series([1, 2**63, 2**63], dtype=np.uint64)
        tm.assert_numpy_array_equal(algos.mode(ser.values), exp.values)
        tm.assert_series_equal(ser.mode(), exp)

        exp = Series([1, 2**63], dtype=np.uint64)
        ser = Series([1, 2**63], dtype=np.uint64)
        tm.assert_numpy_array_equal(algos.mode(ser.values), exp.values)
        tm.assert_series_equal(ser.mode(), exp)

    def test_categorical(self):
        c = Categorical([1, 2])
        exp = c
        res = Series(c).mode()._values
        tm.assert_categorical_equal(res, exp)

        c = Categorical([1, "a", "a"])
        exp = Categorical(["a"], categories=[1, "a"])
        res = Series(c).mode()._values
        tm.assert_categorical_equal(res, exp)

        c = Categorical([1, 1, 2, 3, 3])
        exp = Categorical([1, 3], categories=[1, 2, 3])
        res = Series(c).mode()._values
        tm.assert_categorical_equal(res, exp)

    def test_index(self):
        idx = Index([1, 2, 3])
        exp = Series([1, 2, 3], dtype=np.int64)
        tm.assert_numpy_array_equal(algos.mode(idx), exp.values)

        idx = Index([1, "a", "a"])
        exp = Series(["a"], dtype=object)
        tm.assert_numpy_array_equal(algos.mode(idx), exp.values)

        idx = Index([1, 1, 2, 3, 3])
        exp = Series([1, 3], dtype=np.int64)
        tm.assert_numpy_array_equal(algos.mode(idx), exp.values)

        idx = Index(
            ["1 day", "1 day", "-1 day", "-1 day 2 min", "2 min", "2 min"],
            dtype="timedelta64[ns]",
        )
        with pytest.raises(AttributeError, match="TimedeltaIndex"):
            # algos.mode expects Arraylike, does *not* unwrap TimedeltaIndex
            algos.mode(idx)

    def test_ser_mode_with_name(self):
        # GH 46737
        ser = Series([1, 1, 3], name="foo")
        result = ser.mode()
        expected = Series([1], name="foo")
        tm.assert_series_equal(result, expected)


class TestDiff:
    @pytest.mark.parametrize("dtype", ["M8[ns]", "m8[ns]"])
    def test_diff_datetimelike_nat(self, dtype):
        # NaT - NaT is NaT, not 0
        arr = np.arange(12).astype(np.int64).view(dtype).reshape(3, 4)
        arr[:, 2] = arr.dtype.type("NaT", "ns")
        result = algos.diff(arr, 1, axis=0)

        expected = np.ones(arr.shape, dtype="timedelta64[ns]") * 4
        expected[:, 2] = np.timedelta64("NaT", "ns")
        expected[0, :] = np.timedelta64("NaT", "ns")

        tm.assert_numpy_array_equal(result, expected)

        result = algos.diff(arr.T, 1, axis=1)
        tm.assert_numpy_array_equal(result, expected.T)

    def test_diff_ea_axis(self):
        dta = date_range("2016-01-01", periods=3, tz="US/Pacific")._data

        msg = "cannot diff DatetimeArray on axis=1"
        with pytest.raises(ValueError, match=msg):
            algos.diff(dta, 1, axis=1)

    @pytest.mark.parametrize("dtype", ["int8", "int16"])
    def test_diff_low_precision_int(self, dtype):
        arr = np.array([0, 1, 1, 0, 0], dtype=dtype)
        result = algos.diff(arr, 1)
        expected = np.array([np.nan, 1, 0, -1, 0], dtype="float32")
        tm.assert_numpy_array_equal(result, expected)


@pytest.mark.parametrize("op", [np.array, pd.array])
def test_union_with_duplicates(op):
    # GH#36289
    lvals = op([3, 1, 3, 4])
    rvals = op([2, 3, 1, 1])
    expected = op([3, 3, 1, 1, 4, 2])
    if isinstance(expected, np.ndarray):
        result = algos.union_with_duplicates(lvals, rvals)
        tm.assert_numpy_array_equal(result, expected)
    else:
        result = algos.union_with_duplicates(lvals, rvals)
        tm.assert_extension_array_equal(result, expected)<|MERGE_RESOLUTION|>--- conflicted
+++ resolved
@@ -1674,12 +1674,7 @@
     )
     def test_hashtable_unique(self, htable, data, writable):
         # output of maker has guaranteed unique elements
-<<<<<<< HEAD
-        maker = getattr(tm, "make" + tm_dtype + "Index")
-        s = Series(maker(1000), dtype=None if tm_dtype != "String" else object)
-=======
         s = Series(data)
->>>>>>> 13bdca4d
         if htable == ht.Float64HashTable:
             # add NaN for float column
             s.loc[500] = np.nan
@@ -1718,12 +1713,7 @@
     )
     def test_hashtable_factorize(self, htable, writable, data):
         # output of maker has guaranteed unique elements
-<<<<<<< HEAD
-        maker = getattr(tm, "make" + tm_dtype + "Index")
-        s = Series(maker(1000), dtype=None if tm_dtype != "String" else object)
-=======
         s = Series(data)
->>>>>>> 13bdca4d
         if htable == ht.Float64HashTable:
             # add NaN for float column
             s.loc[500] = np.nan
