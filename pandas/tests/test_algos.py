from datetime import datetime
from itertools import permutations
import struct

import numpy as np
from numpy import nan
from numpy.random import RandomState
import pytest

from pandas._libs import algos as libalgos, groupby as libgroupby, hashtable as ht
from pandas.compat.numpy import np_array_datetime64_compat
import pandas.util._test_decorators as td

from pandas.core.dtypes.dtypes import CategoricalDtype as CDT

import pandas as pd
from pandas import (
    Categorical,
    CategoricalIndex,
    DatetimeIndex,
    Index,
    IntervalIndex,
    Series,
    Timestamp,
    compat,
)
import pandas.core.algorithms as algos
from pandas.core.arrays import DatetimeArray
import pandas.core.common as com
from pandas.core.sorting import safe_sort
import pandas.util.testing as tm
from pandas.util.testing import assert_almost_equal


class TestMatch:
    def test_ints(self):
        values = np.array([0, 2, 1])
        to_match = np.array([0, 1, 2, 2, 0, 1, 3, 0])

        result = algos.match(to_match, values)
        expected = np.array([0, 2, 1, 1, 0, 2, -1, 0], dtype=np.int64)
        tm.assert_numpy_array_equal(result, expected)

        result = Series(algos.match(to_match, values, np.nan))
        expected = Series(np.array([0, 2, 1, 1, 0, 2, np.nan, 0]))
        tm.assert_series_equal(result, expected)

        s = Series(np.arange(5), dtype=np.float32)
        result = algos.match(s, [2, 4])
        expected = np.array([-1, -1, 0, -1, 1], dtype=np.int64)
        tm.assert_numpy_array_equal(result, expected)

        result = Series(algos.match(s, [2, 4], np.nan))
        expected = Series(np.array([np.nan, np.nan, 0, np.nan, 1]))
        tm.assert_series_equal(result, expected)

    def test_strings(self):
        values = ["foo", "bar", "baz"]
        to_match = ["bar", "foo", "qux", "foo", "bar", "baz", "qux"]

        result = algos.match(to_match, values)
        expected = np.array([1, 0, -1, 0, 1, 2, -1], dtype=np.int64)
        tm.assert_numpy_array_equal(result, expected)

        result = Series(algos.match(to_match, values, np.nan))
        expected = Series(np.array([1, 0, np.nan, 0, 1, 2, np.nan]))
        tm.assert_series_equal(result, expected)


class TestFactorize:
    def test_basic(self):

        labels, uniques = algos.factorize(["a", "b", "b", "a", "a", "c", "c", "c"])
        tm.assert_numpy_array_equal(uniques, np.array(["a", "b", "c"], dtype=object))

        labels, uniques = algos.factorize(
            ["a", "b", "b", "a", "a", "c", "c", "c"], sort=True
        )
        exp = np.array([0, 1, 1, 0, 0, 2, 2, 2], dtype=np.intp)
        tm.assert_numpy_array_equal(labels, exp)
        exp = np.array(["a", "b", "c"], dtype=object)
        tm.assert_numpy_array_equal(uniques, exp)

        labels, uniques = algos.factorize(list(reversed(range(5))))
        exp = np.array([0, 1, 2, 3, 4], dtype=np.intp)
        tm.assert_numpy_array_equal(labels, exp)
        exp = np.array([4, 3, 2, 1, 0], dtype=np.int64)
        tm.assert_numpy_array_equal(uniques, exp)

        labels, uniques = algos.factorize(list(reversed(range(5))), sort=True)

        exp = np.array([4, 3, 2, 1, 0], dtype=np.intp)
        tm.assert_numpy_array_equal(labels, exp)
        exp = np.array([0, 1, 2, 3, 4], dtype=np.int64)
        tm.assert_numpy_array_equal(uniques, exp)

        labels, uniques = algos.factorize(list(reversed(np.arange(5.0))))
        exp = np.array([0, 1, 2, 3, 4], dtype=np.intp)
        tm.assert_numpy_array_equal(labels, exp)
        exp = np.array([4.0, 3.0, 2.0, 1.0, 0.0], dtype=np.float64)
        tm.assert_numpy_array_equal(uniques, exp)

        labels, uniques = algos.factorize(list(reversed(np.arange(5.0))), sort=True)
        exp = np.array([4, 3, 2, 1, 0], dtype=np.intp)
        tm.assert_numpy_array_equal(labels, exp)
        exp = np.array([0.0, 1.0, 2.0, 3.0, 4.0], dtype=np.float64)
        tm.assert_numpy_array_equal(uniques, exp)

    def test_mixed(self):

        # doc example reshaping.rst
        x = Series(["A", "A", np.nan, "B", 3.14, np.inf])
        labels, uniques = algos.factorize(x)

        exp = np.array([0, 0, -1, 1, 2, 3], dtype=np.intp)
        tm.assert_numpy_array_equal(labels, exp)
        exp = Index(["A", "B", 3.14, np.inf])
        tm.assert_index_equal(uniques, exp)

        labels, uniques = algos.factorize(x, sort=True)
        exp = np.array([2, 2, -1, 3, 0, 1], dtype=np.intp)
        tm.assert_numpy_array_equal(labels, exp)
        exp = Index([3.14, np.inf, "A", "B"])
        tm.assert_index_equal(uniques, exp)

    def test_datelike(self):

        # M8
        v1 = Timestamp("20130101 09:00:00.00004")
        v2 = Timestamp("20130101")
        x = Series([v1, v1, v1, v2, v2, v1])
        labels, uniques = algos.factorize(x)

        exp = np.array([0, 0, 0, 1, 1, 0], dtype=np.intp)
        tm.assert_numpy_array_equal(labels, exp)
        exp = DatetimeIndex([v1, v2])
        tm.assert_index_equal(uniques, exp)

        labels, uniques = algos.factorize(x, sort=True)
        exp = np.array([1, 1, 1, 0, 0, 1], dtype=np.intp)
        tm.assert_numpy_array_equal(labels, exp)
        exp = DatetimeIndex([v2, v1])
        tm.assert_index_equal(uniques, exp)

        # period
        v1 = pd.Period("201302", freq="M")
        v2 = pd.Period("201303", freq="M")
        x = Series([v1, v1, v1, v2, v2, v1])

        # periods are not 'sorted' as they are converted back into an index
        labels, uniques = algos.factorize(x)
        exp = np.array([0, 0, 0, 1, 1, 0], dtype=np.intp)
        tm.assert_numpy_array_equal(labels, exp)
        tm.assert_index_equal(uniques, pd.PeriodIndex([v1, v2]))

        labels, uniques = algos.factorize(x, sort=True)
        exp = np.array([0, 0, 0, 1, 1, 0], dtype=np.intp)
        tm.assert_numpy_array_equal(labels, exp)
        tm.assert_index_equal(uniques, pd.PeriodIndex([v1, v2]))

        # GH 5986
        v1 = pd.to_timedelta("1 day 1 min")
        v2 = pd.to_timedelta("1 day")
        x = Series([v1, v2, v1, v1, v2, v2, v1])
        labels, uniques = algos.factorize(x)
        exp = np.array([0, 1, 0, 0, 1, 1, 0], dtype=np.intp)
        tm.assert_numpy_array_equal(labels, exp)
        tm.assert_index_equal(uniques, pd.to_timedelta([v1, v2]))

        labels, uniques = algos.factorize(x, sort=True)
        exp = np.array([1, 0, 1, 1, 0, 0, 1], dtype=np.intp)
        tm.assert_numpy_array_equal(labels, exp)
        tm.assert_index_equal(uniques, pd.to_timedelta([v2, v1]))

    def test_factorize_nan(self):
        # nan should map to na_sentinel, not reverse_indexer[na_sentinel]
        # rizer.factorize should not raise an exception if na_sentinel indexes
        # outside of reverse_indexer
        key = np.array([1, 2, 1, np.nan], dtype="O")
        rizer = ht.Factorizer(len(key))
        for na_sentinel in (-1, 20):
            ids = rizer.factorize(key, sort=True, na_sentinel=na_sentinel)
            expected = np.array([0, 1, 0, na_sentinel], dtype="int32")
            assert len(set(key)) == len(set(expected))
            tm.assert_numpy_array_equal(pd.isna(key), expected == na_sentinel)

        # nan still maps to na_sentinel when sort=False
        key = np.array([0, np.nan, 1], dtype="O")
        na_sentinel = -1

        # TODO(wesm): unused?
        ids = rizer.factorize(key, sort=False, na_sentinel=na_sentinel)  # noqa

        expected = np.array([2, -1, 0], dtype="int32")
        assert len(set(key)) == len(set(expected))
        tm.assert_numpy_array_equal(pd.isna(key), expected == na_sentinel)

    @pytest.mark.parametrize(
        "data,expected_label,expected_level",
        [
            (
                [(1, 1), (1, 2), (0, 0), (1, 2), "nonsense"],
                [0, 1, 2, 1, 3],
                [(1, 1), (1, 2), (0, 0), "nonsense"],
            ),
            (
                [(1, 1), (1, 2), (0, 0), (1, 2), (1, 2, 3)],
                [0, 1, 2, 1, 3],
                [(1, 1), (1, 2), (0, 0), (1, 2, 3)],
            ),
            ([(1, 1), (1, 2), (0, 0), (1, 2)], [0, 1, 2, 1], [(1, 1), (1, 2), (0, 0)]),
        ],
    )
    def test_factorize_tuple_list(self, data, expected_label, expected_level):
        # GH9454
        result = pd.factorize(data)

        tm.assert_numpy_array_equal(result[0], np.array(expected_label, dtype=np.intp))

        expected_level_array = com.asarray_tuplesafe(expected_level, dtype=object)
        tm.assert_numpy_array_equal(result[1], expected_level_array)

    def test_complex_sorting(self):
        # gh 12666 - check no segfault
        x17 = np.array([complex(i) for i in range(17)], dtype=object)

        msg = (
            "unorderable types: .* [<>] .*"
            "|"  # the above case happens for numpy < 1.14
            "'[<>]' not supported between instances of .*"
        )
        with pytest.raises(TypeError, match=msg):
            algos.factorize(x17[::-1], sort=True)

    def test_float64_factorize(self, writable):
        data = np.array([1.0, 1e8, 1.0, 1e-8, 1e8, 1.0], dtype=np.float64)
        data.setflags(write=writable)
        exp_labels = np.array([0, 1, 0, 2, 1, 0], dtype=np.intp)
        exp_uniques = np.array([1.0, 1e8, 1e-8], dtype=np.float64)

        labels, uniques = algos.factorize(data)
        tm.assert_numpy_array_equal(labels, exp_labels)
        tm.assert_numpy_array_equal(uniques, exp_uniques)

    def test_uint64_factorize(self, writable):
        data = np.array([2 ** 64 - 1, 1, 2 ** 64 - 1], dtype=np.uint64)
        data.setflags(write=writable)
        exp_labels = np.array([0, 1, 0], dtype=np.intp)
        exp_uniques = np.array([2 ** 64 - 1, 1], dtype=np.uint64)

        labels, uniques = algos.factorize(data)
        tm.assert_numpy_array_equal(labels, exp_labels)
        tm.assert_numpy_array_equal(uniques, exp_uniques)

    def test_int64_factorize(self, writable):
        data = np.array([2 ** 63 - 1, -2 ** 63, 2 ** 63 - 1], dtype=np.int64)
        data.setflags(write=writable)
        exp_labels = np.array([0, 1, 0], dtype=np.intp)
        exp_uniques = np.array([2 ** 63 - 1, -2 ** 63], dtype=np.int64)

        labels, uniques = algos.factorize(data)
        tm.assert_numpy_array_equal(labels, exp_labels)
        tm.assert_numpy_array_equal(uniques, exp_uniques)

    def test_string_factorize(self, writable):
        data = np.array(["a", "c", "a", "b", "c"], dtype=object)
        data.setflags(write=writable)
        exp_labels = np.array([0, 1, 0, 2, 1], dtype=np.intp)
        exp_uniques = np.array(["a", "c", "b"], dtype=object)

        labels, uniques = algos.factorize(data)
        tm.assert_numpy_array_equal(labels, exp_labels)
        tm.assert_numpy_array_equal(uniques, exp_uniques)

    def test_object_factorize(self, writable):
        data = np.array(["a", "c", None, np.nan, "a", "b", pd.NaT, "c"], dtype=object)
        data.setflags(write=writable)
        exp_labels = np.array([0, 1, -1, -1, 0, 2, -1, 1], dtype=np.intp)
        exp_uniques = np.array(["a", "c", "b"], dtype=object)

        labels, uniques = algos.factorize(data)
        tm.assert_numpy_array_equal(labels, exp_labels)
        tm.assert_numpy_array_equal(uniques, exp_uniques)

    def test_deprecate_order(self):
        # gh 19727 - check warning is raised for deprecated keyword, order.
        # Test not valid once order keyword is removed.
        data = np.array([2 ** 63, 1, 2 ** 63], dtype=np.uint64)
        with tm.assert_produces_warning(expected_warning=FutureWarning):
            algos.factorize(data, order=True)
        with tm.assert_produces_warning(False):
            algos.factorize(data)

    @pytest.mark.parametrize(
        "data",
        [
            np.array([0, 1, 0], dtype="u8"),
            np.array([-2 ** 63, 1, -2 ** 63], dtype="i8"),
            np.array(["__nan__", "foo", "__nan__"], dtype="object"),
        ],
    )
    def test_parametrized_factorize_na_value_default(self, data):
        # arrays that include the NA default for that type, but isn't used.
        l, u = algos.factorize(data)
        expected_uniques = data[[0, 1]]
        expected_labels = np.array([0, 1, 0], dtype=np.intp)
        tm.assert_numpy_array_equal(l, expected_labels)
        tm.assert_numpy_array_equal(u, expected_uniques)

    @pytest.mark.parametrize(
        "data, na_value",
        [
            (np.array([0, 1, 0, 2], dtype="u8"), 0),
            (np.array([1, 0, 1, 2], dtype="u8"), 1),
            (np.array([-2 ** 63, 1, -2 ** 63, 0], dtype="i8"), -2 ** 63),
            (np.array([1, -2 ** 63, 1, 0], dtype="i8"), 1),
            (np.array(["a", "", "a", "b"], dtype=object), "a"),
            (np.array([(), ("a", 1), (), ("a", 2)], dtype=object), ()),
            (np.array([("a", 1), (), ("a", 1), ("a", 2)], dtype=object), ("a", 1)),
        ],
    )
    def test_parametrized_factorize_na_value(self, data, na_value):
        l, u = algos._factorize_array(data, na_value=na_value)
        expected_uniques = data[[1, 3]]
        expected_labels = np.array([-1, 0, -1, 1], dtype=np.intp)
        tm.assert_numpy_array_equal(l, expected_labels)
        tm.assert_numpy_array_equal(u, expected_uniques)

    @pytest.mark.parametrize("sort", [True, False])
    @pytest.mark.parametrize("na_sentinel", [-1, -10, 100])
    @pytest.mark.parametrize(
        "data, uniques",
        [
            (
                np.array(["b", "a", None, "b"], dtype=object),
                np.array(["b", "a"], dtype=object),
            ),
            (
                pd.array([2, 1, np.nan, 2], dtype="Int64"),
                pd.array([2, 1], dtype="Int64"),
            ),
        ],
        ids=["numpy_array", "extension_array"],
    )
    def test_factorize_na_sentinel(self, sort, na_sentinel, data, uniques):
        labels, uniques = algos.factorize(data, sort=sort, na_sentinel=na_sentinel)
        if sort:
            expected_labels = np.array([1, 0, na_sentinel, 1], dtype=np.intp)
            expected_uniques = safe_sort(uniques)
        else:
            expected_labels = np.array([0, 1, na_sentinel, 0], dtype=np.intp)
            expected_uniques = uniques
        tm.assert_numpy_array_equal(labels, expected_labels)
        if isinstance(data, np.ndarray):
            tm.assert_numpy_array_equal(uniques, expected_uniques)
        else:
            tm.assert_extension_array_equal(uniques, expected_uniques)


class TestUnique:
    def test_ints(self):
        arr = np.random.randint(0, 100, size=50)

        result = algos.unique(arr)
        assert isinstance(result, np.ndarray)

    def test_objects(self):
        arr = np.random.randint(0, 100, size=50).astype("O")

        result = algos.unique(arr)
        assert isinstance(result, np.ndarray)

    def test_object_refcount_bug(self):
        lst = ["A", "B", "C", "D", "E"]
        for i in range(1000):
            len(algos.unique(lst))

    def test_on_index_object(self):

        mindex = pd.MultiIndex.from_arrays(
            [np.arange(5).repeat(5), np.tile(np.arange(5), 5)]
        )
        expected = mindex.values
        expected.sort()

        mindex = mindex.repeat(2)

        result = pd.unique(mindex)
        result.sort()

        tm.assert_almost_equal(result, expected)

    def test_datetime64_dtype_array_returned(self):
        # GH 9431
        expected = np_array_datetime64_compat(
            [
                "2015-01-03T00:00:00.000000000+0000",
                "2015-01-01T00:00:00.000000000+0000",
            ],
            dtype="M8[ns]",
        )

        dt_index = pd.to_datetime(
            [
                "2015-01-03T00:00:00.000000000",
                "2015-01-01T00:00:00.000000000",
                "2015-01-01T00:00:00.000000000",
            ]
        )
        result = algos.unique(dt_index)
        tm.assert_numpy_array_equal(result, expected)
        assert result.dtype == expected.dtype

        s = Series(dt_index)
        result = algos.unique(s)
        tm.assert_numpy_array_equal(result, expected)
        assert result.dtype == expected.dtype

        arr = s.values
        result = algos.unique(arr)
        tm.assert_numpy_array_equal(result, expected)
        assert result.dtype == expected.dtype

    def test_timedelta64_dtype_array_returned(self):
        # GH 9431
        expected = np.array([31200, 45678, 10000], dtype="m8[ns]")

        td_index = pd.to_timedelta([31200, 45678, 31200, 10000, 45678])
        result = algos.unique(td_index)
        tm.assert_numpy_array_equal(result, expected)
        assert result.dtype == expected.dtype

        s = Series(td_index)
        result = algos.unique(s)
        tm.assert_numpy_array_equal(result, expected)
        assert result.dtype == expected.dtype

        arr = s.values
        result = algos.unique(arr)
        tm.assert_numpy_array_equal(result, expected)
        assert result.dtype == expected.dtype

    def test_uint64_overflow(self):
        s = Series([1, 2, 2 ** 63, 2 ** 63], dtype=np.uint64)
        exp = np.array([1, 2, 2 ** 63], dtype=np.uint64)
        tm.assert_numpy_array_equal(algos.unique(s), exp)

    def test_nan_in_object_array(self):
        duplicated_items = ["a", np.nan, "c", "c"]
        result = pd.unique(duplicated_items)
        expected = np.array(["a", np.nan, "c"], dtype=object)
        tm.assert_numpy_array_equal(result, expected)

    def test_categorical(self):

        # we are expecting to return in the order
        # of appearance
        expected = Categorical(list("bac"), categories=list("bac"))

        # we are expecting to return in the order
        # of the categories
        expected_o = Categorical(list("bac"), categories=list("abc"), ordered=True)

        # GH 15939
        c = Categorical(list("baabc"))
        result = c.unique()
        tm.assert_categorical_equal(result, expected)

        result = algos.unique(c)
        tm.assert_categorical_equal(result, expected)

        c = Categorical(list("baabc"), ordered=True)
        result = c.unique()
        tm.assert_categorical_equal(result, expected_o)

        result = algos.unique(c)
        tm.assert_categorical_equal(result, expected_o)

        # Series of categorical dtype
        s = Series(Categorical(list("baabc")), name="foo")
        result = s.unique()
        tm.assert_categorical_equal(result, expected)

        result = pd.unique(s)
        tm.assert_categorical_equal(result, expected)

        # CI -> return CI
        ci = CategoricalIndex(Categorical(list("baabc"), categories=list("bac")))
        expected = CategoricalIndex(expected)
        result = ci.unique()
        tm.assert_index_equal(result, expected)

        result = pd.unique(ci)
        tm.assert_index_equal(result, expected)

    def test_datetime64tz_aware(self):
        # GH 15939

        result = Series(
            Index(
                [
                    Timestamp("20160101", tz="US/Eastern"),
                    Timestamp("20160101", tz="US/Eastern"),
                ]
            )
        ).unique()
        expected = DatetimeArray._from_sequence(
            np.array([Timestamp("2016-01-01 00:00:00-0500", tz="US/Eastern")])
        )
        tm.assert_extension_array_equal(result, expected)

        result = Index(
            [
                Timestamp("20160101", tz="US/Eastern"),
                Timestamp("20160101", tz="US/Eastern"),
            ]
        ).unique()
        expected = DatetimeIndex(
            ["2016-01-01 00:00:00"], dtype="datetime64[ns, US/Eastern]", freq=None
        )
        tm.assert_index_equal(result, expected)

        result = pd.unique(
            Series(
                Index(
                    [
                        Timestamp("20160101", tz="US/Eastern"),
                        Timestamp("20160101", tz="US/Eastern"),
                    ]
                )
            )
        )
        expected = DatetimeArray._from_sequence(
            np.array([Timestamp("2016-01-01", tz="US/Eastern")])
        )
        tm.assert_extension_array_equal(result, expected)

        result = pd.unique(
            Index(
                [
                    Timestamp("20160101", tz="US/Eastern"),
                    Timestamp("20160101", tz="US/Eastern"),
                ]
            )
        )
        expected = DatetimeIndex(
            ["2016-01-01 00:00:00"], dtype="datetime64[ns, US/Eastern]", freq=None
        )
        tm.assert_index_equal(result, expected)

    def test_order_of_appearance(self):
        # 9346
        # light testing of guarantee of order of appearance
        # these also are the doc-examples
        result = pd.unique(Series([2, 1, 3, 3]))
        tm.assert_numpy_array_equal(result, np.array([2, 1, 3], dtype="int64"))

        result = pd.unique(Series([2] + [1] * 5))
        tm.assert_numpy_array_equal(result, np.array([2, 1], dtype="int64"))

        result = pd.unique(Series([Timestamp("20160101"), Timestamp("20160101")]))
        expected = np.array(["2016-01-01T00:00:00.000000000"], dtype="datetime64[ns]")
        tm.assert_numpy_array_equal(result, expected)

        result = pd.unique(
            Index(
                [
                    Timestamp("20160101", tz="US/Eastern"),
                    Timestamp("20160101", tz="US/Eastern"),
                ]
            )
        )
        expected = DatetimeIndex(
            ["2016-01-01 00:00:00"], dtype="datetime64[ns, US/Eastern]", freq=None
        )
        tm.assert_index_equal(result, expected)

        result = pd.unique(list("aabc"))
        expected = np.array(["a", "b", "c"], dtype=object)
        tm.assert_numpy_array_equal(result, expected)

        result = pd.unique(Series(Categorical(list("aabc"))))
        expected = Categorical(list("abc"))
        tm.assert_categorical_equal(result, expected)

    @pytest.mark.parametrize(
        "arg ,expected",
        [
            (("1", "1", "2"), np.array(["1", "2"], dtype=object)),
            (("foo",), np.array(["foo"], dtype=object)),
        ],
    )
    def test_tuple_with_strings(self, arg, expected):
        # see GH 17108
        result = pd.unique(arg)
        tm.assert_numpy_array_equal(result, expected)

    def test_obj_none_preservation(self):
        # GH 20866
        arr = np.array(["foo", None], dtype=object)
        result = pd.unique(arr)
        expected = np.array(["foo", None], dtype=object)

        tm.assert_numpy_array_equal(result, expected, strict_nan=True)

    def test_signed_zero(self):
        # GH 21866
        a = np.array([-0.0, 0.0])
        result = pd.unique(a)
        expected = np.array([-0.0])  # 0.0 and -0.0 are equivalent
        tm.assert_numpy_array_equal(result, expected)

    def test_different_nans(self):
        # GH 21866
        # create different nans from bit-patterns:
        NAN1 = struct.unpack("d", struct.pack("=Q", 0x7FF8000000000000))[0]
        NAN2 = struct.unpack("d", struct.pack("=Q", 0x7FF8000000000001))[0]
        assert NAN1 != NAN1
        assert NAN2 != NAN2
        a = np.array([NAN1, NAN2])  # NAN1 and NAN2 are equivalent
        result = pd.unique(a)
        expected = np.array([np.nan])
        tm.assert_numpy_array_equal(result, expected)

    def test_first_nan_kept(self):
        # GH 22295
        # create different nans from bit-patterns:
        bits_for_nan1 = 0xFFF8000000000001
        bits_for_nan2 = 0x7FF8000000000001
        NAN1 = struct.unpack("d", struct.pack("=Q", bits_for_nan1))[0]
        NAN2 = struct.unpack("d", struct.pack("=Q", bits_for_nan2))[0]
        assert NAN1 != NAN1
        assert NAN2 != NAN2
        for el_type in [np.float64, np.object]:
            a = np.array([NAN1, NAN2], dtype=el_type)
            result = pd.unique(a)
            assert result.size == 1
            # use bit patterns to identify which nan was kept:
            result_nan_bits = struct.unpack("=Q", struct.pack("d", result[0]))[0]
            assert result_nan_bits == bits_for_nan1

    def test_do_not_mangle_na_values(self, unique_nulls_fixture, unique_nulls_fixture2):
        # GH 22295
        if unique_nulls_fixture is unique_nulls_fixture2:
            return  # skip it, values not unique
        a = np.array([unique_nulls_fixture, unique_nulls_fixture2], dtype=np.object)
        result = pd.unique(a)
        assert result.size == 2
        assert a[0] is unique_nulls_fixture
        assert a[1] is unique_nulls_fixture2


class TestIsin:
    def test_invalid(self):

        msg = (
            r"only list-like objects are allowed to be passed to isin\(\),"
            r" you passed a \[int\]"
        )
        with pytest.raises(TypeError, match=msg):
            algos.isin(1, 1)
        with pytest.raises(TypeError, match=msg):
            algos.isin(1, [1])
        with pytest.raises(TypeError, match=msg):
            algos.isin([1], 1)

    def test_basic(self):

        result = algos.isin([1, 2], [1])
        expected = np.array([True, False])
        tm.assert_numpy_array_equal(result, expected)

        result = algos.isin(np.array([1, 2]), [1])
        expected = np.array([True, False])
        tm.assert_numpy_array_equal(result, expected)

        result = algos.isin(Series([1, 2]), [1])
        expected = np.array([True, False])
        tm.assert_numpy_array_equal(result, expected)

        result = algos.isin(Series([1, 2]), Series([1]))
        expected = np.array([True, False])
        tm.assert_numpy_array_equal(result, expected)

        result = algos.isin(Series([1, 2]), {1})
        expected = np.array([True, False])
        tm.assert_numpy_array_equal(result, expected)

        result = algos.isin(["a", "b"], ["a"])
        expected = np.array([True, False])
        tm.assert_numpy_array_equal(result, expected)

        result = algos.isin(Series(["a", "b"]), Series(["a"]))
        expected = np.array([True, False])
        tm.assert_numpy_array_equal(result, expected)

        result = algos.isin(Series(["a", "b"]), {"a"})
        expected = np.array([True, False])
        tm.assert_numpy_array_equal(result, expected)

        result = algos.isin(["a", "b"], [1])
        expected = np.array([False, False])
        tm.assert_numpy_array_equal(result, expected)

    def test_i8(self):

        arr = pd.date_range("20130101", periods=3).values
        result = algos.isin(arr, [arr[0]])
        expected = np.array([True, False, False])
        tm.assert_numpy_array_equal(result, expected)

        result = algos.isin(arr, arr[0:2])
        expected = np.array([True, True, False])
        tm.assert_numpy_array_equal(result, expected)

        result = algos.isin(arr, set(arr[0:2]))
        expected = np.array([True, True, False])
        tm.assert_numpy_array_equal(result, expected)

        arr = pd.timedelta_range("1 day", periods=3).values
        result = algos.isin(arr, [arr[0]])
        expected = np.array([True, False, False])
        tm.assert_numpy_array_equal(result, expected)

        result = algos.isin(arr, arr[0:2])
        expected = np.array([True, True, False])
        tm.assert_numpy_array_equal(result, expected)

        result = algos.isin(arr, set(arr[0:2]))
        expected = np.array([True, True, False])
        tm.assert_numpy_array_equal(result, expected)

    def test_large(self):

        s = pd.date_range("20000101", periods=2000000, freq="s").values
        result = algos.isin(s, s[0:2])
        expected = np.zeros(len(s), dtype=bool)
        expected[0] = True
        expected[1] = True
        tm.assert_numpy_array_equal(result, expected)

    def test_categorical_from_codes(self):
        # GH 16639
        vals = np.array([0, 1, 2, 0])
        cats = ["a", "b", "c"]
        Sd = Series(Categorical(1).from_codes(vals, cats))
        St = Series(Categorical(1).from_codes(np.array([0, 1]), cats))
        expected = np.array([True, True, False, True])
        result = algos.isin(Sd, St)
        tm.assert_numpy_array_equal(expected, result)

    def test_same_nan_is_in(self):
        # GH 22160
        # nan is special, because from " a is b" doesn't follow "a == b"
        # at least, isin() should follow python's "np.nan in [nan] == True"
        # casting to -> np.float64 -> another float-object somewhere on
        # the way could lead jepardize this behavior
        comps = [np.nan]  # could be casted to float64
        values = [np.nan]
        expected = np.array([True])
        result = algos.isin(comps, values)
        tm.assert_numpy_array_equal(expected, result)

    def test_same_object_is_in(self):
        # GH 22160
        # there could be special treatment for nans
        # the user however could define a custom class
        # with similar behavior, then we at least should
        # fall back to usual python's behavior: "a in [a] == True"
        class LikeNan:
            def __eq__(self):
                return False

            def __hash__(self):
                return 0

        a, b = LikeNan(), LikeNan()
        # same object -> True
        tm.assert_numpy_array_equal(algos.isin([a], [a]), np.array([True]))
        # different objects -> False
        tm.assert_numpy_array_equal(algos.isin([a], [b]), np.array([False]))

    def test_different_nans(self):
        # GH 22160
        # all nans are handled as equivalent

        comps = [float("nan")]
        values = [float("nan")]
        assert comps[0] is not values[0]  # different nan-objects

        # as list of python-objects:
        result = algos.isin(comps, values)
        tm.assert_numpy_array_equal(np.array([True]), result)

        # as object-array:
        result = algos.isin(
            np.asarray(comps, dtype=np.object), np.asarray(values, dtype=np.object)
        )
        tm.assert_numpy_array_equal(np.array([True]), result)

        # as float64-array:
        result = algos.isin(
            np.asarray(comps, dtype=np.float64), np.asarray(values, dtype=np.float64)
        )
        tm.assert_numpy_array_equal(np.array([True]), result)

    def test_no_cast(self):
        # GH 22160
        # ensure 42 is not casted to a string
        comps = ["ss", 42]
        values = ["42"]
        expected = np.array([False, False])
        result = algos.isin(comps, values)
        tm.assert_numpy_array_equal(expected, result)

    @pytest.mark.parametrize("empty", [[], Series(), np.array([])])
    def test_empty(self, empty):
        # see gh-16991
        vals = Index(["a", "b"])
        expected = np.array([False, False])

        result = algos.isin(vals, empty)
        tm.assert_numpy_array_equal(expected, result)

    def test_different_nan_objects(self):
        # GH 22119
        comps = np.array(["nan", np.nan * 1j, float("nan")], dtype=np.object)
        vals = np.array([float("nan")], dtype=np.object)
        expected = np.array([False, False, True])
        result = algos.isin(comps, vals)
        tm.assert_numpy_array_equal(expected, result)

    def test_different_nans_as_float64(self):
        # GH 21866
        # create different nans from bit-patterns,
        # these nans will land in different buckets in the hash-table
        # if no special care is taken
        NAN1 = struct.unpack("d", struct.pack("=Q", 0x7FF8000000000000))[0]
        NAN2 = struct.unpack("d", struct.pack("=Q", 0x7FF8000000000001))[0]
        assert NAN1 != NAN1
        assert NAN2 != NAN2

        # check that NAN1 and NAN2 are equivalent:
        arr = np.array([NAN1, NAN2], dtype=np.float64)
        lookup1 = np.array([NAN1], dtype=np.float64)
        result = algos.isin(arr, lookup1)
        expected = np.array([True, True])
        tm.assert_numpy_array_equal(result, expected)

        lookup2 = np.array([NAN2], dtype=np.float64)
        result = algos.isin(arr, lookup2)
        expected = np.array([True, True])
        tm.assert_numpy_array_equal(result, expected)


class TestValueCounts:
    def test_value_counts(self):
        np.random.seed(1234)
        from pandas.core.reshape.tile import cut

        arr = np.random.randn(4)
        factor = cut(arr, 4)

        # assert isinstance(factor, n)
        result = algos.value_counts(factor)
        breaks = [-1.194, -0.535, 0.121, 0.777, 1.433]
        index = IntervalIndex.from_breaks(breaks).astype(CDT(ordered=True))
        expected = Series([1, 1, 1, 1], index=index)
        tm.assert_series_equal(result.sort_index(), expected.sort_index())

    def test_value_counts_bins(self):
        s = [1, 2, 3, 4]
        result = algos.value_counts(s, bins=1)
        expected = Series([4], index=IntervalIndex.from_tuples([(0.996, 4.0)]))
        tm.assert_series_equal(result, expected)

        result = algos.value_counts(s, bins=2, sort=False)
        expected = Series(
            [2, 2], index=IntervalIndex.from_tuples([(0.996, 2.5), (2.5, 4.0)])
        )
        tm.assert_series_equal(result, expected)

    def test_value_counts_dtypes(self):
        result = algos.value_counts([1, 1.0])
        assert len(result) == 1

        result = algos.value_counts([1, 1.0], bins=1)
        assert len(result) == 1

        result = algos.value_counts(Series([1, 1.0, "1"]))  # object
        assert len(result) == 2

        msg = "bins argument only works with numeric data"
        with pytest.raises(TypeError, match=msg):
            algos.value_counts(["1", 1], bins=1)

    def test_value_counts_nat(self):
        td = Series([np.timedelta64(10000), pd.NaT], dtype="timedelta64[ns]")
        dt = pd.to_datetime(["NaT", "2014-01-01"])

        for s in [td, dt]:
            vc = algos.value_counts(s)
            vc_with_na = algos.value_counts(s, dropna=False)
            assert len(vc) == 1
            assert len(vc_with_na) == 2

        exp_dt = Series({Timestamp("2014-01-01 00:00:00"): 1})
        tm.assert_series_equal(algos.value_counts(dt), exp_dt)
        # TODO same for (timedelta)

    def test_value_counts_datetime_outofbounds(self):
        # GH 13663
        s = Series(
            [
                datetime(3000, 1, 1),
                datetime(5000, 1, 1),
                datetime(5000, 1, 1),
                datetime(6000, 1, 1),
                datetime(3000, 1, 1),
                datetime(3000, 1, 1),
            ]
        )
        res = s.value_counts()

        exp_index = Index(
            [datetime(3000, 1, 1), datetime(5000, 1, 1), datetime(6000, 1, 1)],
            dtype=object,
        )
        exp = Series([3, 2, 1], index=exp_index)
        tm.assert_series_equal(res, exp)

        # GH 12424
        res = pd.to_datetime(Series(["2362-01-01", np.nan]), errors="ignore")
        exp = Series(["2362-01-01", np.nan], dtype=object)
        tm.assert_series_equal(res, exp)

    def test_categorical(self):
        s = Series(Categorical(list("aaabbc")))
        result = s.value_counts()
        expected = Series([3, 2, 1], index=CategoricalIndex(["a", "b", "c"]))

        tm.assert_series_equal(result, expected, check_index_type=True)

        # preserve order?
        s = s.cat.as_ordered()
        result = s.value_counts()
        expected.index = expected.index.as_ordered()
        tm.assert_series_equal(result, expected, check_index_type=True)

    def test_categorical_nans(self):
        s = Series(Categorical(list("aaaaabbbcc")))  # 4,3,2,1 (nan)
        s.iloc[1] = np.nan
        result = s.value_counts()
        expected = Series(
            [4, 3, 2],
            index=CategoricalIndex(["a", "b", "c"], categories=["a", "b", "c"]),
        )
        tm.assert_series_equal(result, expected, check_index_type=True)
        result = s.value_counts(dropna=False)
        expected = Series([4, 3, 2, 1], index=CategoricalIndex(["a", "b", "c", np.nan]))
        tm.assert_series_equal(result, expected, check_index_type=True)

        # out of order
        s = Series(
            Categorical(list("aaaaabbbcc"), ordered=True, categories=["b", "a", "c"])
        )
        s.iloc[1] = np.nan
        result = s.value_counts()
        expected = Series(
            [4, 3, 2],
            index=CategoricalIndex(
                ["a", "b", "c"], categories=["b", "a", "c"], ordered=True
            ),
        )
        tm.assert_series_equal(result, expected, check_index_type=True)

        result = s.value_counts(dropna=False)
        expected = Series(
            [4, 3, 2, 1],
            index=CategoricalIndex(
                ["a", "b", "c", np.nan], categories=["b", "a", "c"], ordered=True
            ),
        )
        tm.assert_series_equal(result, expected, check_index_type=True)

    def test_categorical_zeroes(self):
        # keep the `d` category with 0
        s = Series(Categorical(list("bbbaac"), categories=list("abcd"), ordered=True))
        result = s.value_counts()
        expected = Series(
            [3, 2, 1, 0],
            index=Categorical(
                ["b", "a", "c", "d"], categories=list("abcd"), ordered=True
            ),
        )
        tm.assert_series_equal(result, expected, check_index_type=True)

    def test_dropna(self):
        # https://github.com/pandas-dev/pandas/issues/9443#issuecomment-73719328

        tm.assert_series_equal(
            Series([True, True, False]).value_counts(dropna=True),
            Series([2, 1], index=[True, False]),
        )
        tm.assert_series_equal(
            Series([True, True, False]).value_counts(dropna=False),
            Series([2, 1], index=[True, False]),
        )

        tm.assert_series_equal(
            Series([True, True, False, None]).value_counts(dropna=True),
            Series([2, 1], index=[True, False]),
        )
        tm.assert_series_equal(
            Series([True, True, False, None]).value_counts(dropna=False),
            Series([2, 1, 1], index=[True, False, np.nan]),
        )
        tm.assert_series_equal(
            Series([10.3, 5.0, 5.0]).value_counts(dropna=True),
            Series([2, 1], index=[5.0, 10.3]),
        )
        tm.assert_series_equal(
            Series([10.3, 5.0, 5.0]).value_counts(dropna=False),
            Series([2, 1], index=[5.0, 10.3]),
        )

        tm.assert_series_equal(
            Series([10.3, 5.0, 5.0, None]).value_counts(dropna=True),
            Series([2, 1], index=[5.0, 10.3]),
        )

        # 32-bit linux has a different ordering
        if not compat.is_platform_32bit():
            result = Series([10.3, 5.0, 5.0, None]).value_counts(dropna=False)
            expected = Series([2, 1, 1], index=[5.0, 10.3, np.nan])
            tm.assert_series_equal(result, expected)

    @pytest.mark.parametrize('dropna, vals, index', [
        (False, [0.6, 0.2, 0.2], [np.nan, 2.0, 1.0]),
        (True, [0.5, 0.5], [2.0, 1.0])])
    @pytest.mark.parametrize('dtype', [np.float64, np.object, 'M8[ns]'])
    def test_value_counts_normalized(self, dropna, vals, index, dtype):
        # GH12558
        s = Series([1, 2, np.nan, np.nan, np.nan])
<<<<<<< HEAD
        s_typed = s.astype(dtype)
        result = s_typed.value_counts(normalize=True, dropna=dropna)
        expected = Series(vals, index=Series(index, dtype=dtype))
        tm.assert_series_equal(result, expected)

    @pytest.mark.parametrize('dropna, vals, tuples', [
        (False, [0.5, 0.3, 0.2], [(-0.005, 2.0), (2.0, 4.0), np.nan]),
        (True, [0.625, 0.375], [(-0.005, 2.0), (2.0, 4.0)])])
    def test_value_counts_normalized_bins(self, dropna, vals, tuples):
        # GH25970
        s = Series([1, 1, 2, 0, 1, np.nan, 4, 4, np.nan, 3])
        result = s.value_counts(normalize=True, bins=2, dropna=dropna)
        expected = Series(vals, index=IntervalIndex.from_tuples(tuples))
        tm.assert_series_equal(result, expected)
=======
        dtypes = (np.float64, np.object, "M8[ns]")
        for t in dtypes:
            s_typed = s.astype(t)
            result = s_typed.value_counts(normalize=True, dropna=False)
            expected = Series(
                [0.6, 0.2, 0.2], index=Series([np.nan, 2.0, 1.0], dtype=t)
            )
            tm.assert_series_equal(result, expected)

            result = s_typed.value_counts(normalize=True, dropna=True)
            expected = Series([0.5, 0.5], index=Series([2.0, 1.0], dtype=t))
            tm.assert_series_equal(result, expected)
>>>>>>> df3d9b2c

    def test_value_counts_uint64(self):
        arr = np.array([2 ** 63], dtype=np.uint64)
        expected = Series([1], index=[2 ** 63])
        result = algos.value_counts(arr)

        tm.assert_series_equal(result, expected)

        arr = np.array([-1, 2 ** 63], dtype=object)
        expected = Series([1, 1], index=[-1, 2 ** 63])
        result = algos.value_counts(arr)

        # 32-bit linux has a different ordering
        if not compat.is_platform_32bit():
            tm.assert_series_equal(result, expected)


class TestDuplicated:
    def test_duplicated_with_nas(self):
        keys = np.array([0, 1, np.nan, 0, 2, np.nan], dtype=object)

        result = algos.duplicated(keys)
        expected = np.array([False, False, False, True, False, True])
        tm.assert_numpy_array_equal(result, expected)

        result = algos.duplicated(keys, keep="first")
        expected = np.array([False, False, False, True, False, True])
        tm.assert_numpy_array_equal(result, expected)

        result = algos.duplicated(keys, keep="last")
        expected = np.array([True, False, True, False, False, False])
        tm.assert_numpy_array_equal(result, expected)

        result = algos.duplicated(keys, keep=False)
        expected = np.array([True, False, True, True, False, True])
        tm.assert_numpy_array_equal(result, expected)

        keys = np.empty(8, dtype=object)
        for i, t in enumerate(
            zip([0, 0, np.nan, np.nan] * 2, [0, np.nan, 0, np.nan] * 2)
        ):
            keys[i] = t

        result = algos.duplicated(keys)
        falses = [False] * 4
        trues = [True] * 4
        expected = np.array(falses + trues)
        tm.assert_numpy_array_equal(result, expected)

        result = algos.duplicated(keys, keep="last")
        expected = np.array(trues + falses)
        tm.assert_numpy_array_equal(result, expected)

        result = algos.duplicated(keys, keep=False)
        expected = np.array(trues + trues)
        tm.assert_numpy_array_equal(result, expected)

    @pytest.mark.parametrize(
        "case",
        [
            np.array([1, 2, 1, 5, 3, 2, 4, 1, 5, 6]),
            np.array([1.1, 2.2, 1.1, np.nan, 3.3, 2.2, 4.4, 1.1, np.nan, 6.6]),
            np.array(
                [
                    1 + 1j,
                    2 + 2j,
                    1 + 1j,
                    5 + 5j,
                    3 + 3j,
                    2 + 2j,
                    4 + 4j,
                    1 + 1j,
                    5 + 5j,
                    6 + 6j,
                ]
            ),
            np.array(["a", "b", "a", "e", "c", "b", "d", "a", "e", "f"], dtype=object),
            np.array(
                [1, 2 ** 63, 1, 3 ** 5, 10, 2 ** 63, 39, 1, 3 ** 5, 7], dtype=np.uint64
            ),
        ],
    )
    def test_numeric_object_likes(self, case):
        exp_first = np.array(
            [False, False, True, False, False, True, False, True, True, False]
        )
        exp_last = np.array(
            [True, True, True, True, False, False, False, False, False, False]
        )
        exp_false = exp_first | exp_last

        res_first = algos.duplicated(case, keep="first")
        tm.assert_numpy_array_equal(res_first, exp_first)

        res_last = algos.duplicated(case, keep="last")
        tm.assert_numpy_array_equal(res_last, exp_last)

        res_false = algos.duplicated(case, keep=False)
        tm.assert_numpy_array_equal(res_false, exp_false)

        # index
        for idx in [Index(case), Index(case, dtype="category")]:
            res_first = idx.duplicated(keep="first")
            tm.assert_numpy_array_equal(res_first, exp_first)

            res_last = idx.duplicated(keep="last")
            tm.assert_numpy_array_equal(res_last, exp_last)

            res_false = idx.duplicated(keep=False)
            tm.assert_numpy_array_equal(res_false, exp_false)

        # series
        for s in [Series(case), Series(case, dtype="category")]:
            res_first = s.duplicated(keep="first")
            tm.assert_series_equal(res_first, Series(exp_first))

            res_last = s.duplicated(keep="last")
            tm.assert_series_equal(res_last, Series(exp_last))

            res_false = s.duplicated(keep=False)
            tm.assert_series_equal(res_false, Series(exp_false))

    def test_datetime_likes(self):

        dt = [
            "2011-01-01",
            "2011-01-02",
            "2011-01-01",
            "NaT",
            "2011-01-03",
            "2011-01-02",
            "2011-01-04",
            "2011-01-01",
            "NaT",
            "2011-01-06",
        ]
        td = [
            "1 days",
            "2 days",
            "1 days",
            "NaT",
            "3 days",
            "2 days",
            "4 days",
            "1 days",
            "NaT",
            "6 days",
        ]

        cases = [
            np.array([Timestamp(d) for d in dt]),
            np.array([Timestamp(d, tz="US/Eastern") for d in dt]),
            np.array([pd.Period(d, freq="D") for d in dt]),
            np.array([np.datetime64(d) for d in dt]),
            np.array([pd.Timedelta(d) for d in td]),
        ]

        exp_first = np.array(
            [False, False, True, False, False, True, False, True, True, False]
        )
        exp_last = np.array(
            [True, True, True, True, False, False, False, False, False, False]
        )
        exp_false = exp_first | exp_last

        for case in cases:
            res_first = algos.duplicated(case, keep="first")
            tm.assert_numpy_array_equal(res_first, exp_first)

            res_last = algos.duplicated(case, keep="last")
            tm.assert_numpy_array_equal(res_last, exp_last)

            res_false = algos.duplicated(case, keep=False)
            tm.assert_numpy_array_equal(res_false, exp_false)

            # index
            for idx in [
                Index(case),
                Index(case, dtype="category"),
                Index(case, dtype=object),
            ]:
                res_first = idx.duplicated(keep="first")
                tm.assert_numpy_array_equal(res_first, exp_first)

                res_last = idx.duplicated(keep="last")
                tm.assert_numpy_array_equal(res_last, exp_last)

                res_false = idx.duplicated(keep=False)
                tm.assert_numpy_array_equal(res_false, exp_false)

            # series
            for s in [
                Series(case),
                Series(case, dtype="category"),
                Series(case, dtype=object),
            ]:
                res_first = s.duplicated(keep="first")
                tm.assert_series_equal(res_first, Series(exp_first))

                res_last = s.duplicated(keep="last")
                tm.assert_series_equal(res_last, Series(exp_last))

                res_false = s.duplicated(keep=False)
                tm.assert_series_equal(res_false, Series(exp_false))

    def test_unique_index(self):
        cases = [Index([1, 2, 3]), pd.RangeIndex(0, 3)]
        for case in cases:
            assert case.is_unique is True
            tm.assert_numpy_array_equal(
                case.duplicated(), np.array([False, False, False])
            )

    @pytest.mark.parametrize(
        "arr, unique",
        [
            (
                [(0, 0), (0, 1), (1, 0), (1, 1), (0, 0), (0, 1), (1, 0), (1, 1)],
                [(0, 0), (0, 1), (1, 0), (1, 1)],
            ),
            (
                [("b", "c"), ("a", "b"), ("a", "b"), ("b", "c")],
                [("b", "c"), ("a", "b")],
            ),
            ([("a", 1), ("b", 2), ("a", 3), ("a", 1)], [("a", 1), ("b", 2), ("a", 3)]),
        ],
    )
    def test_unique_tuples(self, arr, unique):
        # https://github.com/pandas-dev/pandas/issues/16519
        expected = np.empty(len(unique), dtype=object)
        expected[:] = unique

        result = pd.unique(arr)
        tm.assert_numpy_array_equal(result, expected)


class GroupVarTestMixin:
    def test_group_var_generic_1d(self):
        prng = RandomState(1234)

        out = (np.nan * np.ones((5, 1))).astype(self.dtype)
        counts = np.zeros(5, dtype="int64")
        values = 10 * prng.rand(15, 1).astype(self.dtype)
        labels = np.tile(np.arange(5), (3,)).astype("int64")

        expected_out = (
            np.squeeze(values).reshape((5, 3), order="F").std(axis=1, ddof=1) ** 2
        )[:, np.newaxis]
        expected_counts = counts + 3

        self.algo(out, counts, values, labels)
        assert np.allclose(out, expected_out, self.rtol)
        tm.assert_numpy_array_equal(counts, expected_counts)

    def test_group_var_generic_1d_flat_labels(self):
        prng = RandomState(1234)

        out = (np.nan * np.ones((1, 1))).astype(self.dtype)
        counts = np.zeros(1, dtype="int64")
        values = 10 * prng.rand(5, 1).astype(self.dtype)
        labels = np.zeros(5, dtype="int64")

        expected_out = np.array([[values.std(ddof=1) ** 2]])
        expected_counts = counts + 5

        self.algo(out, counts, values, labels)

        assert np.allclose(out, expected_out, self.rtol)
        tm.assert_numpy_array_equal(counts, expected_counts)

    def test_group_var_generic_2d_all_finite(self):
        prng = RandomState(1234)

        out = (np.nan * np.ones((5, 2))).astype(self.dtype)
        counts = np.zeros(5, dtype="int64")
        values = 10 * prng.rand(10, 2).astype(self.dtype)
        labels = np.tile(np.arange(5), (2,)).astype("int64")

        expected_out = np.std(values.reshape(2, 5, 2), ddof=1, axis=0) ** 2
        expected_counts = counts + 2

        self.algo(out, counts, values, labels)
        assert np.allclose(out, expected_out, self.rtol)
        tm.assert_numpy_array_equal(counts, expected_counts)

    def test_group_var_generic_2d_some_nan(self):
        prng = RandomState(1234)

        out = (np.nan * np.ones((5, 2))).astype(self.dtype)
        counts = np.zeros(5, dtype="int64")
        values = 10 * prng.rand(10, 2).astype(self.dtype)
        values[:, 1] = np.nan
        labels = np.tile(np.arange(5), (2,)).astype("int64")

        expected_out = np.vstack(
            [
                values[:, 0].reshape(5, 2, order="F").std(ddof=1, axis=1) ** 2,
                np.nan * np.ones(5),
            ]
        ).T.astype(self.dtype)
        expected_counts = counts + 2

        self.algo(out, counts, values, labels)
        tm.assert_almost_equal(out, expected_out, check_less_precise=6)
        tm.assert_numpy_array_equal(counts, expected_counts)

    def test_group_var_constant(self):
        # Regression test from GH 10448.

        out = np.array([[np.nan]], dtype=self.dtype)
        counts = np.array([0], dtype="int64")
        values = 0.832845131556193 * np.ones((3, 1), dtype=self.dtype)
        labels = np.zeros(3, dtype="int64")

        self.algo(out, counts, values, labels)

        assert counts[0] == 3
        assert out[0, 0] >= 0
        tm.assert_almost_equal(out[0, 0], 0.0)


class TestGroupVarFloat64(GroupVarTestMixin):
    __test__ = True

    algo = staticmethod(libgroupby.group_var_float64)
    dtype = np.float64
    rtol = 1e-5

    def test_group_var_large_inputs(self):

        prng = RandomState(1234)

        out = np.array([[np.nan]], dtype=self.dtype)
        counts = np.array([0], dtype="int64")
        values = (prng.rand(10 ** 6) + 10 ** 12).astype(self.dtype)
        values.shape = (10 ** 6, 1)
        labels = np.zeros(10 ** 6, dtype="int64")

        self.algo(out, counts, values, labels)

        assert counts[0] == 10 ** 6
        tm.assert_almost_equal(out[0, 0], 1.0 / 12, check_less_precise=True)


class TestGroupVarFloat32(GroupVarTestMixin):
    __test__ = True

    algo = staticmethod(libgroupby.group_var_float32)
    dtype = np.float32
    rtol = 1e-2


class TestHashTable:
    def test_lookup_nan(self, writable):
        xs = np.array([2.718, 3.14, np.nan, -7, 5, 2, 3])
        # GH 21688 ensure we can deal with readonly memory views
        xs.setflags(write=writable)
        m = ht.Float64HashTable()
        m.map_locations(xs)
        tm.assert_numpy_array_equal(m.lookup(xs), np.arange(len(xs), dtype=np.int64))

    def test_add_signed_zeros(self):
        # GH 21866 inconsistent hash-function for float64
        # default hash-function would lead to different hash-buckets
        # for 0.0 and -0.0 if there are more than 2^30 hash-buckets
        # but this would mean 16GB
        N = 4  # 12 * 10**8 would trigger the error, if you have enough memory
        m = ht.Float64HashTable(N)
        m.set_item(0.0, 0)
        m.set_item(-0.0, 0)
        assert len(m) == 1  # 0.0 and -0.0 are equivalent

    def test_add_different_nans(self):
        # GH 21866 inconsistent hash-function for float64
        # create different nans from bit-patterns:
        NAN1 = struct.unpack("d", struct.pack("=Q", 0x7FF8000000000000))[0]
        NAN2 = struct.unpack("d", struct.pack("=Q", 0x7FF8000000000001))[0]
        assert NAN1 != NAN1
        assert NAN2 != NAN2
        # default hash function would lead to different hash-buckets
        # for NAN1 and NAN2 even if there are only 4 buckets:
        m = ht.Float64HashTable()
        m.set_item(NAN1, 0)
        m.set_item(NAN2, 0)
        assert len(m) == 1  # NAN1 and NAN2 are equivalent

    def test_lookup_overflow(self, writable):
        xs = np.array([1, 2, 2 ** 63], dtype=np.uint64)
        # GH 21688 ensure we can deal with readonly memory views
        xs.setflags(write=writable)
        m = ht.UInt64HashTable()
        m.map_locations(xs)
        tm.assert_numpy_array_equal(m.lookup(xs), np.arange(len(xs), dtype=np.int64))

    def test_get_unique(self):
        s = Series([1, 2, 2 ** 63, 2 ** 63], dtype=np.uint64)
        exp = np.array([1, 2, 2 ** 63], dtype=np.uint64)
        tm.assert_numpy_array_equal(s.unique(), exp)

    @pytest.mark.parametrize("nvals", [0, 10])  # resizing to 0 is special case
    @pytest.mark.parametrize(
        "htable, uniques, dtype, safely_resizes",
        [
            (ht.PyObjectHashTable, ht.ObjectVector, "object", False),
            (ht.StringHashTable, ht.ObjectVector, "object", True),
            (ht.Float64HashTable, ht.Float64Vector, "float64", False),
            (ht.Int64HashTable, ht.Int64Vector, "int64", False),
            (ht.UInt64HashTable, ht.UInt64Vector, "uint64", False),
        ],
    )
    def test_vector_resize(
        self, writable, htable, uniques, dtype, safely_resizes, nvals
    ):
        # Test for memory errors after internal vector
        # reallocations (GH 7157)
        vals = np.array(np.random.randn(1000), dtype=dtype)

        # GH 21688 ensures we can deal with read-only memory views
        vals.setflags(write=writable)

        # initialise instances; cannot initialise in parametrization,
        # as otherwise external views would be held on the array (which is
        # one of the things this test is checking)
        htable = htable()
        uniques = uniques()

        # get_labels may append to uniques
        htable.get_labels(vals[:nvals], uniques, 0, -1)
        # to_array() sets an external_view_exists flag on uniques.
        tmp = uniques.to_array()
        oldshape = tmp.shape

        # subsequent get_labels() calls can no longer append to it
        # (except for StringHashTables + ObjectVector)
        if safely_resizes:
            htable.get_labels(vals, uniques, 0, -1)
        else:
            with pytest.raises(ValueError, match="external reference.*"):
                htable.get_labels(vals, uniques, 0, -1)

        uniques.to_array()  # should not raise here
        assert tmp.shape == oldshape

    @pytest.mark.parametrize(
        "htable, tm_dtype",
        [
            (ht.PyObjectHashTable, "String"),
            (ht.StringHashTable, "String"),
            (ht.Float64HashTable, "Float"),
            (ht.Int64HashTable, "Int"),
            (ht.UInt64HashTable, "UInt"),
        ],
    )
    def test_hashtable_unique(self, htable, tm_dtype, writable):
        # output of maker has guaranteed unique elements
        maker = getattr(tm, "make" + tm_dtype + "Index")
        s = Series(maker(1000))
        if htable == ht.Float64HashTable:
            # add NaN for float column
            s.loc[500] = np.nan
        elif htable == ht.PyObjectHashTable:
            # use different NaN types for object column
            s.loc[500:502] = [np.nan, None, pd.NaT]

        # create duplicated selection
        s_duplicated = s.sample(frac=3, replace=True).reset_index(drop=True)
        s_duplicated.values.setflags(write=writable)

        # drop_duplicates has own cython code (hash_table_func_helper.pxi)
        # and is tested separately; keeps first occurrence like ht.unique()
        expected_unique = s_duplicated.drop_duplicates(keep="first").values
        result_unique = htable().unique(s_duplicated.values)
        tm.assert_numpy_array_equal(result_unique, expected_unique)

        # test return_inverse=True
        # reconstruction can only succeed if the inverse is correct
        result_unique, result_inverse = htable().unique(
            s_duplicated.values, return_inverse=True
        )
        tm.assert_numpy_array_equal(result_unique, expected_unique)
        reconstr = result_unique[result_inverse]
        tm.assert_numpy_array_equal(reconstr, s_duplicated.values)

    @pytest.mark.parametrize(
        "htable, tm_dtype",
        [
            (ht.PyObjectHashTable, "String"),
            (ht.StringHashTable, "String"),
            (ht.Float64HashTable, "Float"),
            (ht.Int64HashTable, "Int"),
            (ht.UInt64HashTable, "UInt"),
        ],
    )
    def test_hashtable_factorize(self, htable, tm_dtype, writable):
        # output of maker has guaranteed unique elements
        maker = getattr(tm, "make" + tm_dtype + "Index")
        s = Series(maker(1000))
        if htable == ht.Float64HashTable:
            # add NaN for float column
            s.loc[500] = np.nan
        elif htable == ht.PyObjectHashTable:
            # use different NaN types for object column
            s.loc[500:502] = [np.nan, None, pd.NaT]

        # create duplicated selection
        s_duplicated = s.sample(frac=3, replace=True).reset_index(drop=True)
        s_duplicated.values.setflags(write=writable)
        na_mask = s_duplicated.isna().values

        result_unique, result_inverse = htable().factorize(s_duplicated.values)

        # drop_duplicates has own cython code (hash_table_func_helper.pxi)
        # and is tested separately; keeps first occurrence like ht.factorize()
        # since factorize removes all NaNs, we do the same here
        expected_unique = s_duplicated.dropna().drop_duplicates().values
        tm.assert_numpy_array_equal(result_unique, expected_unique)

        # reconstruction can only succeed if the inverse is correct. Since
        # factorize removes the NaNs, those have to be excluded here as well
        result_reconstruct = result_unique[result_inverse[~na_mask]]
        expected_reconstruct = s_duplicated.dropna().values
        tm.assert_numpy_array_equal(result_reconstruct, expected_reconstruct)

    @pytest.mark.parametrize(
        "hashtable",
        [
            ht.PyObjectHashTable,
            ht.StringHashTable,
            ht.Float64HashTable,
            ht.Int64HashTable,
            ht.UInt64HashTable,
        ],
    )
    def test_hashtable_large_sizehint(self, hashtable):
        # GH 22729
        size_hint = np.iinfo(np.uint32).max + 1
        tbl = hashtable(size_hint=size_hint)  # noqa


def test_quantile():
    s = Series(np.random.randn(100))

    result = algos.quantile(s, [0, 0.25, 0.5, 0.75, 1.0])
    expected = algos.quantile(s.values, [0, 0.25, 0.5, 0.75, 1.0])
    tm.assert_almost_equal(result, expected)


def test_unique_label_indices():

    a = np.random.randint(1, 1 << 10, 1 << 15).astype("i8")

    left = ht.unique_label_indices(a)
    right = np.unique(a, return_index=True)[1]

    tm.assert_numpy_array_equal(left, right, check_dtype=False)

    a[np.random.choice(len(a), 10)] = -1
    left = ht.unique_label_indices(a)
    right = np.unique(a, return_index=True)[1][1:]
    tm.assert_numpy_array_equal(left, right, check_dtype=False)


class TestRank:
    @td.skip_if_no_scipy
    def test_scipy_compat(self):
        from scipy.stats import rankdata

        def _check(arr):
            mask = ~np.isfinite(arr)
            arr = arr.copy()
            result = libalgos.rank_1d_float64(arr)
            arr[mask] = np.inf
            exp = rankdata(arr)
            exp[mask] = nan
            assert_almost_equal(result, exp)

        _check(np.array([nan, nan, 5.0, 5.0, 5.0, nan, 1, 2, 3, nan]))
        _check(np.array([4.0, nan, 5.0, 5.0, 5.0, nan, 1, 2, 4.0, nan]))

    def test_basic(self):
        exp = np.array([1, 2], dtype=np.float64)

        for dtype in np.typecodes["AllInteger"]:
            s = Series([1, 100], dtype=dtype)
            tm.assert_numpy_array_equal(algos.rank(s), exp)

    def test_uint64_overflow(self):
        exp = np.array([1, 2], dtype=np.float64)

        for dtype in [np.float64, np.uint64]:
            s = Series([1, 2 ** 63], dtype=dtype)
            tm.assert_numpy_array_equal(algos.rank(s), exp)

    def test_too_many_ndims(self):
        arr = np.array([[[1, 2, 3], [4, 5, 6], [7, 8, 9]]])
        msg = "Array with ndim > 2 are not supported"

        with pytest.raises(TypeError, match=msg):
            algos.rank(arr)

    @pytest.mark.single
    @pytest.mark.high_memory
    @pytest.mark.parametrize(
        "values",
        [np.arange(2 ** 24 + 1), np.arange(2 ** 25 + 2).reshape(2 ** 24 + 1, 2)],
        ids=["1d", "2d"],
    )
    def test_pct_max_many_rows(self, values):
        # GH 18271
        result = algos.rank(values, pct=True).max()
        assert result == 1


def test_pad_backfill_object_segfault():

    old = np.array([], dtype="O")
    new = np.array([datetime(2010, 12, 31)], dtype="O")

    result = libalgos.pad["object"](old, new)
    expected = np.array([-1], dtype=np.int64)
    tm.assert_numpy_array_equal(result, expected)

    result = libalgos.pad["object"](new, old)
    expected = np.array([], dtype=np.int64)
    tm.assert_numpy_array_equal(result, expected)

    result = libalgos.backfill["object"](old, new)
    expected = np.array([-1], dtype=np.int64)
    tm.assert_numpy_array_equal(result, expected)

    result = libalgos.backfill["object"](new, old)
    expected = np.array([], dtype=np.int64)
    tm.assert_numpy_array_equal(result, expected)


class TestTseriesUtil:
    def test_combineFunc(self):
        pass

    def test_reindex(self):
        pass

    def test_isna(self):
        pass

    def test_groupby(self):
        pass

    def test_groupby_withnull(self):
        pass

    def test_backfill(self):
        old = Index([1, 5, 10])
        new = Index(list(range(12)))

        filler = libalgos.backfill["int64_t"](old.values, new.values)

        expect_filler = np.array([0, 0, 1, 1, 1, 1, 2, 2, 2, 2, 2, -1], dtype=np.int64)
        tm.assert_numpy_array_equal(filler, expect_filler)

        # corner case
        old = Index([1, 4])
        new = Index(list(range(5, 10)))
        filler = libalgos.backfill["int64_t"](old.values, new.values)

        expect_filler = np.array([-1, -1, -1, -1, -1], dtype=np.int64)
        tm.assert_numpy_array_equal(filler, expect_filler)

    def test_pad(self):
        old = Index([1, 5, 10])
        new = Index(list(range(12)))

        filler = libalgos.pad["int64_t"](old.values, new.values)

        expect_filler = np.array([-1, 0, 0, 0, 0, 1, 1, 1, 1, 1, 2, 2], dtype=np.int64)
        tm.assert_numpy_array_equal(filler, expect_filler)

        # corner case
        old = Index([5, 10])
        new = Index(np.arange(5))
        filler = libalgos.pad["int64_t"](old.values, new.values)
        expect_filler = np.array([-1, -1, -1, -1, -1], dtype=np.int64)
        tm.assert_numpy_array_equal(filler, expect_filler)


def test_is_lexsorted():
    failure = [
        np.array(
            [
                3,
                3,
                3,
                3,
                3,
                3,
                3,
                3,
                3,
                3,
                3,
                3,
                3,
                3,
                3,
                3,
                3,
                3,
                3,
                3,
                3,
                3,
                3,
                3,
                3,
                3,
                3,
                3,
                3,
                3,
                3,
                2,
                2,
                2,
                2,
                2,
                2,
                2,
                2,
                2,
                2,
                2,
                2,
                2,
                2,
                2,
                2,
                2,
                2,
                2,
                2,
                2,
                2,
                2,
                2,
                2,
                2,
                2,
                2,
                2,
                2,
                2,
                1,
                1,
                1,
                1,
                1,
                1,
                1,
                1,
                1,
                1,
                1,
                1,
                1,
                1,
                1,
                1,
                1,
                1,
                1,
                1,
                1,
                1,
                1,
                1,
                1,
                1,
                1,
                1,
                1,
                1,
                1,
                0,
                0,
                0,
                0,
                0,
                0,
                0,
                0,
                0,
                0,
                0,
                0,
                0,
                0,
                0,
                0,
                0,
                0,
                0,
                0,
                0,
                0,
                0,
                0,
                0,
                0,
                0,
                0,
                0,
                0,
                0,
            ],
            dtype="int64",
        ),
        np.array(
            [
                30,
                29,
                28,
                27,
                26,
                25,
                24,
                23,
                22,
                21,
                20,
                19,
                18,
                17,
                16,
                15,
                14,
                13,
                12,
                11,
                10,
                9,
                8,
                7,
                6,
                5,
                4,
                3,
                2,
                1,
                0,
                30,
                29,
                28,
                27,
                26,
                25,
                24,
                23,
                22,
                21,
                20,
                19,
                18,
                17,
                16,
                15,
                14,
                13,
                12,
                11,
                10,
                9,
                8,
                7,
                6,
                5,
                4,
                3,
                2,
                1,
                0,
                30,
                29,
                28,
                27,
                26,
                25,
                24,
                23,
                22,
                21,
                20,
                19,
                18,
                17,
                16,
                15,
                14,
                13,
                12,
                11,
                10,
                9,
                8,
                7,
                6,
                5,
                4,
                3,
                2,
                1,
                0,
                30,
                29,
                28,
                27,
                26,
                25,
                24,
                23,
                22,
                21,
                20,
                19,
                18,
                17,
                16,
                15,
                14,
                13,
                12,
                11,
                10,
                9,
                8,
                7,
                6,
                5,
                4,
                3,
                2,
                1,
                0,
            ],
            dtype="int64",
        ),
    ]

    assert not libalgos.is_lexsorted(failure)


def test_groupsort_indexer():
    a = np.random.randint(0, 1000, 100).astype(np.int64)
    b = np.random.randint(0, 1000, 100).astype(np.int64)

    result = libalgos.groupsort_indexer(a, 1000)[0]

    # need to use a stable sort
    # np.argsort returns int, groupsort_indexer
    # always returns int64
    expected = np.argsort(a, kind="mergesort")
    expected = expected.astype(np.int64)

    tm.assert_numpy_array_equal(result, expected)

    # compare with lexsort
    # np.lexsort returns int, groupsort_indexer
    # always returns int64
    key = a * 1000 + b
    result = libalgos.groupsort_indexer(key, 1000000)[0]
    expected = np.lexsort((b, a))
    expected = expected.astype(np.int64)

    tm.assert_numpy_array_equal(result, expected)


def test_infinity_sort():
    # GH 13445
    # numpy's argsort can be unhappy if something is less than
    # itself.  Instead, let's give our infinities a self-consistent
    # ordering, but outside the float extended real line.

    Inf = libalgos.Infinity()
    NegInf = libalgos.NegInfinity()

    ref_nums = [NegInf, float("-inf"), -1e100, 0, 1e100, float("inf"), Inf]

    assert all(Inf >= x for x in ref_nums)
    assert all(Inf > x or x is Inf for x in ref_nums)
    assert Inf >= Inf and Inf == Inf
    assert not Inf < Inf and not Inf > Inf
    assert libalgos.Infinity() == libalgos.Infinity()
    assert not libalgos.Infinity() != libalgos.Infinity()

    assert all(NegInf <= x for x in ref_nums)
    assert all(NegInf < x or x is NegInf for x in ref_nums)
    assert NegInf <= NegInf and NegInf == NegInf
    assert not NegInf < NegInf and not NegInf > NegInf
    assert libalgos.NegInfinity() == libalgos.NegInfinity()
    assert not libalgos.NegInfinity() != libalgos.NegInfinity()

    for perm in permutations(ref_nums):
        assert sorted(perm) == ref_nums

    # smoke tests
    np.array([libalgos.Infinity()] * 32).argsort()
    np.array([libalgos.NegInfinity()] * 32).argsort()


def test_infinity_against_nan():
    Inf = libalgos.Infinity()
    NegInf = libalgos.NegInfinity()

    assert not Inf > np.nan
    assert not Inf >= np.nan
    assert not Inf < np.nan
    assert not Inf <= np.nan
    assert not Inf == np.nan
    assert Inf != np.nan

    assert not NegInf > np.nan
    assert not NegInf >= np.nan
    assert not NegInf < np.nan
    assert not NegInf <= np.nan
    assert not NegInf == np.nan
    assert NegInf != np.nan


def test_ensure_platform_int():
    arr = np.arange(100, dtype=np.intp)

    result = libalgos.ensure_platform_int(arr)
    assert result is arr


def test_int64_add_overflow():
    # see gh-14068
    msg = "Overflow in int64 addition"
    m = np.iinfo(np.int64).max
    n = np.iinfo(np.int64).min

    with pytest.raises(OverflowError, match=msg):
        algos.checked_add_with_arr(np.array([m, m]), m)
    with pytest.raises(OverflowError, match=msg):
        algos.checked_add_with_arr(np.array([m, m]), np.array([m, m]))
    with pytest.raises(OverflowError, match=msg):
        algos.checked_add_with_arr(np.array([n, n]), n)
    with pytest.raises(OverflowError, match=msg):
        algos.checked_add_with_arr(np.array([n, n]), np.array([n, n]))
    with pytest.raises(OverflowError, match=msg):
        algos.checked_add_with_arr(np.array([m, n]), np.array([n, n]))
    with pytest.raises(OverflowError, match=msg):
        algos.checked_add_with_arr(
            np.array([m, m]), np.array([m, m]), arr_mask=np.array([False, True])
        )
    with pytest.raises(OverflowError, match=msg):
        algos.checked_add_with_arr(
            np.array([m, m]), np.array([m, m]), b_mask=np.array([False, True])
        )
    with pytest.raises(OverflowError, match=msg):
        algos.checked_add_with_arr(
            np.array([m, m]),
            np.array([m, m]),
            arr_mask=np.array([False, True]),
            b_mask=np.array([False, True]),
        )
    with pytest.raises(OverflowError, match=msg):
        with tm.assert_produces_warning(RuntimeWarning):
            algos.checked_add_with_arr(np.array([m, m]), np.array([np.nan, m]))

    # Check that the nan boolean arrays override whether or not
    # the addition overflows. We don't check the result but just
    # the fact that an OverflowError is not raised.
    algos.checked_add_with_arr(
        np.array([m, m]), np.array([m, m]), arr_mask=np.array([True, True])
    )
    algos.checked_add_with_arr(
        np.array([m, m]), np.array([m, m]), b_mask=np.array([True, True])
    )
    algos.checked_add_with_arr(
        np.array([m, m]),
        np.array([m, m]),
        arr_mask=np.array([True, False]),
        b_mask=np.array([False, True]),
    )


class TestMode:
    def test_no_mode(self):
        exp = Series([], dtype=np.float64)
        tm.assert_series_equal(algos.mode([]), exp)

    def test_mode_single(self):
        # GH 15714
        exp_single = [1]
        data_single = [1]

        exp_multi = [1]
        data_multi = [1, 1]

        for dt in np.typecodes["AllInteger"] + np.typecodes["Float"]:
            s = Series(data_single, dtype=dt)
            exp = Series(exp_single, dtype=dt)
            tm.assert_series_equal(algos.mode(s), exp)

            s = Series(data_multi, dtype=dt)
            exp = Series(exp_multi, dtype=dt)
            tm.assert_series_equal(algos.mode(s), exp)

        exp = Series([1], dtype=np.int)
        tm.assert_series_equal(algos.mode([1]), exp)

        exp = Series(["a", "b", "c"], dtype=np.object)
        tm.assert_series_equal(algos.mode(["a", "b", "c"]), exp)

    def test_number_mode(self):
        exp_single = [1]
        data_single = [1] * 5 + [2] * 3

        exp_multi = [1, 3]
        data_multi = [1] * 5 + [2] * 3 + [3] * 5

        for dt in np.typecodes["AllInteger"] + np.typecodes["Float"]:
            s = Series(data_single, dtype=dt)
            exp = Series(exp_single, dtype=dt)
            tm.assert_series_equal(algos.mode(s), exp)

            s = Series(data_multi, dtype=dt)
            exp = Series(exp_multi, dtype=dt)
            tm.assert_series_equal(algos.mode(s), exp)

    def test_strobj_mode(self):
        exp = ["b"]
        data = ["a"] * 2 + ["b"] * 3

        s = Series(data, dtype="c")
        exp = Series(exp, dtype="c")
        tm.assert_series_equal(algos.mode(s), exp)

        exp = ["bar"]
        data = ["foo"] * 2 + ["bar"] * 3

        for dt in [str, object]:
            s = Series(data, dtype=dt)
            exp = Series(exp, dtype=dt)
            tm.assert_series_equal(algos.mode(s), exp)

    def test_datelike_mode(self):
        exp = Series(["1900-05-03", "2011-01-03", "2013-01-02"], dtype="M8[ns]")
        s = Series(["2011-01-03", "2013-01-02", "1900-05-03"], dtype="M8[ns]")
        tm.assert_series_equal(algos.mode(s), exp)

        exp = Series(["2011-01-03", "2013-01-02"], dtype="M8[ns]")
        s = Series(
            ["2011-01-03", "2013-01-02", "1900-05-03", "2011-01-03", "2013-01-02"],
            dtype="M8[ns]",
        )
        tm.assert_series_equal(algos.mode(s), exp)

    def test_timedelta_mode(self):
        exp = Series(["-1 days", "0 days", "1 days"], dtype="timedelta64[ns]")
        s = Series(["1 days", "-1 days", "0 days"], dtype="timedelta64[ns]")
        tm.assert_series_equal(algos.mode(s), exp)

        exp = Series(["2 min", "1 day"], dtype="timedelta64[ns]")
        s = Series(
            ["1 day", "1 day", "-1 day", "-1 day 2 min", "2 min", "2 min"],
            dtype="timedelta64[ns]",
        )
        tm.assert_series_equal(algos.mode(s), exp)

    def test_mixed_dtype(self):
        exp = Series(["foo"])
        s = Series([1, "foo", "foo"])
        tm.assert_series_equal(algos.mode(s), exp)

    def test_uint64_overflow(self):
        exp = Series([2 ** 63], dtype=np.uint64)
        s = Series([1, 2 ** 63, 2 ** 63], dtype=np.uint64)
        tm.assert_series_equal(algos.mode(s), exp)

        exp = Series([1, 2 ** 63], dtype=np.uint64)
        s = Series([1, 2 ** 63], dtype=np.uint64)
        tm.assert_series_equal(algos.mode(s), exp)

    def test_categorical(self):
        c = Categorical([1, 2])
        exp = c
        tm.assert_categorical_equal(algos.mode(c), exp)
        tm.assert_categorical_equal(c.mode(), exp)

        c = Categorical([1, "a", "a"])
        exp = Categorical(["a"], categories=[1, "a"])
        tm.assert_categorical_equal(algos.mode(c), exp)
        tm.assert_categorical_equal(c.mode(), exp)

        c = Categorical([1, 1, 2, 3, 3])
        exp = Categorical([1, 3], categories=[1, 2, 3])
        tm.assert_categorical_equal(algos.mode(c), exp)
        tm.assert_categorical_equal(c.mode(), exp)

    def test_index(self):
        idx = Index([1, 2, 3])
        exp = Series([1, 2, 3], dtype=np.int64)
        tm.assert_series_equal(algos.mode(idx), exp)

        idx = Index([1, "a", "a"])
        exp = Series(["a"], dtype=object)
        tm.assert_series_equal(algos.mode(idx), exp)

        idx = Index([1, 1, 2, 3, 3])
        exp = Series([1, 3], dtype=np.int64)
        tm.assert_series_equal(algos.mode(idx), exp)

        exp = Series(["2 min", "1 day"], dtype="timedelta64[ns]")
        idx = Index(
            ["1 day", "1 day", "-1 day", "-1 day 2 min", "2 min", "2 min"],
            dtype="timedelta64[ns]",
        )
        tm.assert_series_equal(algos.mode(idx), exp)<|MERGE_RESOLUTION|>--- conflicted
+++ resolved
@@ -1042,7 +1042,6 @@
     def test_value_counts_normalized(self, dropna, vals, index, dtype):
         # GH12558
         s = Series([1, 2, np.nan, np.nan, np.nan])
-<<<<<<< HEAD
         s_typed = s.astype(dtype)
         result = s_typed.value_counts(normalize=True, dropna=dropna)
         expected = Series(vals, index=Series(index, dtype=dtype))
@@ -1057,20 +1056,6 @@
         result = s.value_counts(normalize=True, bins=2, dropna=dropna)
         expected = Series(vals, index=IntervalIndex.from_tuples(tuples))
         tm.assert_series_equal(result, expected)
-=======
-        dtypes = (np.float64, np.object, "M8[ns]")
-        for t in dtypes:
-            s_typed = s.astype(t)
-            result = s_typed.value_counts(normalize=True, dropna=False)
-            expected = Series(
-                [0.6, 0.2, 0.2], index=Series([np.nan, 2.0, 1.0], dtype=t)
-            )
-            tm.assert_series_equal(result, expected)
-
-            result = s_typed.value_counts(normalize=True, dropna=True)
-            expected = Series([0.5, 0.5], index=Series([2.0, 1.0], dtype=t))
-            tm.assert_series_equal(result, expected)
->>>>>>> df3d9b2c
 
     def test_value_counts_uint64(self):
         arr = np.array([2 ** 63], dtype=np.uint64)
