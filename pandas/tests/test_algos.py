# -*- coding: utf-8 -*-

from datetime import datetime
from itertools import permutations
import struct

import numpy as np
from numpy import nan
from numpy.random import RandomState
import pytest

from pandas._libs import (
    algos as libalgos, groupby as libgroupby, hashtable as ht)
<<<<<<< HEAD
from pandas.compat import PY2, lrange, range
=======
from pandas.compat import lrange
>>>>>>> a3370fc3
from pandas.compat.numpy import np_array_datetime64_compat
import pandas.util._test_decorators as td

from pandas.core.dtypes.dtypes import CategoricalDtype as CDT

import pandas as pd
from pandas import (
    Categorical, CategoricalIndex, DatetimeIndex, Index, IntervalIndex, Series,
    Timestamp, _np_version_under1p14, compat)
import pandas.core.algorithms as algos
from pandas.core.arrays import DatetimeArray
import pandas.core.common as com
import pandas.util.testing as tm
from pandas.util.testing import assert_almost_equal


class TestMatch(object):

    def test_ints(self):
        values = np.array([0, 2, 1])
        to_match = np.array([0, 1, 2, 2, 0, 1, 3, 0])

        result = algos.match(to_match, values)
        expected = np.array([0, 2, 1, 1, 0, 2, -1, 0], dtype=np.int64)
        tm.assert_numpy_array_equal(result, expected)

        result = Series(algos.match(to_match, values, np.nan))
        expected = Series(np.array([0, 2, 1, 1, 0, 2, np.nan, 0]))
        tm.assert_series_equal(result, expected)

        s = Series(np.arange(5), dtype=np.float32)
        result = algos.match(s, [2, 4])
        expected = np.array([-1, -1, 0, -1, 1], dtype=np.int64)
        tm.assert_numpy_array_equal(result, expected)

        result = Series(algos.match(s, [2, 4], np.nan))
        expected = Series(np.array([np.nan, np.nan, 0, np.nan, 1]))
        tm.assert_series_equal(result, expected)

    def test_strings(self):
        values = ['foo', 'bar', 'baz']
        to_match = ['bar', 'foo', 'qux', 'foo', 'bar', 'baz', 'qux']

        result = algos.match(to_match, values)
        expected = np.array([1, 0, -1, 0, 1, 2, -1], dtype=np.int64)
        tm.assert_numpy_array_equal(result, expected)

        result = Series(algos.match(to_match, values, np.nan))
        expected = Series(np.array([1, 0, np.nan, 0, 1, 2, np.nan]))
        tm.assert_series_equal(result, expected)


class TestFactorize(object):

    def test_basic(self):

        labels, uniques = algos.factorize(['a', 'b', 'b', 'a', 'a', 'c', 'c',
                                           'c'])
        tm.assert_numpy_array_equal(
            uniques, np.array(['a', 'b', 'c'], dtype=object))

        labels, uniques = algos.factorize(['a', 'b', 'b', 'a',
                                           'a', 'c', 'c', 'c'], sort=True)
        exp = np.array([0, 1, 1, 0, 0, 2, 2, 2], dtype=np.intp)
        tm.assert_numpy_array_equal(labels, exp)
        exp = np.array(['a', 'b', 'c'], dtype=object)
        tm.assert_numpy_array_equal(uniques, exp)

        labels, uniques = algos.factorize(list(reversed(range(5))))
        exp = np.array([0, 1, 2, 3, 4], dtype=np.intp)
        tm.assert_numpy_array_equal(labels, exp)
        exp = np.array([4, 3, 2, 1, 0], dtype=np.int64)
        tm.assert_numpy_array_equal(uniques, exp)

        labels, uniques = algos.factorize(list(reversed(range(5))), sort=True)

        exp = np.array([4, 3, 2, 1, 0], dtype=np.intp)
        tm.assert_numpy_array_equal(labels, exp)
        exp = np.array([0, 1, 2, 3, 4], dtype=np.int64)
        tm.assert_numpy_array_equal(uniques, exp)

        labels, uniques = algos.factorize(list(reversed(np.arange(5.))))
        exp = np.array([0, 1, 2, 3, 4], dtype=np.intp)
        tm.assert_numpy_array_equal(labels, exp)
        exp = np.array([4., 3., 2., 1., 0.], dtype=np.float64)
        tm.assert_numpy_array_equal(uniques, exp)

        labels, uniques = algos.factorize(list(reversed(np.arange(5.))),
                                          sort=True)
        exp = np.array([4, 3, 2, 1, 0], dtype=np.intp)
        tm.assert_numpy_array_equal(labels, exp)
        exp = np.array([0., 1., 2., 3., 4.], dtype=np.float64)
        tm.assert_numpy_array_equal(uniques, exp)

    def test_mixed(self):

        # doc example reshaping.rst
        x = Series(['A', 'A', np.nan, 'B', 3.14, np.inf])
        labels, uniques = algos.factorize(x)

        exp = np.array([0, 0, -1, 1, 2, 3], dtype=np.intp)
        tm.assert_numpy_array_equal(labels, exp)
        exp = Index(['A', 'B', 3.14, np.inf])
        tm.assert_index_equal(uniques, exp)

        labels, uniques = algos.factorize(x, sort=True)
        exp = np.array([2, 2, -1, 3, 0, 1], dtype=np.intp)
        tm.assert_numpy_array_equal(labels, exp)
        exp = Index([3.14, np.inf, 'A', 'B'])
        tm.assert_index_equal(uniques, exp)

    def test_datelike(self):

        # M8
        v1 = Timestamp('20130101 09:00:00.00004')
        v2 = Timestamp('20130101')
        x = Series([v1, v1, v1, v2, v2, v1])
        labels, uniques = algos.factorize(x)

        exp = np.array([0, 0, 0, 1, 1, 0], dtype=np.intp)
        tm.assert_numpy_array_equal(labels, exp)
        exp = DatetimeIndex([v1, v2])
        tm.assert_index_equal(uniques, exp)

        labels, uniques = algos.factorize(x, sort=True)
        exp = np.array([1, 1, 1, 0, 0, 1], dtype=np.intp)
        tm.assert_numpy_array_equal(labels, exp)
        exp = DatetimeIndex([v2, v1])
        tm.assert_index_equal(uniques, exp)

        # period
        v1 = pd.Period('201302', freq='M')
        v2 = pd.Period('201303', freq='M')
        x = Series([v1, v1, v1, v2, v2, v1])

        # periods are not 'sorted' as they are converted back into an index
        labels, uniques = algos.factorize(x)
        exp = np.array([0, 0, 0, 1, 1, 0], dtype=np.intp)
        tm.assert_numpy_array_equal(labels, exp)
        tm.assert_index_equal(uniques, pd.PeriodIndex([v1, v2]))

        labels, uniques = algos.factorize(x, sort=True)
        exp = np.array([0, 0, 0, 1, 1, 0], dtype=np.intp)
        tm.assert_numpy_array_equal(labels, exp)
        tm.assert_index_equal(uniques, pd.PeriodIndex([v1, v2]))

        # GH 5986
        v1 = pd.to_timedelta('1 day 1 min')
        v2 = pd.to_timedelta('1 day')
        x = Series([v1, v2, v1, v1, v2, v2, v1])
        labels, uniques = algos.factorize(x)
        exp = np.array([0, 1, 0, 0, 1, 1, 0], dtype=np.intp)
        tm.assert_numpy_array_equal(labels, exp)
        tm.assert_index_equal(uniques, pd.to_timedelta([v1, v2]))

        labels, uniques = algos.factorize(x, sort=True)
        exp = np.array([1, 0, 1, 1, 0, 0, 1], dtype=np.intp)
        tm.assert_numpy_array_equal(labels, exp)
        tm.assert_index_equal(uniques, pd.to_timedelta([v2, v1]))

    def test_factorize_nan(self):
        # nan should map to na_sentinel, not reverse_indexer[na_sentinel]
        # rizer.factorize should not raise an exception if na_sentinel indexes
        # outside of reverse_indexer
        key = np.array([1, 2, 1, np.nan], dtype='O')
        rizer = ht.Factorizer(len(key))
        for na_sentinel in (-1, 20):
            ids = rizer.factorize(key, sort=True, na_sentinel=na_sentinel)
            expected = np.array([0, 1, 0, na_sentinel], dtype='int32')
            assert len(set(key)) == len(set(expected))
            tm.assert_numpy_array_equal(pd.isna(key),
                                        expected == na_sentinel)

        # nan still maps to na_sentinel when sort=False
        key = np.array([0, np.nan, 1], dtype='O')
        na_sentinel = -1

        # TODO(wesm): unused?
        ids = rizer.factorize(key, sort=False, na_sentinel=na_sentinel)  # noqa

        expected = np.array([2, -1, 0], dtype='int32')
        assert len(set(key)) == len(set(expected))
        tm.assert_numpy_array_equal(pd.isna(key), expected == na_sentinel)

    @pytest.mark.parametrize("data,expected_label,expected_level", [
        (
            [(1, 1), (1, 2), (0, 0), (1, 2), 'nonsense'],
            [0, 1, 2, 1, 3],
            [(1, 1), (1, 2), (0, 0), 'nonsense']
        ),
        (
            [(1, 1), (1, 2), (0, 0), (1, 2), (1, 2, 3)],
            [0, 1, 2, 1, 3],
            [(1, 1), (1, 2), (0, 0), (1, 2, 3)]
        ),
        (
            [(1, 1), (1, 2), (0, 0), (1, 2)],
            [0, 1, 2, 1],
            [(1, 1), (1, 2), (0, 0)]
        )
    ])
    def test_factorize_tuple_list(self, data, expected_label, expected_level):
        # GH9454
        result = pd.factorize(data)

        tm.assert_numpy_array_equal(result[0],
                                    np.array(expected_label, dtype=np.intp))

        expected_level_array = com.asarray_tuplesafe(expected_level,
                                                     dtype=object)
        tm.assert_numpy_array_equal(result[1], expected_level_array)

    @pytest.mark.skipif(PY2, reason="pytest.raises match regex fails")
    def test_complex_sorting(self):
        # gh 12666 - check no segfault
        x17 = np.array([complex(i) for i in range(17)], dtype=object)

<<<<<<< HEAD
        msg = (r"'(<|>)' not supported between instances of 'complex' and"
               r" 'complex'|"
               r"unorderable types: complex\(\) > complex\(\)")
=======
        msg = (r"unorderable types: {0} [<>] {0}".format(r"complex\(\)")
               if _np_version_under1p14 else
               r"'[<>]' not supported between instances of {0} and {0}".format(
                   "'complex'")
               )
>>>>>>> a3370fc3
        with pytest.raises(TypeError, match=msg):
            algos.factorize(x17[::-1], sort=True)

    def test_float64_factorize(self, writable):
        data = np.array([1.0, 1e8, 1.0, 1e-8, 1e8, 1.0], dtype=np.float64)
        data.setflags(write=writable)
        exp_labels = np.array([0, 1, 0, 2, 1, 0], dtype=np.intp)
        exp_uniques = np.array([1.0, 1e8, 1e-8], dtype=np.float64)

        labels, uniques = algos.factorize(data)
        tm.assert_numpy_array_equal(labels, exp_labels)
        tm.assert_numpy_array_equal(uniques, exp_uniques)

    def test_uint64_factorize(self, writable):
        data = np.array([2**64 - 1, 1, 2**64 - 1], dtype=np.uint64)
        data.setflags(write=writable)
        exp_labels = np.array([0, 1, 0], dtype=np.intp)
        exp_uniques = np.array([2**64 - 1, 1], dtype=np.uint64)

        labels, uniques = algos.factorize(data)
        tm.assert_numpy_array_equal(labels, exp_labels)
        tm.assert_numpy_array_equal(uniques, exp_uniques)

    def test_int64_factorize(self, writable):
        data = np.array([2**63 - 1, -2**63, 2**63 - 1], dtype=np.int64)
        data.setflags(write=writable)
        exp_labels = np.array([0, 1, 0], dtype=np.intp)
        exp_uniques = np.array([2**63 - 1, -2**63], dtype=np.int64)

        labels, uniques = algos.factorize(data)
        tm.assert_numpy_array_equal(labels, exp_labels)
        tm.assert_numpy_array_equal(uniques, exp_uniques)

    def test_string_factorize(self, writable):
        data = np.array(['a', 'c', 'a', 'b', 'c'],
                        dtype=object)
        data.setflags(write=writable)
        exp_labels = np.array([0, 1, 0, 2, 1], dtype=np.intp)
        exp_uniques = np.array(['a', 'c', 'b'], dtype=object)

        labels, uniques = algos.factorize(data)
        tm.assert_numpy_array_equal(labels, exp_labels)
        tm.assert_numpy_array_equal(uniques, exp_uniques)

    def test_object_factorize(self, writable):
        data = np.array(['a', 'c', None, np.nan, 'a', 'b', pd.NaT, 'c'],
                        dtype=object)
        data.setflags(write=writable)
        exp_labels = np.array([0, 1, -1, -1, 0, 2, -1, 1], dtype=np.intp)
        exp_uniques = np.array(['a', 'c', 'b'], dtype=object)

        labels, uniques = algos.factorize(data)
        tm.assert_numpy_array_equal(labels, exp_labels)
        tm.assert_numpy_array_equal(uniques, exp_uniques)

    def test_deprecate_order(self):
        # gh 19727 - check warning is raised for deprecated keyword, order.
        # Test not valid once order keyword is removed.
        data = np.array([2**63, 1, 2**63], dtype=np.uint64)
        with tm.assert_produces_warning(expected_warning=FutureWarning):
            algos.factorize(data, order=True)
        with tm.assert_produces_warning(False):
            algos.factorize(data)

    @pytest.mark.parametrize('data', [
        np.array([0, 1, 0], dtype='u8'),
        np.array([-2**63, 1, -2**63], dtype='i8'),
        np.array(['__nan__', 'foo', '__nan__'], dtype='object'),
    ])
    def test_parametrized_factorize_na_value_default(self, data):
        # arrays that include the NA default for that type, but isn't used.
        l, u = algos.factorize(data)
        expected_uniques = data[[0, 1]]
        expected_labels = np.array([0, 1, 0], dtype=np.intp)
        tm.assert_numpy_array_equal(l, expected_labels)
        tm.assert_numpy_array_equal(u, expected_uniques)

    @pytest.mark.parametrize('data, na_value', [
        (np.array([0, 1, 0, 2], dtype='u8'), 0),
        (np.array([1, 0, 1, 2], dtype='u8'), 1),
        (np.array([-2**63, 1, -2**63, 0], dtype='i8'), -2**63),
        (np.array([1, -2**63, 1, 0], dtype='i8'), 1),
        (np.array(['a', '', 'a', 'b'], dtype=object), 'a'),
        (np.array([(), ('a', 1), (), ('a', 2)], dtype=object), ()),
        (np.array([('a', 1), (), ('a', 1), ('a', 2)], dtype=object),
         ('a', 1)),
    ])
    def test_parametrized_factorize_na_value(self, data, na_value):
        l, u = algos._factorize_array(data, na_value=na_value)
        expected_uniques = data[[1, 3]]
        expected_labels = np.array([-1, 0, -1, 1], dtype=np.intp)
        tm.assert_numpy_array_equal(l, expected_labels)
        tm.assert_numpy_array_equal(u, expected_uniques)

    @pytest.mark.parametrize('sort', [True, False])
    @pytest.mark.parametrize('na_sentinel', [-1, -10, 100])
    def test_factorize_na_sentinel(self, sort, na_sentinel):
        data = np.array(['b', 'a', None, 'b'], dtype=object)
        labels, uniques = algos.factorize(data, sort=sort,
                                          na_sentinel=na_sentinel)
        if sort:
            expected_labels = np.array([1, 0, na_sentinel, 1], dtype=np.intp)
            expected_uniques = np.array(['a', 'b'], dtype=object)
        else:
            expected_labels = np.array([0, 1, na_sentinel, 0], dtype=np.intp)
            expected_uniques = np.array(['b', 'a'], dtype=object)
        tm.assert_numpy_array_equal(labels, expected_labels)
        tm.assert_numpy_array_equal(uniques, expected_uniques)


class TestUnique(object):

    def test_ints(self):
        arr = np.random.randint(0, 100, size=50)

        result = algos.unique(arr)
        assert isinstance(result, np.ndarray)

    def test_objects(self):
        arr = np.random.randint(0, 100, size=50).astype('O')

        result = algos.unique(arr)
        assert isinstance(result, np.ndarray)

    def test_object_refcount_bug(self):
        lst = ['A', 'B', 'C', 'D', 'E']
        for i in range(1000):
            len(algos.unique(lst))

    def test_on_index_object(self):

        mindex = pd.MultiIndex.from_arrays([np.arange(5).repeat(5), np.tile(
            np.arange(5), 5)])
        expected = mindex.values
        expected.sort()

        mindex = mindex.repeat(2)

        result = pd.unique(mindex)
        result.sort()

        tm.assert_almost_equal(result, expected)

    def test_datetime64_dtype_array_returned(self):
        # GH 9431
        expected = np_array_datetime64_compat(
            ['2015-01-03T00:00:00.000000000+0000',
             '2015-01-01T00:00:00.000000000+0000'],
            dtype='M8[ns]')

        dt_index = pd.to_datetime(['2015-01-03T00:00:00.000000000',
                                   '2015-01-01T00:00:00.000000000',
                                   '2015-01-01T00:00:00.000000000'])
        result = algos.unique(dt_index)
        tm.assert_numpy_array_equal(result, expected)
        assert result.dtype == expected.dtype

        s = Series(dt_index)
        result = algos.unique(s)
        tm.assert_numpy_array_equal(result, expected)
        assert result.dtype == expected.dtype

        arr = s.values
        result = algos.unique(arr)
        tm.assert_numpy_array_equal(result, expected)
        assert result.dtype == expected.dtype

    def test_timedelta64_dtype_array_returned(self):
        # GH 9431
        expected = np.array([31200, 45678, 10000], dtype='m8[ns]')

        td_index = pd.to_timedelta([31200, 45678, 31200, 10000, 45678])
        result = algos.unique(td_index)
        tm.assert_numpy_array_equal(result, expected)
        assert result.dtype == expected.dtype

        s = Series(td_index)
        result = algos.unique(s)
        tm.assert_numpy_array_equal(result, expected)
        assert result.dtype == expected.dtype

        arr = s.values
        result = algos.unique(arr)
        tm.assert_numpy_array_equal(result, expected)
        assert result.dtype == expected.dtype

    def test_uint64_overflow(self):
        s = Series([1, 2, 2**63, 2**63], dtype=np.uint64)
        exp = np.array([1, 2, 2**63], dtype=np.uint64)
        tm.assert_numpy_array_equal(algos.unique(s), exp)

    def test_nan_in_object_array(self):
        duplicated_items = ['a', np.nan, 'c', 'c']
        result = pd.unique(duplicated_items)
        expected = np.array(['a', np.nan, 'c'], dtype=object)
        tm.assert_numpy_array_equal(result, expected)

    def test_categorical(self):

        # we are expecting to return in the order
        # of appearance
        expected = Categorical(list('bac'), categories=list('bac'))

        # we are expecting to return in the order
        # of the categories
        expected_o = Categorical(
            list('bac'), categories=list('abc'), ordered=True)

        # GH 15939
        c = Categorical(list('baabc'))
        result = c.unique()
        tm.assert_categorical_equal(result, expected)

        result = algos.unique(c)
        tm.assert_categorical_equal(result, expected)

        c = Categorical(list('baabc'), ordered=True)
        result = c.unique()
        tm.assert_categorical_equal(result, expected_o)

        result = algos.unique(c)
        tm.assert_categorical_equal(result, expected_o)

        # Series of categorical dtype
        s = Series(Categorical(list('baabc')), name='foo')
        result = s.unique()
        tm.assert_categorical_equal(result, expected)

        result = pd.unique(s)
        tm.assert_categorical_equal(result, expected)

        # CI -> return CI
        ci = CategoricalIndex(Categorical(list('baabc'),
                                          categories=list('bac')))
        expected = CategoricalIndex(expected)
        result = ci.unique()
        tm.assert_index_equal(result, expected)

        result = pd.unique(ci)
        tm.assert_index_equal(result, expected)

    def test_datetime64tz_aware(self):
        # GH 15939

        result = Series(
            Index([Timestamp('20160101', tz='US/Eastern'),
                   Timestamp('20160101', tz='US/Eastern')])).unique()
        expected = DatetimeArray._from_sequence(np.array([
            Timestamp('2016-01-01 00:00:00-0500', tz="US/Eastern")
        ]))
        tm.assert_extension_array_equal(result, expected)

        result = Index([Timestamp('20160101', tz='US/Eastern'),
                        Timestamp('20160101', tz='US/Eastern')]).unique()
        expected = DatetimeIndex(['2016-01-01 00:00:00'],
                                 dtype='datetime64[ns, US/Eastern]', freq=None)
        tm.assert_index_equal(result, expected)

        result = pd.unique(
            Series(Index([Timestamp('20160101', tz='US/Eastern'),
                          Timestamp('20160101', tz='US/Eastern')])))
        expected = DatetimeArray._from_sequence(np.array([
            Timestamp('2016-01-01', tz="US/Eastern"),
        ]))
        tm.assert_extension_array_equal(result, expected)

        result = pd.unique(Index([Timestamp('20160101', tz='US/Eastern'),
                                  Timestamp('20160101', tz='US/Eastern')]))
        expected = DatetimeIndex(['2016-01-01 00:00:00'],
                                 dtype='datetime64[ns, US/Eastern]', freq=None)
        tm.assert_index_equal(result, expected)

    def test_order_of_appearance(self):
        # 9346
        # light testing of guarantee of order of appearance
        # these also are the doc-examples
        result = pd.unique(Series([2, 1, 3, 3]))
        tm.assert_numpy_array_equal(result,
                                    np.array([2, 1, 3], dtype='int64'))

        result = pd.unique(Series([2] + [1] * 5))
        tm.assert_numpy_array_equal(result,
                                    np.array([2, 1], dtype='int64'))

        result = pd.unique(Series([Timestamp('20160101'),
                                   Timestamp('20160101')]))
        expected = np.array(['2016-01-01T00:00:00.000000000'],
                            dtype='datetime64[ns]')
        tm.assert_numpy_array_equal(result, expected)

        result = pd.unique(Index(
            [Timestamp('20160101', tz='US/Eastern'),
             Timestamp('20160101', tz='US/Eastern')]))
        expected = DatetimeIndex(['2016-01-01 00:00:00'],
                                 dtype='datetime64[ns, US/Eastern]',
                                 freq=None)
        tm.assert_index_equal(result, expected)

        result = pd.unique(list('aabc'))
        expected = np.array(['a', 'b', 'c'], dtype=object)
        tm.assert_numpy_array_equal(result, expected)

        result = pd.unique(Series(Categorical(list('aabc'))))
        expected = Categorical(list('abc'))
        tm.assert_categorical_equal(result, expected)

    @pytest.mark.parametrize("arg ,expected", [
        (('1', '1', '2'), np.array(['1', '2'], dtype=object)),
        (('foo',), np.array(['foo'], dtype=object))
    ])
    def test_tuple_with_strings(self, arg, expected):
        # see GH 17108
        result = pd.unique(arg)
        tm.assert_numpy_array_equal(result, expected)

    def test_obj_none_preservation(self):
        # GH 20866
        arr = np.array(['foo', None], dtype=object)
        result = pd.unique(arr)
        expected = np.array(['foo', None], dtype=object)

        tm.assert_numpy_array_equal(result, expected, strict_nan=True)

    def test_signed_zero(self):
        # GH 21866
        a = np.array([-0.0, 0.0])
        result = pd.unique(a)
        expected = np.array([-0.0])  # 0.0 and -0.0 are equivalent
        tm.assert_numpy_array_equal(result, expected)

    def test_different_nans(self):
        # GH 21866
        # create different nans from bit-patterns:
        NAN1 = struct.unpack("d", struct.pack("=Q", 0x7ff8000000000000))[0]
        NAN2 = struct.unpack("d", struct.pack("=Q", 0x7ff8000000000001))[0]
        assert NAN1 != NAN1
        assert NAN2 != NAN2
        a = np.array([NAN1, NAN2])  # NAN1 and NAN2 are equivalent
        result = pd.unique(a)
        expected = np.array([np.nan])
        tm.assert_numpy_array_equal(result, expected)

    def test_first_nan_kept(self):
        # GH 22295
        # create different nans from bit-patterns:
        bits_for_nan1 = 0xfff8000000000001
        bits_for_nan2 = 0x7ff8000000000001
        NAN1 = struct.unpack("d", struct.pack("=Q", bits_for_nan1))[0]
        NAN2 = struct.unpack("d", struct.pack("=Q", bits_for_nan2))[0]
        assert NAN1 != NAN1
        assert NAN2 != NAN2
        for el_type in [np.float64, np.object]:
            a = np.array([NAN1, NAN2], dtype=el_type)
            result = pd.unique(a)
            assert result.size == 1
            # use bit patterns to identify which nan was kept:
            result_nan_bits = struct.unpack("=Q",
                                            struct.pack("d", result[0]))[0]
            assert result_nan_bits == bits_for_nan1

    def test_do_not_mangle_na_values(self, unique_nulls_fixture,
                                     unique_nulls_fixture2):
        # GH 22295
        if unique_nulls_fixture is unique_nulls_fixture2:
            return  # skip it, values not unique
        a = np.array([unique_nulls_fixture,
                      unique_nulls_fixture2], dtype=np.object)
        result = pd.unique(a)
        assert result.size == 2
        assert a[0] is unique_nulls_fixture
        assert a[1] is unique_nulls_fixture2


class TestIsin(object):

    def test_invalid(self):

        msg = (r"only list-like objects are allowed to be passed to isin\(\),"
               r" you passed a \[int\]")
        with pytest.raises(TypeError, match=msg):
            algos.isin(1, 1)
        with pytest.raises(TypeError, match=msg):
            algos.isin(1, [1])
        with pytest.raises(TypeError, match=msg):
            algos.isin([1], 1)

    def test_basic(self):

        result = algos.isin([1, 2], [1])
        expected = np.array([True, False])
        tm.assert_numpy_array_equal(result, expected)

        result = algos.isin(np.array([1, 2]), [1])
        expected = np.array([True, False])
        tm.assert_numpy_array_equal(result, expected)

        result = algos.isin(Series([1, 2]), [1])
        expected = np.array([True, False])
        tm.assert_numpy_array_equal(result, expected)

        result = algos.isin(Series([1, 2]), Series([1]))
        expected = np.array([True, False])
        tm.assert_numpy_array_equal(result, expected)

        result = algos.isin(Series([1, 2]), {1})
        expected = np.array([True, False])
        tm.assert_numpy_array_equal(result, expected)

        result = algos.isin(['a', 'b'], ['a'])
        expected = np.array([True, False])
        tm.assert_numpy_array_equal(result, expected)

        result = algos.isin(Series(['a', 'b']), Series(['a']))
        expected = np.array([True, False])
        tm.assert_numpy_array_equal(result, expected)

        result = algos.isin(Series(['a', 'b']), {'a'})
        expected = np.array([True, False])
        tm.assert_numpy_array_equal(result, expected)

        result = algos.isin(['a', 'b'], [1])
        expected = np.array([False, False])
        tm.assert_numpy_array_equal(result, expected)

    def test_i8(self):

        arr = pd.date_range('20130101', periods=3).values
        result = algos.isin(arr, [arr[0]])
        expected = np.array([True, False, False])
        tm.assert_numpy_array_equal(result, expected)

        result = algos.isin(arr, arr[0:2])
        expected = np.array([True, True, False])
        tm.assert_numpy_array_equal(result, expected)

        result = algos.isin(arr, set(arr[0:2]))
        expected = np.array([True, True, False])
        tm.assert_numpy_array_equal(result, expected)

        arr = pd.timedelta_range('1 day', periods=3).values
        result = algos.isin(arr, [arr[0]])
        expected = np.array([True, False, False])
        tm.assert_numpy_array_equal(result, expected)

        result = algos.isin(arr, arr[0:2])
        expected = np.array([True, True, False])
        tm.assert_numpy_array_equal(result, expected)

        result = algos.isin(arr, set(arr[0:2]))
        expected = np.array([True, True, False])
        tm.assert_numpy_array_equal(result, expected)

    def test_large(self):

        s = pd.date_range('20000101', periods=2000000, freq='s').values
        result = algos.isin(s, s[0:2])
        expected = np.zeros(len(s), dtype=bool)
        expected[0] = True
        expected[1] = True
        tm.assert_numpy_array_equal(result, expected)

    def test_categorical_from_codes(self):
        # GH 16639
        vals = np.array([0, 1, 2, 0])
        cats = ['a', 'b', 'c']
        Sd = Series(Categorical(1).from_codes(vals, cats))
        St = Series(Categorical(1).from_codes(np.array([0, 1]), cats))
        expected = np.array([True, True, False, True])
        result = algos.isin(Sd, St)
        tm.assert_numpy_array_equal(expected, result)

    def test_same_nan_is_in(self):
        # GH 22160
        # nan is special, because from " a is b" doesn't follow "a == b"
        # at least, isin() should follow python's "np.nan in [nan] == True"
        # casting to -> np.float64 -> another float-object somewher on
        # the way could lead jepardize this behavior
        comps = [np.nan]  # could be casted to float64
        values = [np.nan]
        expected = np.array([True])
        result = algos.isin(comps, values)
        tm.assert_numpy_array_equal(expected, result)

    def test_same_object_is_in(self):
        # GH 22160
        # there could be special treatment for nans
        # the user however could define a custom class
        # with similar behavior, then we at least should
        # fall back to usual python's behavior: "a in [a] == True"
        class LikeNan(object):
            def __eq__(self):
                return False

            def __hash__(self):
                return 0

        a, b = LikeNan(), LikeNan()
        # same object -> True
        tm.assert_numpy_array_equal(algos.isin([a], [a]), np.array([True]))
        # different objects -> False
        tm.assert_numpy_array_equal(algos.isin([a], [b]), np.array([False]))

    def test_different_nans(self):
        # GH 22160
        # all nans are handled as equivalent

        comps = [float('nan')]
        values = [float('nan')]
        assert comps[0] is not values[0]  # different nan-objects

        # as list of python-objects:
        result = algos.isin(comps, values)
        tm.assert_numpy_array_equal(np.array([True]), result)

        # as object-array:
        result = algos.isin(np.asarray(comps, dtype=np.object),
                            np.asarray(values, dtype=np.object))
        tm.assert_numpy_array_equal(np.array([True]), result)

        # as float64-array:
        result = algos.isin(np.asarray(comps, dtype=np.float64),
                            np.asarray(values, dtype=np.float64))
        tm.assert_numpy_array_equal(np.array([True]), result)

    def test_no_cast(self):
        # GH 22160
        # ensure 42 is not casted to a string
        comps = ['ss', 42]
        values = ['42']
        expected = np.array([False, False])
        result = algos.isin(comps, values)
        tm.assert_numpy_array_equal(expected, result)

    @pytest.mark.parametrize("empty", [[], Series(), np.array([])])
    def test_empty(self, empty):
        # see gh-16991
        vals = Index(["a", "b"])
        expected = np.array([False, False])

        result = algos.isin(vals, empty)
        tm.assert_numpy_array_equal(expected, result)

    def test_different_nan_objects(self):
        # GH 22119
        comps = np.array(['nan', np.nan * 1j, float('nan')], dtype=np.object)
        vals = np.array([float('nan')], dtype=np.object)
        expected = np.array([False, False, True])
        result = algos.isin(comps, vals)
        tm.assert_numpy_array_equal(expected, result)

    def test_different_nans_as_float64(self):
        # GH 21866
        # create different nans from bit-patterns,
        # these nans will land in different buckets in the hash-table
        # if no special care is taken
        NAN1 = struct.unpack("d", struct.pack("=Q", 0x7ff8000000000000))[0]
        NAN2 = struct.unpack("d", struct.pack("=Q", 0x7ff8000000000001))[0]
        assert NAN1 != NAN1
        assert NAN2 != NAN2

        # check that NAN1 and NAN2 are equivalent:
        arr = np.array([NAN1, NAN2], dtype=np.float64)
        lookup1 = np.array([NAN1], dtype=np.float64)
        result = algos.isin(arr, lookup1)
        expected = np.array([True, True])
        tm.assert_numpy_array_equal(result, expected)

        lookup2 = np.array([NAN2], dtype=np.float64)
        result = algos.isin(arr, lookup2)
        expected = np.array([True, True])
        tm.assert_numpy_array_equal(result, expected)


class TestValueCounts(object):

    def test_value_counts(self):
        np.random.seed(1234)
        from pandas.core.reshape.tile import cut

        arr = np.random.randn(4)
        factor = cut(arr, 4)

        # assert isinstance(factor, n)
        result = algos.value_counts(factor)
        breaks = [-1.194, -0.535, 0.121, 0.777, 1.433]
        index = IntervalIndex.from_breaks(breaks).astype(CDT(ordered=True))
        expected = Series([1, 1, 1, 1], index=index)
        tm.assert_series_equal(result.sort_index(), expected.sort_index())

    def test_value_counts_bins(self):
        s = [1, 2, 3, 4]
        result = algos.value_counts(s, bins=1)
        expected = Series([4],
                          index=IntervalIndex.from_tuples([(0.996, 4.0)]))
        tm.assert_series_equal(result, expected)

        result = algos.value_counts(s, bins=2, sort=False)
        expected = Series([2, 2],
                          index=IntervalIndex.from_tuples([(0.996, 2.5),
                                                           (2.5, 4.0)]))
        tm.assert_series_equal(result, expected)

    def test_value_counts_dtypes(self):
        result = algos.value_counts([1, 1.])
        assert len(result) == 1

        result = algos.value_counts([1, 1.], bins=1)
        assert len(result) == 1

        result = algos.value_counts(Series([1, 1., '1']))  # object
        assert len(result) == 2

        msg = "bins argument only works with numeric data"
        with pytest.raises(TypeError, match=msg):
            algos.value_counts(['1', 1], bins=1)

    def test_value_counts_nat(self):
        td = Series([np.timedelta64(10000), pd.NaT], dtype='timedelta64[ns]')
        dt = pd.to_datetime(['NaT', '2014-01-01'])

        for s in [td, dt]:
            vc = algos.value_counts(s)
            vc_with_na = algos.value_counts(s, dropna=False)
            assert len(vc) == 1
            assert len(vc_with_na) == 2

        exp_dt = Series({Timestamp('2014-01-01 00:00:00'): 1})
        tm.assert_series_equal(algos.value_counts(dt), exp_dt)
        # TODO same for (timedelta)

    def test_value_counts_datetime_outofbounds(self):
        # GH 13663
        s = Series([datetime(3000, 1, 1), datetime(5000, 1, 1),
                    datetime(5000, 1, 1), datetime(6000, 1, 1),
                    datetime(3000, 1, 1), datetime(3000, 1, 1)])
        res = s.value_counts()

        exp_index = Index([datetime(3000, 1, 1), datetime(5000, 1, 1),
                           datetime(6000, 1, 1)], dtype=object)
        exp = Series([3, 2, 1], index=exp_index)
        tm.assert_series_equal(res, exp)

        # GH 12424
        res = pd.to_datetime(Series(['2362-01-01', np.nan]),
                             errors='ignore')
        exp = Series(['2362-01-01', np.nan], dtype=object)
        tm.assert_series_equal(res, exp)

    def test_categorical(self):
        s = Series(Categorical(list('aaabbc')))
        result = s.value_counts()
        expected = Series([3, 2, 1], index=CategoricalIndex(['a', 'b', 'c']))

        tm.assert_series_equal(result, expected, check_index_type=True)

        # preserve order?
        s = s.cat.as_ordered()
        result = s.value_counts()
        expected.index = expected.index.as_ordered()
        tm.assert_series_equal(result, expected, check_index_type=True)

    def test_categorical_nans(self):
        s = Series(Categorical(list('aaaaabbbcc')))  # 4,3,2,1 (nan)
        s.iloc[1] = np.nan
        result = s.value_counts()
        expected = Series([4, 3, 2], index=CategoricalIndex(
            ['a', 'b', 'c'], categories=['a', 'b', 'c']))
        tm.assert_series_equal(result, expected, check_index_type=True)
        result = s.value_counts(dropna=False)
        expected = Series([
            4, 3, 2, 1
        ], index=CategoricalIndex(['a', 'b', 'c', np.nan]))
        tm.assert_series_equal(result, expected, check_index_type=True)

        # out of order
        s = Series(Categorical(
            list('aaaaabbbcc'), ordered=True, categories=['b', 'a', 'c']))
        s.iloc[1] = np.nan
        result = s.value_counts()
        expected = Series([4, 3, 2], index=CategoricalIndex(
            ['a', 'b', 'c'], categories=['b', 'a', 'c'], ordered=True))
        tm.assert_series_equal(result, expected, check_index_type=True)

        result = s.value_counts(dropna=False)
        expected = Series([4, 3, 2, 1], index=CategoricalIndex(
            ['a', 'b', 'c', np.nan], categories=['b', 'a', 'c'], ordered=True))
        tm.assert_series_equal(result, expected, check_index_type=True)

    def test_categorical_zeroes(self):
        # keep the `d` category with 0
        s = Series(Categorical(
            list('bbbaac'), categories=list('abcd'), ordered=True))
        result = s.value_counts()
        expected = Series([3, 2, 1, 0], index=Categorical(
            ['b', 'a', 'c', 'd'], categories=list('abcd'), ordered=True))
        tm.assert_series_equal(result, expected, check_index_type=True)

    def test_dropna(self):
        # https://github.com/pandas-dev/pandas/issues/9443#issuecomment-73719328

        tm.assert_series_equal(
            Series([True, True, False]).value_counts(dropna=True),
            Series([2, 1], index=[True, False]))
        tm.assert_series_equal(
            Series([True, True, False]).value_counts(dropna=False),
            Series([2, 1], index=[True, False]))

        tm.assert_series_equal(
            Series([True, True, False, None]).value_counts(dropna=True),
            Series([2, 1], index=[True, False]))
        tm.assert_series_equal(
            Series([True, True, False, None]).value_counts(dropna=False),
            Series([2, 1, 1], index=[True, False, np.nan]))
        tm.assert_series_equal(
            Series([10.3, 5., 5.]).value_counts(dropna=True),
            Series([2, 1], index=[5., 10.3]))
        tm.assert_series_equal(
            Series([10.3, 5., 5.]).value_counts(dropna=False),
            Series([2, 1], index=[5., 10.3]))

        tm.assert_series_equal(
            Series([10.3, 5., 5., None]).value_counts(dropna=True),
            Series([2, 1], index=[5., 10.3]))

        # 32-bit linux has a different ordering
        if not compat.is_platform_32bit():
            result = Series([10.3, 5., 5., None]).value_counts(dropna=False)
            expected = Series([2, 1, 1], index=[5., 10.3, np.nan])
            tm.assert_series_equal(result, expected)

    def test_value_counts_normalized(self):
        # GH12558
        s = Series([1, 2, np.nan, np.nan, np.nan])
        dtypes = (np.float64, np.object, 'M8[ns]')
        for t in dtypes:
            s_typed = s.astype(t)
            result = s_typed.value_counts(normalize=True, dropna=False)
            expected = Series([0.6, 0.2, 0.2],
                              index=Series([np.nan, 2.0, 1.0], dtype=t))
            tm.assert_series_equal(result, expected)

            result = s_typed.value_counts(normalize=True, dropna=True)
            expected = Series([0.5, 0.5],
                              index=Series([2.0, 1.0], dtype=t))
            tm.assert_series_equal(result, expected)

    def test_value_counts_uint64(self):
        arr = np.array([2**63], dtype=np.uint64)
        expected = Series([1], index=[2**63])
        result = algos.value_counts(arr)

        tm.assert_series_equal(result, expected)

        arr = np.array([-1, 2**63], dtype=object)
        expected = Series([1, 1], index=[-1, 2**63])
        result = algos.value_counts(arr)

        # 32-bit linux has a different ordering
        if not compat.is_platform_32bit():
            tm.assert_series_equal(result, expected)


class TestDuplicated(object):

    def test_duplicated_with_nas(self):
        keys = np.array([0, 1, np.nan, 0, 2, np.nan], dtype=object)

        result = algos.duplicated(keys)
        expected = np.array([False, False, False, True, False, True])
        tm.assert_numpy_array_equal(result, expected)

        result = algos.duplicated(keys, keep='first')
        expected = np.array([False, False, False, True, False, True])
        tm.assert_numpy_array_equal(result, expected)

        result = algos.duplicated(keys, keep='last')
        expected = np.array([True, False, True, False, False, False])
        tm.assert_numpy_array_equal(result, expected)

        result = algos.duplicated(keys, keep=False)
        expected = np.array([True, False, True, True, False, True])
        tm.assert_numpy_array_equal(result, expected)

        keys = np.empty(8, dtype=object)
        for i, t in enumerate(zip([0, 0, np.nan, np.nan] * 2,
                                  [0, np.nan, 0, np.nan] * 2)):
            keys[i] = t

        result = algos.duplicated(keys)
        falses = [False] * 4
        trues = [True] * 4
        expected = np.array(falses + trues)
        tm.assert_numpy_array_equal(result, expected)

        result = algos.duplicated(keys, keep='last')
        expected = np.array(trues + falses)
        tm.assert_numpy_array_equal(result, expected)

        result = algos.duplicated(keys, keep=False)
        expected = np.array(trues + trues)
        tm.assert_numpy_array_equal(result, expected)

    @pytest.mark.parametrize('case', [
        np.array([1, 2, 1, 5, 3,
                  2, 4, 1, 5, 6]),
        np.array([1.1, 2.2, 1.1, np.nan, 3.3,
                  2.2, 4.4, 1.1, np.nan, 6.6]),
        np.array([1 + 1j, 2 + 2j, 1 + 1j, 5 + 5j, 3 + 3j,
                  2 + 2j, 4 + 4j, 1 + 1j, 5 + 5j, 6 + 6j]),
        np.array(['a', 'b', 'a', 'e', 'c',
                  'b', 'd', 'a', 'e', 'f'], dtype=object),
        np.array([1, 2**63, 1, 3**5, 10, 2**63, 39, 1, 3**5, 7],
                 dtype=np.uint64),
    ])
    def test_numeric_object_likes(self, case):
        exp_first = np.array([False, False, True, False, False,
                              True, False, True, True, False])
        exp_last = np.array([True, True, True, True, False,
                             False, False, False, False, False])
        exp_false = exp_first | exp_last

        res_first = algos.duplicated(case, keep='first')
        tm.assert_numpy_array_equal(res_first, exp_first)

        res_last = algos.duplicated(case, keep='last')
        tm.assert_numpy_array_equal(res_last, exp_last)

        res_false = algos.duplicated(case, keep=False)
        tm.assert_numpy_array_equal(res_false, exp_false)

        # index
        for idx in [Index(case), Index(case, dtype='category')]:
            res_first = idx.duplicated(keep='first')
            tm.assert_numpy_array_equal(res_first, exp_first)

            res_last = idx.duplicated(keep='last')
            tm.assert_numpy_array_equal(res_last, exp_last)

            res_false = idx.duplicated(keep=False)
            tm.assert_numpy_array_equal(res_false, exp_false)

        # series
        for s in [Series(case), Series(case, dtype='category')]:
            res_first = s.duplicated(keep='first')
            tm.assert_series_equal(res_first, Series(exp_first))

            res_last = s.duplicated(keep='last')
            tm.assert_series_equal(res_last, Series(exp_last))

            res_false = s.duplicated(keep=False)
            tm.assert_series_equal(res_false, Series(exp_false))

    def test_datetime_likes(self):

        dt = ['2011-01-01', '2011-01-02', '2011-01-01', 'NaT', '2011-01-03',
              '2011-01-02', '2011-01-04', '2011-01-01', 'NaT', '2011-01-06']
        td = ['1 days', '2 days', '1 days', 'NaT', '3 days',
              '2 days', '4 days', '1 days', 'NaT', '6 days']

        cases = [np.array([Timestamp(d) for d in dt]),
                 np.array([Timestamp(d, tz='US/Eastern') for d in dt]),
                 np.array([pd.Period(d, freq='D') for d in dt]),
                 np.array([np.datetime64(d) for d in dt]),
                 np.array([pd.Timedelta(d) for d in td])]

        exp_first = np.array([False, False, True, False, False,
                              True, False, True, True, False])
        exp_last = np.array([True, True, True, True, False,
                             False, False, False, False, False])
        exp_false = exp_first | exp_last

        for case in cases:
            res_first = algos.duplicated(case, keep='first')
            tm.assert_numpy_array_equal(res_first, exp_first)

            res_last = algos.duplicated(case, keep='last')
            tm.assert_numpy_array_equal(res_last, exp_last)

            res_false = algos.duplicated(case, keep=False)
            tm.assert_numpy_array_equal(res_false, exp_false)

            # index
            for idx in [Index(case), Index(case, dtype='category'),
                        Index(case, dtype=object)]:
                res_first = idx.duplicated(keep='first')
                tm.assert_numpy_array_equal(res_first, exp_first)

                res_last = idx.duplicated(keep='last')
                tm.assert_numpy_array_equal(res_last, exp_last)

                res_false = idx.duplicated(keep=False)
                tm.assert_numpy_array_equal(res_false, exp_false)

            # series
            for s in [Series(case), Series(case, dtype='category'),
                      Series(case, dtype=object)]:
                res_first = s.duplicated(keep='first')
                tm.assert_series_equal(res_first, Series(exp_first))

                res_last = s.duplicated(keep='last')
                tm.assert_series_equal(res_last, Series(exp_last))

                res_false = s.duplicated(keep=False)
                tm.assert_series_equal(res_false, Series(exp_false))

    def test_unique_index(self):
        cases = [Index([1, 2, 3]), pd.RangeIndex(0, 3)]
        for case in cases:
            assert case.is_unique is True
            tm.assert_numpy_array_equal(case.duplicated(),
                                        np.array([False, False, False]))

    @pytest.mark.parametrize('arr, unique', [
        ([(0, 0), (0, 1), (1, 0), (1, 1), (0, 0), (0, 1), (1, 0), (1, 1)],
         [(0, 0), (0, 1), (1, 0), (1, 1)]),
        ([('b', 'c'), ('a', 'b'), ('a', 'b'), ('b', 'c')],
         [('b', 'c'), ('a', 'b')]),
        ([('a', 1), ('b', 2), ('a', 3), ('a', 1)],
         [('a', 1), ('b', 2), ('a', 3)]),
    ])
    def test_unique_tuples(self, arr, unique):
        # https://github.com/pandas-dev/pandas/issues/16519
        expected = np.empty(len(unique), dtype=object)
        expected[:] = unique

        result = pd.unique(arr)
        tm.assert_numpy_array_equal(result, expected)


class GroupVarTestMixin(object):

    def test_group_var_generic_1d(self):
        prng = RandomState(1234)

        out = (np.nan * np.ones((5, 1))).astype(self.dtype)
        counts = np.zeros(5, dtype='int64')
        values = 10 * prng.rand(15, 1).astype(self.dtype)
        labels = np.tile(np.arange(5), (3, )).astype('int64')

        expected_out = (np.squeeze(values)
                        .reshape((5, 3), order='F')
                        .std(axis=1, ddof=1) ** 2)[:, np.newaxis]
        expected_counts = counts + 3

        self.algo(out, counts, values, labels)
        assert np.allclose(out, expected_out, self.rtol)
        tm.assert_numpy_array_equal(counts, expected_counts)

    def test_group_var_generic_1d_flat_labels(self):
        prng = RandomState(1234)

        out = (np.nan * np.ones((1, 1))).astype(self.dtype)
        counts = np.zeros(1, dtype='int64')
        values = 10 * prng.rand(5, 1).astype(self.dtype)
        labels = np.zeros(5, dtype='int64')

        expected_out = np.array([[values.std(ddof=1) ** 2]])
        expected_counts = counts + 5

        self.algo(out, counts, values, labels)

        assert np.allclose(out, expected_out, self.rtol)
        tm.assert_numpy_array_equal(counts, expected_counts)

    def test_group_var_generic_2d_all_finite(self):
        prng = RandomState(1234)

        out = (np.nan * np.ones((5, 2))).astype(self.dtype)
        counts = np.zeros(5, dtype='int64')
        values = 10 * prng.rand(10, 2).astype(self.dtype)
        labels = np.tile(np.arange(5), (2, )).astype('int64')

        expected_out = np.std(values.reshape(2, 5, 2), ddof=1, axis=0) ** 2
        expected_counts = counts + 2

        self.algo(out, counts, values, labels)
        assert np.allclose(out, expected_out, self.rtol)
        tm.assert_numpy_array_equal(counts, expected_counts)

    def test_group_var_generic_2d_some_nan(self):
        prng = RandomState(1234)

        out = (np.nan * np.ones((5, 2))).astype(self.dtype)
        counts = np.zeros(5, dtype='int64')
        values = 10 * prng.rand(10, 2).astype(self.dtype)
        values[:, 1] = np.nan
        labels = np.tile(np.arange(5), (2, )).astype('int64')

        expected_out = np.vstack([values[:, 0]
                                  .reshape(5, 2, order='F')
                                  .std(ddof=1, axis=1) ** 2,
                                  np.nan * np.ones(5)]).T.astype(self.dtype)
        expected_counts = counts + 2

        self.algo(out, counts, values, labels)
        tm.assert_almost_equal(out, expected_out, check_less_precise=6)
        tm.assert_numpy_array_equal(counts, expected_counts)

    def test_group_var_constant(self):
        # Regression test from GH 10448.

        out = np.array([[np.nan]], dtype=self.dtype)
        counts = np.array([0], dtype='int64')
        values = 0.832845131556193 * np.ones((3, 1), dtype=self.dtype)
        labels = np.zeros(3, dtype='int64')

        self.algo(out, counts, values, labels)

        assert counts[0] == 3
        assert out[0, 0] >= 0
        tm.assert_almost_equal(out[0, 0], 0.0)


class TestGroupVarFloat64(GroupVarTestMixin):
    __test__ = True

    algo = staticmethod(libgroupby.group_var_float64)
    dtype = np.float64
    rtol = 1e-5

    def test_group_var_large_inputs(self):

        prng = RandomState(1234)

        out = np.array([[np.nan]], dtype=self.dtype)
        counts = np.array([0], dtype='int64')
        values = (prng.rand(10 ** 6) + 10 ** 12).astype(self.dtype)
        values.shape = (10 ** 6, 1)
        labels = np.zeros(10 ** 6, dtype='int64')

        self.algo(out, counts, values, labels)

        assert counts[0] == 10 ** 6
        tm.assert_almost_equal(out[0, 0], 1.0 / 12, check_less_precise=True)


class TestGroupVarFloat32(GroupVarTestMixin):
    __test__ = True

    algo = staticmethod(libgroupby.group_var_float32)
    dtype = np.float32
    rtol = 1e-2


class TestHashTable(object):

    def test_lookup_nan(self, writable):
        xs = np.array([2.718, 3.14, np.nan, -7, 5, 2, 3])
        # GH 21688 ensure we can deal with readonly memory views
        xs.setflags(write=writable)
        m = ht.Float64HashTable()
        m.map_locations(xs)
        tm.assert_numpy_array_equal(m.lookup(xs), np.arange(len(xs),
                                                            dtype=np.int64))

    def test_add_signed_zeros(self):
        # GH 21866 inconsistent hash-function for float64
        # default hash-function would lead to different hash-buckets
        # for 0.0 and -0.0 if there are more than 2^30 hash-buckets
        # but this would mean 16GB
        N = 4  # 12 * 10**8 would trigger the error, if you have enough memory
        m = ht.Float64HashTable(N)
        m.set_item(0.0, 0)
        m.set_item(-0.0, 0)
        assert len(m) == 1  # 0.0 and -0.0 are equivalent

    def test_add_different_nans(self):
        # GH 21866 inconsistent hash-function for float64
        # create different nans from bit-patterns:
        NAN1 = struct.unpack("d", struct.pack("=Q", 0x7ff8000000000000))[0]
        NAN2 = struct.unpack("d", struct.pack("=Q", 0x7ff8000000000001))[0]
        assert NAN1 != NAN1
        assert NAN2 != NAN2
        # default hash function would lead to different hash-buckets
        # for NAN1 and NAN2 even if there are only 4 buckets:
        m = ht.Float64HashTable()
        m.set_item(NAN1, 0)
        m.set_item(NAN2, 0)
        assert len(m) == 1  # NAN1 and NAN2 are equivalent

    def test_lookup_overflow(self, writable):
        xs = np.array([1, 2, 2**63], dtype=np.uint64)
        # GH 21688 ensure we can deal with readonly memory views
        xs.setflags(write=writable)
        m = ht.UInt64HashTable()
        m.map_locations(xs)
        tm.assert_numpy_array_equal(m.lookup(xs), np.arange(len(xs),
                                                            dtype=np.int64))

    def test_get_unique(self):
        s = Series([1, 2, 2**63, 2**63], dtype=np.uint64)
        exp = np.array([1, 2, 2**63], dtype=np.uint64)
        tm.assert_numpy_array_equal(s.unique(), exp)

    @pytest.mark.parametrize('nvals', [0, 10])  # resizing to 0 is special case
    @pytest.mark.parametrize('htable, uniques, dtype, safely_resizes', [
        (ht.PyObjectHashTable, ht.ObjectVector, 'object', False),
        (ht.StringHashTable, ht.ObjectVector, 'object', True),
        (ht.Float64HashTable, ht.Float64Vector, 'float64', False),
        (ht.Int64HashTable, ht.Int64Vector, 'int64', False),
        (ht.UInt64HashTable, ht.UInt64Vector, 'uint64', False)])
    def test_vector_resize(self, writable, htable, uniques, dtype,
                           safely_resizes, nvals):
        # Test for memory errors after internal vector
        # reallocations (GH 7157)
        vals = np.array(np.random.randn(1000), dtype=dtype)

        # GH 21688 ensures we can deal with read-only memory views
        vals.setflags(write=writable)

        # initialise instances; cannot initialise in parametrization,
        # as otherwise external views would be held on the array (which is
        # one of the things this test is checking)
        htable = htable()
        uniques = uniques()

        # get_labels may append to uniques
        htable.get_labels(vals[:nvals], uniques, 0, -1)
        # to_array() sets an external_view_exists flag on uniques.
        tmp = uniques.to_array()
        oldshape = tmp.shape

        # subsequent get_labels() calls can no longer append to it
        # (except for StringHashTables + ObjectVector)
        if safely_resizes:
            htable.get_labels(vals, uniques, 0, -1)
        else:
            with pytest.raises(ValueError, match='external reference.*'):
                htable.get_labels(vals, uniques, 0, -1)

        uniques.to_array()   # should not raise here
        assert tmp.shape == oldshape

    @pytest.mark.parametrize('htable, tm_dtype', [
        (ht.PyObjectHashTable, 'String'),
        (ht.StringHashTable, 'String'),
        (ht.Float64HashTable, 'Float'),
        (ht.Int64HashTable, 'Int'),
        (ht.UInt64HashTable, 'UInt')])
    def test_hashtable_unique(self, htable, tm_dtype, writable):
        # output of maker has guaranteed unique elements
        maker = getattr(tm, 'make' + tm_dtype + 'Index')
        s = Series(maker(1000))
        if htable == ht.Float64HashTable:
            # add NaN for float column
            s.loc[500] = np.nan
        elif htable == ht.PyObjectHashTable:
            # use different NaN types for object column
            s.loc[500:502] = [np.nan, None, pd.NaT]

        # create duplicated selection
        s_duplicated = s.sample(frac=3, replace=True).reset_index(drop=True)
        s_duplicated.values.setflags(write=writable)

        # drop_duplicates has own cython code (hash_table_func_helper.pxi)
        # and is tested separately; keeps first occurrence like ht.unique()
        expected_unique = s_duplicated.drop_duplicates(keep='first').values
        result_unique = htable().unique(s_duplicated.values)
        tm.assert_numpy_array_equal(result_unique, expected_unique)

        # test return_inverse=True
        # reconstruction can only succeed if the inverse is correct
        result_unique, result_inverse = htable().unique(s_duplicated.values,
                                                        return_inverse=True)
        tm.assert_numpy_array_equal(result_unique, expected_unique)
        reconstr = result_unique[result_inverse]
        tm.assert_numpy_array_equal(reconstr, s_duplicated.values)

    @pytest.mark.parametrize('htable, tm_dtype', [
        (ht.PyObjectHashTable, 'String'),
        (ht.StringHashTable, 'String'),
        (ht.Float64HashTable, 'Float'),
        (ht.Int64HashTable, 'Int'),
        (ht.UInt64HashTable, 'UInt')])
    def test_hashtable_factorize(self, htable, tm_dtype, writable):
        # output of maker has guaranteed unique elements
        maker = getattr(tm, 'make' + tm_dtype + 'Index')
        s = Series(maker(1000))
        if htable == ht.Float64HashTable:
            # add NaN for float column
            s.loc[500] = np.nan
        elif htable == ht.PyObjectHashTable:
            # use different NaN types for object column
            s.loc[500:502] = [np.nan, None, pd.NaT]

        # create duplicated selection
        s_duplicated = s.sample(frac=3, replace=True).reset_index(drop=True)
        s_duplicated.values.setflags(write=writable)
        na_mask = s_duplicated.isna().values

        result_unique, result_inverse = htable().factorize(s_duplicated.values)

        # drop_duplicates has own cython code (hash_table_func_helper.pxi)
        # and is tested separately; keeps first occurrence like ht.factorize()
        # since factorize removes all NaNs, we do the same here
        expected_unique = s_duplicated.dropna().drop_duplicates().values
        tm.assert_numpy_array_equal(result_unique, expected_unique)

        # reconstruction can only succeed if the inverse is correct. Since
        # factorize removes the NaNs, those have to be excluded here as well
        result_reconstruct = result_unique[result_inverse[~na_mask]]
        expected_reconstruct = s_duplicated.dropna().values
        tm.assert_numpy_array_equal(result_reconstruct, expected_reconstruct)

    @pytest.mark.parametrize('hashtable', [
        ht.PyObjectHashTable, ht.StringHashTable,
        ht.Float64HashTable, ht.Int64HashTable, ht.UInt64HashTable])
    def test_hashtable_large_sizehint(self, hashtable):
        # GH 22729
        size_hint = np.iinfo(np.uint32).max + 1
        tbl = hashtable(size_hint=size_hint) # noqa


def test_quantile():
    s = Series(np.random.randn(100))

    result = algos.quantile(s, [0, .25, .5, .75, 1.])
    expected = algos.quantile(s.values, [0, .25, .5, .75, 1.])
    tm.assert_almost_equal(result, expected)


def test_unique_label_indices():

    a = np.random.randint(1, 1 << 10, 1 << 15).astype('i8')

    left = ht.unique_label_indices(a)
    right = np.unique(a, return_index=True)[1]

    tm.assert_numpy_array_equal(left, right,
                                check_dtype=False)

    a[np.random.choice(len(a), 10)] = -1
    left = ht.unique_label_indices(a)
    right = np.unique(a, return_index=True)[1][1:]
    tm.assert_numpy_array_equal(left, right,
                                check_dtype=False)


class TestRank(object):

    @td.skip_if_no_scipy
    def test_scipy_compat(self):
        from scipy.stats import rankdata

        def _check(arr):
            mask = ~np.isfinite(arr)
            arr = arr.copy()
            result = libalgos.rank_1d_float64(arr)
            arr[mask] = np.inf
            exp = rankdata(arr)
            exp[mask] = nan
            assert_almost_equal(result, exp)

        _check(np.array([nan, nan, 5., 5., 5., nan, 1, 2, 3, nan]))
        _check(np.array([4., nan, 5., 5., 5., nan, 1, 2, 4., nan]))

    def test_basic(self):
        exp = np.array([1, 2], dtype=np.float64)

        for dtype in np.typecodes['AllInteger']:
            s = Series([1, 100], dtype=dtype)
            tm.assert_numpy_array_equal(algos.rank(s), exp)

    def test_uint64_overflow(self):
        exp = np.array([1, 2], dtype=np.float64)

        for dtype in [np.float64, np.uint64]:
            s = Series([1, 2**63], dtype=dtype)
            tm.assert_numpy_array_equal(algos.rank(s), exp)

    def test_too_many_ndims(self):
        arr = np.array([[[1, 2, 3], [4, 5, 6], [7, 8, 9]]])
        msg = "Array with ndim > 2 are not supported"

        with pytest.raises(TypeError, match=msg):
            algos.rank(arr)

    @pytest.mark.single
    @pytest.mark.high_memory
    @pytest.mark.parametrize('values', [
        np.arange(2**24 + 1),
        np.arange(2**25 + 2).reshape(2**24 + 1, 2)],
        ids=['1d', '2d'])
    def test_pct_max_many_rows(self, values):
        # GH 18271
        result = algos.rank(values, pct=True).max()
        assert result == 1


def test_pad_backfill_object_segfault():

    old = np.array([], dtype='O')
    new = np.array([datetime(2010, 12, 31)], dtype='O')

    result = libalgos.pad["object"](old, new)
    expected = np.array([-1], dtype=np.int64)
    tm.assert_numpy_array_equal(result, expected)

    result = libalgos.pad["object"](new, old)
    expected = np.array([], dtype=np.int64)
    tm.assert_numpy_array_equal(result, expected)

    result = libalgos.backfill["object"](old, new)
    expected = np.array([-1], dtype=np.int64)
    tm.assert_numpy_array_equal(result, expected)

    result = libalgos.backfill["object"](new, old)
    expected = np.array([], dtype=np.int64)
    tm.assert_numpy_array_equal(result, expected)


def test_arrmap():
    values = np.array(['foo', 'foo', 'bar', 'bar', 'baz', 'qux'], dtype='O')
    result = libalgos.arrmap_object(values, lambda x: x in ['foo', 'bar'])
    assert (result.dtype == np.bool_)


class TestTseriesUtil(object):

    def test_combineFunc(self):
        pass

    def test_reindex(self):
        pass

    def test_isna(self):
        pass

    def test_groupby(self):
        pass

    def test_groupby_withnull(self):
        pass

    def test_backfill(self):
        old = Index([1, 5, 10])
        new = Index(lrange(12))

        filler = libalgos.backfill["int64_t"](old.values, new.values)

        expect_filler = np.array([0, 0, 1, 1, 1, 1,
                                  2, 2, 2, 2, 2, -1], dtype=np.int64)
        tm.assert_numpy_array_equal(filler, expect_filler)

        # corner case
        old = Index([1, 4])
        new = Index(lrange(5, 10))
        filler = libalgos.backfill["int64_t"](old.values, new.values)

        expect_filler = np.array([-1, -1, -1, -1, -1], dtype=np.int64)
        tm.assert_numpy_array_equal(filler, expect_filler)

    def test_pad(self):
        old = Index([1, 5, 10])
        new = Index(lrange(12))

        filler = libalgos.pad["int64_t"](old.values, new.values)

        expect_filler = np.array([-1, 0, 0, 0, 0, 1,
                                  1, 1, 1, 1, 2, 2], dtype=np.int64)
        tm.assert_numpy_array_equal(filler, expect_filler)

        # corner case
        old = Index([5, 10])
        new = Index(lrange(5))
        filler = libalgos.pad["int64_t"](old.values, new.values)
        expect_filler = np.array([-1, -1, -1, -1, -1], dtype=np.int64)
        tm.assert_numpy_array_equal(filler, expect_filler)


def test_is_lexsorted():
    failure = [
        np.array([3, 3, 3, 3, 3, 3, 3, 3, 3, 3, 3, 3, 3, 3, 3, 3, 3, 3, 3,
                  3, 3,
                  3, 3,
                  3, 3, 3, 3, 3, 3, 3, 3, 2, 2, 2, 2, 2, 2, 2, 2,
                  2, 2, 2, 2, 2, 2, 2,
                  2, 2, 2, 2, 2, 2, 2, 2, 2, 2, 2, 2, 2, 2, 2, 2,
                  1, 1, 1, 1, 1, 1, 1,
                  1, 1, 1, 1, 1, 1, 1, 1, 1, 1, 1, 1, 1, 1, 1, 1,
                  1, 1, 1, 1, 1, 1, 1,
                  1, 0, 0, 0, 0, 0, 0, 0, 0, 0, 0, 0, 0, 0, 0, 0,
                  0, 0, 0, 0, 0, 0, 0,
                  0, 0, 0, 0, 0, 0, 0, 0, 0], dtype='int64'),
        np.array([30, 29, 28, 27, 26, 25, 24, 23, 22, 21, 20, 19, 18, 17, 16,
                  15, 14,
                  13, 12, 11, 10, 9, 8, 7, 6, 5, 4, 3, 2, 1, 0, 30, 29, 28,
                  27, 26, 25, 24, 23, 22, 21, 20, 19, 18, 17, 16, 15, 14, 13,
                  12, 11,
                  10, 9, 8, 7, 6, 5, 4, 3, 2, 1, 0, 30, 29, 28, 27, 26, 25,
                  24, 23, 22, 21, 20, 19, 18, 17, 16, 15, 14, 13, 12, 11, 10,
                  9, 8,
                  7, 6, 5, 4, 3, 2, 1, 0, 30, 29, 28, 27, 26, 25, 24, 23, 22,
                  21, 20, 19, 18, 17, 16, 15, 14, 13, 12, 11, 10, 9, 8, 7,
                  6, 5,
                  4, 3, 2, 1, 0], dtype='int64')]

    assert (not libalgos.is_lexsorted(failure))


def test_groupsort_indexer():
    a = np.random.randint(0, 1000, 100).astype(np.int64)
    b = np.random.randint(0, 1000, 100).astype(np.int64)

    result = libalgos.groupsort_indexer(a, 1000)[0]

    # need to use a stable sort
    # np.argsort returns int, groupsort_indexer
    # always returns int64
    expected = np.argsort(a, kind='mergesort')
    expected = expected.astype(np.int64)

    tm.assert_numpy_array_equal(result, expected)

    # compare with lexsort
    # np.lexsort returns int, groupsort_indexer
    # always returns int64
    key = a * 1000 + b
    result = libalgos.groupsort_indexer(key, 1000000)[0]
    expected = np.lexsort((b, a))
    expected = expected.astype(np.int64)

    tm.assert_numpy_array_equal(result, expected)


def test_infinity_sort():
    # GH 13445
    # numpy's argsort can be unhappy if something is less than
    # itself.  Instead, let's give our infinities a self-consistent
    # ordering, but outside the float extended real line.

    Inf = libalgos.Infinity()
    NegInf = libalgos.NegInfinity()

    ref_nums = [NegInf, float("-inf"), -1e100, 0, 1e100, float("inf"), Inf]

    assert all(Inf >= x for x in ref_nums)
    assert all(Inf > x or x is Inf for x in ref_nums)
    assert Inf >= Inf and Inf == Inf
    assert not Inf < Inf and not Inf > Inf
    assert libalgos.Infinity() == libalgos.Infinity()
    assert not libalgos.Infinity() != libalgos.Infinity()

    assert all(NegInf <= x for x in ref_nums)
    assert all(NegInf < x or x is NegInf for x in ref_nums)
    assert NegInf <= NegInf and NegInf == NegInf
    assert not NegInf < NegInf and not NegInf > NegInf
    assert libalgos.NegInfinity() == libalgos.NegInfinity()
    assert not libalgos.NegInfinity() != libalgos.NegInfinity()

    for perm in permutations(ref_nums):
        assert sorted(perm) == ref_nums

    # smoke tests
    np.array([libalgos.Infinity()] * 32).argsort()
    np.array([libalgos.NegInfinity()] * 32).argsort()


def test_infinity_against_nan():
    Inf = libalgos.Infinity()
    NegInf = libalgos.NegInfinity()

    assert not Inf > np.nan
    assert not Inf >= np.nan
    assert not Inf < np.nan
    assert not Inf <= np.nan
    assert not Inf == np.nan
    assert Inf != np.nan

    assert not NegInf > np.nan
    assert not NegInf >= np.nan
    assert not NegInf < np.nan
    assert not NegInf <= np.nan
    assert not NegInf == np.nan
    assert NegInf != np.nan


def test_ensure_platform_int():
    arr = np.arange(100, dtype=np.intp)

    result = libalgos.ensure_platform_int(arr)
    assert (result is arr)


def test_int64_add_overflow():
    # see gh-14068
    msg = "Overflow in int64 addition"
    m = np.iinfo(np.int64).max
    n = np.iinfo(np.int64).min

    with pytest.raises(OverflowError, match=msg):
        algos.checked_add_with_arr(np.array([m, m]), m)
    with pytest.raises(OverflowError, match=msg):
        algos.checked_add_with_arr(np.array([m, m]), np.array([m, m]))
    with pytest.raises(OverflowError, match=msg):
        algos.checked_add_with_arr(np.array([n, n]), n)
    with pytest.raises(OverflowError, match=msg):
        algos.checked_add_with_arr(np.array([n, n]), np.array([n, n]))
    with pytest.raises(OverflowError, match=msg):
        algos.checked_add_with_arr(np.array([m, n]), np.array([n, n]))
    with pytest.raises(OverflowError, match=msg):
        algos.checked_add_with_arr(np.array([m, m]), np.array([m, m]),
                                   arr_mask=np.array([False, True]))
    with pytest.raises(OverflowError, match=msg):
        algos.checked_add_with_arr(np.array([m, m]), np.array([m, m]),
                                   b_mask=np.array([False, True]))
    with pytest.raises(OverflowError, match=msg):
        algos.checked_add_with_arr(np.array([m, m]), np.array([m, m]),
                                   arr_mask=np.array([False, True]),
                                   b_mask=np.array([False, True]))
    with pytest.raises(OverflowError, match=msg):
        with tm.assert_produces_warning(RuntimeWarning):
            algos.checked_add_with_arr(np.array([m, m]),
                                       np.array([np.nan, m]))

    # Check that the nan boolean arrays override whether or not
    # the addition overflows. We don't check the result but just
    # the fact that an OverflowError is not raised.
    algos.checked_add_with_arr(np.array([m, m]), np.array([m, m]),
                               arr_mask=np.array([True, True]))
    algos.checked_add_with_arr(np.array([m, m]), np.array([m, m]),
                               b_mask=np.array([True, True]))
    algos.checked_add_with_arr(np.array([m, m]), np.array([m, m]),
                               arr_mask=np.array([True, False]),
                               b_mask=np.array([False, True]))


class TestMode(object):

    def test_no_mode(self):
        exp = Series([], dtype=np.float64)
        tm.assert_series_equal(algos.mode([]), exp)

    def test_mode_single(self):
        # GH 15714
        exp_single = [1]
        data_single = [1]

        exp_multi = [1]
        data_multi = [1, 1]

        for dt in np.typecodes['AllInteger'] + np.typecodes['Float']:
            s = Series(data_single, dtype=dt)
            exp = Series(exp_single, dtype=dt)
            tm.assert_series_equal(algos.mode(s), exp)

            s = Series(data_multi, dtype=dt)
            exp = Series(exp_multi, dtype=dt)
            tm.assert_series_equal(algos.mode(s), exp)

        exp = Series([1], dtype=np.int)
        tm.assert_series_equal(algos.mode([1]), exp)

        exp = Series(['a', 'b', 'c'], dtype=np.object)
        tm.assert_series_equal(algos.mode(['a', 'b', 'c']), exp)

    def test_number_mode(self):
        exp_single = [1]
        data_single = [1] * 5 + [2] * 3

        exp_multi = [1, 3]
        data_multi = [1] * 5 + [2] * 3 + [3] * 5

        for dt in np.typecodes['AllInteger'] + np.typecodes['Float']:
            s = Series(data_single, dtype=dt)
            exp = Series(exp_single, dtype=dt)
            tm.assert_series_equal(algos.mode(s), exp)

            s = Series(data_multi, dtype=dt)
            exp = Series(exp_multi, dtype=dt)
            tm.assert_series_equal(algos.mode(s), exp)

    def test_strobj_mode(self):
        exp = ['b']
        data = ['a'] * 2 + ['b'] * 3

        s = Series(data, dtype='c')
        exp = Series(exp, dtype='c')
        tm.assert_series_equal(algos.mode(s), exp)

        exp = ['bar']
        data = ['foo'] * 2 + ['bar'] * 3

        for dt in [str, object]:
            s = Series(data, dtype=dt)
            exp = Series(exp, dtype=dt)
            tm.assert_series_equal(algos.mode(s), exp)

    def test_datelike_mode(self):
        exp = Series(['1900-05-03', '2011-01-03',
                      '2013-01-02'], dtype="M8[ns]")
        s = Series(['2011-01-03', '2013-01-02',
                    '1900-05-03'], dtype='M8[ns]')
        tm.assert_series_equal(algos.mode(s), exp)

        exp = Series(['2011-01-03', '2013-01-02'], dtype='M8[ns]')
        s = Series(['2011-01-03', '2013-01-02', '1900-05-03',
                    '2011-01-03', '2013-01-02'], dtype='M8[ns]')
        tm.assert_series_equal(algos.mode(s), exp)

    def test_timedelta_mode(self):
        exp = Series(['-1 days', '0 days', '1 days'],
                     dtype='timedelta64[ns]')
        s = Series(['1 days', '-1 days', '0 days'],
                   dtype='timedelta64[ns]')
        tm.assert_series_equal(algos.mode(s), exp)

        exp = Series(['2 min', '1 day'], dtype='timedelta64[ns]')
        s = Series(['1 day', '1 day', '-1 day', '-1 day 2 min',
                    '2 min', '2 min'], dtype='timedelta64[ns]')
        tm.assert_series_equal(algos.mode(s), exp)

    def test_mixed_dtype(self):
        exp = Series(['foo'])
        s = Series([1, 'foo', 'foo'])
        tm.assert_series_equal(algos.mode(s), exp)

    def test_uint64_overflow(self):
        exp = Series([2**63], dtype=np.uint64)
        s = Series([1, 2**63, 2**63], dtype=np.uint64)
        tm.assert_series_equal(algos.mode(s), exp)

        exp = Series([1, 2**63], dtype=np.uint64)
        s = Series([1, 2**63], dtype=np.uint64)
        tm.assert_series_equal(algos.mode(s), exp)

    def test_categorical(self):
        c = Categorical([1, 2])
        exp = c
        tm.assert_categorical_equal(algos.mode(c), exp)
        tm.assert_categorical_equal(c.mode(), exp)

        c = Categorical([1, 'a', 'a'])
        exp = Categorical(['a'], categories=[1, 'a'])
        tm.assert_categorical_equal(algos.mode(c), exp)
        tm.assert_categorical_equal(c.mode(), exp)

        c = Categorical([1, 1, 2, 3, 3])
        exp = Categorical([1, 3], categories=[1, 2, 3])
        tm.assert_categorical_equal(algos.mode(c), exp)
        tm.assert_categorical_equal(c.mode(), exp)

    def test_index(self):
        idx = Index([1, 2, 3])
        exp = Series([1, 2, 3], dtype=np.int64)
        tm.assert_series_equal(algos.mode(idx), exp)

        idx = Index([1, 'a', 'a'])
        exp = Series(['a'], dtype=object)
        tm.assert_series_equal(algos.mode(idx), exp)

        idx = Index([1, 1, 2, 3, 3])
        exp = Series([1, 3], dtype=np.int64)
        tm.assert_series_equal(algos.mode(idx), exp)

        exp = Series(['2 min', '1 day'], dtype='timedelta64[ns]')
        idx = Index(['1 day', '1 day', '-1 day', '-1 day 2 min',
                     '2 min', '2 min'], dtype='timedelta64[ns]')
        tm.assert_series_equal(algos.mode(idx), exp)<|MERGE_RESOLUTION|>--- conflicted
+++ resolved
@@ -11,11 +11,7 @@
 
 from pandas._libs import (
     algos as libalgos, groupby as libgroupby, hashtable as ht)
-<<<<<<< HEAD
-from pandas.compat import PY2, lrange, range
-=======
 from pandas.compat import lrange
->>>>>>> a3370fc3
 from pandas.compat.numpy import np_array_datetime64_compat
 import pandas.util._test_decorators as td
 
@@ -228,22 +224,15 @@
                                                      dtype=object)
         tm.assert_numpy_array_equal(result[1], expected_level_array)
 
-    @pytest.mark.skipif(PY2, reason="pytest.raises match regex fails")
     def test_complex_sorting(self):
         # gh 12666 - check no segfault
         x17 = np.array([complex(i) for i in range(17)], dtype=object)
 
-<<<<<<< HEAD
-        msg = (r"'(<|>)' not supported between instances of 'complex' and"
-               r" 'complex'|"
-               r"unorderable types: complex\(\) > complex\(\)")
-=======
         msg = (r"unorderable types: {0} [<>] {0}".format(r"complex\(\)")
                if _np_version_under1p14 else
                r"'[<>]' not supported between instances of {0} and {0}".format(
                    "'complex'")
                )
->>>>>>> a3370fc3
         with pytest.raises(TypeError, match=msg):
             algos.factorize(x17[::-1], sort=True)
 
