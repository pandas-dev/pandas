--- conflicted
+++ resolved
@@ -12,20 +12,15 @@
 from pandas._libs import (
     algos as libalgos, groupby as libgroupby, hashtable as ht)
 from pandas.compat import lrange, range
-<<<<<<< HEAD
-from pandas.compat.numpy import (
-    _np_version_under1p14, np_array_datetime64_compat)
-=======
 from pandas.compat.numpy import np_array_datetime64_compat
->>>>>>> cd057c7a
 import pandas.util._test_decorators as td
 
 from pandas.core.dtypes.dtypes import CategoricalDtype as CDT
 
 import pandas as pd
 from pandas import (
-    Categorical, CategoricalIndex, DatetimeIndex, Index, IntervalIndex, Series,
-    Timestamp, compat)
+    _np_version_under1p14, Categorical, CategoricalIndex, DatetimeIndex, Index,
+    IntervalIndex, Series, Timestamp, compat)
 import pandas.core.algorithms as algos
 from pandas.core.arrays import DatetimeArray
 import pandas.core.common as com
