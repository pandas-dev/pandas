--- conflicted
+++ resolved
@@ -446,11 +446,7 @@
             index=Grouper(freq="Y"), columns=Grouper(key="dt", freq="M")
         )
         exp = DataFrame(
-<<<<<<< HEAD
-            [3], index=pd.DatetimeIndex(["2011-12-31"], freq="Y"), columns=exp_columns
-=======
-            [3.0], index=pd.DatetimeIndex(["2011-12-31"], freq="A"), columns=exp_columns
->>>>>>> 155b0a79
+            [3.0], index=pd.DatetimeIndex(["2011-12-31"], freq="Y"), columns=exp_columns
         )
         tm.assert_frame_equal(res, exp)
 
