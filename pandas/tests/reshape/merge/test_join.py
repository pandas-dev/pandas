import numpy as np
import pytest

import pandas as pd
from pandas import DataFrame, Index, MultiIndex, Series, concat, merge
import pandas._testing as tm
from pandas.tests.reshape.merge.test_merge import NGROUPS, N, get_test_data

a_ = np.array


class TestJoin:
    def setup_method(self, method):
        # aggregate multiple columns
        self.df = DataFrame(
            {
                "key1": get_test_data(),
                "key2": get_test_data(),
                "data1": np.random.randn(N),
                "data2": np.random.randn(N),
            }
        )

        # exclude a couple keys for fun
        self.df = self.df[self.df["key2"] > 1]

        self.df2 = DataFrame(
            {
                "key1": get_test_data(n=N // 5),
                "key2": get_test_data(ngroups=NGROUPS // 2, n=N // 5),
                "value": np.random.randn(N // 5),
            }
        )

        index, data = tm.getMixedTypeDict()
        self.target = DataFrame(data, index=index)

        # Join on string value
        self.source = DataFrame(
            {"MergedA": data["A"], "MergedD": data["D"]}, index=data["C"]
        )

    def test_left_outer_join(self):
        joined_key2 = merge(self.df, self.df2, on="key2")
        _check_join(self.df, self.df2, joined_key2, ["key2"], how="left")

        joined_both = merge(self.df, self.df2)
        _check_join(self.df, self.df2, joined_both, ["key1", "key2"], how="left")

    def test_right_outer_join(self):
        joined_key2 = merge(self.df, self.df2, on="key2", how="right")
        _check_join(self.df, self.df2, joined_key2, ["key2"], how="right")

        joined_both = merge(self.df, self.df2, how="right")
        _check_join(self.df, self.df2, joined_both, ["key1", "key2"], how="right")

    def test_full_outer_join(self):
        joined_key2 = merge(self.df, self.df2, on="key2", how="outer")
        _check_join(self.df, self.df2, joined_key2, ["key2"], how="outer")

        joined_both = merge(self.df, self.df2, how="outer")
        _check_join(self.df, self.df2, joined_both, ["key1", "key2"], how="outer")

    def test_inner_join(self):
        joined_key2 = merge(self.df, self.df2, on="key2", how="inner")
        _check_join(self.df, self.df2, joined_key2, ["key2"], how="inner")

        joined_both = merge(self.df, self.df2, how="inner")
        _check_join(self.df, self.df2, joined_both, ["key1", "key2"], how="inner")

    def test_handle_overlap(self):
        joined = merge(self.df, self.df2, on="key2", suffixes=(".foo", ".bar"))

        assert "key1.foo" in joined
        assert "key1.bar" in joined

    def test_handle_overlap_arbitrary_key(self):
        joined = merge(
            self.df,
            self.df2,
            left_on="key2",
            right_on="key1",
            suffixes=(".foo", ".bar"),
        )
        assert "key1.foo" in joined
        assert "key2.bar" in joined

    def test_join_on(self):
        target = self.target
        source = self.source

        merged = target.join(source, on="C")
        tm.assert_series_equal(merged["MergedA"], target["A"], check_names=False)
        tm.assert_series_equal(merged["MergedD"], target["D"], check_names=False)

        # join with duplicates (fix regression from DataFrame/Matrix merge)
        df = DataFrame({"key": ["a", "a", "b", "b", "c"]})
        df2 = DataFrame({"value": [0, 1, 2]}, index=["a", "b", "c"])
        joined = df.join(df2, on="key")
        expected = DataFrame(
            {"key": ["a", "a", "b", "b", "c"], "value": [0, 0, 1, 1, 2]}
        )
        tm.assert_frame_equal(joined, expected)

        # Test when some are missing
        df_a = DataFrame([[1], [2], [3]], index=["a", "b", "c"], columns=["one"])
        df_b = DataFrame([["foo"], ["bar"]], index=[1, 2], columns=["two"])
        df_c = DataFrame([[1], [2]], index=[1, 2], columns=["three"])
        joined = df_a.join(df_b, on="one")
        joined = joined.join(df_c, on="one")
        assert np.isnan(joined["two"]["c"])
        assert np.isnan(joined["three"]["c"])

        # merge column not p resent
        with pytest.raises(KeyError, match="^'E'$"):
            target.join(source, on="E")

        # overlap
        source_copy = source.copy()
        source_copy["A"] = 0
        msg = (
            "You are trying to merge on float64 and object columns. If "
            "you wish to proceed you should use pd.concat"
        )
        with pytest.raises(ValueError, match=msg):
            target.join(source_copy, on="A")

    def test_join_on_fails_with_different_right_index(self):
        df = DataFrame(
            {"a": np.random.choice(["m", "f"], size=3), "b": np.random.randn(3)}
        )
        df2 = DataFrame(
            {"a": np.random.choice(["m", "f"], size=10), "b": np.random.randn(10)},
            index=tm.makeCustomIndex(10, 2),
        )
        msg = r'len\(left_on\) must equal the number of levels in the index of "right"'
        with pytest.raises(ValueError, match=msg):
            merge(df, df2, left_on="a", right_index=True)

    def test_join_on_fails_with_different_left_index(self):
        df = DataFrame(
            {"a": np.random.choice(["m", "f"], size=3), "b": np.random.randn(3)},
            index=tm.makeCustomIndex(3, 2),
        )
        df2 = DataFrame(
            {"a": np.random.choice(["m", "f"], size=10), "b": np.random.randn(10)}
        )
        msg = r'len\(right_on\) must equal the number of levels in the index of "left"'
        with pytest.raises(ValueError, match=msg):
            merge(df, df2, right_on="b", left_index=True)

    def test_join_on_fails_with_different_column_counts(self):
        df = DataFrame(
            {"a": np.random.choice(["m", "f"], size=3), "b": np.random.randn(3)}
        )
        df2 = DataFrame(
            {"a": np.random.choice(["m", "f"], size=10), "b": np.random.randn(10)},
            index=tm.makeCustomIndex(10, 2),
        )
        msg = r"len\(right_on\) must equal len\(left_on\)"
        with pytest.raises(ValueError, match=msg):
            merge(df, df2, right_on="a", left_on=["a", "b"])

    @pytest.mark.parametrize("wrong_type", [2, "str", None, np.array([0, 1])])
    def test_join_on_fails_with_wrong_object_type(self, wrong_type):
        # GH12081 - original issue

        # GH21220 - merging of Series and DataFrame is now allowed
        # Edited test to remove the Series object from test parameters

        df = DataFrame({"a": [1, 1]})
        msg = (
            "Can only merge Series or DataFrame objects, "
            f"a {type(wrong_type)} was passed"
        )
        with pytest.raises(TypeError, match=msg):
            merge(wrong_type, df, left_on="a", right_on="a")
        with pytest.raises(TypeError, match=msg):
            merge(df, wrong_type, left_on="a", right_on="a")

    def test_join_on_pass_vector(self):
        expected = self.target.join(self.source, on="C")
        del expected["C"]

        join_col = self.target.pop("C")
        result = self.target.join(self.source, on=join_col)
        tm.assert_frame_equal(result, expected)

    def test_join_with_len0(self):
        # nothing to merge
        merged = self.target.join(self.source.reindex([]), on="C")
        for col in self.source:
            assert col in merged
            assert merged[col].isna().all()

        merged2 = self.target.join(self.source.reindex([]), on="C", how="inner")
        tm.assert_index_equal(merged2.columns, merged.columns)
        assert len(merged2) == 0

    def test_join_on_inner(self):
        df = DataFrame({"key": ["a", "a", "d", "b", "b", "c"]})
        df2 = DataFrame({"value": [0, 1]}, index=["a", "b"])

        joined = df.join(df2, on="key", how="inner")

        expected = df.join(df2, on="key")
        expected = expected[expected["value"].notna()]
        tm.assert_series_equal(joined["key"], expected["key"])
        tm.assert_series_equal(joined["value"], expected["value"], check_dtype=False)
        tm.assert_index_equal(joined.index, expected.index)

    def test_join_on_singlekey_list(self):
        df = DataFrame({"key": ["a", "a", "b", "b", "c"]})
        df2 = DataFrame({"value": [0, 1, 2]}, index=["a", "b", "c"])

        # corner cases
        joined = df.join(df2, on=["key"])
        expected = df.join(df2, on="key")

        tm.assert_frame_equal(joined, expected)

    def test_join_on_series(self):
        result = self.target.join(self.source["MergedA"], on="C")
        expected = self.target.join(self.source[["MergedA"]], on="C")
        tm.assert_frame_equal(result, expected)

    def test_join_on_series_buglet(self):
        # GH #638
        df = DataFrame({"a": [1, 1]})
        ds = Series([2], index=[1], name="b")
        result = df.join(ds, on="a")
        expected = DataFrame({"a": [1, 1], "b": [2, 2]}, index=df.index)
        tm.assert_frame_equal(result, expected)

    def test_join_index_mixed(self, join_type):
        # no overlapping blocks
        df1 = DataFrame(index=np.arange(10))
        df1["bool"] = True
        df1["string"] = "foo"

        df2 = DataFrame(index=np.arange(5, 15))
        df2["int"] = 1
        df2["float"] = 1.0

        joined = df1.join(df2, how=join_type)
        expected = _join_by_hand(df1, df2, how=join_type)
        tm.assert_frame_equal(joined, expected)

        joined = df2.join(df1, how=join_type)
        expected = _join_by_hand(df2, df1, how=join_type)
        tm.assert_frame_equal(joined, expected)

    def test_join_index_mixed_overlap(self):
        df1 = DataFrame(
            {"A": 1.0, "B": 2, "C": "foo", "D": True},
            index=np.arange(10),
            columns=["A", "B", "C", "D"],
        )
        assert df1["B"].dtype == np.int64
        assert df1["D"].dtype == np.bool_

        df2 = DataFrame(
            {"A": 1.0, "B": 2, "C": "foo", "D": True},
            index=np.arange(0, 10, 2),
            columns=["A", "B", "C", "D"],
        )

        # overlap
        joined = df1.join(df2, lsuffix="_one", rsuffix="_two")
        expected_columns = [
            "A_one",
            "B_one",
            "C_one",
            "D_one",
            "A_two",
            "B_two",
            "C_two",
            "D_two",
        ]
        df1.columns = expected_columns[:4]
        df2.columns = expected_columns[4:]
        expected = _join_by_hand(df1, df2)
        tm.assert_frame_equal(joined, expected)

    def test_join_empty_bug(self):
        # generated an exception in 0.4.3
        x = DataFrame()
        x.join(DataFrame([3], index=[0], columns=["A"]), how="outer")

    def test_join_unconsolidated(self):
        # GH #331
        a = DataFrame(np.random.randn(30, 2), columns=["a", "b"])
        c = Series(np.random.randn(30))
        a["c"] = c
        d = DataFrame(np.random.randn(30, 1), columns=["q"])

        # it works!
        a.join(d)
        d.join(a)

    def test_join_multiindex(self):
        index1 = MultiIndex.from_arrays(
            [["a", "a", "a", "b", "b", "b"], [1, 2, 3, 1, 2, 3]],
            names=["first", "second"],
        )

        index2 = MultiIndex.from_arrays(
            [["b", "b", "b", "c", "c", "c"], [1, 2, 3, 1, 2, 3]],
            names=["first", "second"],
        )

        df1 = DataFrame(data=np.random.randn(6), index=index1, columns=["var X"])
        df2 = DataFrame(data=np.random.randn(6), index=index2, columns=["var Y"])

        df1 = df1.sort_index(level=0)
        df2 = df2.sort_index(level=0)

        joined = df1.join(df2, how="outer")
        ex_index = Index(index1.values).union(Index(index2.values))
        expected = df1.reindex(ex_index).join(df2.reindex(ex_index))
        expected.index.names = index1.names
        tm.assert_frame_equal(joined, expected)
        assert joined.index.names == index1.names

        df1 = df1.sort_index(level=1)
        df2 = df2.sort_index(level=1)

        joined = df1.join(df2, how="outer").sort_index(level=0)
        ex_index = Index(index1.values).union(Index(index2.values))
        expected = df1.reindex(ex_index).join(df2.reindex(ex_index))
        expected.index.names = index1.names

        tm.assert_frame_equal(joined, expected)
        assert joined.index.names == index1.names

    def test_join_inner_multiindex(self):
        key1 = ["bar", "bar", "bar", "foo", "foo", "baz", "baz", "qux", "qux", "snap"]
        key2 = [
            "two",
            "one",
            "three",
            "one",
            "two",
            "one",
            "two",
            "two",
            "three",
            "one",
        ]

        data = np.random.randn(len(key1))
        data = DataFrame({"key1": key1, "key2": key2, "data": data})

        index = MultiIndex(
            levels=[["foo", "bar", "baz", "qux"], ["one", "two", "three"]],
            codes=[[0, 0, 0, 1, 1, 2, 2, 3, 3, 3], [0, 1, 2, 0, 1, 1, 2, 0, 1, 2]],
            names=["first", "second"],
        )
        to_join = DataFrame(
            np.random.randn(10, 3), index=index, columns=["j_one", "j_two", "j_three"]
        )

        joined = data.join(to_join, on=["key1", "key2"], how="inner")
        expected = merge(
            data,
            to_join.reset_index(),
            left_on=["key1", "key2"],
            right_on=["first", "second"],
            how="inner",
            sort=False,
        )

        expected2 = merge(
            to_join,
            data,
            right_on=["key1", "key2"],
            left_index=True,
            how="inner",
            sort=False,
        )
        tm.assert_frame_equal(joined, expected2.reindex_like(joined))

        expected2 = merge(
            to_join,
            data,
            right_on=["key1", "key2"],
            left_index=True,
            how="inner",
            sort=False,
        )

        expected = expected.drop(["first", "second"], axis=1)
        expected.index = joined.index

        assert joined.index.is_monotonic
        tm.assert_frame_equal(joined, expected)

        # _assert_same_contents(expected, expected2.loc[:, expected.columns])

    def test_join_hierarchical_mixed(self):
        # GH 2024
        df = DataFrame([(1, 2, 3), (4, 5, 6)], columns=["a", "b", "c"])
        new_df = df.groupby(["a"]).agg({"b": [np.mean, np.sum]})
        other_df = DataFrame([(1, 2, 3), (7, 10, 6)], columns=["a", "b", "d"])
        other_df.set_index("a", inplace=True)
        # GH 9455, 12219
        with tm.assert_produces_warning(UserWarning):
            result = merge(new_df, other_df, left_index=True, right_index=True)
        assert ("b", "mean") in result
        assert "b" in result

    def test_join_float64_float32(self):

        a = DataFrame(np.random.randn(10, 2), columns=["a", "b"], dtype=np.float64)
        b = DataFrame(np.random.randn(10, 1), columns=["c"], dtype=np.float32)
        joined = a.join(b)
        assert joined.dtypes["a"] == "float64"
        assert joined.dtypes["b"] == "float64"
        assert joined.dtypes["c"] == "float32"

        a = np.random.randint(0, 5, 100).astype("int64")
        b = np.random.random(100).astype("float64")
        c = np.random.random(100).astype("float32")
        df = DataFrame({"a": a, "b": b, "c": c})
        xpdf = DataFrame({"a": a, "b": b, "c": c})
        s = DataFrame(np.random.random(5).astype("float32"), columns=["md"])
        rs = df.merge(s, left_on="a", right_index=True)
        assert rs.dtypes["a"] == "int64"
        assert rs.dtypes["b"] == "float64"
        assert rs.dtypes["c"] == "float32"
        assert rs.dtypes["md"] == "float32"

        xp = xpdf.merge(s, left_on="a", right_index=True)
        tm.assert_frame_equal(rs, xp)

    def test_join_many_non_unique_index(self):
        df1 = DataFrame({"a": [1, 1], "b": [1, 1], "c": [10, 20]})
        df2 = DataFrame({"a": [1, 1], "b": [1, 2], "d": [100, 200]})
        df3 = DataFrame({"a": [1, 1], "b": [1, 2], "e": [1000, 2000]})
        idf1 = df1.set_index(["a", "b"])
        idf2 = df2.set_index(["a", "b"])
        idf3 = df3.set_index(["a", "b"])

        result = idf1.join([idf2, idf3], how="outer")

        df_partially_merged = merge(df1, df2, on=["a", "b"], how="outer")
        expected = merge(df_partially_merged, df3, on=["a", "b"], how="outer")

        result = result.reset_index()
        expected = expected[result.columns]
        expected["a"] = expected.a.astype("int64")
        expected["b"] = expected.b.astype("int64")
        tm.assert_frame_equal(result, expected)

        df1 = DataFrame({"a": [1, 1, 1], "b": [1, 1, 1], "c": [10, 20, 30]})
        df2 = DataFrame({"a": [1, 1, 1], "b": [1, 1, 2], "d": [100, 200, 300]})
        df3 = DataFrame({"a": [1, 1, 1], "b": [1, 1, 2], "e": [1000, 2000, 3000]})
        idf1 = df1.set_index(["a", "b"])
        idf2 = df2.set_index(["a", "b"])
        idf3 = df3.set_index(["a", "b"])
        result = idf1.join([idf2, idf3], how="inner")

        df_partially_merged = merge(df1, df2, on=["a", "b"], how="inner")
        expected = merge(df_partially_merged, df3, on=["a", "b"], how="inner")

        result = result.reset_index()

        tm.assert_frame_equal(result, expected.loc[:, result.columns])

        # GH 11519
        df = DataFrame(
            {
                "A": ["foo", "bar", "foo", "bar", "foo", "bar", "foo", "foo"],
                "B": ["one", "one", "two", "three", "two", "two", "one", "three"],
                "C": np.random.randn(8),
                "D": np.random.randn(8),
            }
        )
        s = Series(
            np.repeat(np.arange(8), 2), index=np.repeat(np.arange(8), 2), name="TEST"
        )
        inner = df.join(s, how="inner")
        outer = df.join(s, how="outer")
        left = df.join(s, how="left")
        right = df.join(s, how="right")
        tm.assert_frame_equal(inner, outer)
        tm.assert_frame_equal(inner, left)
        tm.assert_frame_equal(inner, right)

    def test_join_sort(self):
        left = DataFrame({"key": ["foo", "bar", "baz", "foo"], "value": [1, 2, 3, 4]})
        right = DataFrame({"value2": ["a", "b", "c"]}, index=["bar", "baz", "foo"])

        joined = left.join(right, on="key", sort=True)
        expected = DataFrame(
            {
                "key": ["bar", "baz", "foo", "foo"],
                "value": [2, 3, 1, 4],
                "value2": ["a", "b", "c", "c"],
            },
            index=[1, 2, 0, 3],
        )
        tm.assert_frame_equal(joined, expected)

        # smoke test
        joined = left.join(right, on="key", sort=False)
        tm.assert_index_equal(joined.index, Index(range(4)), exact=True)

    def test_join_mixed_non_unique_index(self):
        # GH 12814, unorderable types in py3 with a non-unique index
        df1 = DataFrame({"a": [1, 2, 3, 4]}, index=[1, 2, 3, "a"])
        df2 = DataFrame({"b": [5, 6, 7, 8]}, index=[1, 3, 3, 4])
        result = df1.join(df2)
        expected = DataFrame(
            {"a": [1, 2, 3, 3, 4], "b": [5, np.nan, 6, 7, np.nan]},
            index=[1, 2, 3, 3, "a"],
        )
        tm.assert_frame_equal(result, expected)

        df3 = DataFrame({"a": [1, 2, 3, 4]}, index=[1, 2, 2, "a"])
        df4 = DataFrame({"b": [5, 6, 7, 8]}, index=[1, 2, 3, 4])
        result = df3.join(df4)
        expected = DataFrame(
            {"a": [1, 2, 3, 4], "b": [5, 6, 6, np.nan]}, index=[1, 2, 2, "a"]
        )
        tm.assert_frame_equal(result, expected)

    def test_join_non_unique_period_index(self):
        # GH #16871
        index = pd.period_range("2016-01-01", periods=16, freq="M")
        df = DataFrame(list(range(len(index))), index=index, columns=["pnum"])
        df2 = concat([df, df])
        result = df.join(df2, how="inner", rsuffix="_df2")
        expected = DataFrame(
            np.tile(np.arange(16, dtype=np.int64).repeat(2).reshape(-1, 1), 2),
            columns=["pnum", "pnum_df2"],
            index=df2.sort_index().index,
        )
        tm.assert_frame_equal(result, expected)

    def test_mixed_type_join_with_suffix(self):
        # GH #916
        df = DataFrame(np.random.randn(20, 6), columns=["a", "b", "c", "d", "e", "f"])
        df.insert(0, "id", 0)
        df.insert(5, "dt", "foo")

        grouped = df.groupby("id")
        mn = grouped.mean()
        cn = grouped.count()

        # it works!
        mn.join(cn, rsuffix="_right")

    def test_join_many(self):
        df = DataFrame(np.random.randn(10, 6), columns=list("abcdef"))
        df_list = [df[["a", "b"]], df[["c", "d"]], df[["e", "f"]]]

        joined = df_list[0].join(df_list[1:])
        tm.assert_frame_equal(joined, df)

        df_list = [df[["a", "b"]][:-2], df[["c", "d"]][2:], df[["e", "f"]][1:9]]

        def _check_diff_index(df_list, result, exp_index):
            reindexed = [x.reindex(exp_index) for x in df_list]
            expected = reindexed[0].join(reindexed[1:])
            tm.assert_frame_equal(result, expected)

        # different join types
        joined = df_list[0].join(df_list[1:], how="outer")
        _check_diff_index(df_list, joined, df.index)

        joined = df_list[0].join(df_list[1:])
        _check_diff_index(df_list, joined, df_list[0].index)

        joined = df_list[0].join(df_list[1:], how="inner")
        _check_diff_index(df_list, joined, df.index[2:8])

        msg = "Joining multiple DataFrames only supported for joining on index"
        with pytest.raises(ValueError, match=msg):
            df_list[0].join(df_list[1:], on="a")

    def test_join_many_mixed(self):
        df = DataFrame(np.random.randn(8, 4), columns=["A", "B", "C", "D"])
        df["key"] = ["foo", "bar"] * 4
        df1 = df.loc[:, ["A", "B"]]
        df2 = df.loc[:, ["C", "D"]]
        df3 = df.loc[:, ["key"]]

        result = df1.join([df2, df3])
        tm.assert_frame_equal(result, df)

    def test_join_dups(self):

        # joining dups
        df = concat(
            [
                DataFrame(np.random.randn(10, 4), columns=["A", "A", "B", "B"]),
                DataFrame(
                    np.random.randint(0, 10, size=20).reshape(10, 2), columns=["A", "C"]
                ),
            ],
            axis=1,
        )

        expected = concat([df, df], axis=1)
        result = df.join(df, rsuffix="_2")
        result.columns = expected.columns
        tm.assert_frame_equal(result, expected)

        # GH 4975, invalid join on dups
        w = DataFrame(np.random.randn(4, 2), columns=["x", "y"])
        x = DataFrame(np.random.randn(4, 2), columns=["x", "y"])
        y = DataFrame(np.random.randn(4, 2), columns=["x", "y"])
        z = DataFrame(np.random.randn(4, 2), columns=["x", "y"])

        dta = x.merge(y, left_index=True, right_index=True).merge(
            z, left_index=True, right_index=True, how="outer"
        )
        dta = dta.merge(w, left_index=True, right_index=True)
        expected = concat([x, y, z, w], axis=1)
        expected.columns = ["x_x", "y_x", "x_y", "y_y", "x_x", "y_x", "x_y", "y_y"]
        tm.assert_frame_equal(dta, expected)

    def test_join_multi_to_multi(self, join_type):
        # GH 20475
        leftindex = MultiIndex.from_product(
            [list("abc"), list("xy"), [1, 2]], names=["abc", "xy", "num"]
        )
        left = DataFrame({"v1": range(12)}, index=leftindex)

        rightindex = MultiIndex.from_product(
            [list("abc"), list("xy")], names=["abc", "xy"]
        )
        right = DataFrame({"v2": [100 * i for i in range(1, 7)]}, index=rightindex)

        result = left.join(right, on=["abc", "xy"], how=join_type)
        expected = (
            left.reset_index()
            .merge(right.reset_index(), on=["abc", "xy"], how=join_type)
            .set_index(["abc", "xy", "num"])
        )
        tm.assert_frame_equal(expected, result)

        msg = r'len\(left_on\) must equal the number of levels in the index of "right"'
        with pytest.raises(ValueError, match=msg):
            left.join(right, on="xy", how=join_type)

        with pytest.raises(ValueError, match=msg):
            right.join(left, on=["abc", "xy"], how=join_type)

    def test_join_on_tz_aware_datetimeindex(self):
        # GH 23931, 26335
        df1 = DataFrame(
            {
                "date": pd.date_range(
                    start="2018-01-01", periods=5, tz="America/Chicago"
                ),
                "vals": list("abcde"),
            }
        )

        df2 = DataFrame(
            {
                "date": pd.date_range(
                    start="2018-01-03", periods=5, tz="America/Chicago"
                ),
                "vals_2": list("tuvwx"),
            }
        )
        result = df1.join(df2.set_index("date"), on="date")
        expected = df1.copy()
        expected["vals_2"] = Series([np.nan] * 2 + list("tuv"), dtype=object)
        tm.assert_frame_equal(result, expected)

    def test_join_datetime_string(self):
        # GH 5647
        dfa = DataFrame(
            [
                ["2012-08-02", "L", 10],
                ["2012-08-02", "J", 15],
                ["2013-04-06", "L", 20],
                ["2013-04-06", "J", 25],
            ],
            columns=["x", "y", "a"],
        )
        dfa["x"] = pd.to_datetime(dfa["x"])
        dfb = DataFrame(
            [["2012-08-02", "J", 1], ["2013-04-06", "L", 2]],
            columns=["x", "y", "z"],
            index=[2, 4],
        )
        dfb["x"] = pd.to_datetime(dfb["x"])
        result = dfb.join(dfa.set_index(["x", "y"]), on=["x", "y"])
        expected = DataFrame(
            [
                [pd.Timestamp("2012-08-02 00:00:00"), "J", 1, 15],
                [pd.Timestamp("2013-04-06 00:00:00"), "L", 2, 20],
            ],
            index=[2, 4],
            columns=["x", "y", "z", "a"],
        )
        tm.assert_frame_equal(result, expected)


def _check_join(left, right, result, join_col, how="left", lsuffix="_x", rsuffix="_y"):

    # some smoke tests
    for c in join_col:
        assert result[c].notna().all()

    left_grouped = left.groupby(join_col)
    right_grouped = right.groupby(join_col)

    for group_key, group in result.groupby(join_col):
        l_joined = _restrict_to_columns(group, left.columns, lsuffix)
        r_joined = _restrict_to_columns(group, right.columns, rsuffix)

        try:
            lgroup = left_grouped.get_group(group_key)
        except KeyError as err:
            if how in ("left", "inner"):
                raise AssertionError(
                    f"key {group_key} should not have been in the join"
                ) from err

            _assert_all_na(l_joined, left.columns, join_col)
        else:
            _assert_same_contents(l_joined, lgroup)

        try:
            rgroup = right_grouped.get_group(group_key)
        except KeyError as err:
            if how in ("right", "inner"):
                raise AssertionError(
                    f"key {group_key} should not have been in the join"
                ) from err

            _assert_all_na(r_joined, right.columns, join_col)
        else:
            _assert_same_contents(r_joined, rgroup)


def _restrict_to_columns(group, columns, suffix):
    found = [
        c for c in group.columns if c in columns or c.replace(suffix, "") in columns
    ]

    # filter
    group = group.loc[:, found]

    # get rid of suffixes, if any
    group = group.rename(columns=lambda x: x.replace(suffix, ""))

    # put in the right order...
    group = group.loc[:, columns]

    return group


def _assert_same_contents(join_chunk, source):
    NA_SENTINEL = -1234567  # drop_duplicates not so NA-friendly...

    jvalues = join_chunk.fillna(NA_SENTINEL).drop_duplicates().values
    svalues = source.fillna(NA_SENTINEL).drop_duplicates().values

    rows = {tuple(row) for row in jvalues}
    assert len(rows) == len(source)
    assert all(tuple(row) in rows for row in svalues)


def _assert_all_na(join_chunk, source_columns, join_col):
    for c in source_columns:
        if c in join_col:
            continue
        assert join_chunk[c].isna().all()


def _join_by_hand(a, b, how="left"):
    join_index = a.index.join(b.index, how=how)

    a_re = a.reindex(join_index)
    b_re = b.reindex(join_index)

    result_columns = a.columns.append(b.columns)

    for col, s in b_re.items():
        a_re[col] = s
    return a_re.reindex(columns=result_columns)


<<<<<<< HEAD
@pytest.mark.parametrize("how", ["left", "right", "inner", "outer"])
def test_join_multiindex_one_level(how):
    # GH: 36909
    left = pd.DataFrame(
        data={"c": 3}, index=pd.MultiIndex.from_tuples([(1, 2)], names=("a", "b"))
    )
    right = pd.DataFrame(
        data={"d": 4}, index=pd.MultiIndex.from_tuples([(2,)], names=("b",))
    )
    result = left.join(right, how=how)
    expected = pd.DataFrame(
        {"c": [3], "d": [4]},
        index=pd.MultiIndex.from_tuples([(2, 1)], names=["b", "a"]),
    )
=======
def test_join_inner_multiindex_deterministic_order():
    # GH: 36910
    left = DataFrame(
        data={"e": 5},
        index=MultiIndex.from_tuples([(1, 2, 4)], names=("a", "b", "d")),
    )
    right = DataFrame(
        data={"f": 6}, index=MultiIndex.from_tuples([(2, 3)], names=("b", "c"))
    )
    result = left.join(right, how="inner")
    expected = DataFrame(
        {"e": [5], "f": [6]},
        index=MultiIndex.from_tuples([(2, 1, 4, 3)], names=("b", "a", "d", "c")),
    )
    tm.assert_frame_equal(result, expected)


@pytest.mark.parametrize(
    ("input_col", "output_cols"), [("b", ["a", "b"]), ("a", ["a_x", "a_y"])]
)
def test_join_cross(input_col, output_cols):
    # GH#5401
    left = DataFrame({"a": [1, 3]})
    right = DataFrame({input_col: [3, 4]})
    result = left.join(right, how="cross", lsuffix="_x", rsuffix="_y")
    expected = DataFrame({output_cols[0]: [1, 1, 3, 3], output_cols[1]: [3, 4, 3, 4]})
>>>>>>> 89b3d6b2
    tm.assert_frame_equal(result, expected)<|MERGE_RESOLUTION|>--- conflicted
+++ resolved
@@ -788,22 +788,6 @@
     return a_re.reindex(columns=result_columns)
 
 
-<<<<<<< HEAD
-@pytest.mark.parametrize("how", ["left", "right", "inner", "outer"])
-def test_join_multiindex_one_level(how):
-    # GH: 36909
-    left = pd.DataFrame(
-        data={"c": 3}, index=pd.MultiIndex.from_tuples([(1, 2)], names=("a", "b"))
-    )
-    right = pd.DataFrame(
-        data={"d": 4}, index=pd.MultiIndex.from_tuples([(2,)], names=("b",))
-    )
-    result = left.join(right, how=how)
-    expected = pd.DataFrame(
-        {"c": [3], "d": [4]},
-        index=pd.MultiIndex.from_tuples([(2, 1)], names=["b", "a"]),
-    )
-=======
 def test_join_inner_multiindex_deterministic_order():
     # GH: 36910
     left = DataFrame(
@@ -830,5 +814,21 @@
     right = DataFrame({input_col: [3, 4]})
     result = left.join(right, how="cross", lsuffix="_x", rsuffix="_y")
     expected = DataFrame({output_cols[0]: [1, 1, 3, 3], output_cols[1]: [3, 4, 3, 4]})
->>>>>>> 89b3d6b2
+    tm.assert_frame_equal(result, expected)
+
+
+@pytest.mark.parametrize("how", ["left", "right", "inner", "outer"])
+def test_join_multiindex_one_level(how):
+    # GH#36909
+    left = pd.DataFrame(
+        data={"c": 3}, index=pd.MultiIndex.from_tuples([(1, 2)], names=("a", "b"))
+    )
+    right = pd.DataFrame(
+        data={"d": 4}, index=pd.MultiIndex.from_tuples([(2,)], names=("b",))
+    )
+    result = left.join(right, how=how)
+    expected = pd.DataFrame(
+        {"c": [3], "d": [4]},
+        index=pd.MultiIndex.from_tuples([(2, 1)], names=["b", "a"]),
+    )
     tm.assert_frame_equal(result, expected)