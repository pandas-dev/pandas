from datetime import (
    date,
    datetime,
    timedelta,
)
import re

import numpy as np
import pytest

from pandas.core.dtypes.common import (
    is_categorical_dtype,
    is_object_dtype,
)
from pandas.core.dtypes.dtypes import CategoricalDtype

import pandas as pd
from pandas import (
    Categorical,
    CategoricalIndex,
    DataFrame,
    DatetimeIndex,
    IntervalIndex,
    MultiIndex,
    PeriodIndex,
    RangeIndex,
    Series,
    TimedeltaIndex,
)
import pandas._testing as tm
from pandas.api.types import CategoricalDtype as CDT
from pandas.core.api import (
    Float64Index,
    Int64Index,
    UInt64Index,
)
from pandas.core.reshape.concat import concat
from pandas.core.reshape.merge import (
    MergeError,
    merge,
)


def get_test_data(ngroups=8, n=50):
    unique_groups = list(range(ngroups))
    arr = np.asarray(np.tile(unique_groups, n // ngroups))

    if len(arr) < n:
        arr = np.asarray(list(arr) + unique_groups[: n - len(arr)])

    np.random.shuffle(arr)
    return arr


def get_series():
    return [
        Series([1], dtype="int64"),
        Series([1], dtype="Int64"),
        Series([1.23]),
        Series(["foo"]),
        Series([True]),
        Series([pd.Timestamp("2018-01-01")]),
        Series([pd.Timestamp("2018-01-01", tz="US/Eastern")]),
    ]


def get_series_na():
    return [
        Series([np.nan], dtype="Int64"),
        Series([np.nan], dtype="float"),
        Series([np.nan], dtype="object"),
        Series([pd.NaT]),
    ]


@pytest.fixture(params=get_series(), ids=lambda x: x.dtype.name)
def series_of_dtype(request):
    """
    A parametrized fixture returning a variety of Series of different
    dtypes
    """
    return request.param


@pytest.fixture(params=get_series(), ids=lambda x: x.dtype.name)
def series_of_dtype2(request):
    """
    A duplicate of the series_of_dtype fixture, so that it can be used
    twice by a single function
    """
    return request.param


@pytest.fixture(params=get_series_na(), ids=lambda x: x.dtype.name)
def series_of_dtype_all_na(request):
    """
    A parametrized fixture returning a variety of Series with all NA
    values
    """
    return request.param


@pytest.fixture
def dfs_for_indicator():
    df1 = DataFrame({"col1": [0, 1], "col_conflict": [1, 2], "col_left": ["a", "b"]})
    df2 = DataFrame(
        {
            "col1": [1, 2, 3, 4, 5],
            "col_conflict": [1, 2, 3, 4, 5],
            "col_right": [2, 2, 2, 2, 2],
        }
    )
    return df1, df2


class TestMerge:
    @pytest.fixture
    def df(self):
        df = DataFrame(
            {
                "key1": get_test_data(),
                "key2": get_test_data(),
                "data1": np.random.randn(50),
                "data2": np.random.randn(50),
            }
        )

        # exclude a couple keys for fun
        df = df[df["key2"] > 1]
        return df

    @pytest.fixture
    def df2(self):
        return DataFrame(
            {
                "key1": get_test_data(n=10),
                "key2": get_test_data(ngroups=4, n=10),
                "value": np.random.randn(10),
            }
        )

    @pytest.fixture
    def left(self):
        return DataFrame(
            {"key": ["a", "b", "c", "d", "e", "e", "a"], "v1": np.random.randn(7)}
        )

    @pytest.fixture
    def right(self):
        return DataFrame({"v2": np.random.randn(4)}, index=["d", "b", "c", "a"])

    def test_merge_inner_join_empty(self):
        # GH 15328
        df_empty = DataFrame()
        df_a = DataFrame({"a": [1, 2]}, index=[0, 1], dtype="int64")
        result = merge(df_empty, df_a, left_index=True, right_index=True)
        expected = DataFrame({"a": []}, dtype="int64")
        tm.assert_frame_equal(result, expected)

    def test_merge_common(self, df, df2):
        joined = merge(df, df2)
        exp = merge(df, df2, on=["key1", "key2"])
        tm.assert_frame_equal(joined, exp)

    def test_merge_non_string_columns(self):
        # https://github.com/pandas-dev/pandas/issues/17962
        # Checks that method runs for non string column names
        left = DataFrame(
            {0: [1, 0, 1, 0], 1: [0, 1, 0, 0], 2: [0, 0, 2, 0], 3: [1, 0, 0, 3]}
        )

        right = left.astype(float)
        expected = left
        result = merge(left, right)
        tm.assert_frame_equal(expected, result)

    def test_merge_index_as_on_arg(self, df, df2):
        # GH14355

        left = df.set_index("key1")
        right = df2.set_index("key1")
        result = merge(left, right, on="key1")
        expected = merge(df, df2, on="key1").set_index("key1")
        tm.assert_frame_equal(result, expected)

    def test_merge_index_singlekey_right_vs_left(self):
        left = DataFrame(
            {"key": ["a", "b", "c", "d", "e", "e", "a"], "v1": np.random.randn(7)}
        )
        right = DataFrame({"v2": np.random.randn(4)}, index=["d", "b", "c", "a"])

        merged1 = merge(
            left, right, left_on="key", right_index=True, how="left", sort=False
        )
        merged2 = merge(
            right, left, right_on="key", left_index=True, how="right", sort=False
        )
        tm.assert_frame_equal(merged1, merged2.loc[:, merged1.columns])

        merged1 = merge(
            left, right, left_on="key", right_index=True, how="left", sort=True
        )
        merged2 = merge(
            right, left, right_on="key", left_index=True, how="right", sort=True
        )
        tm.assert_frame_equal(merged1, merged2.loc[:, merged1.columns])

    def test_merge_index_singlekey_inner(self):
        left = DataFrame(
            {"key": ["a", "b", "c", "d", "e", "e", "a"], "v1": np.random.randn(7)}
        )
        right = DataFrame({"v2": np.random.randn(4)}, index=["d", "b", "c", "a"])

        # inner join
        result = merge(left, right, left_on="key", right_index=True, how="inner")
        expected = left.join(right, on="key").dropna().sort_values("key")
        expected.index = expected.key.values
        tm.assert_frame_equal(result, expected)

        result = merge(right, left, right_on="key", left_index=True, how="inner")
        expected = left.join(right, on="key").dropna().loc[[3, 1, 2, 0, 6]]
        expected.index = expected.key.values
        tm.assert_frame_equal(
            result,
            expected.loc[:, result.columns],
        )

    def test_merge_misspecified(self, df, df2, left, right):
        msg = "Must pass right_on or right_index=True"
        with pytest.raises(pd.errors.MergeError, match=msg):
            merge(left, right, left_index=True)
        msg = "Must pass left_on or left_index=True"
        with pytest.raises(pd.errors.MergeError, match=msg):
            merge(left, right, right_index=True)

        msg = (
            'Can only pass argument "on" OR "left_on" and "right_on", not '
            "a combination of both"
        )
        with pytest.raises(pd.errors.MergeError, match=msg):
            merge(left, left, left_on="key", on="key")

        msg = r"len\(right_on\) must equal len\(left_on\)"
        with pytest.raises(ValueError, match=msg):
            merge(df, df2, left_on=["key1"], right_on=["key1", "key2"])

    def test_index_and_on_parameters_confusion(self, df, df2):
        msg = "right_index parameter must be of type bool, not <class 'list'>"
        with pytest.raises(ValueError, match=msg):
            merge(
                df,
                df2,
                how="left",
                left_index=False,
                right_index=["key1", "key2"],
            )
        msg = "left_index parameter must be of type bool, not <class 'list'>"
        with pytest.raises(ValueError, match=msg):
            merge(
                df,
                df2,
                how="left",
                left_index=["key1", "key2"],
                right_index=False,
            )
        with pytest.raises(ValueError, match=msg):
            merge(
                df,
                df2,
                how="left",
                left_index=["key1", "key2"],
                right_index=["key1", "key2"],
            )

    def test_merge_overlap(self, left):
        merged = merge(left, left, on="key")
        exp_len = (left["key"].value_counts() ** 2).sum()
        assert len(merged) == exp_len
        assert "v1_x" in merged
        assert "v1_y" in merged

    def test_merge_different_column_key_names(self):
        left = DataFrame({"lkey": ["foo", "bar", "baz", "foo"], "value": [1, 2, 3, 4]})
        right = DataFrame({"rkey": ["foo", "bar", "qux", "foo"], "value": [5, 6, 7, 8]})

        merged = left.merge(
            right, left_on="lkey", right_on="rkey", how="outer", sort=True
        )

        exp = Series(["bar", "baz", "foo", "foo", "foo", "foo", np.nan], name="lkey")
        tm.assert_series_equal(merged["lkey"], exp)

        exp = Series(["bar", np.nan, "foo", "foo", "foo", "foo", "qux"], name="rkey")
        tm.assert_series_equal(merged["rkey"], exp)

        exp = Series([2, 3, 1, 1, 4, 4, np.nan], name="value_x")
        tm.assert_series_equal(merged["value_x"], exp)

        exp = Series([6, np.nan, 5, 8, 5, 8, 7], name="value_y")
        tm.assert_series_equal(merged["value_y"], exp)

    def test_merge_copy(self):
        left = DataFrame({"a": 0, "b": 1}, index=range(10))
        right = DataFrame({"c": "foo", "d": "bar"}, index=range(10))

        merged = merge(left, right, left_index=True, right_index=True, copy=True)

        merged["a"] = 6
        assert (left["a"] == 0).all()

        merged["d"] = "peekaboo"
        assert (right["d"] == "bar").all()

    def test_merge_nocopy(self, using_array_manager):
        left = DataFrame({"a": 0, "b": 1}, index=range(10))
        right = DataFrame({"c": "foo", "d": "bar"}, index=range(10))

        merged = merge(left, right, left_index=True, right_index=True, copy=False)

        assert np.shares_memory(merged["a"]._values, left["a"]._values)
        assert np.shares_memory(merged["d"]._values, right["d"]._values)

    def test_intelligently_handle_join_key(self):
        # #733, be a bit more 1337 about not returning unconsolidated DataFrame

        left = DataFrame(
            {"key": [1, 1, 2, 2, 3], "value": list(range(5))}, columns=["value", "key"]
        )
        right = DataFrame({"key": [1, 1, 2, 3, 4, 5], "rvalue": list(range(6))})

        joined = merge(left, right, on="key", how="outer")
        expected = DataFrame(
            {
                "key": [1, 1, 1, 1, 2, 2, 3, 4, 5],
                "value": np.array([0, 0, 1, 1, 2, 3, 4, np.nan, np.nan]),
                "rvalue": [0, 1, 0, 1, 2, 2, 3, 4, 5],
            },
            columns=["value", "key", "rvalue"],
        )
        tm.assert_frame_equal(joined, expected)

    def test_merge_join_key_dtype_cast(self):
        # #8596

        df1 = DataFrame({"key": [1], "v1": [10]})
        df2 = DataFrame({"key": [2], "v1": [20]})
        df = merge(df1, df2, how="outer")
        assert df["key"].dtype == "int64"

        df1 = DataFrame({"key": [True], "v1": [1]})
        df2 = DataFrame({"key": [False], "v1": [0]})
        df = merge(df1, df2, how="outer")

        # GH13169
        # GH#40073
        assert df["key"].dtype == "bool"

        df1 = DataFrame({"val": [1]})
        df2 = DataFrame({"val": [2]})
        lkey = np.array([1])
        rkey = np.array([2])
        df = merge(df1, df2, left_on=lkey, right_on=rkey, how="outer")
        assert df["key_0"].dtype == "int64"

    def test_handle_join_key_pass_array(self):
        left = DataFrame(
            {"key": [1, 1, 2, 2, 3], "value": np.arange(5)},
            columns=["value", "key"],
            dtype="int64",
        )
        right = DataFrame({"rvalue": np.arange(6)}, dtype="int64")
        key = np.array([1, 1, 2, 3, 4, 5], dtype="int64")

        merged = merge(left, right, left_on="key", right_on=key, how="outer")
        merged2 = merge(right, left, left_on=key, right_on="key", how="outer")

        tm.assert_series_equal(merged["key"], merged2["key"])
        assert merged["key"].notna().all()
        assert merged2["key"].notna().all()

        left = DataFrame({"value": np.arange(5)}, columns=["value"])
        right = DataFrame({"rvalue": np.arange(6)})
        lkey = np.array([1, 1, 2, 2, 3])
        rkey = np.array([1, 1, 2, 3, 4, 5])

        merged = merge(left, right, left_on=lkey, right_on=rkey, how="outer")
        tm.assert_series_equal(
            merged["key_0"], Series([1, 1, 1, 1, 2, 2, 3, 4, 5], name="key_0")
        )

        left = DataFrame({"value": np.arange(3)})
        right = DataFrame({"rvalue": np.arange(6)})

        key = np.array([0, 1, 1, 2, 2, 3], dtype=np.int64)
        merged = merge(left, right, left_index=True, right_on=key, how="outer")
        merged.index = merged.rvalue.values
        tm.assert_series_equal(merged["key_0"], Series(key, name="key_0"))

    def test_no_overlap_more_informative_error(self):
        dt = datetime.now()
        df1 = DataFrame({"x": ["a"]}, index=[dt])

        df2 = DataFrame({"y": ["b", "c"]}, index=[dt, dt])

        msg = (
            "No common columns to perform merge on. "
            f"Merge options: left_on={None}, right_on={None}, "
            f"left_index={False}, right_index={False}"
        )

        with pytest.raises(MergeError, match=msg):
            merge(df1, df2)

    def test_merge_non_unique_indexes(self):

        dt = datetime(2012, 5, 1)
        dt2 = datetime(2012, 5, 2)
        dt3 = datetime(2012, 5, 3)
        dt4 = datetime(2012, 5, 4)

        df1 = DataFrame({"x": ["a"]}, index=[dt])
        df2 = DataFrame({"y": ["b", "c"]}, index=[dt, dt])
        _check_merge(df1, df2)

        # Not monotonic
        df1 = DataFrame({"x": ["a", "b", "q"]}, index=[dt2, dt, dt4])
        df2 = DataFrame(
            {"y": ["c", "d", "e", "f", "g", "h"]}, index=[dt3, dt3, dt2, dt2, dt, dt]
        )
        _check_merge(df1, df2)

        df1 = DataFrame({"x": ["a", "b"]}, index=[dt, dt])
        df2 = DataFrame({"y": ["c", "d"]}, index=[dt, dt])
        _check_merge(df1, df2)

    def test_merge_non_unique_index_many_to_many(self):
        dt = datetime(2012, 5, 1)
        dt2 = datetime(2012, 5, 2)
        dt3 = datetime(2012, 5, 3)
        df1 = DataFrame({"x": ["a", "b", "c", "d"]}, index=[dt2, dt2, dt, dt])
        df2 = DataFrame(
            {"y": ["e", "f", "g", " h", "i"]}, index=[dt2, dt2, dt3, dt, dt]
        )
        _check_merge(df1, df2)

    def test_left_merge_empty_dataframe(self):
        left = DataFrame({"key": [1], "value": [2]})
        right = DataFrame({"key": []})

        result = merge(left, right, on="key", how="left")
        tm.assert_frame_equal(result, left)

        result = merge(right, left, on="key", how="right")
        tm.assert_frame_equal(result, left)

    @pytest.mark.parametrize(
        "kwarg",
        [
            {"left_index": True, "right_index": True},
            {"left_index": True, "right_on": "x"},
            {"left_on": "a", "right_index": True},
            {"left_on": "a", "right_on": "x"},
        ],
    )
    def test_merge_left_empty_right_empty(self, join_type, kwarg):
        # GH 10824
        left = DataFrame(columns=["a", "b", "c"])
        right = DataFrame(columns=["x", "y", "z"])

        exp_in = DataFrame(columns=["a", "b", "c", "x", "y", "z"], dtype=object)

        result = merge(left, right, how=join_type, **kwarg)
        tm.assert_frame_equal(result, exp_in)

    def test_merge_left_empty_right_notempty(self, kwarg=None):
        # GH 10824
        left = DataFrame(columns=["a", "b", "c"])
        right = DataFrame([[1, 2, 3], [4, 5, 6], [7, 8, 9]], columns=["x", "y", "z"])

        exp_out = DataFrame(
            {
                "a": np.array([np.nan] * 3, dtype=object),
                "b": np.array([np.nan] * 3, dtype=object),
                "c": np.array([np.nan] * 3, dtype=object),
                "x": [1, 4, 7],
                "y": [2, 5, 8],
                "z": [3, 6, 9],
            },
            columns=["a", "b", "c", "x", "y", "z"],
        )
        exp_in = exp_out[0:0]  # make empty DataFrame keeping dtype

        def check1(exp, kwarg):
            result = merge(left, right, how="inner", **kwarg)
            tm.assert_frame_equal(result, exp)
            result = merge(left, right, how="left", **kwarg)
            tm.assert_frame_equal(result, exp)

        def check2(exp1, exp2, kwarg):
            result = merge(left, right, how="right", **kwarg)
            tm.assert_frame_equal(result, exp1)
            result = merge(left, right, how="outer", **kwarg)
            tm.assert_frame_equal(result, exp2)

        for kwarg in [
            {"left_index": True, "right_index": True},
            {"left_index": True, "right_on": "x"},
        ]:
            check1(exp_in, kwarg)
            if kwarg.get("right_on", False) == "x":
                exp2 = exp_out.copy()
                exp2.index = exp2.a.values
                check2(exp_out, exp2, kwarg)
            else:
                check2(exp_out, exp_out, kwarg)

        kwarg = {"left_on": "a", "right_index": True}
        check1(exp_in, kwarg)
        check2(exp_out, exp_out, kwarg)

        kwarg = {"left_on": "a", "right_on": "x"}
        check1(exp_in, kwarg)
        exp_out["a"] = np.array([np.nan] * 3, dtype=object)
        check2(exp_out, exp_out, kwarg)

    def test_merge_left_notempty_right_empty(self):
        # GH 10824
        left = DataFrame([[1, 2, 3], [4, 5, 6], [7, 8, 9]], columns=["a", "b", "c"])
        right = DataFrame(columns=["x", "y", "z"])

        exp_out = DataFrame(
            {
                "a": [1, 4, 7],
                "b": [2, 5, 8],
                "c": [3, 6, 9],
                "x": np.array([np.nan] * 3, dtype=object),
                "y": np.array([np.nan] * 3, dtype=object),
                "z": np.array([np.nan] * 3, dtype=object),
            },
            columns=["a", "b", "c", "x", "y", "z"],
        )
        exp_in = exp_out[0:0]  # make empty DataFrame keeping dtype
        # result will have object dtype
        exp_in.index = exp_in.index.astype(object)

        def check1(exp, kwarg):
            result = merge(left, right, how="inner", **kwarg)
            tm.assert_frame_equal(result, exp)
            result = merge(left, right, how="right", **kwarg)
            tm.assert_frame_equal(result, exp)

        def check2(exp, kwarg):
            result = merge(left, right, how="left", **kwarg)
            tm.assert_frame_equal(result, exp)
            result = merge(left, right, how="outer", **kwarg)
            tm.assert_frame_equal(result, exp)

            # TODO: should the next loop be un-indented? doing so breaks this test
            for kwarg in [
                {"left_index": True, "right_index": True},
                {"left_index": True, "right_on": "x"},
                {"left_on": "a", "right_index": True},
                {"left_on": "a", "right_on": "x"},
            ]:
                check1(exp_in, kwarg)
                check2(exp_out, kwarg)

    def test_merge_empty_frame(self, series_of_dtype, series_of_dtype2):
        # GH 25183
        df = DataFrame(
            {"key": series_of_dtype, "value": series_of_dtype2},
            columns=["key", "value"],
        )
        df_empty = df[:0]
        expected = DataFrame(
            {
                "value_x": Series(dtype=df.dtypes["value"]),
                "key": Series(dtype=df.dtypes["key"]),
                "value_y": Series(dtype=df.dtypes["value"]),
            },
            columns=["value_x", "key", "value_y"],
        )
        actual = df_empty.merge(df, on="key")
        tm.assert_frame_equal(actual, expected)

    def test_merge_all_na_column(self, series_of_dtype, series_of_dtype_all_na):
        # GH 25183
        df_left = DataFrame(
            {"key": series_of_dtype, "value": series_of_dtype_all_na},
            columns=["key", "value"],
        )
        df_right = DataFrame(
            {"key": series_of_dtype, "value": series_of_dtype_all_na},
            columns=["key", "value"],
        )
        expected = DataFrame(
            {
                "key": series_of_dtype,
                "value_x": series_of_dtype_all_na,
                "value_y": series_of_dtype_all_na,
            },
            columns=["key", "value_x", "value_y"],
        )
        actual = df_left.merge(df_right, on="key")
        tm.assert_frame_equal(actual, expected)

    def test_merge_nosort(self):
        # GH#2098

        d = {
            "var1": np.random.randint(0, 10, size=10),
            "var2": np.random.randint(0, 10, size=10),
            "var3": [
                datetime(2012, 1, 12),
                datetime(2011, 2, 4),
                datetime(2010, 2, 3),
                datetime(2012, 1, 12),
                datetime(2011, 2, 4),
                datetime(2012, 4, 3),
                datetime(2012, 3, 4),
                datetime(2008, 5, 1),
                datetime(2010, 2, 3),
                datetime(2012, 2, 3),
            ],
        }
        df = DataFrame.from_dict(d)
        var3 = df.var3.unique()
        var3 = np.sort(var3)
        new = DataFrame.from_dict({"var3": var3, "var8": np.random.random(7)})

        result = df.merge(new, on="var3", sort=False)
        exp = merge(df, new, on="var3", sort=False)
        tm.assert_frame_equal(result, exp)

        assert (df.var3.unique() == result.var3.unique()).all()

    @pytest.mark.parametrize(
        ("sort", "values"), [(False, [1, 1, 0, 1, 1]), (True, [0, 1, 1, 1, 1])]
    )
    @pytest.mark.parametrize("how", ["left", "right"])
    def test_merge_same_order_left_right(self, sort, values, how):
        # GH#35382
        df = DataFrame({"a": [1, 0, 1]})

        result = df.merge(df, on="a", how=how, sort=sort)
        expected = DataFrame(values, columns=["a"])
        tm.assert_frame_equal(result, expected)

    def test_merge_nan_right(self):
        df1 = DataFrame({"i1": [0, 1], "i2": [0, 1]})
        df2 = DataFrame({"i1": [0], "i3": [0]})
        result = df1.join(df2, on="i1", rsuffix="_")
        expected = (
            DataFrame(
                {
                    "i1": {0: 0.0, 1: 1},
                    "i2": {0: 0, 1: 1},
                    "i1_": {0: 0, 1: np.nan},
                    "i3": {0: 0.0, 1: np.nan},
                    None: {0: 0, 1: 0},
                }
            )
            .set_index(None)
            .reset_index()[["i1", "i2", "i1_", "i3"]]
        )
        tm.assert_frame_equal(result, expected, check_dtype=False)

    def test_merge_nan_right2(self):
        df1 = DataFrame({"i1": [0, 1], "i2": [0.5, 1.5]})
        df2 = DataFrame({"i1": [0], "i3": [0.7]})
        result = df1.join(df2, rsuffix="_", on="i1")
        expected = DataFrame(
            {
                "i1": {0: 0, 1: 1},
                "i1_": {0: 0.0, 1: np.nan},
                "i2": {0: 0.5, 1: 1.5},
                "i3": {0: 0.69999999999999996, 1: np.nan},
            }
        )[["i1", "i2", "i1_", "i3"]]
        tm.assert_frame_equal(result, expected)

    def test_merge_type(self, df, df2):
        class NotADataFrame(DataFrame):
            @property
            def _constructor(self):
                return NotADataFrame

        nad = NotADataFrame(df)
        result = nad.merge(df2, on="key1")

        assert isinstance(result, NotADataFrame)

    def test_join_append_timedeltas(self, using_array_manager):
        # timedelta64 issues with join/merge
        # GH 5695

        d = DataFrame.from_dict(
            {"d": [datetime(2013, 11, 5, 5, 56)], "t": [timedelta(0, 22500)]}
        )
        df = DataFrame(columns=list("dt"))
        df = concat([df, d], ignore_index=True)
        result = concat([df, d], ignore_index=True)
        expected = DataFrame(
            {
                "d": [datetime(2013, 11, 5, 5, 56), datetime(2013, 11, 5, 5, 56)],
                "t": [timedelta(0, 22500), timedelta(0, 22500)],
            }
        )
        if using_array_manager:
            # TODO(ArrayManager) decide on exact casting rules in concat
            expected = expected.astype(object)
        tm.assert_frame_equal(result, expected)

    def test_join_append_timedeltas2(self):
        # timedelta64 issues with join/merge
        # GH 5695
        td = np.timedelta64(300000000)
        lhs = DataFrame(Series([td, td], index=["A", "B"]))
        rhs = DataFrame(Series([td], index=["A"]))

        result = lhs.join(rhs, rsuffix="r", how="left")
        expected = DataFrame(
            {
                "0": Series([td, td], index=list("AB")),
                "0r": Series([td, pd.NaT], index=list("AB")),
            }
        )
        tm.assert_frame_equal(result, expected)

    @pytest.mark.parametrize("unit", ["D", "h", "m", "s", "ms", "us", "ns"])
    def test_other_datetime_unit(self, unit):
        # GH 13389
        df1 = DataFrame({"entity_id": [101, 102]})
        ser = Series([None, None], index=[101, 102], name="days")

        dtype = f"datetime64[{unit}]"

        if unit in ["D", "h", "m"]:
            # not supported so we cast to the nearest supported unit, seconds
            exp_dtype = "datetime64[s]"
        else:
            exp_dtype = dtype
        df2 = ser.astype(exp_dtype).to_frame("days")
        assert df2["days"].dtype == exp_dtype

        result = df1.merge(df2, left_on="entity_id", right_index=True)

        days = np.array(["nat", "nat"], dtype=exp_dtype)
        days = pd.core.arrays.DatetimeArray._simple_new(days, dtype=days.dtype)
        exp = DataFrame(
            {
                "entity_id": [101, 102],
                "days": days,
            },
            columns=["entity_id", "days"],
            index=[101, 102],
        )
        assert exp["days"].dtype == exp_dtype
        tm.assert_frame_equal(result, exp)

    @pytest.mark.parametrize("unit", ["D", "h", "m", "s", "ms", "us", "ns"])
    def test_other_timedelta_unit(self, unit):
        # GH 13389
        df1 = DataFrame({"entity_id": [101, 102]})
        ser = Series([None, None], index=[101, 102], name="days")

        dtype = f"m8[{unit}]"
        if unit in ["D", "h", "m"]:
            # We cannot astype, instead do nearest supported unit, i.e. "s"
            msg = "Supported resolutions are 's', 'ms', 'us', 'ns'"
            with pytest.raises(ValueError, match=msg):
                ser.astype(dtype)

            df2 = ser.astype("m8[s]").to_frame("days")
        else:
            df2 = ser.astype(dtype).to_frame("days")
            assert df2["days"].dtype == dtype

        result = df1.merge(df2, left_on="entity_id", right_index=True)

        exp = DataFrame(
            {"entity_id": [101, 102], "days": np.array(["nat", "nat"], dtype=dtype)},
            columns=["entity_id", "days"],
            index=[101, 102],
        )
        tm.assert_frame_equal(result, exp)

    def test_overlapping_columns_error_message(self):
        df = DataFrame({"key": [1, 2, 3], "v1": [4, 5, 6], "v2": [7, 8, 9]})
        df2 = DataFrame({"key": [1, 2, 3], "v1": [4, 5, 6], "v2": [7, 8, 9]})

        df.columns = ["key", "foo", "foo"]
        df2.columns = ["key", "bar", "bar"]
        expected = DataFrame(
            {
                "key": [1, 2, 3],
                "v1": [4, 5, 6],
                "v2": [7, 8, 9],
                "v3": [4, 5, 6],
                "v4": [7, 8, 9],
            }
        )
        expected.columns = ["key", "foo", "foo", "bar", "bar"]
        tm.assert_frame_equal(merge(df, df2), expected)

        # #2649, #10639
        df2.columns = ["key1", "foo", "foo"]
        msg = r"Data columns not unique: Index\(\['foo'\], dtype='object'\)"
        with pytest.raises(MergeError, match=msg):
            merge(df, df2)

    def test_merge_on_datetime64tz(self):

        # GH11405
        left = DataFrame(
            {
                "key": pd.date_range("20151010", periods=2, tz="US/Eastern"),
                "value": [1, 2],
            }
        )
        right = DataFrame(
            {
                "key": pd.date_range("20151011", periods=3, tz="US/Eastern"),
                "value": [1, 2, 3],
            }
        )

        expected = DataFrame(
            {
                "key": pd.date_range("20151010", periods=4, tz="US/Eastern"),
                "value_x": [1, 2, np.nan, np.nan],
                "value_y": [np.nan, 1, 2, 3],
            }
        )
        result = merge(left, right, on="key", how="outer")
        tm.assert_frame_equal(result, expected)

    def test_merge_datetime64tz_values(self):
        left = DataFrame(
            {
                "key": [1, 2],
                "value": pd.date_range("20151010", periods=2, tz="US/Eastern"),
            }
        )
        right = DataFrame(
            {
                "key": [2, 3],
                "value": pd.date_range("20151011", periods=2, tz="US/Eastern"),
            }
        )
        expected = DataFrame(
            {
                "key": [1, 2, 3],
                "value_x": list(pd.date_range("20151010", periods=2, tz="US/Eastern"))
                + [pd.NaT],
                "value_y": [pd.NaT]
                + list(pd.date_range("20151011", periods=2, tz="US/Eastern")),
            }
        )
        result = merge(left, right, on="key", how="outer")
        tm.assert_frame_equal(result, expected)
        assert result["value_x"].dtype == "datetime64[ns, US/Eastern]"
        assert result["value_y"].dtype == "datetime64[ns, US/Eastern]"

    def test_merge_on_datetime64tz_empty(self):
        # https://github.com/pandas-dev/pandas/issues/25014
        dtz = pd.DatetimeTZDtype(tz="UTC")
        right = DataFrame(
            {
                "date": [pd.Timestamp("2018", tz=dtz.tz)],
                "value": [4.0],
                "date2": [pd.Timestamp("2019", tz=dtz.tz)],
            },
            columns=["date", "value", "date2"],
        )
        left = right[:0]
        result = left.merge(right, on="date")
        expected = DataFrame(
            {
                "value_x": Series(dtype=float),
                "date2_x": Series(dtype=dtz),
                "date": Series(dtype=dtz),
                "value_y": Series(dtype=float),
                "date2_y": Series(dtype=dtz),
            },
            columns=["value_x", "date2_x", "date", "value_y", "date2_y"],
        )
        tm.assert_frame_equal(result, expected)

    def test_merge_datetime64tz_with_dst_transition(self):
        # GH 18885
        df1 = DataFrame(
            pd.date_range("2017-10-29 01:00", periods=4, freq="H", tz="Europe/Madrid"),
            columns=["date"],
        )
        df1["value"] = 1
        df2 = DataFrame(
            {
                "date": pd.to_datetime(
                    [
                        "2017-10-29 03:00:00",
                        "2017-10-29 04:00:00",
                        "2017-10-29 05:00:00",
                    ]
                ),
                "value": 2,
            }
        )
        df2["date"] = df2["date"].dt.tz_localize("UTC").dt.tz_convert("Europe/Madrid")
        result = merge(df1, df2, how="outer", on="date")
        expected = DataFrame(
            {
                "date": pd.date_range(
                    "2017-10-29 01:00", periods=7, freq="H", tz="Europe/Madrid"
                ),
                "value_x": [1] * 4 + [np.nan] * 3,
                "value_y": [np.nan] * 4 + [2] * 3,
            }
        )
        tm.assert_frame_equal(result, expected)

    def test_merge_non_unique_period_index(self):
        # GH #16871
        index = pd.period_range("2016-01-01", periods=16, freq="M")
        df = DataFrame(list(range(len(index))), index=index, columns=["pnum"])
        df2 = concat([df, df])
        result = df.merge(df2, left_index=True, right_index=True, how="inner")
        expected = DataFrame(
            np.tile(np.arange(16, dtype=np.int64).repeat(2).reshape(-1, 1), 2),
            columns=["pnum_x", "pnum_y"],
            index=df2.sort_index().index,
        )
        tm.assert_frame_equal(result, expected)

    def test_merge_on_periods(self):
        left = DataFrame(
            {"key": pd.period_range("20151010", periods=2, freq="D"), "value": [1, 2]}
        )
        right = DataFrame(
            {
                "key": pd.period_range("20151011", periods=3, freq="D"),
                "value": [1, 2, 3],
            }
        )

        expected = DataFrame(
            {
                "key": pd.period_range("20151010", periods=4, freq="D"),
                "value_x": [1, 2, np.nan, np.nan],
                "value_y": [np.nan, 1, 2, 3],
            }
        )
        result = merge(left, right, on="key", how="outer")
        tm.assert_frame_equal(result, expected)

    def test_merge_period_values(self):
        left = DataFrame(
            {"key": [1, 2], "value": pd.period_range("20151010", periods=2, freq="D")}
        )
        right = DataFrame(
            {"key": [2, 3], "value": pd.period_range("20151011", periods=2, freq="D")}
        )

        exp_x = pd.period_range("20151010", periods=2, freq="D")
        exp_y = pd.period_range("20151011", periods=2, freq="D")
        expected = DataFrame(
            {
                "key": [1, 2, 3],
                "value_x": list(exp_x) + [pd.NaT],
                "value_y": [pd.NaT] + list(exp_y),
            }
        )
        result = merge(left, right, on="key", how="outer")
        tm.assert_frame_equal(result, expected)
        assert result["value_x"].dtype == "Period[D]"
        assert result["value_y"].dtype == "Period[D]"

    def test_indicator(self, dfs_for_indicator):
        # PR #10054. xref #7412 and closes #8790.
        df1, df2 = dfs_for_indicator
        df1_copy = df1.copy()

        df2_copy = df2.copy()

        df_result = DataFrame(
            {
                "col1": [0, 1, 2, 3, 4, 5],
                "col_conflict_x": [1, 2, np.nan, np.nan, np.nan, np.nan],
                "col_left": ["a", "b", np.nan, np.nan, np.nan, np.nan],
                "col_conflict_y": [np.nan, 1, 2, 3, 4, 5],
                "col_right": [np.nan, 2, 2, 2, 2, 2],
            }
        )
        df_result["_merge"] = Categorical(
            [
                "left_only",
                "both",
                "right_only",
                "right_only",
                "right_only",
                "right_only",
            ],
            categories=["left_only", "right_only", "both"],
        )

        df_result = df_result[
            [
                "col1",
                "col_conflict_x",
                "col_left",
                "col_conflict_y",
                "col_right",
                "_merge",
            ]
        ]

        test = merge(df1, df2, on="col1", how="outer", indicator=True)
        tm.assert_frame_equal(test, df_result)
        test = df1.merge(df2, on="col1", how="outer", indicator=True)
        tm.assert_frame_equal(test, df_result)

        # No side effects
        tm.assert_frame_equal(df1, df1_copy)
        tm.assert_frame_equal(df2, df2_copy)

        # Check with custom name
        df_result_custom_name = df_result
        df_result_custom_name = df_result_custom_name.rename(
            columns={"_merge": "custom_name"}
        )

        test_custom_name = merge(
            df1, df2, on="col1", how="outer", indicator="custom_name"
        )
        tm.assert_frame_equal(test_custom_name, df_result_custom_name)
        test_custom_name = df1.merge(
            df2, on="col1", how="outer", indicator="custom_name"
        )
        tm.assert_frame_equal(test_custom_name, df_result_custom_name)

    def test_merge_indicator_arg_validation(self, dfs_for_indicator):
        # Check only accepts strings and booleans
        df1, df2 = dfs_for_indicator

        msg = "indicator option can only accept boolean or string arguments"
        with pytest.raises(ValueError, match=msg):
            merge(df1, df2, on="col1", how="outer", indicator=5)
        with pytest.raises(ValueError, match=msg):
            df1.merge(df2, on="col1", how="outer", indicator=5)

    def test_merge_indicator_result_integrity(self, dfs_for_indicator):
        # Check result integrity
        df1, df2 = dfs_for_indicator

        test2 = merge(df1, df2, on="col1", how="left", indicator=True)
        assert (test2._merge != "right_only").all()
        test2 = df1.merge(df2, on="col1", how="left", indicator=True)
        assert (test2._merge != "right_only").all()

        test3 = merge(df1, df2, on="col1", how="right", indicator=True)
        assert (test3._merge != "left_only").all()
        test3 = df1.merge(df2, on="col1", how="right", indicator=True)
        assert (test3._merge != "left_only").all()

        test4 = merge(df1, df2, on="col1", how="inner", indicator=True)
        assert (test4._merge == "both").all()
        test4 = df1.merge(df2, on="col1", how="inner", indicator=True)
        assert (test4._merge == "both").all()

    def test_merge_indicator_invalid(self, dfs_for_indicator):
        # Check if working name in df
        df1, _ = dfs_for_indicator

        for i in ["_right_indicator", "_left_indicator", "_merge"]:
            df_badcolumn = DataFrame({"col1": [1, 2], i: [2, 2]})

            msg = (
                "Cannot use `indicator=True` option when data contains a "
                f"column named {i}|"
                "Cannot use name of an existing column for indicator column"
            )
            with pytest.raises(ValueError, match=msg):
                merge(df1, df_badcolumn, on="col1", how="outer", indicator=True)
            with pytest.raises(ValueError, match=msg):
                df1.merge(df_badcolumn, on="col1", how="outer", indicator=True)

        # Check for name conflict with custom name
        df_badcolumn = DataFrame({"col1": [1, 2], "custom_column_name": [2, 2]})

        msg = "Cannot use name of an existing column for indicator column"
        with pytest.raises(ValueError, match=msg):
            merge(
                df1,
                df_badcolumn,
                on="col1",
                how="outer",
                indicator="custom_column_name",
            )
        with pytest.raises(ValueError, match=msg):
            df1.merge(
                df_badcolumn, on="col1", how="outer", indicator="custom_column_name"
            )

    def test_merge_indicator_multiple_columns(self):
        # Merge on multiple columns
        df3 = DataFrame({"col1": [0, 1], "col2": ["a", "b"]})

        df4 = DataFrame({"col1": [1, 1, 3], "col2": ["b", "x", "y"]})

        hand_coded_result = DataFrame(
            {"col1": [0, 1, 1, 3], "col2": ["a", "b", "x", "y"]}
        )
        hand_coded_result["_merge"] = Categorical(
            ["left_only", "both", "right_only", "right_only"],
            categories=["left_only", "right_only", "both"],
        )

        test5 = merge(df3, df4, on=["col1", "col2"], how="outer", indicator=True)
        tm.assert_frame_equal(test5, hand_coded_result)
        test5 = df3.merge(df4, on=["col1", "col2"], how="outer", indicator=True)
        tm.assert_frame_equal(test5, hand_coded_result)

    def test_validation(self):
        left = DataFrame(
            {"a": ["a", "b", "c", "d"], "b": ["cat", "dog", "weasel", "horse"]},
            index=range(4),
        )

        right = DataFrame(
            {
                "a": ["a", "b", "c", "d", "e"],
                "c": ["meow", "bark", "um... weasel noise?", "nay", "chirp"],
            },
            index=range(5),
        )

        # Make sure no side effects.
        left_copy = left.copy()
        right_copy = right.copy()

        result = merge(left, right, left_index=True, right_index=True, validate="1:1")
        tm.assert_frame_equal(left, left_copy)
        tm.assert_frame_equal(right, right_copy)

        # make sure merge still correct
        expected = DataFrame(
            {
                "a_x": ["a", "b", "c", "d"],
                "b": ["cat", "dog", "weasel", "horse"],
                "a_y": ["a", "b", "c", "d"],
                "c": ["meow", "bark", "um... weasel noise?", "nay"],
            },
            index=range(4),
            columns=["a_x", "b", "a_y", "c"],
        )

        result = merge(
            left, right, left_index=True, right_index=True, validate="one_to_one"
        )
        tm.assert_frame_equal(result, expected)

        expected_2 = DataFrame(
            {
                "a": ["a", "b", "c", "d"],
                "b": ["cat", "dog", "weasel", "horse"],
                "c": ["meow", "bark", "um... weasel noise?", "nay"],
            },
            index=range(4),
        )

        result = merge(left, right, on="a", validate="1:1")
        tm.assert_frame_equal(left, left_copy)
        tm.assert_frame_equal(right, right_copy)
        tm.assert_frame_equal(result, expected_2)

        result = merge(left, right, on="a", validate="one_to_one")
        tm.assert_frame_equal(result, expected_2)

        # One index, one column
        expected_3 = DataFrame(
            {
                "b": ["cat", "dog", "weasel", "horse"],
                "a": ["a", "b", "c", "d"],
                "c": ["meow", "bark", "um... weasel noise?", "nay"],
            },
            columns=["b", "a", "c"],
            index=["a", "b", "c", "d"],
        )
        expected_3.index.names = ["a"]

        left_index_reset = left.set_index("a")
        result = merge(
            left_index_reset,
            right,
            left_index=True,
            right_on="a",
            validate="one_to_one",
        )
        tm.assert_frame_equal(result, expected_3)

        # Dups on right
        right_w_dups = concat([right, DataFrame({"a": ["e"], "c": ["moo"]}, index=[4])])
        merge(
            left,
            right_w_dups,
            left_index=True,
            right_index=True,
            validate="one_to_many",
        )

        msg = "Merge keys are not unique in right dataset; not a one-to-one merge"
        with pytest.raises(MergeError, match=msg):
            merge(
                left,
                right_w_dups,
                left_index=True,
                right_index=True,
                validate="one_to_one",
            )

        with pytest.raises(MergeError, match=msg):
            merge(left, right_w_dups, on="a", validate="one_to_one")

        # Dups on left
        left_w_dups = concat(
            [left, DataFrame({"a": ["a"], "c": ["cow"]}, index=[3])], sort=True
        )
        merge(
            left_w_dups,
            right,
            left_index=True,
            right_index=True,
            validate="many_to_one",
        )

        msg = "Merge keys are not unique in left dataset; not a one-to-one merge"
        with pytest.raises(MergeError, match=msg):
            merge(
                left_w_dups,
                right,
                left_index=True,
                right_index=True,
                validate="one_to_one",
            )

        with pytest.raises(MergeError, match=msg):
            merge(left_w_dups, right, on="a", validate="one_to_one")

        # Dups on both
        merge(left_w_dups, right_w_dups, on="a", validate="many_to_many")

        msg = "Merge keys are not unique in right dataset; not a many-to-one merge"
        with pytest.raises(MergeError, match=msg):
            merge(
                left_w_dups,
                right_w_dups,
                left_index=True,
                right_index=True,
                validate="many_to_one",
            )

        msg = "Merge keys are not unique in left dataset; not a one-to-many merge"
        with pytest.raises(MergeError, match=msg):
            merge(left_w_dups, right_w_dups, on="a", validate="one_to_many")

        # Check invalid arguments
        msg = (
            '"jibberish" is not a valid argument. '
            "Valid arguments are:\n"
            '- "1:1"\n'
            '- "1:m"\n'
            '- "m:1"\n'
            '- "m:m"\n'
            '- "one_to_one"\n'
            '- "one_to_many"\n'
            '- "many_to_one"\n'
            '- "many_to_many"'
        )
        with pytest.raises(ValueError, match=msg):
            merge(left, right, on="a", validate="jibberish")

        # Two column merge, dups in both, but jointly no dups.
        left = DataFrame(
            {
                "a": ["a", "a", "b", "b"],
                "b": [0, 1, 0, 1],
                "c": ["cat", "dog", "weasel", "horse"],
            },
            index=range(4),
        )

        right = DataFrame(
            {
                "a": ["a", "a", "b"],
                "b": [0, 1, 0],
                "d": ["meow", "bark", "um... weasel noise?"],
            },
            index=range(3),
        )

        expected_multi = DataFrame(
            {
                "a": ["a", "a", "b"],
                "b": [0, 1, 0],
                "c": ["cat", "dog", "weasel"],
                "d": ["meow", "bark", "um... weasel noise?"],
            },
            index=range(3),
        )

        msg = (
            "Merge keys are not unique in either left or right dataset; "
            "not a one-to-one merge"
        )
        with pytest.raises(MergeError, match=msg):
            merge(left, right, on="a", validate="1:1")

        result = merge(left, right, on=["a", "b"], validate="1:1")
        tm.assert_frame_equal(result, expected_multi)

    def test_merge_two_empty_df_no_division_error(self):
        # GH17776, PR #17846
        a = DataFrame({"a": [], "b": [], "c": []})
        with np.errstate(divide="raise"):
            merge(a, a, on=("a", "b"))

    @pytest.mark.parametrize("how", ["right", "outer"])
    @pytest.mark.parametrize(
        "index,expected_index",
        [
            (
                CategoricalIndex([1, 2, 4]),
                CategoricalIndex([1, 2, 4, None, None, None]),
            ),
            (
                DatetimeIndex(["2001-01-01", "2002-02-02", "2003-03-03"]),
                DatetimeIndex(
                    ["2001-01-01", "2002-02-02", "2003-03-03", pd.NaT, pd.NaT, pd.NaT]
                ),
            ),
            (Float64Index([1, 2, 3]), Float64Index([1, 2, 3, None, None, None])),
            (Int64Index([1, 2, 3]), Float64Index([1, 2, 3, None, None, None])),
            (
                IntervalIndex.from_tuples([(1, 2), (2, 3), (3, 4)]),
                IntervalIndex.from_tuples(
                    [(1, 2), (2, 3), (3, 4), np.nan, np.nan, np.nan]
                ),
            ),
            (
                PeriodIndex(["2001-01-01", "2001-01-02", "2001-01-03"], freq="D"),
                PeriodIndex(
                    ["2001-01-01", "2001-01-02", "2001-01-03", pd.NaT, pd.NaT, pd.NaT],
                    freq="D",
                ),
            ),
            (
                TimedeltaIndex(["1d", "2d", "3d"]),
                TimedeltaIndex(["1d", "2d", "3d", pd.NaT, pd.NaT, pd.NaT]),
            ),
        ],
    )
    def test_merge_on_index_with_more_values(self, how, index, expected_index):
        # GH 24212
        # pd.merge gets [0, 1, 2, -1, -1, -1] as left_indexer, ensure that
        # -1 is interpreted as a missing value instead of the last element
        df1 = DataFrame({"a": [0, 1, 2], "key": [0, 1, 2]}, index=index)
        df2 = DataFrame({"b": [0, 1, 2, 3, 4, 5]})
        result = df1.merge(df2, left_on="key", right_index=True, how=how)
        expected = DataFrame(
            [
                [0, 0, 0],
                [1, 1, 1],
                [2, 2, 2],
                [np.nan, np.nan, 3],
                [np.nan, np.nan, 4],
                [np.nan, np.nan, 5],
            ],
            columns=["a", "key", "b"],
        )
        tm.assert_frame_equal(result, expected)

    def test_merge_right_index_right(self):
        # Note: the expected output here is probably incorrect.
        # See https://github.com/pandas-dev/pandas/issues/17257 for more.
        # We include this as a regression test for GH-24897.
        left = DataFrame({"a": [1, 2, 3], "key": [0, 1, 1]})
        right = DataFrame({"b": [1, 2, 3]})

        expected = DataFrame(
            {"a": [1, 2, 3, None], "key": [0, 1, 1, None], "b": [1, 2, 2, 3]},
            columns=["a", "key", "b"],
            index=[0, 1, 1, 2],
        )
        result = left.merge(right, left_on="key", right_index=True, how="right")
        tm.assert_frame_equal(result, expected)

    @pytest.mark.parametrize("how", ["left", "right"])
    def test_merge_preserves_row_order(self, how):
        # GH 27453
        left_df = DataFrame({"animal": ["dog", "pig"], "max_speed": [40, 11]})
        right_df = DataFrame({"animal": ["quetzal", "pig"], "max_speed": [80, 11]})
        result = left_df.merge(right_df, on=["animal", "max_speed"], how=how)
        if how == "right":
            expected = DataFrame({"animal": ["quetzal", "pig"], "max_speed": [80, 11]})
        else:
            expected = DataFrame({"animal": ["dog", "pig"], "max_speed": [40, 11]})
        tm.assert_frame_equal(result, expected)

    def test_merge_take_missing_values_from_index_of_other_dtype(self):
        # GH 24212
        left = DataFrame(
            {
                "a": [1, 2, 3],
                "key": Categorical(["a", "a", "b"], categories=list("abc")),
            }
        )
        right = DataFrame({"b": [1, 2, 3]}, index=CategoricalIndex(["a", "b", "c"]))
        result = left.merge(right, left_on="key", right_index=True, how="right")
        expected = DataFrame(
            {
                "a": [1, 2, 3, None],
                "key": Categorical(["a", "a", "b", None], categories=list("abc")),
                "b": [1, 1, 2, 3],
            },
            index=CategoricalIndex(["a", "a", "b", "c"]),
        )
        tm.assert_frame_equal(result, expected)

    def test_merge_readonly(self):
        # https://github.com/pandas-dev/pandas/issues/27943
        data1 = DataFrame(
            np.arange(20).reshape((4, 5)) + 1, columns=["a", "b", "c", "d", "e"]
        )
        data2 = DataFrame(
            np.arange(20).reshape((5, 4)) + 1, columns=["a", "b", "x", "y"]
        )

        # make each underlying block array / column array read-only
        for arr in data1._mgr.arrays:
            arr.flags.writeable = False

        data1.merge(data2)  # no error


def _check_merge(x, y):
    for how in ["inner", "left", "outer"]:
        result = x.join(y, how=how)

        expected = merge(x.reset_index(), y.reset_index(), how=how, sort=True)
        expected = expected.set_index("index")

        # TODO check_names on merge?
        tm.assert_frame_equal(result, expected, check_names=False)


class TestMergeDtypes:
    @pytest.mark.parametrize(
        "right_vals", [["foo", "bar"], Series(["foo", "bar"]).astype("category")]
    )
    def test_different(self, right_vals):

        left = DataFrame(
            {
                "A": ["foo", "bar"],
                "B": Series(["foo", "bar"]).astype("category"),
                "C": [1, 2],
                "D": [1.0, 2.0],
                "E": Series([1, 2], dtype="uint64"),
                "F": Series([1, 2], dtype="int32"),
            }
        )
        right = DataFrame({"A": right_vals})

        # GH 9780
        # We allow merging on object and categorical cols and cast
        # categorical cols to object
        result = merge(left, right, on="A")
        assert is_object_dtype(result.A.dtype)

    @pytest.mark.parametrize("d1", [np.int64, np.int32, np.int16, np.int8, np.uint8])
    @pytest.mark.parametrize("d2", [np.int64, np.float64, np.float32, np.float16])
    def test_join_multi_dtypes(self, d1, d2):

        dtype1 = np.dtype(d1)
        dtype2 = np.dtype(d2)

        left = DataFrame(
            {
                "k1": np.array([0, 1, 2] * 8, dtype=dtype1),
                "k2": ["foo", "bar"] * 12,
                "v": np.array(np.arange(24), dtype=np.int64),
            }
        )

        index = MultiIndex.from_tuples([(2, "bar"), (1, "foo")])
        right = DataFrame({"v2": np.array([5, 7], dtype=dtype2)}, index=index)

        result = left.join(right, on=["k1", "k2"])

        expected = left.copy()

        if dtype2.kind == "i":
            dtype2 = np.dtype("float64")
        expected["v2"] = np.array(np.nan, dtype=dtype2)
        expected.loc[(expected.k1 == 2) & (expected.k2 == "bar"), "v2"] = 5
        expected.loc[(expected.k1 == 1) & (expected.k2 == "foo"), "v2"] = 7

        tm.assert_frame_equal(result, expected)

        result = left.join(right, on=["k1", "k2"], sort=True)
        expected.sort_values(["k1", "k2"], kind="mergesort", inplace=True)
        tm.assert_frame_equal(result, expected)

    @pytest.mark.parametrize(
        "int_vals, float_vals, exp_vals",
        [
            ([1, 2, 3], [1.0, 2.0, 3.0], {"X": [1, 2, 3], "Y": [1.0, 2.0, 3.0]}),
            ([1, 2, 3], [1.0, 3.0], {"X": [1, 3], "Y": [1.0, 3.0]}),
            ([1, 2], [1.0, 2.0, 3.0], {"X": [1, 2], "Y": [1.0, 2.0]}),
        ],
    )
    def test_merge_on_ints_floats(self, int_vals, float_vals, exp_vals):
        # GH 16572
        # Check that float column is not cast to object if
        # merging on float and int columns
        A = DataFrame({"X": int_vals})
        B = DataFrame({"Y": float_vals})
        expected = DataFrame(exp_vals)

        result = A.merge(B, left_on="X", right_on="Y")
        tm.assert_frame_equal(result, expected)

        result = B.merge(A, left_on="Y", right_on="X")
        tm.assert_frame_equal(result, expected[["Y", "X"]])

    def test_merge_key_dtype_cast(self):
        # GH 17044
        df1 = DataFrame({"key": [1.0, 2.0], "v1": [10, 20]}, columns=["key", "v1"])
        df2 = DataFrame({"key": [2], "v2": [200]}, columns=["key", "v2"])
        result = df1.merge(df2, on="key", how="left")
        expected = DataFrame(
            {"key": [1.0, 2.0], "v1": [10, 20], "v2": [np.nan, 200.0]},
            columns=["key", "v1", "v2"],
        )
        tm.assert_frame_equal(result, expected)

    def test_merge_on_ints_floats_warning(self):
        # GH 16572
        # merge will produce a warning when merging on int and
        # float columns where the float values are not exactly
        # equal to their int representation
        A = DataFrame({"X": [1, 2, 3]})
        B = DataFrame({"Y": [1.1, 2.5, 3.0]})
        expected = DataFrame({"X": [3], "Y": [3.0]})

        with tm.assert_produces_warning(UserWarning):
            result = A.merge(B, left_on="X", right_on="Y")
            tm.assert_frame_equal(result, expected)

        with tm.assert_produces_warning(UserWarning):
            result = B.merge(A, left_on="Y", right_on="X")
            tm.assert_frame_equal(result, expected[["Y", "X"]])

        # test no warning if float has NaNs
        B = DataFrame({"Y": [np.nan, np.nan, 3.0]})

        with tm.assert_produces_warning(None):
            result = B.merge(A, left_on="Y", right_on="X")
            tm.assert_frame_equal(result, expected[["Y", "X"]])

    def test_merge_incompat_infer_boolean_object(self):
        # GH21119: bool + object bool merge OK
        df1 = DataFrame({"key": Series([True, False], dtype=object)})
        df2 = DataFrame({"key": [True, False]})

        expected = DataFrame({"key": [True, False]}, dtype=object)
        result = merge(df1, df2, on="key")
        tm.assert_frame_equal(result, expected)
        result = merge(df2, df1, on="key")
        tm.assert_frame_equal(result, expected)

    def test_merge_incompat_infer_boolean_object_with_missing(self):
        # GH21119: bool + object bool merge OK
        # with missing value
        df1 = DataFrame({"key": Series([True, False, np.nan], dtype=object)})
        df2 = DataFrame({"key": [True, False]})

        expected = DataFrame({"key": [True, False]}, dtype=object)
        result = merge(df1, df2, on="key")
        tm.assert_frame_equal(result, expected)
        result = merge(df2, df1, on="key")
        tm.assert_frame_equal(result, expected)

    @pytest.mark.parametrize(
        "df1_vals, df2_vals",
        [
            # merge on category coerces to object
            ([0, 1, 2], Series(["a", "b", "a"]).astype("category")),
            ([0.0, 1.0, 2.0], Series(["a", "b", "a"]).astype("category")),
            # no not infer
            ([0, 1], Series([False, True], dtype=object)),
            ([0, 1], Series([False, True], dtype=bool)),
        ],
    )
    def test_merge_incompat_dtypes_are_ok(self, df1_vals, df2_vals):
        # these are explicitly allowed incompat merges, that pass thru
        # the result type is dependent on if the values on the rhs are
        # inferred, otherwise these will be coerced to object

        df1 = DataFrame({"A": df1_vals})
        df2 = DataFrame({"A": df2_vals})

        result = merge(df1, df2, on=["A"])
        assert is_object_dtype(result.A.dtype)
        result = merge(df2, df1, on=["A"])
        assert is_object_dtype(result.A.dtype)

    @pytest.mark.parametrize(
        "df1_vals, df2_vals",
        [
            # do not infer to numeric
            (Series([1, 2], dtype="uint64"), ["a", "b", "c"]),
            (Series([1, 2], dtype="int32"), ["a", "b", "c"]),
            ([0, 1, 2], ["0", "1", "2"]),
            ([0.0, 1.0, 2.0], ["0", "1", "2"]),
            ([0, 1, 2], ["0", "1", "2"]),
            (
                pd.date_range("1/1/2011", periods=2, freq="D"),
                ["2011-01-01", "2011-01-02"],
            ),
            (pd.date_range("1/1/2011", periods=2, freq="D"), [0, 1]),
            (pd.date_range("1/1/2011", periods=2, freq="D"), [0.0, 1.0]),
            (
                pd.date_range("20130101", periods=3),
                pd.date_range("20130101", periods=3, tz="US/Eastern"),
            ),
        ],
    )
    def test_merge_incompat_dtypes_error(self, df1_vals, df2_vals):
        # GH 9780, GH 15800
        # Raise a ValueError when a user tries to merge on
        # dtypes that are incompatible (e.g., obj and int/float)

        df1 = DataFrame({"A": df1_vals})
        df2 = DataFrame({"A": df2_vals})

        msg = (
            f"You are trying to merge on {df1['A'].dtype} and "
            f"{df2['A'].dtype} columns. If you wish to proceed "
            "you should use pd.concat"
        )
        msg = re.escape(msg)
        with pytest.raises(ValueError, match=msg):
            merge(df1, df2, on=["A"])

        # Check that error still raised when swapping order of dataframes
        msg = (
            f"You are trying to merge on {df2['A'].dtype} and "
            f"{df1['A'].dtype} columns. If you wish to proceed "
            "you should use pd.concat"
        )
        msg = re.escape(msg)
        with pytest.raises(ValueError, match=msg):
            merge(df2, df1, on=["A"])

    @pytest.mark.parametrize(
        "expected_data, how",
        [
            ([1, 2], "outer"),
            ([], "inner"),
            ([2], "right"),
            ([1], "left"),
        ],
    )
    def test_merge_EA_dtype(self, any_numeric_ea_dtype, how, expected_data):
        # GH#40073
        d1 = DataFrame([(1,)], columns=["id"], dtype=any_numeric_ea_dtype)
        d2 = DataFrame([(2,)], columns=["id"], dtype=any_numeric_ea_dtype)
        result = merge(d1, d2, how=how)
        exp_index = RangeIndex(len(expected_data))
        expected = DataFrame(
            expected_data, index=exp_index, columns=["id"], dtype=any_numeric_ea_dtype
        )
        tm.assert_frame_equal(result, expected)

    @pytest.mark.parametrize(
        "expected_data, how",
        [
            (["a", "b"], "outer"),
            ([], "inner"),
            (["b"], "right"),
            (["a"], "left"),
        ],
    )
    def test_merge_string_dtype(self, how, expected_data, any_string_dtype):
        # GH#40073
        d1 = DataFrame([("a",)], columns=["id"], dtype=any_string_dtype)
        d2 = DataFrame([("b",)], columns=["id"], dtype=any_string_dtype)
        result = merge(d1, d2, how=how)
        exp_idx = RangeIndex(len(expected_data))
        expected = DataFrame(
            expected_data, index=exp_idx, columns=["id"], dtype=any_string_dtype
        )
        tm.assert_frame_equal(result, expected)

    @pytest.mark.parametrize(
        "how, expected_data",
        [
            ("inner", [[True, 1, 4], [False, 5, 3]]),
            ("outer", [[True, 1, 4], [False, 5, 3]]),
            ("left", [[True, 1, 4], [False, 5, 3]]),
            ("right", [[False, 5, 3], [True, 1, 4]]),
        ],
    )
    def test_merge_bool_dtype(self, how, expected_data):
        # GH#40073
        df1 = DataFrame({"A": [True, False], "B": [1, 5]})
        df2 = DataFrame({"A": [False, True], "C": [3, 4]})
        result = merge(df1, df2, how=how)
        expected = DataFrame(expected_data, columns=["A", "B", "C"])
        tm.assert_frame_equal(result, expected)

    def test_merge_ea_with_string(self, join_type, string_dtype):
        # GH 43734 Avoid the use of `assign` with multi-index
        df1 = DataFrame(
            data={
                ("lvl0", "lvl1-a"): ["1", "2", "3", "4", None],
                ("lvl0", "lvl1-b"): ["4", "5", "6", "7", "8"],
            },
            dtype=pd.StringDtype(),
        )
        df1_copy = df1.copy()
        df2 = DataFrame(
            data={
                ("lvl0", "lvl1-a"): ["1", "2", "3", pd.NA, "5"],
                ("lvl0", "lvl1-c"): ["7", "8", "9", pd.NA, "11"],
            },
            dtype=string_dtype,
        )
        df2_copy = df2.copy()
        merged = merge(left=df1, right=df2, on=[("lvl0", "lvl1-a")], how=join_type)

        # No change in df1 and df2
        tm.assert_frame_equal(df1, df1_copy)
        tm.assert_frame_equal(df2, df2_copy)

        # Check the expected types for the merged data frame
        expected = Series(
            [np.dtype("O"), pd.StringDtype(), np.dtype("O")],
            index=MultiIndex.from_tuples(
                [("lvl0", "lvl1-a"), ("lvl0", "lvl1-b"), ("lvl0", "lvl1-c")]
            ),
        )
        tm.assert_series_equal(merged.dtypes, expected)

    @pytest.mark.parametrize(
        "left_empty, how, exp",
        [
            (False, "left", "left"),
            (False, "right", "empty"),
            (False, "inner", "empty"),
            (False, "outer", "left"),
            (False, "cross", "empty_cross"),
            (True, "left", "empty"),
            (True, "right", "right"),
            (True, "inner", "empty"),
            (True, "outer", "right"),
            (True, "cross", "empty_cross"),
        ],
    )
    def test_merge_empty(self, left_empty, how, exp):

        left = DataFrame({"A": [2, 1], "B": [3, 4]})
        right = DataFrame({"A": [1], "C": [5]}, dtype="int64")

        if left_empty:
            left = left.head(0)
        else:
            right = right.head(0)

        result = left.merge(right, how=how)

        if exp == "left":
            expected = DataFrame({"A": [2, 1], "B": [3, 4], "C": [np.nan, np.nan]})
        elif exp == "right":
            expected = DataFrame({"B": [np.nan], "A": [1], "C": [5]})
        elif exp == "empty":
            expected = DataFrame(columns=["A", "B", "C"], dtype="int64")
            if left_empty:
                expected = expected[["B", "A", "C"]]
        elif exp == "empty_cross":
            expected = DataFrame(columns=["A_x", "B", "A_y", "C"], dtype="int64")

        tm.assert_frame_equal(result, expected)


@pytest.fixture
def left():
    np.random.seed(1234)
    return DataFrame(
        {
            "X": Series(np.random.choice(["foo", "bar"], size=(10,))).astype(
                CDT(["foo", "bar"])
            ),
            "Y": np.random.choice(["one", "two", "three"], size=(10,)),
        }
    )


@pytest.fixture
def right():
    np.random.seed(1234)
    return DataFrame(
        {"X": Series(["foo", "bar"]).astype(CDT(["foo", "bar"])), "Z": [1, 2]}
    )


class TestMergeCategorical:
    def test_identical(self, left):
        # merging on the same, should preserve dtypes
        merged = merge(left, left, on="X")
        result = merged.dtypes.sort_index()
        expected = Series(
            [CategoricalDtype(categories=["foo", "bar"]), np.dtype("O"), np.dtype("O")],
            index=["X", "Y_x", "Y_y"],
        )
        tm.assert_series_equal(result, expected)

    def test_basic(self, left, right):
        # we have matching Categorical dtypes in X
        # so should preserve the merged column
        merged = merge(left, right, on="X")
        result = merged.dtypes.sort_index()
        expected = Series(
            [
                CategoricalDtype(categories=["foo", "bar"]),
                np.dtype("O"),
                np.dtype("int64"),
            ],
            index=["X", "Y", "Z"],
        )
        tm.assert_series_equal(result, expected)

    def test_merge_categorical(self):
        # GH 9426

        right = DataFrame(
            {
                "c": {0: "a", 1: "b", 2: "c", 3: "d", 4: "e"},
                "d": {0: "null", 1: "null", 2: "null", 3: "null", 4: "null"},
            }
        )
        left = DataFrame(
            {
                "a": {0: "f", 1: "f", 2: "f", 3: "f", 4: "f"},
                "b": {0: "g", 1: "g", 2: "g", 3: "g", 4: "g"},
            }
        )
        df = merge(left, right, how="left", left_on="b", right_on="c")

        # object-object
        expected = df.copy()

        # object-cat
        # note that we propagate the category
        # because we don't have any matching rows
        cright = right.copy()
        cright["d"] = cright["d"].astype("category")
        result = merge(left, cright, how="left", left_on="b", right_on="c")
        expected["d"] = expected["d"].astype(CategoricalDtype(["null"]))
        tm.assert_frame_equal(result, expected)

        # cat-object
        cleft = left.copy()
        cleft["b"] = cleft["b"].astype("category")
        result = merge(cleft, cright, how="left", left_on="b", right_on="c")
        tm.assert_frame_equal(result, expected)

        # cat-cat
        cright = right.copy()
        cright["d"] = cright["d"].astype("category")
        cleft = left.copy()
        cleft["b"] = cleft["b"].astype("category")
        result = merge(cleft, cright, how="left", left_on="b", right_on="c")
        tm.assert_frame_equal(result, expected)

    def tests_merge_categorical_unordered_equal(self):
        # GH-19551
        df1 = DataFrame(
            {
                "Foo": Categorical(["A", "B", "C"], categories=["A", "B", "C"]),
                "Left": ["A0", "B0", "C0"],
            }
        )

        df2 = DataFrame(
            {
                "Foo": Categorical(["C", "B", "A"], categories=["C", "B", "A"]),
                "Right": ["C1", "B1", "A1"],
            }
        )
        result = merge(df1, df2, on=["Foo"])
        expected = DataFrame(
            {
                "Foo": Categorical(["A", "B", "C"]),
                "Left": ["A0", "B0", "C0"],
                "Right": ["A1", "B1", "C1"],
            }
        )
        tm.assert_frame_equal(result, expected)

    @pytest.mark.parametrize("ordered", [True, False])
    def test_multiindex_merge_with_unordered_categoricalindex(self, ordered):
        # GH 36973
        pcat = CategoricalDtype(categories=["P2", "P1"], ordered=ordered)
        df1 = DataFrame(
            {
                "id": ["C", "C", "D"],
                "p": Categorical(["P2", "P1", "P2"], dtype=pcat),
                "a": [0, 1, 2],
            }
        ).set_index(["id", "p"])
        df2 = DataFrame(
            {
                "id": ["A", "C", "C"],
                "p": Categorical(["P2", "P2", "P1"], dtype=pcat),
                "d1": [10, 11, 12],
            }
        ).set_index(["id", "p"])
        result = merge(df1, df2, how="left", left_index=True, right_index=True)
        expected = DataFrame(
            {
                "id": ["C", "C", "D"],
                "p": Categorical(["P2", "P1", "P2"], dtype=pcat),
                "a": [0, 1, 2],
                "d1": [11.0, 12.0, np.nan],
            }
        ).set_index(["id", "p"])
        tm.assert_frame_equal(result, expected)

    def test_other_columns(self, left, right):
        # non-merge columns should preserve if possible
        right = right.assign(Z=right.Z.astype("category"))

        merged = merge(left, right, on="X")
        result = merged.dtypes.sort_index()
        expected = Series(
            [
                CategoricalDtype(categories=["foo", "bar"]),
                np.dtype("O"),
                CategoricalDtype(categories=[1, 2]),
            ],
            index=["X", "Y", "Z"],
        )
        tm.assert_series_equal(result, expected)

        # categories are preserved
        assert left.X.values._categories_match_up_to_permutation(merged.X.values)
        assert right.Z.values._categories_match_up_to_permutation(merged.Z.values)

    @pytest.mark.parametrize(
        "change",
        [
            lambda x: x,
            lambda x: x.astype(CDT(["foo", "bar", "bah"])),
            lambda x: x.astype(CDT(ordered=True)),
        ],
    )
    def test_dtype_on_merged_different(self, change, join_type, left, right):
        # our merging columns, X now has 2 different dtypes
        # so we must be object as a result

        X = change(right.X.astype("object"))
        right = right.assign(X=X)
        assert is_categorical_dtype(left.X.values.dtype)
        # assert not left.X.values._categories_match_up_to_permutation(right.X.values)

        merged = merge(left, right, on="X", how=join_type)

        result = merged.dtypes.sort_index()
        expected = Series(
            [np.dtype("O"), np.dtype("O"), np.dtype("int64")], index=["X", "Y", "Z"]
        )
        tm.assert_series_equal(result, expected)

    def test_self_join_multiple_categories(self):
        # GH 16767
        # non-duplicates should work with multiple categories
        m = 5
        df = DataFrame(
            {
                "a": ["a", "b", "c", "d", "e", "f", "g", "h", "i", "j"] * m,
                "b": ["t", "w", "x", "y", "z"] * 2 * m,
                "c": [
                    letter
                    for each in ["m", "n", "u", "p", "o"]
                    for letter in [each] * 2 * m
                ],
                "d": [
                    letter
                    for each in [
                        "aa",
                        "bb",
                        "cc",
                        "dd",
                        "ee",
                        "ff",
                        "gg",
                        "hh",
                        "ii",
                        "jj",
                    ]
                    for letter in [each] * m
                ],
            }
        )

        # change them all to categorical variables
        df = df.apply(lambda x: x.astype("category"))

        # self-join should equal ourselves
        result = merge(df, df, on=list(df.columns))

        tm.assert_frame_equal(result, df)

    def test_dtype_on_categorical_dates(self):
        # GH 16900
        # dates should not be coerced to ints

        df = DataFrame(
            [[date(2001, 1, 1), 1.1], [date(2001, 1, 2), 1.3]], columns=["date", "num2"]
        )
        df["date"] = df["date"].astype("category")

        df2 = DataFrame(
            [[date(2001, 1, 1), 1.3], [date(2001, 1, 3), 1.4]], columns=["date", "num4"]
        )
        df2["date"] = df2["date"].astype("category")

        expected_outer = DataFrame(
            [
                [pd.Timestamp("2001-01-01").date(), 1.1, 1.3],
                [pd.Timestamp("2001-01-02").date(), 1.3, np.nan],
                [pd.Timestamp("2001-01-03").date(), np.nan, 1.4],
            ],
            columns=["date", "num2", "num4"],
        )
        result_outer = merge(df, df2, how="outer", on=["date"])
        tm.assert_frame_equal(result_outer, expected_outer)

        expected_inner = DataFrame(
            [[pd.Timestamp("2001-01-01").date(), 1.1, 1.3]],
            columns=["date", "num2", "num4"],
        )
        result_inner = merge(df, df2, how="inner", on=["date"])
        tm.assert_frame_equal(result_inner, expected_inner)

    @pytest.mark.parametrize("ordered", [True, False])
    @pytest.mark.parametrize(
        "category_column,categories,expected_categories",
        [
            ([False, True, True, False], [True, False], [True, False]),
            ([2, 1, 1, 2], [1, 2], [1, 2]),
            (["False", "True", "True", "False"], ["True", "False"], ["True", "False"]),
        ],
    )
    def test_merging_with_bool_or_int_cateorical_column(
        self, category_column, categories, expected_categories, ordered
    ):
        # GH 17187
        # merging with a boolean/int categorical column
        df1 = DataFrame({"id": [1, 2, 3, 4], "cat": category_column})
        df1["cat"] = df1["cat"].astype(CDT(categories, ordered=ordered))
        df2 = DataFrame({"id": [2, 4], "num": [1, 9]})
        result = df1.merge(df2)
        expected = DataFrame({"id": [2, 4], "cat": expected_categories, "num": [1, 9]})
        expected["cat"] = expected["cat"].astype(CDT(categories, ordered=ordered))
        tm.assert_frame_equal(expected, result)

    def test_merge_on_int_array(self):
        # GH 23020
        df = DataFrame({"A": Series([1, 2, np.nan], dtype="Int64"), "B": 1})
        result = merge(df, df, on="A")
        expected = DataFrame(
            {"A": Series([1, 2, np.nan], dtype="Int64"), "B_x": 1, "B_y": 1}
        )
        tm.assert_frame_equal(result, expected)


@pytest.fixture
def left_df():
    return DataFrame({"a": [20, 10, 0]}, index=[2, 1, 0])


@pytest.fixture
def right_df():
    return DataFrame({"b": [300, 100, 200]}, index=[3, 1, 2])


class TestMergeOnIndexes:
    @pytest.mark.parametrize(
        "how, sort, expected",
        [
            ("inner", False, DataFrame({"a": [20, 10], "b": [200, 100]}, index=[2, 1])),
            ("inner", True, DataFrame({"a": [10, 20], "b": [100, 200]}, index=[1, 2])),
            (
                "left",
                False,
                DataFrame({"a": [20, 10, 0], "b": [200, 100, np.nan]}, index=[2, 1, 0]),
            ),
            (
                "left",
                True,
                DataFrame({"a": [0, 10, 20], "b": [np.nan, 100, 200]}, index=[0, 1, 2]),
            ),
            (
                "right",
                False,
                DataFrame(
                    {"a": [np.nan, 10, 20], "b": [300, 100, 200]}, index=[3, 1, 2]
                ),
            ),
            (
                "right",
                True,
                DataFrame(
                    {"a": [10, 20, np.nan], "b": [100, 200, 300]}, index=[1, 2, 3]
                ),
            ),
            (
                "outer",
                False,
                DataFrame(
                    {"a": [0, 10, 20, np.nan], "b": [np.nan, 100, 200, 300]},
                    index=[0, 1, 2, 3],
                ),
            ),
            (
                "outer",
                True,
                DataFrame(
                    {"a": [0, 10, 20, np.nan], "b": [np.nan, 100, 200, 300]},
                    index=[0, 1, 2, 3],
                ),
            ),
        ],
    )
    def test_merge_on_indexes(self, left_df, right_df, how, sort, expected):
        result = merge(
            left_df, right_df, left_index=True, right_index=True, how=how, sort=sort
        )
        tm.assert_frame_equal(result, expected)


@pytest.mark.parametrize(
    "index",
    [
        CategoricalIndex(["A", "B"], categories=["A", "B"], name="index_col"),
        Float64Index([1.0, 2.0], name="index_col"),
        Int64Index([1, 2], name="index_col"),
        UInt64Index([1, 2], name="index_col"),
        RangeIndex(start=0, stop=2, name="index_col"),
        DatetimeIndex(["2018-01-01", "2018-01-02"], name="index_col"),
    ],
    ids=lambda x: type(x).__name__,
)
def test_merge_index_types(index):
    # gh-20777
    # assert key access is consistent across index types
    left = DataFrame({"left_data": [1, 2]}, index=index)
    right = DataFrame({"right_data": [1.0, 2.0]}, index=index)

    result = left.merge(right, on=["index_col"])

    expected = DataFrame({"left_data": [1, 2], "right_data": [1.0, 2.0]}, index=index)
    tm.assert_frame_equal(result, expected)


@pytest.mark.parametrize(
    "on,left_on,right_on,left_index,right_index,nm",
    [
        (["outer", "inner"], None, None, False, False, "B"),
        (None, None, None, True, True, "B"),
        (None, ["outer", "inner"], None, False, True, "B"),
        (None, None, ["outer", "inner"], True, False, "B"),
        (["outer", "inner"], None, None, False, False, None),
        (None, None, None, True, True, None),
        (None, ["outer", "inner"], None, False, True, None),
        (None, None, ["outer", "inner"], True, False, None),
    ],
)
def test_merge_series(on, left_on, right_on, left_index, right_index, nm):
    # GH 21220
    a = DataFrame(
        {"A": [1, 2, 3, 4]},
        index=MultiIndex.from_product([["a", "b"], [0, 1]], names=["outer", "inner"]),
    )
    b = Series(
        [1, 2, 3, 4],
        index=MultiIndex.from_product([["a", "b"], [1, 2]], names=["outer", "inner"]),
        name=nm,
    )
    expected = DataFrame(
        {"A": [2, 4], "B": [1, 3]},
        index=MultiIndex.from_product([["a", "b"], [1]], names=["outer", "inner"]),
    )
    if nm is not None:
        result = merge(
            a,
            b,
            on=on,
            left_on=left_on,
            right_on=right_on,
            left_index=left_index,
            right_index=right_index,
        )
        tm.assert_frame_equal(result, expected)
    else:
        msg = "Cannot merge a Series without a name"
        with pytest.raises(ValueError, match=msg):
            result = merge(
                a,
                b,
                on=on,
                left_on=left_on,
                right_on=right_on,
                left_index=left_index,
                right_index=right_index,
            )


def test_merge_series_multilevel():
    # GH#47946
    # GH 40993: For raising, enforced in 2.0
    a = DataFrame(
        {"A": [1, 2, 3, 4]},
        index=MultiIndex.from_product([["a", "b"], [0, 1]], names=["outer", "inner"]),
    )
    b = Series(
        [1, 2, 3, 4],
        index=MultiIndex.from_product([["a", "b"], [1, 2]], names=["outer", "inner"]),
        name=("B", "C"),
    )
    with pytest.raises(
        MergeError, match="Not allowed to merge between different levels"
    ):
        merge(a, b, on=["outer", "inner"])


@pytest.mark.parametrize(
    "col1, col2, kwargs, expected_cols",
    [
        (0, 0, {"suffixes": ("", "_dup")}, ["0", "0_dup"]),
        (0, 0, {"suffixes": (None, "_dup")}, [0, "0_dup"]),
        (0, 0, {"suffixes": ("_x", "_y")}, ["0_x", "0_y"]),
        (0, 0, {"suffixes": ["_x", "_y"]}, ["0_x", "0_y"]),
        ("a", 0, {"suffixes": (None, "_y")}, ["a", 0]),
        (0.0, 0.0, {"suffixes": ("_x", None)}, ["0.0_x", 0.0]),
        ("b", "b", {"suffixes": (None, "_y")}, ["b", "b_y"]),
        ("a", "a", {"suffixes": ("_x", None)}, ["a_x", "a"]),
        ("a", "b", {"suffixes": ("_x", None)}, ["a", "b"]),
        ("a", "a", {"suffixes": (None, "_x")}, ["a", "a_x"]),
        (0, 0, {"suffixes": ("_a", None)}, ["0_a", 0]),
        ("a", "a", {}, ["a_x", "a_y"]),
        (0, 0, {}, ["0_x", "0_y"]),
    ],
)
def test_merge_suffix(col1, col2, kwargs, expected_cols):
    # issue: 24782
    a = DataFrame({col1: [1, 2, 3]})
    b = DataFrame({col2: [4, 5, 6]})

    expected = DataFrame([[1, 4], [2, 5], [3, 6]], columns=expected_cols)

    result = a.merge(b, left_index=True, right_index=True, **kwargs)
    tm.assert_frame_equal(result, expected)

    result = merge(a, b, left_index=True, right_index=True, **kwargs)
    tm.assert_frame_equal(result, expected)


@pytest.mark.parametrize(
    "how,expected",
    [
        (
            "right",
            DataFrame(
                {"A": [100, 200, 300], "B1": [60, 70, np.nan], "B2": [600, 700, 800]}
            ),
        ),
        (
            "outer",
            DataFrame(
                {
                    "A": [100, 200, 1, 300],
                    "B1": [60, 70, 80, np.nan],
                    "B2": [600, 700, np.nan, 800],
                }
            ),
        ),
    ],
)
def test_merge_duplicate_suffix(how, expected):
    left_df = DataFrame({"A": [100, 200, 1], "B": [60, 70, 80]})
    right_df = DataFrame({"A": [100, 200, 300], "B": [600, 700, 800]})
    result = merge(left_df, right_df, on="A", how=how, suffixes=("_x", "_x"))
    expected.columns = ["A", "B_x", "B_x"]

    tm.assert_frame_equal(result, expected)


@pytest.mark.parametrize(
    "col1, col2, suffixes",
    [("a", "a", (None, None)), ("a", "a", ("", None)), (0, 0, (None, ""))],
)
def test_merge_suffix_error(col1, col2, suffixes):
    # issue: 24782
    a = DataFrame({col1: [1, 2, 3]})
    b = DataFrame({col2: [3, 4, 5]})

    # TODO: might reconsider current raise behaviour, see issue 24782
    msg = "columns overlap but no suffix specified"
    with pytest.raises(ValueError, match=msg):
        merge(a, b, left_index=True, right_index=True, suffixes=suffixes)


@pytest.mark.parametrize("suffixes", [{"left", "right"}, {"left": 0, "right": 0}])
def test_merge_suffix_raises(suffixes):
    a = DataFrame({"a": [1, 2, 3]})
    b = DataFrame({"b": [3, 4, 5]})

    with pytest.raises(TypeError, match="Passing 'suffixes' as a"):
        merge(a, b, left_index=True, right_index=True, suffixes=suffixes)


@pytest.mark.parametrize(
    "col1, col2, suffixes, msg",
    [
        ("a", "a", ("a", "b", "c"), r"too many values to unpack \(expected 2\)"),
        ("a", "a", tuple("a"), r"not enough values to unpack \(expected 2, got 1\)"),
    ],
)
def test_merge_suffix_length_error(col1, col2, suffixes, msg):
    a = DataFrame({col1: [1, 2, 3]})
    b = DataFrame({col2: [3, 4, 5]})

    with pytest.raises(ValueError, match=msg):
        merge(a, b, left_index=True, right_index=True, suffixes=suffixes)


@pytest.mark.parametrize("cat_dtype", ["one", "two"])
@pytest.mark.parametrize("reverse", [True, False])
def test_merge_equal_cat_dtypes(cat_dtype, reverse):
    # see gh-22501
    cat_dtypes = {
        "one": CategoricalDtype(categories=["a", "b", "c"], ordered=False),
        "two": CategoricalDtype(categories=["a", "b", "c"], ordered=False),
    }

    df1 = DataFrame(
        {"foo": Series(["a", "b", "c"]).astype(cat_dtypes["one"]), "left": [1, 2, 3]}
    ).set_index("foo")

    data_foo = ["a", "b", "c"]
    data_right = [1, 2, 3]

    if reverse:
        data_foo.reverse()
        data_right.reverse()

    df2 = DataFrame(
        {"foo": Series(data_foo).astype(cat_dtypes[cat_dtype]), "right": data_right}
    ).set_index("foo")

    result = df1.merge(df2, left_index=True, right_index=True)

    expected = DataFrame(
        {
            "left": [1, 2, 3],
            "right": [1, 2, 3],
            "foo": Series(["a", "b", "c"]).astype(cat_dtypes["one"]),
        }
    ).set_index("foo")

    tm.assert_frame_equal(result, expected)


def test_merge_equal_cat_dtypes2():
    # see gh-22501
    cat_dtype = CategoricalDtype(categories=["a", "b", "c"], ordered=False)

    # Test Data
    df1 = DataFrame(
        {"foo": Series(["a", "b"]).astype(cat_dtype), "left": [1, 2]}
    ).set_index("foo")

    df2 = DataFrame(
        {"foo": Series(["a", "b", "c"]).astype(cat_dtype), "right": [3, 2, 1]}
    ).set_index("foo")

    result = df1.merge(df2, left_index=True, right_index=True)

    expected = DataFrame(
        {"left": [1, 2], "right": [3, 2], "foo": Series(["a", "b"]).astype(cat_dtype)}
    ).set_index("foo")

    tm.assert_frame_equal(result, expected)


def test_merge_on_cat_and_ext_array():
    # GH 28668
    right = DataFrame(
        {"a": Series([pd.Interval(0, 1), pd.Interval(1, 2)], dtype="interval")}
    )
    left = right.copy()
    left["a"] = left["a"].astype("category")

    result = merge(left, right, how="inner", on="a")
    expected = right.copy()

    tm.assert_frame_equal(result, expected)


def test_merge_multiindex_columns():
    # Issue #28518
    # Verify that merging two dataframes give the expected labels
    # The original cause of this issue come from a bug lexsort_depth and is tested in
    # test_lexsort_depth

    letters = ["a", "b", "c", "d"]
    numbers = ["1", "2", "3"]
    index = MultiIndex.from_product((letters, numbers), names=["outer", "inner"])

    frame_x = DataFrame(columns=index)
    frame_x["id"] = ""
    frame_y = DataFrame(columns=index)
    frame_y["id"] = ""

    l_suf = "_x"
    r_suf = "_y"
    result = frame_x.merge(frame_y, on="id", suffixes=((l_suf, r_suf)))

    # Constructing the expected results
    expected_labels = [letter + l_suf for letter in letters] + [
        letter + r_suf for letter in letters
    ]
    expected_index = MultiIndex.from_product(
        [expected_labels, numbers], names=["outer", "inner"]
    )
    expected = DataFrame(columns=expected_index)
    expected["id"] = ""

    tm.assert_frame_equal(result, expected)


def test_merge_datetime_upcast_dtype():
    # https://github.com/pandas-dev/pandas/issues/31208
    df1 = DataFrame({"x": ["a", "b", "c"], "y": ["1", "2", "4"]})
    df2 = DataFrame(
        {"y": ["1", "2", "3"], "z": pd.to_datetime(["2000", "2001", "2002"])}
    )
    result = merge(df1, df2, how="left", on="y")
    expected = DataFrame(
        {
            "x": ["a", "b", "c"],
            "y": ["1", "2", "4"],
            "z": pd.to_datetime(["2000", "2001", "NaT"]),
        }
    )
    tm.assert_frame_equal(result, expected)


@pytest.mark.parametrize("n_categories", [5, 128])
def test_categorical_non_unique_monotonic(n_categories):
    # GH 28189
    # With n_categories as 5, we test the int8 case is hit in libjoin,
    # with n_categories as 128 we test the int16 case.
    left_index = CategoricalIndex([0] + list(range(n_categories)))
    df1 = DataFrame(range(n_categories + 1), columns=["value"], index=left_index)
    df2 = DataFrame(
        [[6]],
        columns=["value"],
        index=CategoricalIndex([0], categories=np.arange(n_categories)),
    )

    result = merge(df1, df2, how="left", left_index=True, right_index=True)
    expected = DataFrame(
        [[i, 6.0] if i < 2 else [i, np.nan] for i in range(n_categories + 1)],
        columns=["value_x", "value_y"],
        index=left_index,
    )
    tm.assert_frame_equal(expected, result)


def test_merge_join_categorical_multiindex():
    # From issue 16627
    a = {
        "Cat1": Categorical(["a", "b", "a", "c", "a", "b"], ["a", "b", "c"]),
        "Int1": [0, 1, 0, 1, 0, 0],
    }
    a = DataFrame(a)

    b = {
        "Cat": Categorical(["a", "b", "c", "a", "b", "c"], ["a", "b", "c"]),
        "Int": [0, 0, 0, 1, 1, 1],
        "Factor": [1.1, 1.2, 1.3, 1.4, 1.5, 1.6],
    }
    b = DataFrame(b).set_index(["Cat", "Int"])["Factor"]

    expected = merge(
        a,
        b.reset_index(),
        left_on=["Cat1", "Int1"],
        right_on=["Cat", "Int"],
        how="left",
    )
    expected = expected.drop(["Cat", "Int"], axis=1)
    result = a.join(b, on=["Cat1", "Int1"])
    tm.assert_frame_equal(expected, result)

    # Same test, but with ordered categorical
    a = {
        "Cat1": Categorical(
            ["a", "b", "a", "c", "a", "b"], ["b", "a", "c"], ordered=True
        ),
        "Int1": [0, 1, 0, 1, 0, 0],
    }
    a = DataFrame(a)

    b = {
        "Cat": Categorical(
            ["a", "b", "c", "a", "b", "c"], ["b", "a", "c"], ordered=True
        ),
        "Int": [0, 0, 0, 1, 1, 1],
        "Factor": [1.1, 1.2, 1.3, 1.4, 1.5, 1.6],
    }
    b = DataFrame(b).set_index(["Cat", "Int"])["Factor"]

    expected = merge(
        a,
        b.reset_index(),
        left_on=["Cat1", "Int1"],
        right_on=["Cat", "Int"],
        how="left",
    )
    expected = expected.drop(["Cat", "Int"], axis=1)
    result = a.join(b, on=["Cat1", "Int1"])
    tm.assert_frame_equal(expected, result)


@pytest.mark.parametrize("func", ["merge", "merge_asof"])
@pytest.mark.parametrize(
    ("kwargs", "err_msg"),
    [
        ({"left_on": "a", "left_index": True}, ["left_on", "left_index"]),
        ({"right_on": "a", "right_index": True}, ["right_on", "right_index"]),
    ],
)
def test_merge_join_cols_error_reporting_duplicates(func, kwargs, err_msg):
    # GH: 16228
    left = DataFrame({"a": [1, 2], "b": [3, 4]})
    right = DataFrame({"a": [1, 1], "c": [5, 6]})
    msg = rf'Can only pass argument "{err_msg[0]}" OR "{err_msg[1]}" not both\.'
    with pytest.raises(MergeError, match=msg):
        getattr(pd, func)(left, right, **kwargs)


@pytest.mark.parametrize("func", ["merge", "merge_asof"])
@pytest.mark.parametrize(
    ("kwargs", "err_msg"),
    [
        ({"left_on": "a"}, ["right_on", "right_index"]),
        ({"right_on": "a"}, ["left_on", "left_index"]),
    ],
)
def test_merge_join_cols_error_reporting_missing(func, kwargs, err_msg):
    # GH: 16228
    left = DataFrame({"a": [1, 2], "b": [3, 4]})
    right = DataFrame({"a": [1, 1], "c": [5, 6]})
    msg = rf'Must pass "{err_msg[0]}" OR "{err_msg[1]}"\.'
    with pytest.raises(MergeError, match=msg):
        getattr(pd, func)(left, right, **kwargs)


@pytest.mark.parametrize("func", ["merge", "merge_asof"])
@pytest.mark.parametrize(
    "kwargs",
    [
        {"right_index": True},
        {"left_index": True},
    ],
)
def test_merge_join_cols_error_reporting_on_and_index(func, kwargs):
    # GH: 16228
    left = DataFrame({"a": [1, 2], "b": [3, 4]})
    right = DataFrame({"a": [1, 1], "c": [5, 6]})
    msg = (
        r'Can only pass argument "on" OR "left_index" '
        r'and "right_index", not a combination of both\.'
    )
    with pytest.raises(MergeError, match=msg):
        getattr(pd, func)(left, right, on="a", **kwargs)


def test_merge_right_left_index():
    # GH#38616
    left = DataFrame({"x": [1, 1], "z": ["foo", "foo"]})
    right = DataFrame({"x": [1, 1], "z": ["foo", "foo"]})
    result = merge(left, right, how="right", left_index=True, right_on="x")
    expected = DataFrame(
        {
            "x": [1, 1],
            "x_x": [1, 1],
            "z_x": ["foo", "foo"],
            "x_y": [1, 1],
            "z_y": ["foo", "foo"],
        }
    )
    tm.assert_frame_equal(result, expected)


def test_merge_result_empty_index_and_on():
    # GH#33814
    df1 = DataFrame({"a": [1], "b": [2]}).set_index(["a", "b"])
    df2 = DataFrame({"b": [1]}).set_index(["b"])
    expected = DataFrame({"b": []}, dtype="object").set_index(["b"])
    result = merge(df1, df2, left_on=["b"], right_index=True)
    tm.assert_frame_equal(result, expected)

    result = merge(df2, df1, left_index=True, right_on=["b"])
    tm.assert_frame_equal(result, expected)


def test_merge_suffixes_produce_dup_columns_raises():
    # GH#22818; Enforced in 2.0
    left = DataFrame({"a": [1, 2, 3], "b": 1, "b_x": 2})
    right = DataFrame({"a": [1, 2, 3], "b": 2})

    with pytest.raises(MergeError, match="Passing 'suffixes' which cause duplicate"):
        merge(left, right, on="a")

    with pytest.raises(MergeError, match="Passing 'suffixes' which cause duplicate"):
        merge(right, left, on="a", suffixes=("_y", "_x"))


def test_merge_duplicate_columns_with_suffix_no_warning():
    # GH#22818
    # Do not raise warning when duplicates are caused by duplicates in origin
    left = DataFrame([[1, 1, 1], [2, 2, 2]], columns=["a", "b", "b"])
    right = DataFrame({"a": [1, 3], "b": 2})
    result = merge(left, right, on="a")
    expected = DataFrame([[1, 1, 1, 2]], columns=["a", "b_x", "b_x", "b_y"])
    tm.assert_frame_equal(result, expected)


def test_merge_duplicate_columns_with_suffix_causing_another_duplicate_raises():
    # GH#22818, Enforced in 2.0
    # This should raise warning because suffixes cause another collision
    left = DataFrame([[1, 1, 1, 1], [2, 2, 2, 2]], columns=["a", "b", "b", "b_x"])
    right = DataFrame({"a": [1, 3], "b": 2})
    with pytest.raises(MergeError, match="Passing 'suffixes' which cause duplicate"):
        merge(left, right, on="a")


def test_merge_string_float_column_result():
    # GH 13353
    df1 = DataFrame([[1, 2], [3, 4]], columns=pd.Index(["a", 114.0]))
    df2 = DataFrame([[9, 10], [11, 12]], columns=["x", "y"])
    result = merge(df2, df1, how="inner", left_index=True, right_index=True)
    expected = DataFrame(
        [[9, 10, 1, 2], [11, 12, 3, 4]], columns=pd.Index(["x", "y", "a", 114.0])
    )
    tm.assert_frame_equal(result, expected)


def test_mergeerror_on_left_index_mismatched_dtypes():
    # GH 22449
    df_1 = DataFrame(data=["X"], columns=["C"], index=[22])
    df_2 = DataFrame(data=["X"], columns=["C"], index=[999])
    with pytest.raises(MergeError, match="Can only pass argument"):
        merge(df_1, df_2, on=["C"], left_index=True)


def test_merge_on_left_categoricalindex():
    # GH#48464 don't raise when left_on is a CategoricalIndex
    ci = CategoricalIndex(range(3))

    right = DataFrame({"A": ci, "B": range(3)})
    left = DataFrame({"C": range(3, 6)})

    res = merge(left, right, left_on=ci, right_on="A")
    expected = merge(left, right, left_on=ci._data, right_on="A")
    tm.assert_frame_equal(res, expected)


@pytest.mark.parametrize("dtype", [None, "Int64"])
def test_merge_outer_with_NaN(dtype):
    # GH#43550
    left = DataFrame({"key": [1, 2], "col1": [1, 2]}, dtype=dtype)
    right = DataFrame({"key": [np.nan, np.nan], "col2": [3, 4]}, dtype=dtype)
    result = merge(left, right, on="key", how="outer")
    expected = DataFrame(
        {
            "key": [1, 2, np.nan, np.nan],
            "col1": [1, 2, np.nan, np.nan],
            "col2": [np.nan, np.nan, 3, 4],
        },
        dtype=dtype,
    )
    tm.assert_frame_equal(result, expected)

    # switch left and right
    result = merge(right, left, on="key", how="outer")
    expected = DataFrame(
        {
            "key": [np.nan, np.nan, 1, 2],
            "col2": [3, 4, np.nan, np.nan],
            "col1": [np.nan, np.nan, 1, 2],
        },
        dtype=dtype,
    )
    tm.assert_frame_equal(result, expected)


def test_merge_different_index_names():
    # GH#45094
    left = DataFrame({"a": [1]}, index=pd.Index([1], name="c"))
    right = DataFrame({"a": [1]}, index=pd.Index([1], name="d"))
    result = merge(left, right, left_on="c", right_on="d")
    expected = DataFrame({"a_x": [1], "a_y": 1})
    tm.assert_frame_equal(result, expected)


<<<<<<< HEAD
def test_join_leftindex_righton():
    # GH 28243
    left = DataFrame(index=["a", "b"])
    right = DataFrame({"x": ["a", "c"]})
    result = merge(left, right, how="left", left_index=True, right_on="x")
    expected = DataFrame(index=["a", "b"], columns=["x"], data=["a", np.nan])
    tm.assert_frame_equal(result, expected)


def test_merge_lefton_rightindex():
    # GH 15692
    # GH 17257
    left = DataFrame(columns=["key", "col_left"])
    right = DataFrame({"col_right": ["a", "b", "c"]})
    result = left.merge(right, left_on="key", right_index=True, how="right")
    expected = DataFrame(
        {"key": [np.nan] * 3, "col_left": [np.nan] * 3, "col_right": ["a", "b", "c"]},
        dtype="object",
=======
def test_merge_ea(any_numeric_ea_dtype, join_type):
    # GH#44240
    left = DataFrame({"a": [1, 2, 3], "b": 1}, dtype=any_numeric_ea_dtype)
    right = DataFrame({"a": [1, 2, 3], "c": 2}, dtype=any_numeric_ea_dtype)
    result = left.merge(right, how=join_type)
    expected = DataFrame({"a": [1, 2, 3], "b": 1, "c": 2}, dtype=any_numeric_ea_dtype)
    tm.assert_frame_equal(result, expected)


def test_merge_ea_and_non_ea(any_numeric_ea_dtype, join_type):
    # GH#44240
    left = DataFrame({"a": [1, 2, 3], "b": 1}, dtype=any_numeric_ea_dtype)
    right = DataFrame({"a": [1, 2, 3], "c": 2}, dtype=any_numeric_ea_dtype.lower())
    result = left.merge(right, how=join_type)
    expected = DataFrame(
        {
            "a": Series([1, 2, 3], dtype=any_numeric_ea_dtype),
            "b": Series([1, 1, 1], dtype=any_numeric_ea_dtype),
            "c": Series([2, 2, 2], dtype=any_numeric_ea_dtype.lower()),
        }
>>>>>>> 113bdb37
    )
    tm.assert_frame_equal(result, expected)<|MERGE_RESOLUTION|>--- conflicted
+++ resolved
@@ -2731,7 +2731,6 @@
     tm.assert_frame_equal(result, expected)
 
 
-<<<<<<< HEAD
 def test_join_leftindex_righton():
     # GH 28243
     left = DataFrame(index=["a", "b"])
@@ -2749,8 +2748,10 @@
     result = left.merge(right, left_on="key", right_index=True, how="right")
     expected = DataFrame(
         {"key": [np.nan] * 3, "col_left": [np.nan] * 3, "col_right": ["a", "b", "c"]},
-        dtype="object",
-=======
+        dtype="object")
+    tm.assert_frame_equal(result, expected)
+    
+    
 def test_merge_ea(any_numeric_ea_dtype, join_type):
     # GH#44240
     left = DataFrame({"a": [1, 2, 3], "b": 1}, dtype=any_numeric_ea_dtype)
@@ -2771,6 +2772,5 @@
             "b": Series([1, 1, 1], dtype=any_numeric_ea_dtype),
             "c": Series([2, 2, 2], dtype=any_numeric_ea_dtype.lower()),
         }
->>>>>>> 113bdb37
     )
     tm.assert_frame_equal(result, expected)