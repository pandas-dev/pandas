--- conflicted
+++ resolved
@@ -731,20 +731,6 @@
 
         dtype = f"datetime64[{unit}]"
         df2 = ser.astype(dtype).to_frame("days")
-<<<<<<< HEAD
-        # coerces to datetime64[ns], thus should not be affected
-        assert df2["days"].dtype == "datetime64[ns]"
-
-        result = df1.merge(df2, left_on="entity_id", right_index=True)
-
-        exp = DataFrame(
-            {
-                "entity_id": [101, 102],
-                "days": np.array(["nat", "nat"], dtype="datetime64[ns]"),
-            },
-            columns=["entity_id", "days"],
-        )
-=======
 
         if unit in ["D", "h", "m"]:
             # not supported so we cast to the nearest supported unit, seconds
@@ -767,7 +753,6 @@
             columns=["entity_id", "days"],
         )
         assert exp["days"].dtype == exp_dtype
->>>>>>> 796b8703
         tm.assert_frame_equal(result, exp)
 
     @pytest.mark.parametrize("unit", ["D", "h", "m", "s", "ms", "us", "ns"])
