from collections import OrderedDict

import numpy as np
import pytest

from pandas.core.dtypes.common import is_integer_dtype

import pandas as pd
from pandas import Categorical, DataFrame, Index, Series, get_dummies
import pandas._testing as tm
from pandas.core.arrays.sparse import SparseArray, SparseDtype


class TestGetDummies:
    @pytest.fixture
    def df(self):
        return DataFrame({"A": ["a", "b", "a"], "B": ["b", "b", "c"], "C": [1, 2, 3]})

    @pytest.fixture(params=["uint8", "i8", np.float64, bool, None])
    def dtype(self, request):
        return np.dtype(request.param)

    @pytest.fixture(params=["dense", "sparse"])
    def sparse(self, request):
        # params are strings to simplify reading test results,
        # e.g. TestGetDummies::test_basic[uint8-sparse] instead of [uint8-True]
        return request.param == "sparse"

    def effective_dtype(self, dtype):
        if dtype is None:
            return np.uint8
        return dtype

    def test_raises_on_dtype_object(self, df):
        with pytest.raises(ValueError):
            get_dummies(df, dtype="object")

    def test_basic(self, sparse, dtype):
        s_list = list("abc")
        s_series = Series(s_list)
        s_series_index = Series(s_list, list("ABC"))

        expected = DataFrame(
            {"a": [1, 0, 0], "b": [0, 1, 0], "c": [0, 0, 1]},
            dtype=self.effective_dtype(dtype),
        )
        if sparse:
            expected = expected.apply(SparseArray, fill_value=0.0)
        result = get_dummies(s_list, sparse=sparse, dtype=dtype)
        tm.assert_frame_equal(result, expected)

        result = get_dummies(s_series, sparse=sparse, dtype=dtype)
        tm.assert_frame_equal(result, expected)

        expected.index = list("ABC")
        result = get_dummies(s_series_index, sparse=sparse, dtype=dtype)
        tm.assert_frame_equal(result, expected)

    def test_basic_types(self, sparse, dtype):
        # GH 10531
        s_list = list("abc")
        s_series = Series(s_list)
        s_df = DataFrame(
            {"a": [0, 1, 0, 1, 2], "b": ["A", "A", "B", "C", "C"], "c": [2, 3, 3, 3, 2]}
        )

        expected = DataFrame(
            {"a": [1, 0, 0], "b": [0, 1, 0], "c": [0, 0, 1]},
            dtype=self.effective_dtype(dtype),
            columns=list("abc"),
        )
        if sparse:
            if is_integer_dtype(dtype):
                fill_value = 0
            elif dtype == bool:
                fill_value = False
            else:
                fill_value = 0.0

            expected = expected.apply(SparseArray, fill_value=fill_value)
        result = get_dummies(s_list, sparse=sparse, dtype=dtype)
        tm.assert_frame_equal(result, expected)

        result = get_dummies(s_series, sparse=sparse, dtype=dtype)
        tm.assert_frame_equal(result, expected)

        result = get_dummies(s_df, columns=s_df.columns, sparse=sparse, dtype=dtype)
        if sparse:
            dtype_name = "Sparse[{}, {}]".format(
                self.effective_dtype(dtype).name, fill_value
            )
        else:
            dtype_name = self.effective_dtype(dtype).name

        expected = Series({dtype_name: 8})
        result = result.dtypes.value_counts()
        result.index = [str(i) for i in result.index]
        tm.assert_series_equal(result, expected)

        result = get_dummies(s_df, columns=["a"], sparse=sparse, dtype=dtype)

        expected_counts = {"int64": 1, "object": 1}
        expected_counts[dtype_name] = 3 + expected_counts.get(dtype_name, 0)

        expected = Series(expected_counts).sort_index()
        result = result.dtypes.value_counts()
        result.index = [str(i) for i in result.index]
        result = result.sort_index()
        tm.assert_series_equal(result, expected)

    def test_just_na(self, sparse):
        just_na_list = [np.nan]
        just_na_series = Series(just_na_list)
        just_na_series_index = Series(just_na_list, index=["A"])

        res_list = get_dummies(just_na_list, sparse=sparse)
        res_series = get_dummies(just_na_series, sparse=sparse)
        res_series_index = get_dummies(just_na_series_index, sparse=sparse)

        assert res_list.empty
        assert res_series.empty
        assert res_series_index.empty

        assert res_list.index.tolist() == [0]
        assert res_series.index.tolist() == [0]
        assert res_series_index.index.tolist() == ["A"]

    def test_include_na(self, sparse, dtype):
        s = ["a", "b", np.nan]
        res = get_dummies(s, sparse=sparse, dtype=dtype)
        exp = DataFrame(
            {"a": [1, 0, 0], "b": [0, 1, 0]}, dtype=self.effective_dtype(dtype)
        )
        if sparse:
            exp = exp.apply(SparseArray, fill_value=0.0)
        tm.assert_frame_equal(res, exp)

        # Sparse dataframes do not allow nan labelled columns, see #GH8822
        res_na = get_dummies(s, dummy_na=True, sparse=sparse, dtype=dtype)
        exp_na = DataFrame(
            {np.nan: [0, 0, 1], "a": [1, 0, 0], "b": [0, 1, 0]},
            dtype=self.effective_dtype(dtype),
        )
        exp_na = exp_na.reindex(["a", "b", np.nan], axis=1)
        # hack (NaN handling in assert_index_equal)
        exp_na.columns = res_na.columns
        if sparse:
            exp_na = exp_na.apply(SparseArray, fill_value=0.0)
        tm.assert_frame_equal(res_na, exp_na)

        res_just_na = get_dummies([np.nan], dummy_na=True, sparse=sparse, dtype=dtype)
        exp_just_na = DataFrame(
            Series(1, index=[0]), columns=[np.nan], dtype=self.effective_dtype(dtype)
        )
        tm.assert_numpy_array_equal(res_just_na.values, exp_just_na.values)

    def test_unicode(self, sparse):
        # See GH 6885 - get_dummies chokes on unicode values
        import unicodedata

        e = "e"
        eacute = unicodedata.lookup("LATIN SMALL LETTER E WITH ACUTE")
        s = [e, eacute, eacute]
        res = get_dummies(s, prefix="letter", sparse=sparse)
        exp = DataFrame(
            {"letter_e": [1, 0, 0], "letter_{eacute}".format(eacute=eacute): [0, 1, 1]},
            dtype=np.uint8,
        )
        if sparse:
            exp = exp.apply(SparseArray, fill_value=0)
        tm.assert_frame_equal(res, exp)

    def test_dataframe_dummies_all_obj(self, df, sparse):
        df = df[["A", "B"]]
        result = get_dummies(df, sparse=sparse)
        expected = DataFrame(
            {"A_a": [1, 0, 1], "A_b": [0, 1, 0], "B_b": [1, 1, 0], "B_c": [0, 0, 1]},
            dtype=np.uint8,
        )
        if sparse:
            expected = pd.DataFrame(
                {
                    "A_a": SparseArray([1, 0, 1], dtype="uint8"),
                    "A_b": SparseArray([0, 1, 0], dtype="uint8"),
                    "B_b": SparseArray([1, 1, 0], dtype="uint8"),
                    "B_c": SparseArray([0, 0, 1], dtype="uint8"),
                }
            )

        tm.assert_frame_equal(result, expected)

    def test_dataframe_dummies_mix_default(self, df, sparse, dtype):
        result = get_dummies(df, sparse=sparse, dtype=dtype)
        if sparse:
            arr = SparseArray
            typ = SparseDtype(dtype, 0)
        else:
            arr = np.array
            typ = dtype
        expected = DataFrame(
            {
                "C": [1, 2, 3],
                "A_a": arr([1, 0, 1], dtype=typ),
                "A_b": arr([0, 1, 0], dtype=typ),
                "B_b": arr([1, 1, 0], dtype=typ),
                "B_c": arr([0, 0, 1], dtype=typ),
            }
        )
        expected = expected[["C", "A_a", "A_b", "B_b", "B_c"]]
        tm.assert_frame_equal(result, expected)

    def test_dataframe_dummies_prefix_list(self, df, sparse):
        prefixes = ["from_A", "from_B"]
        result = get_dummies(df, prefix=prefixes, sparse=sparse)
        expected = DataFrame(
            {
                "C": [1, 2, 3],
                "from_A_a": [1, 0, 1],
                "from_A_b": [0, 1, 0],
                "from_B_b": [1, 1, 0],
                "from_B_c": [0, 0, 1],
            },
            dtype=np.uint8,
        )
        expected[["C"]] = df[["C"]]
        cols = ["from_A_a", "from_A_b", "from_B_b", "from_B_c"]
        expected = expected[["C"] + cols]

        typ = SparseArray if sparse else pd.Series
        expected[cols] = expected[cols].apply(lambda x: typ(x))
        tm.assert_frame_equal(result, expected)

    def test_dataframe_dummies_prefix_str(self, df, sparse):
        # not that you should do this...
        result = get_dummies(df, prefix="bad", sparse=sparse)
        bad_columns = ["bad_a", "bad_b", "bad_b", "bad_c"]
        expected = DataFrame(
            [[1, 1, 0, 1, 0], [2, 0, 1, 1, 0], [3, 1, 0, 0, 1]],
            columns=["C"] + bad_columns,
            dtype=np.uint8,
        )
        expected = expected.astype({"C": np.int64})
        if sparse:
            # work around astyping & assigning with duplicate columns
            # https://github.com/pandas-dev/pandas/issues/14427
            expected = pd.concat(
                [
                    pd.Series([1, 2, 3], name="C"),
                    pd.Series([1, 0, 1], name="bad_a", dtype="Sparse[uint8]"),
                    pd.Series([0, 1, 0], name="bad_b", dtype="Sparse[uint8]"),
                    pd.Series([1, 1, 0], name="bad_b", dtype="Sparse[uint8]"),
                    pd.Series([0, 0, 1], name="bad_c", dtype="Sparse[uint8]"),
                ],
                axis=1,
            )

        tm.assert_frame_equal(result, expected)

    def test_dataframe_dummies_subset(self, df, sparse):
        result = get_dummies(df, prefix=["from_A"], columns=["A"], sparse=sparse)
        expected = DataFrame(
            {
                "B": ["b", "b", "c"],
                "C": [1, 2, 3],
                "from_A_a": [1, 0, 1],
                "from_A_b": [0, 1, 0],
            },
            dtype=np.uint8,
        )
        expected[["C"]] = df[["C"]]
        if sparse:
            cols = ["from_A_a", "from_A_b"]
            expected[cols] = expected[cols].astype(pd.SparseDtype("uint8", 0))
        tm.assert_frame_equal(result, expected)

    def test_dataframe_dummies_prefix_sep(self, df, sparse):
        result = get_dummies(df, prefix_sep="..", sparse=sparse)
        expected = DataFrame(
            {
                "C": [1, 2, 3],
                "A..a": [1, 0, 1],
                "A..b": [0, 1, 0],
                "B..b": [1, 1, 0],
                "B..c": [0, 0, 1],
            },
            dtype=np.uint8,
        )
        expected[["C"]] = df[["C"]]
        expected = expected[["C", "A..a", "A..b", "B..b", "B..c"]]
        if sparse:
            cols = ["A..a", "A..b", "B..b", "B..c"]
            expected[cols] = expected[cols].astype(pd.SparseDtype("uint8", 0))

        tm.assert_frame_equal(result, expected)

        result = get_dummies(df, prefix_sep=["..", "__"], sparse=sparse)
        expected = expected.rename(columns={"B..b": "B__b", "B..c": "B__c"})
        tm.assert_frame_equal(result, expected)

        result = get_dummies(df, prefix_sep={"A": "..", "B": "__"}, sparse=sparse)
        tm.assert_frame_equal(result, expected)

    def test_dataframe_dummies_prefix_bad_length(self, df, sparse):
        with pytest.raises(ValueError):
            get_dummies(df, prefix=["too few"], sparse=sparse)

    def test_dataframe_dummies_prefix_sep_bad_length(self, df, sparse):
        with pytest.raises(ValueError):
            get_dummies(df, prefix_sep=["bad"], sparse=sparse)

    def test_dataframe_dummies_prefix_dict(self, sparse):
        prefixes = {"A": "from_A", "B": "from_B"}
        df = DataFrame({"C": [1, 2, 3], "A": ["a", "b", "a"], "B": ["b", "b", "c"]})
        result = get_dummies(df, prefix=prefixes, sparse=sparse)

        expected = DataFrame(
            {
                "C": [1, 2, 3],
                "from_A_a": [1, 0, 1],
                "from_A_b": [0, 1, 0],
                "from_B_b": [1, 1, 0],
                "from_B_c": [0, 0, 1],
            }
        )

        columns = ["from_A_a", "from_A_b", "from_B_b", "from_B_c"]
        expected[columns] = expected[columns].astype(np.uint8)
        if sparse:
            expected[columns] = expected[columns].astype(pd.SparseDtype("uint8", 0))

        tm.assert_frame_equal(result, expected)

    def test_dataframe_dummies_with_na(self, df, sparse, dtype):
        df.loc[3, :] = [np.nan, np.nan, np.nan]
        result = get_dummies(df, dummy_na=True, sparse=sparse, dtype=dtype).sort_index(
            axis=1
        )

        if sparse:
            arr = SparseArray
            typ = SparseDtype(dtype, 0)
        else:
            arr = np.array
            typ = dtype

        expected = DataFrame(
            {
                "C": [1, 2, 3, np.nan],
                "A_a": arr([1, 0, 1, 0], dtype=typ),
                "A_b": arr([0, 1, 0, 0], dtype=typ),
                "A_nan": arr([0, 0, 0, 1], dtype=typ),
                "B_b": arr([1, 1, 0, 0], dtype=typ),
                "B_c": arr([0, 0, 1, 0], dtype=typ),
                "B_nan": arr([0, 0, 0, 1], dtype=typ),
            }
        ).sort_index(axis=1)

        tm.assert_frame_equal(result, expected)

        result = get_dummies(df, dummy_na=False, sparse=sparse, dtype=dtype)
        expected = expected[["C", "A_a", "A_b", "B_b", "B_c"]]
        tm.assert_frame_equal(result, expected)

    def test_dataframe_dummies_with_categorical(self, df, sparse, dtype):
        df["cat"] = pd.Categorical(["x", "y", "y"])
        result = get_dummies(df, sparse=sparse, dtype=dtype).sort_index(axis=1)
        if sparse:
            arr = SparseArray
            typ = SparseDtype(dtype, 0)
        else:
            arr = np.array
            typ = dtype

        expected = DataFrame(
            {
                "C": [1, 2, 3],
                "A_a": arr([1, 0, 1], dtype=typ),
                "A_b": arr([0, 1, 0], dtype=typ),
                "B_b": arr([1, 1, 0], dtype=typ),
                "B_c": arr([0, 0, 1], dtype=typ),
                "cat_x": arr([1, 0, 0], dtype=typ),
                "cat_y": arr([0, 1, 1], dtype=typ),
            }
        ).sort_index(axis=1)

        tm.assert_frame_equal(result, expected)

    @pytest.mark.parametrize(
        "get_dummies_kwargs,expected",
        [
            (
                {"data": pd.DataFrame(({"ä": ["a"]}))},
                pd.DataFrame({"ä_a": [1]}, dtype=np.uint8),
            ),
            (
                {"data": pd.DataFrame({"x": ["ä"]})},
                pd.DataFrame({"x_ä": [1]}, dtype=np.uint8),
            ),
            (
                {"data": pd.DataFrame({"x": ["a"]}), "prefix": "ä"},
                pd.DataFrame({"ä_a": [1]}, dtype=np.uint8),
            ),
            (
                {"data": pd.DataFrame({"x": ["a"]}), "prefix_sep": "ä"},
                pd.DataFrame({"xäa": [1]}, dtype=np.uint8),
            ),
        ],
    )
    def test_dataframe_dummies_unicode(self, get_dummies_kwargs, expected):
        # GH22084 pd.get_dummies incorrectly encodes unicode characters
        # in dataframe column names
        result = get_dummies(**get_dummies_kwargs)
        tm.assert_frame_equal(result, expected)

    def test_basic_drop_first(self, sparse):
        # GH12402 Add a new parameter `drop_first` to avoid collinearity
        # Basic case
        s_list = list("abc")
        s_series = Series(s_list)
        s_series_index = Series(s_list, list("ABC"))

        expected = DataFrame({"b": [0, 1, 0], "c": [0, 0, 1]}, dtype=np.uint8)

        result = get_dummies(s_list, drop_first=True, sparse=sparse)
        if sparse:
            expected = expected.apply(SparseArray, fill_value=0)
        tm.assert_frame_equal(result, expected)

        result = get_dummies(s_series, drop_first=True, sparse=sparse)
        tm.assert_frame_equal(result, expected)

        expected.index = list("ABC")
        result = get_dummies(s_series_index, drop_first=True, sparse=sparse)
        tm.assert_frame_equal(result, expected)

    def test_basic_drop_first_one_level(self, sparse):
        # Test the case that categorical variable only has one level.
        s_list = list("aaa")
        s_series = Series(s_list)
        s_series_index = Series(s_list, list("ABC"))

        expected = DataFrame(index=np.arange(3))

        result = get_dummies(s_list, drop_first=True, sparse=sparse)
        tm.assert_frame_equal(result, expected)

        result = get_dummies(s_series, drop_first=True, sparse=sparse)
        tm.assert_frame_equal(result, expected)

        expected = DataFrame(index=list("ABC"))
        result = get_dummies(s_series_index, drop_first=True, sparse=sparse)
        tm.assert_frame_equal(result, expected)

    def test_basic_drop_first_NA(self, sparse):
        # Test NA handling together with drop_first
        s_NA = ["a", "b", np.nan]
        res = get_dummies(s_NA, drop_first=True, sparse=sparse)
        exp = DataFrame({"b": [0, 1, 0]}, dtype=np.uint8)
        if sparse:
            exp = exp.apply(SparseArray, fill_value=0)

        tm.assert_frame_equal(res, exp)

        res_na = get_dummies(s_NA, dummy_na=True, drop_first=True, sparse=sparse)
        exp_na = DataFrame({"b": [0, 1, 0], np.nan: [0, 0, 1]}, dtype=np.uint8).reindex(
            ["b", np.nan], axis=1
        )
        if sparse:
            exp_na = exp_na.apply(SparseArray, fill_value=0)
        tm.assert_frame_equal(res_na, exp_na)

        res_just_na = get_dummies(
            [np.nan], dummy_na=True, drop_first=True, sparse=sparse
        )
        exp_just_na = DataFrame(index=np.arange(1))
        tm.assert_frame_equal(res_just_na, exp_just_na)

    def test_dataframe_dummies_drop_first(self, df, sparse):
        df = df[["A", "B"]]
        result = get_dummies(df, drop_first=True, sparse=sparse)
        expected = DataFrame({"A_b": [0, 1, 0], "B_c": [0, 0, 1]}, dtype=np.uint8)
        if sparse:
            expected = expected.apply(SparseArray, fill_value=0)
        tm.assert_frame_equal(result, expected)

    def test_dataframe_dummies_drop_first_with_categorical(self, df, sparse, dtype):
        df["cat"] = pd.Categorical(["x", "y", "y"])
        result = get_dummies(df, drop_first=True, sparse=sparse)
        expected = DataFrame(
            {"C": [1, 2, 3], "A_b": [0, 1, 0], "B_c": [0, 0, 1], "cat_y": [0, 1, 1]}
        )
        cols = ["A_b", "B_c", "cat_y"]
        expected[cols] = expected[cols].astype(np.uint8)
        expected = expected[["C", "A_b", "B_c", "cat_y"]]
        if sparse:
            for col in cols:
                expected[col] = SparseArray(expected[col])
        tm.assert_frame_equal(result, expected)

    def test_dataframe_dummies_drop_first_with_na(self, df, sparse):
        df.loc[3, :] = [np.nan, np.nan, np.nan]
        result = get_dummies(
            df, dummy_na=True, drop_first=True, sparse=sparse
        ).sort_index(axis=1)
        expected = DataFrame(
            {
                "C": [1, 2, 3, np.nan],
                "A_b": [0, 1, 0, 0],
                "A_nan": [0, 0, 0, 1],
                "B_c": [0, 0, 1, 0],
                "B_nan": [0, 0, 0, 1],
            }
        )
        cols = ["A_b", "A_nan", "B_c", "B_nan"]
        expected[cols] = expected[cols].astype(np.uint8)
        expected = expected.sort_index(axis=1)
        if sparse:
            for col in cols:
                expected[col] = SparseArray(expected[col])

        tm.assert_frame_equal(result, expected)

        result = get_dummies(df, dummy_na=False, drop_first=True, sparse=sparse)
        expected = expected[["C", "A_b", "B_c"]]
        tm.assert_frame_equal(result, expected)

    def test_int_int(self):
        data = Series([1, 2, 1])
        result = pd.get_dummies(data)
        expected = DataFrame([[1, 0], [0, 1], [1, 0]], columns=[1, 2], dtype=np.uint8)
        tm.assert_frame_equal(result, expected)

        data = Series(pd.Categorical(["a", "b", "a"]))
        result = pd.get_dummies(data)
        expected = DataFrame(
            [[1, 0], [0, 1], [1, 0]], columns=pd.Categorical(["a", "b"]), dtype=np.uint8
        )
        tm.assert_frame_equal(result, expected)

    def test_int_df(self, dtype):
        data = DataFrame(
            {
                "A": [1, 2, 1],
                "B": pd.Categorical(["a", "b", "a"]),
                "C": [1, 2, 1],
                "D": [1.0, 2.0, 1.0],
            }
        )
        columns = ["C", "D", "A_1", "A_2", "B_a", "B_b"]
        expected = DataFrame(
            [[1, 1.0, 1, 0, 1, 0], [2, 2.0, 0, 1, 0, 1], [1, 1.0, 1, 0, 1, 0]],
            columns=columns,
        )
        expected[columns[2:]] = expected[columns[2:]].astype(dtype)
        result = pd.get_dummies(data, columns=["A", "B"], dtype=dtype)
        tm.assert_frame_equal(result, expected)

    def test_dataframe_dummies_preserve_categorical_dtype(self, dtype):
        # GH13854
        for ordered in [False, True]:
            cat = pd.Categorical(list("xy"), categories=list("xyz"), ordered=ordered)
            result = get_dummies(cat, dtype=dtype)

            data = np.array([[1, 0, 0], [0, 1, 0]], dtype=self.effective_dtype(dtype))
            cols = pd.CategoricalIndex(
                cat.categories, categories=cat.categories, ordered=ordered
            )
            expected = DataFrame(data, columns=cols, dtype=self.effective_dtype(dtype))

            tm.assert_frame_equal(result, expected)

    @pytest.mark.parametrize("sparse", [True, False])
    def test_get_dummies_dont_sparsify_all_columns(self, sparse):
        # GH18914
        df = DataFrame.from_dict(
            OrderedDict([("GDP", [1, 2]), ("Nation", ["AB", "CD"])])
        )
        df = get_dummies(df, columns=["Nation"], sparse=sparse)
        df2 = df.reindex(columns=["GDP"])

        tm.assert_frame_equal(df[["GDP"]], df2)

    def test_get_dummies_duplicate_columns(self, df):
        # GH20839
        df.columns = ["A", "A", "A"]
        result = get_dummies(df).sort_index(axis=1)

        expected = DataFrame(
            [[1, 1, 0, 1, 0], [2, 0, 1, 1, 0], [3, 1, 0, 0, 1]],
            columns=["A", "A_a", "A_b", "A_b", "A_c"],
            dtype=np.uint8,
        ).sort_index(axis=1)

        expected = expected.astype({"A": np.int64})

        tm.assert_frame_equal(result, expected)

    def test_get_dummies_all_sparse(self):
        df = pd.DataFrame({"A": [1, 2]})
        result = pd.get_dummies(df, columns=["A"], sparse=True)
        dtype = SparseDtype("uint8", 0)
        expected = pd.DataFrame(
            {
                "A_1": SparseArray([1, 0], dtype=dtype),
                "A_2": SparseArray([0, 1], dtype=dtype),
            }
        )
        tm.assert_frame_equal(result, expected)

    @pytest.mark.parametrize("values", ["baz"])
    def test_get_dummies_with_string_values(self, values):
        # issue #28383
        df = pd.DataFrame(
            {
                "bar": [1, 2, 3, 4, 5, 6],
                "foo": ["one", "one", "one", "two", "two", "two"],
                "baz": ["A", "B", "C", "A", "B", "C"],
                "zoo": ["x", "y", "z", "q", "w", "t"],
            }
        )

        msg = "Input must be a list-like for parameter `columns`"

        with pytest.raises(TypeError, match=msg):
            pd.get_dummies(df, columns=values)


class TestCategoricalReshape:
    def test_reshaping_multi_index_categorical(self):

        cols = ["ItemA", "ItemB", "ItemC"]
        data = {c: tm.makeTimeDataFrame() for c in cols}
        df = pd.concat({c: data[c].stack() for c in data}, axis="columns")
        df.index.names = ["major", "minor"]
        df["str"] = "foo"

        df["category"] = df["str"].astype("category")
        result = df["category"].unstack()

        dti = df.index.levels[0]
        c = Categorical(["foo"] * len(dti))
        expected = DataFrame(
            {"A": c.copy(), "B": c.copy(), "C": c.copy(), "D": c.copy()},
            columns=Index(list("ABCD"), name="minor"),
            index=dti.rename("major"),
        )
<<<<<<< HEAD
        tm.assert_frame_equal(result, expected)

class TestMultiIndexReshape:
    def test_unstacking_multi_index_df(self):
        # BUG: 30740
        df = pd.DataFrame(
            {
                "name": ["Alice", "Bob"],
                "score": [9.5, 8],
                "employed": [False, True],
                "kids": [0, 0],
                "gender": ["female", "male"],
            }
        )
        df = df.set_index(["name", "employed", "kids", "gender"])
        df = df.unstack(["gender"], fill_value=0)
        expected = df.unstack("employed", fill_value=0).unstack("kids", fill_value=0)
        result = df.unstack(["employed", "kids"], fill_value=0)
=======
>>>>>>> 6437f5eb
        tm.assert_frame_equal(result, expected)<|MERGE_RESOLUTION|>--- conflicted
+++ resolved
@@ -644,7 +644,6 @@
             columns=Index(list("ABCD"), name="minor"),
             index=dti.rename("major"),
         )
-<<<<<<< HEAD
         tm.assert_frame_equal(result, expected)
 
 class TestMultiIndexReshape:
@@ -663,6 +662,4 @@
         df = df.unstack(["gender"], fill_value=0)
         expected = df.unstack("employed", fill_value=0).unstack("kids", fill_value=0)
         result = df.unstack(["employed", "kids"], fill_value=0)
-=======
->>>>>>> 6437f5eb
         tm.assert_frame_equal(result, expected)