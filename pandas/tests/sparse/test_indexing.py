--- conflicted
+++ resolved
@@ -6,12 +6,8 @@
 import pandas.util.testing as tm
 
 
-<<<<<<< HEAD
 @pytest.mark.filterwarnings("ignore:Sparse:FutureWarning")
-class TestSparseSeriesIndexing(object):
-=======
 class TestSparseSeriesIndexing:
->>>>>>> 612c2443
 
     def setup_method(self, method):
         self.orig = pd.Series([1, np.nan, np.nan, 3, np.nan])
@@ -605,12 +601,8 @@
         assert sparse is not res
 
 
-<<<<<<< HEAD
 @pytest.mark.filterwarnings("ignore:Sparse:FutureWarning")
 class TestSparseDataFrameIndexing(object):
-=======
-class TestSparseDataFrameIndexing:
->>>>>>> 612c2443
 
     def test_getitem(self):
         orig = pd.DataFrame([[1, np.nan, np.nan],
@@ -987,12 +979,8 @@
         tm.assert_sp_frame_equal(res, exp)
 
 
-<<<<<<< HEAD
 @pytest.mark.filterwarnings("ignore:Sparse:FutureWarning")
-class TestMultitype(object):
-=======
 class TestMultitype:
->>>>>>> 612c2443
 
     def setup_method(self, method):
         self.cols = ['string', 'int', 'float', 'object']
