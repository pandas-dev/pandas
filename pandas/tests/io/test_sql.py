"""SQL io tests

The SQL tests are broken down in different classes:

- `PandasSQLTest`: base class with common methods for all test classes
- Tests for the public API (only tests with sqlite3)
    - `_TestSQLApi` base class
    - `TestSQLApi`: test the public API with sqlalchemy engine
    - `TestSQLiteFallbackApi`: test the public API with a sqlite DBAPI
      connection
- Tests for the different SQL flavors (flavor specific type conversions)
    - Tests for the sqlalchemy mode: `_TestSQLAlchemy` is the base class with
      common methods, `_TestSQLAlchemyConn` tests the API with a SQLAlchemy
      Connection object. The different tested flavors (sqlite3, MySQL,
      PostgreSQL) derive from the base class
    - Tests for the fallback mode (`TestSQLiteFallback`)

"""
from __future__ import annotations

import csv
from datetime import (
    date,
    datetime,
    time,
)
from io import StringIO
from pathlib import Path
import sqlite3
import warnings

import numpy as np
import pytest

from pandas.core.dtypes.common import (
    is_datetime64_dtype,
    is_datetime64tz_dtype,
)

import pandas as pd
from pandas import (
    DataFrame,
    Index,
    MultiIndex,
    Series,
    Timestamp,
    concat,
    date_range,
    isna,
    to_datetime,
    to_timedelta,
)
import pandas._testing as tm

import pandas.io.sql as sql
from pandas.io.sql import (
    SQLAlchemyEngine,
    _gt14,
    get_engine,
    read_sql_query,
    read_sql_table,
)

try:
    import sqlalchemy
    from sqlalchemy import inspect
    from sqlalchemy.ext import declarative
    from sqlalchemy.orm import session as sa_session
    import sqlalchemy.schema
    import sqlalchemy.sql.sqltypes as sqltypes

    SQLALCHEMY_INSTALLED = True
except ImportError:
    SQLALCHEMY_INSTALLED = False

SQL_STRINGS = {
    "read_parameters": {
        "sqlite": "SELECT * FROM iris WHERE Name=? AND SepalLength=?",
        "mysql": "SELECT * FROM iris WHERE `Name`=%s AND `SepalLength`=%s",
        "postgresql": 'SELECT * FROM iris WHERE "Name"=%s AND "SepalLength"=%s',
    },
    "read_named_parameters": {
        "sqlite": """
                SELECT * FROM iris WHERE Name=:name AND SepalLength=:length
                """,
        "mysql": """
                SELECT * FROM iris WHERE
                `Name`=%(name)s AND `SepalLength`=%(length)s
                """,
        "postgresql": """
                SELECT * FROM iris WHERE
                "Name"=%(name)s AND "SepalLength"=%(length)s
                """,
    },
    "read_no_parameters_with_percent": {
        "sqlite": "SELECT * FROM iris WHERE Name LIKE '%'",
        "mysql": "SELECT * FROM iris WHERE `Name` LIKE '%'",
        "postgresql": "SELECT * FROM iris WHERE \"Name\" LIKE '%'",
    },
}


def iris_table_metadata(dialect: str):
    from sqlalchemy import (
        REAL,
        Column,
        Float,
        MetaData,
        String,
        Table,
    )

    dtype = Float if dialect == "postgresql" else REAL
    metadata = MetaData()
    iris = Table(
        "iris",
        metadata,
        Column("SepalLength", dtype),
        Column("SepalWidth", dtype),
        Column("PetalLength", dtype),
        Column("PetalWidth", dtype),
        Column("Name", String(200)),
    )
    return iris


def create_and_load_iris_sqlite3(conn: sqlite3.Connection, iris_file: Path):
    cur = conn.cursor()
    stmt = """CREATE TABLE iris (
            "SepalLength" REAL,
            "SepalWidth" REAL,
            "PetalLength" REAL,
            "PetalWidth" REAL,
            "Name" TEXT
        )"""
    cur.execute(stmt)
    with iris_file.open(newline=None) as csvfile:
        reader = csv.reader(csvfile)
        next(reader)
        stmt = "INSERT INTO iris VALUES(?, ?, ?, ?, ?)"
        cur.executemany(stmt, reader)


def create_and_load_iris(conn, iris_file: Path, dialect: str):
    from sqlalchemy import insert
    from sqlalchemy.engine import Engine

    iris = iris_table_metadata(dialect)
    iris.drop(conn, checkfirst=True)
    iris.create(bind=conn)

    with iris_file.open(newline=None) as csvfile:
        reader = csv.reader(csvfile)
        header = next(reader)
        params = [{key: value for key, value in zip(header, row)} for row in reader]
        stmt = insert(iris).values(params)
        if isinstance(conn, Engine):
            with conn.connect() as conn:
                conn.execute(stmt)
        else:
            conn.execute(stmt)


def create_and_load_iris_view(conn):
    stmt = "CREATE VIEW iris_view AS SELECT * FROM iris"
    if isinstance(conn, sqlite3.Connection):
        cur = conn.cursor()
        cur.execute(stmt)
    else:
        from sqlalchemy import text
        from sqlalchemy.engine import Engine

        stmt = text(stmt)
        if isinstance(conn, Engine):
            with conn.connect() as conn:
                conn.execute(stmt)
        else:
            conn.execute(stmt)


def types_table_metadata(dialect: str):
    from sqlalchemy import (
        TEXT,
        Boolean,
        Column,
        DateTime,
        Float,
        Integer,
        MetaData,
        Table,
    )

    date_type = TEXT if dialect == "sqlite" else DateTime
    bool_type = Integer if dialect == "sqlite" else Boolean
    metadata = MetaData()
    types = Table(
        "types",
        metadata,
        Column("TextCol", TEXT),
        Column("DateCol", date_type),
        Column("IntDateCol", Integer),
        Column("IntDateOnlyCol", Integer),
        Column("FloatCol", Float),
        Column("IntCol", Integer),
        Column("BoolCol", bool_type),
        Column("IntColWithNull", Integer),
        Column("BoolColWithNull", bool_type),
    )
    if dialect == "postgresql":
        types.append_column(Column("DateColWithTz", DateTime(timezone=True)))
    return types


def create_and_load_types_sqlite3(conn: sqlite3.Connection, types_data: list[dict]):
    cur = conn.cursor()
    stmt = """CREATE TABLE types (
                    "TextCol" TEXT,
                    "DateCol" TEXT,
                    "IntDateCol" INTEGER,
                    "IntDateOnlyCol" INTEGER,
                    "FloatCol" REAL,
                    "IntCol" INTEGER,
                    "BoolCol" INTEGER,
                    "IntColWithNull" INTEGER,
                    "BoolColWithNull" INTEGER
                )"""
    cur.execute(stmt)

    stmt = """
            INSERT INTO types
            VALUES(?, ?, ?, ?, ?, ?, ?, ?, ?)
            """
    cur.executemany(stmt, types_data)


def create_and_load_types(conn, types_data: list[dict], dialect: str):
    from sqlalchemy import insert
    from sqlalchemy.engine import Engine

    types = types_table_metadata(dialect)
    types.drop(conn, checkfirst=True)
    types.create(bind=conn)

    stmt = insert(types).values(types_data)
    if isinstance(conn, Engine):
        with conn.connect() as conn:
            conn.execute(stmt)
    else:
        conn.execute(stmt)


@pytest.fixture
def iris_path(datapath):
    iris_path = datapath("io", "data", "csv", "iris.csv")
    return Path(iris_path)


@pytest.fixture
def types_data():
    return [
        {
            "TextCol": "first",
            "DateCol": "2000-01-03 00:00:00",
            "IntDateCol": 535852800,
            "IntDateOnlyCol": 20101010,
            "FloatCol": 10.10,
            "IntCol": 1,
            "BoolCol": False,
            "IntColWithNull": 1,
            "BoolColWithNull": False,
            "DateColWithTz": "2000-01-01 00:00:00-08:00",
        },
        {
            "TextCol": "first",
            "DateCol": "2000-01-04 00:00:00",
            "IntDateCol": 1356998400,
            "IntDateOnlyCol": 20101212,
            "FloatCol": 10.10,
            "IntCol": 1,
            "BoolCol": False,
            "IntColWithNull": None,
            "BoolColWithNull": None,
            "DateColWithTz": "2000-06-01 00:00:00-07:00",
        },
    ]


@pytest.fixture
def types_data_frame(types_data):
    dtypes = {
        "TextCol": "str",
        "DateCol": "str",
        "IntDateCol": "int64",
        "IntDateOnlyCol": "int64",
        "FloatCol": "float",
        "IntCol": "int64",
        "BoolCol": "int64",
        "IntColWithNull": "float",
        "BoolColWithNull": "float",
    }
    df = DataFrame(types_data)
    return df[dtypes.keys()].astype(dtypes)


@pytest.fixture
def test_frame1():
    columns = ["index", "A", "B", "C", "D"]
    data = [
        (
            "2000-01-03 00:00:00",
            0.980268513777,
            3.68573087906,
            -0.364216805298,
            -1.15973806169,
        ),
        (
            "2000-01-04 00:00:00",
            1.04791624281,
            -0.0412318367011,
            -0.16181208307,
            0.212549316967,
        ),
        (
            "2000-01-05 00:00:00",
            0.498580885705,
            0.731167677815,
            -0.537677223318,
            1.34627041952,
        ),
        (
            "2000-01-06 00:00:00",
            1.12020151869,
            1.56762092543,
            0.00364077397681,
            0.67525259227,
        ),
    ]
    return DataFrame(data, columns=columns)


@pytest.fixture
def test_frame3():
    columns = ["index", "A", "B"]
    data = [
        ("2000-01-03 00:00:00", 2 ** 31 - 1, -1.987670),
        ("2000-01-04 00:00:00", -29, -0.0412318367011),
        ("2000-01-05 00:00:00", 20000, 0.731167677815),
        ("2000-01-06 00:00:00", -290867, 1.56762092543),
    ]
    return DataFrame(data, columns=columns)


class MixInBase:
    def teardown_method(self, method):
        # if setup fails, there may not be a connection to close.
        if hasattr(self, "conn"):
            for tbl in self._get_all_tables():
                self.drop_table(tbl)
            self._close_conn()


class MySQLMixIn(MixInBase):
    def drop_table(self, table_name):
        cur = self.conn.cursor()
        cur.execute(f"DROP TABLE IF EXISTS {sql._get_valid_mysql_name(table_name)}")
        self.conn.commit()

    def _get_all_tables(self):
        cur = self.conn.cursor()
        cur.execute("SHOW TABLES")
        return [table[0] for table in cur.fetchall()]

    def _close_conn(self):
        from pymysql.err import Error

        try:
            self.conn.close()
        except Error:
            pass


class SQLiteMixIn(MixInBase):
    def drop_table(self, table_name):
        self.conn.execute(
            f"DROP TABLE IF EXISTS {sql._get_valid_sqlite_name(table_name)}"
        )
        self.conn.commit()

    def _get_all_tables(self):
        c = self.conn.execute("SELECT name FROM sqlite_master WHERE type='table'")
        return [table[0] for table in c.fetchall()]

    def _close_conn(self):
        self.conn.close()


class SQLAlchemyMixIn(MixInBase):
    def drop_table(self, table_name):
        sql.SQLDatabase(self.conn).drop_table(table_name)

    def _get_all_tables(self):
        meta = sqlalchemy.schema.MetaData(bind=self.conn)
        meta.reflect()
        table_list = meta.tables.keys()
        return table_list

    def _close_conn(self):
        # https://docs.sqlalchemy.org/en/13/core/connections.html#engine-disposal
        self.conn.dispose()


class PandasSQLTest:
    """
    Base class with common private methods for SQLAlchemy and fallback cases.

    """

    def _get_exec(self):
        return (
            self.conn.cursor()
            if isinstance(self.conn, sqlite3.Connection)
            else self.conn
        )

    @pytest.fixture
    def load_iris_data(self, iris_path):
        if not hasattr(self, "conn"):
            self.setup_connect()
        self.drop_table("iris")
<<<<<<< HEAD

        self._get_exec().execute(SQL_STRINGS["create_iris"][self.flavor])

        with open(iris_csv_file, newline=None) as iris_csv:
            r = csv.reader(iris_csv)
            next(r)  # skip header row
            ins = SQL_STRINGS["insert_iris"][self.flavor]

            for row in r:
                self._get_exec().execute(ins, row)
=======
        if isinstance(self.conn, sqlite3.Connection):
            create_and_load_iris_sqlite3(self.conn, iris_path)
        else:
            create_and_load_iris(self.conn, iris_path, self.flavor)
>>>>>>> e7d9057f

    @pytest.fixture
    def load_types_data(self, types_data):
        if not hasattr(self, "conn"):
            self.setup_connect()
        if self.flavor != "postgresql":
            for entry in types_data:
                entry.pop("DateColWithTz")
        if isinstance(self.conn, sqlite3.Connection):
            types_data = [tuple(entry.values()) for entry in types_data]
            create_and_load_types_sqlite3(self.conn, types_data)
        else:
            create_and_load_types(self.conn, types_data, self.flavor)

    def _check_iris_loaded_frame(self, iris_frame):
        pytype = iris_frame.dtypes[0].type
        row = iris_frame.iloc[0]

        assert issubclass(pytype, np.floating)
        tm.equalContents(row.values, [5.1, 3.5, 1.4, 0.2, "Iris-setosa"])

<<<<<<< HEAD
    def _load_test1_data(self):
        columns = ["index", "A", "B", "C", "D"]
        data = [
            (
                "2000-01-03 00:00:00",
                0.980268513777,
                3.68573087906,
                -0.364216805298,
                -1.15973806169,
            ),
            (
                "2000-01-04 00:00:00",
                1.04791624281,
                -0.0412318367011,
                -0.16181208307,
                0.212549316967,
            ),
            (
                "2000-01-05 00:00:00",
                0.498580885705,
                0.731167677815,
                -0.537677223318,
                1.34627041952,
            ),
            (
                "2000-01-06 00:00:00",
                1.12020151869,
                1.56762092543,
                0.00364077397681,
                0.67525259227,
            ),
        ]

        self.test_frame1 = DataFrame(data, columns=columns)

    def _load_test2_data(self):
        df = DataFrame(
            {
                "A": [4, 1, 3, 6],
                "B": ["asd", "gsq", "ylt", "jkl"],
                "C": [1.1, 3.1, 6.9, 5.3],
                "D": [False, True, True, False],
                "E": ["1990-11-22", "1991-10-26", "1993-11-26", "1995-12-12"],
            }
        )
        df["E"] = to_datetime(df["E"])

        self.test_frame2 = df

    def _load_test3_data(self):
        columns = ["index", "A", "B"]
        data = [
            ("2000-01-03 00:00:00", 2 ** 31 - 1, -1.987670),
            ("2000-01-04 00:00:00", -29, -0.0412318367011),
            ("2000-01-05 00:00:00", 20000, 0.731167677815),
            ("2000-01-06 00:00:00", -290867, 1.56762092543),
        ]

        self.test_frame3 = DataFrame(data, columns=columns)

    def _load_types_test_data(self, data):
        def _filter_to_flavor(flavor, df):
            flavor_dtypes = {
                "sqlite": {
                    "TextCol": "str",
                    "DateCol": "str",
                    "IntDateCol": "int64",
                    "IntDateOnlyCol": "int64",
                    "FloatCol": "float",
                    "IntCol": "int64",
                    "BoolCol": "int64",
                    "IntColWithNull": "float",
                    "BoolColWithNull": "float",
                },
                "mysql": {
                    "TextCol": "str",
                    "DateCol": "str",
                    "IntDateCol": "int64",
                    "IntDateOnlyCol": "int64",
                    "FloatCol": "float",
                    "IntCol": "int64",
                    "BoolCol": "bool",
                    "IntColWithNull": "float",
                    "BoolColWithNull": "float",
                },
                "postgresql": {
                    "TextCol": "str",
                    "DateCol": "str",
                    "DateColWithTz": "str",
                    "IntDateCol": "int64",
                    "IntDateOnlyCol": "int64",
                    "FloatCol": "float",
                    "IntCol": "int64",
                    "BoolCol": "bool",
                    "IntColWithNull": "float",
                    "BoolColWithNull": "float",
                },
            }

            dtypes = flavor_dtypes[flavor]
            return df[dtypes.keys()].astype(dtypes)

        df = DataFrame(data)
        self.types_test = {
            flavor: _filter_to_flavor(flavor, df)
            for flavor in ("sqlite", "mysql", "postgresql")
        }

    def _load_raw_sql(self):
        self.drop_table("types_test_data")
        self._get_exec().execute(SQL_STRINGS["create_test_types"][self.flavor])
        ins = SQL_STRINGS["insert_test_types"][self.flavor]
        data = [
            {
                "TextCol": "first",
                "DateCol": "2000-01-03 00:00:00",
                "DateColWithTz": "2000-01-01 00:00:00-08:00",
                "IntDateCol": 535852800,
                "IntDateOnlyCol": 20101010,
                "FloatCol": 10.10,
                "IntCol": 1,
                "BoolCol": False,
                "IntColWithNull": 1,
                "BoolColWithNull": False,
            },
            {
                "TextCol": "first",
                "DateCol": "2000-01-04 00:00:00",
                "DateColWithTz": "2000-06-01 00:00:00-07:00",
                "IntDateCol": 1356998400,
                "IntDateOnlyCol": 20101212,
                "FloatCol": 10.10,
                "IntCol": 1,
                "BoolCol": False,
                "IntColWithNull": None,
                "BoolColWithNull": None,
            },
        ]
        for d in data:
            self._get_exec().execute(
                ins["query"], [d[field] for field in ins["fields"]]
            )

        self._load_types_test_data(data)

=======
>>>>>>> e7d9057f
    def _count_rows(self, table_name):
        result = (
            self._get_exec()
            .execute(f"SELECT count(*) AS count_1 FROM {table_name}")
            .fetchone()
        )
        return result[0]

    def _read_sql_iris(self):
        iris_frame = self.pandasSQL.read_query("SELECT * FROM iris")
        self._check_iris_loaded_frame(iris_frame)

    def _read_sql_iris_parameter(self):
        query = SQL_STRINGS["read_parameters"][self.flavor]
        params = ["Iris-setosa", 5.1]
        iris_frame = self.pandasSQL.read_query(query, params=params)
        self._check_iris_loaded_frame(iris_frame)

    def _read_sql_iris_named_parameter(self):
        query = SQL_STRINGS["read_named_parameters"][self.flavor]
        params = {"name": "Iris-setosa", "length": 5.1}
        iris_frame = self.pandasSQL.read_query(query, params=params)
        self._check_iris_loaded_frame(iris_frame)

    def _read_sql_iris_no_parameter_with_percent(self):
        query = SQL_STRINGS["read_no_parameters_with_percent"][self.flavor]
        iris_frame = self.pandasSQL.read_query(query, params=None)
        self._check_iris_loaded_frame(iris_frame)

    def _to_sql(self, test_frame1, method=None):
        self.drop_table("test_frame1")

        self.pandasSQL.to_sql(test_frame1, "test_frame1", method=method)
        assert self.pandasSQL.has_table("test_frame1")

        num_entries = len(test_frame1)
        num_rows = self._count_rows("test_frame1")
        assert num_rows == num_entries

        # Nuke table
        self.drop_table("test_frame1")

    def _to_sql_empty(self, test_frame1):
        self.drop_table("test_frame1")
        self.pandasSQL.to_sql(test_frame1.iloc[:0], "test_frame1")

    def _to_sql_fail(self, test_frame1):
        self.drop_table("test_frame1")

        self.pandasSQL.to_sql(test_frame1, "test_frame1", if_exists="fail")
        assert self.pandasSQL.has_table("test_frame1")

        msg = "Table 'test_frame1' already exists"
        with pytest.raises(ValueError, match=msg):
            self.pandasSQL.to_sql(test_frame1, "test_frame1", if_exists="fail")

        self.drop_table("test_frame1")

    def _to_sql_replace(self, test_frame1):
        self.drop_table("test_frame1")

        self.pandasSQL.to_sql(test_frame1, "test_frame1", if_exists="fail")
        # Add to table again
        self.pandasSQL.to_sql(test_frame1, "test_frame1", if_exists="replace")
        assert self.pandasSQL.has_table("test_frame1")

        num_entries = len(test_frame1)
        num_rows = self._count_rows("test_frame1")

        assert num_rows == num_entries
        self.drop_table("test_frame1")

    def _to_sql_append(self, test_frame1):
        # Nuke table just in case
        self.drop_table("test_frame1")

        self.pandasSQL.to_sql(test_frame1, "test_frame1", if_exists="fail")

        # Add to table again
        self.pandasSQL.to_sql(test_frame1, "test_frame1", if_exists="append")
        assert self.pandasSQL.has_table("test_frame1")

        num_entries = 2 * len(test_frame1)
        num_rows = self._count_rows("test_frame1")

        assert num_rows == num_entries
        self.drop_table("test_frame1")

    def _to_sql_method_callable(self, test_frame1):
        check = []  # used to double check function below is really being used

        def sample(pd_table, conn, keys, data_iter):
            check.append(1)
            data = [dict(zip(keys, row)) for row in data_iter]
            conn.execute(pd_table.table.insert(), data)

        self.drop_table("test_frame1")

        self.pandasSQL.to_sql(test_frame1, "test_frame1", method=sample)
        assert self.pandasSQL.has_table("test_frame1")

        assert check == [1]
        num_entries = len(test_frame1)
        num_rows = self._count_rows("test_frame1")
        assert num_rows == num_entries
        # Nuke table
        self.drop_table("test_frame1")

    def _to_sql_with_sql_engine(self, test_frame1, engine="auto", **engine_kwargs):
        """`to_sql` with the `engine` param"""
        # mostly copied from this class's `_to_sql()` method
        self.drop_table("test_frame1")

        self.pandasSQL.to_sql(
            test_frame1, "test_frame1", engine=engine, **engine_kwargs
        )
        assert self.pandasSQL.has_table("test_frame1")

        num_entries = len(test_frame1)
        num_rows = self._count_rows("test_frame1")
        assert num_rows == num_entries

        # Nuke table
        self.drop_table("test_frame1")

    def _roundtrip(self, test_frame1):
        self.drop_table("test_frame_roundtrip")
        self.pandasSQL.to_sql(test_frame1, "test_frame_roundtrip")
        result = self.pandasSQL.read_query("SELECT * FROM test_frame_roundtrip")

        result.set_index("level_0", inplace=True)
        # result.index.astype(int)

        result.index.name = None

        tm.assert_frame_equal(result, test_frame1)

    def _execute_sql(self):
        # drop_sql = "DROP TABLE IF EXISTS test"  # should already be done
        iris_results = self.pandasSQL.execute("SELECT * FROM iris")
        row = iris_results.fetchone()
        tm.equalContents(row, [5.1, 3.5, 1.4, 0.2, "Iris-setosa"])

    def _to_sql_save_index(self):
        df = DataFrame.from_records(
            [(1, 2.1, "line1"), (2, 1.5, "line2")], columns=["A", "B", "C"], index=["A"]
        )
        self.pandasSQL.to_sql(df, "test_to_sql_saves_index")
        ix_cols = self._get_index_columns("test_to_sql_saves_index")
        assert ix_cols == [["A"]]

    def _transaction_test(self):
        with self.pandasSQL.run_transaction() as trans:
            trans.execute("CREATE TABLE test_trans (A INT, B TEXT)")

        class DummyException(Exception):
            pass

        # Make sure when transaction is rolled back, no rows get inserted
        ins_sql = "INSERT INTO test_trans (A,B) VALUES (1, 'blah')"
        try:
            with self.pandasSQL.run_transaction() as trans:
                trans.execute(ins_sql)
                raise DummyException("error")
        except DummyException:
            # ignore raised exception
            pass
        res = self.pandasSQL.read_query("SELECT * FROM test_trans")
        assert len(res) == 0

        # Make sure when transaction is committed, rows do get inserted
        with self.pandasSQL.run_transaction() as trans:
            trans.execute(ins_sql)
        res2 = self.pandasSQL.read_query("SELECT * FROM test_trans")
        assert len(res2) == 1


# -----------------------------------------------------------------------------
# -- Testing the public API


class _TestSQLApi(PandasSQLTest):
    """
    Base class to test the public API.

    From this two classes are derived to run these tests for both the
    sqlalchemy mode (`TestSQLApi`) and the fallback mode
    (`TestSQLiteFallbackApi`).  These tests are run with sqlite3. Specific
    tests for the different sql flavours are included in `_TestSQLAlchemy`.

    Notes:
    flavor can always be passed even in SQLAlchemy mode,
    should be correctly ignored.

    we don't use drop_table because that isn't part of the public api

    """

    flavor = "sqlite"
    mode: str

    def setup_connect(self):
        self.conn = self.connect()

    @pytest.fixture(autouse=True)
    def setup_method(self, load_iris_data, load_types_data):
        self.load_test_data_and_sql()

    def load_test_data_and_sql(self):
        create_and_load_iris_view(self.conn)

    def test_read_sql_iris(self):
        iris_frame = sql.read_sql_query("SELECT * FROM iris", self.conn)
        self._check_iris_loaded_frame(iris_frame)

    def test_read_sql_view(self):
        iris_frame = sql.read_sql_query("SELECT * FROM iris_view", self.conn)
        self._check_iris_loaded_frame(iris_frame)

    def test_read_sql_with_chunksize_no_result(self):
        query = "SELECT * FROM iris_view WHERE SepalLength < 0.0"
        with_batch = sql.read_sql_query(query, self.conn, chunksize=5)
        without_batch = sql.read_sql_query(query, self.conn)
        tm.assert_frame_equal(concat(with_batch), without_batch)

    def test_to_sql(self, test_frame1):
        sql.to_sql(test_frame1, "test_frame1", self.conn)
        assert sql.has_table("test_frame1", self.conn)

    def test_to_sql_fail(self, test_frame1):
        sql.to_sql(test_frame1, "test_frame2", self.conn, if_exists="fail")
        assert sql.has_table("test_frame2", self.conn)

        msg = "Table 'test_frame2' already exists"
        with pytest.raises(ValueError, match=msg):
            sql.to_sql(test_frame1, "test_frame2", self.conn, if_exists="fail")

    def test_to_sql_replace(self, test_frame1):
        sql.to_sql(test_frame1, "test_frame3", self.conn, if_exists="fail")
        # Add to table again
        sql.to_sql(test_frame1, "test_frame3", self.conn, if_exists="replace")
        assert sql.has_table("test_frame3", self.conn)

        num_entries = len(test_frame1)
        num_rows = self._count_rows("test_frame3")

        assert num_rows == num_entries

    def test_to_sql_append(self, test_frame1):
        sql.to_sql(test_frame1, "test_frame4", self.conn, if_exists="fail")

        # Add to table again
        sql.to_sql(test_frame1, "test_frame4", self.conn, if_exists="append")
        assert sql.has_table("test_frame4", self.conn)

        num_entries = 2 * len(test_frame1)
        num_rows = self._count_rows("test_frame4")

        assert num_rows == num_entries

    def test_to_sql_type_mapping(self, test_frame3):
        sql.to_sql(test_frame3, "test_frame5", self.conn, index=False)
        result = sql.read_sql("SELECT * FROM test_frame5", self.conn)

        tm.assert_frame_equal(test_frame3, result)

    def test_to_sql_series(self):
        s = Series(np.arange(5, dtype="int64"), name="series")
        sql.to_sql(s, "test_series", self.conn, index=False)
        s2 = sql.read_sql_query("SELECT * FROM test_series", self.conn)
        tm.assert_frame_equal(s.to_frame(), s2)

    def test_roundtrip(self, test_frame1):
        sql.to_sql(test_frame1, "test_frame_roundtrip", con=self.conn)
        result = sql.read_sql_query("SELECT * FROM test_frame_roundtrip", con=self.conn)

        # HACK!
        result.index = test_frame1.index
        result.set_index("level_0", inplace=True)
        result.index.astype(int)
        result.index.name = None
        tm.assert_frame_equal(result, test_frame1)

    def test_roundtrip_chunksize(self, test_frame1):
        sql.to_sql(
            test_frame1,
            "test_frame_roundtrip",
            con=self.conn,
            index=False,
            chunksize=2,
        )
        result = sql.read_sql_query("SELECT * FROM test_frame_roundtrip", con=self.conn)
        tm.assert_frame_equal(result, test_frame1)

    def test_execute_sql(self):
        # drop_sql = "DROP TABLE IF EXISTS test"  # should already be done
        iris_results = sql.execute("SELECT * FROM iris", con=self.conn)
        row = iris_results.fetchone()
        tm.equalContents(row, [5.1, 3.5, 1.4, 0.2, "Iris-setosa"])

    def test_date_parsing(self):
        # Test date parsing in read_sql
        # No Parsing
        df = sql.read_sql_query("SELECT * FROM types", self.conn)
        assert not issubclass(df.DateCol.dtype.type, np.datetime64)

        df = sql.read_sql_query(
            "SELECT * FROM types", self.conn, parse_dates=["DateCol"]
        )
        assert issubclass(df.DateCol.dtype.type, np.datetime64)
        assert df.DateCol.tolist() == [
            Timestamp(2000, 1, 3, 0, 0, 0),
            Timestamp(2000, 1, 4, 0, 0, 0),
        ]

        df = sql.read_sql_query(
            "SELECT * FROM types",
            self.conn,
            parse_dates={"DateCol": "%Y-%m-%d %H:%M:%S"},
        )
        assert issubclass(df.DateCol.dtype.type, np.datetime64)
        assert df.DateCol.tolist() == [
            Timestamp(2000, 1, 3, 0, 0, 0),
            Timestamp(2000, 1, 4, 0, 0, 0),
        ]

        df = sql.read_sql_query(
            "SELECT * FROM types", self.conn, parse_dates=["IntDateCol"]
        )
        assert issubclass(df.IntDateCol.dtype.type, np.datetime64)
        assert df.IntDateCol.tolist() == [
            Timestamp(1986, 12, 25, 0, 0, 0),
            Timestamp(2013, 1, 1, 0, 0, 0),
        ]

        df = sql.read_sql_query(
            "SELECT * FROM types", self.conn, parse_dates={"IntDateCol": "s"}
        )
        assert issubclass(df.IntDateCol.dtype.type, np.datetime64)
        assert df.IntDateCol.tolist() == [
            Timestamp(1986, 12, 25, 0, 0, 0),
            Timestamp(2013, 1, 1, 0, 0, 0),
        ]

        df = sql.read_sql_query(
            "SELECT * FROM types",
            self.conn,
            parse_dates={"IntDateOnlyCol": "%Y%m%d"},
        )
        assert issubclass(df.IntDateOnlyCol.dtype.type, np.datetime64)
        assert df.IntDateOnlyCol.tolist() == [
            Timestamp("2010-10-10"),
            Timestamp("2010-12-12"),
        ]

    @pytest.mark.parametrize("error", ["ignore", "raise", "coerce"])
    @pytest.mark.parametrize(
        "read_sql, text, mode",
        [
            (sql.read_sql, "SELECT * FROM types", ("sqlalchemy", "fallback")),
            (sql.read_sql, "types", ("sqlalchemy")),
            (
                sql.read_sql_query,
                "SELECT * FROM types",
                ("sqlalchemy", "fallback"),
            ),
            (sql.read_sql_table, "types", ("sqlalchemy")),
        ],
    )
    def test_custom_dateparsing_error(
        self, read_sql, text, mode, error, types_data_frame
    ):
        if self.mode in mode:
            expected = types_data_frame.astype({"DateCol": "datetime64[ns]"})

            result = read_sql(
                text,
                con=self.conn,
                parse_dates={
                    "DateCol": {"errors": error},
                },
            )

            tm.assert_frame_equal(result, expected)

    def test_date_and_index(self):
        # Test case where same column appears in parse_date and index_col

        df = sql.read_sql_query(
            "SELECT * FROM types",
            self.conn,
            index_col="DateCol",
            parse_dates=["DateCol", "IntDateCol"],
        )

        assert issubclass(df.index.dtype.type, np.datetime64)
        assert issubclass(df.IntDateCol.dtype.type, np.datetime64)

    def test_timedelta(self):

        # see #6921
        df = to_timedelta(Series(["00:00:01", "00:00:03"], name="foo")).to_frame()
        with tm.assert_produces_warning(UserWarning):
            df.to_sql("test_timedelta", self.conn)
        result = sql.read_sql_query("SELECT * FROM test_timedelta", self.conn)
        tm.assert_series_equal(result["foo"], df["foo"].view("int64"))

    def test_complex_raises(self):
        df = DataFrame({"a": [1 + 1j, 2j]})
        msg = "Complex datatypes not supported"
        with pytest.raises(ValueError, match=msg):
            df.to_sql("test_complex", self.conn)

    @pytest.mark.parametrize(
        "index_name,index_label,expected",
        [
            # no index name, defaults to 'index'
            (None, None, "index"),
            # specifying index_label
            (None, "other_label", "other_label"),
            # using the index name
            ("index_name", None, "index_name"),
            # has index name, but specifying index_label
            ("index_name", "other_label", "other_label"),
            # index name is integer
            (0, None, "0"),
            # index name is None but index label is integer
            (None, 0, "0"),
        ],
    )
    def test_to_sql_index_label(self, index_name, index_label, expected):
        temp_frame = DataFrame({"col1": range(4)})
        temp_frame.index.name = index_name
        query = "SELECT * FROM test_index_label"
        sql.to_sql(temp_frame, "test_index_label", self.conn, index_label=index_label)
        frame = sql.read_sql_query(query, self.conn)
        assert frame.columns[0] == expected

    def test_to_sql_index_label_multiindex(self):
        temp_frame = DataFrame(
            {"col1": range(4)},
            index=MultiIndex.from_product([("A0", "A1"), ("B0", "B1")]),
        )

        # no index name, defaults to 'level_0' and 'level_1'
        sql.to_sql(temp_frame, "test_index_label", self.conn)
        frame = sql.read_sql_query("SELECT * FROM test_index_label", self.conn)
        assert frame.columns[0] == "level_0"
        assert frame.columns[1] == "level_1"

        # specifying index_label
        sql.to_sql(
            temp_frame,
            "test_index_label",
            self.conn,
            if_exists="replace",
            index_label=["A", "B"],
        )
        frame = sql.read_sql_query("SELECT * FROM test_index_label", self.conn)
        assert frame.columns[:2].tolist() == ["A", "B"]

        # using the index name
        temp_frame.index.names = ["A", "B"]
        sql.to_sql(temp_frame, "test_index_label", self.conn, if_exists="replace")
        frame = sql.read_sql_query("SELECT * FROM test_index_label", self.conn)
        assert frame.columns[:2].tolist() == ["A", "B"]

        # has index name, but specifying index_label
        sql.to_sql(
            temp_frame,
            "test_index_label",
            self.conn,
            if_exists="replace",
            index_label=["C", "D"],
        )
        frame = sql.read_sql_query("SELECT * FROM test_index_label", self.conn)
        assert frame.columns[:2].tolist() == ["C", "D"]

        msg = "Length of 'index_label' should match number of levels, which is 2"
        with pytest.raises(ValueError, match=msg):
            sql.to_sql(
                temp_frame,
                "test_index_label",
                self.conn,
                if_exists="replace",
                index_label="C",
            )

    def test_multiindex_roundtrip(self):
        df = DataFrame.from_records(
            [(1, 2.1, "line1"), (2, 1.5, "line2")],
            columns=["A", "B", "C"],
            index=["A", "B"],
        )

        df.to_sql("test_multiindex_roundtrip", self.conn)
        result = sql.read_sql_query(
            "SELECT * FROM test_multiindex_roundtrip", self.conn, index_col=["A", "B"]
        )
        tm.assert_frame_equal(df, result, check_index_type=True)

    @pytest.mark.parametrize(
        "dtype",
        [
            None,
            int,
            float,
            {"A": int, "B": float},
        ],
    )
    def test_dtype_argument(self, dtype):
        # GH10285 Add dtype argument to read_sql_query
        df = DataFrame([[1.2, 3.4], [5.6, 7.8]], columns=["A", "B"])
        df.to_sql("test_dtype_argument", self.conn)

        expected = df.astype(dtype)
        result = sql.read_sql_query(
            "SELECT A, B FROM test_dtype_argument", con=self.conn, dtype=dtype
        )

        tm.assert_frame_equal(result, expected)

    def test_integer_col_names(self):
        df = DataFrame([[1, 2], [3, 4]], columns=[0, 1])
        sql.to_sql(df, "test_frame_integer_col_names", self.conn, if_exists="replace")

    def test_get_schema(self, test_frame1):
        create_sql = sql.get_schema(test_frame1, "test", con=self.conn)
        assert "CREATE" in create_sql

    def test_get_schema_with_schema(self, test_frame1):
        # GH28486
        create_sql = sql.get_schema(test_frame1, "test", con=self.conn, schema="pypi")
        assert "CREATE TABLE pypi." in create_sql

    def test_get_schema_dtypes(self):
        float_frame = DataFrame({"a": [1.1, 1.2], "b": [2.1, 2.2]})
        dtype = sqlalchemy.Integer if self.mode == "sqlalchemy" else "INTEGER"
        create_sql = sql.get_schema(
            float_frame, "test", con=self.conn, dtype={"b": dtype}
        )
        assert "CREATE" in create_sql
        assert "INTEGER" in create_sql

    def test_get_schema_keys(self, test_frame1):
        frame = DataFrame({"Col1": [1.1, 1.2], "Col2": [2.1, 2.2]})
        create_sql = sql.get_schema(frame, "test", con=self.conn, keys="Col1")
        constraint_sentence = 'CONSTRAINT test_pk PRIMARY KEY ("Col1")'
        assert constraint_sentence in create_sql

        # multiple columns as key (GH10385)
        create_sql = sql.get_schema(test_frame1, "test", con=self.conn, keys=["A", "B"])
        constraint_sentence = 'CONSTRAINT test_pk PRIMARY KEY ("A", "B")'
        assert constraint_sentence in create_sql

    def test_chunksize_read(self):
        df = DataFrame(np.random.randn(22, 5), columns=list("abcde"))
        df.to_sql("test_chunksize", self.conn, index=False)

        # reading the query in one time
        res1 = sql.read_sql_query("select * from test_chunksize", self.conn)

        # reading the query in chunks with read_sql_query
        res2 = DataFrame()
        i = 0
        sizes = [5, 5, 5, 5, 2]

        for chunk in sql.read_sql_query(
            "select * from test_chunksize", self.conn, chunksize=5
        ):
            res2 = concat([res2, chunk], ignore_index=True)
            assert len(chunk) == sizes[i]
            i += 1

        tm.assert_frame_equal(res1, res2)

        # reading the query in chunks with read_sql_query
        if self.mode == "sqlalchemy":
            res3 = DataFrame()
            i = 0
            sizes = [5, 5, 5, 5, 2]

            for chunk in sql.read_sql_table("test_chunksize", self.conn, chunksize=5):
                res3 = concat([res3, chunk], ignore_index=True)
                assert len(chunk) == sizes[i]
                i += 1

            tm.assert_frame_equal(res1, res3)

    def test_categorical(self):
        # GH8624
        # test that categorical gets written correctly as dense column
        df = DataFrame(
            {
                "person_id": [1, 2, 3],
                "person_name": ["John P. Doe", "Jane Dove", "John P. Doe"],
            }
        )
        df2 = df.copy()
        df2["person_name"] = df2["person_name"].astype("category")

        df2.to_sql("test_categorical", self.conn, index=False)
        res = sql.read_sql_query("SELECT * FROM test_categorical", self.conn)

        tm.assert_frame_equal(res, df)

    def test_unicode_column_name(self):
        # GH 11431
        df = DataFrame([[1, 2], [3, 4]], columns=["\xe9", "b"])
        df.to_sql("test_unicode", self.conn, index=False)

    def test_escaped_table_name(self):
        # GH 13206
        df = DataFrame({"A": [0, 1, 2], "B": [0.2, np.nan, 5.6]})
        df.to_sql("d1187b08-4943-4c8d-a7f6", self.conn, index=False)

        res = sql.read_sql_query("SELECT * FROM `d1187b08-4943-4c8d-a7f6`", self.conn)

        tm.assert_frame_equal(res, df)


@pytest.mark.single
@pytest.mark.skipif(not SQLALCHEMY_INSTALLED, reason="SQLAlchemy not installed")
class TestSQLApi(SQLAlchemyMixIn, _TestSQLApi):
    """
    Test the public API as it would be used directly

    Tests for `read_sql_table` are included here, as this is specific for the
    sqlalchemy mode.

    """

    flavor = "sqlite"
    mode = "sqlalchemy"

    def connect(self):
        return sqlalchemy.create_engine("sqlite:///:memory:")

    def test_read_table_columns(self, test_frame1):
        # test columns argument in read_table
        sql.to_sql(test_frame1, "test_frame", self.conn)

        cols = ["A", "B"]
        result = sql.read_sql_table("test_frame", self.conn, columns=cols)
        assert result.columns.tolist() == cols

    def test_read_table_index_col(self, test_frame1):
        # test columns argument in read_table
        sql.to_sql(test_frame1, "test_frame", self.conn)

        result = sql.read_sql_table("test_frame", self.conn, index_col="index")
        assert result.index.names == ["index"]

        result = sql.read_sql_table("test_frame", self.conn, index_col=["A", "B"])
        assert result.index.names == ["A", "B"]

        result = sql.read_sql_table(
            "test_frame", self.conn, index_col=["A", "B"], columns=["C", "D"]
        )
        assert result.index.names == ["A", "B"]
        assert result.columns.tolist() == ["C", "D"]

    def test_read_sql_delegate(self):
        iris_frame1 = sql.read_sql_query("SELECT * FROM iris", self.conn)
        iris_frame2 = sql.read_sql("SELECT * FROM iris", self.conn)
        tm.assert_frame_equal(iris_frame1, iris_frame2)

        iris_frame1 = sql.read_sql_table("iris", self.conn)
        iris_frame2 = sql.read_sql("iris", self.conn)
        tm.assert_frame_equal(iris_frame1, iris_frame2)

    def test_not_reflect_all_tables(self):
        # create invalid table
        qry = """CREATE TABLE invalid (x INTEGER, y UNKNOWN);"""
        self.conn.execute(qry)
        qry = """CREATE TABLE other_table (x INTEGER, y INTEGER);"""
        self.conn.execute(qry)

        with warnings.catch_warnings(record=True) as w:
            # Cause all warnings to always be triggered.
            warnings.simplefilter("always")
            # Trigger a warning.
            sql.read_sql_table("other_table", self.conn)
            sql.read_sql_query("SELECT * FROM other_table", self.conn)
            # Verify some things
            assert len(w) == 0

    def test_warning_case_insensitive_table_name(self, test_frame1):
        # see gh-7815
        #
        # We can't test that this warning is triggered, a the database
        # configuration would have to be altered. But here we test that
        # the warning is certainly NOT triggered in a normal case.
        with warnings.catch_warnings(record=True) as w:
            # Cause all warnings to always be triggered.
            warnings.simplefilter("always")
            # This should not trigger a Warning
            test_frame1.to_sql("CaseSensitive", self.conn)
            # Verify some things
            assert len(w) == 0

    def _get_index_columns(self, tbl_name):
        from sqlalchemy.engine import reflection

        insp = reflection.Inspector.from_engine(self.conn)
        ixs = insp.get_indexes("test_index_saved")
        ixs = [i["column_names"] for i in ixs]
        return ixs

    def test_sqlalchemy_type_mapping(self):

        # Test Timestamp objects (no datetime64 because of timezone) (GH9085)
        df = DataFrame(
            {"time": to_datetime(["201412120154", "201412110254"], utc=True)}
        )
        db = sql.SQLDatabase(self.conn)
        table = sql.SQLTable("test_type", db, frame=df)
        # GH 9086: TIMESTAMP is the suggested type for datetimes with timezones
        assert isinstance(table.table.c["time"].type, sqltypes.TIMESTAMP)

    @pytest.mark.parametrize(
        "integer, expected",
        [
            ("int8", "SMALLINT"),
            ("Int8", "SMALLINT"),
            ("uint8", "SMALLINT"),
            ("UInt8", "SMALLINT"),
            ("int16", "SMALLINT"),
            ("Int16", "SMALLINT"),
            ("uint16", "INTEGER"),
            ("UInt16", "INTEGER"),
            ("int32", "INTEGER"),
            ("Int32", "INTEGER"),
            ("uint32", "BIGINT"),
            ("UInt32", "BIGINT"),
            ("int64", "BIGINT"),
            ("Int64", "BIGINT"),
            (int, "BIGINT" if np.dtype(int).name == "int64" else "INTEGER"),
        ],
    )
    def test_sqlalchemy_integer_mapping(self, integer, expected):
        # GH35076 Map pandas integer to optimal SQLAlchemy integer type
        df = DataFrame([0, 1], columns=["a"], dtype=integer)
        db = sql.SQLDatabase(self.conn)
        table = sql.SQLTable("test_type", db, frame=df)

        result = str(table.table.c.a.type)
        assert result == expected

    @pytest.mark.parametrize("integer", ["uint64", "UInt64"])
    def test_sqlalchemy_integer_overload_mapping(self, integer):
        # GH35076 Map pandas integer to optimal SQLAlchemy integer type
        df = DataFrame([0, 1], columns=["a"], dtype=integer)
        db = sql.SQLDatabase(self.conn)
        with pytest.raises(
            ValueError, match="Unsigned 64 bit integer datatype is not supported"
        ):
            sql.SQLTable("test_type", db, frame=df)

    def test_database_uri_string(self, test_frame1):
        # Test read_sql and .to_sql method with a database URI (GH10654)
        # db_uri = 'sqlite:///:memory:' # raises
        # sqlalchemy.exc.OperationalError: (sqlite3.OperationalError) near
        # "iris": syntax error [SQL: 'iris']
        with tm.ensure_clean() as name:
            db_uri = "sqlite:///" + name
            table = "iris"
            test_frame1.to_sql(table, db_uri, if_exists="replace", index=False)
            test_frame2 = sql.read_sql(table, db_uri)
            test_frame3 = sql.read_sql_table(table, db_uri)
            query = "SELECT * FROM iris"
            test_frame4 = sql.read_sql_query(query, db_uri)
        tm.assert_frame_equal(test_frame1, test_frame2)
        tm.assert_frame_equal(test_frame1, test_frame3)
        tm.assert_frame_equal(test_frame1, test_frame4)

        # using driver that will not be installed on Travis to trigger error
        # in sqlalchemy.create_engine -> test passing of this error to user
        try:
            # the rest of this test depends on pg8000's being absent
            import pg8000  # noqa

            pytest.skip("pg8000 is installed")
        except ImportError:
            pass

        db_uri = "postgresql+pg8000://user:pass@host/dbname"
        with pytest.raises(ImportError, match="pg8000"):
            sql.read_sql("select * from table", db_uri)

    def test_query_by_text_obj(self):
        # WIP : GH10846
        name_text = sqlalchemy.text("select * from iris where name=:name")
        iris_df = sql.read_sql(name_text, self.conn, params={"name": "Iris-versicolor"})
        all_names = set(iris_df["Name"])
        assert all_names == {"Iris-versicolor"}

    def test_query_by_select_obj(self):
        # WIP : GH10846
        iris = iris_table_metadata(self.flavor)

        name_select = sqlalchemy.select([iris]).where(
            iris.c.Name == sqlalchemy.bindparam("name")
        )
        iris_df = sql.read_sql(name_select, self.conn, params={"name": "Iris-setosa"})
        all_names = set(iris_df["Name"])
        assert all_names == {"Iris-setosa"}

    def test_column_with_percentage(self):
        # GH 37157
        df = DataFrame({"A": [0, 1, 2], "%_variation": [3, 4, 5]})
        df.to_sql("test_column_percentage", self.conn, index=False)

        res = sql.read_sql_table("test_column_percentage", self.conn)

        tm.assert_frame_equal(res, df)


class _EngineToConnMixin:
    """
    A mixin that causes setup_connect to create a conn rather than an engine.
    """

    @pytest.fixture(autouse=True)
    def setup_method(self, load_iris_data, load_types_data):
        super().load_test_data_and_sql()
        engine = self.conn
        conn = engine.connect()
        self.__tx = conn.begin()
        self.pandasSQL = sql.SQLDatabase(conn)
        self.__engine = engine
        self.conn = conn

        yield

        self.__tx.rollback()
        self.conn.close()
        self.conn = self.__engine
        self.pandasSQL = sql.SQLDatabase(self.__engine)


@pytest.mark.single
class TestSQLApiConn(_EngineToConnMixin, TestSQLApi):
    pass


@pytest.mark.single
class TestSQLiteFallbackApi(SQLiteMixIn, _TestSQLApi):
    """
    Test the public sqlite connection fallback API

    """

    flavor = "sqlite"
    mode = "fallback"

    def connect(self, database=":memory:"):
        return sqlite3.connect(database)

    def test_sql_open_close(self, test_frame3):
        # Test if the IO in the database still work if the connection closed
        # between the writing and reading (as in many real situations).

        with tm.ensure_clean() as name:

            conn = self.connect(name)
            sql.to_sql(test_frame3, "test_frame3_legacy", conn, index=False)
            conn.close()

            conn = self.connect(name)
            result = sql.read_sql_query("SELECT * FROM test_frame3_legacy;", conn)
            conn.close()

        tm.assert_frame_equal(test_frame3, result)

    @pytest.mark.skipif(SQLALCHEMY_INSTALLED, reason="SQLAlchemy is installed")
    def test_con_string_import_error(self):
        conn = "mysql://root@localhost/pandas"
        with pytest.raises(ImportError, match="SQLAlchemy"):
            sql.read_sql("SELECT * FROM iris", conn)

    def test_read_sql_delegate(self):
        iris_frame1 = sql.read_sql_query("SELECT * FROM iris", self.conn)
        iris_frame2 = sql.read_sql("SELECT * FROM iris", self.conn)
        tm.assert_frame_equal(iris_frame1, iris_frame2)

        msg = "Execution failed on sql 'iris': near \"iris\": syntax error"
        with pytest.raises(sql.DatabaseError, match=msg):
            sql.read_sql("iris", self.conn)

    def test_safe_names_warning(self):
        # GH 6798
        df = DataFrame([[1, 2], [3, 4]], columns=["a", "b "])  # has a space
        # warns on create table with spaces in names
        with tm.assert_produces_warning():
            sql.to_sql(df, "test_frame3_legacy", self.conn, index=False)

    def test_get_schema2(self, test_frame1):
        # without providing a connection object (available for backwards comp)
        create_sql = sql.get_schema(test_frame1, "test")
        assert "CREATE" in create_sql

    def _get_sqlite_column_type(self, schema, column):

        for col in schema.split("\n"):
            if col.split()[0].strip('""') == column:
                return col.split()[1]
        raise ValueError(f"Column {column} not found")

    def test_sqlite_type_mapping(self):

        # Test Timestamp objects (no datetime64 because of timezone) (GH9085)
        df = DataFrame(
            {"time": to_datetime(["201412120154", "201412110254"], utc=True)}
        )
        db = sql.SQLiteDatabase(self.conn)
        table = sql.SQLiteTable("test_type", db, frame=df)
        schema = table.sql_schema()
        assert self._get_sqlite_column_type(schema, "time") == "TIMESTAMP"


# -----------------------------------------------------------------------------
# -- Database flavor specific tests


class _TestSQLAlchemy(SQLAlchemyMixIn, PandasSQLTest):
    """
    Base class for testing the sqlalchemy backend.

    Subclasses for specific database types are created below. Tests that
    deviate for each flavor are overwritten there.

    """

    flavor: str

    @pytest.fixture(autouse=True, scope="class")
    def setup_class(cls):
        cls.setup_import()
        cls.setup_driver()
        conn = cls.conn = cls.connect()
        conn.connect()

    def load_test_data_and_sql(self):
        pass

    @pytest.fixture(autouse=True)
    def setup_method(self, load_iris_data, load_types_data):
        pass

    @classmethod
    def setup_import(cls):
        # Skip this test if SQLAlchemy not available
        if not SQLALCHEMY_INSTALLED:
            pytest.skip("SQLAlchemy not installed")

    @classmethod
    def setup_driver(cls):
        raise NotImplementedError()

    @classmethod
    def connect(cls):
        raise NotImplementedError()

    def setup_connect(self):
        try:
            self.conn = self.connect()
            self.pandasSQL = sql.SQLDatabase(self.conn)
            # to test if connection can be made:
            self.conn.connect()
        except sqlalchemy.exc.OperationalError:
            pytest.skip(f"Can't connect to {self.flavor} server")

    def test_read_sql(self):
        self._read_sql_iris()

    def test_read_sql_parameter(self):
        self._read_sql_iris_parameter()

    def test_read_sql_named_parameter(self):
        self._read_sql_iris_named_parameter()

    def test_to_sql(self, test_frame1):
        self._to_sql(test_frame1)

    def test_to_sql_empty(self, test_frame1):
        self._to_sql_empty(test_frame1)

    def test_to_sql_fail(self, test_frame1):
        self._to_sql_fail(test_frame1)

    def test_to_sql_replace(self, test_frame1):
        self._to_sql_replace(test_frame1)

    def test_to_sql_append(self, test_frame1):
        self._to_sql_append(test_frame1)

    def test_to_sql_method_multi(self, test_frame1):
        self._to_sql(test_frame1, method="multi")

    def test_to_sql_method_callable(self, test_frame1):
        self._to_sql_method_callable(test_frame1)

    def test_create_table(self):
        temp_conn = self.connect()
        temp_frame = DataFrame(
            {"one": [1.0, 2.0, 3.0, 4.0], "two": [4.0, 3.0, 2.0, 1.0]}
        )

        pandasSQL = sql.SQLDatabase(temp_conn)
        pandasSQL.to_sql(temp_frame, "temp_frame")

        if _gt14():
            insp = inspect(temp_conn)
            assert insp.has_table("temp_frame")
        else:
            assert temp_conn.has_table("temp_frame")

    def test_drop_table(self):
        temp_conn = self.connect()

        temp_frame = DataFrame(
            {"one": [1.0, 2.0, 3.0, 4.0], "two": [4.0, 3.0, 2.0, 1.0]}
        )

        pandasSQL = sql.SQLDatabase(temp_conn)
        pandasSQL.to_sql(temp_frame, "temp_frame")

        if _gt14():
            insp = inspect(temp_conn)
            assert insp.has_table("temp_frame")
        else:
            assert temp_conn.has_table("temp_frame")

        pandasSQL.drop_table("temp_frame")

        if _gt14():
            assert not insp.has_table("temp_frame")
        else:
            assert not temp_conn.has_table("temp_frame")

    def test_roundtrip(self, test_frame1):
        self._roundtrip(test_frame1)

    def test_execute_sql(self):
        self._execute_sql()

    def test_read_table(self):
        iris_frame = sql.read_sql_table("iris", con=self.conn)
        self._check_iris_loaded_frame(iris_frame)

    def test_read_table_columns(self):
        iris_frame = sql.read_sql_table(
            "iris", con=self.conn, columns=["SepalLength", "SepalLength"]
        )
        tm.equalContents(iris_frame.columns.values, ["SepalLength", "SepalLength"])

    def test_read_table_absent_raises(self):
        msg = "Table this_doesnt_exist not found"
        with pytest.raises(ValueError, match=msg):
            sql.read_sql_table("this_doesnt_exist", con=self.conn)

    def test_default_type_conversion(self):
        df = sql.read_sql_table("types", self.conn)

        assert issubclass(df.FloatCol.dtype.type, np.floating)
        assert issubclass(df.IntCol.dtype.type, np.integer)
        assert issubclass(df.BoolCol.dtype.type, np.bool_)

        # Int column with NA values stays as float
        assert issubclass(df.IntColWithNull.dtype.type, np.floating)
        # Bool column with NA values becomes object
        assert issubclass(df.BoolColWithNull.dtype.type, object)

    def test_bigint(self):
        # int64 should be converted to BigInteger, GH7433
        df = DataFrame(data={"i64": [2 ** 62]})
        df.to_sql("test_bigint", self.conn, index=False)
        result = sql.read_sql_table("test_bigint", self.conn)

        tm.assert_frame_equal(df, result)

    def test_default_date_load(self):
        df = sql.read_sql_table("types", self.conn)

        # IMPORTANT - sqlite has no native date type, so shouldn't parse, but
        # MySQL SHOULD be converted.
        assert issubclass(df.DateCol.dtype.type, np.datetime64)

    def test_datetime_with_timezone(self):
        # edge case that converts postgresql datetime with time zone types
        # to datetime64[ns,psycopg2.tz.FixedOffsetTimezone..], which is ok
        # but should be more natural, so coerce to datetime64[ns] for now

        def check(col):
            # check that a column is either datetime64[ns]
            # or datetime64[ns, UTC]
            if is_datetime64_dtype(col.dtype):

                # "2000-01-01 00:00:00-08:00" should convert to
                # "2000-01-01 08:00:00"
                assert col[0] == Timestamp("2000-01-01 08:00:00")

                # "2000-06-01 00:00:00-07:00" should convert to
                # "2000-06-01 07:00:00"
                assert col[1] == Timestamp("2000-06-01 07:00:00")

            elif is_datetime64tz_dtype(col.dtype):
                assert str(col.dt.tz) == "UTC"

                # "2000-01-01 00:00:00-08:00" should convert to
                # "2000-01-01 08:00:00"
                # "2000-06-01 00:00:00-07:00" should convert to
                # "2000-06-01 07:00:00"
                # GH 6415
                expected_data = [
                    Timestamp("2000-01-01 08:00:00", tz="UTC"),
                    Timestamp("2000-06-01 07:00:00", tz="UTC"),
                ]
                expected = Series(expected_data, name=col.name)
                tm.assert_series_equal(col, expected)

            else:
                raise AssertionError(
                    f"DateCol loaded with incorrect type -> {col.dtype}"
                )

        # GH11216
        df = read_sql_query("select * from types", self.conn)
        if not hasattr(df, "DateColWithTz"):
            pytest.skip("no column with datetime with time zone")

        # this is parsed on Travis (linux), but not on macosx for some reason
        # even with the same versions of psycopg2 & sqlalchemy, possibly a
        # Postgresql server version difference
        col = df.DateColWithTz
        assert is_datetime64tz_dtype(col.dtype)

        df = read_sql_query(
            "select * from types", self.conn, parse_dates=["DateColWithTz"]
        )
        if not hasattr(df, "DateColWithTz"):
            pytest.skip("no column with datetime with time zone")
        col = df.DateColWithTz
        assert is_datetime64tz_dtype(col.dtype)
        assert str(col.dt.tz) == "UTC"
        check(df.DateColWithTz)

        df = concat(
            list(read_sql_query("select * from types", self.conn, chunksize=1)),
            ignore_index=True,
        )
        col = df.DateColWithTz
        assert is_datetime64tz_dtype(col.dtype)
        assert str(col.dt.tz) == "UTC"
        expected = sql.read_sql_table("types", self.conn)
        col = expected.DateColWithTz
        assert is_datetime64tz_dtype(col.dtype)
        tm.assert_series_equal(df.DateColWithTz, expected.DateColWithTz)

        # xref #7139
        # this might or might not be converted depending on the postgres driver
        df = sql.read_sql_table("types", self.conn)
        check(df.DateColWithTz)

    def test_datetime_with_timezone_roundtrip(self):
        # GH 9086
        # Write datetimetz data to a db and read it back
        # For dbs that support timestamps with timezones, should get back UTC
        # otherwise naive data should be returned
        expected = DataFrame(
            {"A": date_range("2013-01-01 09:00:00", periods=3, tz="US/Pacific")}
        )
        expected.to_sql("test_datetime_tz", self.conn, index=False)

        if self.flavor == "postgresql":
            # SQLAlchemy "timezones" (i.e. offsets) are coerced to UTC
            expected["A"] = expected["A"].dt.tz_convert("UTC")
        else:
            # Otherwise, timestamps are returned as local, naive
            expected["A"] = expected["A"].dt.tz_localize(None)

        result = sql.read_sql_table("test_datetime_tz", self.conn)
        tm.assert_frame_equal(result, expected)

        result = sql.read_sql_query("SELECT * FROM test_datetime_tz", self.conn)
        if self.flavor == "sqlite":
            # read_sql_query does not return datetime type like read_sql_table
            assert isinstance(result.loc[0, "A"], str)
            result["A"] = to_datetime(result["A"])
        tm.assert_frame_equal(result, expected)

    def test_out_of_bounds_datetime(self):
        # GH 26761
        data = DataFrame({"date": datetime(9999, 1, 1)}, index=[0])
        data.to_sql("test_datetime_obb", self.conn, index=False)
        result = sql.read_sql_table("test_datetime_obb", self.conn)
        expected = DataFrame([pd.NaT], columns=["date"])
        tm.assert_frame_equal(result, expected)

    def test_naive_datetimeindex_roundtrip(self):
        # GH 23510
        # Ensure that a naive DatetimeIndex isn't converted to UTC
        dates = date_range("2018-01-01", periods=5, freq="6H")._with_freq(None)
        expected = DataFrame({"nums": range(5)}, index=dates)
        expected.to_sql("foo_table", self.conn, index_label="info_date")
        result = sql.read_sql_table("foo_table", self.conn, index_col="info_date")
        # result index with gain a name from a set_index operation; expected
        tm.assert_frame_equal(result, expected, check_names=False)

    def test_date_parsing(self):
        # No Parsing
        df = sql.read_sql_table("types", self.conn)
        expected_type = object if self.flavor == "sqlite" else np.datetime64
        assert issubclass(df.DateCol.dtype.type, expected_type)

        df = sql.read_sql_table("types", self.conn, parse_dates=["DateCol"])
        assert issubclass(df.DateCol.dtype.type, np.datetime64)

        df = sql.read_sql_table(
            "types", self.conn, parse_dates={"DateCol": "%Y-%m-%d %H:%M:%S"}
        )
        assert issubclass(df.DateCol.dtype.type, np.datetime64)

        df = sql.read_sql_table(
            "types",
            self.conn,
            parse_dates={"DateCol": {"format": "%Y-%m-%d %H:%M:%S"}},
        )
        assert issubclass(df.DateCol.dtype.type, np.datetime64)

        df = sql.read_sql_table("types", self.conn, parse_dates=["IntDateCol"])
        assert issubclass(df.IntDateCol.dtype.type, np.datetime64)

        df = sql.read_sql_table("types", self.conn, parse_dates={"IntDateCol": "s"})
        assert issubclass(df.IntDateCol.dtype.type, np.datetime64)

        df = sql.read_sql_table(
            "types", self.conn, parse_dates={"IntDateCol": {"unit": "s"}}
        )
        assert issubclass(df.IntDateCol.dtype.type, np.datetime64)

    def test_datetime(self):
        df = DataFrame(
            {"A": date_range("2013-01-01 09:00:00", periods=3), "B": np.arange(3.0)}
        )
        df.to_sql("test_datetime", self.conn)

        # with read_table -> type information from schema used
        result = sql.read_sql_table("test_datetime", self.conn)
        result = result.drop("index", axis=1)
        tm.assert_frame_equal(result, df)

        # with read_sql -> no type information -> sqlite has no native
        result = sql.read_sql_query("SELECT * FROM test_datetime", self.conn)
        result = result.drop("index", axis=1)
        if self.flavor == "sqlite":
            assert isinstance(result.loc[0, "A"], str)
            result["A"] = to_datetime(result["A"])
            tm.assert_frame_equal(result, df)
        else:
            tm.assert_frame_equal(result, df)

    def test_datetime_NaT(self):
        df = DataFrame(
            {"A": date_range("2013-01-01 09:00:00", periods=3), "B": np.arange(3.0)}
        )
        df.loc[1, "A"] = np.nan
        df.to_sql("test_datetime", self.conn, index=False)

        # with read_table -> type information from schema used
        result = sql.read_sql_table("test_datetime", self.conn)
        tm.assert_frame_equal(result, df)

        # with read_sql -> no type information -> sqlite has no native
        result = sql.read_sql_query("SELECT * FROM test_datetime", self.conn)
        if self.flavor == "sqlite":
            assert isinstance(result.loc[0, "A"], str)
            result["A"] = to_datetime(result["A"], errors="coerce")
            tm.assert_frame_equal(result, df)
        else:
            tm.assert_frame_equal(result, df)

    def test_datetime_date(self):
        # test support for datetime.date
        df = DataFrame([date(2014, 1, 1), date(2014, 1, 2)], columns=["a"])
        df.to_sql("test_date", self.conn, index=False)
        res = read_sql_table("test_date", self.conn)
        result = res["a"]
        expected = to_datetime(df["a"])
        # comes back as datetime64
        tm.assert_series_equal(result, expected)

    def test_datetime_time(self):
        # test support for datetime.time
        df = DataFrame([time(9, 0, 0), time(9, 1, 30)], columns=["a"])
        df.to_sql("test_time", self.conn, index=False)
        res = read_sql_table("test_time", self.conn)
        tm.assert_frame_equal(res, df)

        # GH8341
        # first, use the fallback to have the sqlite adapter put in place
        sqlite_conn = TestSQLiteFallback.connect()
        sql.to_sql(df, "test_time2", sqlite_conn, index=False)
        res = sql.read_sql_query("SELECT * FROM test_time2", sqlite_conn)
        ref = df.applymap(lambda _: _.strftime("%H:%M:%S.%f"))
        tm.assert_frame_equal(ref, res)  # check if adapter is in place
        # then test if sqlalchemy is unaffected by the sqlite adapter
        sql.to_sql(df, "test_time3", self.conn, index=False)
        if self.flavor == "sqlite":
            res = sql.read_sql_query("SELECT * FROM test_time3", self.conn)
            ref = df.applymap(lambda _: _.strftime("%H:%M:%S.%f"))
            tm.assert_frame_equal(ref, res)
        res = sql.read_sql_table("test_time3", self.conn)
        tm.assert_frame_equal(df, res)

    def test_mixed_dtype_insert(self):
        # see GH6509
        s1 = Series(2 ** 25 + 1, dtype=np.int32)
        s2 = Series(0.0, dtype=np.float32)
        df = DataFrame({"s1": s1, "s2": s2})

        # write and read again
        df.to_sql("test_read_write", self.conn, index=False)
        df2 = sql.read_sql_table("test_read_write", self.conn)

        tm.assert_frame_equal(df, df2, check_dtype=False, check_exact=True)

    def test_nan_numeric(self):
        # NaNs in numeric float column
        df = DataFrame({"A": [0, 1, 2], "B": [0.2, np.nan, 5.6]})
        df.to_sql("test_nan", self.conn, index=False)

        # with read_table
        result = sql.read_sql_table("test_nan", self.conn)
        tm.assert_frame_equal(result, df)

        # with read_sql
        result = sql.read_sql_query("SELECT * FROM test_nan", self.conn)
        tm.assert_frame_equal(result, df)

    def test_nan_fullcolumn(self):
        # full NaN column (numeric float column)
        df = DataFrame({"A": [0, 1, 2], "B": [np.nan, np.nan, np.nan]})
        df.to_sql("test_nan", self.conn, index=False)

        # with read_table
        result = sql.read_sql_table("test_nan", self.conn)
        tm.assert_frame_equal(result, df)

        # with read_sql -> not type info from table -> stays None
        df["B"] = df["B"].astype("object")
        df["B"] = None
        result = sql.read_sql_query("SELECT * FROM test_nan", self.conn)
        tm.assert_frame_equal(result, df)

    def test_nan_string(self):
        # NaNs in string column
        df = DataFrame({"A": [0, 1, 2], "B": ["a", "b", np.nan]})
        df.to_sql("test_nan", self.conn, index=False)

        # NaNs are coming back as None
        df.loc[2, "B"] = None

        # with read_table
        result = sql.read_sql_table("test_nan", self.conn)
        tm.assert_frame_equal(result, df)

        # with read_sql
        result = sql.read_sql_query("SELECT * FROM test_nan", self.conn)
        tm.assert_frame_equal(result, df)

    def _get_index_columns(self, tbl_name):
        from sqlalchemy import inspect

        insp = inspect(self.conn)

        ixs = insp.get_indexes(tbl_name)
        ixs = [i["column_names"] for i in ixs]
        return ixs

    def test_to_sql_save_index(self):
        self._to_sql_save_index()

    def test_transactions(self):
        self._transaction_test()

    def test_get_schema_create_table(self, test_frame3):
        # Use a dataframe without a bool column, since MySQL converts bool to
        # TINYINT (which read_sql_table returns as an int and causes a dtype
        # mismatch)

        tbl = "test_get_schema_create_table"
        create_sql = sql.get_schema(test_frame3, tbl, con=self.conn)
        blank_test_df = test_frame3.iloc[:0]

        self.drop_table(tbl)
        self.conn.execute(create_sql)
        returned_df = sql.read_sql_table(tbl, self.conn)
        tm.assert_frame_equal(returned_df, blank_test_df, check_index_type=False)
        self.drop_table(tbl)

    def test_dtype(self):
        cols = ["A", "B"]
        data = [(0.8, True), (0.9, None)]
        df = DataFrame(data, columns=cols)
        df.to_sql("dtype_test", self.conn)
        df.to_sql("dtype_test2", self.conn, dtype={"B": sqlalchemy.TEXT})
        meta = sqlalchemy.schema.MetaData(bind=self.conn)
        meta.reflect()
        sqltype = meta.tables["dtype_test2"].columns["B"].type
        assert isinstance(sqltype, sqlalchemy.TEXT)
        msg = "The type of B is not a SQLAlchemy type"
        with pytest.raises(ValueError, match=msg):
            df.to_sql("error", self.conn, dtype={"B": str})

        # GH9083
        df.to_sql("dtype_test3", self.conn, dtype={"B": sqlalchemy.String(10)})
        meta.reflect()
        sqltype = meta.tables["dtype_test3"].columns["B"].type
        assert isinstance(sqltype, sqlalchemy.String)
        assert sqltype.length == 10

        # single dtype
        df.to_sql("single_dtype_test", self.conn, dtype=sqlalchemy.TEXT)
        meta = sqlalchemy.schema.MetaData(bind=self.conn)
        meta.reflect()
        sqltypea = meta.tables["single_dtype_test"].columns["A"].type
        sqltypeb = meta.tables["single_dtype_test"].columns["B"].type
        assert isinstance(sqltypea, sqlalchemy.TEXT)
        assert isinstance(sqltypeb, sqlalchemy.TEXT)

    def test_notna_dtype(self):
        cols = {
            "Bool": Series([True, None]),
            "Date": Series([datetime(2012, 5, 1), None]),
            "Int": Series([1, None], dtype="object"),
            "Float": Series([1.1, None]),
        }
        df = DataFrame(cols)

        tbl = "notna_dtype_test"
        df.to_sql(tbl, self.conn)
        returned_df = sql.read_sql_table(tbl, self.conn)  # noqa
        meta = sqlalchemy.schema.MetaData(bind=self.conn)
        meta.reflect()
        if self.flavor == "mysql":
            my_type = sqltypes.Integer
        else:
            my_type = sqltypes.Boolean

        col_dict = meta.tables[tbl].columns

        assert isinstance(col_dict["Bool"].type, my_type)
        assert isinstance(col_dict["Date"].type, sqltypes.DateTime)
        assert isinstance(col_dict["Int"].type, sqltypes.Integer)
        assert isinstance(col_dict["Float"].type, sqltypes.Float)

    def test_double_precision(self):
        V = 1.23456789101112131415

        df = DataFrame(
            {
                "f32": Series([V], dtype="float32"),
                "f64": Series([V], dtype="float64"),
                "f64_as_f32": Series([V], dtype="float64"),
                "i32": Series([5], dtype="int32"),
                "i64": Series([5], dtype="int64"),
            }
        )

        df.to_sql(
            "test_dtypes",
            self.conn,
            index=False,
            if_exists="replace",
            dtype={"f64_as_f32": sqlalchemy.Float(precision=23)},
        )
        res = sql.read_sql_table("test_dtypes", self.conn)

        # check precision of float64
        assert np.round(df["f64"].iloc[0], 14) == np.round(res["f64"].iloc[0], 14)

        # check sql types
        meta = sqlalchemy.schema.MetaData(bind=self.conn)
        meta.reflect()
        col_dict = meta.tables["test_dtypes"].columns
        assert str(col_dict["f32"].type) == str(col_dict["f64_as_f32"].type)
        assert isinstance(col_dict["f32"].type, sqltypes.Float)
        assert isinstance(col_dict["f64"].type, sqltypes.Float)
        assert isinstance(col_dict["i32"].type, sqltypes.Integer)
        assert isinstance(col_dict["i64"].type, sqltypes.BigInteger)

    def test_connectable_issue_example(self):
        # This tests the example raised in issue
        # https://github.com/pandas-dev/pandas/issues/10104

        def foo(connection):
            query = "SELECT test_foo_data FROM test_foo_data"
            return sql.read_sql_query(query, con=connection)

        def bar(connection, data):
            data.to_sql(name="test_foo_data", con=connection, if_exists="append")

        def main(connectable):
            with connectable.connect() as conn:
                with conn.begin():
                    if _gt14():
                        # https://github.com/sqlalchemy/sqlalchemy/commit/
                        #  00b5c10846e800304caa86549ab9da373b42fa5d#r48323973
                        foo_data = foo(conn)
                        bar(conn, foo_data)
                    else:
                        foo_data = conn.run_callable(foo)
                        conn.run_callable(bar, foo_data)

        DataFrame({"test_foo_data": [0, 1, 2]}).to_sql("test_foo_data", self.conn)
        main(self.conn)

    @pytest.mark.parametrize(
        "input",
        [{"foo": [np.inf]}, {"foo": [-np.inf]}, {"foo": [-np.inf], "infe0": ["bar"]}],
    )
    def test_to_sql_with_negative_npinf(self, input, request):
        # GH 34431

        df = DataFrame(input)

        if self.flavor == "mysql":
            # GH 36465
            # The input {"foo": [-np.inf], "infe0": ["bar"]} does not raise any error
            # for pymysql version >= 0.10
            # TODO: remove this version check after GH 36465 is fixed
            import pymysql

            if pymysql.VERSION[0:3] >= (0, 10, 0) and "infe0" in df.columns:
                mark = pytest.mark.xfail(reason="GH 36465")
                request.node.add_marker(mark)

            msg = "inf cannot be used with MySQL"
            with pytest.raises(ValueError, match=msg):
                df.to_sql("foobar", self.conn, index=False)
        else:
            df.to_sql("foobar", self.conn, index=False)
            res = sql.read_sql_table("foobar", self.conn)
            tm.assert_equal(df, res)

    def test_temporary_table(self):
        test_data = "Hello, World!"
        expected = DataFrame({"spam": [test_data]})
        Base = declarative.declarative_base()

        class Temporary(Base):
            __tablename__ = "temp_test"
            __table_args__ = {"prefixes": ["TEMPORARY"]}
            id = sqlalchemy.Column(sqlalchemy.Integer, primary_key=True)
            spam = sqlalchemy.Column(sqlalchemy.Unicode(30), nullable=False)

        Session = sa_session.sessionmaker(bind=self.conn)
        session = Session()
        with session.transaction:
            conn = session.connection()
            Temporary.__table__.create(conn)
            session.add(Temporary(spam=test_data))
            session.flush()
            df = sql.read_sql_query(sql=sqlalchemy.select([Temporary.spam]), con=conn)

        tm.assert_frame_equal(df, expected)

    # -- SQL Engine tests (in the base class for now)
    def test_invalid_engine(self, test_frame1):
        msg = "engine must be one of 'auto', 'sqlalchemy'"
        with pytest.raises(ValueError, match=msg):
            self._to_sql_with_sql_engine(test_frame1, "bad_engine")

    def test_options_sqlalchemy(self, test_frame1):
        # use the set option
        with pd.option_context("io.sql.engine", "sqlalchemy"):
            self._to_sql_with_sql_engine(test_frame1)

    def test_options_auto(self, test_frame1):
        # use the set option
        with pd.option_context("io.sql.engine", "auto"):
            self._to_sql_with_sql_engine(test_frame1)

    def test_options_get_engine(self):
        assert isinstance(get_engine("sqlalchemy"), SQLAlchemyEngine)

        with pd.option_context("io.sql.engine", "sqlalchemy"):
            assert isinstance(get_engine("auto"), SQLAlchemyEngine)
            assert isinstance(get_engine("sqlalchemy"), SQLAlchemyEngine)

        with pd.option_context("io.sql.engine", "auto"):
            assert isinstance(get_engine("auto"), SQLAlchemyEngine)
            assert isinstance(get_engine("sqlalchemy"), SQLAlchemyEngine)

    def test_get_engine_auto_error_message(self):
        # Expect different error messages from get_engine(engine="auto")
        # if engines aren't installed vs. are installed but bad version
        pass
        # TODO fill this in when we add more engines


class _TestSQLAlchemyConn(_EngineToConnMixin, _TestSQLAlchemy):
    def test_transactions(self):
        pytest.skip("Nested transactions rollbacks don't work with Pandas")


class _TestSQLiteAlchemy:
    """
    Test the sqlalchemy backend against an in-memory sqlite database.

    """

    flavor = "sqlite"

    @classmethod
    def connect(cls):
        return sqlalchemy.create_engine("sqlite:///:memory:")

    @classmethod
    def setup_driver(cls):
        # sqlite3 is built-in
        cls.driver = None

    def test_default_type_conversion(self):
        df = sql.read_sql_table("types", self.conn)

        assert issubclass(df.FloatCol.dtype.type, np.floating)
        assert issubclass(df.IntCol.dtype.type, np.integer)

        # sqlite has no boolean type, so integer type is returned
        assert issubclass(df.BoolCol.dtype.type, np.integer)

        # Int column with NA values stays as float
        assert issubclass(df.IntColWithNull.dtype.type, np.floating)

        # Non-native Bool column with NA values stays as float
        assert issubclass(df.BoolColWithNull.dtype.type, np.floating)

    def test_default_date_load(self):
        df = sql.read_sql_table("types", self.conn)

        # IMPORTANT - sqlite has no native date type, so shouldn't parse, but
        assert not issubclass(df.DateCol.dtype.type, np.datetime64)

    def test_bigint_warning(self):
        # test no warning for BIGINT (to support int64) is raised (GH7433)
        df = DataFrame({"a": [1, 2]}, dtype="int64")
        df.to_sql("test_bigintwarning", self.conn, index=False)

        with warnings.catch_warnings(record=True) as w:
            warnings.simplefilter("always")
            sql.read_sql_table("test_bigintwarning", self.conn)
            assert len(w) == 0


class _TestMySQLAlchemy:
    """
    Test the sqlalchemy backend against an MySQL database.

    """

    flavor = "mysql"
    port = 3306

    @classmethod
    def connect(cls):
        return sqlalchemy.create_engine(
            f"mysql+{cls.driver}://root@localhost:{cls.port}/pandas",
            connect_args=cls.connect_args,
        )

    @classmethod
    def setup_driver(cls):
        pymysql = pytest.importorskip("pymysql")
        cls.driver = "pymysql"
        cls.connect_args = {"client_flag": pymysql.constants.CLIENT.MULTI_STATEMENTS}

    def test_default_type_conversion(self):
        df = sql.read_sql_table("types", self.conn)

        assert issubclass(df.FloatCol.dtype.type, np.floating)
        assert issubclass(df.IntCol.dtype.type, np.integer)

        # MySQL has no real BOOL type (it's an alias for TINYINT)
        assert issubclass(df.BoolCol.dtype.type, np.integer)

        # Int column with NA values stays as float
        assert issubclass(df.IntColWithNull.dtype.type, np.floating)

        # Bool column with NA = int column with NA values => becomes float
        assert issubclass(df.BoolColWithNull.dtype.type, np.floating)

    def test_read_procedure(self):
        import pymysql

        # see GH7324. Although it is more an api test, it is added to the
        # mysql tests as sqlite does not have stored procedures
        df = DataFrame({"a": [1, 2, 3], "b": [0.1, 0.2, 0.3]})
        df.to_sql("test_procedure", self.conn, index=False)

        proc = """DROP PROCEDURE IF EXISTS get_testdb;

        CREATE PROCEDURE get_testdb ()

        BEGIN
            SELECT * FROM test_procedure;
        END"""

        connection = self.conn.connect()
        trans = connection.begin()
        try:
            r1 = connection.execute(proc)  # noqa
            trans.commit()
        except pymysql.Error:
            trans.rollback()
            raise

        res1 = sql.read_sql_query("CALL get_testdb();", self.conn)
        tm.assert_frame_equal(df, res1)

        # test delegation to read_sql_query
        res2 = sql.read_sql("CALL get_testdb();", self.conn)
        tm.assert_frame_equal(df, res2)


class _TestPostgreSQLAlchemy:
    """
    Test the sqlalchemy backend against an PostgreSQL database.

    """

    flavor = "postgresql"
    port = 5432

    @classmethod
    def connect(cls):
        return sqlalchemy.create_engine(
            f"postgresql+{cls.driver}://postgres:postgres@localhost:{cls.port}/pandas"
        )

    @classmethod
    def setup_driver(cls):
        pytest.importorskip("psycopg2")
        cls.driver = "psycopg2"

    def test_schema_support(self):
        # only test this for postgresql (schema's not supported in
        # mysql/sqlite)
        df = DataFrame({"col1": [1, 2], "col2": [0.1, 0.2], "col3": ["a", "n"]})

        # create a schema
        self.conn.execute("DROP SCHEMA IF EXISTS other CASCADE;")
        self.conn.execute("CREATE SCHEMA other;")

        # write dataframe to different schema's
        df.to_sql("test_schema_public", self.conn, index=False)
        df.to_sql(
            "test_schema_public_explicit", self.conn, index=False, schema="public"
        )
        df.to_sql("test_schema_other", self.conn, index=False, schema="other")

        # read dataframes back in
        res1 = sql.read_sql_table("test_schema_public", self.conn)
        tm.assert_frame_equal(df, res1)
        res2 = sql.read_sql_table("test_schema_public_explicit", self.conn)
        tm.assert_frame_equal(df, res2)
        res3 = sql.read_sql_table(
            "test_schema_public_explicit", self.conn, schema="public"
        )
        tm.assert_frame_equal(df, res3)
        res4 = sql.read_sql_table("test_schema_other", self.conn, schema="other")
        tm.assert_frame_equal(df, res4)
        msg = "Table test_schema_other not found"
        with pytest.raises(ValueError, match=msg):
            sql.read_sql_table("test_schema_other", self.conn, schema="public")

        # different if_exists options

        # create a schema
        self.conn.execute("DROP SCHEMA IF EXISTS other CASCADE;")
        self.conn.execute("CREATE SCHEMA other;")

        # write dataframe with different if_exists options
        df.to_sql("test_schema_other", self.conn, schema="other", index=False)
        df.to_sql(
            "test_schema_other",
            self.conn,
            schema="other",
            index=False,
            if_exists="replace",
        )
        df.to_sql(
            "test_schema_other",
            self.conn,
            schema="other",
            index=False,
            if_exists="append",
        )
        res = sql.read_sql_table("test_schema_other", self.conn, schema="other")
        tm.assert_frame_equal(concat([df, df], ignore_index=True), res)

        # specifying schema in user-provided meta

        # The schema won't be applied on another Connection
        # because of transactional schemas
        if isinstance(self.conn, sqlalchemy.engine.Engine):
            engine2 = self.connect()
            pdsql = sql.SQLDatabase(engine2, schema="other")
            pdsql.to_sql(df, "test_schema_other2", index=False)
            pdsql.to_sql(df, "test_schema_other2", index=False, if_exists="replace")
            pdsql.to_sql(df, "test_schema_other2", index=False, if_exists="append")
            res1 = sql.read_sql_table("test_schema_other2", self.conn, schema="other")
            res2 = pdsql.read_table("test_schema_other2")
            tm.assert_frame_equal(res1, res2)

    def test_copy_from_callable_insertion_method(self):
        # GH 8953
        # Example in io.rst found under _io.sql.method
        # not available in sqlite, mysql
        def psql_insert_copy(table, conn, keys, data_iter):
            # gets a DBAPI connection that can provide a cursor
            dbapi_conn = conn.connection
            with dbapi_conn.cursor() as cur:
                s_buf = StringIO()
                writer = csv.writer(s_buf)
                writer.writerows(data_iter)
                s_buf.seek(0)

                columns = ", ".join([f'"{k}"' for k in keys])
                if table.schema:
                    table_name = f"{table.schema}.{table.name}"
                else:
                    table_name = table.name

                sql_query = f"COPY {table_name} ({columns}) FROM STDIN WITH CSV"
                cur.copy_expert(sql=sql_query, file=s_buf)

        expected = DataFrame({"col1": [1, 2], "col2": [0.1, 0.2], "col3": ["a", "n"]})
        expected.to_sql(
            "test_copy_insert", self.conn, index=False, method=psql_insert_copy
        )
        result = sql.read_sql_table("test_copy_insert", self.conn)
        tm.assert_frame_equal(result, expected)


@pytest.mark.single
@pytest.mark.db
class TestMySQLAlchemy(_TestMySQLAlchemy, _TestSQLAlchemy):
    pass


@pytest.mark.single
@pytest.mark.db
class TestMySQLAlchemyConn(_TestMySQLAlchemy, _TestSQLAlchemyConn):
    pass


@pytest.mark.single
@pytest.mark.db
class TestPostgreSQLAlchemy(_TestPostgreSQLAlchemy, _TestSQLAlchemy):
    pass


@pytest.mark.single
@pytest.mark.db
class TestPostgreSQLAlchemyConn(_TestPostgreSQLAlchemy, _TestSQLAlchemyConn):
    pass


@pytest.mark.single
class TestSQLiteAlchemy(_TestSQLiteAlchemy, _TestSQLAlchemy):
    pass


@pytest.mark.single
class TestSQLiteAlchemyConn(_TestSQLiteAlchemy, _TestSQLAlchemyConn):
    pass


# -----------------------------------------------------------------------------
# -- Test Sqlite / MySQL fallback


@pytest.mark.single
class TestSQLiteFallback(SQLiteMixIn, PandasSQLTest):
    """
    Test the fallback mode against an in-memory sqlite database.

    """

    flavor = "sqlite"

    @classmethod
    def connect(cls):
        return sqlite3.connect(":memory:")

    def setup_connect(self):
        self.conn = self.connect()

    @pytest.fixture(autouse=True)
    def setup_method(self, load_iris_data, load_types_data):
        self.pandasSQL = sql.SQLiteDatabase(self.conn)

    def test_read_sql(self):
        self._read_sql_iris()

    def test_read_sql_parameter(self):
        self._read_sql_iris_parameter()

    def test_read_sql_named_parameter(self):
        self._read_sql_iris_named_parameter()

    def test_to_sql(self, test_frame1):
        self._to_sql(test_frame1)

    def test_to_sql_empty(self, test_frame1):
        self._to_sql_empty(test_frame1)

    def test_to_sql_fail(self, test_frame1):
        self._to_sql_fail(test_frame1)

    def test_to_sql_replace(self, test_frame1):
        self._to_sql_replace(test_frame1)

    def test_to_sql_append(self, test_frame1):
        self._to_sql_append(test_frame1)

    def test_to_sql_method_multi(self, test_frame1):
        # GH 29921
        self._to_sql(test_frame1, method="multi")

    def test_create_and_drop_table(self):
        temp_frame = DataFrame(
            {"one": [1.0, 2.0, 3.0, 4.0], "two": [4.0, 3.0, 2.0, 1.0]}
        )

        self.pandasSQL.to_sql(temp_frame, "drop_test_frame")

        assert self.pandasSQL.has_table("drop_test_frame")

        self.pandasSQL.drop_table("drop_test_frame")

        assert not self.pandasSQL.has_table("drop_test_frame")

    def test_roundtrip(self, test_frame1):
        self._roundtrip(test_frame1)

    def test_execute_sql(self):
        self._execute_sql()

    def test_datetime_date(self):
        # test support for datetime.date
        df = DataFrame([date(2014, 1, 1), date(2014, 1, 2)], columns=["a"])
        df.to_sql("test_date", self.conn, index=False)
        res = read_sql_query("SELECT * FROM test_date", self.conn)
        if self.flavor == "sqlite":
            # comes back as strings
            tm.assert_frame_equal(res, df.astype(str))
        elif self.flavor == "mysql":
            tm.assert_frame_equal(res, df)

    def test_datetime_time(self):
        # test support for datetime.time, GH #8341
        df = DataFrame([time(9, 0, 0), time(9, 1, 30)], columns=["a"])
        df.to_sql("test_time", self.conn, index=False)
        res = read_sql_query("SELECT * FROM test_time", self.conn)
        if self.flavor == "sqlite":
            # comes back as strings
            expected = df.applymap(lambda _: _.strftime("%H:%M:%S.%f"))
            tm.assert_frame_equal(res, expected)

    def _get_index_columns(self, tbl_name):
        ixs = sql.read_sql_query(
            "SELECT * FROM sqlite_master WHERE type = 'index' "
            + f"AND tbl_name = '{tbl_name}'",
            self.conn,
        )
        ix_cols = []
        for ix_name in ixs.name:
            ix_info = sql.read_sql_query(f"PRAGMA index_info({ix_name})", self.conn)
            ix_cols.append(ix_info.name.tolist())
        return ix_cols

    def test_to_sql_save_index(self):
        self._to_sql_save_index()

    def test_transactions(self):
        self._transaction_test()

    def _get_sqlite_column_type(self, table, column):
        recs = self.conn.execute(f"PRAGMA table_info({table})")
        for cid, name, ctype, not_null, default, pk in recs:
            if name == column:
                return ctype
        raise ValueError(f"Table {table}, column {column} not found")

    def test_dtype(self):
        if self.flavor == "mysql":
            pytest.skip("Not applicable to MySQL legacy")
        cols = ["A", "B"]
        data = [(0.8, True), (0.9, None)]
        df = DataFrame(data, columns=cols)
        df.to_sql("dtype_test", self.conn)
        df.to_sql("dtype_test2", self.conn, dtype={"B": "STRING"})

        # sqlite stores Boolean values as INTEGER
        assert self._get_sqlite_column_type("dtype_test", "B") == "INTEGER"

        assert self._get_sqlite_column_type("dtype_test2", "B") == "STRING"
        msg = r"B \(<class 'bool'>\) not a string"
        with pytest.raises(ValueError, match=msg):
            df.to_sql("error", self.conn, dtype={"B": bool})

        # single dtype
        df.to_sql("single_dtype_test", self.conn, dtype="STRING")
        assert self._get_sqlite_column_type("single_dtype_test", "A") == "STRING"
        assert self._get_sqlite_column_type("single_dtype_test", "B") == "STRING"

    def test_notna_dtype(self):
        if self.flavor == "mysql":
            pytest.skip("Not applicable to MySQL legacy")

        cols = {
            "Bool": Series([True, None]),
            "Date": Series([datetime(2012, 5, 1), None]),
            "Int": Series([1, None], dtype="object"),
            "Float": Series([1.1, None]),
        }
        df = DataFrame(cols)

        tbl = "notna_dtype_test"
        df.to_sql(tbl, self.conn)

        assert self._get_sqlite_column_type(tbl, "Bool") == "INTEGER"
        assert self._get_sqlite_column_type(tbl, "Date") == "TIMESTAMP"
        assert self._get_sqlite_column_type(tbl, "Int") == "INTEGER"
        assert self._get_sqlite_column_type(tbl, "Float") == "REAL"

    def test_illegal_names(self):
        # For sqlite, these should work fine
        df = DataFrame([[1, 2], [3, 4]], columns=["a", "b"])

        msg = "Empty table or column name specified"
        with pytest.raises(ValueError, match=msg):
            df.to_sql("", self.conn)

        for ndx, weird_name in enumerate(
            [
                "test_weird_name]",
                "test_weird_name[",
                "test_weird_name`",
                'test_weird_name"',
                "test_weird_name'",
                "_b.test_weird_name_01-30",
                '"_b.test_weird_name_01-30"',
                "99beginswithnumber",
                "12345",
                "\xe9",
            ]
        ):
            df.to_sql(weird_name, self.conn)
            sql.table_exists(weird_name, self.conn)

            df2 = DataFrame([[1, 2], [3, 4]], columns=["a", weird_name])
            c_tbl = f"test_weird_col_name{ndx:d}"
            df2.to_sql(c_tbl, self.conn)
            sql.table_exists(c_tbl, self.conn)


# -----------------------------------------------------------------------------
# -- Old tests from 0.13.1 (before refactor using sqlalchemy)


_formatters = {
    datetime: "'{}'".format,
    str: "'{}'".format,
    np.str_: "'{}'".format,
    bytes: "'{}'".format,
    float: "{:.8f}".format,
    int: "{:d}".format,
    type(None): lambda x: "NULL",
    np.float64: "{:.10f}".format,
    bool: "'{!s}'".format,
}


def format_query(sql, *args):
    processed_args = []
    for arg in args:
        if isinstance(arg, float) and isna(arg):
            arg = None

        formatter = _formatters[type(arg)]
        processed_args.append(formatter(arg))

    return sql % tuple(processed_args)


def tquery(query, con=None):
    """Replace removed sql.tquery function"""
    res = sql.execute(query, con=con).fetchall()
    return None if res is None else list(res)


class TestXSQLite:
    def setup_method(self):
        self.conn = sqlite3.connect(":memory:")

    def teardown_method(self):
        self.conn.close()

    def drop_table(self, table_name):
        cur = self.conn.cursor()
        cur.execute(f"DROP TABLE IF EXISTS {sql._get_valid_sqlite_name(table_name)}")
        self.conn.commit()

    def test_basic(self):
        frame = tm.makeTimeDataFrame()
        sql.to_sql(frame, name="test_table", con=self.conn, index=False)
        result = sql.read_sql("select * from test_table", self.conn)

        # HACK! Change this once indexes are handled properly.
        result.index = frame.index

        expected = frame
        tm.assert_frame_equal(result, frame)

        frame["txt"] = ["a"] * len(frame)
        frame2 = frame.copy()
        new_idx = Index(np.arange(len(frame2))) + 10
        frame2["Idx"] = new_idx.copy()
        sql.to_sql(frame2, name="test_table2", con=self.conn, index=False)
        result = sql.read_sql("select * from test_table2", self.conn, index_col="Idx")
        expected = frame.copy()
        expected.index = new_idx
        expected.index.name = "Idx"
        tm.assert_frame_equal(expected, result)

    def test_write_row_by_row(self):
        frame = tm.makeTimeDataFrame()
        frame.iloc[0, 0] = np.nan
        create_sql = sql.get_schema(frame, "test")
        cur = self.conn.cursor()
        cur.execute(create_sql)

        ins = "INSERT INTO test VALUES (%s, %s, %s, %s)"
        for _, row in frame.iterrows():
            fmt_sql = format_query(ins, *row)
            tquery(fmt_sql, con=self.conn)

        self.conn.commit()

        result = sql.read_sql("select * from test", con=self.conn)
        result.index = frame.index
        tm.assert_frame_equal(result, frame, rtol=1e-3)

    def test_execute(self):
        frame = tm.makeTimeDataFrame()
        create_sql = sql.get_schema(frame, "test")
        cur = self.conn.cursor()
        cur.execute(create_sql)
        ins = "INSERT INTO test VALUES (?, ?, ?, ?)"

        row = frame.iloc[0]
        sql.execute(ins, self.conn, params=tuple(row))
        self.conn.commit()

        result = sql.read_sql("select * from test", self.conn)
        result.index = frame.index[:1]
        tm.assert_frame_equal(result, frame[:1])

    def test_schema(self):
        frame = tm.makeTimeDataFrame()
        create_sql = sql.get_schema(frame, "test")
        lines = create_sql.splitlines()
        for line in lines:
            tokens = line.split(" ")
            if len(tokens) == 2 and tokens[0] == "A":
                assert tokens[1] == "DATETIME"

        create_sql = sql.get_schema(frame, "test", keys=["A", "B"])
        lines = create_sql.splitlines()
        assert 'PRIMARY KEY ("A", "B")' in create_sql
        cur = self.conn.cursor()
        cur.execute(create_sql)

    def test_execute_fail(self):
        create_sql = """
        CREATE TABLE test
        (
        a TEXT,
        b TEXT,
        c REAL,
        PRIMARY KEY (a, b)
        );
        """
        cur = self.conn.cursor()
        cur.execute(create_sql)

        sql.execute('INSERT INTO test VALUES("foo", "bar", 1.234)', self.conn)
        sql.execute('INSERT INTO test VALUES("foo", "baz", 2.567)', self.conn)

        with pytest.raises(sql.DatabaseError, match="Execution failed on sql"):
            sql.execute('INSERT INTO test VALUES("foo", "bar", 7)', self.conn)

    def test_execute_closed_connection(self):
        create_sql = """
        CREATE TABLE test
        (
        a TEXT,
        b TEXT,
        c REAL,
        PRIMARY KEY (a, b)
        );
        """
        cur = self.conn.cursor()
        cur.execute(create_sql)

        sql.execute('INSERT INTO test VALUES("foo", "bar", 1.234)', self.conn)
        self.conn.close()

        with tm.external_error_raised(sqlite3.ProgrammingError):
            tquery("select * from test", con=self.conn)

    def test_keyword_as_column_names(self):
        df = DataFrame({"From": np.ones(5)})
        sql.to_sql(df, con=self.conn, name="testkeywords", index=False)

    def test_onecolumn_of_integer(self):
        # GH 3628
        # a column_of_integers dataframe should transfer well to sql

        mono_df = DataFrame([1, 2], columns=["c0"])
        sql.to_sql(mono_df, con=self.conn, name="mono_df", index=False)
        # computing the sum via sql
        con_x = self.conn
        the_sum = sum(my_c0[0] for my_c0 in con_x.execute("select * from mono_df"))
        # it should not fail, and gives 3 ( Issue #3628 )
        assert the_sum == 3

        result = sql.read_sql("select * from mono_df", con_x)
        tm.assert_frame_equal(result, mono_df)

    def test_if_exists(self):
        df_if_exists_1 = DataFrame({"col1": [1, 2], "col2": ["A", "B"]})
        df_if_exists_2 = DataFrame({"col1": [3, 4, 5], "col2": ["C", "D", "E"]})
        table_name = "table_if_exists"
        sql_select = f"SELECT * FROM {table_name}"

        msg = "'notvalidvalue' is not valid for if_exists"
        with pytest.raises(ValueError, match=msg):
            sql.to_sql(
                frame=df_if_exists_1,
                con=self.conn,
                name=table_name,
                if_exists="notvalidvalue",
            )
        self.drop_table(table_name)

        # test if_exists='fail'
        sql.to_sql(
            frame=df_if_exists_1, con=self.conn, name=table_name, if_exists="fail"
        )
        msg = "Table 'table_if_exists' already exists"
        with pytest.raises(ValueError, match=msg):
            sql.to_sql(
                frame=df_if_exists_1, con=self.conn, name=table_name, if_exists="fail"
            )
        # test if_exists='replace'
        sql.to_sql(
            frame=df_if_exists_1,
            con=self.conn,
            name=table_name,
            if_exists="replace",
            index=False,
        )
        assert tquery(sql_select, con=self.conn) == [(1, "A"), (2, "B")]
        sql.to_sql(
            frame=df_if_exists_2,
            con=self.conn,
            name=table_name,
            if_exists="replace",
            index=False,
        )
        assert tquery(sql_select, con=self.conn) == [(3, "C"), (4, "D"), (5, "E")]
        self.drop_table(table_name)

        # test if_exists='append'
        sql.to_sql(
            frame=df_if_exists_1,
            con=self.conn,
            name=table_name,
            if_exists="fail",
            index=False,
        )
        assert tquery(sql_select, con=self.conn) == [(1, "A"), (2, "B")]
        sql.to_sql(
            frame=df_if_exists_2,
            con=self.conn,
            name=table_name,
            if_exists="append",
            index=False,
        )
        assert tquery(sql_select, con=self.conn) == [
            (1, "A"),
            (2, "B"),
            (3, "C"),
            (4, "D"),
            (5, "E"),
        ]
        self.drop_table(table_name)<|MERGE_RESOLUTION|>--- conflicted
+++ resolved
@@ -427,23 +427,10 @@
         if not hasattr(self, "conn"):
             self.setup_connect()
         self.drop_table("iris")
-<<<<<<< HEAD
-
-        self._get_exec().execute(SQL_STRINGS["create_iris"][self.flavor])
-
-        with open(iris_csv_file, newline=None) as iris_csv:
-            r = csv.reader(iris_csv)
-            next(r)  # skip header row
-            ins = SQL_STRINGS["insert_iris"][self.flavor]
-
-            for row in r:
-                self._get_exec().execute(ins, row)
-=======
         if isinstance(self.conn, sqlite3.Connection):
             create_and_load_iris_sqlite3(self.conn, iris_path)
         else:
             create_and_load_iris(self.conn, iris_path, self.flavor)
->>>>>>> e7d9057f
 
     @pytest.fixture
     def load_types_data(self, types_data):
@@ -465,154 +452,6 @@
         assert issubclass(pytype, np.floating)
         tm.equalContents(row.values, [5.1, 3.5, 1.4, 0.2, "Iris-setosa"])
 
-<<<<<<< HEAD
-    def _load_test1_data(self):
-        columns = ["index", "A", "B", "C", "D"]
-        data = [
-            (
-                "2000-01-03 00:00:00",
-                0.980268513777,
-                3.68573087906,
-                -0.364216805298,
-                -1.15973806169,
-            ),
-            (
-                "2000-01-04 00:00:00",
-                1.04791624281,
-                -0.0412318367011,
-                -0.16181208307,
-                0.212549316967,
-            ),
-            (
-                "2000-01-05 00:00:00",
-                0.498580885705,
-                0.731167677815,
-                -0.537677223318,
-                1.34627041952,
-            ),
-            (
-                "2000-01-06 00:00:00",
-                1.12020151869,
-                1.56762092543,
-                0.00364077397681,
-                0.67525259227,
-            ),
-        ]
-
-        self.test_frame1 = DataFrame(data, columns=columns)
-
-    def _load_test2_data(self):
-        df = DataFrame(
-            {
-                "A": [4, 1, 3, 6],
-                "B": ["asd", "gsq", "ylt", "jkl"],
-                "C": [1.1, 3.1, 6.9, 5.3],
-                "D": [False, True, True, False],
-                "E": ["1990-11-22", "1991-10-26", "1993-11-26", "1995-12-12"],
-            }
-        )
-        df["E"] = to_datetime(df["E"])
-
-        self.test_frame2 = df
-
-    def _load_test3_data(self):
-        columns = ["index", "A", "B"]
-        data = [
-            ("2000-01-03 00:00:00", 2 ** 31 - 1, -1.987670),
-            ("2000-01-04 00:00:00", -29, -0.0412318367011),
-            ("2000-01-05 00:00:00", 20000, 0.731167677815),
-            ("2000-01-06 00:00:00", -290867, 1.56762092543),
-        ]
-
-        self.test_frame3 = DataFrame(data, columns=columns)
-
-    def _load_types_test_data(self, data):
-        def _filter_to_flavor(flavor, df):
-            flavor_dtypes = {
-                "sqlite": {
-                    "TextCol": "str",
-                    "DateCol": "str",
-                    "IntDateCol": "int64",
-                    "IntDateOnlyCol": "int64",
-                    "FloatCol": "float",
-                    "IntCol": "int64",
-                    "BoolCol": "int64",
-                    "IntColWithNull": "float",
-                    "BoolColWithNull": "float",
-                },
-                "mysql": {
-                    "TextCol": "str",
-                    "DateCol": "str",
-                    "IntDateCol": "int64",
-                    "IntDateOnlyCol": "int64",
-                    "FloatCol": "float",
-                    "IntCol": "int64",
-                    "BoolCol": "bool",
-                    "IntColWithNull": "float",
-                    "BoolColWithNull": "float",
-                },
-                "postgresql": {
-                    "TextCol": "str",
-                    "DateCol": "str",
-                    "DateColWithTz": "str",
-                    "IntDateCol": "int64",
-                    "IntDateOnlyCol": "int64",
-                    "FloatCol": "float",
-                    "IntCol": "int64",
-                    "BoolCol": "bool",
-                    "IntColWithNull": "float",
-                    "BoolColWithNull": "float",
-                },
-            }
-
-            dtypes = flavor_dtypes[flavor]
-            return df[dtypes.keys()].astype(dtypes)
-
-        df = DataFrame(data)
-        self.types_test = {
-            flavor: _filter_to_flavor(flavor, df)
-            for flavor in ("sqlite", "mysql", "postgresql")
-        }
-
-    def _load_raw_sql(self):
-        self.drop_table("types_test_data")
-        self._get_exec().execute(SQL_STRINGS["create_test_types"][self.flavor])
-        ins = SQL_STRINGS["insert_test_types"][self.flavor]
-        data = [
-            {
-                "TextCol": "first",
-                "DateCol": "2000-01-03 00:00:00",
-                "DateColWithTz": "2000-01-01 00:00:00-08:00",
-                "IntDateCol": 535852800,
-                "IntDateOnlyCol": 20101010,
-                "FloatCol": 10.10,
-                "IntCol": 1,
-                "BoolCol": False,
-                "IntColWithNull": 1,
-                "BoolColWithNull": False,
-            },
-            {
-                "TextCol": "first",
-                "DateCol": "2000-01-04 00:00:00",
-                "DateColWithTz": "2000-06-01 00:00:00-07:00",
-                "IntDateCol": 1356998400,
-                "IntDateOnlyCol": 20101212,
-                "FloatCol": 10.10,
-                "IntCol": 1,
-                "BoolCol": False,
-                "IntColWithNull": None,
-                "BoolColWithNull": None,
-            },
-        ]
-        for d in data:
-            self._get_exec().execute(
-                ins["query"], [d[field] for field in ins["fields"]]
-            )
-
-        self._load_types_test_data(data)
-
-=======
->>>>>>> e7d9057f
     def _count_rows(self, table_name):
         result = (
             self._get_exec()
