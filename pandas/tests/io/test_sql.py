"""SQL io tests

The SQL tests are broken down in different classes:

- `PandasSQLTest`: base class with common methods for all test classes
- Tests for the public API (only tests with sqlite3)
    - `_TestSQLApi` base class
    - `TestSQLApi`: test the public API with sqlalchemy engine
    - `TestSQLiteFallbackApi`: test the public API with a sqlite DBAPI
      connection
- Tests for the different SQL flavors (flavor specific type conversions)
    - Tests for the sqlalchemy mode: `_TestSQLAlchemy` is the base class with
      common methods, `_TestSQLAlchemyConn` tests the API with a SQLAlchemy
      Connection object. The different tested flavors (sqlite3, MySQL,
      PostgreSQL) derive from the base class
    - Tests for the fallback mode (`TestSQLiteFallback`)

"""

import csv
from datetime import date, datetime, time
from io import StringIO
import sqlite3
import warnings

import numpy as np
import pytest

from pandas.core.dtypes.common import is_datetime64_dtype, is_datetime64tz_dtype

import pandas as pd
from pandas import (
    DataFrame,
    Index,
    MultiIndex,
    Series,
    Timestamp,
    concat,
    date_range,
    isna,
    to_datetime,
    to_timedelta,
)
import pandas._testing as tm

import pandas.io.sql as sql
from pandas.io.sql import read_sql_query, read_sql_table

try:
    import sqlalchemy
    from sqlalchemy.ext import declarative
    from sqlalchemy.orm import session as sa_session
    import sqlalchemy.schema
    import sqlalchemy.sql.sqltypes as sqltypes

    SQLALCHEMY_INSTALLED = True
except ImportError:
    SQLALCHEMY_INSTALLED = False

SQL_STRINGS = {
    "create_iris": {
        "sqlite": """CREATE TABLE iris (
                "SepalLength" REAL,
                "SepalWidth" REAL,
                "PetalLength" REAL,
                "PetalWidth" REAL,
                "Name" TEXT
            )""",
        "mysql": """CREATE TABLE iris (
                `SepalLength` DOUBLE,
                `SepalWidth` DOUBLE,
                `PetalLength` DOUBLE,
                `PetalWidth` DOUBLE,
                `Name` VARCHAR(200)
            )""",
        "postgresql": """CREATE TABLE iris (
                "SepalLength" DOUBLE PRECISION,
                "SepalWidth" DOUBLE PRECISION,
                "PetalLength" DOUBLE PRECISION,
                "PetalWidth" DOUBLE PRECISION,
                "Name" VARCHAR(200)
            )""",
    },
    "insert_iris": {
        "sqlite": """INSERT INTO iris VALUES(?, ?, ?, ?, ?)""",
        "mysql": """INSERT INTO iris VALUES(%s, %s, %s, %s, "%s");""",
        "postgresql": """INSERT INTO iris VALUES(%s, %s, %s, %s, %s);""",
    },
    "create_test_types": {
        "sqlite": """CREATE TABLE types_test_data (
                    "TextCol" TEXT,
                    "DateCol" TEXT,
                    "IntDateCol" INTEGER,
                    "IntDateOnlyCol" INTEGER,
                    "FloatCol" REAL,
                    "IntCol" INTEGER,
                    "BoolCol" INTEGER,
                    "IntColWithNull" INTEGER,
                    "BoolColWithNull" INTEGER
                )""",
        "mysql": """CREATE TABLE types_test_data (
                    `TextCol` TEXT,
                    `DateCol` DATETIME,
                    `IntDateCol` INTEGER,
                    `IntDateOnlyCol` INTEGER,
                    `FloatCol` DOUBLE,
                    `IntCol` INTEGER,
                    `BoolCol` BOOLEAN,
                    `IntColWithNull` INTEGER,
                    `BoolColWithNull` BOOLEAN
                )""",
        "postgresql": """CREATE TABLE types_test_data (
                    "TextCol" TEXT,
                    "DateCol" TIMESTAMP,
                    "DateColWithTz" TIMESTAMP WITH TIME ZONE,
                    "IntDateCol" INTEGER,
                    "IntDateOnlyCol" INTEGER,
                    "FloatCol" DOUBLE PRECISION,
                    "IntCol" INTEGER,
                    "BoolCol" BOOLEAN,
                    "IntColWithNull" INTEGER,
                    "BoolColWithNull" BOOLEAN
                )""",
    },
    "insert_test_types": {
        "sqlite": {
            "query": """
                INSERT INTO types_test_data
                VALUES(?, ?, ?, ?, ?, ?, ?, ?, ?)
                """,
            "fields": (
                "TextCol",
                "DateCol",
                "IntDateCol",
                "IntDateOnlyCol",
                "FloatCol",
                "IntCol",
                "BoolCol",
                "IntColWithNull",
                "BoolColWithNull",
            ),
        },
        "mysql": {
            "query": """
                INSERT INTO types_test_data
                VALUES("%s", %s, %s, %s, %s, %s, %s, %s, %s)
                """,
            "fields": (
                "TextCol",
                "DateCol",
                "IntDateCol",
                "IntDateOnlyCol",
                "FloatCol",
                "IntCol",
                "BoolCol",
                "IntColWithNull",
                "BoolColWithNull",
            ),
        },
        "postgresql": {
            "query": """
                INSERT INTO types_test_data
                VALUES(%s, %s, %s, %s, %s, %s, %s, %s, %s, %s)
                """,
            "fields": (
                "TextCol",
                "DateCol",
                "DateColWithTz",
                "IntDateCol",
                "IntDateOnlyCol",
                "FloatCol",
                "IntCol",
                "BoolCol",
                "IntColWithNull",
                "BoolColWithNull",
            ),
        },
    },
    "read_parameters": {
        "sqlite": "SELECT * FROM iris WHERE Name=? AND SepalLength=?",
        "mysql": 'SELECT * FROM iris WHERE `Name`="%s" AND `SepalLength`=%s',
        "postgresql": 'SELECT * FROM iris WHERE "Name"=%s AND "SepalLength"=%s',
    },
    "read_named_parameters": {
        "sqlite": """
                SELECT * FROM iris WHERE Name=:name AND SepalLength=:length
                """,
        "mysql": """
                SELECT * FROM iris WHERE
                `Name`="%(name)s" AND `SepalLength`=%(length)s
                """,
        "postgresql": """
                SELECT * FROM iris WHERE
                "Name"=%(name)s AND "SepalLength"=%(length)s
                """,
    },
    "read_no_parameters_with_percent": {
        "sqlite": "SELECT * FROM iris WHERE Name LIKE '%'",
        "mysql": "SELECT * FROM iris WHERE `Name` LIKE '%'",
        "postgresql": "SELECT * FROM iris WHERE \"Name\" LIKE '%'",
    },
    "create_view": {
        "sqlite": """
                CREATE VIEW iris_view AS
                SELECT * FROM iris
                """
    },
    "create_pkey_table": {
        "sqlite": """CREATE TABLE pkey_table (
                "a" Integer Primary Key,
                "b" TEXT
            )""",
        "mysql": """CREATE TABLE pkey_table (
                `a` INTEGER,
                `b` TEXT,
                PRIMARY KEY (a)
            )""",
        "postgresql": """CREATE TABLE pkey_table (
                "a" INTEGER PRIMARY KEY,
                "b" TEXT
            )""",
    },
    "insert_pkey_table": {
        "sqlite": """INSERT INTO pkey_table VALUES (?, ?)""",
        "mysql": """INSERT INTO pkey_table VALUES (%s, %s)""",
        "postgresql": """INSERT INTO pkey_table VALUES (%s, %s)""",
    },
    "read_pkey_table": {
        "sqlite": """SELECT b FROM pkey_table WHERE A IN (?, ?)""",
        "mysql": """SELECT b FROM pkey_table WHERE A IN (%s, %s)""",
        "postgresql": """SELECT b FROM pkey_table WHERE A IN (%s, %s)""",
    },
}


class MixInBase:
    def teardown_method(self, method):
        # if setup fails, there may not be a connection to close.
        if hasattr(self, "conn"):
            for tbl in self._get_all_tables():
                self.drop_table(tbl)
            self._close_conn()


class MySQLMixIn(MixInBase):
    def drop_table(self, table_name):
        cur = self.conn.cursor()
        cur.execute(f"DROP TABLE IF EXISTS {sql._get_valid_mysql_name(table_name)}")
        self.conn.commit()

    def _get_all_tables(self):
        cur = self.conn.cursor()
        cur.execute("SHOW TABLES")
        return [table[0] for table in cur.fetchall()]

    def _close_conn(self):
        from pymysql.err import Error

        try:
            self.conn.close()
        except Error:
            pass


class SQLiteMixIn(MixInBase):
    def drop_table(self, table_name):
        self.conn.execute(
            f"DROP TABLE IF EXISTS {sql._get_valid_sqlite_name(table_name)}"
        )
        self.conn.commit()

    def _get_all_tables(self):
        c = self.conn.execute("SELECT name FROM sqlite_master WHERE type='table'")
        return [table[0] for table in c.fetchall()]

    def _close_conn(self):
        self.conn.close()


class SQLAlchemyMixIn(MixInBase):
    def drop_table(self, table_name):
        sql.SQLDatabase(self.conn).drop_table(table_name)

    def _get_all_tables(self):
        meta = sqlalchemy.schema.MetaData(bind=self.conn)
        meta.reflect()
        table_list = meta.tables.keys()
        return table_list

    def _close_conn(self):
        # https://docs.sqlalchemy.org/en/13/core/connections.html#engine-disposal
        self.conn.dispose()


class PandasSQLTest:
    """
    Base class with common private methods for SQLAlchemy and fallback cases.

    """

    def _get_exec(self):
        if hasattr(self.conn, "execute"):
            return self.conn
        else:
            return self.conn.cursor()

    @pytest.fixture(params=[("io", "data", "csv", "iris.csv")])
    def load_iris_data(self, datapath, request):

        iris_csv_file = datapath(*request.param)

        if not hasattr(self, "conn"):
            self.setup_connect()

        self.drop_table("iris")
        self._get_exec().execute(SQL_STRINGS["create_iris"][self.flavor])

        with open(iris_csv_file, mode="r", newline=None) as iris_csv:
            r = csv.reader(iris_csv)
            next(r)  # skip header row
            ins = SQL_STRINGS["insert_iris"][self.flavor]

            for row in r:
                self._get_exec().execute(ins, row)

    def _load_iris_view(self):
        self.drop_table("iris_view")
        self._get_exec().execute(SQL_STRINGS["create_view"][self.flavor])

    def _check_iris_loaded_frame(self, iris_frame):
        pytype = iris_frame.dtypes[0].type
        row = iris_frame.iloc[0]

        assert issubclass(pytype, np.floating)
        tm.equalContents(row.values, [5.1, 3.5, 1.4, 0.2, "Iris-setosa"])

    def _create_pkey_table(self):
        self.drop_table("pkey_table")
        self._get_exec().execute(SQL_STRINGS["create_pkey_table"][self.flavor])
        ins = SQL_STRINGS["insert_pkey_table"][self.flavor]
        data = [(1, "name1"), (2, "name2"), (3, "name3")]
        self._get_exec().execute(ins, data)

    def _load_test1_data(self):
        columns = ["index", "A", "B", "C", "D"]
        data = [
            (
                "2000-01-03 00:00:00",
                0.980268513777,
                3.68573087906,
                -0.364216805298,
                -1.15973806169,
            ),
            (
                "2000-01-04 00:00:00",
                1.04791624281,
                -0.0412318367011,
                -0.16181208307,
                0.212549316967,
            ),
            (
                "2000-01-05 00:00:00",
                0.498580885705,
                0.731167677815,
                -0.537677223318,
                1.34627041952,
            ),
            (
                "2000-01-06 00:00:00",
                1.12020151869,
                1.56762092543,
                0.00364077397681,
                0.67525259227,
            ),
        ]

        self.test_frame1 = DataFrame(data, columns=columns)

    def _load_test2_data(self):
        df = DataFrame(
            {
                "A": [4, 1, 3, 6],
                "B": ["asd", "gsq", "ylt", "jkl"],
                "C": [1.1, 3.1, 6.9, 5.3],
                "D": [False, True, True, False],
                "E": ["1990-11-22", "1991-10-26", "1993-11-26", "1995-12-12"],
            }
        )
        df["E"] = to_datetime(df["E"])

        self.test_frame2 = df

    def _load_test3_data(self):
        columns = ["index", "A", "B"]
        data = [
            ("2000-01-03 00:00:00", 2 ** 31 - 1, -1.987670),
            ("2000-01-04 00:00:00", -29, -0.0412318367011),
            ("2000-01-05 00:00:00", 20000, 0.731167677815),
            ("2000-01-06 00:00:00", -290867, 1.56762092543),
        ]

        self.test_frame3 = DataFrame(data, columns=columns)

    def _load_types_test_data(self, data):
        def _filter_to_flavor(flavor, df):
            flavor_dtypes = {
                "sqlite": {
                    "TextCol": "str",
                    "DateCol": "str",
                    "IntDateCol": "int64",
                    "IntDateOnlyCol": "int64",
                    "FloatCol": "float",
                    "IntCol": "int64",
                    "BoolCol": "int64",
                    "IntColWithNull": "float",
                    "BoolColWithNull": "float",
                },
                "mysql": {
                    "TextCol": "str",
                    "DateCol": "str",
                    "IntDateCol": "int64",
                    "IntDateOnlyCol": "int64",
                    "FloatCol": "float",
                    "IntCol": "int64",
                    "BoolCol": "bool",
                    "IntColWithNull": "float",
                    "BoolColWithNull": "float",
                },
                "postgresql": {
                    "TextCol": "str",
                    "DateCol": "str",
                    "DateColWithTz": "str",
                    "IntDateCol": "int64",
                    "IntDateOnlyCol": "int64",
                    "FloatCol": "float",
                    "IntCol": "int64",
                    "BoolCol": "bool",
                    "IntColWithNull": "float",
                    "BoolColWithNull": "float",
                },
            }

            dtypes = flavor_dtypes[flavor]
            return df[dtypes.keys()].astype(dtypes)

        df = DataFrame(data)
        self.types_test = {
            flavor: _filter_to_flavor(flavor, df)
            for flavor in ("sqlite", "mysql", "postgresql")
        }

    def _load_raw_sql(self):
        self.drop_table("types_test_data")
        self._get_exec().execute(SQL_STRINGS["create_test_types"][self.flavor])
        ins = SQL_STRINGS["insert_test_types"][self.flavor]
        data = [
            {
                "TextCol": "first",
                "DateCol": "2000-01-03 00:00:00",
                "DateColWithTz": "2000-01-01 00:00:00-08:00",
                "IntDateCol": 535852800,
                "IntDateOnlyCol": 20101010,
                "FloatCol": 10.10,
                "IntCol": 1,
                "BoolCol": False,
                "IntColWithNull": 1,
                "BoolColWithNull": False,
            },
            {
                "TextCol": "first",
                "DateCol": "2000-01-04 00:00:00",
                "DateColWithTz": "2000-06-01 00:00:00-07:00",
                "IntDateCol": 1356998400,
                "IntDateOnlyCol": 20101212,
                "FloatCol": 10.10,
                "IntCol": 1,
                "BoolCol": False,
                "IntColWithNull": None,
                "BoolColWithNull": None,
            },
        ]

        for d in data:
            self._get_exec().execute(
                ins["query"], [d[field] for field in ins["fields"]]
            )

<<<<<<< HEAD
    def _load_pkey_table_data(self):
        columns = ["a", "b"]
        data = [(1, "new_name1"), (2, "new_name2"), (4, "name4"), (5, "name5")]

        self.pkey_table_frame = DataFrame(data, columns=columns)
=======
        self._load_types_test_data(data)
>>>>>>> 05153013

    def _count_rows(self, table_name):
        result = (
            self._get_exec()
            .execute(f"SELECT count(*) AS count_1 FROM {table_name}")
            .fetchone()
        )
        return result[0]

    def _read_sql_iris(self):
        iris_frame = self.pandasSQL.read_query("SELECT * FROM iris")
        self._check_iris_loaded_frame(iris_frame)

    def _read_sql_iris_parameter(self):
        query = SQL_STRINGS["read_parameters"][self.flavor]
        params = ["Iris-setosa", 5.1]
        iris_frame = self.pandasSQL.read_query(query, params=params)
        self._check_iris_loaded_frame(iris_frame)

    def _read_sql_iris_named_parameter(self):
        query = SQL_STRINGS["read_named_parameters"][self.flavor]
        params = {"name": "Iris-setosa", "length": 5.1}
        iris_frame = self.pandasSQL.read_query(query, params=params)
        self._check_iris_loaded_frame(iris_frame)

    def _read_sql_iris_no_parameter_with_percent(self):
        query = SQL_STRINGS["read_no_parameters_with_percent"][self.flavor]
        iris_frame = self.pandasSQL.read_query(query, params=None)
        self._check_iris_loaded_frame(iris_frame)

    def _to_sql(self, method=None):
        self.drop_table("test_frame1")

        self.pandasSQL.to_sql(self.test_frame1, "test_frame1", method=method)
        assert self.pandasSQL.has_table("test_frame1")

        num_entries = len(self.test_frame1)
        num_rows = self._count_rows("test_frame1")
        assert num_rows == num_entries

        # Nuke table
        self.drop_table("test_frame1")

    def _to_sql_empty(self):
        self.drop_table("test_frame1")
        self.pandasSQL.to_sql(self.test_frame1.iloc[:0], "test_frame1")

    def _to_sql_fail(self):
        self.drop_table("test_frame1")

        self.pandasSQL.to_sql(self.test_frame1, "test_frame1", if_exists="fail")
        assert self.pandasSQL.has_table("test_frame1")

        msg = "Table 'test_frame1' already exists"
        with pytest.raises(ValueError, match=msg):
            self.pandasSQL.to_sql(self.test_frame1, "test_frame1", if_exists="fail")

        self.drop_table("test_frame1")

    def _to_sql_replace(self):
        self.drop_table("test_frame1")
        self.pandasSQL.to_sql(self.test_frame1, "test_frame1", if_exists="fail")
        self.pandasSQL.to_sql(self.test_frame1, "test_frame1", if_exists="replace")
        assert self.pandasSQL.has_table("test_frame1")

        num_entries = len(self.test_frame1)
        num_rows = self._count_rows("test_frame1")

        assert num_rows == num_entries
        self.drop_table("test_frame1")

    def _to_sql_append(self):
        # Nuke table just in case
        self.drop_table("test_frame1")

        self.pandasSQL.to_sql(self.test_frame1, "test_frame1", if_exists="fail")

        # Add to table again
        self.pandasSQL.to_sql(self.test_frame1, "test_frame1", if_exists="append")
        assert self.pandasSQL.has_table("test_frame1")

        num_entries = 2 * len(self.test_frame1)
        num_rows = self._count_rows("test_frame1")

        assert num_rows == num_entries
        self.drop_table("test_frame1")

    def _to_sql_method_callable(self):
        check = []  # used to double check function below is really being used

        def sample(pd_table, conn, keys, data_iter):
            check.append(1)
            data = [dict(zip(keys, row)) for row in data_iter]
            conn.execute(pd_table.table.insert(), data)

        self.drop_table("test_frame1")

        self.pandasSQL.to_sql(self.test_frame1, "test_frame1", method=sample)
        assert self.pandasSQL.has_table("test_frame1")

        assert check == [1]
        num_entries = len(self.test_frame1)
        num_rows = self._count_rows("test_frame1")
        assert num_rows == num_entries
        # Nuke table
        self.drop_table("test_frame1")

    def _to_sql_on_conflict_update(self, method):
        """
        Original table: 3 rows
        pkey_table_frame: 4 rows (2 duplicate  keys)
        Expected after upsert:
            - table len = 5
            - Original database values for rows with duplicate keys
            - dataframe has all original values
        """
        # Nuke
        self.drop_table("pkey_table")
        # Re-create original table
        self._create_pkey_table()
        # Original table exists and as 3 rows
        assert self.pandasSQL.has_table("pkey_table")
        assert self._count_rows("pkey_table") == 3
        # Insert new dataframe
        self.pandasSQL.to_sql(
            self.pkey_table_frame,
            "pkey_table",
            if_exists="append",
            on_conflict="do_nothing",
            index=False,
            method=method,
        )
        # Check table len correct
        assert self._count_rows("pkey_table") == 5
        # Check original DB values maintained for duplicate keys
        duplicate_keys = [1, 2]
        duplicate_key_query = SQL_STRINGS["read_pkey_table"][self.flavor]
        duplicate_val = self._get_exec().execute(duplicate_key_query, duplicate_keys)
        data_from_db = [val[0] for val in duplicate_val].sort()
        expected = ["name1", "name2"].sort()
        assert data_from_db == expected
        # Finally, confirm that duplicate values are not removed from original df object
        assert len(self.pkey_table_frame.index) == 4
        # Clean up
        self.drop_table("pkey_table")

    def _to_sql_on_conflict_nothing(self, method):
        """
        Original table: 3 rows
        pkey_table_frame: 4 rows (2 duplicate keys)
        Expected after upsert:
            - table len = 5
            - dataframe values for rows with duplicate keys
        """
        # Nuke
        self.drop_table("pkey_table")
        # Re-create original table
        self._create_pkey_table()
        # Original table exists and as 3 rows
        assert self.pandasSQL.has_table("pkey_table")
        assert self._count_rows("pkey_table") == 3
        # Insert new dataframe
        self.pandasSQL.to_sql(
            self.pkey_table_frame,
            "pkey_table",
            if_exists="append",
            on_conflict="do_update",
            index=False,
            method=method,
        )
        # Check table len correct
        assert self._count_rows("pkey_table") == 5
        # Check original DB values maintained for duplicate keys
        duplicate_keys = [1, 2]
        duplicate_key_query = SQL_STRINGS["read_pkey_table"][self.flavor]
        duplicate_val = self._get_exec().execute(duplicate_key_query, duplicate_keys)
        data_from_db = [val[0] for val in duplicate_val].sort()
        data_from_df = list(
            self.pkey_table_frame.loc[
                self.pkey_table_frame["a"].isin(duplicate_keys), "b"
            ]
        ).sort()
        assert data_from_db == data_from_df
        # Clean up
        self.drop_table("pkey_table")

    def _roundtrip(self):
        self.drop_table("test_frame_roundtrip")
        self.pandasSQL.to_sql(self.test_frame1, "test_frame_roundtrip")
        result = self.pandasSQL.read_query("SELECT * FROM test_frame_roundtrip")

        result.set_index("level_0", inplace=True)
        # result.index.astype(int)

        result.index.name = None

        tm.assert_frame_equal(result, self.test_frame1)

    def _execute_sql(self):
        # drop_sql = "DROP TABLE IF EXISTS test"  # should already be done
        iris_results = self.pandasSQL.execute("SELECT * FROM iris")
        row = iris_results.fetchone()
        tm.equalContents(row, [5.1, 3.5, 1.4, 0.2, "Iris-setosa"])

    def _to_sql_save_index(self):
        df = DataFrame.from_records(
            [(1, 2.1, "line1"), (2, 1.5, "line2")], columns=["A", "B", "C"], index=["A"]
        )
        self.pandasSQL.to_sql(df, "test_to_sql_saves_index")
        ix_cols = self._get_index_columns("test_to_sql_saves_index")
        assert ix_cols == [["A"]]

    def _transaction_test(self):
        with self.pandasSQL.run_transaction() as trans:
            trans.execute("CREATE TABLE test_trans (A INT, B TEXT)")

        class DummyException(Exception):
            pass

        # Make sure when transaction is rolled back, no rows get inserted
        ins_sql = "INSERT INTO test_trans (A,B) VALUES (1, 'blah')"
        try:
            with self.pandasSQL.run_transaction() as trans:
                trans.execute(ins_sql)
                raise DummyException("error")
        except DummyException:
            # ignore raised exception
            pass
        res = self.pandasSQL.read_query("SELECT * FROM test_trans")
        assert len(res) == 0

        # Make sure when transaction is committed, rows do get inserted
        with self.pandasSQL.run_transaction() as trans:
            trans.execute(ins_sql)
        res2 = self.pandasSQL.read_query("SELECT * FROM test_trans")
        assert len(res2) == 1


# -----------------------------------------------------------------------------
# -- Testing the public API


class _TestSQLApi(PandasSQLTest):
    """
    Base class to test the public API.

    From this two classes are derived to run these tests for both the
    sqlalchemy mode (`TestSQLApi`) and the fallback mode
    (`TestSQLiteFallbackApi`).  These tests are run with sqlite3. Specific
    tests for the different sql flavours are included in `_TestSQLAlchemy`.

    Notes:
    flavor can always be passed even in SQLAlchemy mode,
    should be correctly ignored.

    we don't use drop_table because that isn't part of the public api

    """

    flavor = "sqlite"
    mode: str

    def setup_connect(self):
        self.conn = self.connect()

    @pytest.fixture(autouse=True)
    def setup_method(self, load_iris_data):
        self.load_test_data_and_sql()

    def load_test_data_and_sql(self):
        self._load_iris_view()
        self._load_test1_data()
        self._load_test2_data()
        self._load_test3_data()
        self._load_pkey_table_data()
        self._load_raw_sql()

    def test_read_sql_iris(self):
        iris_frame = sql.read_sql_query("SELECT * FROM iris", self.conn)
        self._check_iris_loaded_frame(iris_frame)

    def test_read_sql_view(self):
        iris_frame = sql.read_sql_query("SELECT * FROM iris_view", self.conn)
        self._check_iris_loaded_frame(iris_frame)

    def test_to_sql(self):
        sql.to_sql(self.test_frame1, "test_frame1", self.conn)
        assert sql.has_table("test_frame1", self.conn)

    def test_to_sql_fail(self):
        sql.to_sql(self.test_frame1, "test_frame2", self.conn, if_exists="fail")
        assert sql.has_table("test_frame2", self.conn)

        msg = "Table 'test_frame2' already exists"
        with pytest.raises(ValueError, match=msg):
            sql.to_sql(self.test_frame1, "test_frame2", self.conn, if_exists="fail")

    def test_to_sql_replace(self):
        sql.to_sql(self.test_frame1, "test_frame3", self.conn, if_exists="fail")
        # Add to table again
        sql.to_sql(self.test_frame1, "test_frame3", self.conn, if_exists="replace")
        assert sql.has_table("test_frame3", self.conn)

        num_entries = len(self.test_frame1)
        num_rows = self._count_rows("test_frame3")

        assert num_rows == num_entries

    def test_to_sql_append(self):
        sql.to_sql(self.test_frame1, "test_frame4", self.conn, if_exists="fail")

        # Add to table again
        sql.to_sql(self.test_frame1, "test_frame4", self.conn, if_exists="append")
        assert sql.has_table("test_frame4", self.conn)

        num_entries = 2 * len(self.test_frame1)
        num_rows = self._count_rows("test_frame4")

        assert num_rows == num_entries

    def test_to_sql_type_mapping(self):
        sql.to_sql(self.test_frame3, "test_frame5", self.conn, index=False)
        result = sql.read_sql("SELECT * FROM test_frame5", self.conn)

        tm.assert_frame_equal(self.test_frame3, result)

    def test_to_sql_series(self):
        s = Series(np.arange(5, dtype="int64"), name="series")
        sql.to_sql(s, "test_series", self.conn, index=False)
        s2 = sql.read_sql_query("SELECT * FROM test_series", self.conn)
        tm.assert_frame_equal(s.to_frame(), s2)

    def test_roundtrip(self):
        sql.to_sql(self.test_frame1, "test_frame_roundtrip", con=self.conn)
        result = sql.read_sql_query("SELECT * FROM test_frame_roundtrip", con=self.conn)

        # HACK!
        result.index = self.test_frame1.index
        result.set_index("level_0", inplace=True)
        result.index.astype(int)
        result.index.name = None
        tm.assert_frame_equal(result, self.test_frame1)

    def test_roundtrip_chunksize(self):
        sql.to_sql(
            self.test_frame1,
            "test_frame_roundtrip",
            con=self.conn,
            index=False,
            chunksize=2,
        )
        result = sql.read_sql_query("SELECT * FROM test_frame_roundtrip", con=self.conn)
        tm.assert_frame_equal(result, self.test_frame1)

    def test_execute_sql(self):
        # drop_sql = "DROP TABLE IF EXISTS test"  # should already be done
        iris_results = sql.execute("SELECT * FROM iris", con=self.conn)
        row = iris_results.fetchone()
        tm.equalContents(row, [5.1, 3.5, 1.4, 0.2, "Iris-setosa"])

    def test_date_parsing(self):
        # Test date parsing in read_sql
        # No Parsing
        df = sql.read_sql_query("SELECT * FROM types_test_data", self.conn)
        assert not issubclass(df.DateCol.dtype.type, np.datetime64)

        df = sql.read_sql_query(
            "SELECT * FROM types_test_data", self.conn, parse_dates=["DateCol"]
        )
        assert issubclass(df.DateCol.dtype.type, np.datetime64)
        assert df.DateCol.tolist() == [
            Timestamp(2000, 1, 3, 0, 0, 0),
            Timestamp(2000, 1, 4, 0, 0, 0),
        ]

        df = sql.read_sql_query(
            "SELECT * FROM types_test_data",
            self.conn,
            parse_dates={"DateCol": "%Y-%m-%d %H:%M:%S"},
        )
        assert issubclass(df.DateCol.dtype.type, np.datetime64)
        assert df.DateCol.tolist() == [
            Timestamp(2000, 1, 3, 0, 0, 0),
            Timestamp(2000, 1, 4, 0, 0, 0),
        ]

        df = sql.read_sql_query(
            "SELECT * FROM types_test_data", self.conn, parse_dates=["IntDateCol"]
        )
        assert issubclass(df.IntDateCol.dtype.type, np.datetime64)
        assert df.IntDateCol.tolist() == [
            Timestamp(1986, 12, 25, 0, 0, 0),
            Timestamp(2013, 1, 1, 0, 0, 0),
        ]

        df = sql.read_sql_query(
            "SELECT * FROM types_test_data", self.conn, parse_dates={"IntDateCol": "s"}
        )
        assert issubclass(df.IntDateCol.dtype.type, np.datetime64)
        assert df.IntDateCol.tolist() == [
            Timestamp(1986, 12, 25, 0, 0, 0),
            Timestamp(2013, 1, 1, 0, 0, 0),
        ]

        df = sql.read_sql_query(
            "SELECT * FROM types_test_data",
            self.conn,
            parse_dates={"IntDateOnlyCol": "%Y%m%d"},
        )
        assert issubclass(df.IntDateOnlyCol.dtype.type, np.datetime64)
        assert df.IntDateOnlyCol.tolist() == [
            Timestamp("2010-10-10"),
            Timestamp("2010-12-12"),
        ]

    @pytest.mark.parametrize("error", ["ignore", "raise", "coerce"])
    @pytest.mark.parametrize(
        "read_sql, text, mode",
        [
            (sql.read_sql, "SELECT * FROM types_test_data", ("sqlalchemy", "fallback")),
            (sql.read_sql, "types_test_data", ("sqlalchemy")),
            (
                sql.read_sql_query,
                "SELECT * FROM types_test_data",
                ("sqlalchemy", "fallback"),
            ),
            (sql.read_sql_table, "types_test_data", ("sqlalchemy")),
        ],
    )
    def test_custom_dateparsing_error(self, read_sql, text, mode, error):
        if self.mode in mode:
            expected = self.types_test[self.flavor].astype(
                {"DateCol": "datetime64[ns]"}
            )

            result = read_sql(
                text,
                con=self.conn,
                parse_dates={
                    "DateCol": {"errors": error},
                },
            )

            tm.assert_frame_equal(result, expected)

    def test_date_and_index(self):
        # Test case where same column appears in parse_date and index_col

        df = sql.read_sql_query(
            "SELECT * FROM types_test_data",
            self.conn,
            index_col="DateCol",
            parse_dates=["DateCol", "IntDateCol"],
        )

        assert issubclass(df.index.dtype.type, np.datetime64)
        assert issubclass(df.IntDateCol.dtype.type, np.datetime64)

    def test_timedelta(self):

        # see #6921
        df = to_timedelta(Series(["00:00:01", "00:00:03"], name="foo")).to_frame()
        with tm.assert_produces_warning(UserWarning):
            df.to_sql("test_timedelta", self.conn)
        result = sql.read_sql_query("SELECT * FROM test_timedelta", self.conn)
        tm.assert_series_equal(result["foo"], df["foo"].astype("int64"))

    def test_complex_raises(self):
        df = DataFrame({"a": [1 + 1j, 2j]})
        msg = "Complex datatypes not supported"
        with pytest.raises(ValueError, match=msg):
            df.to_sql("test_complex", self.conn)

    @pytest.mark.parametrize(
        "index_name,index_label,expected",
        [
            # no index name, defaults to 'index'
            (None, None, "index"),
            # specifying index_label
            (None, "other_label", "other_label"),
            # using the index name
            ("index_name", None, "index_name"),
            # has index name, but specifying index_label
            ("index_name", "other_label", "other_label"),
            # index name is integer
            (0, None, "0"),
            # index name is None but index label is integer
            (None, 0, "0"),
        ],
    )
    def test_to_sql_index_label(self, index_name, index_label, expected):
        temp_frame = DataFrame({"col1": range(4)})
        temp_frame.index.name = index_name
        query = "SELECT * FROM test_index_label"
        sql.to_sql(temp_frame, "test_index_label", self.conn, index_label=index_label)
        frame = sql.read_sql_query(query, self.conn)
        assert frame.columns[0] == expected

    def test_to_sql_index_label_multiindex(self):
        temp_frame = DataFrame(
            {"col1": range(4)},
            index=MultiIndex.from_product([("A0", "A1"), ("B0", "B1")]),
        )

        # no index name, defaults to 'level_0' and 'level_1'
        sql.to_sql(temp_frame, "test_index_label", self.conn)
        frame = sql.read_sql_query("SELECT * FROM test_index_label", self.conn)
        assert frame.columns[0] == "level_0"
        assert frame.columns[1] == "level_1"

        # specifying index_label
        sql.to_sql(
            temp_frame,
            "test_index_label",
            self.conn,
            if_exists="replace",
            index_label=["A", "B"],
        )
        frame = sql.read_sql_query("SELECT * FROM test_index_label", self.conn)
        assert frame.columns[:2].tolist() == ["A", "B"]

        # using the index name
        temp_frame.index.names = ["A", "B"]
        sql.to_sql(temp_frame, "test_index_label", self.conn, if_exists="replace")
        frame = sql.read_sql_query("SELECT * FROM test_index_label", self.conn)
        assert frame.columns[:2].tolist() == ["A", "B"]

        # has index name, but specifying index_label
        sql.to_sql(
            temp_frame,
            "test_index_label",
            self.conn,
            if_exists="replace",
            index_label=["C", "D"],
        )
        frame = sql.read_sql_query("SELECT * FROM test_index_label", self.conn)
        assert frame.columns[:2].tolist() == ["C", "D"]

        msg = "Length of 'index_label' should match number of levels, which is 2"
        with pytest.raises(ValueError, match=msg):
            sql.to_sql(
                temp_frame,
                "test_index_label",
                self.conn,
                if_exists="replace",
                index_label="C",
            )

    def test_multiindex_roundtrip(self):
        df = DataFrame.from_records(
            [(1, 2.1, "line1"), (2, 1.5, "line2")],
            columns=["A", "B", "C"],
            index=["A", "B"],
        )

        df.to_sql("test_multiindex_roundtrip", self.conn)
        result = sql.read_sql_query(
            "SELECT * FROM test_multiindex_roundtrip", self.conn, index_col=["A", "B"]
        )
        tm.assert_frame_equal(df, result, check_index_type=True)

    def test_integer_col_names(self):
        df = DataFrame([[1, 2], [3, 4]], columns=[0, 1])
        sql.to_sql(df, "test_frame_integer_col_names", self.conn, if_exists="replace")

    def test_get_schema(self):
        create_sql = sql.get_schema(self.test_frame1, "test", con=self.conn)
        assert "CREATE" in create_sql

    def test_get_schema_with_schema(self):
        # GH28486
        create_sql = sql.get_schema(
            self.test_frame1, "test", con=self.conn, schema="pypi"
        )
        assert "CREATE TABLE pypi." in create_sql

    def test_get_schema_dtypes(self):
        float_frame = DataFrame({"a": [1.1, 1.2], "b": [2.1, 2.2]})
        dtype = sqlalchemy.Integer if self.mode == "sqlalchemy" else "INTEGER"
        create_sql = sql.get_schema(
            float_frame, "test", con=self.conn, dtype={"b": dtype}
        )
        assert "CREATE" in create_sql
        assert "INTEGER" in create_sql

    def test_get_schema_keys(self):
        frame = DataFrame({"Col1": [1.1, 1.2], "Col2": [2.1, 2.2]})
        create_sql = sql.get_schema(frame, "test", con=self.conn, keys="Col1")
        constraint_sentence = 'CONSTRAINT test_pk PRIMARY KEY ("Col1")'
        assert constraint_sentence in create_sql

        # multiple columns as key (GH10385)
        create_sql = sql.get_schema(
            self.test_frame1, "test", con=self.conn, keys=["A", "B"]
        )
        constraint_sentence = 'CONSTRAINT test_pk PRIMARY KEY ("A", "B")'
        assert constraint_sentence in create_sql

    def test_chunksize_read(self):
        df = DataFrame(np.random.randn(22, 5), columns=list("abcde"))
        df.to_sql("test_chunksize", self.conn, index=False)

        # reading the query in one time
        res1 = sql.read_sql_query("select * from test_chunksize", self.conn)

        # reading the query in chunks with read_sql_query
        res2 = DataFrame()
        i = 0
        sizes = [5, 5, 5, 5, 2]

        for chunk in sql.read_sql_query(
            "select * from test_chunksize", self.conn, chunksize=5
        ):
            res2 = concat([res2, chunk], ignore_index=True)
            assert len(chunk) == sizes[i]
            i += 1

        tm.assert_frame_equal(res1, res2)

        # reading the query in chunks with read_sql_query
        if self.mode == "sqlalchemy":
            res3 = DataFrame()
            i = 0
            sizes = [5, 5, 5, 5, 2]

            for chunk in sql.read_sql_table("test_chunksize", self.conn, chunksize=5):
                res3 = concat([res3, chunk], ignore_index=True)
                assert len(chunk) == sizes[i]
                i += 1

            tm.assert_frame_equal(res1, res3)

    def test_categorical(self):
        # GH8624
        # test that categorical gets written correctly as dense column
        df = DataFrame(
            {
                "person_id": [1, 2, 3],
                "person_name": ["John P. Doe", "Jane Dove", "John P. Doe"],
            }
        )
        df2 = df.copy()
        df2["person_name"] = df2["person_name"].astype("category")

        df2.to_sql("test_categorical", self.conn, index=False)
        res = sql.read_sql_query("SELECT * FROM test_categorical", self.conn)

        tm.assert_frame_equal(res, df)

    def test_unicode_column_name(self):
        # GH 11431
        df = DataFrame([[1, 2], [3, 4]], columns=["\xe9", "b"])
        df.to_sql("test_unicode", self.conn, index=False)

    def test_escaped_table_name(self):
        # GH 13206
        df = DataFrame({"A": [0, 1, 2], "B": [0.2, np.nan, 5.6]})
        df.to_sql("d1187b08-4943-4c8d-a7f6", self.conn, index=False)

        res = sql.read_sql_query("SELECT * FROM `d1187b08-4943-4c8d-a7f6`", self.conn)

        tm.assert_frame_equal(res, df)


@pytest.mark.single
@pytest.mark.skipif(not SQLALCHEMY_INSTALLED, reason="SQLAlchemy not installed")
class TestSQLApi(SQLAlchemyMixIn, _TestSQLApi):
    """
    Test the public API as it would be used directly

    Tests for `read_sql_table` are included here, as this is specific for the
    sqlalchemy mode.

    """

    flavor = "sqlite"
    mode = "sqlalchemy"

    def connect(self):
        return sqlalchemy.create_engine("sqlite:///:memory:")

    def test_read_table_columns(self):
        # test columns argument in read_table
        sql.to_sql(self.test_frame1, "test_frame", self.conn)

        cols = ["A", "B"]
        result = sql.read_sql_table("test_frame", self.conn, columns=cols)
        assert result.columns.tolist() == cols

    def test_read_table_index_col(self):
        # test columns argument in read_table
        sql.to_sql(self.test_frame1, "test_frame", self.conn)

        result = sql.read_sql_table("test_frame", self.conn, index_col="index")
        assert result.index.names == ["index"]

        result = sql.read_sql_table("test_frame", self.conn, index_col=["A", "B"])
        assert result.index.names == ["A", "B"]

        result = sql.read_sql_table(
            "test_frame", self.conn, index_col=["A", "B"], columns=["C", "D"]
        )
        assert result.index.names == ["A", "B"]
        assert result.columns.tolist() == ["C", "D"]

    def test_read_sql_delegate(self):
        iris_frame1 = sql.read_sql_query("SELECT * FROM iris", self.conn)
        iris_frame2 = sql.read_sql("SELECT * FROM iris", self.conn)
        tm.assert_frame_equal(iris_frame1, iris_frame2)

        iris_frame1 = sql.read_sql_table("iris", self.conn)
        iris_frame2 = sql.read_sql("iris", self.conn)
        tm.assert_frame_equal(iris_frame1, iris_frame2)

    def test_not_reflect_all_tables(self):
        # create invalid table
        qry = """CREATE TABLE invalid (x INTEGER, y UNKNOWN);"""
        self.conn.execute(qry)
        qry = """CREATE TABLE other_table (x INTEGER, y INTEGER);"""
        self.conn.execute(qry)

        with warnings.catch_warnings(record=True) as w:
            # Cause all warnings to always be triggered.
            warnings.simplefilter("always")
            # Trigger a warning.
            sql.read_sql_table("other_table", self.conn)
            sql.read_sql_query("SELECT * FROM other_table", self.conn)
            # Verify some things
            assert len(w) == 0

    def test_warning_case_insensitive_table_name(self):
        # see gh-7815
        #
        # We can't test that this warning is triggered, a the database
        # configuration would have to be altered. But here we test that
        # the warning is certainly NOT triggered in a normal case.
        with warnings.catch_warnings(record=True) as w:
            # Cause all warnings to always be triggered.
            warnings.simplefilter("always")
            # This should not trigger a Warning
            self.test_frame1.to_sql("CaseSensitive", self.conn)
            # Verify some things
            assert len(w) == 0

    def _get_index_columns(self, tbl_name):
        from sqlalchemy.engine import reflection

        insp = reflection.Inspector.from_engine(self.conn)
        ixs = insp.get_indexes("test_index_saved")
        ixs = [i["column_names"] for i in ixs]
        return ixs

    def test_sqlalchemy_type_mapping(self):

        # Test Timestamp objects (no datetime64 because of timezone) (GH9085)
        df = DataFrame(
            {"time": to_datetime(["201412120154", "201412110254"], utc=True)}
        )
        db = sql.SQLDatabase(self.conn)
        table = sql.SQLTable("test_type", db, frame=df)
        # GH 9086: TIMESTAMP is the suggested type for datetimes with timezones
        assert isinstance(table.table.c["time"].type, sqltypes.TIMESTAMP)

    def test_database_uri_string(self):

        # Test read_sql and .to_sql method with a database URI (GH10654)
        test_frame1 = self.test_frame1
        # db_uri = 'sqlite:///:memory:' # raises
        # sqlalchemy.exc.OperationalError: (sqlite3.OperationalError) near
        # "iris": syntax error [SQL: 'iris']
        with tm.ensure_clean() as name:
            db_uri = "sqlite:///" + name
            table = "iris"
            test_frame1.to_sql(table, db_uri, if_exists="replace", index=False)
            test_frame2 = sql.read_sql(table, db_uri)
            test_frame3 = sql.read_sql_table(table, db_uri)
            query = "SELECT * FROM iris"
            test_frame4 = sql.read_sql_query(query, db_uri)
        tm.assert_frame_equal(test_frame1, test_frame2)
        tm.assert_frame_equal(test_frame1, test_frame3)
        tm.assert_frame_equal(test_frame1, test_frame4)

        # using driver that will not be installed on Travis to trigger error
        # in sqlalchemy.create_engine -> test passing of this error to user
        try:
            # the rest of this test depends on pg8000's being absent
            import pg8000  # noqa

            pytest.skip("pg8000 is installed")
        except ImportError:
            pass

        db_uri = "postgresql+pg8000://user:pass@host/dbname"
        with pytest.raises(ImportError, match="pg8000"):
            sql.read_sql("select * from table", db_uri)

    def _make_iris_table_metadata(self):
        sa = sqlalchemy
        metadata = sa.MetaData()
        iris = sa.Table(
            "iris",
            metadata,
            sa.Column("SepalLength", sa.REAL),
            sa.Column("SepalWidth", sa.REAL),
            sa.Column("PetalLength", sa.REAL),
            sa.Column("PetalWidth", sa.REAL),
            sa.Column("Name", sa.TEXT),
        )

        return iris

    def test_query_by_text_obj(self):
        # WIP : GH10846
        name_text = sqlalchemy.text("select * from iris where name=:name")
        iris_df = sql.read_sql(name_text, self.conn, params={"name": "Iris-versicolor"})
        all_names = set(iris_df["Name"])
        assert all_names == {"Iris-versicolor"}

    def test_query_by_select_obj(self):
        # WIP : GH10846
        iris = self._make_iris_table_metadata()

        name_select = sqlalchemy.select([iris]).where(
            iris.c.Name == sqlalchemy.bindparam("name")
        )
        iris_df = sql.read_sql(name_select, self.conn, params={"name": "Iris-setosa"})
        all_names = set(iris_df["Name"])
        assert all_names == {"Iris-setosa"}


class _EngineToConnMixin:
    """
    A mixin that causes setup_connect to create a conn rather than an engine.
    """

    @pytest.fixture(autouse=True)
    def setup_method(self, load_iris_data):
        super().load_test_data_and_sql()
        engine = self.conn
        conn = engine.connect()
        self.__tx = conn.begin()
        self.pandasSQL = sql.SQLDatabase(conn)
        self.__engine = engine
        self.conn = conn

        yield

        self.__tx.rollback()
        self.conn.close()
        self.conn = self.__engine
        self.pandasSQL = sql.SQLDatabase(self.__engine)


@pytest.mark.single
class TestSQLApiConn(_EngineToConnMixin, TestSQLApi):
    pass


@pytest.mark.single
class TestSQLiteFallbackApi(SQLiteMixIn, _TestSQLApi):
    """
    Test the public sqlite connection fallback API

    """

    flavor = "sqlite"
    mode = "fallback"

    def connect(self, database=":memory:"):
        return sqlite3.connect(database)

    def test_sql_open_close(self):
        # Test if the IO in the database still work if the connection closed
        # between the writing and reading (as in many real situations).

        with tm.ensure_clean() as name:

            conn = self.connect(name)
            sql.to_sql(self.test_frame3, "test_frame3_legacy", conn, index=False)
            conn.close()

            conn = self.connect(name)
            result = sql.read_sql_query("SELECT * FROM test_frame3_legacy;", conn)
            conn.close()

        tm.assert_frame_equal(self.test_frame3, result)

    @pytest.mark.skipif(SQLALCHEMY_INSTALLED, reason="SQLAlchemy is installed")
    def test_con_string_import_error(self):
        conn = "mysql://root@localhost/pandas_nosetest"
        msg = "Using URI string without sqlalchemy installed"
        with pytest.raises(ImportError, match=msg):
            sql.read_sql("SELECT * FROM iris", conn)

    def test_read_sql_delegate(self):
        iris_frame1 = sql.read_sql_query("SELECT * FROM iris", self.conn)
        iris_frame2 = sql.read_sql("SELECT * FROM iris", self.conn)
        tm.assert_frame_equal(iris_frame1, iris_frame2)

        msg = "Execution failed on sql 'iris': near \"iris\": syntax error"
        with pytest.raises(sql.DatabaseError, match=msg):
            sql.read_sql("iris", self.conn)

    def test_safe_names_warning(self):
        # GH 6798
        df = DataFrame([[1, 2], [3, 4]], columns=["a", "b "])  # has a space
        # warns on create table with spaces in names
        with tm.assert_produces_warning():
            sql.to_sql(df, "test_frame3_legacy", self.conn, index=False)

    def test_get_schema2(self):
        # without providing a connection object (available for backwards comp)
        create_sql = sql.get_schema(self.test_frame1, "test")
        assert "CREATE" in create_sql

    def _get_sqlite_column_type(self, schema, column):

        for col in schema.split("\n"):
            if col.split()[0].strip('""') == column:
                return col.split()[1]
        raise ValueError(f"Column {column} not found")

    def test_sqlite_type_mapping(self):

        # Test Timestamp objects (no datetime64 because of timezone) (GH9085)
        df = DataFrame(
            {"time": to_datetime(["201412120154", "201412110254"], utc=True)}
        )
        db = sql.SQLiteDatabase(self.conn)
        table = sql.SQLiteTable("test_type", db, frame=df)
        schema = table.sql_schema()
        assert self._get_sqlite_column_type(schema, "time") == "TIMESTAMP"


# -----------------------------------------------------------------------------
# -- Database flavor specific tests


class _TestSQLAlchemy(SQLAlchemyMixIn, PandasSQLTest):
    """
    Base class for testing the sqlalchemy backend.

    Subclasses for specific database types are created below. Tests that
    deviate for each flavor are overwritten there.

    """

    flavor: str

    @pytest.fixture(autouse=True, scope="class")
    def setup_class(cls):
        cls.setup_import()
        cls.setup_driver()
        conn = cls.conn = cls.connect()
        conn.connect()

    def load_test_data_and_sql(self):
        self._load_raw_sql()
        self._load_test1_data()
        self._load_pkey_table_data()

    @pytest.fixture(autouse=True)
    def setup_method(self, load_iris_data):
        self.load_test_data_and_sql()

    @classmethod
    def setup_import(cls):
        # Skip this test if SQLAlchemy not available
        if not SQLALCHEMY_INSTALLED:
            pytest.skip("SQLAlchemy not installed")

    @classmethod
    def setup_driver(cls):
        raise NotImplementedError()

    @classmethod
    def connect(cls):
        raise NotImplementedError()

    def setup_connect(self):
        try:
            self.conn = self.connect()
            self.pandasSQL = sql.SQLDatabase(self.conn)
            # to test if connection can be made:
            self.conn.connect()
        except sqlalchemy.exc.OperationalError:
            pytest.skip(f"Can't connect to {self.flavor} server")

    def test_read_sql(self):
        self._read_sql_iris()

    def test_read_sql_parameter(self):
        self._read_sql_iris_parameter()

    def test_read_sql_named_parameter(self):
        self._read_sql_iris_named_parameter()

    def test_to_sql(self):
        self._to_sql()

    def test_to_sql_empty(self):
        self._to_sql_empty()

    def test_to_sql_fail(self):
        self._to_sql_fail()

    def test_to_sql_replace(self):
        self._to_sql_replace()

    def test_to_sql_append(self):
        self._to_sql_append()

    def test_to_sql_method_multi(self):
        self._to_sql(method="multi")

    def test_to_sql_method_callable(self):
        self._to_sql_method_callable()

    @pytest.mark.parametrize("method", [None, "multi"])
    def test_to_sql_upsert_keep(self, method):
        self._to_sql_upsert_keep(method)

    @pytest.mark.parametrize("method", [None, "multi"])
    def test_to_sql_upsert_overwrite(self, method):
        self._to_sql_upsert_overwrite(method)

    def test_create_table(self):
        temp_conn = self.connect()
        temp_frame = DataFrame(
            {"one": [1.0, 2.0, 3.0, 4.0], "two": [4.0, 3.0, 2.0, 1.0]}
        )

        pandasSQL = sql.SQLDatabase(temp_conn)
        pandasSQL.to_sql(temp_frame, "temp_frame")

        assert temp_conn.has_table("temp_frame")

    def test_drop_table(self):
        temp_conn = self.connect()

        temp_frame = DataFrame(
            {"one": [1.0, 2.0, 3.0, 4.0], "two": [4.0, 3.0, 2.0, 1.0]}
        )

        pandasSQL = sql.SQLDatabase(temp_conn)
        pandasSQL.to_sql(temp_frame, "temp_frame")

        assert temp_conn.has_table("temp_frame")

        pandasSQL.drop_table("temp_frame")

        assert not temp_conn.has_table("temp_frame")

    def test_roundtrip(self):
        self._roundtrip()

    def test_execute_sql(self):
        self._execute_sql()

    def test_read_table(self):
        iris_frame = sql.read_sql_table("iris", con=self.conn)
        self._check_iris_loaded_frame(iris_frame)

    def test_read_table_columns(self):
        iris_frame = sql.read_sql_table(
            "iris", con=self.conn, columns=["SepalLength", "SepalLength"]
        )
        tm.equalContents(iris_frame.columns.values, ["SepalLength", "SepalLength"])

    def test_read_table_absent_raises(self):
        msg = "Table this_doesnt_exist not found"
        with pytest.raises(ValueError, match=msg):
            sql.read_sql_table("this_doesnt_exist", con=self.conn)

    def test_default_type_conversion(self):
        df = sql.read_sql_table("types_test_data", self.conn)

        assert issubclass(df.FloatCol.dtype.type, np.floating)
        assert issubclass(df.IntCol.dtype.type, np.integer)
        assert issubclass(df.BoolCol.dtype.type, np.bool_)

        # Int column with NA values stays as float
        assert issubclass(df.IntColWithNull.dtype.type, np.floating)
        # Bool column with NA values becomes object
        assert issubclass(df.BoolColWithNull.dtype.type, object)

    def test_bigint(self):
        # int64 should be converted to BigInteger, GH7433
        df = DataFrame(data={"i64": [2 ** 62]})
        df.to_sql("test_bigint", self.conn, index=False)
        result = sql.read_sql_table("test_bigint", self.conn)

        tm.assert_frame_equal(df, result)

    def test_default_date_load(self):
        df = sql.read_sql_table("types_test_data", self.conn)

        # IMPORTANT - sqlite has no native date type, so shouldn't parse, but
        # MySQL SHOULD be converted.
        assert issubclass(df.DateCol.dtype.type, np.datetime64)

    def test_datetime_with_timezone(self):
        # edge case that converts postgresql datetime with time zone types
        # to datetime64[ns,psycopg2.tz.FixedOffsetTimezone..], which is ok
        # but should be more natural, so coerce to datetime64[ns] for now

        def check(col):
            # check that a column is either datetime64[ns]
            # or datetime64[ns, UTC]
            if is_datetime64_dtype(col.dtype):

                # "2000-01-01 00:00:00-08:00" should convert to
                # "2000-01-01 08:00:00"
                assert col[0] == Timestamp("2000-01-01 08:00:00")

                # "2000-06-01 00:00:00-07:00" should convert to
                # "2000-06-01 07:00:00"
                assert col[1] == Timestamp("2000-06-01 07:00:00")

            elif is_datetime64tz_dtype(col.dtype):
                assert str(col.dt.tz) == "UTC"

                # "2000-01-01 00:00:00-08:00" should convert to
                # "2000-01-01 08:00:00"
                # "2000-06-01 00:00:00-07:00" should convert to
                # "2000-06-01 07:00:00"
                # GH 6415
                expected_data = [
                    Timestamp("2000-01-01 08:00:00", tz="UTC"),
                    Timestamp("2000-06-01 07:00:00", tz="UTC"),
                ]
                expected = Series(expected_data, name=col.name)
                tm.assert_series_equal(col, expected)

            else:
                raise AssertionError(
                    f"DateCol loaded with incorrect type -> {col.dtype}"
                )

        # GH11216
        df = pd.read_sql_query("select * from types_test_data", self.conn)
        if not hasattr(df, "DateColWithTz"):
            pytest.skip("no column with datetime with time zone")

        # this is parsed on Travis (linux), but not on macosx for some reason
        # even with the same versions of psycopg2 & sqlalchemy, possibly a
        # Postgresql server version difference
        col = df.DateColWithTz
        assert is_datetime64tz_dtype(col.dtype)

        df = pd.read_sql_query(
            "select * from types_test_data", self.conn, parse_dates=["DateColWithTz"]
        )
        if not hasattr(df, "DateColWithTz"):
            pytest.skip("no column with datetime with time zone")
        col = df.DateColWithTz
        assert is_datetime64tz_dtype(col.dtype)
        assert str(col.dt.tz) == "UTC"
        check(df.DateColWithTz)

        df = pd.concat(
            list(
                pd.read_sql_query(
                    "select * from types_test_data", self.conn, chunksize=1
                )
            ),
            ignore_index=True,
        )
        col = df.DateColWithTz
        assert is_datetime64tz_dtype(col.dtype)
        assert str(col.dt.tz) == "UTC"
        expected = sql.read_sql_table("types_test_data", self.conn)
        col = expected.DateColWithTz
        assert is_datetime64tz_dtype(col.dtype)
        tm.assert_series_equal(df.DateColWithTz, expected.DateColWithTz)

        # xref #7139
        # this might or might not be converted depending on the postgres driver
        df = sql.read_sql_table("types_test_data", self.conn)
        check(df.DateColWithTz)

    def test_datetime_with_timezone_roundtrip(self):
        # GH 9086
        # Write datetimetz data to a db and read it back
        # For dbs that support timestamps with timezones, should get back UTC
        # otherwise naive data should be returned
        expected = DataFrame(
            {"A": date_range("2013-01-01 09:00:00", periods=3, tz="US/Pacific")}
        )
        expected.to_sql("test_datetime_tz", self.conn, index=False)

        if self.flavor == "postgresql":
            # SQLAlchemy "timezones" (i.e. offsets) are coerced to UTC
            expected["A"] = expected["A"].dt.tz_convert("UTC")
        else:
            # Otherwise, timestamps are returned as local, naive
            expected["A"] = expected["A"].dt.tz_localize(None)

        result = sql.read_sql_table("test_datetime_tz", self.conn)
        tm.assert_frame_equal(result, expected)

        result = sql.read_sql_query("SELECT * FROM test_datetime_tz", self.conn)
        if self.flavor == "sqlite":
            # read_sql_query does not return datetime type like read_sql_table
            assert isinstance(result.loc[0, "A"], str)
            result["A"] = to_datetime(result["A"])
        tm.assert_frame_equal(result, expected)

    def test_out_of_bounds_datetime(self):
        # GH 26761
        data = DataFrame({"date": datetime(9999, 1, 1)}, index=[0])
        data.to_sql("test_datetime_obb", self.conn, index=False)
        result = sql.read_sql_table("test_datetime_obb", self.conn)
        expected = DataFrame([pd.NaT], columns=["date"])
        tm.assert_frame_equal(result, expected)

    def test_naive_datetimeindex_roundtrip(self):
        # GH 23510
        # Ensure that a naive DatetimeIndex isn't converted to UTC
        dates = date_range("2018-01-01", periods=5, freq="6H")._with_freq(None)
        expected = DataFrame({"nums": range(5)}, index=dates)
        expected.to_sql("foo_table", self.conn, index_label="info_date")
        result = sql.read_sql_table("foo_table", self.conn, index_col="info_date")
        # result index with gain a name from a set_index operation; expected
        tm.assert_frame_equal(result, expected, check_names=False)

    def test_date_parsing(self):
        # No Parsing
        df = sql.read_sql_table("types_test_data", self.conn)
        expected_type = object if self.flavor == "sqlite" else np.datetime64
        assert issubclass(df.DateCol.dtype.type, expected_type)

        df = sql.read_sql_table("types_test_data", self.conn, parse_dates=["DateCol"])
        assert issubclass(df.DateCol.dtype.type, np.datetime64)

        df = sql.read_sql_table(
            "types_test_data", self.conn, parse_dates={"DateCol": "%Y-%m-%d %H:%M:%S"}
        )
        assert issubclass(df.DateCol.dtype.type, np.datetime64)

        df = sql.read_sql_table(
            "types_test_data",
            self.conn,
            parse_dates={"DateCol": {"format": "%Y-%m-%d %H:%M:%S"}},
        )
        assert issubclass(df.DateCol.dtype.type, np.datetime64)

        df = sql.read_sql_table(
            "types_test_data", self.conn, parse_dates=["IntDateCol"]
        )
        assert issubclass(df.IntDateCol.dtype.type, np.datetime64)

        df = sql.read_sql_table(
            "types_test_data", self.conn, parse_dates={"IntDateCol": "s"}
        )
        assert issubclass(df.IntDateCol.dtype.type, np.datetime64)

        df = sql.read_sql_table(
            "types_test_data", self.conn, parse_dates={"IntDateCol": {"unit": "s"}}
        )
        assert issubclass(df.IntDateCol.dtype.type, np.datetime64)

    def test_datetime(self):
        df = DataFrame(
            {"A": date_range("2013-01-01 09:00:00", periods=3), "B": np.arange(3.0)}
        )
        df.to_sql("test_datetime", self.conn)

        # with read_table -> type information from schema used
        result = sql.read_sql_table("test_datetime", self.conn)
        result = result.drop("index", axis=1)
        tm.assert_frame_equal(result, df)

        # with read_sql -> no type information -> sqlite has no native
        result = sql.read_sql_query("SELECT * FROM test_datetime", self.conn)
        result = result.drop("index", axis=1)
        if self.flavor == "sqlite":
            assert isinstance(result.loc[0, "A"], str)
            result["A"] = to_datetime(result["A"])
            tm.assert_frame_equal(result, df)
        else:
            tm.assert_frame_equal(result, df)

    def test_datetime_NaT(self):
        df = DataFrame(
            {"A": date_range("2013-01-01 09:00:00", periods=3), "B": np.arange(3.0)}
        )
        df.loc[1, "A"] = np.nan
        df.to_sql("test_datetime", self.conn, index=False)

        # with read_table -> type information from schema used
        result = sql.read_sql_table("test_datetime", self.conn)
        tm.assert_frame_equal(result, df)

        # with read_sql -> no type information -> sqlite has no native
        result = sql.read_sql_query("SELECT * FROM test_datetime", self.conn)
        if self.flavor == "sqlite":
            assert isinstance(result.loc[0, "A"], str)
            result["A"] = to_datetime(result["A"], errors="coerce")
            tm.assert_frame_equal(result, df)
        else:
            tm.assert_frame_equal(result, df)

    def test_datetime_date(self):
        # test support for datetime.date
        df = DataFrame([date(2014, 1, 1), date(2014, 1, 2)], columns=["a"])
        df.to_sql("test_date", self.conn, index=False)
        res = read_sql_table("test_date", self.conn)
        result = res["a"]
        expected = to_datetime(df["a"])
        # comes back as datetime64
        tm.assert_series_equal(result, expected)

    def test_datetime_time(self):
        # test support for datetime.time
        df = DataFrame([time(9, 0, 0), time(9, 1, 30)], columns=["a"])
        df.to_sql("test_time", self.conn, index=False)
        res = read_sql_table("test_time", self.conn)
        tm.assert_frame_equal(res, df)

        # GH8341
        # first, use the fallback to have the sqlite adapter put in place
        sqlite_conn = TestSQLiteFallback.connect()
        sql.to_sql(df, "test_time2", sqlite_conn, index=False)
        res = sql.read_sql_query("SELECT * FROM test_time2", sqlite_conn)
        ref = df.applymap(lambda _: _.strftime("%H:%M:%S.%f"))
        tm.assert_frame_equal(ref, res)  # check if adapter is in place
        # then test if sqlalchemy is unaffected by the sqlite adapter
        sql.to_sql(df, "test_time3", self.conn, index=False)
        if self.flavor == "sqlite":
            res = sql.read_sql_query("SELECT * FROM test_time3", self.conn)
            ref = df.applymap(lambda _: _.strftime("%H:%M:%S.%f"))
            tm.assert_frame_equal(ref, res)
        res = sql.read_sql_table("test_time3", self.conn)
        tm.assert_frame_equal(df, res)

    def test_mixed_dtype_insert(self):
        # see GH6509
        s1 = Series(2 ** 25 + 1, dtype=np.int32)
        s2 = Series(0.0, dtype=np.float32)
        df = DataFrame({"s1": s1, "s2": s2})

        # write and read again
        df.to_sql("test_read_write", self.conn, index=False)
        df2 = sql.read_sql_table("test_read_write", self.conn)

        tm.assert_frame_equal(df, df2, check_dtype=False, check_exact=True)

    def test_nan_numeric(self):
        # NaNs in numeric float column
        df = DataFrame({"A": [0, 1, 2], "B": [0.2, np.nan, 5.6]})
        df.to_sql("test_nan", self.conn, index=False)

        # with read_table
        result = sql.read_sql_table("test_nan", self.conn)
        tm.assert_frame_equal(result, df)

        # with read_sql
        result = sql.read_sql_query("SELECT * FROM test_nan", self.conn)
        tm.assert_frame_equal(result, df)

    def test_nan_fullcolumn(self):
        # full NaN column (numeric float column)
        df = DataFrame({"A": [0, 1, 2], "B": [np.nan, np.nan, np.nan]})
        df.to_sql("test_nan", self.conn, index=False)

        # with read_table
        result = sql.read_sql_table("test_nan", self.conn)
        tm.assert_frame_equal(result, df)

        # with read_sql -> not type info from table -> stays None
        df["B"] = df["B"].astype("object")
        df["B"] = None
        result = sql.read_sql_query("SELECT * FROM test_nan", self.conn)
        tm.assert_frame_equal(result, df)

    def test_nan_string(self):
        # NaNs in string column
        df = DataFrame({"A": [0, 1, 2], "B": ["a", "b", np.nan]})
        df.to_sql("test_nan", self.conn, index=False)

        # NaNs are coming back as None
        df.loc[2, "B"] = None

        # with read_table
        result = sql.read_sql_table("test_nan", self.conn)
        tm.assert_frame_equal(result, df)

        # with read_sql
        result = sql.read_sql_query("SELECT * FROM test_nan", self.conn)
        tm.assert_frame_equal(result, df)

    def _get_index_columns(self, tbl_name):
        from sqlalchemy.engine import reflection

        insp = reflection.Inspector.from_engine(self.conn)
        ixs = insp.get_indexes(tbl_name)
        ixs = [i["column_names"] for i in ixs]
        return ixs

    def test_to_sql_save_index(self):
        self._to_sql_save_index()

    def test_transactions(self):
        self._transaction_test()

    def test_get_schema_create_table(self):
        # Use a dataframe without a bool column, since MySQL converts bool to
        # TINYINT (which read_sql_table returns as an int and causes a dtype
        # mismatch)

        self._load_test3_data()
        tbl = "test_get_schema_create_table"
        create_sql = sql.get_schema(self.test_frame3, tbl, con=self.conn)
        blank_test_df = self.test_frame3.iloc[:0]

        self.drop_table(tbl)
        self.conn.execute(create_sql)
        returned_df = sql.read_sql_table(tbl, self.conn)
        tm.assert_frame_equal(returned_df, blank_test_df, check_index_type=False)
        self.drop_table(tbl)

    def test_dtype(self):
        cols = ["A", "B"]
        data = [(0.8, True), (0.9, None)]
        df = DataFrame(data, columns=cols)
        df.to_sql("dtype_test", self.conn)
        df.to_sql("dtype_test2", self.conn, dtype={"B": sqlalchemy.TEXT})
        meta = sqlalchemy.schema.MetaData(bind=self.conn)
        meta.reflect()
        sqltype = meta.tables["dtype_test2"].columns["B"].type
        assert isinstance(sqltype, sqlalchemy.TEXT)
        msg = "The type of B is not a SQLAlchemy type"
        with pytest.raises(ValueError, match=msg):
            df.to_sql("error", self.conn, dtype={"B": str})

        # GH9083
        df.to_sql("dtype_test3", self.conn, dtype={"B": sqlalchemy.String(10)})
        meta.reflect()
        sqltype = meta.tables["dtype_test3"].columns["B"].type
        assert isinstance(sqltype, sqlalchemy.String)
        assert sqltype.length == 10

        # single dtype
        df.to_sql("single_dtype_test", self.conn, dtype=sqlalchemy.TEXT)
        meta = sqlalchemy.schema.MetaData(bind=self.conn)
        meta.reflect()
        sqltypea = meta.tables["single_dtype_test"].columns["A"].type
        sqltypeb = meta.tables["single_dtype_test"].columns["B"].type
        assert isinstance(sqltypea, sqlalchemy.TEXT)
        assert isinstance(sqltypeb, sqlalchemy.TEXT)

    def test_notna_dtype(self):
        cols = {
            "Bool": Series([True, None]),
            "Date": Series([datetime(2012, 5, 1), None]),
            "Int": Series([1, None], dtype="object"),
            "Float": Series([1.1, None]),
        }
        df = DataFrame(cols)

        tbl = "notna_dtype_test"
        df.to_sql(tbl, self.conn)
        returned_df = sql.read_sql_table(tbl, self.conn)  # noqa
        meta = sqlalchemy.schema.MetaData(bind=self.conn)
        meta.reflect()
        if self.flavor == "mysql":
            my_type = sqltypes.Integer
        else:
            my_type = sqltypes.Boolean

        col_dict = meta.tables[tbl].columns

        assert isinstance(col_dict["Bool"].type, my_type)
        assert isinstance(col_dict["Date"].type, sqltypes.DateTime)
        assert isinstance(col_dict["Int"].type, sqltypes.Integer)
        assert isinstance(col_dict["Float"].type, sqltypes.Float)

    def test_double_precision(self):
        V = 1.23456789101112131415

        df = DataFrame(
            {
                "f32": Series([V], dtype="float32"),
                "f64": Series([V], dtype="float64"),
                "f64_as_f32": Series([V], dtype="float64"),
                "i32": Series([5], dtype="int32"),
                "i64": Series([5], dtype="int64"),
            }
        )

        df.to_sql(
            "test_dtypes",
            self.conn,
            index=False,
            if_exists="replace",
            dtype={"f64_as_f32": sqlalchemy.Float(precision=23)},
        )
        res = sql.read_sql_table("test_dtypes", self.conn)

        # check precision of float64
        assert np.round(df["f64"].iloc[0], 14) == np.round(res["f64"].iloc[0], 14)

        # check sql types
        meta = sqlalchemy.schema.MetaData(bind=self.conn)
        meta.reflect()
        col_dict = meta.tables["test_dtypes"].columns
        assert str(col_dict["f32"].type) == str(col_dict["f64_as_f32"].type)
        assert isinstance(col_dict["f32"].type, sqltypes.Float)
        assert isinstance(col_dict["f64"].type, sqltypes.Float)
        assert isinstance(col_dict["i32"].type, sqltypes.Integer)
        assert isinstance(col_dict["i64"].type, sqltypes.BigInteger)

    def test_connectable_issue_example(self):
        # This tests the example raised in issue
        # https://github.com/pandas-dev/pandas/issues/10104

        def foo(connection):
            query = "SELECT test_foo_data FROM test_foo_data"
            return sql.read_sql_query(query, con=connection)

        def bar(connection, data):
            data.to_sql(name="test_foo_data", con=connection, if_exists="append")

        def main(connectable):
            with connectable.connect() as conn:
                with conn.begin():
                    foo_data = conn.run_callable(foo)
                    conn.run_callable(bar, foo_data)

        DataFrame({"test_foo_data": [0, 1, 2]}).to_sql("test_foo_data", self.conn)
        main(self.conn)

    @pytest.mark.parametrize(
        "input",
        [{"foo": [np.inf]}, {"foo": [-np.inf]}, {"foo": [-np.inf], "infe0": ["bar"]}],
    )
    def test_to_sql_with_negative_npinf(self, input):
        # GH 34431

        df = DataFrame(input)

        if self.flavor == "mysql":
            msg = "inf cannot be used with MySQL"
            with pytest.raises(ValueError, match=msg):
                df.to_sql("foobar", self.conn, index=False)
        else:
            df.to_sql("foobar", self.conn, index=False)
            res = sql.read_sql_table("foobar", self.conn)
            tm.assert_equal(df, res)

    def test_temporary_table(self):
        test_data = "Hello, World!"
        expected = DataFrame({"spam": [test_data]})
        Base = declarative.declarative_base()

        class Temporary(Base):
            __tablename__ = "temp_test"
            __table_args__ = {"prefixes": ["TEMPORARY"]}
            id = sqlalchemy.Column(sqlalchemy.Integer, primary_key=True)
            spam = sqlalchemy.Column(sqlalchemy.Unicode(30), nullable=False)

        Session = sa_session.sessionmaker(bind=self.conn)
        session = Session()
        with session.transaction:
            conn = session.connection()
            Temporary.__table__.create(conn)
            session.add(Temporary(spam=test_data))
            session.flush()
            df = sql.read_sql_query(sql=sqlalchemy.select([Temporary.spam]), con=conn)

        tm.assert_frame_equal(df, expected)


class _TestSQLAlchemyConn(_EngineToConnMixin, _TestSQLAlchemy):
    def test_transactions(self):
        pytest.skip("Nested transactions rollbacks don't work with Pandas")


class _TestSQLiteAlchemy:
    """
    Test the sqlalchemy backend against an in-memory sqlite database.

    """

    flavor = "sqlite"

    @classmethod
    def connect(cls):
        return sqlalchemy.create_engine("sqlite:///:memory:")

    @classmethod
    def setup_driver(cls):
        # sqlite3 is built-in
        cls.driver = None

    def test_default_type_conversion(self):
        df = sql.read_sql_table("types_test_data", self.conn)

        assert issubclass(df.FloatCol.dtype.type, np.floating)
        assert issubclass(df.IntCol.dtype.type, np.integer)

        # sqlite has no boolean type, so integer type is returned
        assert issubclass(df.BoolCol.dtype.type, np.integer)

        # Int column with NA values stays as float
        assert issubclass(df.IntColWithNull.dtype.type, np.floating)

        # Non-native Bool column with NA values stays as float
        assert issubclass(df.BoolColWithNull.dtype.type, np.floating)

    def test_default_date_load(self):
        df = sql.read_sql_table("types_test_data", self.conn)

        # IMPORTANT - sqlite has no native date type, so shouldn't parse, but
        assert not issubclass(df.DateCol.dtype.type, np.datetime64)

    def test_bigint_warning(self):
        # test no warning for BIGINT (to support int64) is raised (GH7433)
        df = DataFrame({"a": [1, 2]}, dtype="int64")
        df.to_sql("test_bigintwarning", self.conn, index=False)

        with warnings.catch_warnings(record=True) as w:
            warnings.simplefilter("always")
            sql.read_sql_table("test_bigintwarning", self.conn)
            assert len(w) == 0


class _TestMySQLAlchemy:
    """
    Test the sqlalchemy backend against an MySQL database.

    """

    flavor = "mysql"

    @classmethod
    def connect(cls):
        return sqlalchemy.create_engine(
            f"mysql+{cls.driver}://root@localhost/pandas_nosetest",
            connect_args=cls.connect_args,
        )

    @classmethod
    def setup_driver(cls):
        pymysql = pytest.importorskip("pymysql")
        cls.driver = "pymysql"
        cls.connect_args = {"client_flag": pymysql.constants.CLIENT.MULTI_STATEMENTS}

    def test_default_type_conversion(self):
        df = sql.read_sql_table("types_test_data", self.conn)

        assert issubclass(df.FloatCol.dtype.type, np.floating)
        assert issubclass(df.IntCol.dtype.type, np.integer)

        # MySQL has no real BOOL type (it's an alias for TINYINT)
        assert issubclass(df.BoolCol.dtype.type, np.integer)

        # Int column with NA values stays as float
        assert issubclass(df.IntColWithNull.dtype.type, np.floating)

        # Bool column with NA = int column with NA values => becomes float
        assert issubclass(df.BoolColWithNull.dtype.type, np.floating)

    def test_read_procedure(self):
        import pymysql

        # see GH7324. Although it is more an api test, it is added to the
        # mysql tests as sqlite does not have stored procedures
        df = DataFrame({"a": [1, 2, 3], "b": [0.1, 0.2, 0.3]})
        df.to_sql("test_procedure", self.conn, index=False)

        proc = """DROP PROCEDURE IF EXISTS get_testdb;

        CREATE PROCEDURE get_testdb ()

        BEGIN
            SELECT * FROM test_procedure;
        END"""

        connection = self.conn.connect()
        trans = connection.begin()
        try:
            r1 = connection.execute(proc)  # noqa
            trans.commit()
        except pymysql.Error:
            trans.rollback()
            raise

        res1 = sql.read_sql_query("CALL get_testdb();", self.conn)
        tm.assert_frame_equal(df, res1)

        # test delegation to read_sql_query
        res2 = sql.read_sql("CALL get_testdb();", self.conn)
        tm.assert_frame_equal(df, res2)


class _TestPostgreSQLAlchemy:
    """
    Test the sqlalchemy backend against an PostgreSQL database.

    """

    flavor = "postgresql"

    @classmethod
    def connect(cls):
        return sqlalchemy.create_engine(
            f"postgresql+{cls.driver}://postgres@localhost/pandas_nosetest"
        )

    @classmethod
    def setup_driver(cls):
        pytest.importorskip("psycopg2")
        cls.driver = "psycopg2"

    def test_schema_support(self):
        # only test this for postgresql (schema's not supported in
        # mysql/sqlite)
        df = DataFrame({"col1": [1, 2], "col2": [0.1, 0.2], "col3": ["a", "n"]})

        # create a schema
        self.conn.execute("DROP SCHEMA IF EXISTS other CASCADE;")
        self.conn.execute("CREATE SCHEMA other;")

        # write dataframe to different schema's
        df.to_sql("test_schema_public", self.conn, index=False)
        df.to_sql(
            "test_schema_public_explicit", self.conn, index=False, schema="public"
        )
        df.to_sql("test_schema_other", self.conn, index=False, schema="other")

        # read dataframes back in
        res1 = sql.read_sql_table("test_schema_public", self.conn)
        tm.assert_frame_equal(df, res1)
        res2 = sql.read_sql_table("test_schema_public_explicit", self.conn)
        tm.assert_frame_equal(df, res2)
        res3 = sql.read_sql_table(
            "test_schema_public_explicit", self.conn, schema="public"
        )
        tm.assert_frame_equal(df, res3)
        res4 = sql.read_sql_table("test_schema_other", self.conn, schema="other")
        tm.assert_frame_equal(df, res4)
        msg = "Table test_schema_other not found"
        with pytest.raises(ValueError, match=msg):
            sql.read_sql_table("test_schema_other", self.conn, schema="public")

        # different if_exists options

        # create a schema
        self.conn.execute("DROP SCHEMA IF EXISTS other CASCADE;")
        self.conn.execute("CREATE SCHEMA other;")

        # write dataframe with different if_exists options
        df.to_sql("test_schema_other", self.conn, schema="other", index=False)
        df.to_sql(
            "test_schema_other",
            self.conn,
            schema="other",
            index=False,
            if_exists="replace",
        )
        df.to_sql(
            "test_schema_other",
            self.conn,
            schema="other",
            index=False,
            if_exists="append",
        )
        res = sql.read_sql_table("test_schema_other", self.conn, schema="other")
        tm.assert_frame_equal(concat([df, df], ignore_index=True), res)

        # specifying schema in user-provided meta

        # The schema won't be applied on another Connection
        # because of transactional schemas
        if isinstance(self.conn, sqlalchemy.engine.Engine):
            engine2 = self.connect()
            meta = sqlalchemy.MetaData(engine2, schema="other")
            pdsql = sql.SQLDatabase(engine2, meta=meta)
            pdsql.to_sql(df, "test_schema_other2", index=False)
            pdsql.to_sql(df, "test_schema_other2", index=False, if_exists="replace")
            pdsql.to_sql(df, "test_schema_other2", index=False, if_exists="append")
            res1 = sql.read_sql_table("test_schema_other2", self.conn, schema="other")
            res2 = pdsql.read_table("test_schema_other2")
            tm.assert_frame_equal(res1, res2)

    def test_copy_from_callable_insertion_method(self):
        # GH 8953
        # Example in io.rst found under _io.sql.method
        # not available in sqlite, mysql
        def psql_insert_copy(table, conn, keys, data_iter):
            # gets a DBAPI connection that can provide a cursor
            dbapi_conn = conn.connection
            with dbapi_conn.cursor() as cur:
                s_buf = StringIO()
                writer = csv.writer(s_buf)
                writer.writerows(data_iter)
                s_buf.seek(0)

                columns = ", ".join(f'"{k}"' for k in keys)
                if table.schema:
                    table_name = f"{table.schema}.{table.name}"
                else:
                    table_name = table.name

                sql_query = f"COPY {table_name} ({columns}) FROM STDIN WITH CSV"
                cur.copy_expert(sql=sql_query, file=s_buf)

        expected = DataFrame({"col1": [1, 2], "col2": [0.1, 0.2], "col3": ["a", "n"]})
        expected.to_sql(
            "test_copy_insert", self.conn, index=False, method=psql_insert_copy
        )
        result = sql.read_sql_table("test_copy_insert", self.conn)
        tm.assert_frame_equal(result, expected)


@pytest.mark.single
@pytest.mark.db
class TestMySQLAlchemy(_TestMySQLAlchemy, _TestSQLAlchemy):
    pass


@pytest.mark.single
@pytest.mark.db
class TestMySQLAlchemyConn(_TestMySQLAlchemy, _TestSQLAlchemyConn):
    pass


@pytest.mark.single
@pytest.mark.db
class TestPostgreSQLAlchemy(_TestPostgreSQLAlchemy, _TestSQLAlchemy):
    pass


@pytest.mark.single
@pytest.mark.db
class TestPostgreSQLAlchemyConn(_TestPostgreSQLAlchemy, _TestSQLAlchemyConn):
    pass


@pytest.mark.single
class TestSQLiteAlchemy(_TestSQLiteAlchemy, _TestSQLAlchemy):
    pass


@pytest.mark.single
class TestSQLiteAlchemyConn(_TestSQLiteAlchemy, _TestSQLAlchemyConn):
    pass


# -----------------------------------------------------------------------------
# -- Test Sqlite / MySQL fallback


@pytest.mark.single
class TestSQLiteFallback(SQLiteMixIn, PandasSQLTest):
    """
    Test the fallback mode against an in-memory sqlite database.

    """

    flavor = "sqlite"

    @classmethod
    def connect(cls):
        return sqlite3.connect(":memory:")

    def setup_connect(self):
        self.conn = self.connect()

    def load_test_data_and_sql(self):
        self.pandasSQL = sql.SQLiteDatabase(self.conn)
        self._load_test1_data()

    @pytest.fixture(autouse=True)
    def setup_method(self, load_iris_data):
        self.load_test_data_and_sql()

    def test_read_sql(self):
        self._read_sql_iris()

    def test_read_sql_parameter(self):
        self._read_sql_iris_parameter()

    def test_read_sql_named_parameter(self):
        self._read_sql_iris_named_parameter()

    def test_to_sql(self):
        self._to_sql()

    def test_to_sql_empty(self):
        self._to_sql_empty()

    def test_to_sql_fail(self):
        self._to_sql_fail()

    def test_to_sql_replace(self):
        self._to_sql_replace()

    def test_to_sql_append(self):
        self._to_sql_append()

    def test_to_sql_method_multi(self):
        # GH 29921
        self._to_sql(method="multi")

    def test_create_and_drop_table(self):
        temp_frame = DataFrame(
            {"one": [1.0, 2.0, 3.0, 4.0], "two": [4.0, 3.0, 2.0, 1.0]}
        )

        self.pandasSQL.to_sql(temp_frame, "drop_test_frame")

        assert self.pandasSQL.has_table("drop_test_frame")

        self.pandasSQL.drop_table("drop_test_frame")

        assert not self.pandasSQL.has_table("drop_test_frame")

    def test_roundtrip(self):
        self._roundtrip()

    def test_execute_sql(self):
        self._execute_sql()

    def test_datetime_date(self):
        # test support for datetime.date
        df = DataFrame([date(2014, 1, 1), date(2014, 1, 2)], columns=["a"])
        df.to_sql("test_date", self.conn, index=False)
        res = read_sql_query("SELECT * FROM test_date", self.conn)
        if self.flavor == "sqlite":
            # comes back as strings
            tm.assert_frame_equal(res, df.astype(str))
        elif self.flavor == "mysql":
            tm.assert_frame_equal(res, df)

    def test_datetime_time(self):
        # test support for datetime.time, GH #8341
        df = DataFrame([time(9, 0, 0), time(9, 1, 30)], columns=["a"])
        df.to_sql("test_time", self.conn, index=False)
        res = read_sql_query("SELECT * FROM test_time", self.conn)
        if self.flavor == "sqlite":
            # comes back as strings
            expected = df.applymap(lambda _: _.strftime("%H:%M:%S.%f"))
            tm.assert_frame_equal(res, expected)

    def _get_index_columns(self, tbl_name):
        ixs = sql.read_sql_query(
            "SELECT * FROM sqlite_master WHERE type = 'index' "
            + f"AND tbl_name = '{tbl_name}'",
            self.conn,
        )
        ix_cols = []
        for ix_name in ixs.name:
            ix_info = sql.read_sql_query(f"PRAGMA index_info({ix_name})", self.conn)
            ix_cols.append(ix_info.name.tolist())
        return ix_cols

    def test_to_sql_save_index(self):
        self._to_sql_save_index()

    def test_transactions(self):
        self._transaction_test()

    def _get_sqlite_column_type(self, table, column):
        recs = self.conn.execute(f"PRAGMA table_info({table})")
        for cid, name, ctype, not_null, default, pk in recs:
            if name == column:
                return ctype
        raise ValueError(f"Table {table}, column {column} not found")

    def test_dtype(self):
        if self.flavor == "mysql":
            pytest.skip("Not applicable to MySQL legacy")
        cols = ["A", "B"]
        data = [(0.8, True), (0.9, None)]
        df = DataFrame(data, columns=cols)
        df.to_sql("dtype_test", self.conn)
        df.to_sql("dtype_test2", self.conn, dtype={"B": "STRING"})

        # sqlite stores Boolean values as INTEGER
        assert self._get_sqlite_column_type("dtype_test", "B") == "INTEGER"

        assert self._get_sqlite_column_type("dtype_test2", "B") == "STRING"
        msg = r"B \(<class 'bool'>\) not a string"
        with pytest.raises(ValueError, match=msg):
            df.to_sql("error", self.conn, dtype={"B": bool})

        # single dtype
        df.to_sql("single_dtype_test", self.conn, dtype="STRING")
        assert self._get_sqlite_column_type("single_dtype_test", "A") == "STRING"
        assert self._get_sqlite_column_type("single_dtype_test", "B") == "STRING"

    def test_notna_dtype(self):
        if self.flavor == "mysql":
            pytest.skip("Not applicable to MySQL legacy")

        cols = {
            "Bool": Series([True, None]),
            "Date": Series([datetime(2012, 5, 1), None]),
            "Int": Series([1, None], dtype="object"),
            "Float": Series([1.1, None]),
        }
        df = DataFrame(cols)

        tbl = "notna_dtype_test"
        df.to_sql(tbl, self.conn)

        assert self._get_sqlite_column_type(tbl, "Bool") == "INTEGER"
        assert self._get_sqlite_column_type(tbl, "Date") == "TIMESTAMP"
        assert self._get_sqlite_column_type(tbl, "Int") == "INTEGER"
        assert self._get_sqlite_column_type(tbl, "Float") == "REAL"

    def test_illegal_names(self):
        # For sqlite, these should work fine
        df = DataFrame([[1, 2], [3, 4]], columns=["a", "b"])

        msg = "Empty table or column name specified"
        with pytest.raises(ValueError, match=msg):
            df.to_sql("", self.conn)

        for ndx, weird_name in enumerate(
            [
                "test_weird_name]",
                "test_weird_name[",
                "test_weird_name`",
                'test_weird_name"',
                "test_weird_name'",
                "_b.test_weird_name_01-30",
                '"_b.test_weird_name_01-30"',
                "99beginswithnumber",
                "12345",
                "\xe9",
            ]
        ):
            df.to_sql(weird_name, self.conn)
            sql.table_exists(weird_name, self.conn)

            df2 = DataFrame([[1, 2], [3, 4]], columns=["a", weird_name])
            c_tbl = f"test_weird_col_name{ndx:d}"
            df2.to_sql(c_tbl, self.conn)
            sql.table_exists(c_tbl, self.conn)


# -----------------------------------------------------------------------------
# -- Old tests from 0.13.1 (before refactor using sqlalchemy)


def date_format(dt):
    """Returns date in YYYYMMDD format."""
    return dt.strftime("%Y%m%d")


_formatters = {
    datetime: "'{}'".format,
    str: "'{}'".format,
    np.str_: "'{}'".format,
    bytes: "'{}'".format,
    float: "{:.8f}".format,
    int: "{:d}".format,
    type(None): lambda x: "NULL",
    np.float64: "{:.10f}".format,
    bool: "'{!s}'".format,
}


def format_query(sql, *args):
    processed_args = []
    for arg in args:
        if isinstance(arg, float) and isna(arg):
            arg = None

        formatter = _formatters[type(arg)]
        processed_args.append(formatter(arg))

    return sql % tuple(processed_args)


def tquery(query, con=None, cur=None):
    """Replace removed sql.tquery function"""
    res = sql.execute(query, con=con, cur=cur).fetchall()
    if res is None:
        return None
    else:
        return list(res)


@pytest.mark.single
class TestXSQLite(SQLiteMixIn):
    @pytest.fixture(autouse=True)
    def setup_method(self, request, datapath):
        self.method = request.function
        self.conn = sqlite3.connect(":memory:")

        # In some test cases we may close db connection
        # Re-open conn here so we can perform cleanup in teardown
        yield
        self.method = request.function
        self.conn = sqlite3.connect(":memory:")

    def test_basic(self):
        frame = tm.makeTimeDataFrame()
        self._check_roundtrip(frame)

    def test_write_row_by_row(self):

        frame = tm.makeTimeDataFrame()
        frame.iloc[0, 0] = np.nan
        create_sql = sql.get_schema(frame, "test")
        cur = self.conn.cursor()
        cur.execute(create_sql)

        cur = self.conn.cursor()

        ins = "INSERT INTO test VALUES (%s, %s, %s, %s)"
        for idx, row in frame.iterrows():
            fmt_sql = format_query(ins, *row)
            tquery(fmt_sql, cur=cur)

        self.conn.commit()

        result = sql.read_sql("select * from test", con=self.conn)
        result.index = frame.index
        tm.assert_frame_equal(result, frame, rtol=1e-3)

    def test_execute(self):
        frame = tm.makeTimeDataFrame()
        create_sql = sql.get_schema(frame, "test")
        cur = self.conn.cursor()
        cur.execute(create_sql)
        ins = "INSERT INTO test VALUES (?, ?, ?, ?)"

        row = frame.iloc[0]
        sql.execute(ins, self.conn, params=tuple(row))
        self.conn.commit()

        result = sql.read_sql("select * from test", self.conn)
        result.index = frame.index[:1]
        tm.assert_frame_equal(result, frame[:1])

    def test_schema(self):
        frame = tm.makeTimeDataFrame()
        create_sql = sql.get_schema(frame, "test")
        lines = create_sql.splitlines()
        for line in lines:
            tokens = line.split(" ")
            if len(tokens) == 2 and tokens[0] == "A":
                assert tokens[1] == "DATETIME"

        frame = tm.makeTimeDataFrame()
        create_sql = sql.get_schema(frame, "test", keys=["A", "B"])
        lines = create_sql.splitlines()
        assert 'PRIMARY KEY ("A", "B")' in create_sql
        cur = self.conn.cursor()
        cur.execute(create_sql)

    def test_execute_fail(self):
        create_sql = """
        CREATE TABLE test
        (
        a TEXT,
        b TEXT,
        c REAL,
        PRIMARY KEY (a, b)
        );
        """
        cur = self.conn.cursor()
        cur.execute(create_sql)

        sql.execute('INSERT INTO test VALUES("foo", "bar", 1.234)', self.conn)
        sql.execute('INSERT INTO test VALUES("foo", "baz", 2.567)', self.conn)

        with pytest.raises(Exception):
            sql.execute('INSERT INTO test VALUES("foo", "bar", 7)', self.conn)

    def test_execute_closed_connection(self):
        create_sql = """
        CREATE TABLE test
        (
        a TEXT,
        b TEXT,
        c REAL,
        PRIMARY KEY (a, b)
        );
        """
        cur = self.conn.cursor()
        cur.execute(create_sql)

        sql.execute('INSERT INTO test VALUES("foo", "bar", 1.234)', self.conn)
        self.conn.close()

        with pytest.raises(Exception):
            tquery("select * from test", con=self.conn)

    def test_na_roundtrip(self):
        pass

    def _check_roundtrip(self, frame):
        sql.to_sql(frame, name="test_table", con=self.conn, index=False)
        result = sql.read_sql("select * from test_table", self.conn)

        # HACK! Change this once indexes are handled properly.
        result.index = frame.index

        expected = frame
        tm.assert_frame_equal(result, expected)

        frame["txt"] = ["a"] * len(frame)
        frame2 = frame.copy()
        new_idx = Index(np.arange(len(frame2))) + 10
        frame2["Idx"] = new_idx.copy()
        sql.to_sql(frame2, name="test_table2", con=self.conn, index=False)
        result = sql.read_sql("select * from test_table2", self.conn, index_col="Idx")
        expected = frame.copy()
        expected.index = new_idx
        expected.index.name = "Idx"
        tm.assert_frame_equal(expected, result)

    def test_keyword_as_column_names(self):
        df = DataFrame({"From": np.ones(5)})
        sql.to_sql(df, con=self.conn, name="testkeywords", index=False)

    def test_onecolumn_of_integer(self):
        # GH 3628
        # a column_of_integers dataframe should transfer well to sql

        mono_df = DataFrame([1, 2], columns=["c0"])
        sql.to_sql(mono_df, con=self.conn, name="mono_df", index=False)
        # computing the sum via sql
        con_x = self.conn
        the_sum = sum(my_c0[0] for my_c0 in con_x.execute("select * from mono_df"))
        # it should not fail, and gives 3 ( Issue #3628 )
        assert the_sum == 3

        result = sql.read_sql("select * from mono_df", con_x)
        tm.assert_frame_equal(result, mono_df)

    def test_if_exists(self):
        df_if_exists_1 = DataFrame({"col1": [1, 2], "col2": ["A", "B"]})
        df_if_exists_2 = DataFrame({"col1": [3, 4, 5], "col2": ["C", "D", "E"]})
        table_name = "table_if_exists"
        sql_select = f"SELECT * FROM {table_name}"

        def clean_up(test_table_to_drop):
            """
            Drops tables created from individual tests
            so no dependencies arise from sequential tests
            """
            self.drop_table(test_table_to_drop)

        msg = "'notvalidvalue' is not valid for if_exists"
        with pytest.raises(ValueError, match=msg):
            sql.to_sql(
                frame=df_if_exists_1,
                con=self.conn,
                name=table_name,
                if_exists="notvalidvalue",
            )
        clean_up(table_name)

        # test if_exists='fail'
        sql.to_sql(
            frame=df_if_exists_1, con=self.conn, name=table_name, if_exists="fail"
        )
        msg = "Table 'table_if_exists' already exists"
        with pytest.raises(ValueError, match=msg):
            sql.to_sql(
                frame=df_if_exists_1, con=self.conn, name=table_name, if_exists="fail"
            )
        # test if_exists='replace'
        sql.to_sql(
            frame=df_if_exists_1,
            con=self.conn,
            name=table_name,
            if_exists="replace",
            index=False,
        )
        assert tquery(sql_select, con=self.conn) == [(1, "A"), (2, "B")]
        sql.to_sql(
            frame=df_if_exists_2,
            con=self.conn,
            name=table_name,
            if_exists="replace",
            index=False,
        )
        assert tquery(sql_select, con=self.conn) == [(3, "C"), (4, "D"), (5, "E")]
        clean_up(table_name)

        # test if_exists='append'
        sql.to_sql(
            frame=df_if_exists_1,
            con=self.conn,
            name=table_name,
            if_exists="fail",
            index=False,
        )
        assert tquery(sql_select, con=self.conn) == [(1, "A"), (2, "B")]
        sql.to_sql(
            frame=df_if_exists_2,
            con=self.conn,
            name=table_name,
            if_exists="append",
            index=False,
        )
        assert tquery(sql_select, con=self.conn) == [
            (1, "A"),
            (2, "B"),
            (3, "C"),
            (4, "D"),
            (5, "E"),
        ]
        clean_up(table_name)


@pytest.mark.single
@pytest.mark.db
@pytest.mark.skip(
    reason="gh-13611: there is no support for MySQL if SQLAlchemy is not installed"
)
class TestXMySQL(MySQLMixIn):
    @pytest.fixture(autouse=True, scope="class")
    def setup_class(cls):
        pymysql = pytest.importorskip("pymysql")
        pymysql.connect(host="localhost", user="root", passwd="", db="pandas_nosetest")
        try:
            pymysql.connect(read_default_group="pandas")
        except pymysql.ProgrammingError as err:
            raise RuntimeError(
                "Create a group of connection parameters under the heading "
                "[pandas] in your system's mysql default file, "
                "typically located at ~/.my.cnf or /etc/.my.cnf."
            ) from err
        except pymysql.Error as err:
            raise RuntimeError(
                "Cannot connect to database. "
                "Create a group of connection parameters under the heading "
                "[pandas] in your system's mysql default file, "
                "typically located at ~/.my.cnf or /etc/.my.cnf."
            ) from err

    @pytest.fixture(autouse=True)
    def setup_method(self, request, datapath):
        pymysql = pytest.importorskip("pymysql")
        pymysql.connect(host="localhost", user="root", passwd="", db="pandas_nosetest")
        try:
            pymysql.connect(read_default_group="pandas")
        except pymysql.ProgrammingError as err:
            raise RuntimeError(
                "Create a group of connection parameters under the heading "
                "[pandas] in your system's mysql default file, "
                "typically located at ~/.my.cnf or /etc/.my.cnf."
            ) from err
        except pymysql.Error as err:
            raise RuntimeError(
                "Cannot connect to database. "
                "Create a group of connection parameters under the heading "
                "[pandas] in your system's mysql default file, "
                "typically located at ~/.my.cnf or /etc/.my.cnf."
            ) from err

        self.method = request.function

    def test_basic(self):
        frame = tm.makeTimeDataFrame()
        self._check_roundtrip(frame)

    def test_write_row_by_row(self):
        frame = tm.makeTimeDataFrame()
        frame.iloc[0, 0] = np.nan
        drop_sql = "DROP TABLE IF EXISTS test"
        create_sql = sql.get_schema(frame, "test")
        cur = self.conn.cursor()
        cur.execute(drop_sql)
        cur.execute(create_sql)
        ins = "INSERT INTO test VALUES (%s, %s, %s, %s)"
        for idx, row in frame.iterrows():
            fmt_sql = format_query(ins, *row)
            tquery(fmt_sql, cur=cur)

        self.conn.commit()

        result = sql.read_sql("select * from test", con=self.conn)
        result.index = frame.index
        tm.assert_frame_equal(result, frame, rtol=1e-3)
        # GH#32571 result comes back rounded to 6 digits in some builds;
        #  no obvious pattern

    def test_chunksize_read_type(self):
        frame = tm.makeTimeDataFrame()
        frame.index.name = "index"
        drop_sql = "DROP TABLE IF EXISTS test"
        cur = self.conn.cursor()
        cur.execute(drop_sql)
        sql.to_sql(frame, name="test", con=self.conn)
        query = "select * from test"
        chunksize = 5
        chunk_gen = pd.read_sql_query(
            sql=query, con=self.conn, chunksize=chunksize, index_col="index"
        )
        chunk_df = next(chunk_gen)
        tm.assert_frame_equal(frame[:chunksize], chunk_df)

    def test_execute(self):
        frame = tm.makeTimeDataFrame()
        drop_sql = "DROP TABLE IF EXISTS test"
        create_sql = sql.get_schema(frame, "test")
        cur = self.conn.cursor()
        with warnings.catch_warnings():
            warnings.filterwarnings("ignore", "Unknown table.*")
            cur.execute(drop_sql)
        cur.execute(create_sql)
        ins = "INSERT INTO test VALUES (%s, %s, %s, %s)"

        row = frame.iloc[0].values.tolist()
        sql.execute(ins, self.conn, params=tuple(row))
        self.conn.commit()

        result = sql.read_sql("select * from test", self.conn)
        result.index = frame.index[:1]
        tm.assert_frame_equal(result, frame[:1])

    def test_schema(self):
        frame = tm.makeTimeDataFrame()
        create_sql = sql.get_schema(frame, "test")
        lines = create_sql.splitlines()
        for line in lines:
            tokens = line.split(" ")
            if len(tokens) == 2 and tokens[0] == "A":
                assert tokens[1] == "DATETIME"

        frame = tm.makeTimeDataFrame()
        drop_sql = "DROP TABLE IF EXISTS test"
        create_sql = sql.get_schema(frame, "test", keys=["A", "B"])
        lines = create_sql.splitlines()
        assert "PRIMARY KEY (`A`, `B`)" in create_sql
        cur = self.conn.cursor()
        cur.execute(drop_sql)
        cur.execute(create_sql)

    def test_execute_fail(self):
        drop_sql = "DROP TABLE IF EXISTS test"
        create_sql = """
        CREATE TABLE test
        (
        a TEXT,
        b TEXT,
        c REAL,
        PRIMARY KEY (a(5), b(5))
        );
        """
        cur = self.conn.cursor()
        cur.execute(drop_sql)
        cur.execute(create_sql)

        sql.execute('INSERT INTO test VALUES("foo", "bar", 1.234)', self.conn)
        sql.execute('INSERT INTO test VALUES("foo", "baz", 2.567)', self.conn)

        with pytest.raises(Exception):
            sql.execute('INSERT INTO test VALUES("foo", "bar", 7)', self.conn)

    def test_execute_closed_connection(self, request, datapath):
        drop_sql = "DROP TABLE IF EXISTS test"
        create_sql = """
        CREATE TABLE test
        (
        a TEXT,
        b TEXT,
        c REAL,
        PRIMARY KEY (a(5), b(5))
        );
        """
        cur = self.conn.cursor()
        cur.execute(drop_sql)
        cur.execute(create_sql)

        sql.execute('INSERT INTO test VALUES("foo", "bar", 1.234)', self.conn)
        self.conn.close()

        with pytest.raises(Exception):
            tquery("select * from test", con=self.conn)

        # Initialize connection again (needed for tearDown)
        self.setup_method(request, datapath)

    def test_na_roundtrip(self):
        pass

    def _check_roundtrip(self, frame):
        drop_sql = "DROP TABLE IF EXISTS test_table"
        cur = self.conn.cursor()
        with warnings.catch_warnings():
            warnings.filterwarnings("ignore", "Unknown table.*")
            cur.execute(drop_sql)
        sql.to_sql(frame, name="test_table", con=self.conn, index=False)
        result = sql.read_sql("select * from test_table", self.conn)

        # HACK! Change this once indexes are handled properly.
        result.index = frame.index
        result.index.name = frame.index.name

        expected = frame
        tm.assert_frame_equal(result, expected)

        frame["txt"] = ["a"] * len(frame)
        frame2 = frame.copy()
        index = Index(np.arange(len(frame2))) + 10
        frame2["Idx"] = index
        drop_sql = "DROP TABLE IF EXISTS test_table2"
        cur = self.conn.cursor()
        with warnings.catch_warnings():
            warnings.filterwarnings("ignore", "Unknown table.*")
            cur.execute(drop_sql)
        sql.to_sql(frame2, name="test_table2", con=self.conn, index=False)
        result = sql.read_sql("select * from test_table2", self.conn, index_col="Idx")
        expected = frame.copy()

        # HACK! Change this once indexes are handled properly.
        expected.index = index
        expected.index.names = result.index.names
        tm.assert_frame_equal(expected, result)

    def test_keyword_as_column_names(self):
        df = DataFrame({"From": np.ones(5)})
        sql.to_sql(
            df, con=self.conn, name="testkeywords", if_exists="replace", index=False
        )

    def test_if_exists(self):
        df_if_exists_1 = DataFrame({"col1": [1, 2], "col2": ["A", "B"]})
        df_if_exists_2 = DataFrame({"col1": [3, 4, 5], "col2": ["C", "D", "E"]})
        table_name = "table_if_exists"
        sql_select = f"SELECT * FROM {table_name}"

        def clean_up(test_table_to_drop):
            """
            Drops tables created from individual tests
            so no dependencies arise from sequential tests
            """
            self.drop_table(test_table_to_drop)

        # test if invalid value for if_exists raises appropriate error
        with pytest.raises(ValueError, match="<insert message here>"):
            sql.to_sql(
                frame=df_if_exists_1,
                con=self.conn,
                name=table_name,
                if_exists="notvalidvalue",
            )
        clean_up(table_name)

        # test if_exists='fail'
        sql.to_sql(
            frame=df_if_exists_1,
            con=self.conn,
            name=table_name,
            if_exists="fail",
            index=False,
        )
        with pytest.raises(ValueError, match="<insert message here>"):
            sql.to_sql(
                frame=df_if_exists_1, con=self.conn, name=table_name, if_exists="fail"
            )

        # test if_exists='replace'
        sql.to_sql(
            frame=df_if_exists_1,
            con=self.conn,
            name=table_name,
            if_exists="replace",
            index=False,
        )
        assert tquery(sql_select, con=self.conn) == [(1, "A"), (2, "B")]
        sql.to_sql(
            frame=df_if_exists_2,
            con=self.conn,
            name=table_name,
            if_exists="replace",
            index=False,
        )
        assert tquery(sql_select, con=self.conn) == [(3, "C"), (4, "D"), (5, "E")]
        clean_up(table_name)

        # test if_exists='append'
        sql.to_sql(
            frame=df_if_exists_1,
            con=self.conn,
            name=table_name,
            if_exists="fail",
            index=False,
        )
        assert tquery(sql_select, con=self.conn) == [(1, "A"), (2, "B")]
        sql.to_sql(
            frame=df_if_exists_2,
            con=self.conn,
            name=table_name,
            if_exists="append",
            index=False,
        )
        assert tquery(sql_select, con=self.conn) == [
            (1, "A"),
            (2, "B"),
            (3, "C"),
            (4, "D"),
            (5, "E"),
        ]
        clean_up(table_name)<|MERGE_RESOLUTION|>--- conflicted
+++ resolved
@@ -484,16 +484,13 @@
             self._get_exec().execute(
                 ins["query"], [d[field] for field in ins["fields"]]
             )
-
-<<<<<<< HEAD
+        self._load_types_test_data(data)
+
     def _load_pkey_table_data(self):
         columns = ["a", "b"]
         data = [(1, "new_name1"), (2, "new_name2"), (4, "name4"), (5, "name5")]
 
         self.pkey_table_frame = DataFrame(data, columns=columns)
-=======
-        self._load_types_test_data(data)
->>>>>>> 05153013
 
     def _count_rows(self, table_name):
         result = (
