--- conflicted
+++ resolved
@@ -1895,9 +1895,6 @@
         result_count = df.to_sql(name="test_timedelta", con=conn)
     assert result_count == 2
     result = sql.read_sql_query("SELECT * FROM test_timedelta", conn)
-<<<<<<< HEAD
-    tm.assert_series_equal(result["foo"], df["foo"].astype("int64"))
-=======
 
     if conn_name == "postgresql_adbc_conn":
         # TODO: Postgres stores an INTERVAL, which ADBC reads as a Month-Day-Nano
@@ -1911,9 +1908,8 @@
             name="foo",
         )
     else:
-        expected = df["foo"].view("int64")
+        expected = df["foo"].astype("int64")
     tm.assert_series_equal(result["foo"], expected)
->>>>>>> 24fdde62
 
 
 @pytest.mark.parametrize("conn", all_connectable)
