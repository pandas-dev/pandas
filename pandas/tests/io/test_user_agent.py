"""
Tests for the pandas custom headers in http(s) requests
"""
import gzip
import http.server
from io import BytesIO
import multiprocessing
import socket
import time
import urllib.error

import pytest

from pandas.compat import is_ci_environment
import pandas.util._test_decorators as td

import pandas as pd
import pandas._testing as tm

<<<<<<< HEAD
pytestmark = [
    pytest.mark.skipif(
        is_ci_environment(),
        reason="This test can hang in our CI min_versions build "
        "and leads to '##[error]The runner has "
        "received a shutdown signal...' in GHA. GH 45651",
    ),
    pytest.mark.filterwarnings(
        "ignore:Passing a BlockManager to DataFrame:FutureWarning"
    ),
]
=======
pytestmark = pytest.mark.skipif(
    is_ci_environment(),
    reason="GH 45651: This test can hang in our CI min_versions build",
)
>>>>>>> 6d17261a


class BaseUserAgentResponder(http.server.BaseHTTPRequestHandler):
    """
    Base class for setting up a server that can be set up to respond
    with a particular file format with accompanying content-type headers.
    The interfaces on the different io methods are different enough
    that this seemed logical to do.
    """

    def start_processing_headers(self):
        """
        shared logic at the start of a GET request
        """
        self.send_response(200)
        self.requested_from_user_agent = self.headers["User-Agent"]
        response_df = pd.DataFrame(
            {
                "header": [self.requested_from_user_agent],
            }
        )
        return response_df

    def gzip_bytes(self, response_bytes):
        """
        some web servers will send back gzipped files to save bandwidth
        """
        with BytesIO() as bio:
            with gzip.GzipFile(fileobj=bio, mode="w") as zipper:
                zipper.write(response_bytes)
            response_bytes = bio.getvalue()
        return response_bytes

    def write_back_bytes(self, response_bytes):
        """
        shared logic at the end of a GET request
        """
        self.wfile.write(response_bytes)


class CSVUserAgentResponder(BaseUserAgentResponder):
    def do_GET(self):
        response_df = self.start_processing_headers()

        self.send_header("Content-Type", "text/csv")
        self.end_headers()

        response_bytes = response_df.to_csv(index=False).encode("utf-8")
        self.write_back_bytes(response_bytes)


class GzippedCSVUserAgentResponder(BaseUserAgentResponder):
    def do_GET(self):
        response_df = self.start_processing_headers()
        self.send_header("Content-Type", "text/csv")
        self.send_header("Content-Encoding", "gzip")
        self.end_headers()

        response_bytes = response_df.to_csv(index=False).encode("utf-8")
        response_bytes = self.gzip_bytes(response_bytes)

        self.write_back_bytes(response_bytes)


class JSONUserAgentResponder(BaseUserAgentResponder):
    def do_GET(self):
        response_df = self.start_processing_headers()
        self.send_header("Content-Type", "application/json")
        self.end_headers()

        response_bytes = response_df.to_json().encode("utf-8")

        self.write_back_bytes(response_bytes)


class GzippedJSONUserAgentResponder(BaseUserAgentResponder):
    def do_GET(self):
        response_df = self.start_processing_headers()
        self.send_header("Content-Type", "application/json")
        self.send_header("Content-Encoding", "gzip")
        self.end_headers()

        response_bytes = response_df.to_json().encode("utf-8")
        response_bytes = self.gzip_bytes(response_bytes)

        self.write_back_bytes(response_bytes)


class ParquetPyArrowUserAgentResponder(BaseUserAgentResponder):
    def do_GET(self):
        response_df = self.start_processing_headers()
        self.send_header("Content-Type", "application/octet-stream")
        self.end_headers()

        response_bytes = response_df.to_parquet(index=False, engine="pyarrow")

        self.write_back_bytes(response_bytes)


class ParquetFastParquetUserAgentResponder(BaseUserAgentResponder):
    def do_GET(self):
        response_df = self.start_processing_headers()
        self.send_header("Content-Type", "application/octet-stream")
        self.end_headers()

        # the fastparquet engine doesn't like to write to a buffer
        # it can do it via the open_with function being set appropriately
        # however it automatically calls the close method and wipes the buffer
        # so just overwrite that attribute on this instance to not do that

        # protected by an importorskip in the respective test
        import fsspec

        response_df.to_parquet(
            "memory://fastparquet_user_agent.parquet",
            index=False,
            engine="fastparquet",
            compression=None,
        )
        with fsspec.open("memory://fastparquet_user_agent.parquet", "rb") as f:
            response_bytes = f.read()

        self.write_back_bytes(response_bytes)


class PickleUserAgentResponder(BaseUserAgentResponder):
    def do_GET(self):
        response_df = self.start_processing_headers()
        self.send_header("Content-Type", "application/octet-stream")
        self.end_headers()

        bio = BytesIO()
        response_df.to_pickle(bio)
        response_bytes = bio.getvalue()

        self.write_back_bytes(response_bytes)


class StataUserAgentResponder(BaseUserAgentResponder):
    def do_GET(self):
        response_df = self.start_processing_headers()
        self.send_header("Content-Type", "application/octet-stream")
        self.end_headers()

        bio = BytesIO()
        response_df.to_stata(bio, write_index=False)
        response_bytes = bio.getvalue()

        self.write_back_bytes(response_bytes)


class AllHeaderCSVResponder(http.server.BaseHTTPRequestHandler):
    """
    Send all request headers back for checking round trip
    """

    def do_GET(self):
        response_df = pd.DataFrame(self.headers.items())
        self.send_response(200)
        self.send_header("Content-Type", "text/csv")
        self.end_headers()
        response_bytes = response_df.to_csv(index=False).encode("utf-8")
        self.wfile.write(response_bytes)


def wait_until_ready(func, *args, **kwargs):
    def inner(*args, **kwargs):
        while True:
            try:
                return func(*args, **kwargs)
            except urllib.error.URLError:
                # Connection refused as http server is starting
                time.sleep(0.1)

    return inner


def process_server(responder, port):
    with http.server.HTTPServer(("localhost", port), responder) as server:
        server.handle_request()
    server.server_close()


@pytest.fixture
def responder(request):
    """
    Fixture that starts a local http server in a separate process on localhost
    and returns the port.

    Running in a separate process instead of a thread to allow termination/killing
    of http server upon cleanup.
    """
    # Find an available port
    with socket.socket() as sock:
        sock.bind(("localhost", 0))
        port = sock.getsockname()[1]

    server_process = multiprocessing.Process(
        target=process_server, args=(request.param, port)
    )
    server_process.start()
    yield port
    server_process.join(10)
    server_process.terminate()
    kill_time = 5
    wait_time = 0
    while server_process.is_alive():
        if wait_time > kill_time:
            server_process.kill()
            break
        wait_time += 0.1
        time.sleep(0.1)
    server_process.close()


@pytest.mark.parametrize(
    "responder, read_method, parquet_engine",
    [
        (CSVUserAgentResponder, pd.read_csv, None),
        (JSONUserAgentResponder, pd.read_json, None),
        (ParquetPyArrowUserAgentResponder, pd.read_parquet, "pyarrow"),
        pytest.param(
            ParquetFastParquetUserAgentResponder,
            pd.read_parquet,
            "fastparquet",
            # TODO(ArrayManager) fastparquet
            marks=[
                td.skip_array_manager_not_yet_implemented,
            ],
        ),
        (PickleUserAgentResponder, pd.read_pickle, None),
        (StataUserAgentResponder, pd.read_stata, None),
        (GzippedCSVUserAgentResponder, pd.read_csv, None),
        (GzippedJSONUserAgentResponder, pd.read_json, None),
    ],
    indirect=["responder"],
)
def test_server_and_default_headers(responder, read_method, parquet_engine):
    if parquet_engine is not None:
        pytest.importorskip(parquet_engine)
        if parquet_engine == "fastparquet":
            pytest.importorskip("fsspec")

    read_method = wait_until_ready(read_method)
    if parquet_engine is None:
        df_http = read_method(f"http://localhost:{responder}")
    else:
        df_http = read_method(f"http://localhost:{responder}", engine=parquet_engine)

    assert not df_http.empty


@pytest.mark.parametrize(
    "responder, read_method, parquet_engine",
    [
        (CSVUserAgentResponder, pd.read_csv, None),
        (JSONUserAgentResponder, pd.read_json, None),
        (ParquetPyArrowUserAgentResponder, pd.read_parquet, "pyarrow"),
        pytest.param(
            ParquetFastParquetUserAgentResponder,
            pd.read_parquet,
            "fastparquet",
            # TODO(ArrayManager) fastparquet
            marks=[
                td.skip_array_manager_not_yet_implemented,
            ],
        ),
        (PickleUserAgentResponder, pd.read_pickle, None),
        (StataUserAgentResponder, pd.read_stata, None),
        (GzippedCSVUserAgentResponder, pd.read_csv, None),
        (GzippedJSONUserAgentResponder, pd.read_json, None),
    ],
    indirect=["responder"],
)
def test_server_and_custom_headers(responder, read_method, parquet_engine):
    if parquet_engine is not None:
        pytest.importorskip(parquet_engine)
        if parquet_engine == "fastparquet":
            pytest.importorskip("fsspec")

    custom_user_agent = "Super Cool One"
    df_true = pd.DataFrame({"header": [custom_user_agent]})

    read_method = wait_until_ready(read_method)
    if parquet_engine is None:
        df_http = read_method(
            f"http://localhost:{responder}",
            storage_options={"User-Agent": custom_user_agent},
        )
    else:
        df_http = read_method(
            f"http://localhost:{responder}",
            storage_options={"User-Agent": custom_user_agent},
            engine=parquet_engine,
        )

    tm.assert_frame_equal(df_true, df_http)


@pytest.mark.parametrize(
    "responder, read_method",
    [
        (AllHeaderCSVResponder, pd.read_csv),
    ],
    indirect=["responder"],
)
def test_server_and_all_custom_headers(responder, read_method):
    custom_user_agent = "Super Cool One"
    custom_auth_token = "Super Secret One"
    storage_options = {
        "User-Agent": custom_user_agent,
        "Auth": custom_auth_token,
    }
    read_method = wait_until_ready(read_method)
    df_http = read_method(
        f"http://localhost:{responder}",
        storage_options=storage_options,
    )

    df_http = df_http[df_http["0"].isin(storage_options.keys())]
    df_http = df_http.sort_values(["0"]).reset_index()
    df_http = df_http[["0", "1"]]

    keys = list(storage_options.keys())
    df_true = pd.DataFrame({"0": keys, "1": [storage_options[k] for k in keys]})
    df_true = df_true.sort_values(["0"])
    df_true = df_true.reset_index().drop(["index"], axis=1)

    tm.assert_frame_equal(df_true, df_http)


@pytest.mark.parametrize(
    "engine",
    [
        "pyarrow",
        "fastparquet",
    ],
)
def test_to_parquet_to_disk_with_storage_options(engine):
    headers = {
        "User-Agent": "custom",
        "Auth": "other_custom",
    }

    pytest.importorskip(engine)

    true_df = pd.DataFrame({"column_name": ["column_value"]})
    msg = (
        "storage_options passed with file object or non-fsspec file path|"
        "storage_options passed with buffer, or non-supported URL"
    )
    with pytest.raises(ValueError, match=msg):
        true_df.to_parquet("/tmp/junk.parquet", storage_options=headers, engine=engine)<|MERGE_RESOLUTION|>--- conflicted
+++ resolved
@@ -17,24 +17,15 @@
 import pandas as pd
 import pandas._testing as tm
 
-<<<<<<< HEAD
 pytestmark = [
     pytest.mark.skipif(
         is_ci_environment(),
-        reason="This test can hang in our CI min_versions build "
-        "and leads to '##[error]The runner has "
-        "received a shutdown signal...' in GHA. GH 45651",
+        reason="GH 45651: This test can hang in our CI min_versions build",
     ),
     pytest.mark.filterwarnings(
         "ignore:Passing a BlockManager to DataFrame:FutureWarning"
     ),
 ]
-=======
-pytestmark = pytest.mark.skipif(
-    is_ci_environment(),
-    reason="GH 45651: This test can hang in our CI min_versions build",
-)
->>>>>>> 6d17261a
 
 
 class BaseUserAgentResponder(http.server.BaseHTTPRequestHandler):
