--- conflicted
+++ resolved
@@ -179,10 +179,6 @@
     @td.skip_if_no("pyarrow")
     def test_write_s3_parquet_fails(self, tips_df):
         # GH 27679
-<<<<<<< HEAD
-        # Attempting to write to an invalid S3 path should raise
-=======
->>>>>>> 8282ee22
         with pytest.raises(
             FileNotFoundError, match="The specified bucket does not exist"
         ):
