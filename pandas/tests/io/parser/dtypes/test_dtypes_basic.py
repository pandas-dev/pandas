--- conflicted
+++ resolved
@@ -498,13 +498,8 @@
 1,2.5,True,a,,,,,12-31-2019,
 3,4.5,False,b,6,7.5,True,a,12-31-2019,
 """
-<<<<<<< HEAD
     with pd.option_context("mode.dtype_backend", "pyarrow"):
-        if parser.engine != "pyarrow":
-=======
-    with pd.option_context("mode.nullable_backend", "pyarrow"):
         if engine == "c":
->>>>>>> 280fbf6d
             request.node.add_marker(
                 pytest.mark.xfail(
                     raises=NotImplementedError,
