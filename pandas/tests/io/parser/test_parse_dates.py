--- conflicted
+++ resolved
@@ -43,7 +43,6 @@
 from pandas.io.parsers import read_csv
 
 xfail_pyarrow = pytest.mark.usefixtures("pyarrow_xfail")
-skip_pyarrow = pytest.mark.usefixtures("pyarrow_skip")
 
 # GH#43650: Some expected failures with the pyarrow engine can occasionally
 # cause a deadlock instead, so we skip these instead of xfailing
@@ -1648,10 +1647,6 @@
     return msg, result
 
 
-<<<<<<< HEAD
-@pytest.mark.slow
-=======
->>>>>>> 7c00e0c3
 @skip_pyarrow
 @given(date_strategy)
 @settings(deadline=None)
