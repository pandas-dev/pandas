"""
Tests compressed data parsing functionality for all
of the parsers defined in parsers.py
"""

import os
from pathlib import Path
import zipfile

import pytest

from pandas import DataFrame
import pandas._testing as tm

skip_pyarrow = pytest.mark.usefixtures("pyarrow_skip")


@pytest.fixture(params=[True, False])
def buffer(request):
    return request.param


@pytest.fixture
def parser_and_data(all_parsers, csv1):
    parser = all_parsers

    with open(csv1, "rb") as f:
        data = f.read()
    expected = parser.read_csv(csv1)

    return parser, data, expected


@skip_pyarrow
@pytest.mark.parametrize("compression", ["zip", "infer", "zip2"])
def test_zip(parser_and_data, compression):
    parser, data, expected = parser_and_data

    with tm.ensure_clean("test_file.zip") as path:
        with zipfile.ZipFile(path, mode="w") as tmp:
            tmp.writestr("test_file", data)

        if compression == "zip2":
            with open(path, "rb") as f:
                result = parser.read_csv(f, compression="zip")
        else:
            result = parser.read_csv(path, compression=compression)

        tm.assert_frame_equal(result, expected)


@skip_pyarrow
@pytest.mark.parametrize("compression", ["zip", "infer"])
def test_zip_error_multiple_files(parser_and_data, compression):
    parser, data, expected = parser_and_data

    with tm.ensure_clean("combined_zip.zip") as path:
        inner_file_names = ["test_file", "second_file"]

        with zipfile.ZipFile(path, mode="w") as tmp:
            for file_name in inner_file_names:
                tmp.writestr(file_name, data)

        with pytest.raises(ValueError, match="Multiple files"):
            parser.read_csv(path, compression=compression)


@skip_pyarrow
def test_zip_error_no_files(parser_and_data):
    parser, _, _ = parser_and_data

    with tm.ensure_clean() as path:
        with zipfile.ZipFile(path, mode="w"):
            pass

        with pytest.raises(ValueError, match="Zero files"):
            parser.read_csv(path, compression="zip")


@skip_pyarrow
def test_zip_error_invalid_zip(parser_and_data):
    parser, _, _ = parser_and_data

    with tm.ensure_clean() as path:
        with open(path, "rb") as f:
            with pytest.raises(zipfile.BadZipfile, match="File is not a zip file"):
                parser.read_csv(f, compression="zip")


@skip_pyarrow
@pytest.mark.parametrize("filename", [None, "test.{ext}"])
def test_compression(parser_and_data, compression_only, buffer, filename, request):
    parser, data, expected = parser_and_data
    compress_type = compression_only

    ext = "gz" if compress_type == "gzip" else compress_type
    filename = filename if filename is None else filename.format(ext=ext)

    if filename and buffer:
        pytest.skip("Cannot deduce compression from buffer of compressed data.")

    with tm.ensure_clean(filename=filename) as path:
        tm.write_to_compressed(compress_type, path, data)
        compression = "infer" if filename else compress_type

<<<<<<< HEAD
        if ext == "bz2":
            mark = pytest.mark.xfail(
                reason="pyarrow wheels don't have bz2 codec support"
            )
            request.node.add_marker(mark)
=======
>>>>>>> 847e8ba1
        if buffer:
            with open(path, "rb") as f:
                result = parser.read_csv(f, compression=compression)
        else:
            result = parser.read_csv(path, compression=compression)

        tm.assert_frame_equal(result, expected)


@skip_pyarrow
@pytest.mark.parametrize("ext", [None, "gz", "bz2"])
def test_infer_compression(all_parsers, csv1, buffer, ext):
    # see gh-9770
    parser = all_parsers
    kwargs = {"index_col": 0, "parse_dates": True}

    expected = parser.read_csv(csv1, **kwargs)
    kwargs["compression"] = "infer"

    if buffer:
        with open(csv1) as f:
            result = parser.read_csv(f, **kwargs)
    else:
        ext = "." + ext if ext else ""
        result = parser.read_csv(csv1 + ext, **kwargs)

    tm.assert_frame_equal(result, expected)


@skip_pyarrow
def test_compression_utf_encoding(all_parsers, csv_dir_path, utf_value, encoding_fmt):
    # see gh-18071, gh-24130
    parser = all_parsers
    encoding = encoding_fmt.format(utf_value)
    path = os.path.join(csv_dir_path, f"utf{utf_value}_ex_small.zip")

    result = parser.read_csv(path, encoding=encoding, compression="zip", sep="\t")
    expected = DataFrame(
        {
            "Country": ["Venezuela", "Venezuela"],
            "Twitter": ["Hugo Chávez Frías", "Henrique Capriles R."],
        }
    )

    tm.assert_frame_equal(result, expected)


@skip_pyarrow
@pytest.mark.parametrize("invalid_compression", ["sfark", "bz3", "zipper"])
def test_invalid_compression(all_parsers, invalid_compression):
    parser = all_parsers
    compress_kwargs = {"compression": invalid_compression}

    msg = f"Unrecognized compression type: {invalid_compression}"

    with pytest.raises(ValueError, match=msg):
        parser.read_csv("test_file.zip", **compress_kwargs)


def test_ignore_compression_extension(all_parsers):
    parser = all_parsers
    df = DataFrame({"a": [0, 1]})
    with tm.ensure_clean("test.csv") as path_csv:
        with tm.ensure_clean("test.csv.zip") as path_zip:
            # make sure to create un-compressed file with zip extension
            df.to_csv(path_csv, index=False)
            Path(path_zip).write_text(Path(path_csv).read_text())

            tm.assert_frame_equal(parser.read_csv(path_zip, compression=None), df)<|MERGE_RESOLUTION|>--- conflicted
+++ resolved
@@ -103,14 +103,6 @@
         tm.write_to_compressed(compress_type, path, data)
         compression = "infer" if filename else compress_type
 
-<<<<<<< HEAD
-        if ext == "bz2":
-            mark = pytest.mark.xfail(
-                reason="pyarrow wheels don't have bz2 codec support"
-            )
-            request.node.add_marker(mark)
-=======
->>>>>>> 847e8ba1
         if buffer:
             with open(path, "rb") as f:
                 result = parser.read_csv(f, compression=compression)
