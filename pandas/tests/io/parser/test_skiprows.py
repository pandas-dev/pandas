--- conflicted
+++ resolved
@@ -17,15 +17,10 @@
 )
 import pandas._testing as tm
 
-<<<<<<< HEAD
-# TODO: XFAIL ME PLS once hanging tests issues identified
-pytestmark = pytest.mark.usefixtures("pyarrow_skip")
-=======
 xfail_pyarrow = pytest.mark.usefixtures("pyarrow_xfail")
 pytestmark = pytest.mark.filterwarnings(
     "ignore:Passing a BlockManager to DataFrame:DeprecationWarning"
 )
->>>>>>> f32c52d0
 
 
 @xfail_pyarrow  # ValueError: skiprows argument must be an integer
