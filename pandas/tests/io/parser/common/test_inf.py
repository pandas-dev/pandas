"""
Tests that work on both the Python and C engines but do not have a
specific classification into the other test modules.
"""
from io import StringIO

import pytest

from pandas import DataFrame
import pandas._testing as tm

pytestmark = pytest.mark.filterwarnings(
    "ignore:Passing a BlockManager to DataFrame:DeprecationWarning"
)

xfail_pyarrow = pytest.mark.usefixtures("pyarrow_xfail")


@xfail_pyarrow  # AssertionError: DataFrame.index are different
@pytest.mark.parametrize("na_filter", [True, False])
def test_inf_parsing(all_parsers, na_filter):
    parser = all_parsers
    data = """\
,A
a,inf
b,-inf
c,+Inf
d,-Inf
e,INF
f,-INF
g,+INf
h,-INf
i,inF
j,-inF"""
    expected = DataFrame(
        {"A": [float("inf"), float("-inf")] * 5},
        index=["a", "b", "c", "d", "e", "f", "g", "h", "i", "j"],
    )
    result = parser.read_csv(StringIO(data), index_col=0, na_filter=na_filter)
    tm.assert_frame_equal(result, expected)


@xfail_pyarrow  # AssertionError: DataFrame.index are different
@pytest.mark.parametrize("na_filter", [True, False])
def test_infinity_parsing(all_parsers, na_filter):
    parser = all_parsers
    data = """\
,A
a,Infinity
b,-Infinity
c,+Infinity
"""
    expected = DataFrame(
        {"A": [float("infinity"), float("-infinity"), float("+infinity")]},
        index=["a", "b", "c"],
    )
    result = parser.read_csv(StringIO(data), index_col=0, na_filter=na_filter)
<<<<<<< HEAD
    tm.assert_frame_equal(result, expected)


def test_read_csv_with_use_inf_as_na(all_parsers):
    # https://github.com/pandas-dev/pandas/issues/35493
    parser = all_parsers
    data = "1.0\nNaN\n3.0"
    msg = "use_inf_as_na option is deprecated"
    warn = FutureWarning

    with tm.assert_produces_warning(warn, match=msg, check_stacklevel=False):
        with option_context("use_inf_as_na", True):
            result = parser.read_csv(StringIO(data), header=None)
    expected = DataFrame([1.0, np.nan, 3.0])
=======
>>>>>>> 6125cab8
    tm.assert_frame_equal(result, expected)<|MERGE_RESOLUTION|>--- conflicted
+++ resolved
@@ -55,21 +55,4 @@
         index=["a", "b", "c"],
     )
     result = parser.read_csv(StringIO(data), index_col=0, na_filter=na_filter)
-<<<<<<< HEAD
-    tm.assert_frame_equal(result, expected)
-
-
-def test_read_csv_with_use_inf_as_na(all_parsers):
-    # https://github.com/pandas-dev/pandas/issues/35493
-    parser = all_parsers
-    data = "1.0\nNaN\n3.0"
-    msg = "use_inf_as_na option is deprecated"
-    warn = FutureWarning
-
-    with tm.assert_produces_warning(warn, match=msg, check_stacklevel=False):
-        with option_context("use_inf_as_na", True):
-            result = parser.read_csv(StringIO(data), header=None)
-    expected = DataFrame([1.0, np.nan, 3.0])
-=======
->>>>>>> 6125cab8
     tm.assert_frame_equal(result, expected)