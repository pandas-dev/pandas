--- conflicted
+++ resolved
@@ -755,7 +755,7 @@
             parser.read_csv(path)
 
 
-<<<<<<< HEAD
+
 def test_deprecated_bad_lines_warns(all_parsers, csv1):
     # GH 15122
     parser = all_parsers
@@ -771,12 +771,11 @@
         "and will be removed in a future version.\n\n",
     ):
         parser.read_csv(csv1, warn_bad_lines=False)
-=======
+
 def test_malformed_second_line(all_parsers):
     # see GH14782
     parser = all_parsers
     data = "\na\nb\n"
     result = parser.read_csv(StringIO(data), skip_blank_lines=False, header=1)
     expected = DataFrame({"a": ["b"]})
-    tm.assert_frame_equal(result, expected)
->>>>>>> d2acc1ea
+    tm.assert_frame_equal(result, expected)