""" test feather-format compat """
import numpy as np
import pytest

import pandas as pd
import pandas._testing as tm
from pandas.core.arrays import (
    ArrowStringArray,
    StringArray,
)

from pandas.io.feather_format import read_feather, to_feather  # isort:skip

pytestmark = pytest.mark.filterwarnings(
    "ignore:Passing a BlockManager to DataFrame:DeprecationWarning"
)

pyarrow = pytest.importorskip("pyarrow")


@pytest.mark.single_cpu
class TestFeather:
    def check_error_on_write(self, df, exc, err_msg):
        # check that we are raising the exception
        # on writing

        with pytest.raises(exc, match=err_msg):
            with tm.ensure_clean() as path:
                to_feather(df, path)

    def check_external_error_on_write(self, df):
        # check that we are raising the exception
        # on writing

        with tm.external_error_raised(Exception):
            with tm.ensure_clean() as path:
                to_feather(df, path)

    def check_round_trip(self, df, expected=None, write_kwargs={}, **read_kwargs):
        if expected is None:
            expected = df.copy()

        with tm.ensure_clean() as path:
            to_feather(df, path, **write_kwargs)

            result = read_feather(path, **read_kwargs)

            tm.assert_frame_equal(result, expected)

    def test_error(self):
        msg = "feather only support IO with DataFrames"
        for obj in [
            pd.Series([1, 2, 3]),
            1,
            "foo",
            pd.Timestamp("20130101"),
            np.array([1, 2, 3]),
        ]:
            self.check_error_on_write(obj, ValueError, msg)

    def test_basic(self):
        df = pd.DataFrame(
            {
                "string": list("abc"),
                "int": list(range(1, 4)),
                "uint": np.arange(3, 6).astype("u1"),
                "float": np.arange(4.0, 7.0, dtype="float64"),
                "float_with_null": [1.0, np.nan, 3],
                "bool": [True, False, True],
                "bool_with_null": [True, np.nan, False],
                "cat": pd.Categorical(list("abc")),
                "dt": pd.DatetimeIndex(
                    list(pd.date_range("20130101", periods=3)), freq=None
                ),
                "dttz": pd.DatetimeIndex(
                    list(pd.date_range("20130101", periods=3, tz="US/Eastern")),
                    freq=None,
                ),
                "dt_with_null": [
                    pd.Timestamp("20130101"),
                    pd.NaT,
                    pd.Timestamp("20130103"),
                ],
                "dtns": pd.DatetimeIndex(
                    list(pd.date_range("20130101", periods=3, freq="ns")), freq=None
                ),
            }
        )
        df["periods"] = pd.period_range("2013", freq="M", periods=3)
        df["timedeltas"] = pd.timedelta_range("1 day", periods=3)
        df["intervals"] = pd.interval_range(0, 3, 3)

        assert df.dttz.dtype.tz.zone == "US/Eastern"

        expected = df.copy()
        expected.loc[1, "bool_with_null"] = None
        self.check_round_trip(df, expected=expected)

    def test_duplicate_columns(self):
        # https://github.com/wesm/feather/issues/53
        # not currently able to handle duplicate columns
        df = pd.DataFrame(np.arange(12).reshape(4, 3), columns=list("aaa")).copy()
        self.check_external_error_on_write(df)

    def test_read_columns(self):
        # GH 24025
        df = pd.DataFrame(
            {
                "col1": list("abc"),
                "col2": list(range(1, 4)),
                "col3": list("xyz"),
                "col4": list(range(4, 7)),
            }
        )
        columns = ["col1", "col3"]
        self.check_round_trip(df, expected=df[columns], columns=columns)

    def test_read_columns_different_order(self):
        # GH 33878
        df = pd.DataFrame({"A": [1, 2], "B": ["x", "y"], "C": [True, False]})
        expected = df[["B", "A"]]
        self.check_round_trip(df, expected, columns=["B", "A"])

    def test_unsupported_other(self):
        # mixed python objects
        df = pd.DataFrame({"a": ["a", 1, 2.0]})
        self.check_external_error_on_write(df)

    def test_rw_use_threads(self):
        df = pd.DataFrame({"A": np.arange(100000)})
        self.check_round_trip(df, use_threads=True)
        self.check_round_trip(df, use_threads=False)

    def test_path_pathlib(self):
        df = pd.DataFrame(
            1.1 * np.arange(120).reshape((30, 4)),
            columns=pd.Index(list("ABCD"), dtype=object),
            index=pd.Index([f"i-{i}" for i in range(30)], dtype=object),
        ).reset_index()
        result = tm.round_trip_pathlib(df.to_feather, read_feather)
        tm.assert_frame_equal(df, result)

<<<<<<< HEAD
=======
    def test_path_localpath(self):
        df = pd.DataFrame(
            1.1 * np.arange(120).reshape((30, 4)),
            columns=pd.Index(list("ABCD"), dtype=object),
            index=pd.Index([f"i-{i}" for i in range(30)], dtype=object),
        ).reset_index()
        result = tm.round_trip_localpath(df.to_feather, read_feather)
        tm.assert_frame_equal(df, result)

>>>>>>> d44f6c11
    def test_passthrough_keywords(self):
        df = pd.DataFrame(
            1.1 * np.arange(120).reshape((30, 4)),
            columns=pd.Index(list("ABCD"), dtype=object),
            index=pd.Index([f"i-{i}" for i in range(30)], dtype=object),
        ).reset_index()
        self.check_round_trip(df, write_kwargs={"version": 1})

    @pytest.mark.network
    @pytest.mark.single_cpu
    def test_http_path(self, feather_file, httpserver):
        # GH 29055
        expected = read_feather(feather_file)
        with open(feather_file, "rb") as f:
            httpserver.serve_content(content=f.read())
            res = read_feather(httpserver.url)
        tm.assert_frame_equal(expected, res)

    def test_read_feather_dtype_backend(self, string_storage, dtype_backend):
        # GH#50765
        pa = pytest.importorskip("pyarrow")
        df = pd.DataFrame(
            {
                "a": pd.Series([1, np.nan, 3], dtype="Int64"),
                "b": pd.Series([1, 2, 3], dtype="Int64"),
                "c": pd.Series([1.5, np.nan, 2.5], dtype="Float64"),
                "d": pd.Series([1.5, 2.0, 2.5], dtype="Float64"),
                "e": [True, False, None],
                "f": [True, False, True],
                "g": ["a", "b", "c"],
                "h": ["a", "b", None],
            }
        )

        if string_storage == "python":
            string_array = StringArray(np.array(["a", "b", "c"], dtype=np.object_))
            string_array_na = StringArray(np.array(["a", "b", pd.NA], dtype=np.object_))

        else:
            string_array = ArrowStringArray(pa.array(["a", "b", "c"]))
            string_array_na = ArrowStringArray(pa.array(["a", "b", None]))

        with tm.ensure_clean() as path:
            to_feather(df, path)
            with pd.option_context("mode.string_storage", string_storage):
                result = read_feather(path, dtype_backend=dtype_backend)

        expected = pd.DataFrame(
            {
                "a": pd.Series([1, np.nan, 3], dtype="Int64"),
                "b": pd.Series([1, 2, 3], dtype="Int64"),
                "c": pd.Series([1.5, np.nan, 2.5], dtype="Float64"),
                "d": pd.Series([1.5, 2.0, 2.5], dtype="Float64"),
                "e": pd.Series([True, False, pd.NA], dtype="boolean"),
                "f": pd.Series([True, False, True], dtype="boolean"),
                "g": string_array,
                "h": string_array_na,
            }
        )

        if dtype_backend == "pyarrow":
            from pandas.arrays import ArrowExtensionArray

            expected = pd.DataFrame(
                {
                    col: ArrowExtensionArray(pa.array(expected[col], from_pandas=True))
                    for col in expected.columns
                }
            )

        tm.assert_frame_equal(result, expected)

    def test_int_columns_and_index(self):
        df = pd.DataFrame({"a": [1, 2, 3]}, index=pd.Index([3, 4, 5], name="test"))
        self.check_round_trip(df)

    def test_invalid_dtype_backend(self):
        msg = (
            "dtype_backend numpy is invalid, only 'numpy_nullable' and "
            "'pyarrow' are allowed."
        )
        df = pd.DataFrame({"int": list(range(1, 4))})
        with tm.ensure_clean("tmp.feather") as path:
            df.to_feather(path)
            with pytest.raises(ValueError, match=msg):
                read_feather(path, dtype_backend="numpy")

    def test_string_inference(self, tmp_path):
        # GH#54431
        path = tmp_path / "test_string_inference.p"
        df = pd.DataFrame(data={"a": ["x", "y"]})
        df.to_feather(path)
        with pd.option_context("future.infer_string", True):
            result = read_feather(path)
        expected = pd.DataFrame(data={"a": ["x", "y"]}, dtype="string[pyarrow_numpy]")
        tm.assert_frame_equal(result, expected)<|MERGE_RESOLUTION|>--- conflicted
+++ resolved
@@ -140,18 +140,6 @@
         result = tm.round_trip_pathlib(df.to_feather, read_feather)
         tm.assert_frame_equal(df, result)
 
-<<<<<<< HEAD
-=======
-    def test_path_localpath(self):
-        df = pd.DataFrame(
-            1.1 * np.arange(120).reshape((30, 4)),
-            columns=pd.Index(list("ABCD"), dtype=object),
-            index=pd.Index([f"i-{i}" for i in range(30)], dtype=object),
-        ).reset_index()
-        result = tm.round_trip_localpath(df.to_feather, read_feather)
-        tm.assert_frame_equal(df, result)
-
->>>>>>> d44f6c11
     def test_passthrough_keywords(self):
         df = pd.DataFrame(
             1.1 * np.arange(120).reshape((30, 4)),
