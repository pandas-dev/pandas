import os

import pytest
from pandas.io.parsers import read_table
from pandas.util import testing as tm


@pytest.fixture
def parser_data(request):
    return os.path.join(tm.get_data_path(), '..', 'parser', 'data')


@pytest.fixture
def tips_file(parser_data):
    """Path to the tips dataset"""
<<<<<<< HEAD
    path = os.path.join(HERE, 'parser', 'data', 'tips.csv')
    if not os.path.exists(path):
        pytest.skip("Data files not included in pandas distribution.")

    return path
=======
    return os.path.join(parser_data, 'tips.csv')
>>>>>>> abc4ef91


@pytest.fixture
def jsonl_file(parser_data):
    """Path a JSONL dataset"""
<<<<<<< HEAD
    path = os.path.join(HERE, 'parser', 'data', 'items.jsonl')
    if not os.path.exists(path):
        pytest.skip("Data files not included in pandas distribution.")

    return path
=======
    return os.path.join(parser_data, 'items.jsonl')
>>>>>>> abc4ef91


@pytest.fixture
def salaries_table(parser_data):
    """DataFrame with the salaries dataset"""
<<<<<<< HEAD
    path = os.path.join(HERE, 'parser', 'data', 'salaries.csv')
    if not os.path.exists(path):
        pytest.skip("Data files not included in pandas distribution.")

=======
    path = os.path.join(parser_data, 'salaries.csv')
>>>>>>> abc4ef91
    return read_table(path)


@pytest.fixture
def s3_resource(tips_file, jsonl_file):
    """Fixture for mocking S3 interaction.

    The primary bucket name is "pandas-test". The following datasets
    are loaded.

    - tips.csv
    - tips.csv.gz
    - tips.csv.bz2
    - items.jsonl

    A private bucket "cant_get_it" is also created. The boto3 s3 resource
    is yielded by the fixture.
    """
    pytest.importorskip('s3fs')
    boto3 = pytest.importorskip('boto3')
    moto = pytest.importorskip('moto')

    test_s3_files = [
        ('tips.csv', tips_file),
        ('tips.csv.gz', tips_file + '.gz'),
        ('tips.csv.bz2', tips_file + '.bz2'),
        ('items.jsonl', jsonl_file),
    ]

    def add_tips_files(bucket_name):
        for s3_key, file_name in test_s3_files:
            if not os.path.exists(file_name):
                pytest.skip("Data files not included in pandas distribution.")

            with open(file_name, 'rb') as f:
                conn.Bucket(bucket_name).put_object(
                    Key=s3_key,
                    Body=f)

    try:

        s3 = moto.mock_s3()
        s3.start()

        # see gh-16135
        bucket = 'pandas-test'
        conn = boto3.resource("s3", region_name="us-east-1")

        conn.create_bucket(Bucket=bucket)
        add_tips_files(bucket)

        conn.create_bucket(Bucket='cant_get_it', ACL='private')
        add_tips_files('cant_get_it')
        yield conn
    except:  # noqa: flake8
        pytest.skip("failure to use s3 resource")
    finally:
        s3.stop()<|MERGE_RESOLUTION|>--- conflicted
+++ resolved
@@ -13,42 +13,30 @@
 @pytest.fixture
 def tips_file(parser_data):
     """Path to the tips dataset"""
-<<<<<<< HEAD
-    path = os.path.join(HERE, 'parser', 'data', 'tips.csv')
+    path = os.path.join(parser_data, 'tips.csv')
     if not os.path.exists(path):
         pytest.skip("Data files not included in pandas distribution.")
 
     return path
-=======
-    return os.path.join(parser_data, 'tips.csv')
->>>>>>> abc4ef91
 
 
 @pytest.fixture
 def jsonl_file(parser_data):
     """Path a JSONL dataset"""
-<<<<<<< HEAD
-    path = os.path.join(HERE, 'parser', 'data', 'items.jsonl')
+    path = os.path.join(parser_data, 'items.jsonl')
     if not os.path.exists(path):
         pytest.skip("Data files not included in pandas distribution.")
 
     return path
-=======
-    return os.path.join(parser_data, 'items.jsonl')
->>>>>>> abc4ef91
 
 
 @pytest.fixture
 def salaries_table(parser_data):
     """DataFrame with the salaries dataset"""
-<<<<<<< HEAD
-    path = os.path.join(HERE, 'parser', 'data', 'salaries.csv')
+    path = os.path.join(parser_data, 'salaries.csv')
     if not os.path.exists(path):
         pytest.skip("Data files not included in pandas distribution.")
 
-=======
-    path = os.path.join(parser_data, 'salaries.csv')
->>>>>>> abc4ef91
     return read_table(path)
 
 
