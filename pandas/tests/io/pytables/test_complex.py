--- conflicted
+++ resolved
@@ -2,6 +2,8 @@
 
 import numpy as np
 import pytest
+
+import pandas.util._test_decorators as td
 
 import pandas as pd
 from pandas import DataFrame, Series
@@ -10,15 +12,9 @@
 
 from pandas.io.pytables import read_hdf
 
-<<<<<<< HEAD
 # TODO(ArrayManager) HDFStore relies on accessing the blocks
 pytestmark = td.skip_array_manager_not_yet_implemented
 
-
-# GH10447
-
-=======
->>>>>>> c2a96c64
 
 def test_complex_fixed(setup_path):
     df = DataFrame(
