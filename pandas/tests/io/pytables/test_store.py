--- conflicted
+++ resolved
@@ -2303,13 +2303,7 @@
         with catch_warnings(record=True):
             values = np.random.randn(2)
 
-<<<<<<< HEAD
             func = lambda l, r: tm.assert_series_equal(l, r, check_index_type=True)
-=======
-            func = lambda l, r: tm.assert_series_equal(
-                l, r, check_dtype=True, check_index_type=True
-            )
->>>>>>> ae79bb23
 
         with catch_warnings(record=True):
             ser = Series(values, [0, "y"])
