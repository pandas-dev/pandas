--- conflicted
+++ resolved
@@ -282,7 +282,6 @@
         df_sec_grouped = df_sec.groupby([pd.Grouper(key="A", freq="1h"), "B"])
         assert df_sec_grouped.mean().to_csv(date_format="%Y-%m-%d") == expected_ymd_sec
 
-<<<<<<< HEAD
     def test_to_csv_different_datetime_formats(self):
         # GH#21734
         df = DataFrame(
@@ -298,7 +297,7 @@
         ]
         expected = tm.convert_rows_list_to_csv_str(expected_rows)
         assert df.to_csv(index=False) == expected
-=======
+
     def test_to_csv_date_format_in_categorical(self):
         # GH#40754
         ser = pd.Series(pd.to_datetime(["2021-03-27", pd.NaT], format="%Y-%m-%d"))
@@ -313,7 +312,6 @@
         )
         ser = ser.astype("category")
         assert ser.to_csv(index=False, date_format="%Y-%m-%d") == expected
->>>>>>> 079289cf
 
     def test_to_csv_multi_index(self):
         # see gh-6618
