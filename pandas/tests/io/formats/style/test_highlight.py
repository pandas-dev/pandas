import numpy as np
import pytest

from pandas import (
    DataFrame,
    IndexSlice,
)

pytest.importorskip("jinja2")


class TestStylerHighlight:
    def setup_method(self, method):
        np.random.seed(24)
        self.s = DataFrame({"A": np.random.permutation(range(6))})
        self.df = DataFrame({"A": [0, 1], "B": np.random.randn(2)})

    def test_highlight_null(self):
        df = DataFrame({"A": [0, np.nan]})
        result = df.style.highlight_null()._compute().ctx
        expected = {(1, 0): [("background-color", "red")]}
        assert result == expected

    def test_highlight_null_subset(self):
        # GH 31345
        df = DataFrame({"A": [0, np.nan], "B": [0, np.nan]})
        result = (
            df.style.highlight_null(null_color="red", subset=["A"])
            .highlight_null(null_color="green", subset=["B"])
            ._compute()
            .ctx
        )
        expected = {
            (1, 0): [("background-color", "red")],
            (1, 1): [("background-color", "green")],
        }
        assert result == expected

    def test_highlight_max(self):
        df = DataFrame([[1, 2], [3, 4]], columns=["A", "B"])
        css_seq = [("background-color", "yellow")]
        # max(df) = min(-df)
        for max_ in [True, False]:
            if max_:
                attr = "highlight_max"
            else:
                df = -df
                attr = "highlight_min"
            result = getattr(df.style, attr)()._compute().ctx
            assert result[(1, 1)] == css_seq

            result = getattr(df.style, attr)(color="green")._compute().ctx
            assert result[(1, 1)] == [("background-color", "green")]

            result = getattr(df.style, attr)(subset="A")._compute().ctx
            assert result[(1, 0)] == css_seq

            result = getattr(df.style, attr)(axis=0)._compute().ctx
            expected = {
                (1, 0): css_seq,
                (1, 1): css_seq,
            }
            assert result == expected

            result = getattr(df.style, attr)(axis=1)._compute().ctx
            expected = {
                (0, 1): css_seq,
                (1, 1): css_seq,
            }
            assert result == expected

        # separate since we can't negate the strs
        df["C"] = ["a", "b"]
        result = df.style.highlight_max()._compute().ctx
        expected = {(1, 1): css_seq}

        result = df.style.highlight_min()._compute().ctx
        expected = {(0, 0): css_seq}

    @pytest.mark.parametrize(
        "kwargs",
        [
<<<<<<< HEAD
            {"q_low": 0.5, "q_high": 1, "axis": 1},  # test basic range
            {"q_low": 0.5, "q_high": 1, "axis": None},  # test axis
            {"q_low": 0, "q_high": 1, "subset": ["A"]},  # test subset
            {"q_low": 0.5, "axis": 1},  # test no high
            {"q_high": 1, "subset": ["A"], "axis": 0},  # test no low
            {"q_low": 0.5, "axis": 1, "props": "background-color: yellow"},  # tst props
        ],
    )
    def test_highlight_quantile(self, kwargs):
=======
            {"left": 0, "right": 1},  # test basic range
            {"left": 0, "right": 1, "props": "background-color: yellow"},  # test props
            {"left": -9, "right": 9, "subset": ["A"]},  # test subset effective
            {"left": 0},  # test no right
            {"right": 1, "subset": ["A"]},  # test no left
            {"left": [0, 1], "axis": 0},  # test left as sequence
            {"left": DataFrame([[0, 1], [1, 1]]), "axis": None},  # test axis with seq
            {"left": 0, "right": [0, 1], "axis": 0},  # test sequence right
        ],
    )
    def test_highlight_between(self, kwargs):
>>>>>>> a36bc5b0
        expected = {
            (0, 0): [("background-color", "yellow")],
            (1, 0): [("background-color", "yellow")],
        }
<<<<<<< HEAD
        result = self.df.style.highlight_quantile(**kwargs)._compute().ctx
        assert result == expected

    @pytest.mark.skipif(
        np.__version__[:4] in ["1.16", "1.17"], reason="Numpy Issue #14831"
    )
    @pytest.mark.parametrize(
        "f,kwargs",
        [
            ("highlight_min", {"axis": 1, "subset": IndexSlice[1, :]}),
            ("highlight_max", {"axis": 0, "subset": [0]}),
            ("highlight_quantile", {"axis": None, "q_low": 0.6, "q_high": 0.8}),
            ("highlight_between", {"subset": [0]}),
        ],
    )
    @pytest.mark.parametrize(
        "df",
        [
            DataFrame([[0, 1], [2, 3]], dtype=int),
            DataFrame([[0, 1], [2, 3]], dtype=float),
            DataFrame([[0, 1], [2, 3]], dtype="datetime64[ns]"),
            DataFrame([[0, 1], [2, 3]], dtype=str),
            DataFrame([[0, 1], [2, 3]], dtype="timedelta64[ns]"),
        ],
    )
    def test_all_highlight_dtypes(self, f, kwargs, df):
        if f == "highlight_quantile" and isinstance(df.iloc[0, 0], str):
            return None  # quantile incompatible with str
        elif f == "highlight_between":
            kwargs["left"] = df.iloc[1, 0]  # set the range low for testing

        expected = {(1, 0): [("background-color", "yellow")]}
        result = getattr(df.style, f)(**kwargs)._compute().ctx
        assert result == expected
=======
        result = self.df.style.highlight_between(**kwargs)._compute().ctx
        assert result == expected

    @pytest.mark.parametrize(
        "arg, map, axis",
        [
            ("left", [1, 2, 3], 0),  # 0 axis has 2 elements not 3
            ("left", [1, 2], 1),  # 1 axis has 3 elements not 2
            ("left", np.array([[1, 2], [1, 2]]), None),  # df is (2,3) not (2,2)
            ("right", [1, 2, 3], 0),  # same tests as above for 'right' not 'left'
            ("right", [1, 2], 1),  # ..
            ("right", np.array([[1, 2], [1, 2]]), None),  # ..
        ],
    )
    def test_highlight_between_raises(self, arg, map, axis):
        df = DataFrame([[1, 2, 3], [1, 2, 3]])
        msg = f"supplied '{arg}' is not correct shape"
        with pytest.raises(ValueError, match=msg):
            df.style.highlight_between(**{arg: map, "axis": axis})._compute()

    def test_highlight_between_raises2(self):
        msg = "values can be 'both', 'left', 'right', 'neither' or bool"
        with pytest.raises(ValueError, match=msg):
            self.df.style.highlight_between(inclusive="badstring")._compute()

        with pytest.raises(ValueError, match=msg):
            self.df.style.highlight_between(inclusive=1)._compute()

    def test_highlight_between_inclusive(self):
        kwargs = {"left": 0, "right": 1, "subset": ["A"]}
        result = self.df.style.highlight_between(**kwargs, inclusive=True)._compute()
        assert result.ctx == {
            (0, 0): [("background-color", "yellow")],
            (1, 0): [("background-color", "yellow")],
        }
        result = self.df.style.highlight_between(**kwargs, inclusive=False)._compute()
        assert result.ctx == {}
        result = self.df.style.highlight_between(**kwargs, inclusive="both")._compute()
        assert result.ctx == {
            (0, 0): [("background-color", "yellow")],
            (1, 0): [("background-color", "yellow")],
        }
        result = self.df.style.highlight_between(
            **kwargs, inclusive="neither"
        )._compute()
        assert result.ctx == {}
        result = self.df.style.highlight_between(**kwargs, inclusive="left")._compute()
        assert result.ctx == {(0, 0): [("background-color", "yellow")]}
        result = self.df.style.highlight_between(**kwargs, inclusive="right")._compute()
        assert result.ctx == {(1, 0): [("background-color", "yellow")]}
>>>>>>> a36bc5b0
<|MERGE_RESOLUTION|>--- conflicted
+++ resolved
@@ -80,17 +80,6 @@
     @pytest.mark.parametrize(
         "kwargs",
         [
-<<<<<<< HEAD
-            {"q_low": 0.5, "q_high": 1, "axis": 1},  # test basic range
-            {"q_low": 0.5, "q_high": 1, "axis": None},  # test axis
-            {"q_low": 0, "q_high": 1, "subset": ["A"]},  # test subset
-            {"q_low": 0.5, "axis": 1},  # test no high
-            {"q_high": 1, "subset": ["A"], "axis": 0},  # test no low
-            {"q_low": 0.5, "axis": 1, "props": "background-color: yellow"},  # tst props
-        ],
-    )
-    def test_highlight_quantile(self, kwargs):
-=======
             {"left": 0, "right": 1},  # test basic range
             {"left": 0, "right": 1, "props": "background-color: yellow"},  # test props
             {"left": -9, "right": 9, "subset": ["A"]},  # test subset effective
@@ -102,47 +91,10 @@
         ],
     )
     def test_highlight_between(self, kwargs):
->>>>>>> a36bc5b0
         expected = {
             (0, 0): [("background-color", "yellow")],
             (1, 0): [("background-color", "yellow")],
         }
-<<<<<<< HEAD
-        result = self.df.style.highlight_quantile(**kwargs)._compute().ctx
-        assert result == expected
-
-    @pytest.mark.skipif(
-        np.__version__[:4] in ["1.16", "1.17"], reason="Numpy Issue #14831"
-    )
-    @pytest.mark.parametrize(
-        "f,kwargs",
-        [
-            ("highlight_min", {"axis": 1, "subset": IndexSlice[1, :]}),
-            ("highlight_max", {"axis": 0, "subset": [0]}),
-            ("highlight_quantile", {"axis": None, "q_low": 0.6, "q_high": 0.8}),
-            ("highlight_between", {"subset": [0]}),
-        ],
-    )
-    @pytest.mark.parametrize(
-        "df",
-        [
-            DataFrame([[0, 1], [2, 3]], dtype=int),
-            DataFrame([[0, 1], [2, 3]], dtype=float),
-            DataFrame([[0, 1], [2, 3]], dtype="datetime64[ns]"),
-            DataFrame([[0, 1], [2, 3]], dtype=str),
-            DataFrame([[0, 1], [2, 3]], dtype="timedelta64[ns]"),
-        ],
-    )
-    def test_all_highlight_dtypes(self, f, kwargs, df):
-        if f == "highlight_quantile" and isinstance(df.iloc[0, 0], str):
-            return None  # quantile incompatible with str
-        elif f == "highlight_between":
-            kwargs["left"] = df.iloc[1, 0]  # set the range low for testing
-
-        expected = {(1, 0): [("background-color", "yellow")]}
-        result = getattr(df.style, f)(**kwargs)._compute().ctx
-        assert result == expected
-=======
         result = self.df.style.highlight_between(**kwargs)._compute().ctx
         assert result == expected
 
@@ -193,4 +145,54 @@
         assert result.ctx == {(0, 0): [("background-color", "yellow")]}
         result = self.df.style.highlight_between(**kwargs, inclusive="right")._compute()
         assert result.ctx == {(1, 0): [("background-color", "yellow")]}
->>>>>>> a36bc5b0
+
+    @pytest.mark.parametrize(
+        "kwargs",
+        [
+            {"q_low": 0.5, "q_high": 1, "axis": 1},  # test basic range
+            {"q_low": 0.5, "q_high": 1, "axis": None},  # test axis
+            {"q_low": 0, "q_high": 1, "subset": ["A"]},  # test subset
+            {"q_low": 0.5, "axis": 1},  # test no high
+            {"q_high": 1, "subset": ["A"], "axis": 0},  # test no low
+            {"q_low": 0.5, "axis": 1, "props": "background-color: yellow"},  # tst props
+        ],
+    )
+    def test_highlight_quantile(self, kwargs):
+        expected = {
+            (0, 0): [("background-color", "yellow")],
+            (1, 0): [("background-color", "yellow")],
+        }
+        result = self.df.style.highlight_quantile(**kwargs)._compute().ctx
+        assert result == expected
+
+    @pytest.mark.skipif(
+        np.__version__[:4] in ["1.16", "1.17"], reason="Numpy Issue #14831"
+    )
+    @pytest.mark.parametrize(
+        "f,kwargs",
+        [
+            ("highlight_min", {"axis": 1, "subset": IndexSlice[1, :]}),
+            ("highlight_max", {"axis": 0, "subset": [0]}),
+            ("highlight_quantile", {"axis": None, "q_low": 0.6, "q_high": 0.8}),
+            ("highlight_between", {"subset": [0]}),
+        ],
+    )
+    @pytest.mark.parametrize(
+        "df",
+        [
+            DataFrame([[0, 1], [2, 3]], dtype=int),
+            DataFrame([[0, 1], [2, 3]], dtype=float),
+            DataFrame([[0, 1], [2, 3]], dtype="datetime64[ns]"),
+            DataFrame([[0, 1], [2, 3]], dtype=str),
+            DataFrame([[0, 1], [2, 3]], dtype="timedelta64[ns]"),
+        ],
+    )
+    def test_all_highlight_dtypes(self, f, kwargs, df):
+        if f == "highlight_quantile" and isinstance(df.iloc[0, 0], str):
+            return None  # quantile incompatible with str
+        elif f == "highlight_between":
+            kwargs["left"] = df.iloc[1, 0]  # set the range low for testing
+
+        expected = {(1, 0): [("background-color", "yellow")]}
+        result = getattr(df.style, f)(**kwargs)._compute().ctx
+        assert result == expected