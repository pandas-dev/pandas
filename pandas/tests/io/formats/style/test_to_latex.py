from textwrap import dedent

import numpy as np
import pytest

from pandas import (
    DataFrame,
    MultiIndex,
    option_context,
)

pytest.importorskip("jinja2")
from pandas.io.formats.style import Styler
from pandas.io.formats.style_render import (
    _parse_latex_cell_styles,
    _parse_latex_css_conversion,
    _parse_latex_header_span,
    _parse_latex_table_styles,
    _parse_latex_table_wrapping,
)


@pytest.fixture
def df():
    return DataFrame({"A": [0, 1], "B": [-0.61, -1.22], "C": ["ab", "cd"]})


@pytest.fixture
def df_ext():
    return DataFrame(
        {"A": [0, 1, 2], "B": [-0.61, -1.22, -2.22], "C": ["ab", "cd", "de"]}
    )


@pytest.fixture
def styler(df):
    return Styler(df, uuid_len=0, precision=2)


def test_minimal_latex_tabular(styler):
    expected = dedent(
        """\
        \\begin{tabular}{lrrl}
         & A & B & C \\\\
        0 & 0 & -0.61 & ab \\\\
        1 & 1 & -1.22 & cd \\\\
        \\end{tabular}
        """
    )
    assert styler.to_latex() == expected


def test_tabular_hrules(styler):
    expected = dedent(
        """\
        \\begin{tabular}{lrrl}
        \\toprule
         & A & B & C \\\\
        \\midrule
        0 & 0 & -0.61 & ab \\\\
        1 & 1 & -1.22 & cd \\\\
        \\bottomrule
        \\end{tabular}
        """
    )
    assert styler.to_latex(hrules=True) == expected


def test_tabular_custom_hrules(styler):
    styler.set_table_styles(
        [
            {"selector": "toprule", "props": ":hline"},
            {"selector": "bottomrule", "props": ":otherline"},
        ]
    )  # no midrule
    expected = dedent(
        """\
        \\begin{tabular}{lrrl}
        \\hline
         & A & B & C \\\\
        0 & 0 & -0.61 & ab \\\\
        1 & 1 & -1.22 & cd \\\\
        \\otherline
        \\end{tabular}
        """
    )
    assert styler.to_latex() == expected


def test_column_format(styler):
    # default setting is already tested in `test_latex_minimal_tabular`
    styler.set_table_styles([{"selector": "column_format", "props": ":cccc"}])

    assert "\\begin{tabular}{rrrr}" in styler.to_latex(column_format="rrrr")
    styler.set_table_styles([{"selector": "column_format", "props": ":r|r|cc"}])
    assert "\\begin{tabular}{r|r|cc}" in styler.to_latex()


def test_siunitx_cols(styler):
    expected = dedent(
        """\
        \\begin{tabular}{lSSl}
        {} & {A} & {B} & {C} \\\\
        0 & 0 & -0.61 & ab \\\\
        1 & 1 & -1.22 & cd \\\\
        \\end{tabular}
        """
    )
    assert styler.to_latex(siunitx=True) == expected


def test_position(styler):
    assert "\\begin{table}[h!]" in styler.to_latex(position="h!")
    assert "\\end{table}" in styler.to_latex(position="h!")
    styler.set_table_styles([{"selector": "position", "props": ":b!"}])
    assert "\\begin{table}[b!]" in styler.to_latex()
    assert "\\end{table}" in styler.to_latex()


@pytest.mark.parametrize("env", [None, "longtable"])
def test_label(styler, env):
    assert "\n\\label{text}" in styler.to_latex(label="text", environment=env)
    styler.set_table_styles([{"selector": "label", "props": ":{more §text}"}])
    assert "\n\\label{more :text}" in styler.to_latex(environment=env)


def test_position_float_raises(styler):
    msg = "`position_float` should be one of 'raggedright', 'raggedleft', 'centering',"
    with pytest.raises(ValueError, match=msg):
        styler.to_latex(position_float="bad_string")

    msg = "`position_float` cannot be used in 'longtable' `environment`"
    with pytest.raises(ValueError, match=msg):
        styler.to_latex(position_float="centering", environment="longtable")


@pytest.mark.parametrize("label", [(None, ""), ("text", "\\label{text}")])
@pytest.mark.parametrize("position", [(None, ""), ("h!", "{table}[h!]")])
@pytest.mark.parametrize("caption", [(None, ""), ("text", "\\caption{text}")])
@pytest.mark.parametrize("column_format", [(None, ""), ("rcrl", "{tabular}{rcrl}")])
@pytest.mark.parametrize("position_float", [(None, ""), ("centering", "\\centering")])
def test_kwargs_combinations(
    styler, label, position, caption, column_format, position_float
):
    result = styler.to_latex(
        label=label[0],
        position=position[0],
        caption=caption[0],
        column_format=column_format[0],
        position_float=position_float[0],
    )
    assert label[1] in result
    assert position[1] in result
    assert caption[1] in result
    assert column_format[1] in result
    assert position_float[1] in result


def test_custom_table_styles(styler):
    styler.set_table_styles(
        [
            {"selector": "mycommand", "props": ":{myoptions}"},
            {"selector": "mycommand2", "props": ":{myoptions2}"},
        ]
    )
    expected = dedent(
        """\
        \\begin{table}
        \\mycommand{myoptions}
        \\mycommand2{myoptions2}
        """
    )
    assert expected in styler.to_latex()


def test_cell_styling(styler):
    styler.highlight_max(props="itshape:;Huge:--wrap;")
    expected = dedent(
        """\
        \\begin{tabular}{lrrl}
         & A & B & C \\\\
        0 & 0 & \\itshape {\\Huge -0.61} & ab \\\\
        1 & \\itshape {\\Huge 1} & -1.22 & \\itshape {\\Huge cd} \\\\
        \\end{tabular}
        """
    )
    assert expected == styler.to_latex()


def test_multiindex_columns(df):
    cidx = MultiIndex.from_tuples([("A", "a"), ("A", "b"), ("B", "c")])
    df.columns = cidx
    expected = dedent(
        """\
        \\begin{tabular}{lrrl}
         & \\multicolumn{2}{r}{A} & B \\\\
         & a & b & c \\\\
        0 & 0 & -0.61 & ab \\\\
        1 & 1 & -1.22 & cd \\\\
        \\end{tabular}
        """
    )
    s = df.style.format(precision=2)
    assert expected == s.to_latex()

    # non-sparse
    expected = dedent(
        """\
        \\begin{tabular}{lrrl}
         & A & A & B \\\\
         & a & b & c \\\\
        0 & 0 & -0.61 & ab \\\\
        1 & 1 & -1.22 & cd \\\\
        \\end{tabular}
        """
    )
    s = df.style.format(precision=2)
    assert expected == s.to_latex(sparse_columns=False)


def test_multiindex_row(df_ext):
    ridx = MultiIndex.from_tuples([("A", "a"), ("A", "b"), ("B", "c")])
    df_ext.index = ridx
    expected = dedent(
        """\
        \\begin{tabular}{llrrl}
         &  & A & B & C \\\\
        \\multirow[c]{2}{*}{A} & a & 0 & -0.61 & ab \\\\
         & b & 1 & -1.22 & cd \\\\
        B & c & 2 & -2.22 & de \\\\
        \\end{tabular}
        """
    )
    styler = df_ext.style.format(precision=2)
    result = styler.to_latex()
    assert expected == result

    # non-sparse
    expected = dedent(
        """\
        \\begin{tabular}{llrrl}
         &  & A & B & C \\\\
        A & a & 0 & -0.61 & ab \\\\
        A & b & 1 & -1.22 & cd \\\\
        B & c & 2 & -2.22 & de \\\\
        \\end{tabular}
        """
    )
    result = styler.to_latex(sparse_index=False)
    assert expected == result


def test_multirow_naive(df_ext):
    ridx = MultiIndex.from_tuples([("X", "x"), ("X", "y"), ("Y", "z")])
    df_ext.index = ridx
    expected = dedent(
        """\
        \\begin{tabular}{llrrl}
         &  & A & B & C \\\\
        X & x & 0 & -0.61 & ab \\\\
         & y & 1 & -1.22 & cd \\\\
        Y & z & 2 & -2.22 & de \\\\
        \\end{tabular}
        """
    )
    styler = df_ext.style.format(precision=2)
    result = styler.to_latex(multirow_align="naive")
    assert expected == result


def test_multiindex_row_and_col(df_ext):
    cidx = MultiIndex.from_tuples([("Z", "a"), ("Z", "b"), ("Y", "c")])
    ridx = MultiIndex.from_tuples([("A", "a"), ("A", "b"), ("B", "c")])
    df_ext.index, df_ext.columns = ridx, cidx
    expected = dedent(
        """\
        \\begin{tabular}{llrrl}
         &  & \\multicolumn{2}{l}{Z} & Y \\\\
         &  & a & b & c \\\\
        \\multirow[b]{2}{*}{A} & a & 0 & -0.61 & ab \\\\
         & b & 1 & -1.22 & cd \\\\
        B & c & 2 & -2.22 & de \\\\
        \\end{tabular}
        """
    )
    styler = df_ext.style.format(precision=2)
    result = styler.to_latex(multirow_align="b", multicol_align="l")
    assert result == expected

    # non-sparse
    expected = dedent(
        """\
        \\begin{tabular}{llrrl}
         &  & Z & Z & Y \\\\
         &  & a & b & c \\\\
        A & a & 0 & -0.61 & ab \\\\
        A & b & 1 & -1.22 & cd \\\\
        B & c & 2 & -2.22 & de \\\\
        \\end{tabular}
        """
    )
    result = styler.to_latex(sparse_index=False, sparse_columns=False)
    assert result == expected


@pytest.mark.parametrize(
    "multicol_align, siunitx, header",
    [
        ("naive-l", False, " & A & &"),
        ("naive-r", False, " & & & A"),
        ("naive-l", True, "{} & {A} & {} & {}"),
        ("naive-r", True, "{} & {} & {} & {A}"),
    ],
)
def test_multicol_naive(df, multicol_align, siunitx, header):
    ridx = MultiIndex.from_tuples([("A", "a"), ("A", "b"), ("A", "c")])
    df.columns = ridx
    level1 = " & a & b & c" if not siunitx else "{} & {a} & {b} & {c}"
    col_format = "lrrl" if not siunitx else "lSSl"
    expected = dedent(
        f"""\
        \\begin{{tabular}}{{{col_format}}}
        {header} \\\\
        {level1} \\\\
        0 & 0 & -0.61 & ab \\\\
        1 & 1 & -1.22 & cd \\\\
        \\end{{tabular}}
        """
    )
    styler = df.style.format(precision=2)
    result = styler.to_latex(multicol_align=multicol_align, siunitx=siunitx)
    assert expected == result


def test_multi_options(df_ext):
    cidx = MultiIndex.from_tuples([("Z", "a"), ("Z", "b"), ("Y", "c")])
    ridx = MultiIndex.from_tuples([("A", "a"), ("A", "b"), ("B", "c")])
    df_ext.index, df_ext.columns = ridx, cidx
    styler = df_ext.style.format(precision=2)

    expected = dedent(
        """\
     &  & \\multicolumn{2}{r}{Z} & Y \\\\
     &  & a & b & c \\\\
    \\multirow[c]{2}{*}{A} & a & 0 & -0.61 & ab \\\\
    """
    )
    result = styler.to_latex()
    assert expected in result

    with option_context("styler.latex.multicol_align", "l"):
        assert " &  & \\multicolumn{2}{l}{Z} & Y \\\\" in styler.to_latex()

    with option_context("styler.latex.multirow_align", "b"):
        assert "\\multirow[b]{2}{*}{A} & a & 0 & -0.61 & ab \\\\" in styler.to_latex()


def test_multiindex_columns_hidden():
    df = DataFrame([[1, 2, 3, 4]])
    df.columns = MultiIndex.from_tuples([("A", 1), ("A", 2), ("A", 3), ("B", 1)])
    s = df.style
    assert "{tabular}{lrrrr}" in s.to_latex()
    s.set_table_styles([])  # reset the position command
    s.hide([("A", 2)], axis="columns")
    assert "{tabular}{lrrr}" in s.to_latex()


@pytest.mark.parametrize(
    "option, value",
    [
        ("styler.sparse.index", True),
        ("styler.sparse.index", False),
        ("styler.sparse.columns", True),
        ("styler.sparse.columns", False),
    ],
)
def test_sparse_options(df_ext, option, value):
    cidx = MultiIndex.from_tuples([("Z", "a"), ("Z", "b"), ("Y", "c")])
    ridx = MultiIndex.from_tuples([("A", "a"), ("A", "b"), ("B", "c")])
    df_ext.index, df_ext.columns = ridx, cidx
    styler = df_ext.style

    latex1 = styler.to_latex()
    with option_context(option, value):
        latex2 = styler.to_latex()
    assert (latex1 == latex2) is value


def test_hidden_index(styler):
    styler.hide(axis="index")
    expected = dedent(
        """\
        \\begin{tabular}{rrl}
        A & B & C \\\\
        0 & -0.61 & ab \\\\
        1 & -1.22 & cd \\\\
        \\end{tabular}
        """
    )
    assert styler.to_latex() == expected


@pytest.mark.parametrize("environment", ["table", "figure*", None])
def test_comprehensive(df_ext, environment):
    # test as many low level features simultaneously as possible
    cidx = MultiIndex.from_tuples([("Z", "a"), ("Z", "b"), ("Y", "c")])
    ridx = MultiIndex.from_tuples([("A", "a"), ("A", "b"), ("B", "c")])
    df_ext.index, df_ext.columns = ridx, cidx
    stlr = df_ext.style
    stlr.set_caption("mycap")
    stlr.set_table_styles(
        [
            {"selector": "label", "props": ":{fig§item}"},
            {"selector": "position", "props": ":h!"},
            {"selector": "position_float", "props": ":centering"},
            {"selector": "column_format", "props": ":rlrlr"},
            {"selector": "toprule", "props": ":toprule"},
            {"selector": "midrule", "props": ":midrule"},
            {"selector": "bottomrule", "props": ":bottomrule"},
            {"selector": "rowcolors", "props": ":{3}{pink}{}"},  # custom command
        ]
    )
    stlr.highlight_max(axis=0, props="textbf:--rwrap;cellcolor:[rgb]{1,1,0.6}--rwrap")
    stlr.highlight_max(axis=None, props="Huge:--wrap;", subset=[("Z", "a"), ("Z", "b")])

    expected = (
        """\
\\begin{table}[h!]
\\centering
\\caption{mycap}
\\label{fig:item}
\\rowcolors{3}{pink}{}
\\begin{tabular}{rlrlr}
\\toprule
 &  & \\multicolumn{2}{r}{Z} & Y \\\\
 &  & a & b & c \\\\
\\midrule
\\multirow[c]{2}{*}{A} & a & 0 & \\textbf{\\cellcolor[rgb]{1,1,0.6}{-0.61}} & ab \\\\
 & b & 1 & -1.22 & cd \\\\
B & c & \\textbf{\\cellcolor[rgb]{1,1,0.6}{{\\Huge 2}}} & -2.22 & """
        """\
\\textbf{\\cellcolor[rgb]{1,1,0.6}{de}} \\\\
\\bottomrule
\\end{tabular}
\\end{table}
"""
    ).replace("table", environment if environment else "table")
    result = stlr.format(precision=2).to_latex(environment=environment)
    assert result == expected


def test_environment_option(styler):
    with option_context("styler.latex.environment", "bar-env"):
        assert "\\begin{bar-env}" in styler.to_latex()
        assert "\\begin{foo-env}" in styler.to_latex(environment="foo-env")


def test_parse_latex_table_styles(styler):
    styler.set_table_styles(
        [
            {"selector": "foo", "props": [("attr", "value")]},
            {"selector": "bar", "props": [("attr", "overwritten")]},
            {"selector": "bar", "props": [("attr", "baz"), ("attr2", "ignored")]},
            {"selector": "label", "props": [("", "{fig§item}")]},
        ]
    )
    assert _parse_latex_table_styles(styler.table_styles, "bar") == "baz"

    # test '§' replaced by ':' [for CSS compatibility]
    assert _parse_latex_table_styles(styler.table_styles, "label") == "{fig:item}"


def test_parse_latex_cell_styles_basic():  # test nesting
    cell_style = [("itshape", "--rwrap"), ("cellcolor", "[rgb]{0,1,1}--rwrap")]
    expected = "\\itshape{\\cellcolor[rgb]{0,1,1}{text}}"
    assert _parse_latex_cell_styles(cell_style, "text") == expected


@pytest.mark.parametrize(
    "wrap_arg, expected",
    [  # test wrapping
        ("", "\\<command><options> <display_value>"),
        ("--wrap", "{\\<command><options> <display_value>}"),
        ("--nowrap", "\\<command><options> <display_value>"),
        ("--lwrap", "{\\<command><options>} <display_value>"),
        ("--dwrap", "{\\<command><options>}{<display_value>}"),
        ("--rwrap", "\\<command><options>{<display_value>}"),
    ],
)
def test_parse_latex_cell_styles_braces(wrap_arg, expected):
    cell_style = [("<command>", f"<options>{wrap_arg}")]
    assert _parse_latex_cell_styles(cell_style, "<display_value>") == expected


def test_parse_latex_header_span():
    cell = {"attributes": 'colspan="3"', "display_value": "text", "cellstyle": []}
    expected = "\\multicolumn{3}{Y}{text}"
    assert _parse_latex_header_span(cell, "X", "Y") == expected

    cell = {"attributes": 'rowspan="5"', "display_value": "text", "cellstyle": []}
    expected = "\\multirow[X]{5}{*}{text}"
    assert _parse_latex_header_span(cell, "X", "Y") == expected

    cell = {"display_value": "text", "cellstyle": []}
    assert _parse_latex_header_span(cell, "X", "Y") == "text"

    cell = {"display_value": "text", "cellstyle": [("bfseries", "--rwrap")]}
    assert _parse_latex_header_span(cell, "X", "Y") == "\\bfseries{text}"


def test_parse_latex_table_wrapping(styler):
    styler.set_table_styles(
        [
            {"selector": "toprule", "props": ":value"},
            {"selector": "bottomrule", "props": ":value"},
            {"selector": "midrule", "props": ":value"},
            {"selector": "column_format", "props": ":value"},
        ]
    )
    assert _parse_latex_table_wrapping(styler.table_styles, styler.caption) is False
    assert _parse_latex_table_wrapping(styler.table_styles, "some caption") is True
    styler.set_table_styles(
        [
            {"selector": "not-ignored", "props": ":value"},
        ],
        overwrite=False,
    )
    assert _parse_latex_table_wrapping(styler.table_styles, None) is True


def test_short_caption(styler):
    result = styler.to_latex(caption=("full cap", "short cap"))
    assert "\\caption[short cap]{full cap}" in result


@pytest.mark.parametrize(
    "css, expected",
    [
        ([("color", "red")], [("color", "{red}")]),  # test color and input format types
        (
            [("color", "rgb(128, 128, 128 )")],
            [("color", "[rgb]{0.502, 0.502, 0.502}")],
        ),
        (
            [("color", "rgb(128, 50%, 25% )")],
            [("color", "[rgb]{0.502, 0.500, 0.250}")],
        ),
        (
            [("color", "rgba(128,128,128,1)")],
            [("color", "[rgb]{0.502, 0.502, 0.502}")],
        ),
        ([("color", "#FF00FF")], [("color", "[HTML]{FF00FF}")]),
        ([("color", "#F0F")], [("color", "[HTML]{FF00FF}")]),
        ([("font-weight", "bold")], [("bfseries", "")]),  # test font-weight and types
        ([("font-weight", "bolder")], [("bfseries", "")]),
        ([("font-weight", "normal")], []),
        ([("background-color", "red")], [("cellcolor", "{red}--lwrap")]),
        (
            [("background-color", "#FF00FF")],  # test background-color command and wrap
            [("cellcolor", "[HTML]{FF00FF}--lwrap")],
        ),
        ([("font-style", "italic")], [("itshape", "")]),  # test font-style and types
        ([("font-style", "oblique")], [("slshape", "")]),
        ([("font-style", "normal")], []),
        ([("color", "red /*--dwrap*/")], [("color", "{red}--dwrap")]),  # css comments
        ([("background-color", "red /* --dwrap */")], [("cellcolor", "{red}--dwrap")]),
    ],
)
def test_parse_latex_css_conversion(css, expected):
    result = _parse_latex_css_conversion(css)
    assert result == expected


@pytest.mark.parametrize(
    "env, inner_env",
    [
        (None, "tabular"),
        ("table", "tabular"),
        ("longtable", "longtable"),
    ],
)
@pytest.mark.parametrize(
    "convert, exp", [(True, "bfseries"), (False, "font-weightbold")]
)
def test_parse_latex_css_convert_minimal(styler, env, inner_env, convert, exp):
    # parameters ensure longtable template is also tested
    styler.highlight_max(props="font-weight:bold;")
    result = styler.to_latex(convert_css=convert, environment=env)
    expected = dedent(
        f"""\
        0 & 0 & \\{exp} -0.61 & ab \\\\
        1 & \\{exp} 1 & -1.22 & \\{exp} cd \\\\
        \\end{{{inner_env}}}
    """
    )
    assert expected in result


def test_parse_latex_css_conversion_option():
    css = [("command", "option--latex--wrap")]
    expected = [("command", "option--wrap")]
    result = _parse_latex_css_conversion(css)
    assert result == expected


def test_styler_object_after_render(styler):
    # GH 42320
    pre_render = styler._copy(deepcopy=True)
    styler.to_latex(
        column_format="rllr",
        position="h",
        position_float="centering",
        hrules=True,
        label="my lab",
        caption="my cap",
    )

    assert pre_render.table_styles == styler.table_styles
    assert pre_render.caption == styler.caption


def test_longtable_comprehensive(styler):
    result = styler.to_latex(
        environment="longtable", hrules=True, label="fig:A", caption=("full", "short")
    )
    expected = dedent(
        """\
        \\begin{longtable}{lrrl}
        \\caption[short]{full} \\label{fig:A} \\\\
        \\toprule
         & A & B & C \\\\
        \\midrule
        \\endfirsthead
        \\caption[]{full} \\\\
        \\toprule
         & A & B & C \\\\
        \\midrule
        \\endhead
        \\midrule
        \\multicolumn{4}{r}{Continued on next page} \\\\
        \\midrule
        \\endfoot
        \\bottomrule
        \\endlastfoot
        0 & 0 & -0.61 & ab \\\\
        1 & 1 & -1.22 & cd \\\\
        \\end{longtable}
    """
    )
    assert result == expected


def test_longtable_minimal(styler):
    result = styler.to_latex(environment="longtable")
    expected = dedent(
        """\
        \\begin{longtable}{lrrl}
         & A & B & C \\\\
        \\endfirsthead
         & A & B & C \\\\
        \\endhead
        \\multicolumn{4}{r}{Continued on next page} \\\\
        \\endfoot
        \\endlastfoot
        0 & 0 & -0.61 & ab \\\\
        1 & 1 & -1.22 & cd \\\\
        \\end{longtable}
    """
    )
    assert result == expected


@pytest.mark.parametrize(
    "sparse, exp, siunitx",
    [
        (True, "{} & \\multicolumn{2}{r}{A} & {B}", True),
        (False, "{} & {A} & {A} & {B}", True),
        (True, " & \\multicolumn{2}{r}{A} & B", False),
        (False, " & A & A & B", False),
    ],
)
def test_longtable_multiindex_columns(df, sparse, exp, siunitx):
    cidx = MultiIndex.from_tuples([("A", "a"), ("A", "b"), ("B", "c")])
    df.columns = cidx
    with_si = "{} & {a} & {b} & {c} \\\\"
    without_si = " & a & b & c \\\\"
    expected = dedent(
        f"""\
        \\begin{{longtable}}{{l{"SS" if siunitx else "rr"}l}}
        {exp} \\\\
        {with_si if siunitx else without_si}
        \\endfirsthead
        {exp} \\\\
        {with_si if siunitx else without_si}
        \\endhead
        """
    )
    result = df.style.to_latex(
        environment="longtable", sparse_columns=sparse, siunitx=siunitx
    )
    assert expected in result


@pytest.mark.parametrize(
    "caption, cap_exp",
    [
        ("full", ("{full}", "")),
        (("full", "short"), ("{full}", "[short]")),
    ],
)
@pytest.mark.parametrize("label, lab_exp", [(None, ""), ("tab:A", " \\label{tab:A}")])
def test_longtable_caption_label(styler, caption, cap_exp, label, lab_exp):
    cap_exp1 = f"\\caption{cap_exp[1]}{cap_exp[0]}"
    cap_exp2 = f"\\caption[]{cap_exp[0]}"

    expected = dedent(
        f"""\
        {cap_exp1}{lab_exp} \\\\
         & A & B & C \\\\
        \\endfirsthead
        {cap_exp2} \\\\
        """
    )
    assert expected in styler.to_latex(
        environment="longtable", caption=caption, label=label
    )


@pytest.mark.parametrize("index", [True, False])
@pytest.mark.parametrize(
    "columns, siunitx",
    [
        (True, True),
        (True, False),
        (False, False),
    ],
)
def test_apply_map_header_render_mi(df_ext, index, columns, siunitx):
    cidx = MultiIndex.from_tuples([("Z", "a"), ("Z", "b"), ("Y", "c")])
    ridx = MultiIndex.from_tuples([("A", "a"), ("A", "b"), ("B", "c")])
    df_ext.index, df_ext.columns = ridx, cidx
    styler = df_ext.style

    func = lambda v: "bfseries: --rwrap" if "A" in v or "Z" in v or "c" in v else None

    if index:
        styler.applymap_index(func, axis="index")
    if columns:
        styler.applymap_index(func, axis="columns")

    result = styler.to_latex(siunitx=siunitx)

    expected_index = dedent(
        """\
    \\multirow[c]{2}{*}{\\bfseries{A}} & a & 0 & -0.610000 & ab \\\\
    \\bfseries{} & b & 1 & -1.220000 & cd \\\\
    B & \\bfseries{c} & 2 & -2.220000 & de \\\\
    """
    )
    assert (expected_index in result) is index

    exp_cols_si = dedent(
        """\
    {} & {} & \\multicolumn{2}{r}{\\bfseries{Z}} & {Y} \\\\
    {} & {} & {a} & {b} & {\\bfseries{c}} \\\\
    """
    )
    exp_cols_no_si = """\
 &  & \\multicolumn{2}{r}{\\bfseries{Z}} & Y \\\\
 &  & a & b & \\bfseries{c} \\\\
"""
    assert ((exp_cols_si if siunitx else exp_cols_no_si) in result) is columns


def test_repr_option(styler):
    assert "<style" in styler._repr_html_()[:6]
    assert styler._repr_latex_() is None
    with option_context("styler.render.repr", "latex"):
        assert "\\begin{tabular}" in styler._repr_latex_()[:15]
        assert styler._repr_html_() is None


@pytest.mark.parametrize("option", ["hrules"])
def test_bool_options(styler, option):
    with option_context(f"styler.latex.{option}", False):
        latex_false = styler.to_latex()
    with option_context(f"styler.latex.{option}", True):
        latex_true = styler.to_latex()
    assert latex_false != latex_true  # options are reactive under to_latex(*no_args)


def test_siunitx_basic_headers(styler):
    assert "{} & {A} & {B} & {C} \\\\" in styler.to_latex(siunitx=True)
    assert " & A & B & C \\\\" in styler.to_latex()  # default siunitx=False


@pytest.mark.parametrize("axis", ["index", "columns"])
def test_css_convert_apply_index(styler, axis):
    styler.applymap_index(lambda x: "font-weight: bold;", axis=axis)
    for label in getattr(styler, axis):
        assert f"\\bfseries {label}" in styler.to_latex(convert_css=True)


def test_hide_index_latex(styler):
    # GH 43637
    styler.hide([0], axis=0)
    result = styler.to_latex()
    expected = dedent(
        """\
    \\begin{tabular}{lrrl}
     & A & B & C \\\\
    1 & 1 & -1.22 & cd \\\\
    \\end{tabular}
    """
    )
    assert expected == result


def test_latex_hiding_index_columns_multiindex_alignment():
    # gh 43644
    midx = MultiIndex.from_product(
        [["i0", "j0"], ["i1"], ["i2", "j2"]], names=["i-0", "i-1", "i-2"]
    )
    cidx = MultiIndex.from_product(
        [["c0"], ["c1", "d1"], ["c2", "d2"]], names=["c-0", "c-1", "c-2"]
    )
    df = DataFrame(np.arange(16).reshape(4, 4), index=midx, columns=cidx)
    styler = Styler(df, uuid_len=0)
    styler.hide(level=1, axis=0).hide(level=0, axis=1)
    styler.hide([("i0", "i1", "i2")], axis=0)
    styler.hide([("c0", "c1", "c2")], axis=1)
    styler.applymap(lambda x: "color:{red};" if x == 5 else "")
    styler.applymap_index(lambda x: "color:{blue};" if "j" in x else "")
    result = styler.to_latex()
    expected = dedent(
        """\
        \\begin{tabular}{llrrr}
         & c-1 & c1 & \\multicolumn{2}{r}{d1} \\\\
         & c-2 & d2 & c2 & d2 \\\\
        i-0 & i-2 &  &  &  \\\\
        i0 & \\color{blue} j2 & \\color{red} 5 & 6 & 7 \\\\
        \\multirow[c]{2}{*}{\\color{blue} j0} & i2 & 9 & 10 & 11 \\\\
        \\color{blue}  & \\color{blue} j2 & 13 & 14 & 15 \\\\
        \\end{tabular}
        """
    )
    assert result == expected


def test_rendered_links():
    # note the majority of testing is done in test_html.py: test_rendered_links
    # these test only the alternative latex format is functional
    df = DataFrame(["text www.domain.com text"])
    result = df.style.format(hyperlinks="latex").to_latex()
    assert r"text \href{www.domain.com}{www.domain.com} text" in result


<<<<<<< HEAD
@pytest.mark.parametrize("clines", ["bad", "index", "skip-last", "all", "data"])
def test_clines_validation(clines, styler):
    msg = f"`clines` value of {clines} is invalid."
    with pytest.raises(AttributeError, match=msg):
        styler.to_latex(clines=clines)


@pytest.mark.parametrize(
    "clines, exp",
    [
        ("all;index", "\n\\cline{1-1}"),
        ("all;data", "\n\\cline{1-2}"),
        ("skip-last;index", ""),
        ("skip-last;data", ""),
        (None, ""),
    ],
)
@pytest.mark.parametrize("env", ["table", "longtable"])
def test_clines_index(clines, exp, env):
    df = DataFrame([[1], [2], [3], [4]])
    result = df.style.to_latex(clines=clines, environment=env)
    expected = f"""\
0 & 1 \\\\{exp}
1 & 2 \\\\{exp}
2 & 3 \\\\{exp}
3 & 4 \\\\{exp}
"""
    assert expected in result


@pytest.mark.parametrize(
    "clines, expected",
    [
        (
            None,
            dedent(
                """\
            \\multirow[c]{2}{*}{A} & X & 1 \\\\
             & Y & 2 \\\\
            \\multirow[c]{2}{*}{B} & X & 3 \\\\
             & Y & 4 \\\\
            """
            ),
        ),
        (
            "skip-last;index",
            dedent(
                """\
            \\multirow[c]{2}{*}{A} & X & 1 \\\\
             & Y & 2 \\\\
            \\cline{1-2}
            \\multirow[c]{2}{*}{B} & X & 3 \\\\
             & Y & 4 \\\\
            \\cline{1-2}
            """
            ),
        ),
        (
            "skip-last;data",
            dedent(
                """\
            \\multirow[c]{2}{*}{A} & X & 1 \\\\
             & Y & 2 \\\\
            \\cline{1-3}
            \\multirow[c]{2}{*}{B} & X & 3 \\\\
             & Y & 4 \\\\
            \\cline{1-3}
            """
            ),
        ),
        (
            "all;index",
            dedent(
                """\
            \\multirow[c]{2}{*}{A} & X & 1 \\\\
            \\cline{2-2}
             & Y & 2 \\\\
            \\cline{1-2} \\cline{2-2}
            \\multirow[c]{2}{*}{B} & X & 3 \\\\
            \\cline{2-2}
             & Y & 4 \\\\
            \\cline{1-2} \\cline{2-2}
            """
            ),
        ),
        (
            "all;data",
            dedent(
                """\
            \\multirow[c]{2}{*}{A} & X & 1 \\\\
            \\cline{2-3}
             & Y & 2 \\\\
            \\cline{1-3} \\cline{2-3}
            \\multirow[c]{2}{*}{B} & X & 3 \\\\
            \\cline{2-3}
             & Y & 4 \\\\
            \\cline{1-3} \\cline{2-3}
            """
            ),
        ),
    ],
)
@pytest.mark.parametrize("env", ["table"])
def test_clines_multiindex(clines, expected, env):
    # also tests simultaneously with hidden rows and a hidden multiindex level
    midx = MultiIndex.from_product([["A", "-", "B"], [0], ["X", "Y"]])
    df = DataFrame([[1], [2], [99], [99], [3], [4]], index=midx)
    styler = df.style
    styler.hide([("-", 0, "X"), ("-", 0, "Y")])
    styler.hide(level=1)
    result = styler.to_latex(clines=clines, environment=env)
    assert expected in result
=======
def test_apply_index_hidden_levels():
    # gh 45156
    styler = DataFrame(
        [[1]],
        index=MultiIndex.from_tuples([(0, 1)], names=["l0", "l1"]),
        columns=MultiIndex.from_tuples([(0, 1)], names=["c0", "c1"]),
    ).style
    styler.hide(level=1)
    styler.applymap_index(lambda v: "color: red;", level=0, axis=1)
    result = styler.to_latex(convert_css=True)
    expected = dedent(
        """\
        \\begin{tabular}{lr}
        c0 & \\color{red} 0 \\\\
        c1 & 1 \\\\
        l0 &  \\\\
        0 & 1 \\\\
        \\end{tabular}
        """
    )
    assert result == expected
>>>>>>> f500eaaa
<|MERGE_RESOLUTION|>--- conflicted
+++ resolved
@@ -855,7 +855,6 @@
     assert r"text \href{www.domain.com}{www.domain.com} text" in result
 
 
-<<<<<<< HEAD
 @pytest.mark.parametrize("clines", ["bad", "index", "skip-last", "all", "data"])
 def test_clines_validation(clines, styler):
     msg = f"`clines` value of {clines} is invalid."
@@ -968,7 +967,8 @@
     styler.hide(level=1)
     result = styler.to_latex(clines=clines, environment=env)
     assert expected in result
-=======
+
+
 def test_apply_index_hidden_levels():
     # gh 45156
     styler = DataFrame(
@@ -989,5 +989,4 @@
         \\end{tabular}
         """
     )
-    assert result == expected
->>>>>>> f500eaaa
+    assert result == expected