from textwrap import dedent

import numpy as np
import pytest

from pandas import (
    DataFrame,
    MultiIndex,
    option_context,
)

pytest.importorskip("jinja2")
from pandas.io.formats.style import Styler
from pandas.io.formats.style_render import (
    _parse_latex_cell_styles,
    _parse_latex_css_conversion,
    _parse_latex_header_span,
    _parse_latex_table_styles,
    _parse_latex_table_wrapping,
)


@pytest.fixture
def df():
    return DataFrame({"A": [0, 1], "B": [-0.61, -1.22], "C": ["ab", "cd"]})


@pytest.fixture
def df_ext():
    return DataFrame(
        {"A": [0, 1, 2], "B": [-0.61, -1.22, -2.22], "C": ["ab", "cd", "de"]}
    )


@pytest.fixture
def styler(df):
    return Styler(df, uuid_len=0, precision=2)


def test_minimal_latex_tabular(styler):
    expected = dedent(
        """\
        \\begin{tabular}{lrrl}
         & A & B & C \\\\
        0 & 0 & -0.61 & ab \\\\
        1 & 1 & -1.22 & cd \\\\
        \\end{tabular}
        """
    )
    assert styler.to_latex() == expected


def test_tabular_hrules(styler):
    expected = dedent(
        """\
        \\begin{tabular}{lrrl}
        \\toprule
         & A & B & C \\\\
        \\midrule
        0 & 0 & -0.61 & ab \\\\
        1 & 1 & -1.22 & cd \\\\
        \\bottomrule
        \\end{tabular}
        """
    )
    assert styler.to_latex(hrules=True) == expected


def test_tabular_custom_hrules(styler):
    styler.set_table_styles(
        [
            {"selector": "toprule", "props": ":hline"},
            {"selector": "bottomrule", "props": ":otherline"},
        ]
    )  # no midrule
    expected = dedent(
        """\
        \\begin{tabular}{lrrl}
        \\hline
         & A & B & C \\\\
        0 & 0 & -0.61 & ab \\\\
        1 & 1 & -1.22 & cd \\\\
        \\otherline
        \\end{tabular}
        """
    )
    assert styler.to_latex() == expected


def test_column_format(styler):
    # default setting is already tested in `test_latex_minimal_tabular`
    styler.set_table_styles([{"selector": "column_format", "props": ":cccc"}])

    assert "\\begin{tabular}{rrrr}" in styler.to_latex(column_format="rrrr")
    styler.set_table_styles([{"selector": "column_format", "props": ":r|r|cc"}])
    assert "\\begin{tabular}{r|r|cc}" in styler.to_latex()


def test_siunitx_cols(styler):
    expected = dedent(
        """\
        \\begin{tabular}{lSSl}
        {} & {A} & {B} & {C} \\\\
        0 & 0 & -0.61 & ab \\\\
        1 & 1 & -1.22 & cd \\\\
        \\end{tabular}
        """
    )
    assert styler.to_latex(siunitx=True) == expected


def test_position(styler):
    assert "\\begin{table}[h!]" in styler.to_latex(position="h!")
    assert "\\end{table}" in styler.to_latex(position="h!")
    styler.set_table_styles([{"selector": "position", "props": ":b!"}])
    assert "\\begin{table}[b!]" in styler.to_latex()
    assert "\\end{table}" in styler.to_latex()


@pytest.mark.parametrize("env", [None, "longtable"])
def test_label(styler, env):
    assert "\n\\label{text}" in styler.to_latex(label="text", environment=env)
    styler.set_table_styles([{"selector": "label", "props": ":{more §text}"}])
    assert "\n\\label{more :text}" in styler.to_latex(environment=env)


def test_position_float_raises(styler):
    msg = "`position_float` should be one of 'raggedright', 'raggedleft', 'centering',"
    with pytest.raises(ValueError, match=msg):
        styler.to_latex(position_float="bad_string")

    msg = "`position_float` cannot be used in 'longtable' `environment`"
    with pytest.raises(ValueError, match=msg):
        styler.to_latex(position_float="centering", environment="longtable")


@pytest.mark.parametrize("label", [(None, ""), ("text", "\\label{text}")])
@pytest.mark.parametrize("position", [(None, ""), ("h!", "{table}[h!]")])
@pytest.mark.parametrize("caption", [(None, ""), ("text", "\\caption{text}")])
@pytest.mark.parametrize("column_format", [(None, ""), ("rcrl", "{tabular}{rcrl}")])
@pytest.mark.parametrize("position_float", [(None, ""), ("centering", "\\centering")])
def test_kwargs_combinations(
    styler, label, position, caption, column_format, position_float
):
    result = styler.to_latex(
        label=label[0],
        position=position[0],
        caption=caption[0],
        column_format=column_format[0],
        position_float=position_float[0],
    )
    assert label[1] in result
    assert position[1] in result
    assert caption[1] in result
    assert column_format[1] in result
    assert position_float[1] in result


def test_custom_table_styles(styler):
    styler.set_table_styles(
        [
            {"selector": "mycommand", "props": ":{myoptions}"},
            {"selector": "mycommand2", "props": ":{myoptions2}"},
        ]
    )
    expected = dedent(
        """\
        \\begin{table}
        \\mycommand{myoptions}
        \\mycommand2{myoptions2}
        """
    )
    assert expected in styler.to_latex()


def test_cell_styling(styler):
    styler.highlight_max(props="itshape:;Huge:--wrap;")
    expected = dedent(
        """\
        \\begin{tabular}{lrrl}
         & A & B & C \\\\
        0 & 0 & \\itshape {\\Huge -0.61} & ab \\\\
        1 & \\itshape {\\Huge 1} & -1.22 & \\itshape {\\Huge cd} \\\\
        \\end{tabular}
        """
    )
    assert expected == styler.to_latex()


def test_multiindex_columns(df):
    cidx = MultiIndex.from_tuples([("A", "a"), ("A", "b"), ("B", "c")])
    df.columns = cidx
    expected = dedent(
        """\
        \\begin{tabular}{lrrl}
         & \\multicolumn{2}{r}{A} & B \\\\
         & a & b & c \\\\
        0 & 0 & -0.61 & ab \\\\
        1 & 1 & -1.22 & cd \\\\
        \\end{tabular}
        """
    )
    s = df.style.format(precision=2)
    assert expected == s.to_latex()

    # non-sparse
    expected = dedent(
        """\
        \\begin{tabular}{lrrl}
         & A & A & B \\\\
         & a & b & c \\\\
        0 & 0 & -0.61 & ab \\\\
        1 & 1 & -1.22 & cd \\\\
        \\end{tabular}
        """
    )
    s = df.style.format(precision=2)
    assert expected == s.to_latex(sparse_columns=False)


def test_multiindex_row(df_ext):
    ridx = MultiIndex.from_tuples([("A", "a"), ("A", "b"), ("B", "c")])
    df_ext.index = ridx
    expected = dedent(
        """\
        \\begin{tabular}{llrrl}
         &  & A & B & C \\\\
        \\multirow[c]{2}{*}{A} & a & 0 & -0.61 & ab \\\\
         & b & 1 & -1.22 & cd \\\\
        B & c & 2 & -2.22 & de \\\\
        \\end{tabular}
        """
    )
    styler = df_ext.style.format(precision=2)
    result = styler.to_latex()
    assert expected == result

    # non-sparse
    expected = dedent(
        """\
        \\begin{tabular}{llrrl}
         &  & A & B & C \\\\
        A & a & 0 & -0.61 & ab \\\\
        A & b & 1 & -1.22 & cd \\\\
        B & c & 2 & -2.22 & de \\\\
        \\end{tabular}
        """
    )
    result = styler.to_latex(sparse_index=False)
    assert expected == result


def test_multirow_naive(df_ext):
    ridx = MultiIndex.from_tuples([("X", "x"), ("X", "y"), ("Y", "z")])
    df_ext.index = ridx
    expected = dedent(
        """\
        \\begin{tabular}{llrrl}
         &  & A & B & C \\\\
        X & x & 0 & -0.61 & ab \\\\
         & y & 1 & -1.22 & cd \\\\
        Y & z & 2 & -2.22 & de \\\\
        \\end{tabular}
        """
    )
    styler = df_ext.style.format(precision=2)
    result = styler.to_latex(multirow_align="naive")
    assert expected == result


def test_multiindex_row_and_col(df_ext):
    cidx = MultiIndex.from_tuples([("Z", "a"), ("Z", "b"), ("Y", "c")])
    ridx = MultiIndex.from_tuples([("A", "a"), ("A", "b"), ("B", "c")])
    df_ext.index, df_ext.columns = ridx, cidx
    expected = dedent(
        """\
        \\begin{tabular}{llrrl}
         &  & \\multicolumn{2}{l}{Z} & Y \\\\
         &  & a & b & c \\\\
        \\multirow[b]{2}{*}{A} & a & 0 & -0.61 & ab \\\\
         & b & 1 & -1.22 & cd \\\\
        B & c & 2 & -2.22 & de \\\\
        \\end{tabular}
        """
    )
    styler = df_ext.style.format(precision=2)
    result = styler.to_latex(multirow_align="b", multicol_align="l")
    assert result == expected

    # non-sparse
    expected = dedent(
        """\
        \\begin{tabular}{llrrl}
         &  & Z & Z & Y \\\\
         &  & a & b & c \\\\
        A & a & 0 & -0.61 & ab \\\\
        A & b & 1 & -1.22 & cd \\\\
        B & c & 2 & -2.22 & de \\\\
        \\end{tabular}
        """
    )
    result = styler.to_latex(sparse_index=False, sparse_columns=False)
    assert result == expected


@pytest.mark.parametrize(
    "multicol_align, siunitx, header",
    [
        ("naive-l", False, " & A & &"),
        ("naive-r", False, " & & & A"),
        ("naive-l", True, "{} & {A} & {} & {}"),
        ("naive-r", True, "{} & {} & {} & {A}"),
    ],
)
def test_multicol_naive(df, multicol_align, siunitx, header):
    ridx = MultiIndex.from_tuples([("A", "a"), ("A", "b"), ("A", "c")])
    df.columns = ridx
    level1 = " & a & b & c" if not siunitx else "{} & {a} & {b} & {c}"
    col_format = "lrrl" if not siunitx else "lSSl"
    expected = dedent(
        f"""\
        \\begin{{tabular}}{{{col_format}}}
        {header} \\\\
        {level1} \\\\
        0 & 0 & -0.61 & ab \\\\
        1 & 1 & -1.22 & cd \\\\
        \\end{{tabular}}
        """
    )
    styler = df.style.format(precision=2)
    result = styler.to_latex(multicol_align=multicol_align, siunitx=siunitx)
    assert expected == result


def test_multi_options(df_ext):
    cidx = MultiIndex.from_tuples([("Z", "a"), ("Z", "b"), ("Y", "c")])
    ridx = MultiIndex.from_tuples([("A", "a"), ("A", "b"), ("B", "c")])
    df_ext.index, df_ext.columns = ridx, cidx
    styler = df_ext.style.format(precision=2)

    expected = dedent(
        """\
     &  & \\multicolumn{2}{r}{Z} & Y \\\\
     &  & a & b & c \\\\
    \\multirow[c]{2}{*}{A} & a & 0 & -0.61 & ab \\\\
    """
    )
    result = styler.to_latex()
    assert expected in result

    with option_context("styler.latex.multicol_align", "l"):
        assert " &  & \\multicolumn{2}{l}{Z} & Y \\\\" in styler.to_latex()

    with option_context("styler.latex.multirow_align", "b"):
        assert "\\multirow[b]{2}{*}{A} & a & 0 & -0.61 & ab \\\\" in styler.to_latex()


def test_multiindex_columns_hidden():
    df = DataFrame([[1, 2, 3, 4]])
    df.columns = MultiIndex.from_tuples([("A", 1), ("A", 2), ("A", 3), ("B", 1)])
    s = df.style
    assert "{tabular}{lrrrr}" in s.to_latex()
    s.set_table_styles([])  # reset the position command
    s.hide([("A", 2)], axis="columns")
    assert "{tabular}{lrrr}" in s.to_latex()


@pytest.mark.parametrize(
    "option, value",
    [
        ("styler.sparse.index", True),
        ("styler.sparse.index", False),
        ("styler.sparse.columns", True),
        ("styler.sparse.columns", False),
    ],
)
def test_sparse_options(df_ext, option, value):
    cidx = MultiIndex.from_tuples([("Z", "a"), ("Z", "b"), ("Y", "c")])
    ridx = MultiIndex.from_tuples([("A", "a"), ("A", "b"), ("B", "c")])
    df_ext.index, df_ext.columns = ridx, cidx
    styler = df_ext.style

    latex1 = styler.to_latex()
    with option_context(option, value):
        latex2 = styler.to_latex()
    assert (latex1 == latex2) is value


def test_hidden_index(styler):
    styler.hide(axis="index")
    expected = dedent(
        """\
        \\begin{tabular}{rrl}
        A & B & C \\\\
        0 & -0.61 & ab \\\\
        1 & -1.22 & cd \\\\
        \\end{tabular}
        """
    )
    assert styler.to_latex() == expected


@pytest.mark.parametrize("environment", ["table", "figure*", None])
def test_comprehensive(df_ext, environment):
    # test as many low level features simultaneously as possible
    cidx = MultiIndex.from_tuples([("Z", "a"), ("Z", "b"), ("Y", "c")])
    ridx = MultiIndex.from_tuples([("A", "a"), ("A", "b"), ("B", "c")])
    df_ext.index, df_ext.columns = ridx, cidx
    stlr = df_ext.style
    stlr.set_caption("mycap")
    stlr.set_table_styles(
        [
            {"selector": "label", "props": ":{fig§item}"},
            {"selector": "position", "props": ":h!"},
            {"selector": "position_float", "props": ":centering"},
            {"selector": "column_format", "props": ":rlrlr"},
            {"selector": "toprule", "props": ":toprule"},
            {"selector": "midrule", "props": ":midrule"},
            {"selector": "bottomrule", "props": ":bottomrule"},
            {"selector": "rowcolors", "props": ":{3}{pink}{}"},  # custom command
        ]
    )
    stlr.highlight_max(axis=0, props="textbf:--rwrap;cellcolor:[rgb]{1,1,0.6}--rwrap")
    stlr.highlight_max(axis=None, props="Huge:--wrap;", subset=[("Z", "a"), ("Z", "b")])

    expected = (
        """\
\\begin{table}[h!]
\\centering
\\caption{mycap}
\\label{fig:item}
\\rowcolors{3}{pink}{}
\\begin{tabular}{rlrlr}
\\toprule
 &  & \\multicolumn{2}{r}{Z} & Y \\\\
 &  & a & b & c \\\\
\\midrule
\\multirow[c]{2}{*}{A} & a & 0 & \\textbf{\\cellcolor[rgb]{1,1,0.6}{-0.61}} & ab \\\\
 & b & 1 & -1.22 & cd \\\\
B & c & \\textbf{\\cellcolor[rgb]{1,1,0.6}{{\\Huge 2}}} & -2.22 & """
        """\
\\textbf{\\cellcolor[rgb]{1,1,0.6}{de}} \\\\
\\bottomrule
\\end{tabular}
\\end{table}
"""
    ).replace("table", environment if environment else "table")
    result = stlr.format(precision=2).to_latex(environment=environment)
    assert result == expected


def test_environment_option(styler):
    with option_context("styler.latex.environment", "bar-env"):
        assert "\\begin{bar-env}" in styler.to_latex()
        assert "\\begin{foo-env}" in styler.to_latex(environment="foo-env")


def test_parse_latex_table_styles(styler):
    styler.set_table_styles(
        [
            {"selector": "foo", "props": [("attr", "value")]},
            {"selector": "bar", "props": [("attr", "overwritten")]},
            {"selector": "bar", "props": [("attr", "baz"), ("attr2", "ignored")]},
            {"selector": "label", "props": [("", "{fig§item}")]},
        ]
    )
    assert _parse_latex_table_styles(styler.table_styles, "bar") == "baz"

    # test '§' replaced by ':' [for CSS compatibility]
    assert _parse_latex_table_styles(styler.table_styles, "label") == "{fig:item}"


def test_parse_latex_cell_styles_basic():  # test nesting
    cell_style = [("itshape", "--rwrap"), ("cellcolor", "[rgb]{0,1,1}--rwrap")]
    expected = "\\itshape{\\cellcolor[rgb]{0,1,1}{text}}"
    assert _parse_latex_cell_styles(cell_style, "text") == expected


@pytest.mark.parametrize(
    "wrap_arg, expected",
    [  # test wrapping
        ("", "\\<command><options> <display_value>"),
        ("--wrap", "{\\<command><options> <display_value>}"),
        ("--nowrap", "\\<command><options> <display_value>"),
        ("--lwrap", "{\\<command><options>} <display_value>"),
        ("--dwrap", "{\\<command><options>}{<display_value>}"),
        ("--rwrap", "\\<command><options>{<display_value>}"),
    ],
)
def test_parse_latex_cell_styles_braces(wrap_arg, expected):
    cell_style = [("<command>", f"<options>{wrap_arg}")]
    assert _parse_latex_cell_styles(cell_style, "<display_value>") == expected


def test_parse_latex_header_span():
    cell = {"attributes": 'colspan="3"', "display_value": "text", "cellstyle": []}
    expected = "\\multicolumn{3}{Y}{text}"
    assert _parse_latex_header_span(cell, "X", "Y") == expected

    cell = {"attributes": 'rowspan="5"', "display_value": "text", "cellstyle": []}
    expected = "\\multirow[X]{5}{*}{text}"
    assert _parse_latex_header_span(cell, "X", "Y") == expected

    cell = {"display_value": "text", "cellstyle": []}
    assert _parse_latex_header_span(cell, "X", "Y") == "text"

    cell = {"display_value": "text", "cellstyle": [("bfseries", "--rwrap")]}
    assert _parse_latex_header_span(cell, "X", "Y") == "\\bfseries{text}"


def test_parse_latex_table_wrapping(styler):
    styler.set_table_styles(
        [
            {"selector": "toprule", "props": ":value"},
            {"selector": "bottomrule", "props": ":value"},
            {"selector": "midrule", "props": ":value"},
            {"selector": "column_format", "props": ":value"},
        ]
    )
    assert _parse_latex_table_wrapping(styler.table_styles, styler.caption) is False
    assert _parse_latex_table_wrapping(styler.table_styles, "some caption") is True
    styler.set_table_styles(
        [
            {"selector": "not-ignored", "props": ":value"},
        ],
        overwrite=False,
    )
    assert _parse_latex_table_wrapping(styler.table_styles, None) is True


def test_short_caption(styler):
    result = styler.to_latex(caption=("full cap", "short cap"))
    assert "\\caption[short cap]{full cap}" in result


@pytest.mark.parametrize(
    "css, expected",
    [
        ([("color", "red")], [("color", "{red}")]),  # test color and input format types
        (
            [("color", "rgb(128, 128, 128 )")],
            [("color", "[rgb]{0.502, 0.502, 0.502}")],
        ),
        (
            [("color", "rgb(128, 50%, 25% )")],
            [("color", "[rgb]{0.502, 0.500, 0.250}")],
        ),
        (
            [("color", "rgba(128,128,128,1)")],
            [("color", "[rgb]{0.502, 0.502, 0.502}")],
        ),
        ([("color", "#FF00FF")], [("color", "[HTML]{FF00FF}")]),
        ([("color", "#F0F")], [("color", "[HTML]{FF00FF}")]),
        ([("font-weight", "bold")], [("bfseries", "")]),  # test font-weight and types
        ([("font-weight", "bolder")], [("bfseries", "")]),
        ([("font-weight", "normal")], []),
        ([("background-color", "red")], [("cellcolor", "{red}--lwrap")]),
        (
            [("background-color", "#FF00FF")],  # test background-color command and wrap
            [("cellcolor", "[HTML]{FF00FF}--lwrap")],
        ),
        ([("font-style", "italic")], [("itshape", "")]),  # test font-style and types
        ([("font-style", "oblique")], [("slshape", "")]),
        ([("font-style", "normal")], []),
        ([("color", "red /*--dwrap*/")], [("color", "{red}--dwrap")]),  # css comments
        ([("background-color", "red /* --dwrap */")], [("cellcolor", "{red}--dwrap")]),
    ],
)
def test_parse_latex_css_conversion(css, expected):
    result = _parse_latex_css_conversion(css)
    assert result == expected


@pytest.mark.parametrize(
    "env, inner_env",
    [
        (None, "tabular"),
        ("table", "tabular"),
        ("longtable", "longtable"),
    ],
)
@pytest.mark.parametrize(
    "convert, exp", [(True, "bfseries"), (False, "font-weightbold")]
)
def test_parse_latex_css_convert_minimal(styler, env, inner_env, convert, exp):
    # parameters ensure longtable template is also tested
    styler.highlight_max(props="font-weight:bold;")
    result = styler.to_latex(convert_css=convert, environment=env)
    expected = dedent(
        f"""\
        0 & 0 & \\{exp} -0.61 & ab \\\\
        1 & \\{exp} 1 & -1.22 & \\{exp} cd \\\\
        \\end{{{inner_env}}}
    """
    )
    assert expected in result


def test_parse_latex_css_conversion_option():
    css = [("command", "option--latex--wrap")]
    expected = [("command", "option--wrap")]
    result = _parse_latex_css_conversion(css)
    assert result == expected


def test_styler_object_after_render(styler):
    # GH 42320
    pre_render = styler._copy(deepcopy=True)
    styler.to_latex(
        column_format="rllr",
        position="h",
        position_float="centering",
        hrules=True,
        label="my lab",
        caption="my cap",
    )

    assert pre_render.table_styles == styler.table_styles
    assert pre_render.caption == styler.caption


def test_longtable_comprehensive(styler):
    result = styler.to_latex(
        environment="longtable", hrules=True, label="fig:A", caption=("full", "short")
    )
    expected = dedent(
        """\
        \\begin{longtable}{lrrl}
        \\caption[short]{full} \\label{fig:A} \\\\
        \\toprule
         & A & B & C \\\\
        \\midrule
        \\endfirsthead
        \\caption[]{full} \\\\
        \\toprule
         & A & B & C \\\\
        \\midrule
        \\endhead
        \\midrule
        \\multicolumn{4}{r}{Continued on next page} \\\\
        \\midrule
        \\endfoot
        \\bottomrule
        \\endlastfoot
        0 & 0 & -0.61 & ab \\\\
        1 & 1 & -1.22 & cd \\\\
        \\end{longtable}
    """
    )
    assert result == expected


def test_longtable_minimal(styler):
    result = styler.to_latex(environment="longtable")
    expected = dedent(
        """\
        \\begin{longtable}{lrrl}
         & A & B & C \\\\
        \\endfirsthead
         & A & B & C \\\\
        \\endhead
        \\multicolumn{4}{r}{Continued on next page} \\\\
        \\endfoot
        \\endlastfoot
        0 & 0 & -0.61 & ab \\\\
        1 & 1 & -1.22 & cd \\\\
        \\end{longtable}
    """
    )
    assert result == expected


@pytest.mark.parametrize(
    "sparse, exp, siunitx",
    [
        (True, "{} & \\multicolumn{2}{r}{A} & {B}", True),
        (False, "{} & {A} & {A} & {B}", True),
        (True, " & \\multicolumn{2}{r}{A} & B", False),
        (False, " & A & A & B", False),
    ],
)
def test_longtable_multiindex_columns(df, sparse, exp, siunitx):
    cidx = MultiIndex.from_tuples([("A", "a"), ("A", "b"), ("B", "c")])
    df.columns = cidx
    with_si = "{} & {a} & {b} & {c} \\\\"
    without_si = " & a & b & c \\\\"
    expected = dedent(
        f"""\
        \\begin{{longtable}}{{l{"SS" if siunitx else "rr"}l}}
        {exp} \\\\
        {with_si if siunitx else without_si}
        \\endfirsthead
        {exp} \\\\
        {with_si if siunitx else without_si}
        \\endhead
        """
    )
    result = df.style.to_latex(
        environment="longtable", sparse_columns=sparse, siunitx=siunitx
    )
    assert expected in result


@pytest.mark.parametrize(
    "caption, cap_exp",
    [
        ("full", ("{full}", "")),
        (("full", "short"), ("{full}", "[short]")),
    ],
)
@pytest.mark.parametrize("label, lab_exp", [(None, ""), ("tab:A", " \\label{tab:A}")])
def test_longtable_caption_label(styler, caption, cap_exp, label, lab_exp):
    cap_exp1 = f"\\caption{cap_exp[1]}{cap_exp[0]}"
    cap_exp2 = f"\\caption[]{cap_exp[0]}"

    expected = dedent(
        f"""\
        {cap_exp1}{lab_exp} \\\\
         & A & B & C \\\\
        \\endfirsthead
        {cap_exp2} \\\\
        """
    )
    assert expected in styler.to_latex(
        environment="longtable", caption=caption, label=label
    )


@pytest.mark.parametrize("index", [True, False])
@pytest.mark.parametrize(
    "columns, siunitx",
    [
        (True, True),
        (True, False),
        (False, False),
    ],
)
def test_apply_map_header_render_mi(df_ext, index, columns, siunitx):
    cidx = MultiIndex.from_tuples([("Z", "a"), ("Z", "b"), ("Y", "c")])
    ridx = MultiIndex.from_tuples([("A", "a"), ("A", "b"), ("B", "c")])
    df_ext.index, df_ext.columns = ridx, cidx
    styler = df_ext.style

    func = lambda v: "bfseries: --rwrap" if "A" in v or "Z" in v or "c" in v else None

    if index:
        styler.applymap_index(func, axis="index")
    if columns:
        styler.applymap_index(func, axis="columns")

    result = styler.to_latex(siunitx=siunitx)

    expected_index = dedent(
        """\
    \\multirow[c]{2}{*}{\\bfseries{A}} & a & 0 & -0.610000 & ab \\\\
    \\bfseries{} & b & 1 & -1.220000 & cd \\\\
    B & \\bfseries{c} & 2 & -2.220000 & de \\\\
    """
    )
    assert (expected_index in result) is index

    exp_cols_si = dedent(
        """\
    {} & {} & \\multicolumn{2}{r}{\\bfseries{Z}} & {Y} \\\\
    {} & {} & {a} & {b} & {\\bfseries{c}} \\\\
    """
    )
    exp_cols_no_si = """\
 &  & \\multicolumn{2}{r}{\\bfseries{Z}} & Y \\\\
 &  & a & b & \\bfseries{c} \\\\
"""
    assert ((exp_cols_si if siunitx else exp_cols_no_si) in result) is columns


def test_repr_option(styler):
    assert "<style" in styler._repr_html_()[:6]
    assert styler._repr_latex_() is None
    with option_context("styler.render.repr", "latex"):
        assert "\\begin{tabular}" in styler._repr_latex_()[:15]
        assert styler._repr_html_() is None


@pytest.mark.parametrize("option", ["hrules"])
def test_bool_options(styler, option):
    with option_context(f"styler.latex.{option}", False):
        latex_false = styler.to_latex()
    with option_context(f"styler.latex.{option}", True):
        latex_true = styler.to_latex()
    assert latex_false != latex_true  # options are reactive under to_latex(*no_args)


def test_siunitx_basic_headers(styler):
    assert "{} & {A} & {B} & {C} \\\\" in styler.to_latex(siunitx=True)
    assert " & A & B & C \\\\" in styler.to_latex()  # default siunitx=False


@pytest.mark.parametrize("axis", ["index", "columns"])
def test_css_convert_apply_index(styler, axis):
    styler.applymap_index(lambda x: "font-weight: bold;", axis=axis)
    for label in getattr(styler, axis):
        assert f"\\bfseries {label}" in styler.to_latex(convert_css=True)


def test_hide_index_latex(styler):
    # GH 43637
    styler.hide([0], axis=0)
    result = styler.to_latex()
    expected = dedent(
        """\
    \\begin{tabular}{lrrl}
     & A & B & C \\\\
    1 & 1 & -1.22 & cd \\\\
    \\end{tabular}
    """
    )
    assert expected == result


def test_latex_hiding_index_columns_multiindex_alignment():
    # gh 43644
    midx = MultiIndex.from_product(
        [["i0", "j0"], ["i1"], ["i2", "j2"]], names=["i-0", "i-1", "i-2"]
    )
    cidx = MultiIndex.from_product(
        [["c0"], ["c1", "d1"], ["c2", "d2"]], names=["c-0", "c-1", "c-2"]
    )
    df = DataFrame(np.arange(16).reshape(4, 4), index=midx, columns=cidx)
    styler = Styler(df, uuid_len=0)
    styler.hide(level=1, axis=0).hide(level=0, axis=1)
    styler.hide([("i0", "i1", "i2")], axis=0)
    styler.hide([("c0", "c1", "c2")], axis=1)
    styler.applymap(lambda x: "color:{red};" if x == 5 else "")
    styler.applymap_index(lambda x: "color:{blue};" if "j" in x else "")
    result = styler.to_latex()
    expected = dedent(
        """\
        \\begin{tabular}{llrrr}
         & c-1 & c1 & \\multicolumn{2}{r}{d1} \\\\
         & c-2 & d2 & c2 & d2 \\\\
        i-0 & i-2 &  &  &  \\\\
        i0 & \\color{blue} j2 & \\color{red} 5 & 6 & 7 \\\\
        \\multirow[c]{2}{*}{\\color{blue} j0} & i2 & 9 & 10 & 11 \\\\
        \\color{blue}  & \\color{blue} j2 & 13 & 14 & 15 \\\\
        \\end{tabular}
        """
    )
    assert result == expected


def test_rendered_links():
    # note the majority of testing is done in test_html.py: test_rendered_links
    # these test only the alternative latex format is functional
    df = DataFrame(["text www.domain.com text"])
    result = df.style.format(hyperlinks="latex").to_latex()
    assert r"text \href{www.domain.com}{www.domain.com} text" in result


<<<<<<< HEAD
@pytest.mark.parametrize("clines", ["bad", "index", "skip-last", "all", "data"])
def test_clines_validation(clines, styler):
    msg = f"`clines` value of {clines} is invalid."
    with pytest.raises(AttributeError, match=msg):
        styler.to_latex(clines=clines)


@pytest.mark.parametrize(
    "clines, exp",
    [
        ("all;index", "\n\\cline{1-1}"),
        ("all;data", "\n\\cline{1-2}"),
        ("skip-last;index", ""),
        ("skip-last;data", ""),
        (None, ""),
    ],
)
@pytest.mark.parametrize("env", ["table", "longtable"])
def test_clines_index(clines, exp, env):
    df = DataFrame([[1], [2], [3], [4]])
    result = df.style.to_latex(clines=clines, environment=env)
    expected = f"""\
0 & 1 \\\\{exp}
1 & 2 \\\\{exp}
2 & 3 \\\\{exp}
3 & 4 \\\\{exp}
"""
    assert expected in result


@pytest.mark.parametrize(
    "clines, expected",
    [
        (
            None,
            dedent(
                """\
            \\multirow[c]{2}{*}{A} & X & 1 \\\\
             & Y & 2 \\\\
            \\multirow[c]{2}{*}{B} & X & 3 \\\\
             & Y & 4 \\\\
            """
            ),
        ),
        (
            "skip-last;index",
            dedent(
                """\
            \\multirow[c]{2}{*}{A} & X & 1 \\\\
             & Y & 2 \\\\
            \\cline{1-2}
            \\multirow[c]{2}{*}{B} & X & 3 \\\\
             & Y & 4 \\\\
            \\cline{1-2}
            """
            ),
        ),
        (
            "skip-last;data",
            dedent(
                """\
            \\multirow[c]{2}{*}{A} & X & 1 \\\\
             & Y & 2 \\\\
            \\cline{1-3}
            \\multirow[c]{2}{*}{B} & X & 3 \\\\
             & Y & 4 \\\\
            \\cline{1-3}
            """
            ),
        ),
        (
            "all;index",
            dedent(
                """\
            \\multirow[c]{2}{*}{A} & X & 1 \\\\
            \\cline{2-2}
             & Y & 2 \\\\
            \\cline{1-2} \\cline{2-2}
            \\multirow[c]{2}{*}{B} & X & 3 \\\\
            \\cline{2-2}
             & Y & 4 \\\\
            \\cline{1-2} \\cline{2-2}
            """
            ),
        ),
        (
            "all;data",
            dedent(
                """\
            \\multirow[c]{2}{*}{A} & X & 1 \\\\
            \\cline{2-3}
             & Y & 2 \\\\
            \\cline{1-3} \\cline{2-3}
            \\multirow[c]{2}{*}{B} & X & 3 \\\\
            \\cline{2-3}
             & Y & 4 \\\\
            \\cline{1-3} \\cline{2-3}
            """
            ),
        ),
    ],
)
@pytest.mark.parametrize("env", ["table"])
def test_clines_multiindex(clines, expected, env):
    # also tests simultaneously with hidden rows and a hidden multiindex level
    midx = MultiIndex.from_product([["A", "-", "B"], [0], ["X", "Y"]])
    df = DataFrame([[1], [2], [99], [99], [3], [4]], index=midx)
    styler = df.style
    styler.hide([("-", 0, "X"), ("-", 0, "Y")])
    styler.hide(level=1)
    result = styler.to_latex(clines=clines, environment=env)
    assert expected in result
=======
def test_apply_index_hidden_levels():
    # gh 45156
    styler = DataFrame(
        [[1]],
        index=MultiIndex.from_tuples([(0, 1)], names=["l0", "l1"]),
        columns=MultiIndex.from_tuples([(0, 1)], names=["c0", "c1"]),
    ).style
    styler.hide(level=1)
    styler.applymap_index(lambda v: "color: red;", level=0, axis=1)
    result = styler.to_latex(convert_css=True)
    expected = dedent(
        """\
        \\begin{tabular}{lr}
        c0 & \\color{red} 0 \\\\
        c1 & 1 \\\\
        l0 &  \\\\
        0 & 1 \\\\
        \\end{tabular}
        """
    )
    assert result == expected
>>>>>>> a6c1f6cc
<|MERGE_RESOLUTION|>--- conflicted
+++ resolved
@@ -855,7 +855,29 @@
     assert r"text \href{www.domain.com}{www.domain.com} text" in result
 
 
-<<<<<<< HEAD
+def test_apply_index_hidden_levels():
+    # gh 45156
+    styler = DataFrame(
+        [[1]],
+        index=MultiIndex.from_tuples([(0, 1)], names=["l0", "l1"]),
+        columns=MultiIndex.from_tuples([(0, 1)], names=["c0", "c1"]),
+    ).style
+    styler.hide(level=1)
+    styler.applymap_index(lambda v: "color: red;", level=0, axis=1)
+    result = styler.to_latex(convert_css=True)
+    expected = dedent(
+        """\
+        \\begin{tabular}{lr}
+        c0 & \\color{red} 0 \\\\
+        c1 & 1 \\\\
+        l0 &  \\\\
+        0 & 1 \\\\
+        \\end{tabular}
+        """
+    )
+    assert result == expected
+
+
 @pytest.mark.parametrize("clines", ["bad", "index", "skip-last", "all", "data"])
 def test_clines_validation(clines, styler):
     msg = f"`clines` value of {clines} is invalid."
@@ -967,27 +989,4 @@
     styler.hide([("-", 0, "X"), ("-", 0, "Y")])
     styler.hide(level=1)
     result = styler.to_latex(clines=clines, environment=env)
-    assert expected in result
-=======
-def test_apply_index_hidden_levels():
-    # gh 45156
-    styler = DataFrame(
-        [[1]],
-        index=MultiIndex.from_tuples([(0, 1)], names=["l0", "l1"]),
-        columns=MultiIndex.from_tuples([(0, 1)], names=["c0", "c1"]),
-    ).style
-    styler.hide(level=1)
-    styler.applymap_index(lambda v: "color: red;", level=0, axis=1)
-    result = styler.to_latex(convert_css=True)
-    expected = dedent(
-        """\
-        \\begin{tabular}{lr}
-        c0 & \\color{red} 0 \\\\
-        c1 & 1 \\\\
-        l0 &  \\\\
-        0 & 1 \\\\
-        \\end{tabular}
-        """
-    )
-    assert result == expected
->>>>>>> a6c1f6cc
+    assert expected in result