from textwrap import dedent

import pytest

from pandas import (
    DataFrame,
    MultiIndex,
    option_context,
)

pytest.importorskip("jinja2")
from pandas.io.formats.style import Styler
from pandas.io.formats.style_render import (
    _parse_latex_cell_styles,
    _parse_latex_css_conversion,
    _parse_latex_header_span,
    _parse_latex_table_styles,
    _parse_latex_table_wrapping,
)


@pytest.fixture
def df():
    return DataFrame({"A": [0, 1], "B": [-0.61, -1.22], "C": ["ab", "cd"]})


@pytest.fixture
def df_ext():
    return DataFrame(
        {"A": [0, 1, 2], "B": [-0.61, -1.22, -2.22], "C": ["ab", "cd", "de"]}
    )


@pytest.fixture
def styler(df):
    return Styler(df, uuid_len=0, precision=2)


def test_minimal_latex_tabular(styler):
    expected = dedent(
        """\
        \\begin{tabular}{lrrl}
         & A & B & C \\\\
        0 & 0 & -0.61 & ab \\\\
        1 & 1 & -1.22 & cd \\\\
        \\end{tabular}
        """
    )
    assert styler.to_latex() == expected


def test_tabular_hrules(styler):
    expected = dedent(
        """\
        \\begin{tabular}{lrrl}
        \\toprule
         & A & B & C \\\\
        \\midrule
        0 & 0 & -0.61 & ab \\\\
        1 & 1 & -1.22 & cd \\\\
        \\bottomrule
        \\end{tabular}
        """
    )
    assert styler.to_latex(hrules=True) == expected


def test_tabular_custom_hrules(styler):
    styler.set_table_styles(
        [
            {"selector": "toprule", "props": ":hline"},
            {"selector": "bottomrule", "props": ":otherline"},
        ]
    )  # no midrule
    expected = dedent(
        """\
        \\begin{tabular}{lrrl}
        \\hline
         & A & B & C \\\\
        0 & 0 & -0.61 & ab \\\\
        1 & 1 & -1.22 & cd \\\\
        \\otherline
        \\end{tabular}
        """
    )
    assert styler.to_latex() == expected


def test_column_format(styler):
    # default setting is already tested in `test_latex_minimal_tabular`
    styler.set_table_styles([{"selector": "column_format", "props": ":cccc"}])

    assert "\\begin{tabular}{rrrr}" in styler.to_latex(column_format="rrrr")
    styler.set_table_styles([{"selector": "column_format", "props": ":r|r|cc"}])
    assert "\\begin{tabular}{r|r|cc}" in styler.to_latex()


def test_siunitx_cols(styler):
    expected = dedent(
        """\
        \\begin{tabular}{lSSl}
        {} & {A} & {B} & {C} \\\\
        0 & 0 & -0.61 & ab \\\\
        1 & 1 & -1.22 & cd \\\\
        \\end{tabular}
        """
    )
    assert styler.to_latex(siunitx=True) == expected


def test_position(styler):
    assert "\\begin{table}[h!]" in styler.to_latex(position="h!")
    assert "\\end{table}" in styler.to_latex(position="h!")
    styler.set_table_styles([{"selector": "position", "props": ":b!"}])
    assert "\\begin{table}[b!]" in styler.to_latex()
    assert "\\end{table}" in styler.to_latex()


@pytest.mark.parametrize("env", [None, "longtable"])
def test_label(styler, env):
    assert "\n\\label{text}" in styler.to_latex(label="text", environment=env)
    styler.set_table_styles([{"selector": "label", "props": ":{more §text}"}])
    assert "\n\\label{more :text}" in styler.to_latex(environment=env)


def test_position_float_raises(styler):
    msg = "`position_float` should be one of 'raggedright', 'raggedleft', 'centering',"
    with pytest.raises(ValueError, match=msg):
        styler.to_latex(position_float="bad_string")

    msg = "`position_float` cannot be used in 'longtable' `environment`"
    with pytest.raises(ValueError, match=msg):
        styler.to_latex(position_float="centering", environment="longtable")


@pytest.mark.parametrize("label", [(None, ""), ("text", "\\label{text}")])
@pytest.mark.parametrize("position", [(None, ""), ("h!", "{table}[h!]")])
@pytest.mark.parametrize("caption", [(None, ""), ("text", "\\caption{text}")])
@pytest.mark.parametrize("column_format", [(None, ""), ("rcrl", "{tabular}{rcrl}")])
@pytest.mark.parametrize("position_float", [(None, ""), ("centering", "\\centering")])
def test_kwargs_combinations(
    styler, label, position, caption, column_format, position_float
):
    result = styler.to_latex(
        label=label[0],
        position=position[0],
        caption=caption[0],
        column_format=column_format[0],
        position_float=position_float[0],
    )
    assert label[1] in result
    assert position[1] in result
    assert caption[1] in result
    assert column_format[1] in result
    assert position_float[1] in result


def test_custom_table_styles(styler):
    styler.set_table_styles(
        [
            {"selector": "mycommand", "props": ":{myoptions}"},
            {"selector": "mycommand2", "props": ":{myoptions2}"},
        ]
    )
    expected = dedent(
        """\
        \\begin{table}
        \\mycommand{myoptions}
        \\mycommand2{myoptions2}
        """
    )
    assert expected in styler.to_latex()


def test_cell_styling(styler):
    styler.highlight_max(props="itshape:;Huge:--wrap;")
    expected = dedent(
        """\
        \\begin{tabular}{lrrl}
         & A & B & C \\\\
        0 & 0 & \\itshape {\\Huge -0.61} & ab \\\\
        1 & \\itshape {\\Huge 1} & -1.22 & \\itshape {\\Huge cd} \\\\
        \\end{tabular}
        """
    )
    assert expected == styler.to_latex()


def test_multiindex_columns(df):
    cidx = MultiIndex.from_tuples([("A", "a"), ("A", "b"), ("B", "c")])
    df.columns = cidx
    expected = dedent(
        """\
        \\begin{tabular}{lrrl}
         & \\multicolumn{2}{r}{A} & B \\\\
         & a & b & c \\\\
        0 & 0 & -0.61 & ab \\\\
        1 & 1 & -1.22 & cd \\\\
        \\end{tabular}
        """
    )
    s = df.style.format(precision=2)
    assert expected == s.to_latex()

    # non-sparse
    expected = dedent(
        """\
        \\begin{tabular}{lrrl}
         & A & A & B \\\\
         & a & b & c \\\\
        0 & 0 & -0.61 & ab \\\\
        1 & 1 & -1.22 & cd \\\\
        \\end{tabular}
        """
    )
    s = df.style.format(precision=2)
    assert expected == s.to_latex(sparse_columns=False)


def test_multiindex_row(df_ext):
    ridx = MultiIndex.from_tuples([("A", "a"), ("A", "b"), ("B", "c")])
    df_ext.index = ridx
    expected = dedent(
        """\
        \\begin{tabular}{llrrl}
         &  & A & B & C \\\\
        \\multirow[c]{2}{*}{A} & a & 0 & -0.61 & ab \\\\
         & b & 1 & -1.22 & cd \\\\
        B & c & 2 & -2.22 & de \\\\
        \\end{tabular}
        """
    )
    styler = df_ext.style.format(precision=2)
    result = styler.to_latex()
    assert expected == result

    # non-sparse
    expected = dedent(
        """\
        \\begin{tabular}{llrrl}
         &  & A & B & C \\\\
        A & a & 0 & -0.61 & ab \\\\
        A & b & 1 & -1.22 & cd \\\\
        B & c & 2 & -2.22 & de \\\\
        \\end{tabular}
        """
    )
    result = styler.to_latex(sparse_index=False)
    assert expected == result


def test_multirow_naive(df_ext):
    ridx = MultiIndex.from_tuples([("X", "x"), ("X", "y"), ("Y", "z")])
    df_ext.index = ridx
    expected = dedent(
        """\
        \\begin{tabular}{llrrl}
         &  & A & B & C \\\\
        X & x & 0 & -0.61 & ab \\\\
         & y & 1 & -1.22 & cd \\\\
        Y & z & 2 & -2.22 & de \\\\
        \\end{tabular}
        """
    )
    styler = df_ext.style.format(precision=2)
    result = styler.to_latex(multirow_align="naive")
    assert expected == result


<<<<<<< HEAD
def test_multirow_naive(df):
    ridx = MultiIndex.from_tuples([("A", "a"), ("A", "b"), ("B", "c")])
    df.loc[2, :] = [2, -2.22, "de"]
    df = df.astype({"A": int})
    df.index = ridx
    expected = dedent(
        """\
        \\begin{tabular}{llrrl}
         &  & A & B & C \\\\
        A & a & 0 & -0.61 & ab \\\\
         & b & 1 & -1.22 & cd \\\\
        B & c & 2 & -2.22 & de \\\\
        \\end{tabular}
        """
    )
    s = df.style.format(precision=2)
    assert expected == s.to_latex(multirow_align="naive")


def test_multiindex_row_and_col(df):
=======
def test_multiindex_row_and_col(df_ext):
>>>>>>> 7556d290
    cidx = MultiIndex.from_tuples([("Z", "a"), ("Z", "b"), ("Y", "c")])
    ridx = MultiIndex.from_tuples([("A", "a"), ("A", "b"), ("B", "c")])
    df_ext.index, df_ext.columns = ridx, cidx
    expected = dedent(
        """\
        \\begin{tabular}{llrrl}
         &  & \\multicolumn{2}{l}{Z} & Y \\\\
         &  & a & b & c \\\\
        \\multirow[b]{2}{*}{A} & a & 0 & -0.61 & ab \\\\
         & b & 1 & -1.22 & cd \\\\
        B & c & 2 & -2.22 & de \\\\
        \\end{tabular}
        """
    )
    styler = df_ext.style.format(precision=2)
    result = styler.to_latex(multirow_align="b", multicol_align="l")
    assert result == expected

    # non-sparse
    expected = dedent(
        """\
        \\begin{tabular}{llrrl}
         &  & Z & Z & Y \\\\
         &  & a & b & c \\\\
        A & a & 0 & -0.61 & ab \\\\
        A & b & 1 & -1.22 & cd \\\\
        B & c & 2 & -2.22 & de \\\\
        \\end{tabular}
        """
    )
    result = styler.to_latex(sparse_index=False, sparse_columns=False)
    assert result == expected


<<<<<<< HEAD
@pytest.mark.parametrize(
    "multicol_align, siunitx, exp",
    [
        ("naive-l", False, " & A & &"),
        ("naive-r", False, " & & & A"),
        ("naive-l", True, "{} & {A} & {} & {}"),
        ("naive-r", True, "{} & {} & {} & {A}"),
    ],
)
def test_multicol_naive(df, multicol_align, siunitx, exp):
    ridx = MultiIndex.from_tuples([("A", "a"), ("A", "b"), ("A", "c")])
    df = df.astype({"A": int})
    df.columns = ridx
    level1 = " & a & b & c" if not siunitx else "{} & {a} & {b} & {c}"
    expected = dedent(
        f"""\
        \\begin{{tabular}}{{l{"SS" if siunitx else "rr"}l}}
        {exp} \\\\
        {level1} \\\\
        0 & 0 & -0.61 & ab \\\\
        1 & 1 & -1.22 & cd \\\\
        \\end{{tabular}}
        """
    )
    s = df.style.format(precision=2)
    assert expected == s.to_latex(multicol_align=multicol_align, siunitx=siunitx)


def test_multi_options(df):
=======
def test_multi_options(df_ext):
>>>>>>> 7556d290
    cidx = MultiIndex.from_tuples([("Z", "a"), ("Z", "b"), ("Y", "c")])
    ridx = MultiIndex.from_tuples([("A", "a"), ("A", "b"), ("B", "c")])
    df_ext.index, df_ext.columns = ridx, cidx
    styler = df_ext.style.format(precision=2)

    expected = dedent(
        """\
     &  & \\multicolumn{2}{r}{Z} & Y \\\\
     &  & a & b & c \\\\
    \\multirow[c]{2}{*}{A} & a & 0 & -0.61 & ab \\\\
    """
    )
    result = styler.to_latex()
    assert expected in result

    with option_context("styler.latex.multicol_align", "l"):
        assert " &  & \\multicolumn{2}{l}{Z} & Y \\\\" in styler.to_latex()

    with option_context("styler.latex.multirow_align", "b"):
        assert "\\multirow[b]{2}{*}{A} & a & 0 & -0.61 & ab \\\\" in styler.to_latex()


def test_multiindex_columns_hidden():
    df = DataFrame([[1, 2, 3, 4]])
    df.columns = MultiIndex.from_tuples([("A", 1), ("A", 2), ("A", 3), ("B", 1)])
    s = df.style
    assert "{tabular}{lrrrr}" in s.to_latex()
    s.set_table_styles([])  # reset the position command
    s.hide_columns([("A", 2)])
    assert "{tabular}{lrrr}" in s.to_latex()


@pytest.mark.parametrize(
    "option, value",
    [
        ("styler.sparse.index", True),
        ("styler.sparse.index", False),
        ("styler.sparse.columns", True),
        ("styler.sparse.columns", False),
    ],
)
def test_sparse_options(df_ext, option, value):
    cidx = MultiIndex.from_tuples([("Z", "a"), ("Z", "b"), ("Y", "c")])
    ridx = MultiIndex.from_tuples([("A", "a"), ("A", "b"), ("B", "c")])
    df_ext.index, df_ext.columns = ridx, cidx
    styler = df_ext.style

    latex1 = styler.to_latex()
    with option_context(option, value):
        latex2 = styler.to_latex()
    assert (latex1 == latex2) is value


def test_hidden_index(styler):
    styler.hide_index()
    expected = dedent(
        """\
        \\begin{tabular}{rrl}
        A & B & C \\\\
        0 & -0.61 & ab \\\\
        1 & -1.22 & cd \\\\
        \\end{tabular}
        """
    )
    assert styler.to_latex() == expected


@pytest.mark.parametrize("environment", ["table", "figure*", None])
def test_comprehensive(df_ext, environment):
    # test as many low level features simultaneously as possible
    cidx = MultiIndex.from_tuples([("Z", "a"), ("Z", "b"), ("Y", "c")])
    ridx = MultiIndex.from_tuples([("A", "a"), ("A", "b"), ("B", "c")])
    df_ext.index, df_ext.columns = ridx, cidx
    stlr = df_ext.style
    stlr.set_caption("mycap")
    stlr.set_table_styles(
        [
            {"selector": "label", "props": ":{fig§item}"},
            {"selector": "position", "props": ":h!"},
            {"selector": "position_float", "props": ":centering"},
            {"selector": "column_format", "props": ":rlrlr"},
            {"selector": "toprule", "props": ":toprule"},
            {"selector": "midrule", "props": ":midrule"},
            {"selector": "bottomrule", "props": ":bottomrule"},
            {"selector": "rowcolors", "props": ":{3}{pink}{}"},  # custom command
        ]
    )
    stlr.highlight_max(axis=0, props="textbf:--rwrap;cellcolor:[rgb]{1,1,0.6}--rwrap")
    stlr.highlight_max(axis=None, props="Huge:--wrap;", subset=[("Z", "a"), ("Z", "b")])

    expected = (
        """\
\\begin{table}[h!]
\\centering
\\caption{mycap}
\\label{fig:item}
\\rowcolors{3}{pink}{}
\\begin{tabular}{rlrlr}
\\toprule
 &  & \\multicolumn{2}{r}{Z} & Y \\\\
 &  & a & b & c \\\\
\\midrule
\\multirow[c]{2}{*}{A} & a & 0 & \\textbf{\\cellcolor[rgb]{1,1,0.6}{-0.61}} & ab \\\\
 & b & 1 & -1.22 & cd \\\\
B & c & \\textbf{\\cellcolor[rgb]{1,1,0.6}{{\\Huge 2}}} & -2.22 & """
        """\
\\textbf{\\cellcolor[rgb]{1,1,0.6}{de}} \\\\
\\bottomrule
\\end{tabular}
\\end{table}
"""
    ).replace("table", environment if environment else "table")
    result = stlr.format(precision=2).to_latex(environment=environment)
    assert result == expected


def test_environment_option(styler):
    with option_context("styler.latex.environment", "bar-env"):
        assert "\\begin{bar-env}" in styler.to_latex()
        assert "\\begin{foo-env}" in styler.to_latex(environment="foo-env")


def test_parse_latex_table_styles(styler):
    styler.set_table_styles(
        [
            {"selector": "foo", "props": [("attr", "value")]},
            {"selector": "bar", "props": [("attr", "overwritten")]},
            {"selector": "bar", "props": [("attr", "baz"), ("attr2", "ignored")]},
            {"selector": "label", "props": [("", "{fig§item}")]},
        ]
    )
    assert _parse_latex_table_styles(styler.table_styles, "bar") == "baz"

    # test '§' replaced by ':' [for CSS compatibility]
    assert _parse_latex_table_styles(styler.table_styles, "label") == "{fig:item}"


def test_parse_latex_cell_styles_basic():  # test nesting
    cell_style = [("itshape", "--rwrap"), ("cellcolor", "[rgb]{0,1,1}--rwrap")]
    expected = "\\itshape{\\cellcolor[rgb]{0,1,1}{text}}"
    assert _parse_latex_cell_styles(cell_style, "text") == expected


@pytest.mark.parametrize(
    "wrap_arg, expected",
    [  # test wrapping
        ("", "\\<command><options> <display_value>"),
        ("--wrap", "{\\<command><options> <display_value>}"),
        ("--nowrap", "\\<command><options> <display_value>"),
        ("--lwrap", "{\\<command><options>} <display_value>"),
        ("--dwrap", "{\\<command><options>}{<display_value>}"),
        ("--rwrap", "\\<command><options>{<display_value>}"),
    ],
)
def test_parse_latex_cell_styles_braces(wrap_arg, expected):
    cell_style = [("<command>", f"<options>{wrap_arg}")]
    assert _parse_latex_cell_styles(cell_style, "<display_value>") == expected


def test_parse_latex_header_span():
    cell = {"attributes": 'colspan="3"', "display_value": "text", "cellstyle": []}
    expected = "\\multicolumn{3}{Y}{text}"
    assert _parse_latex_header_span(cell, "X", "Y") == expected

    cell = {"attributes": 'rowspan="5"', "display_value": "text", "cellstyle": []}
    expected = "\\multirow[X]{5}{*}{text}"
    assert _parse_latex_header_span(cell, "X", "Y") == expected

    cell = {"display_value": "text", "cellstyle": []}
    assert _parse_latex_header_span(cell, "X", "Y") == "text"

    cell = {"display_value": "text", "cellstyle": [("bfseries", "--rwrap")]}
    assert _parse_latex_header_span(cell, "X", "Y") == "\\bfseries{text}"


def test_parse_latex_table_wrapping(styler):
    styler.set_table_styles(
        [
            {"selector": "toprule", "props": ":value"},
            {"selector": "bottomrule", "props": ":value"},
            {"selector": "midrule", "props": ":value"},
            {"selector": "column_format", "props": ":value"},
        ]
    )
    assert _parse_latex_table_wrapping(styler.table_styles, styler.caption) is False
    assert _parse_latex_table_wrapping(styler.table_styles, "some caption") is True
    styler.set_table_styles(
        [
            {"selector": "not-ignored", "props": ":value"},
        ],
        overwrite=False,
    )
    assert _parse_latex_table_wrapping(styler.table_styles, None) is True


def test_short_caption(styler):
    result = styler.to_latex(caption=("full cap", "short cap"))
    assert "\\caption[short cap]{full cap}" in result


@pytest.mark.parametrize(
    "css, expected",
    [
        ([("color", "red")], [("color", "{red}")]),  # test color and input format types
        (
            [("color", "rgb(128, 128, 128 )")],
            [("color", "[rgb]{0.502, 0.502, 0.502}")],
        ),
        (
            [("color", "rgb(128, 50%, 25% )")],
            [("color", "[rgb]{0.502, 0.500, 0.250}")],
        ),
        (
            [("color", "rgba(128,128,128,1)")],
            [("color", "[rgb]{0.502, 0.502, 0.502}")],
        ),
        ([("color", "#FF00FF")], [("color", "[HTML]{FF00FF}")]),
        ([("color", "#F0F")], [("color", "[HTML]{FF00FF}")]),
        ([("font-weight", "bold")], [("bfseries", "")]),  # test font-weight and types
        ([("font-weight", "bolder")], [("bfseries", "")]),
        ([("font-weight", "normal")], []),
        ([("background-color", "red")], [("cellcolor", "{red}--lwrap")]),
        (
            [("background-color", "#FF00FF")],  # test background-color command and wrap
            [("cellcolor", "[HTML]{FF00FF}--lwrap")],
        ),
        ([("font-style", "italic")], [("itshape", "")]),  # test font-style and types
        ([("font-style", "oblique")], [("slshape", "")]),
        ([("font-style", "normal")], []),
        ([("color", "red /*--dwrap*/")], [("color", "{red}--dwrap")]),  # css comments
        ([("background-color", "red /* --dwrap */")], [("cellcolor", "{red}--dwrap")]),
    ],
)
def test_parse_latex_css_conversion(css, expected):
    result = _parse_latex_css_conversion(css)
    assert result == expected


@pytest.mark.parametrize(
    "env, inner_env",
    [
        (None, "tabular"),
        ("table", "tabular"),
        ("longtable", "longtable"),
    ],
)
@pytest.mark.parametrize(
    "convert, exp", [(True, "bfseries"), (False, "font-weightbold")]
)
def test_parse_latex_css_convert_minimal(styler, env, inner_env, convert, exp):
    # parameters ensure longtable template is also tested
    styler.highlight_max(props="font-weight:bold;")
    result = styler.to_latex(convert_css=convert, environment=env)
    expected = dedent(
        f"""\
        0 & 0 & \\{exp} -0.61 & ab \\\\
        1 & \\{exp} 1 & -1.22 & \\{exp} cd \\\\
        \\end{{{inner_env}}}
    """
    )
    assert expected in result


def test_parse_latex_css_conversion_option():
    css = [("command", "option--latex--wrap")]
    expected = [("command", "option--wrap")]
    result = _parse_latex_css_conversion(css)
    assert result == expected


def test_styler_object_after_render(styler):
    # GH 42320
    pre_render = styler._copy(deepcopy=True)
    styler.to_latex(
        column_format="rllr",
        position="h",
        position_float="centering",
        hrules=True,
        label="my lab",
        caption="my cap",
    )

    assert pre_render.table_styles == styler.table_styles
    assert pre_render.caption == styler.caption


def test_longtable_comprehensive(styler):
    result = styler.to_latex(
        environment="longtable", hrules=True, label="fig:A", caption=("full", "short")
    )
    expected = dedent(
        """\
        \\begin{longtable}{lrrl}
        \\caption[short]{full} \\label{fig:A} \\\\
        \\toprule
         & A & B & C \\\\
        \\midrule
        \\endfirsthead
        \\caption[]{full} \\\\
        \\toprule
         & A & B & C \\\\
        \\midrule
        \\endhead
        \\midrule
        \\multicolumn{4}{r}{Continued on next page} \\\\
        \\midrule
        \\endfoot
        \\bottomrule
        \\endlastfoot
        0 & 0 & -0.61 & ab \\\\
        1 & 1 & -1.22 & cd \\\\
        \\end{longtable}
    """
    )
    assert result == expected


def test_longtable_minimal(styler):
    result = styler.to_latex(environment="longtable")
    expected = dedent(
        """\
        \\begin{longtable}{lrrl}
         & A & B & C \\\\
        \\endfirsthead
         & A & B & C \\\\
        \\endhead
        \\multicolumn{4}{r}{Continued on next page} \\\\
        \\endfoot
        \\endlastfoot
        0 & 0 & -0.61 & ab \\\\
        1 & 1 & -1.22 & cd \\\\
        \\end{longtable}
    """
    )
    assert result == expected


@pytest.mark.parametrize(
    "sparse, exp, siunitx",
    [
        (True, "{} & \\multicolumn{2}{r}{A} & {B}", True),
        (False, "{} & {A} & {A} & {B}", True),
        (True, " & \\multicolumn{2}{r}{A} & B", False),
        (False, " & A & A & B", False),
    ],
)
def test_longtable_multiindex_columns(df, sparse, exp, siunitx):
    cidx = MultiIndex.from_tuples([("A", "a"), ("A", "b"), ("B", "c")])
    df.columns = cidx
    with_si = "{} & {a} & {b} & {c} \\\\"
    without_si = " & a & b & c \\\\"
    expected = dedent(
        f"""\
        \\begin{{longtable}}{{l{"SS" if siunitx else "rr"}l}}
        {exp} \\\\
        {with_si if siunitx else without_si}
        \\endfirsthead
        {exp} \\\\
        {with_si if siunitx else without_si}
        \\endhead
        """
    )
    result = df.style.to_latex(
        environment="longtable", sparse_columns=sparse, siunitx=siunitx
    )
    assert expected in result


@pytest.mark.parametrize(
    "caption, cap_exp",
    [
        ("full", ("{full}", "")),
        (("full", "short"), ("{full}", "[short]")),
    ],
)
@pytest.mark.parametrize("label, lab_exp", [(None, ""), ("tab:A", " \\label{tab:A}")])
def test_longtable_caption_label(styler, caption, cap_exp, label, lab_exp):
    cap_exp1 = f"\\caption{cap_exp[1]}{cap_exp[0]}"
    cap_exp2 = f"\\caption[]{cap_exp[0]}"

    expected = dedent(
        f"""\
        {cap_exp1}{lab_exp} \\\\
         & A & B & C \\\\
        \\endfirsthead
        {cap_exp2} \\\\
        """
    )
    assert expected in styler.to_latex(
        environment="longtable", caption=caption, label=label
    )


@pytest.mark.parametrize("index", [True, False])
@pytest.mark.parametrize(
    "columns, siunitx",
    [
        (True, True),
        (True, False),
        (False, False),
    ],
)
def test_apply_map_header_render_mi(df_ext, index, columns, siunitx):
    cidx = MultiIndex.from_tuples([("Z", "a"), ("Z", "b"), ("Y", "c")])
    ridx = MultiIndex.from_tuples([("A", "a"), ("A", "b"), ("B", "c")])
    df_ext.index, df_ext.columns = ridx, cidx
    styler = df_ext.style

    func = lambda v: "bfseries: --rwrap" if "A" in v or "Z" in v or "c" in v else None

    if index:
        styler.applymap_index(func, axis="index")
    if columns:
        styler.applymap_index(func, axis="columns")

    result = styler.to_latex(siunitx=siunitx)

    expected_index = dedent(
        """\
    \\multirow[c]{2}{*}{\\bfseries{A}} & a & 0 & -0.610000 & ab \\\\
     & b & 1 & -1.220000 & cd \\\\
    B & \\bfseries{c} & 2 & -2.220000 & de \\\\
    """
    )
    assert (expected_index in result) is index

    exp_cols_si = dedent(
        """\
    {} & {} & \\multicolumn{2}{r}{\\bfseries{Z}} & {Y} \\\\
    {} & {} & {a} & {b} & {\\bfseries{c}} \\\\
    """
    )
    exp_cols_no_si = """\
 &  & \\multicolumn{2}{r}{\\bfseries{Z}} & Y \\\\
 &  & a & b & \\bfseries{c} \\\\
"""
    assert ((exp_cols_si if siunitx else exp_cols_no_si) in result) is columns


def test_repr_option(styler):
    assert "<style" in styler._repr_html_()[:6]
    assert styler._repr_latex_() is None
    with option_context("styler.render.repr", "latex"):
        assert "\\begin{tabular}" in styler._repr_latex_()[:15]
        assert styler._repr_html_() is None


def test_siunitx_basic_headers(styler):
    assert "{} & {A} & {B} & {C} \\\\" in styler.to_latex(siunitx=True)
    assert " & A & B & C \\\\" in styler.to_latex()  # default siunitx=False<|MERGE_RESOLUTION|>--- conflicted
+++ resolved
@@ -267,30 +267,7 @@
     assert expected == result
 
 
-<<<<<<< HEAD
-def test_multirow_naive(df):
-    ridx = MultiIndex.from_tuples([("A", "a"), ("A", "b"), ("B", "c")])
-    df.loc[2, :] = [2, -2.22, "de"]
-    df = df.astype({"A": int})
-    df.index = ridx
-    expected = dedent(
-        """\
-        \\begin{tabular}{llrrl}
-         &  & A & B & C \\\\
-        A & a & 0 & -0.61 & ab \\\\
-         & b & 1 & -1.22 & cd \\\\
-        B & c & 2 & -2.22 & de \\\\
-        \\end{tabular}
-        """
-    )
-    s = df.style.format(precision=2)
-    assert expected == s.to_latex(multirow_align="naive")
-
-
-def test_multiindex_row_and_col(df):
-=======
 def test_multiindex_row_and_col(df_ext):
->>>>>>> 7556d290
     cidx = MultiIndex.from_tuples([("Z", "a"), ("Z", "b"), ("Y", "c")])
     ridx = MultiIndex.from_tuples([("A", "a"), ("A", "b"), ("B", "c")])
     df_ext.index, df_ext.columns = ridx, cidx
@@ -325,7 +302,6 @@
     assert result == expected
 
 
-<<<<<<< HEAD
 @pytest.mark.parametrize(
     "multicol_align, siunitx, exp",
     [
@@ -354,10 +330,7 @@
     assert expected == s.to_latex(multicol_align=multicol_align, siunitx=siunitx)
 
 
-def test_multi_options(df):
-=======
 def test_multi_options(df_ext):
->>>>>>> 7556d290
     cidx = MultiIndex.from_tuples([("Z", "a"), ("Z", "b"), ("Y", "c")])
     ridx = MultiIndex.from_tuples([("A", "a"), ("A", "b"), ("B", "c")])
     df_ext.index, df_ext.columns = ridx, cidx
