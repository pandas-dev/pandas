--- conflicted
+++ resolved
@@ -275,9 +275,6 @@
     assert result == {(0, 0): exp[0], (1, 0): exp[1]}
 
 
-<<<<<<< HEAD
-def test_bar_value_error_raises():
-=======
 def test_bar_align_height():
     # test when keyword height is used 'no-repeat center' and 'background-size' present
     data = DataFrame([[1], [2]])
@@ -294,8 +291,7 @@
     assert result == expected
 
 
-def test_bar_bad_align_raises():
->>>>>>> 25069e06
+def test_bar_value_error_raises():
     df = DataFrame({"A": [-100, -60, -30, -20]})
 
     msg = "`align` should be in {'left', 'right', 'mid', 'mean', 'zero'} or"
