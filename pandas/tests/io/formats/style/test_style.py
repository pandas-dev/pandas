import copy
import re
from textwrap import dedent

import numpy as np
import pytest

import pandas as pd
from pandas import (
    DataFrame,
    MultiIndex,
)
import pandas._testing as tm

jinja2 = pytest.importorskip("jinja2")
from pandas.io.formats.style import (  # isort:skip
    Styler,
)
from pandas.io.formats.style_render import (
    _get_level_lengths,
    _get_trimming_maximums,
    maybe_convert_css_to_tuples,
    non_reducing_slice,
)


@pytest.fixture
def mi_df():
    return DataFrame(
        [[1, 2], [3, 4]],
        index=MultiIndex.from_product([["i0"], ["i1_a", "i1_b"]]),
        columns=MultiIndex.from_product([["c0"], ["c1_a", "c1_b"]]),
        dtype=int,
    )


@pytest.fixture
def mi_styler(mi_df):
    return Styler(mi_df, uuid_len=0)


@pytest.fixture
def mi_styler_comp(mi_styler):
    # comprehensively add features to mi_styler
<<<<<<< HEAD
    mi_styler = mi_styler._copy(deepcopy=True)
=======
    mi_styler.css = {**mi_styler.css, **{"row": "ROW", "col": "COL"}}
>>>>>>> 306fbf9f
    mi_styler.uuid_len = 5
    mi_styler.uuid = "abcde"
    mi_styler.set_caption("capt")
    mi_styler.set_table_styles([{"selector": "a", "props": "a:v;"}])
    mi_styler.hide_columns()
    mi_styler.hide_columns([("c0", "c1_a")])
    mi_styler.hide_columns(names=True)
    mi_styler.hide_index()
    mi_styler.hide_index([("i0", "i1_a")])
    mi_styler.hide_index(names=True)
    mi_styler.set_table_attributes('class="box"')
    mi_styler.format(na_rep="MISSING", precision=3)
    mi_styler.format_index(precision=2, axis=0)
    mi_styler.format_index(precision=4, axis=1)
    mi_styler.highlight_max(axis=None)
    mi_styler.applymap_index(lambda x: "color: white;", axis=0)
    mi_styler.applymap_index(lambda x: "color: black;", axis=1)
    mi_styler.set_td_classes(
        DataFrame(
            [["a", "b"], ["a", "c"]], index=mi_styler.index, columns=mi_styler.columns
        )
    )
    mi_styler.set_tooltips(
        DataFrame(
            [["a2", "b2"], ["a2", "c2"]],
            index=mi_styler.index,
            columns=mi_styler.columns,
        )
    )
    return mi_styler


@pytest.mark.parametrize(
    "sparse_columns, exp_cols",
    [
        (
            True,
            [
                {"is_visible": True, "attributes": 'colspan="2"', "value": "c0"},
                {"is_visible": False, "attributes": "", "value": "c0"},
            ],
        ),
        (
            False,
            [
                {"is_visible": True, "attributes": "", "value": "c0"},
                {"is_visible": True, "attributes": "", "value": "c0"},
            ],
        ),
    ],
)
def test_mi_styler_sparsify_columns(mi_styler, sparse_columns, exp_cols):
    exp_l1_c0 = {"is_visible": True, "attributes": "", "display_value": "c1_a"}
    exp_l1_c1 = {"is_visible": True, "attributes": "", "display_value": "c1_b"}

    ctx = mi_styler._translate(True, sparse_columns)

    assert exp_cols[0].items() <= ctx["head"][0][2].items()
    assert exp_cols[1].items() <= ctx["head"][0][3].items()
    assert exp_l1_c0.items() <= ctx["head"][1][2].items()
    assert exp_l1_c1.items() <= ctx["head"][1][3].items()


@pytest.mark.parametrize(
    "sparse_index, exp_rows",
    [
        (
            True,
            [
                {"is_visible": True, "attributes": 'rowspan="2"', "value": "i0"},
                {"is_visible": False, "attributes": "", "value": "i0"},
            ],
        ),
        (
            False,
            [
                {"is_visible": True, "attributes": "", "value": "i0"},
                {"is_visible": True, "attributes": "", "value": "i0"},
            ],
        ),
    ],
)
def test_mi_styler_sparsify_index(mi_styler, sparse_index, exp_rows):
    exp_l1_r0 = {"is_visible": True, "attributes": "", "display_value": "i1_a"}
    exp_l1_r1 = {"is_visible": True, "attributes": "", "display_value": "i1_b"}

    ctx = mi_styler._translate(sparse_index, True)

    assert exp_rows[0].items() <= ctx["body"][0][0].items()
    assert exp_rows[1].items() <= ctx["body"][1][0].items()
    assert exp_l1_r0.items() <= ctx["body"][0][1].items()
    assert exp_l1_r1.items() <= ctx["body"][1][1].items()


def test_mi_styler_sparsify_options(mi_styler):
    with pd.option_context("styler.sparse.index", False):
        html1 = mi_styler.to_html()
    with pd.option_context("styler.sparse.index", True):
        html2 = mi_styler.to_html()

    assert html1 != html2

    with pd.option_context("styler.sparse.columns", False):
        html1 = mi_styler.to_html()
    with pd.option_context("styler.sparse.columns", True):
        html2 = mi_styler.to_html()

    assert html1 != html2


@pytest.mark.parametrize(
    "rn, cn, max_els, max_rows, max_cols, exp_rn, exp_cn",
    [
        (100, 100, 100, None, None, 12, 6),  # reduce to (12, 6) < 100 elements
        (1000, 3, 750, None, None, 250, 3),  # dynamically reduce rows to 250, keep cols
        (4, 1000, 500, None, None, 4, 125),  # dynamically reduce cols to 125, keep rows
        (1000, 3, 750, 10, None, 10, 3),  # overwrite above dynamics with max_row
        (4, 1000, 500, None, 5, 4, 5),  # overwrite above dynamics with max_col
        (100, 100, 700, 50, 50, 25, 25),  # rows cols below given maxes so < 700 elmts
    ],
)
def test_trimming_maximum(rn, cn, max_els, max_rows, max_cols, exp_rn, exp_cn):
    rn, cn = _get_trimming_maximums(
        rn, cn, max_els, max_rows, max_cols, scaling_factor=0.5
    )
    assert (rn, cn) == (exp_rn, exp_cn)


@pytest.mark.parametrize(
    "option, val",
    [
        ("styler.render.max_elements", 6),
        ("styler.render.max_rows", 3),
    ],
)
def test_render_trimming_rows(option, val):
    # test auto and specific trimming of rows
    df = DataFrame(np.arange(120).reshape(60, 2))
    with pd.option_context(option, val):
        ctx = df.style._translate(True, True)
    assert len(ctx["head"][0]) == 3  # index + 2 data cols
    assert len(ctx["body"]) == 4  # 3 data rows + trimming row
    assert len(ctx["body"][0]) == 3  # index + 2 data cols


@pytest.mark.parametrize(
    "option, val",
    [
        ("styler.render.max_elements", 6),
        ("styler.render.max_columns", 2),
    ],
)
def test_render_trimming_cols(option, val):
    # test auto and specific trimming of cols
    df = DataFrame(np.arange(30).reshape(3, 10))
    with pd.option_context(option, val):
        ctx = df.style._translate(True, True)
    assert len(ctx["head"][0]) == 4  # index + 2 data cols + trimming col
    assert len(ctx["body"]) == 3  # 3 data rows
    assert len(ctx["body"][0]) == 4  # index + 2 data cols + trimming col


def test_render_trimming_mi():
    midx = MultiIndex.from_product([[1, 2], [1, 2, 3]])
    df = DataFrame(np.arange(36).reshape(6, 6), columns=midx, index=midx)
    with pd.option_context("styler.render.max_elements", 4):
        ctx = df.style._translate(True, True)

    assert len(ctx["body"][0]) == 5  # 2 indexes + 2 data cols + trimming row
    assert {"attributes": 'rowspan="2"'}.items() <= ctx["body"][0][0].items()
    assert {"class": "data row0 col_trim"}.items() <= ctx["body"][0][4].items()
    assert {"class": "data row_trim col_trim"}.items() <= ctx["body"][2][4].items()
    assert len(ctx["body"]) == 3  # 2 data rows + trimming row

    assert len(ctx["head"][0]) == 5  # 2 indexes + 2 column headers + trimming col
    assert {"attributes": 'colspan="2"'}.items() <= ctx["head"][0][2].items()


def test_render_empty_mi():
    # GH 43305
    df = DataFrame(index=MultiIndex.from_product([["A"], [0, 1]], names=[None, "one"]))
    expected = dedent(
        """\
    >
      <thead>
        <tr>
          <th class="index_name level0" >&nbsp;</th>
          <th class="index_name level1" >one</th>
        </tr>
      </thead>
    """
    )
    assert expected in df.style.to_html()


@pytest.mark.parametrize("comprehensive", [True, False])
@pytest.mark.parametrize("render", [True, False])
@pytest.mark.parametrize("deepcopy", [True, False])
def test_copy(comprehensive, render, deepcopy, mi_styler, mi_styler_comp):
    styler = mi_styler_comp if comprehensive else mi_styler
    styler.uuid_len = 5

    s2 = copy.deepcopy(styler) if deepcopy else copy.copy(styler)  # make copy and check
    assert s2 is not styler

    if render:
        styler.to_html()

    excl = [
        "na_rep",  # deprecated
        "precision",  # deprecated
        "cellstyle_map",  # render time vars..
        "cellstyle_map_columns",
        "cellstyle_map_index",
        "template_latex",  # render templates are class level
        "template_html",
        "template_html_style",
        "template_html_table",
    ]
    if not deepcopy:  # check memory locations are equal for all included attributes
        for attr in [a for a in styler.__dict__ if (not callable(a) and a not in excl)]:
            assert id(getattr(s2, attr)) == id(getattr(styler, attr))
    else:  # check memory locations are different for nested or mutable vars
        shallow = [
            "data",
            "columns",
            "index",
            "uuid_len",
            "uuid",
            "caption",
            "cell_ids",
            "hide_index_",
            "hide_columns_",
            "hide_index_names",
            "hide_column_names",
            "table_attributes",
        ]
        for attr in shallow:
            assert id(getattr(s2, attr)) == id(getattr(styler, attr))

        for attr in [
            a
            for a in styler.__dict__
            if (not callable(a) and a not in excl and a not in shallow)
        ]:
            if getattr(s2, attr) is None:
                assert id(getattr(s2, attr)) == id(getattr(styler, attr))
            else:
                assert id(getattr(s2, attr)) != id(getattr(styler, attr))


def test_clear(mi_styler_comp):
    # NOTE: if this test fails for new features then 'mi_styler_comp' should be updated
    # to ensure proper testing of the 'copy', 'clear', 'export' methods with new feature
    # GH 40675
    styler = mi_styler_comp
    styler._compute()  # execute applied methods

    clean_copy = Styler(styler.data, uuid=styler.uuid)

    excl = [
        "data",
        "index",
        "columns",
        "uuid",
        "uuid_len",  # uuid is set to be the same on styler and clean_copy
        "cell_ids",
        "cellstyle_map",  # execution time only
        "cellstyle_map_columns",  # execution time only
        "cellstyle_map_index",  # execution time only
        "precision",  # deprecated
        "na_rep",  # deprecated
        "template_latex",  # render templates are class level
        "template_html",
        "template_html_style",
        "template_html_table",
    ]
    # tests vars are not same vals on obj and clean copy before clear (except for excl)
    for attr in [a for a in styler.__dict__ if not (callable(a) or a in excl)]:
        res = getattr(styler, attr) == getattr(clean_copy, attr)
        assert not (all(res) if (hasattr(res, "__iter__") and len(res) > 0) else res)

    # test vars have same vales on obj and clean copy after clearing
    styler.clear()
    for attr in [a for a in styler.__dict__ if not (callable(a))]:
        res = getattr(styler, attr) == getattr(clean_copy, attr)
        assert all(res) if hasattr(res, "__iter__") else res


def test_export(mi_styler_comp, mi_styler):
    exp_attrs = [
        "_todo",
        "hide_index_",
        "hide_columns_",
        "table_attributes",
        "table_styles",
    ]
    for attr in exp_attrs:
        check = getattr(mi_styler, attr) == getattr(mi_styler_comp, attr)
        assert not (
            all(check) if (hasattr(check, "__iter__") and len(check) > 0) else check
        )

    export = mi_styler_comp.export()
    used = mi_styler.use(export)
    for attr in exp_attrs:
        check = getattr(used, attr) == getattr(mi_styler_comp, attr)
        assert all(check) if (hasattr(check, "__iter__") and len(check) > 0) else check

    used.to_html()


def test_hide_raises(mi_styler):
    msg = "`subset` and `level` cannot be passed simultaneously"
    with pytest.raises(ValueError, match=msg):
        mi_styler.hide_index(subset="something", level="something else")

    msg = "`level` must be of type `int`, `str` or list of such"
    with pytest.raises(ValueError, match=msg):
        mi_styler.hide_index(level={"bad": 1, "type": 2})


@pytest.mark.parametrize("level", [1, "one", [1], ["one"]])
def test_hide_index_level(mi_styler, level):
    mi_styler.index.names, mi_styler.columns.names = ["zero", "one"], ["zero", "one"]
    ctx = mi_styler.hide_index(level=level)._translate(False, True)
    assert len(ctx["head"][0]) == 3
    assert len(ctx["head"][1]) == 3
    assert len(ctx["head"][2]) == 4
    assert ctx["head"][2][0]["is_visible"]
    assert not ctx["head"][2][1]["is_visible"]

    assert ctx["body"][0][0]["is_visible"]
    assert not ctx["body"][0][1]["is_visible"]
    assert ctx["body"][1][0]["is_visible"]
    assert not ctx["body"][1][1]["is_visible"]


@pytest.mark.parametrize("level", [1, "one", [1], ["one"]])
@pytest.mark.parametrize("names", [True, False])
def test_hide_columns_level(mi_styler, level, names):
    mi_styler.columns.names = ["zero", "one"]
    if names:
        mi_styler.index.names = ["zero", "one"]
    ctx = mi_styler.hide_columns(level=level)._translate(True, False)
    assert len(ctx["head"]) == (2 if names else 1)


@pytest.mark.parametrize("method", ["applymap", "apply"])
@pytest.mark.parametrize("axis", ["index", "columns"])
def test_apply_map_header(method, axis):
    # GH 41893
    df = DataFrame({"A": [0, 0], "B": [1, 1]}, index=["C", "D"])
    func = {
        "apply": lambda s: ["attr: val" if ("A" in v or "C" in v) else "" for v in s],
        "applymap": lambda v: "attr: val" if ("A" in v or "C" in v) else "",
    }

    # test execution added to todo
    result = getattr(df.style, f"{method}_index")(func[method], axis=axis)
    assert len(result._todo) == 1
    assert len(getattr(result, f"ctx_{axis}")) == 0

    # test ctx object on compute
    result._compute()
    expected = {
        (0, 0): [("attr", "val")],
    }
    assert getattr(result, f"ctx_{axis}") == expected


@pytest.mark.parametrize("method", ["apply", "applymap"])
@pytest.mark.parametrize("axis", ["index", "columns"])
def test_apply_map_header_mi(mi_styler, method, axis):
    # GH 41893
    func = {
        "apply": lambda s: ["attr: val;" if "b" in v else "" for v in s],
        "applymap": lambda v: "attr: val" if "b" in v else "",
    }
    result = getattr(mi_styler, f"{method}_index")(func[method], axis=axis)._compute()
    expected = {(1, 1): [("attr", "val")]}
    assert getattr(result, f"ctx_{axis}") == expected


def test_apply_map_header_raises(mi_styler):
    # GH 41893
    with pytest.raises(ValueError, match="No axis named bad for object type DataFrame"):
        mi_styler.applymap_index(lambda v: "attr: val;", axis="bad")._compute()


class TestStyler:
    def setup_method(self, method):
        np.random.seed(24)
        self.s = DataFrame({"A": np.random.permutation(range(6))})
        self.df = DataFrame({"A": [0, 1], "B": np.random.randn(2)})
        self.f = lambda x: x
        self.g = lambda x: x

        def h(x, foo="bar"):
            return pd.Series(f"color: {foo}", index=x.index, name=x.name)

        self.h = h
        self.styler = Styler(self.df)
        self.attrs = DataFrame({"A": ["color: red", "color: blue"]})
        self.dataframes = [
            self.df,
            DataFrame(
                {"f": [1.0, 2.0], "o": ["a", "b"], "c": pd.Categorical(["a", "b"])}
            ),
        ]
        self.blank_value = "&nbsp;"

    def test_init_non_pandas(self):
        msg = "``data`` must be a Series or DataFrame"
        with pytest.raises(TypeError, match=msg):
            Styler([1, 2, 3])

    def test_init_series(self):
        result = Styler(pd.Series([1, 2]))
        assert result.data.ndim == 2

    def test_repr_html_ok(self):
        self.styler._repr_html_()

    def test_repr_html_mathjax(self):
        # gh-19824 / 41395
        assert "tex2jax_ignore" not in self.styler._repr_html_()

        with pd.option_context("styler.html.mathjax", False):
            assert "tex2jax_ignore" in self.styler._repr_html_()

    def test_update_ctx(self):
        self.styler._update_ctx(self.attrs)
        expected = {(0, 0): [("color", "red")], (1, 0): [("color", "blue")]}
        assert self.styler.ctx == expected

    def test_update_ctx_flatten_multi_and_trailing_semi(self):
        attrs = DataFrame({"A": ["color: red; foo: bar", "color:blue ; foo: baz;"]})
        self.styler._update_ctx(attrs)
        expected = {
            (0, 0): [("color", "red"), ("foo", "bar")],
            (1, 0): [("color", "blue"), ("foo", "baz")],
        }
        assert self.styler.ctx == expected

    def test_render(self):
        df = DataFrame({"A": [0, 1]})
        style = lambda x: pd.Series(["color: red", "color: blue"], name=x.name)
        s = Styler(df, uuid="AB").apply(style)
        s.to_html()
        # it worked?

    def test_multiple_render(self):
        # GH 39396
        s = Styler(self.df, uuid_len=0).applymap(lambda x: "color: red;", subset=["A"])
        s.to_html()  # do 2 renders to ensure css styles not duplicated
        assert (
            '<style type="text/css">\n#T__row0_col0, #T__row1_col0 {\n'
            "  color: red;\n}\n</style>" in s.to_html()
        )

    def test_render_empty_dfs(self):
        empty_df = DataFrame()
        es = Styler(empty_df)
        es.to_html()
        # An index but no columns
        DataFrame(columns=["a"]).style.to_html()
        # A column but no index
        DataFrame(index=["a"]).style.to_html()
        # No IndexError raised?

    def test_render_double(self):
        df = DataFrame({"A": [0, 1]})
        style = lambda x: pd.Series(
            ["color: red; border: 1px", "color: blue; border: 2px"], name=x.name
        )
        s = Styler(df, uuid="AB").apply(style)
        s.to_html()
        # it worked?

    def test_set_properties(self):
        df = DataFrame({"A": [0, 1]})
        result = df.style.set_properties(color="white", size="10px")._compute().ctx
        # order is deterministic
        v = [("color", "white"), ("size", "10px")]
        expected = {(0, 0): v, (1, 0): v}
        assert result.keys() == expected.keys()
        for v1, v2 in zip(result.values(), expected.values()):
            assert sorted(v1) == sorted(v2)

    def test_set_properties_subset(self):
        df = DataFrame({"A": [0, 1]})
        result = (
            df.style.set_properties(subset=pd.IndexSlice[0, "A"], color="white")
            ._compute()
            .ctx
        )
        expected = {(0, 0): [("color", "white")]}
        assert result == expected

    def test_empty_index_name_doesnt_display(self):
        # https://github.com/pandas-dev/pandas/pull/12090#issuecomment-180695902
        df = DataFrame({"A": [1, 2], "B": [3, 4], "C": [5, 6]})
        result = df.style._translate(True, True)
        assert len(result["head"]) == 1
        expected = {
            "class": "blank level0",
            "type": "th",
            "value": self.blank_value,
            "is_visible": True,
            "display_value": self.blank_value,
        }
        assert expected.items() <= result["head"][0][0].items()

    def test_index_name(self):
        # https://github.com/pandas-dev/pandas/issues/11655
        df = DataFrame({"A": [1, 2], "B": [3, 4], "C": [5, 6]})
        result = df.set_index("A").style._translate(True, True)
        expected = {
            "class": "index_name level0",
            "type": "th",
            "value": "A",
            "is_visible": True,
            "display_value": "A",
        }
        assert expected.items() <= result["head"][1][0].items()

    def test_multiindex_name(self):
        # https://github.com/pandas-dev/pandas/issues/11655
        df = DataFrame({"A": [1, 2], "B": [3, 4], "C": [5, 6]})
        result = df.set_index(["A", "B"]).style._translate(True, True)

        expected = [
            {
                "class": "index_name level0",
                "type": "th",
                "value": "A",
                "is_visible": True,
                "display_value": "A",
            },
            {
                "class": "index_name level1",
                "type": "th",
                "value": "B",
                "is_visible": True,
                "display_value": "B",
            },
            {
                "class": "blank col0",
                "type": "th",
                "value": self.blank_value,
                "is_visible": True,
                "display_value": self.blank_value,
            },
        ]
        assert result["head"][1] == expected

    def test_numeric_columns(self):
        # https://github.com/pandas-dev/pandas/issues/12125
        # smoke test for _translate
        df = DataFrame({0: [1, 2, 3]})
        df.style._translate(True, True)

    def test_apply_axis(self):
        df = DataFrame({"A": [0, 0], "B": [1, 1]})
        f = lambda x: [f"val: {x.max()}" for v in x]
        result = df.style.apply(f, axis=1)
        assert len(result._todo) == 1
        assert len(result.ctx) == 0
        result._compute()
        expected = {
            (0, 0): [("val", "1")],
            (0, 1): [("val", "1")],
            (1, 0): [("val", "1")],
            (1, 1): [("val", "1")],
        }
        assert result.ctx == expected

        result = df.style.apply(f, axis=0)
        expected = {
            (0, 0): [("val", "0")],
            (0, 1): [("val", "1")],
            (1, 0): [("val", "0")],
            (1, 1): [("val", "1")],
        }
        result._compute()
        assert result.ctx == expected
        result = df.style.apply(f)  # default
        result._compute()
        assert result.ctx == expected

    @pytest.mark.parametrize("axis", [0, 1])
    def test_apply_series_return(self, axis):
        # GH 42014
        df = DataFrame([[1, 2], [3, 4]], index=["X", "Y"], columns=["X", "Y"])

        # test Series return where len(Series) < df.index or df.columns but labels OK
        func = lambda s: pd.Series(["color: red;"], index=["Y"])
        result = df.style.apply(func, axis=axis)._compute().ctx
        assert result[(1, 1)] == [("color", "red")]
        assert result[(1 - axis, axis)] == [("color", "red")]

        # test Series return where labels align but different order
        func = lambda s: pd.Series(["color: red;", "color: blue;"], index=["Y", "X"])
        result = df.style.apply(func, axis=axis)._compute().ctx
        assert result[(0, 0)] == [("color", "blue")]
        assert result[(1, 1)] == [("color", "red")]
        assert result[(1 - axis, axis)] == [("color", "red")]
        assert result[(axis, 1 - axis)] == [("color", "blue")]

    @pytest.mark.parametrize("index", [False, True])
    @pytest.mark.parametrize("columns", [False, True])
    def test_apply_dataframe_return(self, index, columns):
        # GH 42014
        df = DataFrame([[1, 2], [3, 4]], index=["X", "Y"], columns=["X", "Y"])
        idxs = ["X", "Y"] if index else ["Y"]
        cols = ["X", "Y"] if columns else ["Y"]
        df_styles = DataFrame("color: red;", index=idxs, columns=cols)
        result = df.style.apply(lambda x: df_styles, axis=None)._compute().ctx

        assert result[(1, 1)] == [("color", "red")]  # (Y,Y) styles always present
        assert (result[(0, 1)] == [("color", "red")]) is index  # (X,Y) only if index
        assert (result[(1, 0)] == [("color", "red")]) is columns  # (Y,X) only if cols
        assert (result[(0, 0)] == [("color", "red")]) is (index and columns)  # (X,X)

    @pytest.mark.parametrize(
        "slice_",
        [
            pd.IndexSlice[:],
            pd.IndexSlice[:, ["A"]],
            pd.IndexSlice[[1], :],
            pd.IndexSlice[[1], ["A"]],
            pd.IndexSlice[:2, ["A", "B"]],
        ],
    )
    @pytest.mark.parametrize("axis", [0, 1])
    def test_apply_subset(self, slice_, axis):
        result = (
            self.df.style.apply(self.h, axis=axis, subset=slice_, foo="baz")
            ._compute()
            .ctx
        )
        expected = {
            (r, c): [("color", "baz")]
            for r, row in enumerate(self.df.index)
            for c, col in enumerate(self.df.columns)
            if row in self.df.loc[slice_].index and col in self.df.loc[slice_].columns
        }
        assert result == expected

    @pytest.mark.parametrize(
        "slice_",
        [
            pd.IndexSlice[:],
            pd.IndexSlice[:, ["A"]],
            pd.IndexSlice[[1], :],
            pd.IndexSlice[[1], ["A"]],
            pd.IndexSlice[:2, ["A", "B"]],
        ],
    )
    def test_applymap_subset(self, slice_):
        result = (
            self.df.style.applymap(lambda x: "color:baz;", subset=slice_)._compute().ctx
        )
        expected = {
            (r, c): [("color", "baz")]
            for r, row in enumerate(self.df.index)
            for c, col in enumerate(self.df.columns)
            if row in self.df.loc[slice_].index and col in self.df.loc[slice_].columns
        }
        assert result == expected

    @pytest.mark.parametrize(
        "slice_",
        [
            pd.IndexSlice[:, pd.IndexSlice["x", "A"]],
            pd.IndexSlice[:, pd.IndexSlice[:, "A"]],
            pd.IndexSlice[:, pd.IndexSlice[:, ["A", "C"]]],  # missing col element
            pd.IndexSlice[pd.IndexSlice["a", 1], :],
            pd.IndexSlice[pd.IndexSlice[:, 1], :],
            pd.IndexSlice[pd.IndexSlice[:, [1, 3]], :],  # missing row element
            pd.IndexSlice[:, ("x", "A")],
            pd.IndexSlice[("a", 1), :],
        ],
    )
    def test_applymap_subset_multiindex(self, slice_):
        # GH 19861
        # edited for GH 33562
        warn = None
        msg = "indexing on a MultiIndex with a nested sequence of labels"
        if (
            isinstance(slice_[-1], tuple)
            and isinstance(slice_[-1][-1], list)
            and "C" in slice_[-1][-1]
        ):
            warn = FutureWarning
        elif (
            isinstance(slice_[0], tuple)
            and isinstance(slice_[0][1], list)
            and 3 in slice_[0][1]
        ):
            warn = FutureWarning

        idx = MultiIndex.from_product([["a", "b"], [1, 2]])
        col = MultiIndex.from_product([["x", "y"], ["A", "B"]])
        df = DataFrame(np.random.rand(4, 4), columns=col, index=idx)

        with tm.assert_produces_warning(warn, match=msg, check_stacklevel=False):
            df.style.applymap(lambda x: "color: red;", subset=slice_).to_html()

    def test_applymap_subset_multiindex_code(self):
        # https://github.com/pandas-dev/pandas/issues/25858
        # Checks styler.applymap works with multindex when codes are provided
        codes = np.array([[0, 0, 1, 1], [0, 1, 0, 1]])
        columns = MultiIndex(
            levels=[["a", "b"], ["%", "#"]], codes=codes, names=["", ""]
        )
        df = DataFrame(
            [[1, -1, 1, 1], [-1, 1, 1, 1]], index=["hello", "world"], columns=columns
        )
        pct_subset = pd.IndexSlice[:, pd.IndexSlice[:, "%":"%"]]

        def color_negative_red(val):
            color = "red" if val < 0 else "black"
            return f"color: {color}"

        df.loc[pct_subset]
        df.style.applymap(color_negative_red, subset=pct_subset)

    def test_empty(self):
        df = DataFrame({"A": [1, 0]})
        s = df.style
        s.ctx = {(0, 0): [("color", "red")], (1, 0): [("", "")]}

        result = s._translate(True, True)["cellstyle"]
        expected = [
            {"props": [("color", "red")], "selectors": ["row0_col0"]},
            {"props": [("", "")], "selectors": ["row1_col0"]},
        ]
        assert result == expected

    def test_duplicate(self):
        df = DataFrame({"A": [1, 0]})
        s = df.style
        s.ctx = {(0, 0): [("color", "red")], (1, 0): [("color", "red")]}

        result = s._translate(True, True)["cellstyle"]
        expected = [
            {"props": [("color", "red")], "selectors": ["row0_col0", "row1_col0"]}
        ]
        assert result == expected

    def test_init_with_na_rep(self):
        # GH 21527 28358
        df = DataFrame([[None, None], [1.1, 1.2]], columns=["A", "B"])

        ctx = Styler(df, na_rep="NA")._translate(True, True)
        assert ctx["body"][0][1]["display_value"] == "NA"
        assert ctx["body"][0][2]["display_value"] == "NA"

    def test_caption(self):
        styler = Styler(self.df, caption="foo")
        result = styler.to_html()
        assert all(["caption" in result, "foo" in result])

        styler = self.df.style
        result = styler.set_caption("baz")
        assert styler is result
        assert styler.caption == "baz"

    def test_uuid(self):
        styler = Styler(self.df, uuid="abc123")
        result = styler.to_html()
        assert "abc123" in result

        styler = self.df.style
        result = styler.set_uuid("aaa")
        assert result is styler
        assert result.uuid == "aaa"

    def test_unique_id(self):
        # See https://github.com/pandas-dev/pandas/issues/16780
        df = DataFrame({"a": [1, 3, 5, 6], "b": [2, 4, 12, 21]})
        result = df.style.to_html(uuid="test")
        assert "test" in result
        ids = re.findall('id="(.*?)"', result)
        assert np.unique(ids).size == len(ids)

    def test_table_styles(self):
        style = [{"selector": "th", "props": [("foo", "bar")]}]  # default format
        styler = Styler(self.df, table_styles=style)
        result = " ".join(styler.to_html().split())
        assert "th { foo: bar; }" in result

        styler = self.df.style
        result = styler.set_table_styles(style)
        assert styler is result
        assert styler.table_styles == style

        # GH 39563
        style = [{"selector": "th", "props": "foo:bar;"}]  # css string format
        styler = self.df.style.set_table_styles(style)
        result = " ".join(styler.to_html().split())
        assert "th { foo: bar; }" in result

    def test_table_styles_multiple(self):
        ctx = self.df.style.set_table_styles(
            [
                {"selector": "th,td", "props": "color:red;"},
                {"selector": "tr", "props": "color:green;"},
            ]
        )._translate(True, True)["table_styles"]
        assert ctx == [
            {"selector": "th", "props": [("color", "red")]},
            {"selector": "td", "props": [("color", "red")]},
            {"selector": "tr", "props": [("color", "green")]},
        ]

    def test_table_styles_dict_multiple_selectors(self):
        # GH 44011
        result = self.df.style.set_table_styles(
            [{"selector": "th,td", "props": [("border-left", "2px solid black")]}]
        )._translate(True, True)["table_styles"]

        expected = [
            {"selector": "th", "props": [("border-left", "2px solid black")]},
            {"selector": "td", "props": [("border-left", "2px solid black")]},
        ]

        assert result == expected

    def test_maybe_convert_css_to_tuples(self):
        expected = [("a", "b"), ("c", "d e")]
        assert maybe_convert_css_to_tuples("a:b;c:d e;") == expected
        assert maybe_convert_css_to_tuples("a: b ;c:  d e  ") == expected
        expected = []
        assert maybe_convert_css_to_tuples("") == expected

    def test_maybe_convert_css_to_tuples_err(self):
        msg = "Styles supplied as string must follow CSS rule formats"
        with pytest.raises(ValueError, match=msg):
            maybe_convert_css_to_tuples("err")

    def test_table_attributes(self):
        attributes = 'class="foo" data-bar'
        styler = Styler(self.df, table_attributes=attributes)
        result = styler.to_html()
        assert 'class="foo" data-bar' in result

        result = self.df.style.set_table_attributes(attributes).to_html()
        assert 'class="foo" data-bar' in result

    def test_apply_none(self):
        def f(x):
            return DataFrame(
                np.where(x == x.max(), "color: red", ""),
                index=x.index,
                columns=x.columns,
            )

        result = DataFrame([[1, 2], [3, 4]]).style.apply(f, axis=None)._compute().ctx
        assert result[(1, 1)] == [("color", "red")]

    def test_trim(self):
        result = self.df.style.to_html()  # trim=True
        assert result.count("#") == 0

        result = self.df.style.highlight_max().to_html()
        assert result.count("#") == len(self.df.columns)

    def test_export(self):
        f = lambda x: "color: red" if x > 0 else "color: blue"
        g = lambda x, z: f"color: {z}" if x > 0 else f"color: {z}"
        style1 = self.styler
        style1.applymap(f).applymap(g, z="b").highlight_max()._compute()  # = render
        result = style1.export()
        style2 = self.df.style
        style2.use(result)
        assert style1._todo == style2._todo
        style2.to_html()

    def test_bad_apply_shape(self):
        df = DataFrame([[1, 2], [3, 4]], index=["A", "B"], columns=["X", "Y"])

        msg = "resulted in the apply method collapsing to a Series."
        with pytest.raises(ValueError, match=msg):
            df.style._apply(lambda x: "x")

        msg = "created invalid {} labels"
        with pytest.raises(ValueError, match=msg.format("index")):
            df.style._apply(lambda x: [""])

        with pytest.raises(ValueError, match=msg.format("index")):
            df.style._apply(lambda x: ["", "", "", ""])

        with pytest.raises(ValueError, match=msg.format("index")):
            df.style._apply(lambda x: pd.Series(["a:v;", ""], index=["A", "C"]), axis=0)

        with pytest.raises(ValueError, match=msg.format("columns")):
            df.style._apply(lambda x: ["", "", ""], axis=1)

        with pytest.raises(ValueError, match=msg.format("columns")):
            df.style._apply(lambda x: pd.Series(["a:v;", ""], index=["X", "Z"]), axis=1)

        msg = "returned ndarray with wrong shape"
        with pytest.raises(ValueError, match=msg):
            df.style._apply(lambda x: np.array([[""], [""]]), axis=None)

    def test_apply_bad_return(self):
        def f(x):
            return ""

        df = DataFrame([[1, 2], [3, 4]])
        msg = (
            "must return a DataFrame or ndarray when passed to `Styler.apply` "
            "with axis=None"
        )
        with pytest.raises(TypeError, match=msg):
            df.style._apply(f, axis=None)

    @pytest.mark.parametrize("axis", ["index", "columns"])
    def test_apply_bad_labels(self, axis):
        def f(x):
            return DataFrame(**{axis: ["bad", "labels"]})

        df = DataFrame([[1, 2], [3, 4]])
        msg = f"created invalid {axis} labels."
        with pytest.raises(ValueError, match=msg):
            df.style._apply(f, axis=None)

    def test_get_level_lengths(self):
        index = MultiIndex.from_product([["a", "b"], [0, 1, 2]])
        expected = {
            (0, 0): 3,
            (0, 3): 3,
            (1, 0): 1,
            (1, 1): 1,
            (1, 2): 1,
            (1, 3): 1,
            (1, 4): 1,
            (1, 5): 1,
        }
        result = _get_level_lengths(index, sparsify=True, max_index=100)
        tm.assert_dict_equal(result, expected)

        expected = {
            (0, 0): 1,
            (0, 1): 1,
            (0, 2): 1,
            (0, 3): 1,
            (0, 4): 1,
            (0, 5): 1,
            (1, 0): 1,
            (1, 1): 1,
            (1, 2): 1,
            (1, 3): 1,
            (1, 4): 1,
            (1, 5): 1,
        }
        result = _get_level_lengths(index, sparsify=False, max_index=100)
        tm.assert_dict_equal(result, expected)

    def test_get_level_lengths_un_sorted(self):
        index = MultiIndex.from_arrays([[1, 1, 2, 1], ["a", "b", "b", "d"]])
        expected = {
            (0, 0): 2,
            (0, 2): 1,
            (0, 3): 1,
            (1, 0): 1,
            (1, 1): 1,
            (1, 2): 1,
            (1, 3): 1,
        }
        result = _get_level_lengths(index, sparsify=True, max_index=100)
        tm.assert_dict_equal(result, expected)

        expected = {
            (0, 0): 1,
            (0, 1): 1,
            (0, 2): 1,
            (0, 3): 1,
            (1, 0): 1,
            (1, 1): 1,
            (1, 2): 1,
            (1, 3): 1,
        }
        result = _get_level_lengths(index, sparsify=False, max_index=100)
        tm.assert_dict_equal(result, expected)

    def test_mi_sparse_index_names(self):
        # TODO this test is verbose can be minimised to more directly target test
        df = DataFrame(
            {"A": [1, 2]},
            index=MultiIndex.from_arrays(
                [["a", "a"], [0, 1]], names=["idx_level_0", "idx_level_1"]
            ),
        )
        result = df.style._translate(True, True)
        head = result["head"][1]
        expected = [
            {
                "class": "index_name level0",
                "value": "idx_level_0",
                "type": "th",
                "is_visible": True,
                "display_value": "idx_level_0",
            },
            {
                "class": "index_name level1",
                "value": "idx_level_1",
                "type": "th",
                "is_visible": True,
                "display_value": "idx_level_1",
            },
            {
                "class": "blank col0",
                "value": self.blank_value,
                "type": "th",
                "is_visible": True,
                "display_value": self.blank_value,
            },
        ]

        assert head == expected

    def test_mi_sparse_column_names(self):
        df = DataFrame(
            np.arange(16).reshape(4, 4),
            index=MultiIndex.from_arrays(
                [["a", "a", "b", "a"], [0, 1, 1, 2]],
                names=["idx_level_0", "idx_level_1"],
            ),
            columns=MultiIndex.from_arrays(
                [["C1", "C1", "C2", "C2"], [1, 0, 1, 0]], names=["col_0", "col_1"]
            ),
        )
        result = Styler(df, cell_ids=False)._translate(True, True)
        head = result["head"][1]
        expected = [
            {
                "class": "blank",
                "value": self.blank_value,
                "display_value": self.blank_value,
                "type": "th",
                "is_visible": True,
            },
            {
                "class": "index_name level1",
                "value": "col_1",
                "display_value": "col_1",
                "is_visible": True,
                "type": "th",
            },
            {
                "class": "col_heading level1 col0",
                "display_value": "1",
                "is_visible": True,
                "type": "th",
                "value": 1,
                "attributes": "",
            },
            {
                "class": "col_heading level1 col1",
                "display_value": "0",
                "is_visible": True,
                "type": "th",
                "value": 0,
                "attributes": "",
            },
            {
                "class": "col_heading level1 col2",
                "display_value": "1",
                "is_visible": True,
                "type": "th",
                "value": 1,
                "attributes": "",
            },
            {
                "class": "col_heading level1 col3",
                "display_value": "0",
                "is_visible": True,
                "type": "th",
                "value": 0,
                "attributes": "",
            },
        ]
        assert head == expected

    def test_hide_column_headers(self):
        ctx = self.styler.hide_columns()._translate(True, True)
        assert len(ctx["head"]) == 0  # no header entries with an unnamed index

        self.df.index.name = "some_name"
        ctx = self.df.style.hide_columns()._translate(True, True)
        assert len(ctx["head"]) == 1
        # index names still visible, changed in #42101, reverted in 43404

    def test_hide_single_index(self):
        # GH 14194
        # single unnamed index
        ctx = self.df.style._translate(True, True)
        assert ctx["body"][0][0]["is_visible"]
        assert ctx["head"][0][0]["is_visible"]
        ctx2 = self.df.style.hide_index()._translate(True, True)
        assert not ctx2["body"][0][0]["is_visible"]
        assert not ctx2["head"][0][0]["is_visible"]

        # single named index
        ctx3 = self.df.set_index("A").style._translate(True, True)
        assert ctx3["body"][0][0]["is_visible"]
        assert len(ctx3["head"]) == 2  # 2 header levels
        assert ctx3["head"][0][0]["is_visible"]

        ctx4 = self.df.set_index("A").style.hide_index()._translate(True, True)
        assert not ctx4["body"][0][0]["is_visible"]
        assert len(ctx4["head"]) == 1  # only 1 header levels
        assert not ctx4["head"][0][0]["is_visible"]

    def test_hide_multiindex(self):
        # GH 14194
        df = DataFrame(
            {"A": [1, 2], "B": [1, 2]},
            index=MultiIndex.from_arrays(
                [["a", "a"], [0, 1]], names=["idx_level_0", "idx_level_1"]
            ),
        )
        ctx1 = df.style._translate(True, True)
        # tests for 'a' and '0'
        assert ctx1["body"][0][0]["is_visible"]
        assert ctx1["body"][0][1]["is_visible"]
        # check for blank header rows
        assert len(ctx1["head"][0]) == 4  # two visible indexes and two data columns

        ctx2 = df.style.hide_index()._translate(True, True)
        # tests for 'a' and '0'
        assert not ctx2["body"][0][0]["is_visible"]
        assert not ctx2["body"][0][1]["is_visible"]
        # check for blank header rows
        assert len(ctx2["head"][0]) == 3  # one hidden (col name) and two data columns
        assert not ctx2["head"][0][0]["is_visible"]

    def test_hide_columns_single_level(self):
        # GH 14194
        # test hiding single column
        ctx = self.df.style._translate(True, True)
        assert ctx["head"][0][1]["is_visible"]
        assert ctx["head"][0][1]["display_value"] == "A"
        assert ctx["head"][0][2]["is_visible"]
        assert ctx["head"][0][2]["display_value"] == "B"
        assert ctx["body"][0][1]["is_visible"]  # col A, row 1
        assert ctx["body"][1][2]["is_visible"]  # col B, row 1

        ctx = self.df.style.hide_columns("A")._translate(True, True)
        assert not ctx["head"][0][1]["is_visible"]
        assert not ctx["body"][0][1]["is_visible"]  # col A, row 1
        assert ctx["body"][1][2]["is_visible"]  # col B, row 1

        # test hiding mulitiple columns
        ctx = self.df.style.hide_columns(["A", "B"])._translate(True, True)
        assert not ctx["head"][0][1]["is_visible"]
        assert not ctx["head"][0][2]["is_visible"]
        assert not ctx["body"][0][1]["is_visible"]  # col A, row 1
        assert not ctx["body"][1][2]["is_visible"]  # col B, row 1

    def test_hide_columns_index_mult_levels(self):
        # GH 14194
        # setup dataframe with multiple column levels and indices
        i1 = MultiIndex.from_arrays(
            [["a", "a"], [0, 1]], names=["idx_level_0", "idx_level_1"]
        )
        i2 = MultiIndex.from_arrays(
            [["b", "b"], [0, 1]], names=["col_level_0", "col_level_1"]
        )
        df = DataFrame([[1, 2], [3, 4]], index=i1, columns=i2)
        ctx = df.style._translate(True, True)
        # column headers
        assert ctx["head"][0][2]["is_visible"]
        assert ctx["head"][1][2]["is_visible"]
        assert ctx["head"][1][3]["display_value"] == "1"
        # indices
        assert ctx["body"][0][0]["is_visible"]
        # data
        assert ctx["body"][1][2]["is_visible"]
        assert ctx["body"][1][2]["display_value"] == "3"
        assert ctx["body"][1][3]["is_visible"]
        assert ctx["body"][1][3]["display_value"] == "4"

        # hide top column level, which hides both columns
        ctx = df.style.hide_columns("b")._translate(True, True)
        assert not ctx["head"][0][2]["is_visible"]  # b
        assert not ctx["head"][1][2]["is_visible"]  # 0
        assert not ctx["body"][1][2]["is_visible"]  # 3
        assert ctx["body"][0][0]["is_visible"]  # index

        # hide first column only
        ctx = df.style.hide_columns([("b", 0)])._translate(True, True)
        assert not ctx["head"][0][2]["is_visible"]  # b
        assert ctx["head"][0][3]["is_visible"]  # b
        assert not ctx["head"][1][2]["is_visible"]  # 0
        assert not ctx["body"][1][2]["is_visible"]  # 3
        assert ctx["body"][1][3]["is_visible"]
        assert ctx["body"][1][3]["display_value"] == "4"

        # hide second column and index
        ctx = df.style.hide_columns([("b", 1)]).hide_index()._translate(True, True)
        assert not ctx["body"][0][0]["is_visible"]  # index
        assert len(ctx["head"][0]) == 3
        assert ctx["head"][0][1]["is_visible"]  # b
        assert ctx["head"][1][1]["is_visible"]  # 0
        assert not ctx["head"][1][2]["is_visible"]  # 1
        assert not ctx["body"][1][3]["is_visible"]  # 4
        assert ctx["body"][1][2]["is_visible"]
        assert ctx["body"][1][2]["display_value"] == "3"

        # hide top row level, which hides both rows so body empty
        ctx = df.style.hide_index("a")._translate(True, True)
        assert ctx["body"] == []

        # hide first row only
        ctx = df.style.hide_index(("a", 0))._translate(True, True)
        for i in [0, 1, 2, 3]:
            assert "row1" in ctx["body"][0][i]["class"]  # row0 not included in body
            assert ctx["body"][0][i]["is_visible"]

    def test_pipe(self):
        def set_caption_from_template(styler, a, b):
            return styler.set_caption(f"Dataframe with a = {a} and b = {b}")

        styler = self.df.style.pipe(set_caption_from_template, "A", b="B")
        assert "Dataframe with a = A and b = B" in styler.to_html()

        # Test with an argument that is a (callable, keyword_name) pair.
        def f(a, b, styler):
            return (a, b, styler)

        styler = self.df.style
        result = styler.pipe((f, "styler"), a=1, b=2)
        assert result == (1, 2, styler)

    def test_no_cell_ids(self):
        # GH 35588
        # GH 35663
        df = DataFrame(data=[[0]])
        styler = Styler(df, uuid="_", cell_ids=False)
        styler.to_html()
        s = styler.to_html()  # render twice to ensure ctx is not updated
        assert s.find('<td class="data row0 col0" >') != -1

    @pytest.mark.parametrize(
        "classes",
        [
            DataFrame(
                data=[["", "test-class"], [np.nan, None]],
                columns=["A", "B"],
                index=["a", "b"],
            ),
            DataFrame(data=[["test-class"]], columns=["B"], index=["a"]),
            DataFrame(data=[["test-class", "unused"]], columns=["B", "C"], index=["a"]),
        ],
    )
    def test_set_data_classes(self, classes):
        # GH 36159
        df = DataFrame(data=[[0, 1], [2, 3]], columns=["A", "B"], index=["a", "b"])
        s = Styler(df, uuid_len=0, cell_ids=False).set_td_classes(classes).to_html()
        assert '<td class="data row0 col0" >0</td>' in s
        assert '<td class="data row0 col1 test-class" >1</td>' in s
        assert '<td class="data row1 col0" >2</td>' in s
        assert '<td class="data row1 col1" >3</td>' in s
        # GH 39317
        s = Styler(df, uuid_len=0, cell_ids=True).set_td_classes(classes).to_html()
        assert '<td id="T__row0_col0" class="data row0 col0" >0</td>' in s
        assert '<td id="T__row0_col1" class="data row0 col1 test-class" >1</td>' in s
        assert '<td id="T__row1_col0" class="data row1 col0" >2</td>' in s
        assert '<td id="T__row1_col1" class="data row1 col1" >3</td>' in s

    def test_set_data_classes_reindex(self):
        # GH 39317
        df = DataFrame(
            data=[[0, 1, 2], [3, 4, 5], [6, 7, 8]], columns=[0, 1, 2], index=[0, 1, 2]
        )
        classes = DataFrame(
            data=[["mi", "ma"], ["mu", "mo"]],
            columns=[0, 2],
            index=[0, 2],
        )
        s = Styler(df, uuid_len=0).set_td_classes(classes).to_html()
        assert '<td id="T__row0_col0" class="data row0 col0 mi" >0</td>' in s
        assert '<td id="T__row0_col2" class="data row0 col2 ma" >2</td>' in s
        assert '<td id="T__row1_col1" class="data row1 col1" >4</td>' in s
        assert '<td id="T__row2_col0" class="data row2 col0 mu" >6</td>' in s
        assert '<td id="T__row2_col2" class="data row2 col2 mo" >8</td>' in s

    def test_chaining_table_styles(self):
        # GH 35607
        df = DataFrame(data=[[0, 1], [1, 2]], columns=["A", "B"])
        styler = df.style.set_table_styles(
            [{"selector": "", "props": [("background-color", "yellow")]}]
        ).set_table_styles(
            [{"selector": ".col0", "props": [("background-color", "blue")]}],
            overwrite=False,
        )
        assert len(styler.table_styles) == 2

    def test_column_and_row_styling(self):
        # GH 35607
        df = DataFrame(data=[[0, 1], [1, 2]], columns=["A", "B"])
        s = Styler(df, uuid_len=0)
        s = s.set_table_styles({"A": [{"selector": "", "props": [("color", "blue")]}]})
        assert "#T_ .col0 {\n  color: blue;\n}" in s.to_html()
        s = s.set_table_styles(
            {0: [{"selector": "", "props": [("color", "blue")]}]}, axis=1
        )
        assert "#T_ .row0 {\n  color: blue;\n}" in s.to_html()

    @pytest.mark.parametrize("len_", [1, 5, 32, 33, 100])
    def test_uuid_len(self, len_):
        # GH 36345
        df = DataFrame(data=[["A"]])
        s = Styler(df, uuid_len=len_, cell_ids=False).to_html()
        strt = s.find('id="T_')
        end = s[strt + 6 :].find('"')
        if len_ > 32:
            assert end == 32
        else:
            assert end == len_

    @pytest.mark.parametrize("len_", [-2, "bad", None])
    def test_uuid_len_raises(self, len_):
        # GH 36345
        df = DataFrame(data=[["A"]])
        msg = "``uuid_len`` must be an integer in range \\[0, 32\\]."
        with pytest.raises(TypeError, match=msg):
            Styler(df, uuid_len=len_, cell_ids=False).to_html()

    @pytest.mark.parametrize(
        "slc",
        [
            pd.IndexSlice[:, :],
            pd.IndexSlice[:, 1],
            pd.IndexSlice[1, :],
            pd.IndexSlice[[1], [1]],
            pd.IndexSlice[1, [1]],
            pd.IndexSlice[[1], 1],
            pd.IndexSlice[1],
            pd.IndexSlice[1, 1],
            slice(None, None, None),
            [0, 1],
            np.array([0, 1]),
            pd.Series([0, 1]),
        ],
    )
    def test_non_reducing_slice(self, slc):
        df = DataFrame([[0, 1], [2, 3]])

        tslice_ = non_reducing_slice(slc)
        assert isinstance(df.loc[tslice_], DataFrame)

    @pytest.mark.parametrize("box", [list, pd.Series, np.array])
    def test_list_slice(self, box):
        # like dataframe getitem
        subset = box(["A"])

        df = DataFrame({"A": [1, 2], "B": [3, 4]}, index=["A", "B"])
        expected = pd.IndexSlice[:, ["A"]]

        result = non_reducing_slice(subset)
        tm.assert_frame_equal(df.loc[result], df.loc[expected])

    def test_non_reducing_slice_on_multiindex(self):
        # GH 19861
        dic = {
            ("a", "d"): [1, 4],
            ("a", "c"): [2, 3],
            ("b", "c"): [3, 2],
            ("b", "d"): [4, 1],
        }
        df = DataFrame(dic, index=[0, 1])
        idx = pd.IndexSlice
        slice_ = idx[:, idx["b", "d"]]
        tslice_ = non_reducing_slice(slice_)

        result = df.loc[tslice_]
        expected = DataFrame({("b", "d"): [4, 1]})
        tm.assert_frame_equal(result, expected)

    @pytest.mark.parametrize(
        "slice_",
        [
            pd.IndexSlice[:, :],
            # check cols
            pd.IndexSlice[:, pd.IndexSlice[["a"]]],  # inferred deeper need list
            pd.IndexSlice[:, pd.IndexSlice[["a"], ["c"]]],  # inferred deeper need list
            pd.IndexSlice[:, pd.IndexSlice["a", "c", :]],
            pd.IndexSlice[:, pd.IndexSlice["a", :, "e"]],
            pd.IndexSlice[:, pd.IndexSlice[:, "c", "e"]],
            pd.IndexSlice[:, pd.IndexSlice["a", ["c", "d"], :]],  # check list
            pd.IndexSlice[:, pd.IndexSlice["a", ["c", "d", "-"], :]],  # allow missing
            pd.IndexSlice[:, pd.IndexSlice["a", ["c", "d", "-"], "e"]],  # no slice
            # check rows
            pd.IndexSlice[pd.IndexSlice[["U"]], :],  # inferred deeper need list
            pd.IndexSlice[pd.IndexSlice[["U"], ["W"]], :],  # inferred deeper need list
            pd.IndexSlice[pd.IndexSlice["U", "W", :], :],
            pd.IndexSlice[pd.IndexSlice["U", :, "Y"], :],
            pd.IndexSlice[pd.IndexSlice[:, "W", "Y"], :],
            pd.IndexSlice[pd.IndexSlice[:, "W", ["Y", "Z"]], :],  # check list
            pd.IndexSlice[pd.IndexSlice[:, "W", ["Y", "Z", "-"]], :],  # allow missing
            pd.IndexSlice[pd.IndexSlice["U", "W", ["Y", "Z", "-"]], :],  # no slice
            # check simultaneous
            pd.IndexSlice[pd.IndexSlice[:, "W", "Y"], pd.IndexSlice["a", "c", :]],
        ],
    )
    def test_non_reducing_multi_slice_on_multiindex(self, slice_):
        # GH 33562
        cols = MultiIndex.from_product([["a", "b"], ["c", "d"], ["e", "f"]])
        idxs = MultiIndex.from_product([["U", "V"], ["W", "X"], ["Y", "Z"]])
        df = DataFrame(np.arange(64).reshape(8, 8), columns=cols, index=idxs)

        msg = "indexing on a MultiIndex with a nested sequence of labels"
        warn = None
        for lvl in [0, 1]:
            key = slice_[lvl]
            if isinstance(key, tuple):
                for subkey in key:
                    if isinstance(subkey, list) and "-" in subkey:
                        # not present in the index level, ignored, will raise in future
                        warn = FutureWarning

        with tm.assert_produces_warning(warn, match=msg):
            expected = df.loc[slice_]

        with tm.assert_produces_warning(warn, match=msg):
            result = df.loc[non_reducing_slice(slice_)]
        tm.assert_frame_equal(result, expected)


def test_hidden_index_names(mi_df):
    mi_df.index.names = ["Lev0", "Lev1"]
    mi_styler = mi_df.style
    ctx = mi_styler._translate(True, True)
    assert len(ctx["head"]) == 3  # 2 column index levels + 1 index names row

    mi_styler.hide_index(names=True)
    ctx = mi_styler._translate(True, True)
    assert len(ctx["head"]) == 2  # index names row is unparsed
    for i in range(4):
        assert ctx["body"][0][i]["is_visible"]  # 2 index levels + 2 data values visible

    mi_styler.hide_index(level=1)
    ctx = mi_styler._translate(True, True)
    assert len(ctx["head"]) == 2  # index names row is still hidden
    assert ctx["body"][0][0]["is_visible"] is True
    assert ctx["body"][0][1]["is_visible"] is False


def test_hidden_column_names(mi_df):
    mi_df.columns.names = ["Lev0", "Lev1"]
    mi_styler = mi_df.style
    ctx = mi_styler._translate(True, True)
    assert ctx["head"][0][1]["display_value"] == "Lev0"
    assert ctx["head"][1][1]["display_value"] == "Lev1"

    mi_styler.hide_columns(names=True)
    ctx = mi_styler._translate(True, True)
    assert ctx["head"][0][1]["display_value"] == "&nbsp;"
    assert ctx["head"][1][1]["display_value"] == "&nbsp;"

    mi_styler.hide_columns(level=0)
    ctx = mi_styler._translate(True, True)
    assert len(ctx["head"]) == 1  # no index names and only one visible column headers
    assert ctx["head"][0][1]["display_value"] == "&nbsp;"


@pytest.mark.parametrize("caption", [1, ("a", "b", "c"), (1, "s")])
def test_caption_raises(mi_styler, caption):
    msg = "`caption` must be either a string or 2-tuple of strings."
    with pytest.raises(ValueError, match=msg):
        mi_styler.set_caption(caption)


def test_hiding_headers_over_index_no_sparsify():
    # GH 43464
    midx = MultiIndex.from_product([[1, 2], ["a", "a", "b"]])
    df = DataFrame(9, index=midx, columns=[0])
    ctx = df.style._translate(False, False)
    assert len(ctx["body"]) == 6
    ctx = df.style.hide_index((1, "a"))._translate(False, False)
    assert len(ctx["body"]) == 4
    assert "row2" in ctx["body"][0][0]["class"]


def test_hiding_headers_over_columns_no_sparsify():
    # GH 43464
    midx = MultiIndex.from_product([[1, 2], ["a", "a", "b"]])
    df = DataFrame(9, columns=midx, index=[0])
    ctx = df.style._translate(False, False)
    for ix in [(0, 1), (0, 2), (1, 1), (1, 2)]:
        assert ctx["head"][ix[0]][ix[1]]["is_visible"] is True
    ctx = df.style.hide_columns((1, "a"))._translate(False, False)
    for ix in [(0, 1), (0, 2), (1, 1), (1, 2)]:
        assert ctx["head"][ix[0]][ix[1]]["is_visible"] is False


def test_get_level_lengths_mi_hidden():
    # GH 43464
    index = MultiIndex.from_arrays([[1, 1, 1, 2, 2, 2], ["a", "a", "b", "a", "a", "b"]])
    expected = {
        (0, 2): 1,
        (0, 3): 1,
        (0, 4): 1,
        (0, 5): 1,
        (1, 2): 1,
        (1, 3): 1,
        (1, 4): 1,
        (1, 5): 1,
    }
    result = _get_level_lengths(
        index,
        sparsify=False,
        max_index=100,
        hidden_elements=[0, 1, 0, 1],  # hidden element can repeat if duplicated index
    )
    tm.assert_dict_equal(result, expected)


def test_row_trimming_hide_index():
    # gh 43703
    df = DataFrame([[1], [2], [3], [4], [5]])
    with pd.option_context("styler.render.max_rows", 2):
        ctx = df.style.hide_index([0, 1])._translate(True, True)
    assert len(ctx["body"]) == 3
    for r, val in enumerate(["3", "4", "..."]):
        assert ctx["body"][r][1]["display_value"] == val<|MERGE_RESOLUTION|>--- conflicted
+++ resolved
@@ -42,11 +42,8 @@
 @pytest.fixture
 def mi_styler_comp(mi_styler):
     # comprehensively add features to mi_styler
-<<<<<<< HEAD
     mi_styler = mi_styler._copy(deepcopy=True)
-=======
     mi_styler.css = {**mi_styler.css, **{"row": "ROW", "col": "COL"}}
->>>>>>> 306fbf9f
     mi_styler.uuid_len = 5
     mi_styler.uuid = "abcde"
     mi_styler.set_caption("capt")
