--- conflicted
+++ resolved
@@ -678,7 +678,6 @@
         for expected in [">0<", ">1<", ">-1.2<", ">-0.6<"]:
             assert expected in s.render()
 
-<<<<<<< HEAD
     def test_format_decimal_thousands(self):
         # tests formatter handles decimals and thousands separator
 
@@ -712,8 +711,6 @@
         )._translate()
         assert result["body"][0][1]["display_value"] == "<div>1 000 000</div>"
 
-=======
->>>>>>> 3f2599f0
     def test_nonunique_raises(self):
         df = DataFrame([[1, 2]], columns=["A", "A"])
         msg = "style is not supported for non-unique indices."
