from textwrap import dedent

import numpy as np
import pytest

from pandas import (
    DataFrame,
    MultiIndex,
    option_context,
)

jinja2 = pytest.importorskip("jinja2")
from pandas.io.formats.style import Styler

loader = jinja2.PackageLoader("pandas", "io/formats/templates")
env = jinja2.Environment(loader=loader, trim_blocks=True)


@pytest.fixture
def styler():
    return Styler(DataFrame([[2.61], [2.69]], index=["a", "b"], columns=["A"]))


@pytest.fixture
def styler_mi():
    midx = MultiIndex.from_product([["a", "b"], ["c", "d"]])
    return Styler(DataFrame(np.arange(16).reshape(4, 4), index=midx, columns=midx))


@pytest.fixture
def tpl_style():
    return env.get_template("html_style.tpl")


@pytest.fixture
def tpl_table():
    return env.get_template("html_table.tpl")


def test_html_template_extends_options():
    # make sure if templates are edited tests are updated as are setup fixtures
    # to understand the dependency
    with open("pandas/io/formats/templates/html.tpl") as file:
        result = file.read()
    assert "{% include html_style_tpl %}" in result
    assert "{% include html_table_tpl %}" in result


def test_exclude_styles(styler):
    result = styler.to_html(exclude_styles=True, doctype_html=True)
    expected = dedent(
        """\
        <!DOCTYPE html>
        <html>
        <head>
        <meta charset="utf-8">
        </head>
        <body>
        <table>
          <thead>
            <tr>
              <th >&nbsp;</th>
              <th >A</th>
            </tr>
          </thead>
          <tbody>
            <tr>
              <th >a</th>
              <td >2.610000</td>
            </tr>
            <tr>
              <th >b</th>
              <td >2.690000</td>
            </tr>
          </tbody>
        </table>
        </body>
        </html>
        """
    )
    assert result == expected


def test_w3_html_format(styler):
    styler.set_uuid("").set_table_styles(
        [{"selector": "th", "props": "att2:v2;"}]
    ).applymap(lambda x: "att1:v1;").set_table_attributes(
        'class="my-cls1" style="attr3:v3;"'
    ).set_td_classes(
        DataFrame(["my-cls2"], index=["a"], columns=["A"])
    ).format(
        "{:.1f}"
    ).set_caption(
        "A comprehensive test"
    )
    expected = dedent(
        """\
        <style type="text/css">
        #T_ th {
          att2: v2;
        }
        #T__row0_col0, #T__row1_col0 {
          att1: v1;
        }
        </style>
        <table id="T_" class="my-cls1" style="attr3:v3;">
          <caption>A comprehensive test</caption>
          <thead>
            <tr>
              <th class="blank level0" >&nbsp;</th>
              <th id="T__level0_col0" class="col_heading level0 col0" >A</th>
            </tr>
          </thead>
          <tbody>
            <tr>
              <th id="T__level0_row0" class="row_heading level0 row0" >a</th>
              <td id="T__row0_col0" class="data row0 col0 my-cls2" >2.6</td>
            </tr>
            <tr>
              <th id="T__level0_row1" class="row_heading level0 row1" >b</th>
              <td id="T__row1_col0" class="data row1 col0" >2.7</td>
            </tr>
          </tbody>
        </table>
        """
    )
    assert expected == styler.to_html()


def test_colspan_w3():
    # GH 36223
    df = DataFrame(data=[[1, 2]], columns=[["l0", "l0"], ["l1a", "l1b"]])
    styler = Styler(df, uuid="_", cell_ids=False)
    assert '<th class="col_heading level0 col0" colspan="2">l0</th>' in styler.to_html()


def test_rowspan_w3():
    # GH 38533
    df = DataFrame(data=[[1, 2]], index=[["l0", "l0"], ["l1a", "l1b"]])
    styler = Styler(df, uuid="_", cell_ids=False)
    assert '<th class="row_heading level0 row0" rowspan="2">l0</th>' in styler.to_html()


def test_styles(styler):
    styler.set_uuid("abc")
    styler.set_table_styles([{"selector": "td", "props": "color: red;"}])
    result = styler.to_html(doctype_html=True)
    expected = dedent(
        """\
        <!DOCTYPE html>
        <html>
        <head>
        <meta charset="utf-8">
        <style type="text/css">
        #T_abc td {
          color: red;
        }
        </style>
        </head>
        <body>
        <table id="T_abc">
          <thead>
            <tr>
              <th class="blank level0" >&nbsp;</th>
              <th id="T_abc_level0_col0" class="col_heading level0 col0" >A</th>
            </tr>
          </thead>
          <tbody>
            <tr>
              <th id="T_abc_level0_row0" class="row_heading level0 row0" >a</th>
              <td id="T_abc_row0_col0" class="data row0 col0" >2.610000</td>
            </tr>
            <tr>
              <th id="T_abc_level0_row1" class="row_heading level0 row1" >b</th>
              <td id="T_abc_row1_col0" class="data row1 col0" >2.690000</td>
            </tr>
          </tbody>
        </table>
        </body>
        </html>
        """
    )
    assert result == expected


def test_doctype(styler):
    result = styler.to_html(doctype_html=False)
    assert "<html>" not in result
    assert "<body>" not in result
    assert "<!DOCTYPE html>" not in result
    assert "<head>" not in result


def test_doctype_encoding(styler):
    with option_context("styler.render.encoding", "ASCII"):
        result = styler.to_html(doctype_html=True)
        assert '<meta charset="ASCII">' in result
        result = styler.to_html(doctype_html=True, encoding="ANSI")
        assert '<meta charset="ANSI">' in result


def test_bold_headers_arg(styler):
    result = styler.to_html(bold_headers=True)
    assert "th {\n  font-weight: bold;\n}" in result
    result = styler.to_html()
    assert "th {\n  font-weight: bold;\n}" not in result


def test_caption_arg(styler):
    result = styler.to_html(caption="foo bar")
    assert "<caption>foo bar</caption>" in result
    result = styler.to_html()
    assert "<caption>foo bar</caption>" not in result


def test_block_names(tpl_style, tpl_table):
    # catch accidental removal of a block
    expected_style = {
        "before_style",
        "style",
        "table_styles",
        "before_cellstyle",
        "cellstyle",
    }
    expected_table = {
        "before_table",
        "table",
        "caption",
        "thead",
        "tbody",
        "after_table",
        "before_head_rows",
        "head_tr",
        "after_head_rows",
        "before_rows",
        "tr",
        "after_rows",
    }
    result1 = set(tpl_style.blocks)
    assert result1 == expected_style

    result2 = set(tpl_table.blocks)
    assert result2 == expected_table


def test_from_custom_template_table(tmpdir):
    p = tmpdir.mkdir("tpl").join("myhtml_table.tpl")
    p.write(
        dedent(
            """\
            {% extends "html_table.tpl" %}
            {% block table %}
            <h1>{{custom_title}}</h1>
            {{ super() }}
            {% endblock table %}"""
        )
    )
    result = Styler.from_custom_template(str(tmpdir.join("tpl")), "myhtml_table.tpl")
    assert issubclass(result, Styler)
    assert result.env is not Styler.env
    assert result.template_html_table is not Styler.template_html_table
    styler = result(DataFrame({"A": [1, 2]}))
    assert "<h1>My Title</h1>\n\n\n<table" in styler.to_html(custom_title="My Title")


def test_from_custom_template_style(tmpdir):
    p = tmpdir.mkdir("tpl").join("myhtml_style.tpl")
    p.write(
        dedent(
            """\
            {% extends "html_style.tpl" %}
            {% block style %}
            <link rel="stylesheet" href="mystyle.css">
            {{ super() }}
            {% endblock style %}"""
        )
    )
    result = Styler.from_custom_template(
        str(tmpdir.join("tpl")), html_style="myhtml_style.tpl"
    )
    assert issubclass(result, Styler)
    assert result.env is not Styler.env
    assert result.template_html_style is not Styler.template_html_style
    styler = result(DataFrame({"A": [1, 2]}))
    assert '<link rel="stylesheet" href="mystyle.css">\n\n<style' in styler.to_html()


def test_caption_as_sequence(styler):
    styler.set_caption(("full cap", "short cap"))
    assert "<caption>full cap</caption>" in styler.to_html()


@pytest.mark.parametrize("index", [False, True])
@pytest.mark.parametrize("columns", [False, True])
@pytest.mark.parametrize("index_name", [True, False])
def test_sticky_basic(styler, index, columns, index_name):
    if index_name:
        styler.index.name = "some text"
    if index:
        styler.set_sticky(axis=0)
    if columns:
        styler.set_sticky(axis=1)

    left_css = (
        "#T_ {0} {{\n  position: sticky;\n  background-color: white;\n"
        "  left: 0px;\n  z-index: {1};\n}}"
    )
    top_css = (
        "#T_ {0} {{\n  position: sticky;\n  background-color: white;\n"
        "  top: {1}px;\n  z-index: {2};\n{3}}}"
    )

    res = styler.set_uuid("").to_html()

    # test index stickys over thead and tbody
    assert (left_css.format("thead tr th:nth-child(1)", "3 !important") in res) is index
    assert (left_css.format("tbody tr th:nth-child(1)", "1") in res) is index

    # test column stickys including if name row
    assert (
        top_css.format("thead tr:nth-child(1) th", "0", "2", "  height: 25px;\n") in res
    ) is (columns and index_name)
    assert (
        top_css.format("thead tr:nth-child(2) th", "25", "2", "  height: 25px;\n")
        in res
    ) is (columns and index_name)
    assert (top_css.format("thead tr:nth-child(1) th", "0", "2", "") in res) is (
        columns and not index_name
    )


@pytest.mark.parametrize("index", [False, True])
@pytest.mark.parametrize("columns", [False, True])
def test_sticky_mi(styler_mi, index, columns):
    if index:
        styler_mi.set_sticky(axis=0)
    if columns:
        styler_mi.set_sticky(axis=1)

    left_css = (
        "#T_ {0} {{\n  position: sticky;\n  background-color: white;\n"
        "  left: {1}px;\n  min-width: 75px;\n  max-width: 75px;\n  z-index: {2};\n}}"
    )
    top_css = (
        "#T_ {0} {{\n  position: sticky;\n  background-color: white;\n"
        "  top: {1}px;\n  height: 25px;\n  z-index: {2};\n}}"
    )

    res = styler_mi.set_uuid("").to_html()

    # test the index stickys for thead and tbody over both levels
    assert (
        left_css.format("thead tr th:nth-child(1)", "0", "3 !important") in res
    ) is index
    assert (left_css.format("tbody tr th.level0", "0", "1") in res) is index
    assert (
        left_css.format("thead tr th:nth-child(2)", "75", "3 !important") in res
    ) is index
    assert (left_css.format("tbody tr th.level1", "75", "1") in res) is index

    # test the column stickys for each level row
    assert (top_css.format("thead tr:nth-child(1) th", "0", "2") in res) is columns
    assert (top_css.format("thead tr:nth-child(2) th", "25", "2") in res) is columns


@pytest.mark.parametrize("index", [False, True])
@pytest.mark.parametrize("columns", [False, True])
@pytest.mark.parametrize("levels", [[1], ["one"], "one"])
def test_sticky_levels(styler_mi, index, columns, levels):
    styler_mi.index.names, styler_mi.columns.names = ["zero", "one"], ["zero", "one"]
    if index:
        styler_mi.set_sticky(axis=0, levels=levels)
    if columns:
        styler_mi.set_sticky(axis=1, levels=levels)

    left_css = (
        "#T_ {0} {{\n  position: sticky;\n  background-color: white;\n"
        "  left: {1}px;\n  min-width: 75px;\n  max-width: 75px;\n  z-index: {2};\n}}"
    )
    top_css = (
        "#T_ {0} {{\n  position: sticky;\n  background-color: white;\n"
        "  top: {1}px;\n  height: 25px;\n  z-index: {2};\n}}"
    )

    res = styler_mi.set_uuid("").to_html()

    # test no sticking of level0
    assert "#T_ thead tr th:nth-child(1)" not in res
    assert "#T_ tbody tr th.level0" not in res
    assert "#T_ thead tr:nth-child(1) th" not in res

    # test sticking level1
    assert (
        left_css.format("thead tr th:nth-child(2)", "0", "3 !important") in res
    ) is index
    assert (left_css.format("tbody tr th.level1", "0", "1") in res) is index
    assert (top_css.format("thead tr:nth-child(2) th", "0", "2") in res) is columns


def test_sticky_raises(styler):
    with pytest.raises(ValueError, match="No axis named bad for object type DataFrame"):
        styler.set_sticky(axis="bad")


@pytest.mark.parametrize(
    "sparse_index, sparse_columns",
    [(True, True), (True, False), (False, True), (False, False)],
)
def test_sparse_options(sparse_index, sparse_columns):
    cidx = MultiIndex.from_tuples([("Z", "a"), ("Z", "b"), ("Y", "c")])
    ridx = MultiIndex.from_tuples([("A", "a"), ("A", "b"), ("B", "c")])
    df = DataFrame([[1, 2, 3], [4, 5, 6], [7, 8, 9]], index=ridx, columns=cidx)
    styler = df.style

    default_html = styler.to_html()  # defaults under pd.options to (True , True)

    with option_context(
        "styler.sparse.index", sparse_index, "styler.sparse.columns", sparse_columns
    ):
        html1 = styler.to_html()
        assert (html1 == default_html) is (sparse_index and sparse_columns)
    html2 = styler.to_html(sparse_index=sparse_index, sparse_columns=sparse_columns)
    assert html1 == html2


@pytest.mark.parametrize("index", [True, False])
@pytest.mark.parametrize("columns", [True, False])
def test_applymap_header_cell_ids(styler, index, columns):
    # GH 41893
    func = lambda v: "attr: val;"
    styler.uuid, styler.cell_ids = "", False
    if index:
        styler.applymap_index(func, axis="index")
    if columns:
        styler.applymap_index(func, axis="columns")

    result = styler.to_html()

    # test no data cell ids
    assert '<td class="data row0 col0" >2.610000</td>' in result
    assert '<td class="data row1 col0" >2.690000</td>' in result

    # test index header ids where needed and css styles
    assert (
        '<th id="T__level0_row0" class="row_heading level0 row0" >a</th>' in result
    ) is index
    assert (
        '<th id="T__level0_row1" class="row_heading level0 row1" >b</th>' in result
    ) is index
    assert ("#T__level0_row0, #T__level0_row1 {\n  attr: val;\n}" in result) is index

    # test column header ids where needed and css styles
    assert (
        '<th id="T__level0_col0" class="col_heading level0 col0" >A</th>' in result
    ) is columns
    assert ("#T__level0_col0 {\n  attr: val;\n}" in result) is columns


@pytest.mark.parametrize("rows", [True, False])
@pytest.mark.parametrize("cols", [True, False])
def test_maximums(styler_mi, rows, cols):
    result = styler_mi.to_html(
        max_rows=2 if rows else None,
        max_columns=2 if cols else None,
    )

    assert ">5</td>" in result  # [[0,1], [4,5]] always visible
    assert (">8</td>" in result) is not rows  # first trimmed vertical element
    assert (">2</td>" in result) is not cols  # first trimmed horizontal element


def test_replaced_css_class_names(styler_mi):
<<<<<<< HEAD
    styler_mi.index.names = ["n1", "n2"]
    styler_mi.set_uuid("")
    styler_mi.hide_index(styler_mi.index[1:])
    styler_mi.hide_columns(styler_mi.columns[1:])
    styler_mi.css = {
        "row_heading": "",
        "col_heading": "",
        "index_name": "",
        "col": "c",
        "row": "r",
        "col_trim": "",
        "row_trim": "",
        "level": "l",
        "data": "",
        "blank": "",
    }
    expected = dedent(
        """\
    <style type="text/css">
=======
    css = {
        "row_heading": "ROWHEAD",
        # "col_heading": "COLHEAD",
        "index_name": "IDXNAME",
        # "col": "COL",
        "row": "ROW",
        # "col_trim": "COLTRIM",
        "row_trim": "ROWTRIM",
        "level": "LEVEL",
        "data": "DATA",
        "blank": "BLANK",
    }
    midx = MultiIndex.from_product([["a", "b"], ["c", "d"]])
    styler_mi = Styler(
        DataFrame(np.arange(16).reshape(4, 4), index=midx, columns=midx),
        uuid_len=0,
        css=css,
    )
    styler_mi.index.names = ["n1", "n2"]
    styler_mi.hide_index(styler_mi.index[1:])
    styler_mi.hide_columns(styler_mi.columns[1:])
    styler_mi.applymap_index(lambda v: "color: red;", axis=0)
    styler_mi.applymap_index(lambda v: "color: green;", axis=1)
    styler_mi.applymap(lambda v: "color: blue;")
    expected = dedent(
        """\
    <style type="text/css">
    #T__ROW0_col0 {
      color: blue;
    }
    #T__LEVEL0_ROW0, #T__LEVEL1_ROW0 {
      color: red;
    }
    #T__LEVEL0_col0, #T__LEVEL1_col0 {
      color: green;
    }
>>>>>>> ea2bba12
    </style>
    <table id="T_">
      <thead>
        <tr>
<<<<<<< HEAD
          <th class="" >&nbsp;</th>
          <th class=" l0" >n1</th>
          <th id="T__l0_c0" class=" l0 c0" >a</th>
        </tr>
        <tr>
          <th class="" >&nbsp;</th>
          <th class=" l1" >n2</th>
          <th id="T__l1_c0" class=" l1 c0" >c</th>
        </tr>
        <tr>
          <th class=" l0" >n1</th>
          <th class=" l1" >n2</th>
          <th class=" c0" >&nbsp;</th>
=======
          <th class="BLANK" >&nbsp;</th>
          <th class="IDXNAME LEVEL0" >n1</th>
          <th id="T__LEVEL0_col0" class="col_heading LEVEL0 col0" >a</th>
        </tr>
        <tr>
          <th class="BLANK" >&nbsp;</th>
          <th class="IDXNAME LEVEL1" >n2</th>
          <th id="T__LEVEL1_col0" class="col_heading LEVEL1 col0" >c</th>
        </tr>
        <tr>
          <th class="IDXNAME LEVEL0" >n1</th>
          <th class="IDXNAME LEVEL1" >n2</th>
          <th class="BLANK col0" >&nbsp;</th>
>>>>>>> ea2bba12
        </tr>
      </thead>
      <tbody>
        <tr>
<<<<<<< HEAD
          <th id="T__l0_r0" class=" l0 r0" >a</th>
          <th id="T__l1_r0" class=" l1 r0" >c</th>
          <td id="T__r0_c0" class=" r0 c0" >0</td>
=======
          <th id="T__LEVEL0_ROW0" class="ROWHEAD LEVEL0 ROW0" >a</th>
          <th id="T__LEVEL1_ROW0" class="ROWHEAD LEVEL1 ROW0" >c</th>
          <td id="T__ROW0_col0" class="DATA ROW0 col0" >0</td>
        </tr>
        <tr>
        </tr>
        <tr>
        </tr>
        <tr>
>>>>>>> ea2bba12
        </tr>
      </tbody>
    </table>
    """
    )
<<<<<<< HEAD
    assert styler_mi.to_html() == expected
=======
    result = styler_mi.to_html()
    assert result == expected
>>>>>>> ea2bba12


def test_include_css_style_rules_only_for_visible_cells(styler_mi):
    # GH 43619
    result = (
        styler_mi.set_uuid("")
        .applymap(lambda v: "color: blue;")
        .hide_columns(styler_mi.data.columns[1:])
        .hide_index(styler_mi.data.index[1:])
        .to_html()
    )
    expected_styles = dedent(
        """\
        <style type="text/css">
        #T__row0_col0 {
          color: blue;
        }
        </style>
        """
    )
    assert expected_styles in result


def test_include_css_style_rules_only_for_visible_index_labels(styler_mi):
    # GH 43619
    result = (
        styler_mi.set_uuid("")
        .applymap_index(lambda v: "color: blue;", axis="index")
        .hide_columns(styler_mi.data.columns)
        .hide_index(styler_mi.data.index[1:])
        .to_html()
    )
    expected_styles = dedent(
        """\
        <style type="text/css">
        #T__level0_row0, #T__level1_row0 {
          color: blue;
        }
        </style>
        """
    )
    assert expected_styles in result


def test_include_css_style_rules_only_for_visible_column_labels(styler_mi):
    # GH 43619
    result = (
        styler_mi.set_uuid("")
        .applymap_index(lambda v: "color: blue;", axis="columns")
        .hide_columns(styler_mi.data.columns[1:])
        .hide_index(styler_mi.data.index)
        .to_html()
    )
    expected_styles = dedent(
        """\
        <style type="text/css">
        #T__level0_col0, #T__level1_col0 {
          color: blue;
        }
        </style>
        """
    )
    assert expected_styles in result


def test_hiding_index_columns_multiindex_alignment():
    # gh 43644
    midx = MultiIndex.from_product(
        [["i0", "j0"], ["i1"], ["i2", "j2"]], names=["i-0", "i-1", "i-2"]
    )
    cidx = MultiIndex.from_product(
        [["c0"], ["c1", "d1"], ["c2", "d2"]], names=["c-0", "c-1", "c-2"]
    )
    df = DataFrame(np.arange(16).reshape(4, 4), index=midx, columns=cidx)
    styler = Styler(df, uuid_len=0)
    styler.hide_index(level=1).hide_columns(level=0)
    styler.hide_index([("j0", "i1", "j2")])
    styler.hide_columns([("c0", "d1", "d2")])
    result = styler.to_html()
    expected = dedent(
        """\
    <style type="text/css">
    </style>
    <table id="T_">
      <thead>
        <tr>
          <th class="blank" >&nbsp;</th>
          <th class="index_name level1" >c-1</th>
          <th id="T__level1_col0" class="col_heading level1 col0" colspan="2">c1</th>
          <th id="T__level1_col2" class="col_heading level1 col2" >d1</th>
        </tr>
        <tr>
          <th class="blank" >&nbsp;</th>
          <th class="index_name level2" >c-2</th>
          <th id="T__level2_col0" class="col_heading level2 col0" >c2</th>
          <th id="T__level2_col1" class="col_heading level2 col1" >d2</th>
          <th id="T__level2_col2" class="col_heading level2 col2" >c2</th>
        </tr>
        <tr>
          <th class="index_name level0" >i-0</th>
          <th class="index_name level2" >i-2</th>
          <th class="blank col0" >&nbsp;</th>
          <th class="blank col1" >&nbsp;</th>
          <th class="blank col2" >&nbsp;</th>
        </tr>
      </thead>
      <tbody>
        <tr>
          <th id="T__level0_row0" class="row_heading level0 row0" rowspan="2">i0</th>
          <th id="T__level2_row0" class="row_heading level2 row0" >i2</th>
          <td id="T__row0_col0" class="data row0 col0" >0</td>
          <td id="T__row0_col1" class="data row0 col1" >1</td>
          <td id="T__row0_col2" class="data row0 col2" >2</td>
        </tr>
        <tr>
          <th id="T__level2_row1" class="row_heading level2 row1" >j2</th>
          <td id="T__row1_col0" class="data row1 col0" >4</td>
          <td id="T__row1_col1" class="data row1 col1" >5</td>
          <td id="T__row1_col2" class="data row1 col2" >6</td>
        </tr>
        <tr>
          <th id="T__level0_row2" class="row_heading level0 row2" >j0</th>
          <th id="T__level2_row2" class="row_heading level2 row2" >i2</th>
          <td id="T__row2_col0" class="data row2 col0" >8</td>
          <td id="T__row2_col1" class="data row2 col1" >9</td>
          <td id="T__row2_col2" class="data row2 col2" >10</td>
        </tr>
      </tbody>
    </table>
    """
    )
    assert result == expected<|MERGE_RESOLUTION|>--- conflicted
+++ resolved
@@ -470,27 +470,6 @@
 
 
 def test_replaced_css_class_names(styler_mi):
-<<<<<<< HEAD
-    styler_mi.index.names = ["n1", "n2"]
-    styler_mi.set_uuid("")
-    styler_mi.hide_index(styler_mi.index[1:])
-    styler_mi.hide_columns(styler_mi.columns[1:])
-    styler_mi.css = {
-        "row_heading": "",
-        "col_heading": "",
-        "index_name": "",
-        "col": "c",
-        "row": "r",
-        "col_trim": "",
-        "row_trim": "",
-        "level": "l",
-        "data": "",
-        "blank": "",
-    }
-    expected = dedent(
-        """\
-    <style type="text/css">
-=======
     css = {
         "row_heading": "ROWHEAD",
         # "col_heading": "COLHEAD",
@@ -527,26 +506,10 @@
     #T__LEVEL0_col0, #T__LEVEL1_col0 {
       color: green;
     }
->>>>>>> ea2bba12
     </style>
     <table id="T_">
       <thead>
         <tr>
-<<<<<<< HEAD
-          <th class="" >&nbsp;</th>
-          <th class=" l0" >n1</th>
-          <th id="T__l0_c0" class=" l0 c0" >a</th>
-        </tr>
-        <tr>
-          <th class="" >&nbsp;</th>
-          <th class=" l1" >n2</th>
-          <th id="T__l1_c0" class=" l1 c0" >c</th>
-        </tr>
-        <tr>
-          <th class=" l0" >n1</th>
-          <th class=" l1" >n2</th>
-          <th class=" c0" >&nbsp;</th>
-=======
           <th class="BLANK" >&nbsp;</th>
           <th class="IDXNAME LEVEL0" >n1</th>
           <th id="T__LEVEL0_col0" class="col_heading LEVEL0 col0" >a</th>
@@ -560,37 +523,20 @@
           <th class="IDXNAME LEVEL0" >n1</th>
           <th class="IDXNAME LEVEL1" >n2</th>
           <th class="BLANK col0" >&nbsp;</th>
->>>>>>> ea2bba12
         </tr>
       </thead>
       <tbody>
         <tr>
-<<<<<<< HEAD
-          <th id="T__l0_r0" class=" l0 r0" >a</th>
-          <th id="T__l1_r0" class=" l1 r0" >c</th>
-          <td id="T__r0_c0" class=" r0 c0" >0</td>
-=======
           <th id="T__LEVEL0_ROW0" class="ROWHEAD LEVEL0 ROW0" >a</th>
           <th id="T__LEVEL1_ROW0" class="ROWHEAD LEVEL1 ROW0" >c</th>
           <td id="T__ROW0_col0" class="DATA ROW0 col0" >0</td>
         </tr>
-        <tr>
-        </tr>
-        <tr>
-        </tr>
-        <tr>
->>>>>>> ea2bba12
-        </tr>
       </tbody>
     </table>
     """
     )
-<<<<<<< HEAD
-    assert styler_mi.to_html() == expected
-=======
     result = styler_mi.to_html()
     assert result == expected
->>>>>>> ea2bba12
 
 
 def test_include_css_style_rules_only_for_visible_cells(styler_mi):
