--- conflicted
+++ resolved
@@ -469,7 +469,6 @@
     assert (">2</td>" in result) is not cols  # first trimmed horizontal element
 
 
-<<<<<<< HEAD
 def test_replaced_css_class_names(styler_mi):
     styler_mi.index.names = ["n1", "n2"]
     styler_mi.set_uuid("")
@@ -526,7 +525,8 @@
     """
     )
     assert styler_mi.to_html() == expected
-=======
+
+
 def test_include_css_style_rules_only_for_visible_cells(styler_mi):
     # GH 43619
     result = (
@@ -587,5 +587,4 @@
         </style>
         """
     )
-    assert expected_styles in result
->>>>>>> 556f4379
+    assert expected_styles in result