--- conflicted
+++ resolved
@@ -1948,19 +1948,13 @@
             (
                 "PuBu",
                 {
-<<<<<<< HEAD
                     (4, 5): ["background-color: #86b0d3", "color: #000000"],
                     (4, 6): ["background-color: #83afd3", "color: #f1f1f1"],
-=======
-                    (0, 0): [("background-color", "#440154"), ("color", "#f1f1f1")],
-                    (1, 0): [("background-color", "#fde725"), ("color", "#000000")],
->>>>>>> 68fe64b4
                 },
             ),
             (
                 "YlOrRd",
                 {
-<<<<<<< HEAD
                     (4, 8): ["background-color: #fd913e", "color: #000000"],
                     (4, 9): ["background-color: #fd8f3d", "color: #f1f1f1"],
                 },
@@ -1970,10 +1964,6 @@
                 {
                     (7, 0): ["background-color: #48c16e", "color: #f1f1f1"],
                     (7, 1): ["background-color: #4cc26c", "color: #000000"],
-=======
-                    (0, 0): [("background-color", "#ffffcc"), ("color", "#000000")],
-                    (1, 0): [("background-color", "#800026"), ("color", "#f1f1f1")],
->>>>>>> 68fe64b4
                 },
             ),
         ],
