--- conflicted
+++ resolved
@@ -403,38 +403,6 @@
     tm.assert_frame_equal(result, expected)
 
 
-<<<<<<< HEAD
-def test_write_date_datetime_format(ext):
-    # see gh-44284
-    df = DataFrame(
-        [
-            [date(2014, 1, 31), datetime(1998, 5, 26, 23, 33, 4)],
-            [date(1999, 9, 24), datetime(2014, 2, 28, 13, 5, 13)],
-        ],
-        index=["X", "Y"],
-        columns=["DATE", "DATETIME"],
-    )
-
-    with tm.ensure_clean(ext) as f:
-        with ExcelWriter(
-            f,
-            engine="xlsxwriter",
-            date_format="DD.MM.YYYY",
-            datetime_format="DD.MM.YYYY HH-MM-SS",
-        ) as writer:
-            df.to_excel(writer, "test1")
-
-        with ExcelFile(f) as reader:
-            ws = reader.book["test1"]
-
-            date_cells = (ws["B2"], ws["B3"])
-            assert all(cell.number_format == "DD.MM.YYYY" for cell in date_cells)
-
-            datetime_cells = (ws["C2"], ws["C3"])
-            assert all(
-                cell.number_format == "DD.MM.YYYY HH-MM-SS" for cell in datetime_cells
-            )
-=======
 def test_read_multiindex_header_no_index_names(datapath, ext):
     # GH#47487
     path = datapath("io", "data", "excel", f"multiindex_no_index_names{ext}")
@@ -447,4 +415,35 @@
         index=pd.MultiIndex.from_tuples([("A", "AA", "AAA"), ("A", "BB", "BBB")]),
     )
     tm.assert_frame_equal(result, expected)
->>>>>>> f7e0e68f
+
+
+def test_write_date_datetime_format(ext):
+    # see gh-44284
+    df = DataFrame(
+        [
+            [date(2014, 1, 31), datetime(1998, 5, 26, 23, 33, 4)],
+            [date(1999, 9, 24), datetime(2014, 2, 28, 13, 5, 13)],
+        ],
+        index=["X", "Y"],
+        columns=["DATE", "DATETIME"],
+    )
+
+    with tm.ensure_clean(ext) as f:
+        with ExcelWriter(
+            f,
+            engine="xlsxwriter",
+            date_format="DD.MM.YYYY",
+            datetime_format="DD.MM.YYYY HH-MM-SS",
+        ) as writer:
+            df.to_excel(writer, "test1")
+
+        with ExcelFile(f) as reader:
+            ws = reader.book["test1"]
+
+            date_cells = (ws["B2"], ws["B3"])
+            assert all(cell.number_format == "DD.MM.YYYY" for cell in date_cells)
+
+            datetime_cells = (ws["C2"], ws["C3"])
+            assert all(
+                cell.number_format == "DD.MM.YYYY HH-MM-SS" for cell in datetime_cells
+            )