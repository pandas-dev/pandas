from datetime import (
    datetime,
    time,
)
from functools import partial
import os
from pathlib import Path
from urllib.error import URLError
from zipfile import BadZipFile

import numpy as np
import pytest

import pandas.util._test_decorators as td

import pandas as pd
from pandas import (
    DataFrame,
    Index,
    MultiIndex,
    Series,
)
import pandas._testing as tm
from pandas.tests.io.excel import xlrd_version
from pandas.util.version import Version

read_ext_params = [".xls", ".xlsx", ".xlsm", ".xlsb", ".ods"]
engine_params = [
    # Add any engines to test here
    # When defusedxml is installed it triggers deprecation warnings for
    # xlrd and openpyxl, so catch those here
    pytest.param(
        "xlrd",
        marks=[
            td.skip_if_no("xlrd"),
        ],
    ),
    pytest.param(
        "openpyxl",
        marks=[
            td.skip_if_no("openpyxl"),
            pytest.mark.filterwarnings("ignore:.*html argument"),
        ],
    ),
    pytest.param(
        None,
        marks=[
            td.skip_if_no("xlrd"),
        ],
    ),
    pytest.param("pyxlsb", marks=td.skip_if_no("pyxlsb")),
    pytest.param("odf", marks=td.skip_if_no("odf")),
]


def _is_valid_engine_ext_pair(engine, read_ext: str) -> bool:
    """
    Filter out invalid (engine, ext) pairs instead of skipping, as that
    produces 500+ pytest.skips.
    """
    engine = engine.values[0]
    if engine == "openpyxl" and read_ext == ".xls":
        return False
    if engine == "odf" and read_ext != ".ods":
        return False
    if read_ext == ".ods" and engine != "odf":
        return False
    if engine == "pyxlsb" and read_ext != ".xlsb":
        return False
    if read_ext == ".xlsb" and engine != "pyxlsb":
        return False
    if (
        engine == "xlrd"
        and xlrd_version is not None
        and xlrd_version >= Version("2")
        and read_ext != ".xls"
    ):
        return False
    return True


def _transfer_marks(engine, read_ext):
    """
    engine gives us a pytest.param object with some marks, read_ext is just
    a string.  We need to generate a new pytest.param inheriting the marks.
    """
    values = engine.values + (read_ext,)
    new_param = pytest.param(values, marks=engine.marks)
    return new_param


@pytest.fixture(
    autouse=True,
    params=[
        _transfer_marks(eng, ext)
        for eng in engine_params
        for ext in read_ext_params
        if _is_valid_engine_ext_pair(eng, ext)
    ],
)
def engine_and_read_ext(request):
    """
    Fixture for Excel reader engine and read_ext, only including valid pairs.
    """
    return request.param


@pytest.fixture
def engine(engine_and_read_ext):
    engine, read_ext = engine_and_read_ext
    return engine


@pytest.fixture
def read_ext(engine_and_read_ext):
    engine, read_ext = engine_and_read_ext
    return read_ext


class TestReaders:
    @pytest.fixture(autouse=True)
    def cd_and_set_engine(self, engine, datapath, monkeypatch):
        """
        Change directory and set engine for read_excel calls.
        """
        func = partial(pd.read_excel, engine=engine)
        monkeypatch.chdir(datapath("io", "data", "excel"))
        monkeypatch.setattr(pd, "read_excel", func)

    def test_engine_used(self, read_ext, engine, monkeypatch):
        # GH 38884
        def parser(self, *args, **kwargs):
            return self.engine

        monkeypatch.setattr(pd.ExcelFile, "parse", parser)

        expected_defaults = {
            "xlsx": "openpyxl",
            "xlsm": "openpyxl",
            "xlsb": "pyxlsb",
            "xls": "xlrd",
            "ods": "odf",
        }

        with open("test1" + read_ext, "rb") as f:
            result = pd.read_excel(f)

        if engine is not None:
            expected = engine
        else:
            expected = expected_defaults[read_ext[1:]]
        assert result == expected

    def test_usecols_int(self, read_ext, df_ref):
        df_ref = df_ref.reindex(columns=["A", "B", "C"])

        # usecols as int
        msg = "Passing an integer for `usecols`"
        with pytest.raises(ValueError, match=msg):
            pd.read_excel(
                "test1" + read_ext, sheet_name="Sheet1", index_col=0, usecols=3
            )

        # usecols as int
        with pytest.raises(ValueError, match=msg):
            pd.read_excel(
                "test1" + read_ext,
                sheet_name="Sheet2",
                skiprows=[1],
                index_col=0,
                usecols=3,
            )

    def test_usecols_list(self, request, read_ext, df_ref):
        if pd.read_excel.keywords["engine"] == "pyxlsb":
            request.node.add_marker(
                pytest.mark.xfail(
                    reason="Sheets containing datetimes not supported by pyxlsb"
                )
            )

        df_ref = df_ref.reindex(columns=["B", "C"])
        df1 = pd.read_excel(
            "test1" + read_ext, sheet_name="Sheet1", index_col=0, usecols=[0, 2, 3]
        )
        df2 = pd.read_excel(
            "test1" + read_ext,
            sheet_name="Sheet2",
            skiprows=[1],
            index_col=0,
            usecols=[0, 2, 3],
        )

        # TODO add index to xls file)
        tm.assert_frame_equal(df1, df_ref, check_names=False)
        tm.assert_frame_equal(df2, df_ref, check_names=False)

    def test_usecols_str(self, request, read_ext, df_ref):
        if pd.read_excel.keywords["engine"] == "pyxlsb":
            request.node.add_marker(
                pytest.mark.xfail(
                    reason="Sheets containing datetimes not supported by pyxlsb"
                )
            )

        df1 = df_ref.reindex(columns=["A", "B", "C"])
        df2 = pd.read_excel(
            "test1" + read_ext, sheet_name="Sheet1", index_col=0, usecols="A:D"
        )
        df3 = pd.read_excel(
            "test1" + read_ext,
            sheet_name="Sheet2",
            skiprows=[1],
            index_col=0,
            usecols="A:D",
        )

        # TODO add index to xls, read xls ignores index name ?
        tm.assert_frame_equal(df2, df1, check_names=False)
        tm.assert_frame_equal(df3, df1, check_names=False)

        df1 = df_ref.reindex(columns=["B", "C"])
        df2 = pd.read_excel(
            "test1" + read_ext, sheet_name="Sheet1", index_col=0, usecols="A,C,D"
        )
        df3 = pd.read_excel(
            "test1" + read_ext,
            sheet_name="Sheet2",
            skiprows=[1],
            index_col=0,
            usecols="A,C,D",
        )
        # TODO add index to xls file
        tm.assert_frame_equal(df2, df1, check_names=False)
        tm.assert_frame_equal(df3, df1, check_names=False)

        df1 = df_ref.reindex(columns=["B", "C"])
        df2 = pd.read_excel(
            "test1" + read_ext, sheet_name="Sheet1", index_col=0, usecols="A,C:D"
        )
        df3 = pd.read_excel(
            "test1" + read_ext,
            sheet_name="Sheet2",
            skiprows=[1],
            index_col=0,
            usecols="A,C:D",
        )
        tm.assert_frame_equal(df2, df1, check_names=False)
        tm.assert_frame_equal(df3, df1, check_names=False)

    @pytest.mark.parametrize(
        "usecols", [[0, 1, 3], [0, 3, 1], [1, 0, 3], [1, 3, 0], [3, 0, 1], [3, 1, 0]]
    )
    def test_usecols_diff_positional_int_columns_order(
        self, request, read_ext, usecols, df_ref
    ):
        if pd.read_excel.keywords["engine"] == "pyxlsb":
            request.node.add_marker(
                pytest.mark.xfail(
                    reason="Sheets containing datetimes not supported by pyxlsb"
                )
            )

        expected = df_ref[["A", "C"]]
        result = pd.read_excel(
            "test1" + read_ext, sheet_name="Sheet1", index_col=0, usecols=usecols
        )
        tm.assert_frame_equal(result, expected, check_names=False)

    @pytest.mark.parametrize("usecols", [["B", "D"], ["D", "B"]])
    def test_usecols_diff_positional_str_columns_order(self, read_ext, usecols, df_ref):
        expected = df_ref[["B", "D"]]
        expected.index = range(len(expected))

        result = pd.read_excel("test1" + read_ext, sheet_name="Sheet1", usecols=usecols)
        tm.assert_frame_equal(result, expected, check_names=False)

    def test_read_excel_without_slicing(self, request, read_ext, df_ref):
        if pd.read_excel.keywords["engine"] == "pyxlsb":
            request.node.add_marker(
                pytest.mark.xfail(
                    reason="Sheets containing datetimes not supported by pyxlsb"
                )
            )

        expected = df_ref
        result = pd.read_excel("test1" + read_ext, sheet_name="Sheet1", index_col=0)
        tm.assert_frame_equal(result, expected, check_names=False)

    def test_usecols_excel_range_str(self, request, read_ext, df_ref):
        if pd.read_excel.keywords["engine"] == "pyxlsb":
            request.node.add_marker(
                pytest.mark.xfail(
                    reason="Sheets containing datetimes not supported by pyxlsb"
                )
            )

        expected = df_ref[["C", "D"]]
        result = pd.read_excel(
            "test1" + read_ext, sheet_name="Sheet1", index_col=0, usecols="A,D:E"
        )
        tm.assert_frame_equal(result, expected, check_names=False)

    def test_usecols_excel_range_str_invalid(self, read_ext):
        msg = "Invalid column name: E1"

        with pytest.raises(ValueError, match=msg):
            pd.read_excel("test1" + read_ext, sheet_name="Sheet1", usecols="D:E1")

    def test_index_col_label_error(self, read_ext):
        msg = "list indices must be integers.*, not str"

        with pytest.raises(TypeError, match=msg):
            pd.read_excel(
                "test1" + read_ext,
                sheet_name="Sheet1",
                index_col=["A"],
                usecols=["A", "C"],
            )

    def test_index_col_empty(self, read_ext):
        # see gh-9208
        result = pd.read_excel(
            "test1" + read_ext, sheet_name="Sheet3", index_col=["A", "B", "C"]
        )
        expected = DataFrame(
            columns=["D", "E", "F"],
            index=MultiIndex(levels=[[]] * 3, codes=[[]] * 3, names=["A", "B", "C"]),
        )
        tm.assert_frame_equal(result, expected)

    @pytest.mark.parametrize("index_col", [None, 2])
    def test_index_col_with_unnamed(self, read_ext, index_col):
        # see gh-18792
        result = pd.read_excel(
            "test1" + read_ext, sheet_name="Sheet4", index_col=index_col
        )
        expected = DataFrame(
            [["i1", "a", "x"], ["i2", "b", "y"]], columns=["Unnamed: 0", "col1", "col2"]
        )
        if index_col:
            expected = expected.set_index(expected.columns[index_col])

        tm.assert_frame_equal(result, expected)

    def test_usecols_pass_non_existent_column(self, read_ext):
        msg = (
            "Usecols do not match columns, "
            "columns expected but not found: " + r"\['E'\]"
        )

        with pytest.raises(ValueError, match=msg):
            pd.read_excel("test1" + read_ext, usecols=["E"])

    def test_usecols_wrong_type(self, read_ext):
        msg = (
            "'usecols' must either be list-like of "
            "all strings, all unicode, all integers or a callable."
        )

        with pytest.raises(ValueError, match=msg):
            pd.read_excel("test1" + read_ext, usecols=["E1", 0])

    def test_excel_stop_iterator(self, read_ext):

        parsed = pd.read_excel("test2" + read_ext, sheet_name="Sheet1")
        expected = DataFrame([["aaaa", "bbbbb"]], columns=["Test", "Test1"])
        tm.assert_frame_equal(parsed, expected)

    def test_excel_cell_error_na(self, request, read_ext):
        if pd.read_excel.keywords["engine"] == "pyxlsb":
            request.node.add_marker(
                pytest.mark.xfail(
                    reason="Sheets containing datetimes not supported by pyxlsb"
                )
            )

        parsed = pd.read_excel("test3" + read_ext, sheet_name="Sheet1")
        expected = DataFrame([[np.nan]], columns=["Test"])
        tm.assert_frame_equal(parsed, expected)

    def test_excel_table(self, request, read_ext, df_ref):
        if pd.read_excel.keywords["engine"] == "pyxlsb":
            request.node.add_marker(
                pytest.mark.xfail(
                    reason="Sheets containing datetimes not supported by pyxlsb"
                )
            )

        df1 = pd.read_excel("test1" + read_ext, sheet_name="Sheet1", index_col=0)
        df2 = pd.read_excel(
            "test1" + read_ext, sheet_name="Sheet2", skiprows=[1], index_col=0
        )
        # TODO add index to file
        tm.assert_frame_equal(df1, df_ref, check_names=False)
        tm.assert_frame_equal(df2, df_ref, check_names=False)

        df3 = pd.read_excel(
            "test1" + read_ext, sheet_name="Sheet1", index_col=0, skipfooter=1
        )
        tm.assert_frame_equal(df3, df1.iloc[:-1])

    def test_reader_special_dtypes(self, request, read_ext):
        if pd.read_excel.keywords["engine"] == "pyxlsb":
            request.node.add_marker(
                pytest.mark.xfail(
                    reason="Sheets containing datetimes not supported by pyxlsb"
                )
            )

        expected = DataFrame.from_dict(
            {
                "IntCol": [1, 2, -3, 4, 0],
                "FloatCol": [1.25, 2.25, 1.83, 1.92, 0.0000000005],
                "BoolCol": [True, False, True, True, False],
                "StrCol": [1, 2, 3, 4, 5],
                # GH5394 - this is why convert_float isn't vectorized
                "Str2Col": ["a", 3, "c", "d", "e"],
                "DateCol": [
                    datetime(2013, 10, 30),
                    datetime(2013, 10, 31),
                    datetime(1905, 1, 1),
                    datetime(2013, 12, 14),
                    datetime(2015, 3, 14),
                ],
            },
        )
        basename = "test_types"

        # should read in correctly and infer types
        actual = pd.read_excel(basename + read_ext, sheet_name="Sheet1")
        tm.assert_frame_equal(actual, expected)

        # if not coercing number, then int comes in as float
        float_expected = expected.copy()
        float_expected["IntCol"] = float_expected["IntCol"].astype(float)
        float_expected.loc[float_expected.index[1], "Str2Col"] = 3.0
        with tm.assert_produces_warning(
            FutureWarning,
            match="convert_float is deprecated",
            raise_on_extra_warnings=False,
        ):
            # raise_on_extra_warnings because xlrd raises a PendingDeprecationWarning
            # on database job Linux_py37_IO (ci/deps/actions-37-db.yaml)
            # See GH#41176
            actual = pd.read_excel(
                basename + read_ext, sheet_name="Sheet1", convert_float=False
            )
        tm.assert_frame_equal(actual, float_expected)

        # check setting Index (assuming xls and xlsx are the same here)
        for icol, name in enumerate(expected.columns):
            actual = pd.read_excel(
                basename + read_ext, sheet_name="Sheet1", index_col=icol
            )
            exp = expected.set_index(name)
            tm.assert_frame_equal(actual, exp)

        # convert_float and converters should be different but both accepted
        expected["StrCol"] = expected["StrCol"].apply(str)
        actual = pd.read_excel(
            basename + read_ext, sheet_name="Sheet1", converters={"StrCol": str}
        )
        tm.assert_frame_equal(actual, expected)

        no_convert_float = float_expected.copy()
        no_convert_float["StrCol"] = no_convert_float["StrCol"].apply(str)
        with tm.assert_produces_warning(
            FutureWarning,
            match="convert_float is deprecated",
            raise_on_extra_warnings=False,
        ):
            # raise_on_extra_warnings because xlrd raises a PendingDeprecationWarning
            # on database job Linux_py37_IO (ci/deps/actions-37-db.yaml)
            # See GH#41176
            actual = pd.read_excel(
                basename + read_ext,
                sheet_name="Sheet1",
                convert_float=False,
                converters={"StrCol": str},
            )
        tm.assert_frame_equal(actual, no_convert_float)

    # GH8212 - support for converters and missing values
    def test_reader_converters(self, read_ext):

        basename = "test_converters"

        expected = DataFrame.from_dict(
            {
                "IntCol": [1, 2, -3, -1000, 0],
                "FloatCol": [12.5, np.nan, 18.3, 19.2, 0.000000005],
                "BoolCol": ["Found", "Found", "Found", "Not found", "Found"],
                "StrCol": ["1", np.nan, "3", "4", "5"],
            }
        )

        converters = {
            "IntCol": lambda x: int(x) if x != "" else -1000,
            "FloatCol": lambda x: 10 * x if x else np.nan,
            2: lambda x: "Found" if x != "" else "Not found",
            3: lambda x: str(x) if x else "",
        }

        # should read in correctly and set types of single cells (not array
        # dtypes)
        actual = pd.read_excel(
            basename + read_ext, sheet_name="Sheet1", converters=converters
        )
        tm.assert_frame_equal(actual, expected)

    def test_reader_dtype(self, read_ext):
        # GH 8212
        basename = "testdtype"
        actual = pd.read_excel(basename + read_ext)

        expected = DataFrame(
            {
                "a": [1, 2, 3, 4],
                "b": [2.5, 3.5, 4.5, 5.5],
                "c": [1, 2, 3, 4],
                "d": [1.0, 2.0, np.nan, 4.0],
            }
        ).reindex(columns=["a", "b", "c", "d"])

        tm.assert_frame_equal(actual, expected)

        actual = pd.read_excel(
            basename + read_ext, dtype={"a": "float64", "b": "float32", "c": str}
        )

        expected["a"] = expected["a"].astype("float64")
        expected["b"] = expected["b"].astype("float32")
        expected["c"] = ["001", "002", "003", "004"]
        tm.assert_frame_equal(actual, expected)

        msg = "Unable to convert column d to type int64"
        with pytest.raises(ValueError, match=msg):
            pd.read_excel(basename + read_ext, dtype={"d": "int64"})

    @pytest.mark.parametrize(
        "dtype,expected",
        [
            (
                None,
                DataFrame(
                    {
                        "a": [1, 2, 3, 4],
                        "b": [2.5, 3.5, 4.5, 5.5],
                        "c": [1, 2, 3, 4],
                        "d": [1.0, 2.0, np.nan, 4.0],
                    }
                ),
            ),
            (
                {"a": "float64", "b": "float32", "c": str, "d": str},
                DataFrame(
                    {
                        "a": Series([1, 2, 3, 4], dtype="float64"),
                        "b": Series([2.5, 3.5, 4.5, 5.5], dtype="float32"),
                        "c": ["001", "002", "003", "004"],
                        "d": ["1", "2", np.nan, "4"],
                    }
                ),
            ),
        ],
    )
    def test_reader_dtype_str(self, read_ext, dtype, expected):
        # see gh-20377
        basename = "testdtype"

        actual = pd.read_excel(basename + read_ext, dtype=dtype)
        tm.assert_frame_equal(actual, expected)

    @pytest.mark.parametrize("dtypes, exp_value", [({}, "1"), ({"a.1": "int64"}, 1)])
    def test_dtype_mangle_dup_cols(self, read_ext, dtypes, exp_value):
        # GH#35211
        basename = "df_mangle_dup_col_dtypes"
        result = pd.read_excel(basename + read_ext, dtype={"a": str, **dtypes})
        expected = DataFrame({"a": ["1"], "a.1": [exp_value]})
        tm.assert_frame_equal(result, expected)

    def test_reader_spaces(self, read_ext):
        # see gh-32207
        basename = "test_spaces"

        actual = pd.read_excel(basename + read_ext)
        expected = DataFrame(
            {
                "testcol": [
                    "this is great",
                    "4    spaces",
                    "1 trailing ",
                    " 1 leading",
                    "2  spaces  multiple  times",
                ]
            }
        )
        tm.assert_frame_equal(actual, expected)

    # gh-36122, gh-35802
    @pytest.mark.parametrize(
        "basename,expected",
        [
            ("gh-35802", DataFrame({"COLUMN": ["Test (1)"]})),
            ("gh-36122", DataFrame(columns=["got 2nd sa"])),
        ],
    )
    def test_read_excel_ods_nested_xml(self, read_ext, basename, expected):
        # see gh-35802
        engine = pd.read_excel.keywords["engine"]
        if engine != "odf":
            pytest.skip(f"Skipped for engine: {engine}")

        actual = pd.read_excel(basename + read_ext)
        tm.assert_frame_equal(actual, expected)

    def test_reading_all_sheets(self, read_ext):
        # Test reading all sheet names by setting sheet_name to None,
        # Ensure a dict is returned.
        # See PR #9450
        basename = "test_multisheet"
        dfs = pd.read_excel(basename + read_ext, sheet_name=None)
        # ensure this is not alphabetical to test order preservation
        expected_keys = ["Charlie", "Alpha", "Beta"]
        tm.assert_contains_all(expected_keys, dfs.keys())
        # Issue 9930
        # Ensure sheet order is preserved
        assert expected_keys == list(dfs.keys())

    def test_reading_multiple_specific_sheets(self, read_ext):
        # Test reading specific sheet names by specifying a mixed list
        # of integers and strings, and confirm that duplicated sheet
        # references (positions/names) are removed properly.
        # Ensure a dict is returned
        # See PR #9450
        basename = "test_multisheet"
        # Explicitly request duplicates. Only the set should be returned.
        expected_keys = [2, "Charlie", "Charlie"]
        dfs = pd.read_excel(basename + read_ext, sheet_name=expected_keys)
        expected_keys = list(set(expected_keys))
        tm.assert_contains_all(expected_keys, dfs.keys())
        assert len(expected_keys) == len(dfs.keys())

    def test_reading_all_sheets_with_blank(self, read_ext):
        # Test reading all sheet names by setting sheet_name to None,
        # In the case where some sheets are blank.
        # Issue #11711
        basename = "blank_with_header"
        dfs = pd.read_excel(basename + read_ext, sheet_name=None)
        expected_keys = ["Sheet1", "Sheet2", "Sheet3"]
        tm.assert_contains_all(expected_keys, dfs.keys())

    # GH6403
    def test_read_excel_blank(self, read_ext):
        actual = pd.read_excel("blank" + read_ext, sheet_name="Sheet1")
        tm.assert_frame_equal(actual, DataFrame())

    def test_read_excel_blank_with_header(self, read_ext):
        expected = DataFrame(columns=["col_1", "col_2"])
        actual = pd.read_excel("blank_with_header" + read_ext, sheet_name="Sheet1")
        tm.assert_frame_equal(actual, expected)

    def test_date_conversion_overflow(self, request, read_ext):
        # GH 10001 : pandas.ExcelFile ignore parse_dates=False
        if pd.read_excel.keywords["engine"] == "pyxlsb":
            request.node.add_marker(
                pytest.mark.xfail(
                    reason="Sheets containing datetimes not supported by pyxlsb"
                )
            )

        expected = DataFrame(
            [
                [pd.Timestamp("2016-03-12"), "Marc Johnson"],
                [pd.Timestamp("2016-03-16"), "Jack Black"],
                [1e20, "Timothy Brown"],
            ],
            columns=["DateColWithBigInt", "StringCol"],
        )

        if pd.read_excel.keywords["engine"] == "openpyxl":
            request.node.add_marker(
                pytest.mark.xfail(reason="Maybe not supported by openpyxl")
            )

        if pd.read_excel.keywords["engine"] is None and read_ext in (".xlsx", ".xlsm"):
            # GH 35029
            request.node.add_marker(
                pytest.mark.xfail(reason="Defaults to openpyxl, maybe not supported")
            )

        result = pd.read_excel("testdateoverflow" + read_ext)
        tm.assert_frame_equal(result, expected)

    def test_sheet_name(self, request, read_ext, df_ref):
        if pd.read_excel.keywords["engine"] == "pyxlsb":
            request.node.add_marker(
                pytest.mark.xfail(
                    reason="Sheets containing datetimes not supported by pyxlsb"
                )
            )
        filename = "test1"
        sheet_name = "Sheet1"

        df1 = pd.read_excel(
            filename + read_ext, sheet_name=sheet_name, index_col=0
        )  # doc
        df2 = pd.read_excel(filename + read_ext, index_col=0, sheet_name=sheet_name)

        tm.assert_frame_equal(df1, df_ref, check_names=False)
        tm.assert_frame_equal(df2, df_ref, check_names=False)

    def test_excel_read_buffer(self, read_ext):

        pth = "test1" + read_ext
        expected = pd.read_excel(pth, sheet_name="Sheet1", index_col=0)
        with open(pth, "rb") as f:
            actual = pd.read_excel(f, sheet_name="Sheet1", index_col=0)
            tm.assert_frame_equal(expected, actual)

    def test_bad_engine_raises(self, read_ext):
        bad_engine = "foo"
        with pytest.raises(ValueError, match="Unknown engine: foo"):
            pd.read_excel("", engine=bad_engine)

    @pytest.mark.parametrize(
        "sheet_name",
        [3, [0, 3], [3, 0], "Sheet4", ["Sheet1", "Sheet4"], ["Sheet4", "Sheet1"]],
    )
    def test_bad_sheetname_raises(self, read_ext, sheet_name):
        # GH 39250
        msg = "Worksheet index 3 is invalid|Worksheet named 'Sheet4' not found"
        with pytest.raises(ValueError, match=msg):
            pd.read_excel("blank" + read_ext, sheet_name=sheet_name)

    def test_missing_file_raises(self, read_ext):
        bad_file = f"foo{read_ext}"
        # CI tests with zh_CN.utf8, translates to "No such file or directory"
        with pytest.raises(
            FileNotFoundError, match=r"(No such file or directory|没有那个文件或目录)"
        ):
            pd.read_excel(bad_file)

    def test_corrupt_bytes_raises(self, read_ext, engine):
        bad_stream = b"foo"
        if engine is None:
            error = ValueError
            msg = (
                "Excel file format cannot be determined, you must "
                "specify an engine manually."
            )
        elif engine == "xlrd":
            from xlrd import XLRDError

            error = XLRDError
            msg = (
                "Unsupported format, or corrupt file: Expected BOF "
                "record; found b'foo'"
            )
        else:
            error = BadZipFile
            msg = "File is not a zip file"
        with pytest.raises(error, match=msg):
            pd.read_excel(bad_stream)

    @tm.network
    def test_read_from_http_url(self, read_ext):
        url = (
            "https://raw.githubusercontent.com/pandas-dev/pandas/master/"
            "pandas/tests/io/data/excel/test1" + read_ext
        )
        url_table = pd.read_excel(url)
        local_table = pd.read_excel("test1" + read_ext)
        tm.assert_frame_equal(url_table, local_table)

    @td.skip_if_not_us_locale
    def test_read_from_s3_url(self, read_ext, s3_resource, s3so):
        # Bucket "pandas-test" created in tests/io/conftest.py
        with open("test1" + read_ext, "rb") as f:
            s3_resource.Bucket("pandas-test").put_object(Key="test1" + read_ext, Body=f)

        url = "s3://pandas-test/test1" + read_ext

        url_table = pd.read_excel(url, storage_options=s3so)
        local_table = pd.read_excel("test1" + read_ext)
        tm.assert_frame_equal(url_table, local_table)

    def test_read_from_s3_object(self, read_ext, s3_resource, s3so):
        # GH 38788
        # Bucket "pandas-test" created in tests/io/conftest.py
        with open("test1" + read_ext, "rb") as f:
            s3_resource.Bucket("pandas-test").put_object(Key="test1" + read_ext, Body=f)

        import s3fs

        s3 = s3fs.S3FileSystem(**s3so)

        with s3.open("s3://pandas-test/test1" + read_ext) as f:
            url_table = pd.read_excel(f)

        local_table = pd.read_excel("test1" + read_ext)
        tm.assert_frame_equal(url_table, local_table)

    @pytest.mark.slow
    def test_read_from_file_url(self, read_ext, datapath):

        # FILE
        localtable = os.path.join(datapath("io", "data", "excel"), "test1" + read_ext)
        local_table = pd.read_excel(localtable)

        try:
            url_table = pd.read_excel("file://localhost/" + localtable)
        except URLError:
            # fails on some systems
            import platform

            platform_info = " ".join(platform.uname()).strip()
            pytest.skip(f"failing on {platform_info}")

        tm.assert_frame_equal(url_table, local_table)

    def test_read_from_pathlib_path(self, read_ext):

        # GH12655
        from pathlib import Path

        str_path = "test1" + read_ext
        expected = pd.read_excel(str_path, sheet_name="Sheet1", index_col=0)

        path_obj = Path("test1" + read_ext)
        actual = pd.read_excel(path_obj, sheet_name="Sheet1", index_col=0)

        tm.assert_frame_equal(expected, actual)

    @td.skip_if_no("py.path")
    @td.check_file_leaks
    def test_read_from_py_localpath(self, read_ext):

        # GH12655
        from py.path import local as LocalPath

        str_path = os.path.join("test1" + read_ext)
        expected = pd.read_excel(str_path, sheet_name="Sheet1", index_col=0)

        path_obj = LocalPath().join("test1" + read_ext)
        actual = pd.read_excel(path_obj, sheet_name="Sheet1", index_col=0)

        tm.assert_frame_equal(expected, actual)

    @td.check_file_leaks
    def test_close_from_py_localpath(self, read_ext):

        # GH31467
        str_path = os.path.join("test1" + read_ext)
        with open(str_path, "rb") as f:
            x = pd.read_excel(f, sheet_name="Sheet1", index_col=0)
            del x
            # should not throw an exception because the passed file was closed
            f.read()

    def test_reader_seconds(self, request, read_ext):
        if pd.read_excel.keywords["engine"] == "pyxlsb":
            request.node.add_marker(
                pytest.mark.xfail(
                    reason="Sheets containing datetimes not supported by pyxlsb"
                )
            )

        # Test reading times with and without milliseconds. GH5945.
        expected = DataFrame.from_dict(
            {
                "Time": [
                    time(1, 2, 3),
                    time(2, 45, 56, 100000),
                    time(4, 29, 49, 200000),
                    time(6, 13, 42, 300000),
                    time(7, 57, 35, 400000),
                    time(9, 41, 28, 500000),
                    time(11, 25, 21, 600000),
                    time(13, 9, 14, 700000),
                    time(14, 53, 7, 800000),
                    time(16, 37, 0, 900000),
                    time(18, 20, 54),
                ]
            }
        )

        actual = pd.read_excel("times_1900" + read_ext, sheet_name="Sheet1")
        tm.assert_frame_equal(actual, expected)

        actual = pd.read_excel("times_1904" + read_ext, sheet_name="Sheet1")
        tm.assert_frame_equal(actual, expected)

    def test_read_excel_multiindex(self, request, read_ext):
        # see gh-4679
        if pd.read_excel.keywords["engine"] == "pyxlsb":
            request.node.add_marker(
                pytest.mark.xfail(
                    reason="Sheets containing datetimes not supported by pyxlsb"
                )
            )

        mi = MultiIndex.from_product([["foo", "bar"], ["a", "b"]])
        mi_file = "testmultiindex" + read_ext

        # "mi_column" sheet
        expected = DataFrame(
            [
                [1, 2.5, pd.Timestamp("2015-01-01"), True],
                [2, 3.5, pd.Timestamp("2015-01-02"), False],
                [3, 4.5, pd.Timestamp("2015-01-03"), False],
                [4, 5.5, pd.Timestamp("2015-01-04"), True],
            ],
            columns=mi,
        )

        actual = pd.read_excel(
            mi_file, sheet_name="mi_column", header=[0, 1], index_col=0
        )
        tm.assert_frame_equal(actual, expected)

        # "mi_index" sheet
        expected.index = mi
        expected.columns = ["a", "b", "c", "d"]

        actual = pd.read_excel(mi_file, sheet_name="mi_index", index_col=[0, 1])
        tm.assert_frame_equal(actual, expected, check_names=False)

        # "both" sheet
        expected.columns = mi

        actual = pd.read_excel(
            mi_file, sheet_name="both", index_col=[0, 1], header=[0, 1]
        )
        tm.assert_frame_equal(actual, expected, check_names=False)

        # "mi_index_name" sheet
        expected.columns = ["a", "b", "c", "d"]
        expected.index = mi.set_names(["ilvl1", "ilvl2"])

        actual = pd.read_excel(mi_file, sheet_name="mi_index_name", index_col=[0, 1])
        tm.assert_frame_equal(actual, expected)

        # "mi_column_name" sheet
        expected.index = list(range(4))
        expected.columns = mi.set_names(["c1", "c2"])
        actual = pd.read_excel(
            mi_file, sheet_name="mi_column_name", header=[0, 1], index_col=0
        )
        tm.assert_frame_equal(actual, expected)

        # see gh-11317
        # "name_with_int" sheet
        expected.columns = mi.set_levels([1, 2], level=1).set_names(["c1", "c2"])

        actual = pd.read_excel(
            mi_file, sheet_name="name_with_int", index_col=0, header=[0, 1]
        )
        tm.assert_frame_equal(actual, expected)

        # "both_name" sheet
        expected.columns = mi.set_names(["c1", "c2"])
        expected.index = mi.set_names(["ilvl1", "ilvl2"])

        actual = pd.read_excel(
            mi_file, sheet_name="both_name", index_col=[0, 1], header=[0, 1]
        )
        tm.assert_frame_equal(actual, expected)

        # "both_skiprows" sheet
        actual = pd.read_excel(
            mi_file,
            sheet_name="both_name_skiprows",
            index_col=[0, 1],
            header=[0, 1],
            skiprows=2,
        )
        tm.assert_frame_equal(actual, expected)

    @pytest.mark.parametrize(
        "sheet_name,idx_lvl2",
        [
            ("both_name_blank_after_mi_name", [np.nan, "b", "a", "b"]),
            ("both_name_multiple_blanks", [np.nan] * 4),
        ],
    )
    def test_read_excel_multiindex_blank_after_name(
        self, request, read_ext, sheet_name, idx_lvl2
    ):
        # GH34673
        if pd.read_excel.keywords["engine"] == "pyxlsb":
            request.node.add_marker(
                pytest.mark.xfail(
                    reason="Sheets containing datetimes not supported by pyxlsb (GH4679"
                )
            )

        mi_file = "testmultiindex" + read_ext
        mi = MultiIndex.from_product([["foo", "bar"], ["a", "b"]], names=["c1", "c2"])
        expected = DataFrame(
            [
                [1, 2.5, pd.Timestamp("2015-01-01"), True],
                [2, 3.5, pd.Timestamp("2015-01-02"), False],
                [3, 4.5, pd.Timestamp("2015-01-03"), False],
                [4, 5.5, pd.Timestamp("2015-01-04"), True],
            ],
            columns=mi,
            index=MultiIndex.from_arrays(
                (["foo", "foo", "bar", "bar"], idx_lvl2),
                names=["ilvl1", "ilvl2"],
            ),
        )
        result = pd.read_excel(
            mi_file,
            sheet_name=sheet_name,
            index_col=[0, 1],
            header=[0, 1],
        )
        tm.assert_frame_equal(result, expected)

    def test_read_excel_multiindex_header_only(self, read_ext):
        # see gh-11733.
        #
        # Don't try to parse a header name if there isn't one.
        mi_file = "testmultiindex" + read_ext
        result = pd.read_excel(mi_file, sheet_name="index_col_none", header=[0, 1])

        exp_columns = MultiIndex.from_product([("A", "B"), ("key", "val")])
        expected = DataFrame([[1, 2, 3, 4]] * 2, columns=exp_columns)
        tm.assert_frame_equal(result, expected)

    def test_excel_old_index_format(self, read_ext):
        # see gh-4679
        filename = "test_index_name_pre17" + read_ext

        # We detect headers to determine if index names exist, so
        # that "index" name in the "names" version of the data will
        # now be interpreted as rows that include null data.
        data = np.array(
            [
                [None, None, None, None, None],
                ["R0C0", "R0C1", "R0C2", "R0C3", "R0C4"],
                ["R1C0", "R1C1", "R1C2", "R1C3", "R1C4"],
                ["R2C0", "R2C1", "R2C2", "R2C3", "R2C4"],
                ["R3C0", "R3C1", "R3C2", "R3C3", "R3C4"],
                ["R4C0", "R4C1", "R4C2", "R4C3", "R4C4"],
            ]
        )
        columns = ["C_l0_g0", "C_l0_g1", "C_l0_g2", "C_l0_g3", "C_l0_g4"]
        mi = MultiIndex(
            levels=[
                ["R0", "R_l0_g0", "R_l0_g1", "R_l0_g2", "R_l0_g3", "R_l0_g4"],
                ["R1", "R_l1_g0", "R_l1_g1", "R_l1_g2", "R_l1_g3", "R_l1_g4"],
            ],
            codes=[[0, 1, 2, 3, 4, 5], [0, 1, 2, 3, 4, 5]],
            names=[None, None],
        )
        si = Index(
            ["R0", "R_l0_g0", "R_l0_g1", "R_l0_g2", "R_l0_g3", "R_l0_g4"], name=None
        )

        expected = DataFrame(data, index=si, columns=columns)

        actual = pd.read_excel(filename, sheet_name="single_names", index_col=0)
        tm.assert_frame_equal(actual, expected)

        expected.index = mi

        actual = pd.read_excel(filename, sheet_name="multi_names", index_col=[0, 1])
        tm.assert_frame_equal(actual, expected)

        # The analogous versions of the "names" version data
        # where there are explicitly no names for the indices.
        data = np.array(
            [
                ["R0C0", "R0C1", "R0C2", "R0C3", "R0C4"],
                ["R1C0", "R1C1", "R1C2", "R1C3", "R1C4"],
                ["R2C0", "R2C1", "R2C2", "R2C3", "R2C4"],
                ["R3C0", "R3C1", "R3C2", "R3C3", "R3C4"],
                ["R4C0", "R4C1", "R4C2", "R4C3", "R4C4"],
            ]
        )
        columns = ["C_l0_g0", "C_l0_g1", "C_l0_g2", "C_l0_g3", "C_l0_g4"]
        mi = MultiIndex(
            levels=[
                ["R_l0_g0", "R_l0_g1", "R_l0_g2", "R_l0_g3", "R_l0_g4"],
                ["R_l1_g0", "R_l1_g1", "R_l1_g2", "R_l1_g3", "R_l1_g4"],
            ],
            codes=[[0, 1, 2, 3, 4], [0, 1, 2, 3, 4]],
            names=[None, None],
        )
        si = Index(["R_l0_g0", "R_l0_g1", "R_l0_g2", "R_l0_g3", "R_l0_g4"], name=None)

        expected = DataFrame(data, index=si, columns=columns)

        actual = pd.read_excel(filename, sheet_name="single_no_names", index_col=0)
        tm.assert_frame_equal(actual, expected)

        expected.index = mi

        actual = pd.read_excel(filename, sheet_name="multi_no_names", index_col=[0, 1])
        tm.assert_frame_equal(actual, expected, check_names=False)

    def test_read_excel_bool_header_arg(self, read_ext):
        # GH 6114
        msg = "Passing a bool to header is invalid"
        for arg in [True, False]:
            with pytest.raises(TypeError, match=msg):
                pd.read_excel("test1" + read_ext, header=arg)

    def test_read_excel_skiprows(self, request, read_ext):
        # GH 4903
        if pd.read_excel.keywords["engine"] == "pyxlsb":
            request.node.add_marker(
                pytest.mark.xfail(
                    reason="Sheets containing datetimes not supported by pyxlsb"
                )
            )

        actual = pd.read_excel(
            "testskiprows" + read_ext, sheet_name="skiprows_list", skiprows=[0, 2]
        )
        expected = DataFrame(
            [
                [1, 2.5, pd.Timestamp("2015-01-01"), True],
                [2, 3.5, pd.Timestamp("2015-01-02"), False],
                [3, 4.5, pd.Timestamp("2015-01-03"), False],
                [4, 5.5, pd.Timestamp("2015-01-04"), True],
            ],
            columns=["a", "b", "c", "d"],
        )
        tm.assert_frame_equal(actual, expected)

        actual = pd.read_excel(
            "testskiprows" + read_ext,
            sheet_name="skiprows_list",
            skiprows=np.array([0, 2]),
        )
        tm.assert_frame_equal(actual, expected)

        # GH36435
        actual = pd.read_excel(
            "testskiprows" + read_ext,
            sheet_name="skiprows_list",
            skiprows=lambda x: x in [0, 2],
        )
        tm.assert_frame_equal(actual, expected)

        actual = pd.read_excel(
            "testskiprows" + read_ext,
            sheet_name="skiprows_list",
            skiprows=3,
            names=["a", "b", "c", "d"],
        )
        expected = DataFrame(
            [
                # [1, 2.5, pd.Timestamp("2015-01-01"), True],
                [2, 3.5, pd.Timestamp("2015-01-02"), False],
                [3, 4.5, pd.Timestamp("2015-01-03"), False],
                [4, 5.5, pd.Timestamp("2015-01-04"), True],
            ],
            columns=["a", "b", "c", "d"],
        )
        tm.assert_frame_equal(actual, expected)

    def test_read_excel_nrows(self, read_ext):
        # GH 16645
        num_rows_to_pull = 5
        actual = pd.read_excel("test1" + read_ext, nrows=num_rows_to_pull)
        expected = pd.read_excel("test1" + read_ext)
        expected = expected[:num_rows_to_pull]
        tm.assert_frame_equal(actual, expected)

    def test_read_excel_nrows_greater_than_nrows_in_file(self, read_ext):
        # GH 16645
        expected = pd.read_excel("test1" + read_ext)
        num_records_in_file = len(expected)
        num_rows_to_pull = num_records_in_file + 10
        actual = pd.read_excel("test1" + read_ext, nrows=num_rows_to_pull)
        tm.assert_frame_equal(actual, expected)

    def test_read_excel_nrows_non_integer_parameter(self, read_ext):
        # GH 16645
        msg = "'nrows' must be an integer >=0"
        with pytest.raises(ValueError, match=msg):
            pd.read_excel("test1" + read_ext, nrows="5")

    def test_read_excel_squeeze(self, read_ext):
        # GH 12157
        f = "test_squeeze" + read_ext

        actual = pd.read_excel(f, sheet_name="two_columns", index_col=0, squeeze=True)
        expected = Series([2, 3, 4], [4, 5, 6], name="b")
        expected.index.name = "a"
        tm.assert_series_equal(actual, expected)

        actual = pd.read_excel(f, sheet_name="two_columns", squeeze=True)
        expected = DataFrame({"a": [4, 5, 6], "b": [2, 3, 4]})
        tm.assert_frame_equal(actual, expected)

        actual = pd.read_excel(f, sheet_name="one_column", squeeze=True)
        expected = Series([1, 2, 3], name="a")
        tm.assert_series_equal(actual, expected)

    def test_deprecated_kwargs(self, read_ext):
        with tm.assert_produces_warning(FutureWarning, raise_on_extra_warnings=False):
            pd.read_excel("test1" + read_ext, "Sheet1", 0)

        pd.read_excel("test1" + read_ext)

    def test_no_header_with_list_index_col(self, read_ext):
        # GH 31783
        file_name = "testmultiindex" + read_ext
        data = [("B", "B"), ("key", "val"), (3, 4), (3, 4)]
        idx = MultiIndex.from_tuples(
            [("A", "A"), ("key", "val"), (1, 2), (1, 2)], names=(0, 1)
        )
        expected = DataFrame(data, index=idx, columns=(2, 3))
        result = pd.read_excel(
            file_name, sheet_name="index_col_none", index_col=[0, 1], header=None
        )
        tm.assert_frame_equal(expected, result)

    def test_one_col_noskip_blank_line(self, read_ext):
        # GH 39808
        file_name = "one_col_blank_line" + read_ext
        data = [0.5, np.nan, 1, 2]
        expected = DataFrame(data, columns=["numbers"])
        result = pd.read_excel(file_name)
        tm.assert_frame_equal(result, expected)

    def test_multiheader_two_blank_lines(self, read_ext):
        # GH 40442
        file_name = "testmultiindex" + read_ext
        columns = MultiIndex.from_tuples([("a", "A"), ("b", "B")])
        data = [[np.nan, np.nan], [np.nan, np.nan], [1, 3], [2, 4]]
        expected = DataFrame(data, columns=columns)
        result = pd.read_excel(
            file_name, sheet_name="mi_column_empty_rows", header=[0, 1]
        )
        tm.assert_frame_equal(result, expected)

    def test_trailing_blanks(self, read_ext):
        """
        Sheets can contain blank cells with no data. Some of our readers
        were including those cells, creating many empty rows and columns
        """
        file_name = "trailing_blanks" + read_ext
        result = pd.read_excel(file_name)
        assert result.shape == (3, 3)


class TestExcelFileRead:
    @pytest.fixture(autouse=True)
    def cd_and_set_engine(self, engine, datapath, monkeypatch):
        """
        Change directory and set engine for ExcelFile objects.
        """
        func = partial(pd.ExcelFile, engine=engine)
        monkeypatch.chdir(datapath("io", "data", "excel"))
        monkeypatch.setattr(pd, "ExcelFile", func)

    def test_engine_used(self, read_ext, engine, monkeypatch):
        expected_defaults = {
            "xlsx": "openpyxl",
            "xlsm": "openpyxl",
            "xlsb": "pyxlsb",
            "xls": "xlrd",
            "ods": "odf",
        }

        with pd.ExcelFile("test1" + read_ext) as excel:
            result = excel.engine

        if engine is not None:
            expected = engine
        else:
            expected = expected_defaults[read_ext[1:]]
        assert result == expected

    def test_excel_passes_na(self, read_ext):
        with pd.ExcelFile("test4" + read_ext) as excel:
            parsed = pd.read_excel(
                excel, sheet_name="Sheet1", keep_default_na=False, na_values=["apple"]
            )
        expected = DataFrame(
            [["NA"], [1], ["NA"], [np.nan], ["rabbit"]], columns=["Test"]
        )
        tm.assert_frame_equal(parsed, expected)

        with pd.ExcelFile("test4" + read_ext) as excel:
            parsed = pd.read_excel(
                excel, sheet_name="Sheet1", keep_default_na=True, na_values=["apple"]
            )
        expected = DataFrame(
            [[np.nan], [1], [np.nan], [np.nan], ["rabbit"]], columns=["Test"]
        )
        tm.assert_frame_equal(parsed, expected)

        # 13967
        with pd.ExcelFile("test5" + read_ext) as excel:
            parsed = pd.read_excel(
                excel, sheet_name="Sheet1", keep_default_na=False, na_values=["apple"]
            )
        expected = DataFrame(
            [["1.#QNAN"], [1], ["nan"], [np.nan], ["rabbit"]], columns=["Test"]
        )
        tm.assert_frame_equal(parsed, expected)

        with pd.ExcelFile("test5" + read_ext) as excel:
            parsed = pd.read_excel(
                excel, sheet_name="Sheet1", keep_default_na=True, na_values=["apple"]
            )
        expected = DataFrame(
            [[np.nan], [1], [np.nan], [np.nan], ["rabbit"]], columns=["Test"]
        )
        tm.assert_frame_equal(parsed, expected)

    @pytest.mark.parametrize("na_filter", [None, True, False])
    def test_excel_passes_na_filter(self, read_ext, na_filter):
        # gh-25453
        kwargs = {}

        if na_filter is not None:
            kwargs["na_filter"] = na_filter

        with pd.ExcelFile("test5" + read_ext) as excel:
            parsed = pd.read_excel(
                excel,
                sheet_name="Sheet1",
                keep_default_na=True,
                na_values=["apple"],
                **kwargs,
            )

        if na_filter is False:
            expected = [["1.#QNAN"], [1], ["nan"], ["apple"], ["rabbit"]]
        else:
            expected = [[np.nan], [1], [np.nan], [np.nan], ["rabbit"]]

        expected = DataFrame(expected, columns=["Test"])
        tm.assert_frame_equal(parsed, expected)

    def test_excel_table_sheet_by_index(self, request, read_ext, df_ref):
        # For some reason pd.read_excel has no attribute 'keywords' here.
        # Skipping based on read_ext instead.
        if read_ext == ".xlsb":
            request.node.add_marker(
                pytest.mark.xfail(
                    reason="Sheets containing datetimes not supported by pyxlsb"
                )
            )

        with pd.ExcelFile("test1" + read_ext) as excel:
            df1 = pd.read_excel(excel, sheet_name=0, index_col=0)
            df2 = pd.read_excel(excel, sheet_name=1, skiprows=[1], index_col=0)
        tm.assert_frame_equal(df1, df_ref, check_names=False)
        tm.assert_frame_equal(df2, df_ref, check_names=False)

        with pd.ExcelFile("test1" + read_ext) as excel:
            df1 = excel.parse(0, index_col=0)
            df2 = excel.parse(1, skiprows=[1], index_col=0)
        tm.assert_frame_equal(df1, df_ref, check_names=False)
        tm.assert_frame_equal(df2, df_ref, check_names=False)

        with pd.ExcelFile("test1" + read_ext) as excel:
            df3 = pd.read_excel(excel, sheet_name=0, index_col=0, skipfooter=1)
        tm.assert_frame_equal(df3, df1.iloc[:-1])

        with pd.ExcelFile("test1" + read_ext) as excel:
            df3 = excel.parse(0, index_col=0, skipfooter=1)

        tm.assert_frame_equal(df3, df1.iloc[:-1])

    def test_sheet_name(self, request, read_ext, df_ref):
        # For some reason pd.read_excel has no attribute 'keywords' here.
        # Skipping based on read_ext instead.
        if read_ext == ".xlsb":
            request.node.add_marker(
                pytest.mark.xfail(
                    reason="Sheets containing datetimes not supported by pyxlsb"
                )
            )

        filename = "test1"
        sheet_name = "Sheet1"

        with pd.ExcelFile(filename + read_ext) as excel:
            df1_parse = excel.parse(sheet_name=sheet_name, index_col=0)  # doc

        with pd.ExcelFile(filename + read_ext) as excel:
            df2_parse = excel.parse(index_col=0, sheet_name=sheet_name)

        tm.assert_frame_equal(df1_parse, df_ref, check_names=False)
        tm.assert_frame_equal(df2_parse, df_ref, check_names=False)

    @pytest.mark.parametrize(
        "sheet_name",
        [3, [0, 3], [3, 0], "Sheet4", ["Sheet1", "Sheet4"], ["Sheet4", "Sheet1"]],
    )
    def test_bad_sheetname_raises(self, read_ext, sheet_name):
        # GH 39250
        msg = "Worksheet index 3 is invalid|Worksheet named 'Sheet4' not found"
        with pytest.raises(ValueError, match=msg):
            with pd.ExcelFile("blank" + read_ext) as excel:
                excel.parse(sheet_name=sheet_name)

    def test_excel_read_buffer(self, engine, read_ext):
        pth = "test1" + read_ext
        expected = pd.read_excel(pth, sheet_name="Sheet1", index_col=0, engine=engine)

        with open(pth, "rb") as f:
            with pd.ExcelFile(f) as xls:
                actual = pd.read_excel(xls, sheet_name="Sheet1", index_col=0)

        tm.assert_frame_equal(expected, actual)

    def test_reader_closes_file(self, engine, read_ext):
        with open("test1" + read_ext, "rb") as f:
            with pd.ExcelFile(f) as xlsx:
                # parses okay
                pd.read_excel(xlsx, sheet_name="Sheet1", index_col=0, engine=engine)

        assert f.closed

    def test_conflicting_excel_engines(self, read_ext):
        # GH 26566
        msg = "Engine should not be specified when passing an ExcelFile"

        with pd.ExcelFile("test1" + read_ext) as xl:
            with pytest.raises(ValueError, match=msg):
                pd.read_excel(xl, engine="foo")

    def test_excel_read_binary(self, engine, read_ext):
        # GH 15914
        expected = pd.read_excel("test1" + read_ext, engine=engine)

        with open("test1" + read_ext, "rb") as f:
            data = f.read()

        actual = pd.read_excel(data, engine=engine)
        tm.assert_frame_equal(expected, actual)

    def test_excel_read_binary_via_read_excel(self, read_ext, engine):
        # GH 38424
        with open("test1" + read_ext, "rb") as f:
            result = pd.read_excel(f)
        expected = pd.read_excel("test1" + read_ext, engine=engine)
        tm.assert_frame_equal(result, expected)

    @pytest.mark.skipif(
        xlrd_version is not None and xlrd_version >= Version("2"),
        reason="xlrd no longer supports xlsx",
    )
    def test_excel_high_surrogate(self, engine):
        # GH 23809
        expected = DataFrame(["\udc88"], columns=["Column1"])

        # should not produce a segmentation violation
        actual = pd.read_excel("high_surrogate.xlsx", engine="xlrd")
        tm.assert_frame_equal(expected, actual)

    @pytest.mark.parametrize("filename", ["df_empty.xlsx", "df_equals.xlsx"])
    def test_header_with_index_col(self, engine, filename):
        # GH 33476
        idx = Index(["Z"], name="I2")
        cols = MultiIndex.from_tuples([("A", "B"), ("A", "B.1")], names=["I11", "I12"])
        expected = DataFrame([[1, 3]], index=idx, columns=cols, dtype="int64")
        result = pd.read_excel(
            filename, sheet_name="Sheet1", index_col=0, header=[0, 1]
        )
        tm.assert_frame_equal(expected, result)

    def test_read_datetime_multiindex(self, request, engine, read_ext):
        # GH 34748
        if engine == "pyxlsb":
            request.node.add_marker(
                pytest.mark.xfail(
                    reason="Sheets containing datetimes not supported by pyxlsb"
                )
            )

        f = "test_datetime_mi" + read_ext
        with pd.ExcelFile(f) as excel:
            actual = pd.read_excel(excel, header=[0, 1], index_col=0, engine=engine)
        expected_column_index = MultiIndex.from_tuples(
            [(pd.to_datetime("02/29/2020"), pd.to_datetime("03/01/2020"))],
            names=[
                pd.to_datetime("02/29/2020").to_pydatetime(),
                pd.to_datetime("03/01/2020").to_pydatetime(),
            ],
        )
        expected = DataFrame([], columns=expected_column_index)

        tm.assert_frame_equal(expected, actual)

    def test_engine_invalid_option(self, read_ext):
        # read_ext includes the '.' hence the weird formatting
        with pytest.raises(ValueError, match="Value must be one of *"):
            with pd.option_context(f"io.excel{read_ext}.reader", "abc"):
                pass

<<<<<<< HEAD
    def test_ignore_chartsheets(self, request, engine, read_ext):
        # GH 41448
        if engine == "odf":
            pytest.skip("chartsheets do not exist in the ODF format")
        if engine == "pyxlsb":
            request.node.add_marker(
                pytest.mark.xfail(
                    reason="pyxlsb can't distinguish chartsheets from worksheets"
                )
            )
        with pd.ExcelFile("chartsheet" + read_ext) as excel:
            assert excel.sheet_names == ["Sheet1"]
=======
    def test_corrupt_files_closed(self, request, engine, read_ext):
        # GH41778
        errors = (BadZipFile,)
        if engine is None:
            pytest.skip()
        elif engine == "xlrd":
            import xlrd

            errors = (BadZipFile, xlrd.biffh.XLRDError)

        with tm.ensure_clean(f"corrupt{read_ext}") as file:
            Path(file).write_text("corrupt")
            with tm.assert_produces_warning(False):
                try:
                    pd.ExcelFile(file, engine=engine)
                except errors:
                    pass
>>>>>>> dae5c597
<|MERGE_RESOLUTION|>--- conflicted
+++ resolved
@@ -1501,7 +1501,6 @@
             with pd.option_context(f"io.excel{read_ext}.reader", "abc"):
                 pass
 
-<<<<<<< HEAD
     def test_ignore_chartsheets(self, request, engine, read_ext):
         # GH 41448
         if engine == "odf":
@@ -1514,7 +1513,7 @@
             )
         with pd.ExcelFile("chartsheet" + read_ext) as excel:
             assert excel.sheet_names == ["Sheet1"]
-=======
+
     def test_corrupt_files_closed(self, request, engine, read_ext):
         # GH41778
         errors = (BadZipFile,)
@@ -1531,5 +1530,4 @@
                 try:
                     pd.ExcelFile(file, engine=engine)
                 except errors:
-                    pass
->>>>>>> dae5c597
+                    pass