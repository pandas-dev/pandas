from collections import OrderedDict
import contextlib
from datetime import datetime, time
from functools import partial
import os
import warnings

import numpy as np
import pytest

import pandas.util._test_decorators as td

import pandas as pd
from pandas import DataFrame, Index, MultiIndex, Series
import pandas.util.testing as tm

from pandas.io.common import URLError


@contextlib.contextmanager
def ignore_xlrd_time_clock_warning():
    """
    Context manager to ignore warnings raised by the xlrd library,
    regarding the deprecation of `time.clock` in Python 3.7.
    """
    with warnings.catch_warnings():
        warnings.filterwarnings(
            action='ignore',
            message='time.clock has been deprecated',
            category=DeprecationWarning)
        yield


class TestReaders:

    @pytest.fixture(autouse=True, params=[
        # Add any engines to test here
        pytest.param('xlrd', marks=pytest.mark.skipif(
            not td.safe_import("xlrd"), reason="no xlrd")),
        pytest.param('openpyxl', marks=pytest.mark.skipif(
            not td.safe_import("openpyxl"), reason="no openpyxl")),
        pytest.param("odf", marks=pytest.mark.skipif(
            not td.safe_import("odf"), reason="no odfpy")),
        pytest.param(None, marks=pytest.mark.skipif(
            not td.safe_import("xlrd"), reason="no xlrd")),
    ])
    def cd_and_set_engine(self, request, datapath, monkeypatch, read_ext):
        """
        Change directory and set engine for read_excel calls.
        """
        if request.param == 'openpyxl' and read_ext == '.xls':
            pytest.skip()
        if request.param == 'odf' and read_ext != '.ods':
            pytest.skip()
        if read_ext == ".ods" and request.param != "odf":
            pytest.skip()

        func = partial(pd.read_excel, engine=request.param)
        monkeypatch.chdir(datapath("io", "data"))
        monkeypatch.setattr(pd, 'read_excel', func)

    def test_usecols_int(self, read_ext, df_ref):
        df_ref = df_ref.reindex(columns=["A", "B", "C"])

        # usecols as int
        with tm.assert_produces_warning(FutureWarning,
                                        check_stacklevel=False):
            with ignore_xlrd_time_clock_warning():
                df1 = pd.read_excel("test1" + read_ext, "Sheet1",
                                    index_col=0, usecols=3)

        # usecols as int
        with tm.assert_produces_warning(FutureWarning,
                                        check_stacklevel=False):
            with ignore_xlrd_time_clock_warning():
                df2 = pd.read_excel("test1" + read_ext, "Sheet2", skiprows=[1],
                                    index_col=0, usecols=3)

        # TODO add index to xls file)
        tm.assert_frame_equal(df1, df_ref, check_names=False)
        tm.assert_frame_equal(df2, df_ref, check_names=False)

    def test_usecols_list(self, read_ext, df_ref):

        df_ref = df_ref.reindex(columns=['B', 'C'])
        df1 = pd.read_excel('test1' + read_ext, 'Sheet1', index_col=0,
                            usecols=[0, 2, 3])
        df2 = pd.read_excel('test1' + read_ext, 'Sheet2', skiprows=[1],
                            index_col=0, usecols=[0, 2, 3])

        # TODO add index to xls file)
        tm.assert_frame_equal(df1, df_ref, check_names=False)
        tm.assert_frame_equal(df2, df_ref, check_names=False)

    def test_usecols_str(self, read_ext, df_ref):

        df1 = df_ref.reindex(columns=['A', 'B', 'C'])
        df2 = pd.read_excel('test1' + read_ext, 'Sheet1', index_col=0,
                            usecols='A:D')
        df3 = pd.read_excel('test1' + read_ext, 'Sheet2', skiprows=[1],
                            index_col=0, usecols='A:D')

        # TODO add index to xls, read xls ignores index name ?
        tm.assert_frame_equal(df2, df1, check_names=False)
        tm.assert_frame_equal(df3, df1, check_names=False)

        df1 = df_ref.reindex(columns=['B', 'C'])
        df2 = pd.read_excel('test1' + read_ext, 'Sheet1', index_col=0,
                            usecols='A,C,D')
        df3 = pd.read_excel('test1' + read_ext, 'Sheet2', skiprows=[1],
                            index_col=0, usecols='A,C,D')
        # TODO add index to xls file
        tm.assert_frame_equal(df2, df1, check_names=False)
        tm.assert_frame_equal(df3, df1, check_names=False)

        df1 = df_ref.reindex(columns=['B', 'C'])
        df2 = pd.read_excel('test1' + read_ext, 'Sheet1', index_col=0,
                            usecols='A,C:D')
        df3 = pd.read_excel('test1' + read_ext, 'Sheet2', skiprows=[1],
                            index_col=0, usecols='A,C:D')
        tm.assert_frame_equal(df2, df1, check_names=False)
        tm.assert_frame_equal(df3, df1, check_names=False)

    @pytest.mark.parametrize("usecols", [
        [0, 1, 3], [0, 3, 1],
        [1, 0, 3], [1, 3, 0],
        [3, 0, 1], [3, 1, 0],
    ])
    def test_usecols_diff_positional_int_columns_order(
            self, read_ext, usecols, df_ref):
        expected = df_ref[["A", "C"]]
        result = pd.read_excel("test1" + read_ext, "Sheet1",
                               index_col=0, usecols=usecols)
        tm.assert_frame_equal(result, expected, check_names=False)

    @pytest.mark.parametrize("usecols", [
        ["B", "D"], ["D", "B"]
    ])
    def test_usecols_diff_positional_str_columns_order(
            self, read_ext, usecols, df_ref):
        expected = df_ref[["B", "D"]]
        expected.index = range(len(expected))

        result = pd.read_excel("test1" + read_ext, "Sheet1", usecols=usecols)
        tm.assert_frame_equal(result, expected, check_names=False)

    def test_read_excel_without_slicing(self, read_ext, df_ref):
        expected = df_ref
        result = pd.read_excel("test1" + read_ext, "Sheet1", index_col=0)
        tm.assert_frame_equal(result, expected, check_names=False)

    def test_usecols_excel_range_str(self, read_ext, df_ref):
        expected = df_ref[["C", "D"]]
        result = pd.read_excel("test1" + read_ext, "Sheet1",
                               index_col=0, usecols="A,D:E")
        tm.assert_frame_equal(result, expected, check_names=False)

    def test_usecols_excel_range_str_invalid(self, read_ext):
        msg = "Invalid column name: E1"

        with pytest.raises(ValueError, match=msg):
            pd.read_excel("test1" + read_ext, "Sheet1", usecols="D:E1")

    def test_index_col_label_error(self, read_ext):
        msg = "list indices must be integers.*, not str"

        with pytest.raises(TypeError, match=msg):
            pd.read_excel("test1" + read_ext, "Sheet1", index_col=["A"],
                          usecols=["A", "C"])

    def test_index_col_empty(self, read_ext):
        # see gh-9208
        result = pd.read_excel("test1" + read_ext, "Sheet3",
                               index_col=["A", "B", "C"])
        expected = DataFrame(columns=["D", "E", "F"],
                             index=MultiIndex(levels=[[]] * 3,
                                              codes=[[]] * 3,
                                              names=["A", "B", "C"]))
        tm.assert_frame_equal(result, expected)

    @pytest.mark.parametrize("index_col", [None, 2])
    def test_index_col_with_unnamed(self, read_ext, index_col):
        # see gh-18792
        result = pd.read_excel(
            "test1" + read_ext, "Sheet4", index_col=index_col)
        expected = DataFrame([["i1", "a", "x"], ["i2", "b", "y"]],
                             columns=["Unnamed: 0", "col1", "col2"])
        if index_col:
            expected = expected.set_index(expected.columns[index_col])

        tm.assert_frame_equal(result, expected)

    def test_usecols_pass_non_existent_column(self, read_ext):
        msg = ("Usecols do not match columns, "
               "columns expected but not found: " + r"\['E'\]")

        with pytest.raises(ValueError, match=msg):
            pd.read_excel("test1" + read_ext, usecols=["E"])

    def test_usecols_wrong_type(self, read_ext):
        msg = ("'usecols' must either be list-like of "
               "all strings, all unicode, all integers or a callable.")

        with pytest.raises(ValueError, match=msg):
            pd.read_excel("test1" + read_ext, usecols=["E1", 0])

    def test_excel_stop_iterator(self, read_ext):

        parsed = pd.read_excel('test2' + read_ext, 'Sheet1')
        expected = DataFrame([['aaaa', 'bbbbb']], columns=['Test', 'Test1'])
        tm.assert_frame_equal(parsed, expected)

    def test_excel_cell_error_na(self, read_ext):

        parsed = pd.read_excel('test3' + read_ext, 'Sheet1')
        expected = DataFrame([[np.nan]], columns=['Test'])
        tm.assert_frame_equal(parsed, expected)

    def test_excel_table(self, read_ext, df_ref):

        df1 = pd.read_excel('test1' + read_ext, 'Sheet1', index_col=0)
        df2 = pd.read_excel('test1' + read_ext, 'Sheet2', skiprows=[1],
                            index_col=0)
        # TODO add index to file
        tm.assert_frame_equal(df1, df_ref, check_names=False)
        tm.assert_frame_equal(df2, df_ref, check_names=False)

        df3 = pd.read_excel(
            'test1' + read_ext, 'Sheet1', index_col=0, skipfooter=1)
        tm.assert_frame_equal(df3, df1.iloc[:-1])

    def test_reader_special_dtypes(self, read_ext):

        expected = DataFrame.from_dict(OrderedDict([
            ("IntCol", [1, 2, -3, 4, 0]),
            ("FloatCol", [1.25, 2.25, 1.83, 1.92, 0.0000000005]),
            ("BoolCol", [True, False, True, True, False]),
            ("StrCol", [1, 2, 3, 4, 5]),
            # GH5394 - this is why convert_float isn't vectorized
            ("Str2Col", ["a", 3, "c", "d", "e"]),
            ("DateCol", [datetime(2013, 10, 30), datetime(2013, 10, 31),
                         datetime(1905, 1, 1), datetime(2013, 12, 14),
                         datetime(2015, 3, 14)])
        ]))
        basename = 'test_types'

        # should read in correctly and infer types
        actual = pd.read_excel(basename + read_ext, 'Sheet1')
        tm.assert_frame_equal(actual, expected)

        # if not coercing number, then int comes in as float
        float_expected = expected.copy()
        float_expected["IntCol"] = float_expected["IntCol"].astype(float)
        float_expected.loc[float_expected.index[1], "Str2Col"] = 3.0
        actual = pd.read_excel(
            basename + read_ext, 'Sheet1', convert_float=False)
        tm.assert_frame_equal(actual, float_expected)

        # check setting Index (assuming xls and xlsx are the same here)
        for icol, name in enumerate(expected.columns):
            actual = pd.read_excel(
                basename + read_ext, 'Sheet1', index_col=icol)
            exp = expected.set_index(name)
            tm.assert_frame_equal(actual, exp)

        # convert_float and converters should be different but both accepted
        expected["StrCol"] = expected["StrCol"].apply(str)
        actual = pd.read_excel(basename + read_ext, 'Sheet1',
                               converters={"StrCol": str})
        tm.assert_frame_equal(actual, expected)

        no_convert_float = float_expected.copy()
        no_convert_float["StrCol"] = no_convert_float["StrCol"].apply(str)
        actual = pd.read_excel(
            basename + read_ext, 'Sheet1',
            convert_float=False, converters={"StrCol": str})
        tm.assert_frame_equal(actual, no_convert_float)

    # GH8212 - support for converters and missing values
    def test_reader_converters(self, read_ext):

        basename = 'test_converters'

        expected = DataFrame.from_dict(OrderedDict([
            ("IntCol", [1, 2, -3, -1000, 0]),
            ("FloatCol", [12.5, np.nan, 18.3, 19.2, 0.000000005]),
            ("BoolCol", ['Found', 'Found', 'Found', 'Not found', 'Found']),
            ("StrCol", ['1', np.nan, '3', '4', '5']),
        ]))

        converters = {'IntCol': lambda x: int(x) if x != '' else -1000,
                      'FloatCol': lambda x: 10 * x if x else np.nan,
                      2: lambda x: 'Found' if x != '' else 'Not found',
                      3: lambda x: str(x) if x else '',
                      }

        # should read in correctly and set types of single cells (not array
        # dtypes)
        actual = pd.read_excel(
            basename + read_ext, 'Sheet1', converters=converters)
        tm.assert_frame_equal(actual, expected)

    def test_reader_dtype(self, read_ext):
        # GH 8212
        basename = 'testdtype'
        actual = pd.read_excel(basename + read_ext)

        expected = DataFrame({
            'a': [1, 2, 3, 4],
            'b': [2.5, 3.5, 4.5, 5.5],
            'c': [1, 2, 3, 4],
            'd': [1.0, 2.0, np.nan, 4.0]}).reindex(
                columns=['a', 'b', 'c', 'd'])

        tm.assert_frame_equal(actual, expected)

        actual = pd.read_excel(basename + read_ext,
                               dtype={'a': 'float64',
                                      'b': 'float32',
                                      'c': str})

        expected['a'] = expected['a'].astype('float64')
        expected['b'] = expected['b'].astype('float32')
        expected['c'] = ['001', '002', '003', '004']
        tm.assert_frame_equal(actual, expected)

        with pytest.raises(ValueError):
            pd.read_excel(basename + read_ext, dtype={'d': 'int64'})

    @pytest.mark.parametrize("dtype,expected", [
        (None,
         DataFrame({
             "a": [1, 2, 3, 4],
             "b": [2.5, 3.5, 4.5, 5.5],
             "c": [1, 2, 3, 4],
             "d": [1.0, 2.0, np.nan, 4.0]
         })),
        ({"a": "float64",
          "b": "float32",
          "c": str,
          "d": str
          },
         DataFrame({
             "a": Series([1, 2, 3, 4], dtype="float64"),
             "b": Series([2.5, 3.5, 4.5, 5.5], dtype="float32"),
             "c": ["001", "002", "003", "004"],
             "d": ["1", "2", np.nan, "4"]
         })),
    ])
    def test_reader_dtype_str(self, read_ext, dtype, expected):
        # see gh-20377
        basename = "testdtype"

        actual = pd.read_excel(basename + read_ext, dtype=dtype)
        tm.assert_frame_equal(actual, expected)

    def test_reading_all_sheets(self, read_ext):
        # Test reading all sheetnames by setting sheetname to None,
        # Ensure a dict is returned.
        # See PR #9450
        basename = 'test_multisheet'
        dfs = pd.read_excel(basename + read_ext, sheet_name=None)
        # ensure this is not alphabetical to test order preservation
        expected_keys = ['Charlie', 'Alpha', 'Beta']
        tm.assert_contains_all(expected_keys, dfs.keys())
        # Issue 9930
        # Ensure sheet order is preserved
        assert expected_keys == list(dfs.keys())

    def test_reading_multiple_specific_sheets(self, read_ext):
        # Test reading specific sheetnames by specifying a mixed list
        # of integers and strings, and confirm that duplicated sheet
        # references (positions/names) are removed properly.
        # Ensure a dict is returned
        # See PR #9450
        basename = 'test_multisheet'
        # Explicitly request duplicates. Only the set should be returned.
        expected_keys = [2, 'Charlie', 'Charlie']
        dfs = pd.read_excel(basename + read_ext, sheet_name=expected_keys)
        expected_keys = list(set(expected_keys))
        tm.assert_contains_all(expected_keys, dfs.keys())
        assert len(expected_keys) == len(dfs.keys())

    def test_reading_all_sheets_with_blank(self, read_ext):
        # Test reading all sheetnames by setting sheetname to None,
        # In the case where some sheets are blank.
        # Issue #11711
        basename = 'blank_with_header'
        dfs = pd.read_excel(basename + read_ext, sheet_name=None)
        expected_keys = ['Sheet1', 'Sheet2', 'Sheet3']
        tm.assert_contains_all(expected_keys, dfs.keys())

    # GH6403
    def test_read_excel_blank(self, read_ext):
        actual = pd.read_excel('blank' + read_ext, 'Sheet1')
        tm.assert_frame_equal(actual, DataFrame())

    def test_read_excel_blank_with_header(self, read_ext):
        expected = DataFrame(columns=['col_1', 'col_2'])
        actual = pd.read_excel('blank_with_header' + read_ext, 'Sheet1')
        tm.assert_frame_equal(actual, expected)

    def test_date_conversion_overflow(self, read_ext):
        # GH 10001 : pandas.ExcelFile ignore parse_dates=False
        expected = pd.DataFrame([[pd.Timestamp('2016-03-12'), 'Marc Johnson'],
                                 [pd.Timestamp('2016-03-16'), 'Jack Black'],
                                 [1e+20, 'Timothy Brown']],
                                columns=['DateColWithBigInt', 'StringCol'])

        if pd.read_excel.keywords['engine'] == 'openpyxl':
            pytest.xfail("Maybe not supported by openpyxl")

        result = pd.read_excel('testdateoverflow' + read_ext)
        tm.assert_frame_equal(result, expected)

    def test_sheet_name(self, read_ext, df_ref):
        filename = "test1"
        sheet_name = "Sheet1"

        df1 = pd.read_excel(filename + read_ext,
                            sheet_name=sheet_name, index_col=0)  # doc
        with ignore_xlrd_time_clock_warning():
            df2 = pd.read_excel(filename + read_ext, index_col=0,
                                sheet_name=sheet_name)

        tm.assert_frame_equal(df1, df_ref, check_names=False)
        tm.assert_frame_equal(df2, df_ref, check_names=False)

    def test_excel_read_buffer(self, read_ext):

        pth = 'test1' + read_ext
        expected = pd.read_excel(pth, 'Sheet1', index_col=0)
        with open(pth, 'rb') as f:
            actual = pd.read_excel(f, 'Sheet1', index_col=0)
            tm.assert_frame_equal(expected, actual)

    def test_bad_engine_raises(self, read_ext):
        bad_engine = 'foo'
        with pytest.raises(ValueError, match="Unknown engine: foo"):
            pd.read_excel('', engine=bad_engine)

    @tm.network
    def test_read_from_http_url(self, read_ext):
        url = ('https://raw.github.com/pandas-dev/pandas/master/'
               'pandas/tests/io/data/test1' + read_ext)
        url_table = pd.read_excel(url)
        local_table = pd.read_excel('test1' + read_ext)
        tm.assert_frame_equal(url_table, local_table)

    @td.skip_if_not_us_locale
    def test_read_from_s3_url(self, read_ext, s3_resource):
        # Bucket "pandas-test" created in tests/io/conftest.py
        with open('test1' + read_ext, "rb") as f:
            s3_resource.Bucket("pandas-test").put_object(
                Key="test1" + read_ext, Body=f)

        url = ('s3://pandas-test/test1' + read_ext)
        url_table = pd.read_excel(url)
        local_table = pd.read_excel('test1' + read_ext)
        tm.assert_frame_equal(url_table, local_table)

    @pytest.mark.slow
    # ignore warning from old xlrd
    @pytest.mark.filterwarnings("ignore:This metho:PendingDeprecationWarning")
    def test_read_from_file_url(self, read_ext, datapath):

        # FILE
        localtable = os.path.join(datapath("io", "data"), 'test1' + read_ext)
        local_table = pd.read_excel(localtable)

        try:
            url_table = pd.read_excel('file://localhost/' + localtable)
        except URLError:
            # fails on some systems
            import platform
            pytest.skip("failing on %s" %
                        ' '.join(platform.uname()).strip())

        tm.assert_frame_equal(url_table, local_table)

    def test_read_from_pathlib_path(self, read_ext):

        # GH12655
        from pathlib import Path

        str_path = 'test1' + read_ext
        expected = pd.read_excel(str_path, 'Sheet1', index_col=0)

        path_obj = Path('test1' + read_ext)
        actual = pd.read_excel(path_obj, 'Sheet1', index_col=0)

        tm.assert_frame_equal(expected, actual)

    @td.skip_if_no('py.path')
    def test_read_from_py_localpath(self, read_ext):

        # GH12655
        from py.path import local as LocalPath

        str_path = os.path.join('test1' + read_ext)
        expected = pd.read_excel(str_path, 'Sheet1', index_col=0)

        path_obj = LocalPath().join('test1' + read_ext)
        actual = pd.read_excel(path_obj, 'Sheet1', index_col=0)

        tm.assert_frame_equal(expected, actual)

    def test_reader_seconds(self, read_ext):

        # Test reading times with and without milliseconds. GH5945.
        expected = DataFrame.from_dict({"Time": [time(1, 2, 3),
                                                 time(2, 45, 56, 100000),
                                                 time(4, 29, 49, 200000),
                                                 time(6, 13, 42, 300000),
                                                 time(7, 57, 35, 400000),
                                                 time(9, 41, 28, 500000),
                                                 time(11, 25, 21, 600000),
                                                 time(13, 9, 14, 700000),
                                                 time(14, 53, 7, 800000),
                                                 time(16, 37, 0, 900000),
                                                 time(18, 20, 54)]})

        actual = pd.read_excel('times_1900' + read_ext, 'Sheet1')
        tm.assert_frame_equal(actual, expected)

        actual = pd.read_excel('times_1904' + read_ext, 'Sheet1')
        tm.assert_frame_equal(actual, expected)

    def test_read_excel_multiindex(self, read_ext):
        # see gh-4679
        mi = MultiIndex.from_product([["foo", "bar"], ["a", "b"]])
        mi_file = "testmultiindex" + read_ext

        # "mi_column" sheet
        expected = DataFrame([[1, 2.5, pd.Timestamp("2015-01-01"), True],
                              [2, 3.5, pd.Timestamp("2015-01-02"), False],
                              [3, 4.5, pd.Timestamp("2015-01-03"), False],
                              [4, 5.5, pd.Timestamp("2015-01-04"), True]],
                             columns=mi)

        actual = pd.read_excel(
            mi_file, "mi_column", header=[0, 1], index_col=0)
        tm.assert_frame_equal(actual, expected)

        # "mi_index" sheet
        expected.index = mi
        expected.columns = ["a", "b", "c", "d"]

        actual = pd.read_excel(mi_file, "mi_index", index_col=[0, 1])
        tm.assert_frame_equal(actual, expected, check_names=False)

        # "both" sheet
        expected.columns = mi

        actual = pd.read_excel(
            mi_file, "both", index_col=[0, 1], header=[0, 1])
        tm.assert_frame_equal(actual, expected, check_names=False)

        # "mi_index_name" sheet
        expected.columns = ["a", "b", "c", "d"]
        expected.index = mi.set_names(["ilvl1", "ilvl2"])

        actual = pd.read_excel(
            mi_file, "mi_index_name", index_col=[0, 1])
        tm.assert_frame_equal(actual, expected)

        # "mi_column_name" sheet
        expected.index = list(range(4))
        expected.columns = mi.set_names(["c1", "c2"])
        actual = pd.read_excel(mi_file, "mi_column_name",
                               header=[0, 1], index_col=0)
        tm.assert_frame_equal(actual, expected)

        # see gh-11317
        # "name_with_int" sheet
        expected.columns = mi.set_levels(
            [1, 2], level=1).set_names(["c1", "c2"])

        actual = pd.read_excel(mi_file, "name_with_int",
                               index_col=0, header=[0, 1])
        tm.assert_frame_equal(actual, expected)

        # "both_name" sheet
        expected.columns = mi.set_names(["c1", "c2"])
        expected.index = mi.set_names(["ilvl1", "ilvl2"])

        actual = pd.read_excel(mi_file, "both_name",
                               index_col=[0, 1], header=[0, 1])
        tm.assert_frame_equal(actual, expected)

        # "both_skiprows" sheet
        actual = pd.read_excel(mi_file, "both_name_skiprows", index_col=[0, 1],
                               header=[0, 1], skiprows=2)
        tm.assert_frame_equal(actual, expected)

    def test_read_excel_multiindex_header_only(self, read_ext):
        # see gh-11733.
        #
        # Don't try to parse a header name if there isn't one.
        mi_file = "testmultiindex" + read_ext
        result = pd.read_excel(mi_file, "index_col_none", header=[0, 1])

        exp_columns = MultiIndex.from_product([("A", "B"), ("key", "val")])
        expected = DataFrame([[1, 2, 3, 4]] * 2, columns=exp_columns)
        tm.assert_frame_equal(result, expected)

    def test_excel_old_index_format(self, read_ext):
        # see gh-4679
        filename = "test_index_name_pre17" + read_ext

        # We detect headers to determine if index names exist, so
        # that "index" name in the "names" version of the data will
        # now be interpreted as rows that include null data.
        data = np.array([[None, None, None, None, None],
                         ["R0C0", "R0C1", "R0C2", "R0C3", "R0C4"],
                         ["R1C0", "R1C1", "R1C2", "R1C3", "R1C4"],
                         ["R2C0", "R2C1", "R2C2", "R2C3", "R2C4"],
                         ["R3C0", "R3C1", "R3C2", "R3C3", "R3C4"],
                         ["R4C0", "R4C1", "R4C2", "R4C3", "R4C4"]])
        columns = ["C_l0_g0", "C_l0_g1", "C_l0_g2", "C_l0_g3", "C_l0_g4"]
        mi = MultiIndex(levels=[["R0", "R_l0_g0", "R_l0_g1",
                                 "R_l0_g2", "R_l0_g3", "R_l0_g4"],
                                ["R1", "R_l1_g0", "R_l1_g1",
                                 "R_l1_g2", "R_l1_g3", "R_l1_g4"]],
                        codes=[[0, 1, 2, 3, 4, 5], [0, 1, 2, 3, 4, 5]],
                        names=[None, None])
        si = Index(["R0", "R_l0_g0", "R_l0_g1", "R_l0_g2",
                    "R_l0_g3", "R_l0_g4"], name=None)

        expected = pd.DataFrame(data, index=si, columns=columns)

        actual = pd.read_excel(filename, "single_names", index_col=0)
        tm.assert_frame_equal(actual, expected)

        expected.index = mi

        actual = pd.read_excel(filename, "multi_names", index_col=[0, 1])
        tm.assert_frame_equal(actual, expected)

        # The analogous versions of the "names" version data
        # where there are explicitly no names for the indices.
        data = np.array([["R0C0", "R0C1", "R0C2", "R0C3", "R0C4"],
                         ["R1C0", "R1C1", "R1C2", "R1C3", "R1C4"],
                         ["R2C0", "R2C1", "R2C2", "R2C3", "R2C4"],
                         ["R3C0", "R3C1", "R3C2", "R3C3", "R3C4"],
                         ["R4C0", "R4C1", "R4C2", "R4C3", "R4C4"]])
        columns = ["C_l0_g0", "C_l0_g1", "C_l0_g2", "C_l0_g3", "C_l0_g4"]
        mi = MultiIndex(levels=[["R_l0_g0", "R_l0_g1", "R_l0_g2",
                                 "R_l0_g3", "R_l0_g4"],
                                ["R_l1_g0", "R_l1_g1", "R_l1_g2",
                                 "R_l1_g3", "R_l1_g4"]],
                        codes=[[0, 1, 2, 3, 4], [0, 1, 2, 3, 4]],
                        names=[None, None])
        si = Index(["R_l0_g0", "R_l0_g1", "R_l0_g2",
                    "R_l0_g3", "R_l0_g4"], name=None)

        expected = pd.DataFrame(data, index=si, columns=columns)

        actual = pd.read_excel(filename, "single_no_names", index_col=0)
        tm.assert_frame_equal(actual, expected)

        expected.index = mi

        actual = pd.read_excel(filename, "multi_no_names", index_col=[0, 1])
        tm.assert_frame_equal(actual, expected, check_names=False)

    def test_read_excel_bool_header_arg(self, read_ext):
        # GH 6114
        for arg in [True, False]:
            with pytest.raises(TypeError):
                pd.read_excel('test1' + read_ext, header=arg)

    def test_read_excel_chunksize(self, read_ext):
        # GH 8011
        with pytest.raises(NotImplementedError):
            pd.read_excel('test1' + read_ext, chunksize=100)

    def test_read_excel_skiprows_list(self, read_ext):
        # GH 4903
        actual = pd.read_excel('testskiprows' + read_ext,
                               'skiprows_list', skiprows=[0, 2])
        expected = DataFrame([[1, 2.5, pd.Timestamp('2015-01-01'), True],
                              [2, 3.5, pd.Timestamp('2015-01-02'), False],
                              [3, 4.5, pd.Timestamp('2015-01-03'), False],
                              [4, 5.5, pd.Timestamp('2015-01-04'), True]],
                             columns=['a', 'b', 'c', 'd'])
        tm.assert_frame_equal(actual, expected)

        actual = pd.read_excel('testskiprows' + read_ext,
                               'skiprows_list', skiprows=np.array([0, 2]))
        tm.assert_frame_equal(actual, expected)

    def test_read_excel_nrows(self, read_ext):
        # GH 16645
        num_rows_to_pull = 5
        actual = pd.read_excel('test1' + read_ext, nrows=num_rows_to_pull)
        expected = pd.read_excel('test1' + read_ext)
        expected = expected[:num_rows_to_pull]
        tm.assert_frame_equal(actual, expected)

    def test_read_excel_nrows_greater_than_nrows_in_file(self, read_ext):
        # GH 16645
        expected = pd.read_excel('test1' + read_ext)
        num_records_in_file = len(expected)
        num_rows_to_pull = num_records_in_file + 10
        actual = pd.read_excel('test1' + read_ext, nrows=num_rows_to_pull)
        tm.assert_frame_equal(actual, expected)

    def test_read_excel_nrows_non_integer_parameter(self, read_ext):
        # GH 16645
        msg = "'nrows' must be an integer >=0"
        with pytest.raises(ValueError, match=msg):
            pd.read_excel('test1' + read_ext, nrows='5')

    def test_read_excel_squeeze(self, read_ext):
        # GH 12157
        f = 'test_squeeze' + read_ext

        actual = pd.read_excel(f, 'two_columns', index_col=0, squeeze=True)
        expected = pd.Series([2, 3, 4], [4, 5, 6], name='b')
        expected.index.name = 'a'
        tm.assert_series_equal(actual, expected)

        actual = pd.read_excel(f, 'two_columns', squeeze=True)
        expected = pd.DataFrame({'a': [4, 5, 6],
                                 'b': [2, 3, 4]})
        tm.assert_frame_equal(actual, expected)

        actual = pd.read_excel(f, 'one_column', squeeze=True)
        expected = pd.Series([1, 2, 3], name='a')
        tm.assert_series_equal(actual, expected)


class TestExcelFileRead:

    @pytest.fixture(autouse=True, params=[
        # Add any engines to test here
        pytest.param('xlrd', marks=pytest.mark.skipif(
            not td.safe_import("xlrd"), reason="no xlrd")),
        pytest.param('openpyxl', marks=pytest.mark.skipif(
            not td.safe_import("openpyxl"), reason="no openpyxl")),
        pytest.param("odf", marks=pytest.mark.skipif(
            not td.safe_import("odf"), reason="no odfpy")),        
        pytest.param(None, marks=pytest.mark.skipif(
            not td.safe_import("xlrd"), reason="no xlrd")),
    ])
    def cd_and_set_engine(self, request, datapath, monkeypatch, read_ext):
        """
        Change directory and set engine for ExcelFile objects.
        """
<<<<<<< HEAD
        if request.param == 'odf' and read_ext != '.ods':
            pytest.skip()
        if read_ext == ".ods" and request.param != "odf":
            pytest.skip()            
=======
        if request.param == 'openpyxl' and read_ext == '.xls':
            pytest.skip()
>>>>>>> 65ec968d

        func = partial(pd.ExcelFile, engine=request.param)
        monkeypatch.chdir(datapath("io", "data"))
        monkeypatch.setattr(pd, 'ExcelFile', func)

    def test_excel_passes_na(self, read_ext):

        with pd.ExcelFile('test4' + read_ext) as excel:
            parsed = pd.read_excel(excel, 'Sheet1', keep_default_na=False,
                                   na_values=['apple'])
        expected = DataFrame([['NA'], [1], ['NA'], [np.nan], ['rabbit']],
                             columns=['Test'])
        tm.assert_frame_equal(parsed, expected)

        with pd.ExcelFile('test4' + read_ext) as excel:
            parsed = pd.read_excel(excel, 'Sheet1', keep_default_na=True,
                                   na_values=['apple'])
        expected = DataFrame([[np.nan], [1], [np.nan], [np.nan], ['rabbit']],
                             columns=['Test'])
        tm.assert_frame_equal(parsed, expected)

        # 13967
        with pd.ExcelFile('test5' + read_ext) as excel:
            parsed = pd.read_excel(excel, 'Sheet1', keep_default_na=False,
                                   na_values=['apple'])
        expected = DataFrame([['1.#QNAN'], [1], ['nan'], [np.nan], ['rabbit']],
                             columns=['Test'])
        tm.assert_frame_equal(parsed, expected)

        with pd.ExcelFile('test5' + read_ext) as excel:
            parsed = pd.read_excel(excel, 'Sheet1', keep_default_na=True,
                                   na_values=['apple'])
        expected = DataFrame([[np.nan], [1], [np.nan], [np.nan], ['rabbit']],
                             columns=['Test'])
        tm.assert_frame_equal(parsed, expected)

    @pytest.mark.parametrize('arg', ['sheet', 'sheetname', 'parse_cols'])
    def test_unexpected_kwargs_raises(self, read_ext, arg):
        # gh-17964
        kwarg = {arg: 'Sheet1'}
        msg = "unexpected keyword argument `{}`".format(arg)

        with pd.ExcelFile('test1' + read_ext) as excel:
            with pytest.raises(TypeError, match=msg):
                pd.read_excel(excel, **kwarg)

    def test_excel_table_sheet_by_index(self, read_ext, df_ref):

        with pd.ExcelFile('test1' + read_ext) as excel:
            df1 = pd.read_excel(excel, 0, index_col=0)
            df2 = pd.read_excel(excel, 1, skiprows=[1], index_col=0)
        tm.assert_frame_equal(df1, df_ref, check_names=False)
        tm.assert_frame_equal(df2, df_ref, check_names=False)

        with pd.ExcelFile('test1' + read_ext) as excel:
            df1 = excel.parse(0, index_col=0)
            df2 = excel.parse(1, skiprows=[1], index_col=0)
        tm.assert_frame_equal(df1, df_ref, check_names=False)
        tm.assert_frame_equal(df2, df_ref, check_names=False)

        with pd.ExcelFile('test1' + read_ext) as excel:
            df3 = pd.read_excel(excel, 0, index_col=0, skipfooter=1)
        tm.assert_frame_equal(df3, df1.iloc[:-1])

        with tm.assert_produces_warning(FutureWarning, check_stacklevel=False):
            with pd.ExcelFile('test1' + read_ext) as excel:
                df4 = pd.read_excel(excel, 0, index_col=0, skip_footer=1)

            tm.assert_frame_equal(df3, df4)

        with pd.ExcelFile('test1' + read_ext) as excel:
            df3 = excel.parse(0, index_col=0, skipfooter=1)

        tm.assert_frame_equal(df3, df1.iloc[:-1])

    def test_sheet_name(self, read_ext, df_ref):
        filename = "test1"
        sheet_name = "Sheet1"

        with pd.ExcelFile(filename + read_ext) as excel:
            df1_parse = excel.parse(sheet_name=sheet_name, index_col=0)  # doc

        with pd.ExcelFile(filename + read_ext) as excel:
            df2_parse = excel.parse(index_col=0,
                                    sheet_name=sheet_name)

        tm.assert_frame_equal(df1_parse, df_ref, check_names=False)
        tm.assert_frame_equal(df2_parse, df_ref, check_names=False)

    def test_excel_read_buffer(self, read_ext):
        pth = 'test1' + read_ext
        engine = pd.ExcelFile.keywords['engine']  # TODO: fixturize
        expected = pd.read_excel(pth, 'Sheet1', index_col=0, engine=engine)

        with open(pth, 'rb') as f:
            with pd.ExcelFile(f) as xls:
                actual = pd.read_excel(xls, 'Sheet1', index_col=0)

            tm.assert_frame_equal(expected, actual)

    def test_reader_closes_file(self, read_ext):
        f = open('test1' + read_ext, 'rb')
        engine = pd.ExcelFile.keywords['engine']  # TODO: fixturize
        with pd.ExcelFile(f) as xlsx:
            # parses okay
            pd.read_excel(xlsx, 'Sheet1', index_col=0, engine=engine)

        assert f.closed

    def test_conflicting_excel_engines(self, read_ext):
        # GH 26566
        msg = "Engine should not be specified when passing an ExcelFile"

        with pd.ExcelFile("test1" + read_ext) as xl:
            with pytest.raises(ValueError, match=msg):
                pd.read_excel(xl, engine='foo')<|MERGE_RESOLUTION|>--- conflicted
+++ resolved
@@ -748,15 +748,12 @@
         """
         Change directory and set engine for ExcelFile objects.
         """
-<<<<<<< HEAD
         if request.param == 'odf' and read_ext != '.ods':
             pytest.skip()
         if read_ext == ".ods" and request.param != "odf":
             pytest.skip()            
-=======
         if request.param == 'openpyxl' and read_ext == '.xls':
             pytest.skip()
->>>>>>> 65ec968d
 
         func = partial(pd.ExcelFile, engine=request.param)
         monkeypatch.chdir(datapath("io", "data"))
