from contextlib import contextmanager
import datetime
from datetime import timedelta
from distutils.version import LooseVersion
import os
import tempfile
from warnings import catch_warnings, simplefilter

import numpy as np
import pytest

from pandas.compat import (
    PY35, PY36, BytesIO, is_platform_little_endian, is_platform_windows,
    lrange, text_type)
import pandas.util._test_decorators as td

from pandas.core.dtypes.common import is_categorical_dtype

import pandas as pd
from pandas import (
    Categorical, DataFrame, DatetimeIndex, Index, Int64Index, MultiIndex,
    RangeIndex, Series, Timestamp, bdate_range, concat, date_range, isna,
    timedelta_range)
import pandas.util.testing as tm
from pandas.util.testing import (
    assert_frame_equal, assert_series_equal, set_timezone)

from pandas.io import pytables as pytables  # noqa:E402
from pandas.io.formats.printing import pprint_thing
from pandas.io.pytables import (
    ClosedFileError, HDFStore, PossibleDataLossError, Term, read_hdf)
from pandas.io.pytables import TableIterator  # noqa:E402

tables = pytest.importorskip('tables')


# TODO:
# remove when gh-24839 is fixed; this affects numpy 1.16
# and pytables 3.4.4
xfail_non_writeable = pytest.mark.xfail(
<<<<<<< HEAD
    LooseVersion(np.__version__) >= LooseVersion('1.16'),
=======
    LooseVersion(np.__version__) >= LooseVersion('1.16') and
    LooseVersion(tables.__version__) < LooseVersion('3.5.1'),
>>>>>>> a3370fc3
    reason=('gh-25511, gh-24839. pytables needs a '
            'release beyong 3.4.4 to support numpy 1.16x'))


_default_compressor = ('blosc' if LooseVersion(tables.__version__) >=
                       LooseVersion('2.2') else 'zlib')


ignore_natural_naming_warning = pytest.mark.filterwarnings(
    "ignore:object name:tables.exceptions.NaturalNameWarning"
)

# contextmanager to ensure the file cleanup


def safe_remove(path):
    if path is not None:
        try:
            os.remove(path)
        except OSError:
            pass


def safe_close(store):
    try:
        if store is not None:
            store.close()
    except IOError:
        pass


def create_tempfile(path):
    """ create an unopened named temporary file """
    return os.path.join(tempfile.gettempdir(), path)


@contextmanager
def ensure_clean_store(path, mode='a', complevel=None, complib=None,
                       fletcher32=False):

    try:

        # put in the temporary path if we don't have one already
        if not len(os.path.dirname(path)):
            path = create_tempfile(path)

        store = HDFStore(path, mode=mode, complevel=complevel,
                         complib=complib, fletcher32=False)
        yield store
    finally:
        safe_close(store)
        if mode == 'w' or mode == 'a':
            safe_remove(path)


@contextmanager
def ensure_clean_path(path):
    """
    return essentially a named temporary file that is not opened
    and deleted on existing; if path is a list, then create and
    return list of filenames
    """
    try:
        if isinstance(path, list):
            filenames = [create_tempfile(p) for p in path]
            yield filenames
        else:
            filenames = [create_tempfile(path)]
            yield filenames[0]
    finally:
        for f in filenames:
            safe_remove(f)


# set these parameters so we don't have file sharing
tables.parameters.MAX_NUMEXPR_THREADS = 1
tables.parameters.MAX_BLOSC_THREADS = 1
tables.parameters.MAX_THREADS = 1


def _maybe_remove(store, key):
    """For tests using tables, try removing the table to be sure there is
    no content from previous tests using the same table name."""
    try:
        store.remove(key)
    except (ValueError, KeyError):
        pass


class Base(object):

    @classmethod
    def setup_class(cls):

        # Pytables 3.0.0 deprecates lots of things
        tm.reset_testing_mode()

    @classmethod
    def teardown_class(cls):

        # Pytables 3.0.0 deprecates lots of things
        tm.set_testing_mode()

    def setup_method(self, method):
        self.path = 'tmp.__%s__.h5' % tm.rands(10)

    def teardown_method(self, method):
        pass


@pytest.mark.single
class TestHDFStore(Base):

    def test_format_kwarg_in_constructor(self):
        # GH 13291
        with ensure_clean_path(self.path) as path:
            pytest.raises(ValueError, HDFStore, path, format='table')

    def test_context(self):
        path = create_tempfile(self.path)
        try:
            with HDFStore(path) as tbl:
                raise ValueError('blah')
        except ValueError:
            pass
        finally:
            safe_remove(path)

        try:
            with HDFStore(path) as tbl:
                tbl['a'] = tm.makeDataFrame()

            with HDFStore(path) as tbl:
                assert len(tbl) == 1
                assert type(tbl['a']) == DataFrame
        finally:
            safe_remove(path)

    def test_conv_read_write(self):
        path = create_tempfile(self.path)
        try:
            def roundtrip(key, obj, **kwargs):
                obj.to_hdf(path, key, **kwargs)
                return read_hdf(path, key)

            o = tm.makeTimeSeries()
            assert_series_equal(o, roundtrip('series', o))

            o = tm.makeStringSeries()
            assert_series_equal(o, roundtrip('string_series', o))

            o = tm.makeDataFrame()
            assert_frame_equal(o, roundtrip('frame', o))

            # table
            df = DataFrame(dict(A=lrange(5), B=lrange(5)))
            df.to_hdf(path, 'table', append=True)
            result = read_hdf(path, 'table', where=['index>2'])
            assert_frame_equal(df[df.index > 2], result)

        finally:
            safe_remove(path)

    def test_long_strings(self):

        # GH6166
        df = DataFrame({'a': tm.rands_array(100, size=10)},
                       index=tm.rands_array(100, size=10))

        with ensure_clean_store(self.path) as store:
            store.append('df', df, data_columns=['a'])

            result = store.select('df')
            assert_frame_equal(df, result)

    def test_api(self):

        # GH4584
        # API issue when to_hdf doesn't acdept append AND format args
        with ensure_clean_path(self.path) as path:

            df = tm.makeDataFrame()
            df.iloc[:10].to_hdf(path, 'df', append=True, format='table')
            df.iloc[10:].to_hdf(path, 'df', append=True, format='table')
            assert_frame_equal(read_hdf(path, 'df'), df)

            # append to False
            df.iloc[:10].to_hdf(path, 'df', append=False, format='table')
            df.iloc[10:].to_hdf(path, 'df', append=True, format='table')
            assert_frame_equal(read_hdf(path, 'df'), df)

        with ensure_clean_path(self.path) as path:

            df = tm.makeDataFrame()
            df.iloc[:10].to_hdf(path, 'df', append=True)
            df.iloc[10:].to_hdf(path, 'df', append=True, format='table')
            assert_frame_equal(read_hdf(path, 'df'), df)

            # append to False
            df.iloc[:10].to_hdf(path, 'df', append=False, format='table')
            df.iloc[10:].to_hdf(path, 'df', append=True)
            assert_frame_equal(read_hdf(path, 'df'), df)

        with ensure_clean_path(self.path) as path:

            df = tm.makeDataFrame()
            df.to_hdf(path, 'df', append=False, format='fixed')
            assert_frame_equal(read_hdf(path, 'df'), df)

            df.to_hdf(path, 'df', append=False, format='f')
            assert_frame_equal(read_hdf(path, 'df'), df)

            df.to_hdf(path, 'df', append=False)
            assert_frame_equal(read_hdf(path, 'df'), df)

            df.to_hdf(path, 'df')
            assert_frame_equal(read_hdf(path, 'df'), df)

        with ensure_clean_store(self.path) as store:

            path = store._path
            df = tm.makeDataFrame()

            _maybe_remove(store, 'df')
            store.append('df', df.iloc[:10], append=True, format='table')
            store.append('df', df.iloc[10:], append=True, format='table')
            assert_frame_equal(store.select('df'), df)

            # append to False
            _maybe_remove(store, 'df')
            store.append('df', df.iloc[:10], append=False, format='table')
            store.append('df', df.iloc[10:], append=True, format='table')
            assert_frame_equal(store.select('df'), df)

            # formats
            _maybe_remove(store, 'df')
            store.append('df', df.iloc[:10], append=False, format='table')
            store.append('df', df.iloc[10:], append=True, format='table')
            assert_frame_equal(store.select('df'), df)

            _maybe_remove(store, 'df')
            store.append('df', df.iloc[:10], append=False, format='table')
            store.append('df', df.iloc[10:], append=True, format=None)
            assert_frame_equal(store.select('df'), df)

        with ensure_clean_path(self.path) as path:

            # invalid
            df = tm.makeDataFrame()
            pytest.raises(ValueError, df.to_hdf, path,
                          'df', append=True, format='f')
            pytest.raises(ValueError, df.to_hdf, path,
                          'df', append=True, format='fixed')

            pytest.raises(TypeError, df.to_hdf, path,
                          'df', append=True, format='foo')
            pytest.raises(TypeError, df.to_hdf, path,
                          'df', append=False, format='bar')

        # File path doesn't exist
        path = ""
        pytest.raises(FileNotFoundError, read_hdf, path, 'df')

    def test_api_default_format(self):

        # default_format option
        with ensure_clean_store(self.path) as store:
            df = tm.makeDataFrame()

            pd.set_option('io.hdf.default_format', 'fixed')
            _maybe_remove(store, 'df')
            store.put('df', df)
            assert not store.get_storer('df').is_table
            pytest.raises(ValueError, store.append, 'df2', df)

            pd.set_option('io.hdf.default_format', 'table')
            _maybe_remove(store, 'df')
            store.put('df', df)
            assert store.get_storer('df').is_table
            _maybe_remove(store, 'df2')
            store.append('df2', df)
            assert store.get_storer('df').is_table

            pd.set_option('io.hdf.default_format', None)

        with ensure_clean_path(self.path) as path:

            df = tm.makeDataFrame()

            pd.set_option('io.hdf.default_format', 'fixed')
            df.to_hdf(path, 'df')
            with HDFStore(path) as store:
                assert not store.get_storer('df').is_table
            pytest.raises(ValueError, df.to_hdf, path, 'df2', append=True)

            pd.set_option('io.hdf.default_format', 'table')
            df.to_hdf(path, 'df3')
            with HDFStore(path) as store:
                assert store.get_storer('df3').is_table
            df.to_hdf(path, 'df4', append=True)
            with HDFStore(path) as store:
                assert store.get_storer('df4').is_table

            pd.set_option('io.hdf.default_format', None)

    def test_keys(self):

        with ensure_clean_store(self.path) as store:
            store['a'] = tm.makeTimeSeries()
            store['b'] = tm.makeStringSeries()
            store['c'] = tm.makeDataFrame()

            assert len(store) == 3
            expected = {'/a', '/b', '/c'}
            assert set(store.keys()) == expected
            assert set(store) == expected

    def test_keys_ignore_hdf_softlink(self):

        # GH 20523
        # Puts a softlink into HDF file and rereads

        with ensure_clean_store(self.path) as store:

            df = DataFrame(dict(A=lrange(5), B=lrange(5)))
            store.put("df", df)

            assert store.keys() == ["/df"]

            store._handle.create_soft_link(store._handle.root, "symlink", "df")

            # Should ignore the softlink
            assert store.keys() == ["/df"]

    def test_iter_empty(self):

        with ensure_clean_store(self.path) as store:
            # GH 12221
            assert list(store) == []

    def test_repr(self):

        with ensure_clean_store(self.path) as store:
            repr(store)
            store.info()
            store['a'] = tm.makeTimeSeries()
            store['b'] = tm.makeStringSeries()
            store['c'] = tm.makeDataFrame()

            df = tm.makeDataFrame()
            df['obj1'] = 'foo'
            df['obj2'] = 'bar'
            df['bool1'] = df['A'] > 0
            df['bool2'] = df['B'] > 0
            df['bool3'] = True
            df['int1'] = 1
            df['int2'] = 2
            df['timestamp1'] = Timestamp('20010102')
            df['timestamp2'] = Timestamp('20010103')
            df['datetime1'] = datetime.datetime(2001, 1, 2, 0, 0)
            df['datetime2'] = datetime.datetime(2001, 1, 3, 0, 0)
            df.loc[3:6, ['obj1']] = np.nan
            df = df._consolidate()._convert(datetime=True)

            with catch_warnings(record=True):
                simplefilter("ignore", pd.errors.PerformanceWarning)
                store['df'] = df

            # make a random group in hdf space
            store._handle.create_group(store._handle.root, 'bah')

            assert store.filename in repr(store)
            assert store.filename in str(store)
            store.info()

        # storers
        with ensure_clean_store(self.path) as store:

            df = tm.makeDataFrame()
            store.append('df', df)

            s = store.get_storer('df')
            repr(s)
            str(s)

    @ignore_natural_naming_warning
    def test_contains(self):

        with ensure_clean_store(self.path) as store:
            store['a'] = tm.makeTimeSeries()
            store['b'] = tm.makeDataFrame()
            store['foo/bar'] = tm.makeDataFrame()
            assert 'a' in store
            assert 'b' in store
            assert 'c' not in store
            assert 'foo/bar' in store
            assert '/foo/bar' in store
            assert '/foo/b' not in store
            assert 'bar' not in store

            # gh-2694: tables.NaturalNameWarning
            with catch_warnings(record=True):
                store['node())'] = tm.makeDataFrame()
            assert 'node())' in store

    def test_versioning(self):

        with ensure_clean_store(self.path) as store:
            store['a'] = tm.makeTimeSeries()
            store['b'] = tm.makeDataFrame()
            df = tm.makeTimeDataFrame()
            _maybe_remove(store, 'df1')
            store.append('df1', df[:10])
            store.append('df1', df[10:])
            assert store.root.a._v_attrs.pandas_version == '0.15.2'
            assert store.root.b._v_attrs.pandas_version == '0.15.2'
            assert store.root.df1._v_attrs.pandas_version == '0.15.2'

            # write a file and wipe its versioning
            _maybe_remove(store, 'df2')
            store.append('df2', df)

            # this is an error because its table_type is appendable, but no
            # version info
            store.get_node('df2')._v_attrs.pandas_version = None
            pytest.raises(Exception, store.select, 'df2')

    def test_mode(self):

        df = tm.makeTimeDataFrame()

        def check(mode):

            with ensure_clean_path(self.path) as path:

                # constructor
                if mode in ['r', 'r+']:
                    pytest.raises(IOError, HDFStore, path, mode=mode)

                else:
                    store = HDFStore(path, mode=mode)
                    assert store._handle.mode == mode
                    store.close()

            with ensure_clean_path(self.path) as path:

                # context
                if mode in ['r', 'r+']:
                    def f():
                        with HDFStore(path, mode=mode) as store:  # noqa
                            pass
                    pytest.raises(IOError, f)
                else:
                    with HDFStore(path, mode=mode) as store:
                        assert store._handle.mode == mode

            with ensure_clean_path(self.path) as path:

                # conv write
                if mode in ['r', 'r+']:
                    pytest.raises(IOError, df.to_hdf,
                                  path, 'df', mode=mode)
                    df.to_hdf(path, 'df', mode='w')
                else:
                    df.to_hdf(path, 'df', mode=mode)

                # conv read
                if mode in ['w']:
                    pytest.raises(ValueError, read_hdf,
                                  path, 'df', mode=mode)
                else:
                    result = read_hdf(path, 'df', mode=mode)
                    assert_frame_equal(result, df)

        def check_default_mode():

            # read_hdf uses default mode
            with ensure_clean_path(self.path) as path:
                df.to_hdf(path, 'df', mode='w')
                result = read_hdf(path, 'df')
                assert_frame_equal(result, df)

        check('r')
        check('r+')
        check('a')
        check('w')
        check_default_mode()

    def test_reopen_handle(self):

        with ensure_clean_path(self.path) as path:

            store = HDFStore(path, mode='a')
            store['a'] = tm.makeTimeSeries()

            # invalid mode change
            pytest.raises(PossibleDataLossError, store.open, 'w')
            store.close()
            assert not store.is_open

            # truncation ok here
            store.open('w')
            assert store.is_open
            assert len(store) == 0
            store.close()
            assert not store.is_open

            store = HDFStore(path, mode='a')
            store['a'] = tm.makeTimeSeries()

            # reopen as read
            store.open('r')
            assert store.is_open
            assert len(store) == 1
            assert store._mode == 'r'
            store.close()
            assert not store.is_open

            # reopen as append
            store.open('a')
            assert store.is_open
            assert len(store) == 1
            assert store._mode == 'a'
            store.close()
            assert not store.is_open

            # reopen as append (again)
            store.open('a')
            assert store.is_open
            assert len(store) == 1
            assert store._mode == 'a'
            store.close()
            assert not store.is_open

    def test_open_args(self):

        with ensure_clean_path(self.path) as path:

            df = tm.makeDataFrame()

            # create an in memory store
            store = HDFStore(path, mode='a', driver='H5FD_CORE',
                             driver_core_backing_store=0)
            store['df'] = df
            store.append('df2', df)

            tm.assert_frame_equal(store['df'], df)
            tm.assert_frame_equal(store['df2'], df)

            store.close()

            # the file should not have actually been written
            assert not os.path.exists(path)

    def test_flush(self):

        with ensure_clean_store(self.path) as store:
            store['a'] = tm.makeTimeSeries()
            store.flush()
            store.flush(fsync=True)

    def test_get(self):

        with ensure_clean_store(self.path) as store:
            store['a'] = tm.makeTimeSeries()
            left = store.get('a')
            right = store['a']
            tm.assert_series_equal(left, right)

            left = store.get('/a')
            right = store['/a']
            tm.assert_series_equal(left, right)

            pytest.raises(KeyError, store.get, 'b')

    @pytest.mark.parametrize('where, expected', [
        ('/', {
            '': ({'first_group', 'second_group'}, set()),
            '/first_group': (set(), {'df1', 'df2'}),
            '/second_group': ({'third_group'}, {'df3', 's1'}),
            '/second_group/third_group': (set(), {'df4'}),
        }),
        ('/second_group', {
            '/second_group': ({'third_group'}, {'df3', 's1'}),
            '/second_group/third_group': (set(), {'df4'}),
        })
    ])
    def test_walk(self, where, expected):
        # GH10143
        objs = {
            'df1': pd.DataFrame([1, 2, 3]),
            'df2': pd.DataFrame([4, 5, 6]),
            'df3': pd.DataFrame([6, 7, 8]),
            'df4': pd.DataFrame([9, 10, 11]),
            's1': pd.Series([10, 9, 8]),
            # Next 3 items aren't pandas objects and should be ignored
            'a1': np.array([[1, 2, 3], [4, 5, 6]]),
            'tb1': np.array([(1, 2, 3), (4, 5, 6)], dtype='i,i,i'),
            'tb2': np.array([(7, 8, 9), (10, 11, 12)], dtype='i,i,i')
        }

        with ensure_clean_store('walk_groups.hdf', mode='w') as store:
            store.put('/first_group/df1', objs['df1'])
            store.put('/first_group/df2', objs['df2'])
            store.put('/second_group/df3', objs['df3'])
            store.put('/second_group/s1', objs['s1'])
            store.put('/second_group/third_group/df4', objs['df4'])
            # Create non-pandas objects
            store._handle.create_array('/first_group', 'a1', objs['a1'])
            store._handle.create_table('/first_group', 'tb1', obj=objs['tb1'])
            store._handle.create_table('/second_group', 'tb2', obj=objs['tb2'])

            assert len(list(store.walk(where=where))) == len(expected)
            for path, groups, leaves in store.walk(where=where):
                assert path in expected
                expected_groups, expected_frames = expected[path]
                assert expected_groups == set(groups)
                assert expected_frames == set(leaves)
                for leaf in leaves:
                    frame_path = '/'.join([path, leaf])
                    obj = store.get(frame_path)
                    if 'df' in leaf:
                        tm.assert_frame_equal(obj, objs[leaf])
                    else:
                        tm.assert_series_equal(obj, objs[leaf])

    def test_getattr(self):

        with ensure_clean_store(self.path) as store:

            s = tm.makeTimeSeries()
            store['a'] = s

            # test attribute access
            result = store.a
            tm.assert_series_equal(result, s)
            result = getattr(store, 'a')
            tm.assert_series_equal(result, s)

            df = tm.makeTimeDataFrame()
            store['df'] = df
            result = store.df
            tm.assert_frame_equal(result, df)

            # errors
            pytest.raises(AttributeError, getattr, store, 'd')

            for x in ['mode', 'path', 'handle', 'complib']:
                pytest.raises(AttributeError, getattr, store, x)

            # not stores
            for x in ['mode', 'path', 'handle', 'complib']:
                getattr(store, "_%s" % x)

    def test_put(self):

        with ensure_clean_store(self.path) as store:

            ts = tm.makeTimeSeries()
            df = tm.makeTimeDataFrame()
            store['a'] = ts
            store['b'] = df[:10]
            store['foo/bar/bah'] = df[:10]
            store['foo'] = df[:10]
            store['/foo'] = df[:10]
            store.put('c', df[:10], format='table')

            # not OK, not a table
            pytest.raises(
                ValueError, store.put, 'b', df[10:], append=True)

            # node does not currently exist, test _is_table_type returns False
            # in this case
            # _maybe_remove(store, 'f')
            # pytest.raises(ValueError, store.put, 'f', df[10:],
            #                   append=True)

            # can't put to a table (use append instead)
            pytest.raises(ValueError, store.put, 'c', df[10:], append=True)

            # overwrite table
            store.put('c', df[:10], format='table', append=False)
            tm.assert_frame_equal(df[:10], store['c'])

    def test_put_string_index(self):

        with ensure_clean_store(self.path) as store:

            index = Index(
                ["I am a very long string index: %s" % i for i in range(20)])
            s = Series(np.arange(20), index=index)
            df = DataFrame({'A': s, 'B': s})

            store['a'] = s
            tm.assert_series_equal(store['a'], s)

            store['b'] = df
            tm.assert_frame_equal(store['b'], df)

            # mixed length
            index = Index(['abcdefghijklmnopqrstuvwxyz1234567890'] +
                          ["I am a very long string index: %s" % i
                           for i in range(20)])
            s = Series(np.arange(21), index=index)
            df = DataFrame({'A': s, 'B': s})
            store['a'] = s
            tm.assert_series_equal(store['a'], s)

            store['b'] = df
            tm.assert_frame_equal(store['b'], df)

    def test_put_compression(self):

        with ensure_clean_store(self.path) as store:
            df = tm.makeTimeDataFrame()

            store.put('c', df, format='table', complib='zlib')
            tm.assert_frame_equal(store['c'], df)

            # can't compress if format='fixed'
            pytest.raises(ValueError, store.put, 'b', df,
                          format='fixed', complib='zlib')

    @td.skip_if_windows_python_3
    def test_put_compression_blosc(self):
        df = tm.makeTimeDataFrame()

        with ensure_clean_store(self.path) as store:

            # can't compress if format='fixed'
            pytest.raises(ValueError, store.put, 'b', df,
                          format='fixed', complib='blosc')

            store.put('c', df, format='table', complib='blosc')
            tm.assert_frame_equal(store['c'], df)

    def test_complibs_default_settings(self):
        # GH15943
        df = tm.makeDataFrame()

        # Set complevel and check if complib is automatically set to
        # default value
        with ensure_clean_path(self.path) as tmpfile:
            df.to_hdf(tmpfile, 'df', complevel=9)
            result = pd.read_hdf(tmpfile, 'df')
            tm.assert_frame_equal(result, df)

            with tables.open_file(tmpfile, mode='r') as h5file:
                for node in h5file.walk_nodes(where='/df', classname='Leaf'):
                    assert node.filters.complevel == 9
                    assert node.filters.complib == 'zlib'

        # Set complib and check to see if compression is disabled
        with ensure_clean_path(self.path) as tmpfile:
            df.to_hdf(tmpfile, 'df', complib='zlib')
            result = pd.read_hdf(tmpfile, 'df')
            tm.assert_frame_equal(result, df)

            with tables.open_file(tmpfile, mode='r') as h5file:
                for node in h5file.walk_nodes(where='/df', classname='Leaf'):
                    assert node.filters.complevel == 0
                    assert node.filters.complib is None

        # Check if not setting complib or complevel results in no compression
        with ensure_clean_path(self.path) as tmpfile:
            df.to_hdf(tmpfile, 'df')
            result = pd.read_hdf(tmpfile, 'df')
            tm.assert_frame_equal(result, df)

            with tables.open_file(tmpfile, mode='r') as h5file:
                for node in h5file.walk_nodes(where='/df', classname='Leaf'):
                    assert node.filters.complevel == 0
                    assert node.filters.complib is None

        # Check if file-defaults can be overridden on a per table basis
        with ensure_clean_path(self.path) as tmpfile:
            store = pd.HDFStore(tmpfile)
            store.append('dfc', df, complevel=9, complib='blosc')
            store.append('df', df)
            store.close()

            with tables.open_file(tmpfile, mode='r') as h5file:
                for node in h5file.walk_nodes(where='/df', classname='Leaf'):
                    assert node.filters.complevel == 0
                    assert node.filters.complib is None
                for node in h5file.walk_nodes(where='/dfc', classname='Leaf'):
                    assert node.filters.complevel == 9
                    assert node.filters.complib == 'blosc'

    def test_complibs(self):
        # GH14478
        df = tm.makeDataFrame()

        # Building list of all complibs and complevels tuples
        all_complibs = tables.filters.all_complibs
        # Remove lzo if its not available on this platform
        if not tables.which_lib_version('lzo'):
            all_complibs.remove('lzo')
        # Remove bzip2 if its not available on this platform
        if not tables.which_lib_version("bzip2"):
            all_complibs.remove("bzip2")

        all_levels = range(0, 10)
        all_tests = [(lib, lvl) for lib in all_complibs for lvl in all_levels]

        for (lib, lvl) in all_tests:
            with ensure_clean_path(self.path) as tmpfile:
                gname = 'foo'

                # Write and read file to see if data is consistent
                df.to_hdf(tmpfile, gname, complib=lib, complevel=lvl)
                result = pd.read_hdf(tmpfile, gname)
                tm.assert_frame_equal(result, df)

                # Open file and check metadata
                # for correct amount of compression
                h5table = tables.open_file(tmpfile, mode='r')
                for node in h5table.walk_nodes(where='/' + gname,
                                               classname='Leaf'):
                    assert node.filters.complevel == lvl
                    if lvl == 0:
                        assert node.filters.complib is None
                    else:
                        assert node.filters.complib == lib
                h5table.close()

    def test_put_integer(self):
        # non-date, non-string index
        df = DataFrame(np.random.randn(50, 100))
        self._check_roundtrip(df, tm.assert_frame_equal)

    @xfail_non_writeable
    def test_put_mixed_type(self):
        df = tm.makeTimeDataFrame()
        df['obj1'] = 'foo'
        df['obj2'] = 'bar'
        df['bool1'] = df['A'] > 0
        df['bool2'] = df['B'] > 0
        df['bool3'] = True
        df['int1'] = 1
        df['int2'] = 2
        df['timestamp1'] = Timestamp('20010102')
        df['timestamp2'] = Timestamp('20010103')
        df['datetime1'] = datetime.datetime(2001, 1, 2, 0, 0)
        df['datetime2'] = datetime.datetime(2001, 1, 3, 0, 0)
        df.loc[3:6, ['obj1']] = np.nan
        df = df._consolidate()._convert(datetime=True)

        with ensure_clean_store(self.path) as store:
            _maybe_remove(store, 'df')

            # PerformanceWarning
            with catch_warnings(record=True):
                simplefilter("ignore", pd.errors.PerformanceWarning)
                store.put('df', df)

            expected = store.get('df')
            tm.assert_frame_equal(expected, df)

    @pytest.mark.filterwarnings(
        "ignore:object name:tables.exceptions.NaturalNameWarning"
    )
    def test_append(self):

        with ensure_clean_store(self.path) as store:

            # this is allowed by almost always don't want to do it
            # tables.NaturalNameWarning):
            with catch_warnings(record=True):

                df = tm.makeTimeDataFrame()
                _maybe_remove(store, 'df1')
                store.append('df1', df[:10])
                store.append('df1', df[10:])
                tm.assert_frame_equal(store['df1'], df)

                _maybe_remove(store, 'df2')
                store.put('df2', df[:10], format='table')
                store.append('df2', df[10:])
                tm.assert_frame_equal(store['df2'], df)

                _maybe_remove(store, 'df3')
                store.append('/df3', df[:10])
                store.append('/df3', df[10:])
                tm.assert_frame_equal(store['df3'], df)

                # this is allowed by almost always don't want to do it
                # tables.NaturalNameWarning
                _maybe_remove(store, '/df3 foo')
                store.append('/df3 foo', df[:10])
                store.append('/df3 foo', df[10:])
                tm.assert_frame_equal(store['df3 foo'], df)

                # dtype issues - mizxed type in a single object column
                df = DataFrame(data=[[1, 2], [0, 1], [1, 2], [0, 0]])
                df['mixed_column'] = 'testing'
                df.loc[2, 'mixed_column'] = np.nan
                _maybe_remove(store, 'df')
                store.append('df', df)
                tm.assert_frame_equal(store['df'], df)

                # uints - test storage of uints
                uint_data = DataFrame({
                    'u08': Series(np.random.randint(0, high=255, size=5),
                                  dtype=np.uint8),
                    'u16': Series(np.random.randint(0, high=65535, size=5),
                                  dtype=np.uint16),
                    'u32': Series(np.random.randint(0, high=2**30, size=5),
                                  dtype=np.uint32),
                    'u64': Series([2**58, 2**59, 2**60, 2**61, 2**62],
                                  dtype=np.uint64)}, index=np.arange(5))
                _maybe_remove(store, 'uints')
                store.append('uints', uint_data)
                tm.assert_frame_equal(store['uints'], uint_data)

                # uints - test storage of uints in indexable columns
                _maybe_remove(store, 'uints')
                # 64-bit indices not yet supported
                store.append('uints', uint_data, data_columns=[
                             'u08', 'u16', 'u32'])
                tm.assert_frame_equal(store['uints'], uint_data)

    def test_append_series(self):

        with ensure_clean_store(self.path) as store:

            # basic
            ss = tm.makeStringSeries()
            ts = tm.makeTimeSeries()
            ns = Series(np.arange(100))

            store.append('ss', ss)
            result = store['ss']
            tm.assert_series_equal(result, ss)
            assert result.name is None

            store.append('ts', ts)
            result = store['ts']
            tm.assert_series_equal(result, ts)
            assert result.name is None

            ns.name = 'foo'
            store.append('ns', ns)
            result = store['ns']
            tm.assert_series_equal(result, ns)
            assert result.name == ns.name

            # select on the values
            expected = ns[ns > 60]
            result = store.select('ns', 'foo>60')
            tm.assert_series_equal(result, expected)

            # select on the index and values
            expected = ns[(ns > 70) & (ns.index < 90)]
            result = store.select('ns', 'foo>70 and index<90')
            tm.assert_series_equal(result, expected)

            # multi-index
            mi = DataFrame(np.random.randn(5, 1), columns=['A'])
            mi['B'] = np.arange(len(mi))
            mi['C'] = 'foo'
            mi.loc[3:5, 'C'] = 'bar'
            mi.set_index(['C', 'B'], inplace=True)
            s = mi.stack()
            s.index = s.index.droplevel(2)
            store.append('mi', s)
            tm.assert_series_equal(store['mi'], s)

    def test_store_index_types(self):
        # GH5386
        # test storing various index types

        with ensure_clean_store(self.path) as store:

            def check(format, index):
                df = DataFrame(np.random.randn(10, 2), columns=list('AB'))
                df.index = index(len(df))

                _maybe_remove(store, 'df')
                store.put('df', df, format=format)
                assert_frame_equal(df, store['df'])

            for index in [tm.makeFloatIndex, tm.makeStringIndex,
                          tm.makeIntIndex, tm.makeDateIndex]:

                check('table', index)
                check('fixed', index)

            # period index currently broken for table
            # seee GH7796 FIXME
            check('fixed', tm.makePeriodIndex)
            # check('table',tm.makePeriodIndex)

            # unicode
            index = tm.makeUnicodeIndex
            check('table', index)
            check('fixed', index)

    @pytest.mark.skipif(not is_platform_little_endian(),
                        reason="reason platform is not little endian")
    def test_encoding(self):

        with ensure_clean_store(self.path) as store:
            df = DataFrame(dict(A='foo', B='bar'), index=range(5))
            df.loc[2, 'A'] = np.nan
            df.loc[3, 'B'] = np.nan
            _maybe_remove(store, 'df')
            store.append('df', df, encoding='ascii')
            tm.assert_frame_equal(store['df'], df)

            expected = df.reindex(columns=['A'])
            result = store.select('df', Term('columns=A', encoding='ascii'))
            tm.assert_frame_equal(result, expected)

    def test_latin_encoding(self):

        values = [[b'E\xc9, 17', b'', b'a', b'b', b'c'],
                  [b'E\xc9, 17', b'a', b'b', b'c'],
                  [b'EE, 17', b'', b'a', b'b', b'c'],
                  [b'E\xc9, 17', b'\xf8\xfc', b'a', b'b', b'c'],
                  [b'', b'a', b'b', b'c'],
                  [b'\xf8\xfc', b'a', b'b', b'c'],
                  [b'A\xf8\xfc', b'', b'a', b'b', b'c'],
                  [np.nan, b'', b'b', b'c'],
                  [b'A\xf8\xfc', np.nan, b'', b'b', b'c']]

        def _try_decode(x, encoding='latin-1'):
            try:
                return x.decode(encoding)
            except AttributeError:
                return x
        # not sure how to remove latin-1 from code in python 2 and 3
        values = [[_try_decode(x) for x in y] for y in values]

        examples = []
        for dtype in ['category', object]:
            for val in values:
                examples.append(pd.Series(val, dtype=dtype))

        def roundtrip(s, key='data', encoding='latin-1', nan_rep=''):
            with ensure_clean_path(self.path) as store:
                s.to_hdf(store, key, format='table', encoding=encoding,
                         nan_rep=nan_rep)
                retr = read_hdf(store, key)
                s_nan = s.replace(nan_rep, np.nan)
                if is_categorical_dtype(s_nan):
                    assert is_categorical_dtype(retr)
                    assert_series_equal(s_nan, retr, check_dtype=False,
                                        check_categorical=False)
                else:
                    assert_series_equal(s_nan, retr)

        for s in examples:
            roundtrip(s)

        # fails:
        # for x in examples:
        #     roundtrip(s, nan_rep=b'\xf8\xfc')

    def test_append_some_nans(self):

        with ensure_clean_store(self.path) as store:
            df = DataFrame({'A': Series(np.random.randn(20)).astype('int32'),
                            'A1': np.random.randn(20),
                            'A2': np.random.randn(20),
                            'B': 'foo', 'C': 'bar',
                            'D': Timestamp("20010101"),
                            'E': datetime.datetime(2001, 1, 2, 0, 0)},
                           index=np.arange(20))
            # some nans
            _maybe_remove(store, 'df1')
            df.loc[0:15, ['A1', 'B', 'D', 'E']] = np.nan
            store.append('df1', df[:10])
            store.append('df1', df[10:])
            tm.assert_frame_equal(store['df1'], df)

            # first column
            df1 = df.copy()
            df1.loc[:, 'A1'] = np.nan
            _maybe_remove(store, 'df1')
            store.append('df1', df1[:10])
            store.append('df1', df1[10:])
            tm.assert_frame_equal(store['df1'], df1)

            # 2nd column
            df2 = df.copy()
            df2.loc[:, 'A2'] = np.nan
            _maybe_remove(store, 'df2')
            store.append('df2', df2[:10])
            store.append('df2', df2[10:])
            tm.assert_frame_equal(store['df2'], df2)

            # datetimes
            df3 = df.copy()
            df3.loc[:, 'E'] = np.nan
            _maybe_remove(store, 'df3')
            store.append('df3', df3[:10])
            store.append('df3', df3[10:])
            tm.assert_frame_equal(store['df3'], df3)

    def test_append_all_nans(self):

        with ensure_clean_store(self.path) as store:

            df = DataFrame({'A1': np.random.randn(20),
                            'A2': np.random.randn(20)},
                           index=np.arange(20))
            df.loc[0:15, :] = np.nan

            # nan some entire rows (dropna=True)
            _maybe_remove(store, 'df')
            store.append('df', df[:10], dropna=True)
            store.append('df', df[10:], dropna=True)
            tm.assert_frame_equal(store['df'], df[-4:])

            # nan some entire rows (dropna=False)
            _maybe_remove(store, 'df2')
            store.append('df2', df[:10], dropna=False)
            store.append('df2', df[10:], dropna=False)
            tm.assert_frame_equal(store['df2'], df)

            # tests the option io.hdf.dropna_table
            pd.set_option('io.hdf.dropna_table', False)
            _maybe_remove(store, 'df3')
            store.append('df3', df[:10])
            store.append('df3', df[10:])
            tm.assert_frame_equal(store['df3'], df)

            pd.set_option('io.hdf.dropna_table', True)
            _maybe_remove(store, 'df4')
            store.append('df4', df[:10])
            store.append('df4', df[10:])
            tm.assert_frame_equal(store['df4'], df[-4:])

            # nan some entire rows (string are still written!)
            df = DataFrame({'A1': np.random.randn(20),
                            'A2': np.random.randn(20),
                            'B': 'foo', 'C': 'bar'},
                           index=np.arange(20))

            df.loc[0:15, :] = np.nan

            _maybe_remove(store, 'df')
            store.append('df', df[:10], dropna=True)
            store.append('df', df[10:], dropna=True)
            tm.assert_frame_equal(store['df'], df)

            _maybe_remove(store, 'df2')
            store.append('df2', df[:10], dropna=False)
            store.append('df2', df[10:], dropna=False)
            tm.assert_frame_equal(store['df2'], df)

            # nan some entire rows (but since we have dates they are still
            # written!)
            df = DataFrame({'A1': np.random.randn(20),
                            'A2': np.random.randn(20),
                            'B': 'foo', 'C': 'bar',
                            'D': Timestamp("20010101"),
                            'E': datetime.datetime(2001, 1, 2, 0, 0)},
                           index=np.arange(20))

            df.loc[0:15, :] = np.nan

            _maybe_remove(store, 'df')
            store.append('df', df[:10], dropna=True)
            store.append('df', df[10:], dropna=True)
            tm.assert_frame_equal(store['df'], df)

            _maybe_remove(store, 'df2')
            store.append('df2', df[:10], dropna=False)
            store.append('df2', df[10:], dropna=False)
            tm.assert_frame_equal(store['df2'], df)

        # Test to make sure defaults are to not drop.
        # Corresponding to Issue 9382
        df_with_missing = DataFrame(
            {'col1': [0, np.nan, 2], 'col2': [1, np.nan, np.nan]})

        with ensure_clean_path(self.path) as path:
            df_with_missing.to_hdf(path, 'df_with_missing', format='table')
            reloaded = read_hdf(path, 'df_with_missing')
            tm.assert_frame_equal(df_with_missing, reloaded)

    def test_append_frame_column_oriented(self):

        with ensure_clean_store(self.path) as store:

            # column oriented
            df = tm.makeTimeDataFrame()
            _maybe_remove(store, 'df1')
            store.append('df1', df.iloc[:, :2], axes=['columns'])
            store.append('df1', df.iloc[:, 2:])
            tm.assert_frame_equal(store['df1'], df)

            result = store.select('df1', 'columns=A')
            expected = df.reindex(columns=['A'])
            tm.assert_frame_equal(expected, result)

            # selection on the non-indexable
            result = store.select(
                'df1', ('columns=A', 'index=df.index[0:4]'))
            expected = df.reindex(columns=['A'], index=df.index[0:4])
            tm.assert_frame_equal(expected, result)

            # this isn't supported
            with pytest.raises(TypeError):
                store.select('df1',
                             'columns=A and index>df.index[4]')

    def test_append_with_different_block_ordering(self):

        # GH 4096; using same frames, but different block orderings
        with ensure_clean_store(self.path) as store:

            for i in range(10):

                df = DataFrame(np.random.randn(10, 2), columns=list('AB'))
                df['index'] = range(10)
                df['index'] += i * 10
                df['int64'] = Series([1] * len(df), dtype='int64')
                df['int16'] = Series([1] * len(df), dtype='int16')

                if i % 2 == 0:
                    del df['int64']
                    df['int64'] = Series([1] * len(df), dtype='int64')
                if i % 3 == 0:
                    a = df.pop('A')
                    df['A'] = a

                df.set_index('index', inplace=True)

                store.append('df', df)

        # test a different ordering but with more fields (like invalid
        # combinate)
        with ensure_clean_store(self.path) as store:

            df = DataFrame(np.random.randn(10, 2),
                           columns=list('AB'), dtype='float64')
            df['int64'] = Series([1] * len(df), dtype='int64')
            df['int16'] = Series([1] * len(df), dtype='int16')
            store.append('df', df)

            # store additional fields in different blocks
            df['int16_2'] = Series([1] * len(df), dtype='int16')
            pytest.raises(ValueError, store.append, 'df', df)

            # store multile additional fields in different blocks
            df['float_3'] = Series([1.] * len(df), dtype='float64')
            pytest.raises(ValueError, store.append, 'df', df)

    def test_append_with_strings(self):

        with ensure_clean_store(self.path) as store:
            with catch_warnings(record=True):

                def check_col(key, name, size):
                    assert getattr(store.get_storer(key)
                                   .table.description, name).itemsize == size

                # avoid truncation on elements
                df = DataFrame([[123, 'asdqwerty'], [345, 'dggnhebbsdfbdfb']])
                store.append('df_big', df)
                tm.assert_frame_equal(store.select('df_big'), df)
                check_col('df_big', 'values_block_1', 15)

                # appending smaller string ok
                df2 = DataFrame([[124, 'asdqy'], [346, 'dggnhefbdfb']])
                store.append('df_big', df2)
                expected = concat([df, df2])
                tm.assert_frame_equal(store.select('df_big'), expected)
                check_col('df_big', 'values_block_1', 15)

                # avoid truncation on elements
                df = DataFrame([[123, 'asdqwerty'], [345, 'dggnhebbsdfbdfb']])
                store.append('df_big2', df, min_itemsize={'values': 50})
                tm.assert_frame_equal(store.select('df_big2'), df)
                check_col('df_big2', 'values_block_1', 50)

                # bigger string on next append
                store.append('df_new', df)
                df_new = DataFrame(
                    [[124, 'abcdefqhij'], [346, 'abcdefghijklmnopqrtsuvwxyz']])
                pytest.raises(ValueError, store.append, 'df_new', df_new)

                # min_itemsize on Series index (GH 11412)
                df = tm.makeMixedDataFrame().set_index('C')
                store.append('ss', df['B'], min_itemsize={'index': 4})
                tm.assert_series_equal(store.select('ss'), df['B'])

                # same as above, with data_columns=True
                store.append('ss2', df['B'], data_columns=True,
                             min_itemsize={'index': 4})
                tm.assert_series_equal(store.select('ss2'), df['B'])

                # min_itemsize in index without appending (GH 10381)
                store.put('ss3', df, format='table',
                          min_itemsize={'index': 6})
                # just make sure there is a longer string:
                df2 = df.copy().reset_index().assign(C='longer').set_index('C')
                store.append('ss3', df2)
                tm.assert_frame_equal(store.select('ss3'),
                                      pd.concat([df, df2]))

                # same as above, with a Series
                store.put('ss4', df['B'], format='table',
                          min_itemsize={'index': 6})
                store.append('ss4', df2['B'])
                tm.assert_series_equal(store.select('ss4'),
                                       pd.concat([df['B'], df2['B']]))

                # with nans
                _maybe_remove(store, 'df')
                df = tm.makeTimeDataFrame()
                df['string'] = 'foo'
                df.loc[1:4, 'string'] = np.nan
                df['string2'] = 'bar'
                df.loc[4:8, 'string2'] = np.nan
                df['string3'] = 'bah'
                df.loc[1:, 'string3'] = np.nan
                store.append('df', df)
                result = store.select('df')
                tm.assert_frame_equal(result, df)

        with ensure_clean_store(self.path) as store:

            def check_col(key, name, size):
                assert getattr(store.get_storer(key)
                               .table.description, name).itemsize, size

            df = DataFrame(dict(A='foo', B='bar'), index=range(10))

            # a min_itemsize that creates a data_column
            _maybe_remove(store, 'df')
            store.append('df', df, min_itemsize={'A': 200})
            check_col('df', 'A', 200)
            assert store.get_storer('df').data_columns == ['A']

            # a min_itemsize that creates a data_column2
            _maybe_remove(store, 'df')
            store.append('df', df, data_columns=['B'], min_itemsize={'A': 200})
            check_col('df', 'A', 200)
            assert store.get_storer('df').data_columns == ['B', 'A']

            # a min_itemsize that creates a data_column2
            _maybe_remove(store, 'df')
            store.append('df', df, data_columns=[
                         'B'], min_itemsize={'values': 200})
            check_col('df', 'B', 200)
            check_col('df', 'values_block_0', 200)
            assert store.get_storer('df').data_columns == ['B']

            # infer the .typ on subsequent appends
            _maybe_remove(store, 'df')
            store.append('df', df[:5], min_itemsize=200)
            store.append('df', df[5:], min_itemsize=200)
            tm.assert_frame_equal(store['df'], df)

            # invalid min_itemsize keys
            df = DataFrame(['foo', 'foo', 'foo', 'barh',
                            'barh', 'barh'], columns=['A'])
            _maybe_remove(store, 'df')
            pytest.raises(ValueError, store.append, 'df',
                          df, min_itemsize={'foo': 20, 'foobar': 20})

    def test_append_with_empty_string(self):

        with ensure_clean_store(self.path) as store:

            # with all empty strings (GH 12242)
            df = DataFrame({'x': ['a', 'b', 'c', 'd', 'e', 'f', '']})
            store.append('df', df[:-1], min_itemsize={'x': 1})
            store.append('df', df[-1:], min_itemsize={'x': 1})
            tm.assert_frame_equal(store.select('df'), df)

    def test_to_hdf_with_min_itemsize(self):

        with ensure_clean_path(self.path) as path:

            # min_itemsize in index with to_hdf (GH 10381)
            df = tm.makeMixedDataFrame().set_index('C')
            df.to_hdf(path, 'ss3', format='table', min_itemsize={'index': 6})
            # just make sure there is a longer string:
            df2 = df.copy().reset_index().assign(C='longer').set_index('C')
            df2.to_hdf(path, 'ss3', append=True, format='table')
            tm.assert_frame_equal(pd.read_hdf(path, 'ss3'),
                                  pd.concat([df, df2]))

            # same as above, with a Series
            df['B'].to_hdf(path, 'ss4', format='table',
                           min_itemsize={'index': 6})
            df2['B'].to_hdf(path, 'ss4', append=True, format='table')
            tm.assert_series_equal(pd.read_hdf(path, 'ss4'),
                                   pd.concat([df['B'], df2['B']]))

    @pytest.mark.parametrize(
        "format",
        [pytest.param('fixed', marks=xfail_non_writeable),
         'table'])
    def test_to_hdf_errors(self, format):

        data = ['\ud800foo']
        ser = pd.Series(data, index=pd.Index(data))
        with ensure_clean_path(self.path) as path:
            # GH 20835
            ser.to_hdf(path, 'table', format=format, errors='surrogatepass')

            result = pd.read_hdf(path, 'table', errors='surrogatepass')
            tm.assert_series_equal(result, ser)

    def test_append_with_data_columns(self):

        with ensure_clean_store(self.path) as store:
            df = tm.makeTimeDataFrame()
            df.iloc[0, df.columns.get_loc('B')] = 1.
            _maybe_remove(store, 'df')
            store.append('df', df[:2], data_columns=['B'])
            store.append('df', df[2:])
            tm.assert_frame_equal(store['df'], df)

            # check that we have indices created
            assert(store._handle.root.df.table.cols.index.is_indexed is True)
            assert(store._handle.root.df.table.cols.B.is_indexed is True)

            # data column searching
            result = store.select('df', 'B>0')
            expected = df[df.B > 0]
            tm.assert_frame_equal(result, expected)

            # data column searching (with an indexable and a data_columns)
            result = store.select(
                'df', 'B>0 and index>df.index[3]')
            df_new = df.reindex(index=df.index[4:])
            expected = df_new[df_new.B > 0]
            tm.assert_frame_equal(result, expected)

            # data column selection with a string data_column
            df_new = df.copy()
            df_new['string'] = 'foo'
            df_new.loc[1:4, 'string'] = np.nan
            df_new.loc[5:6, 'string'] = 'bar'
            _maybe_remove(store, 'df')
            store.append('df', df_new, data_columns=['string'])
            result = store.select('df', "string='foo'")
            expected = df_new[df_new.string == 'foo']
            tm.assert_frame_equal(result, expected)

            # using min_itemsize and a data column
            def check_col(key, name, size):
                assert getattr(store.get_storer(key)
                               .table.description, name).itemsize == size

        with ensure_clean_store(self.path) as store:
            _maybe_remove(store, 'df')
            store.append('df', df_new, data_columns=['string'],
                         min_itemsize={'string': 30})
            check_col('df', 'string', 30)
            _maybe_remove(store, 'df')
            store.append(
                'df', df_new, data_columns=['string'], min_itemsize=30)
            check_col('df', 'string', 30)
            _maybe_remove(store, 'df')
            store.append('df', df_new, data_columns=['string'],
                         min_itemsize={'values': 30})
            check_col('df', 'string', 30)

        with ensure_clean_store(self.path) as store:
            df_new['string2'] = 'foobarbah'
            df_new['string_block1'] = 'foobarbah1'
            df_new['string_block2'] = 'foobarbah2'
            _maybe_remove(store, 'df')
            store.append('df', df_new, data_columns=['string', 'string2'],
                         min_itemsize={'string': 30, 'string2': 40,
                                       'values': 50})
            check_col('df', 'string', 30)
            check_col('df', 'string2', 40)
            check_col('df', 'values_block_1', 50)

        with ensure_clean_store(self.path) as store:
            # multiple data columns
            df_new = df.copy()
            df_new.iloc[0, df_new.columns.get_loc('A')] = 1.
            df_new.iloc[0, df_new.columns.get_loc('B')] = -1.
            df_new['string'] = 'foo'

            sl = df_new.columns.get_loc('string')
            df_new.iloc[1:4, sl] = np.nan
            df_new.iloc[5:6, sl] = 'bar'

            df_new['string2'] = 'foo'
            sl = df_new.columns.get_loc('string2')
            df_new.iloc[2:5, sl] = np.nan
            df_new.iloc[7:8, sl] = 'bar'
            _maybe_remove(store, 'df')
            store.append(
                'df', df_new, data_columns=['A', 'B', 'string', 'string2'])
            result = store.select('df',
                                  "string='foo' and string2='foo'"
                                  " and A>0 and B<0")
            expected = df_new[(df_new.string == 'foo') & (
                df_new.string2 == 'foo') & (df_new.A > 0) & (df_new.B < 0)]
            tm.assert_frame_equal(result, expected, check_index_type=False)

            # yield an empty frame
            result = store.select('df', "string='foo' and string2='cool'")
            expected = df_new[(df_new.string == 'foo') & (
                df_new.string2 == 'cool')]
            tm.assert_frame_equal(result, expected, check_index_type=False)

        with ensure_clean_store(self.path) as store:
            # doc example
            df_dc = df.copy()
            df_dc['string'] = 'foo'
            df_dc.loc[4:6, 'string'] = np.nan
            df_dc.loc[7:9, 'string'] = 'bar'
            df_dc['string2'] = 'cool'
            df_dc['datetime'] = Timestamp('20010102')
            df_dc = df_dc._convert(datetime=True)
            df_dc.loc[3:5, ['A', 'B', 'datetime']] = np.nan

            _maybe_remove(store, 'df_dc')
            store.append('df_dc', df_dc,
                         data_columns=['B', 'C', 'string',
                                       'string2', 'datetime'])
            result = store.select('df_dc', 'B>0')

            expected = df_dc[df_dc.B > 0]
            tm.assert_frame_equal(result, expected, check_index_type=False)

            result = store.select(
                'df_dc', ['B > 0', 'C > 0', 'string == foo'])
            expected = df_dc[(df_dc.B > 0) & (df_dc.C > 0) & (
                df_dc.string == 'foo')]
            tm.assert_frame_equal(result, expected, check_index_type=False)

        with ensure_clean_store(self.path) as store:
            # doc example part 2
            np.random.seed(1234)
            index = date_range('1/1/2000', periods=8)
            df_dc = DataFrame(np.random.randn(8, 3), index=index,
                              columns=['A', 'B', 'C'])
            df_dc['string'] = 'foo'
            df_dc.loc[4:6, 'string'] = np.nan
            df_dc.loc[7:9, 'string'] = 'bar'
            df_dc.loc[:, ['B', 'C']] = df_dc.loc[:, ['B', 'C']].abs()
            df_dc['string2'] = 'cool'

            # on-disk operations
            store.append('df_dc', df_dc, data_columns=[
                         'B', 'C', 'string', 'string2'])

            result = store.select('df_dc', 'B>0')
            expected = df_dc[df_dc.B > 0]
            tm.assert_frame_equal(result, expected)

            result = store.select(
                'df_dc', ['B > 0', 'C > 0', 'string == "foo"'])
            expected = df_dc[(df_dc.B > 0) & (df_dc.C > 0) &
                             (df_dc.string == 'foo')]
            tm.assert_frame_equal(result, expected)

    def test_create_table_index(self):

        with ensure_clean_store(self.path) as store:

            with catch_warnings(record=True):
                def col(t, column):
                    return getattr(store.get_storer(t).table.cols, column)

                # data columns
                df = tm.makeTimeDataFrame()
                df['string'] = 'foo'
                df['string2'] = 'bar'
                store.append('f', df, data_columns=['string', 'string2'])
                assert(col('f', 'index').is_indexed is True)
                assert(col('f', 'string').is_indexed is True)
                assert(col('f', 'string2').is_indexed is True)

                # specify index=columns
                store.append(
                    'f2', df, index=['string'],
                    data_columns=['string', 'string2'])
                assert(col('f2', 'index').is_indexed is False)
                assert(col('f2', 'string').is_indexed is True)
                assert(col('f2', 'string2').is_indexed is False)

                # try to index a non-table
                _maybe_remove(store, 'f2')
                store.put('f2', df)
                pytest.raises(TypeError, store.create_table_index, 'f2')

    def test_append_hierarchical(self):
        index = MultiIndex(levels=[['foo', 'bar', 'baz', 'qux'],
                                   ['one', 'two', 'three']],
                           codes=[[0, 0, 0, 1, 1, 2, 2, 3, 3, 3],
                                  [0, 1, 2, 0, 1, 1, 2, 0, 1, 2]],
                           names=['foo', 'bar'])
        df = DataFrame(np.random.randn(10, 3), index=index,
                       columns=['A', 'B', 'C'])

        with ensure_clean_store(self.path) as store:
            store.append('mi', df)
            result = store.select('mi')
            tm.assert_frame_equal(result, df)

            # GH 3748
            result = store.select('mi', columns=['A', 'B'])
            expected = df.reindex(columns=['A', 'B'])
            tm.assert_frame_equal(result, expected)

        with ensure_clean_path('test.hdf') as path:
            df.to_hdf(path, 'df', format='table')
            result = read_hdf(path, 'df', columns=['A', 'B'])
            expected = df.reindex(columns=['A', 'B'])
            tm.assert_frame_equal(result, expected)

    def test_column_multiindex(self):
        # GH 4710
        # recreate multi-indexes properly

        index = MultiIndex.from_tuples([('A', 'a'), ('A', 'b'),
                                        ('B', 'a'), ('B', 'b')],
                                       names=['first', 'second'])
        df = DataFrame(np.arange(12).reshape(3, 4), columns=index)
        expected = df.copy()
        if isinstance(expected.index, RangeIndex):
            expected.index = Int64Index(expected.index)

        with ensure_clean_store(self.path) as store:

            store.put('df', df)
            tm.assert_frame_equal(store['df'], expected,
                                  check_index_type=True,
                                  check_column_type=True)

            store.put('df1', df, format='table')
            tm.assert_frame_equal(store['df1'], expected,
                                  check_index_type=True,
                                  check_column_type=True)

            pytest.raises(ValueError, store.put, 'df2', df,
                          format='table', data_columns=['A'])
            pytest.raises(ValueError, store.put, 'df3', df,
                          format='table', data_columns=True)

        # appending multi-column on existing table (see GH 6167)
        with ensure_clean_store(self.path) as store:
            store.append('df2', df)
            store.append('df2', df)

            tm.assert_frame_equal(store['df2'], concat((df, df)))

        # non_index_axes name
        df = DataFrame(np.arange(12).reshape(3, 4),
                       columns=Index(list('ABCD'), name='foo'))
        expected = df.copy()
        if isinstance(expected.index, RangeIndex):
            expected.index = Int64Index(expected.index)

        with ensure_clean_store(self.path) as store:

            store.put('df1', df, format='table')
            tm.assert_frame_equal(store['df1'], expected,
                                  check_index_type=True,
                                  check_column_type=True)

    def test_store_multiindex(self):

        # validate multi-index names
        # GH 5527
        with ensure_clean_store(self.path) as store:

            def make_index(names=None):
                return MultiIndex.from_tuples([(datetime.datetime(2013, 12, d),
                                                s, t)
                                               for d in range(1, 3)
                                               for s in range(2)
                                               for t in range(3)],
                                              names=names)

            # no names
            _maybe_remove(store, 'df')
            df = DataFrame(np.zeros((12, 2)), columns=[
                           'a', 'b'], index=make_index())
            store.append('df', df)
            tm.assert_frame_equal(store.select('df'), df)

            # partial names
            _maybe_remove(store, 'df')
            df = DataFrame(np.zeros((12, 2)), columns=[
                           'a', 'b'], index=make_index(['date', None, None]))
            store.append('df', df)
            tm.assert_frame_equal(store.select('df'), df)

            # series
            _maybe_remove(store, 's')
            s = Series(np.zeros(12), index=make_index(['date', None, None]))
            store.append('s', s)
            xp = Series(np.zeros(12), index=make_index(
                ['date', 'level_1', 'level_2']))
            tm.assert_series_equal(store.select('s'), xp)

            # dup with column
            _maybe_remove(store, 'df')
            df = DataFrame(np.zeros((12, 2)), columns=[
                           'a', 'b'], index=make_index(['date', 'a', 't']))
            pytest.raises(ValueError, store.append, 'df', df)

            # dup within level
            _maybe_remove(store, 'df')
            df = DataFrame(np.zeros((12, 2)), columns=['a', 'b'],
                           index=make_index(['date', 'date', 'date']))
            pytest.raises(ValueError, store.append, 'df', df)

            # fully names
            _maybe_remove(store, 'df')
            df = DataFrame(np.zeros((12, 2)), columns=[
                           'a', 'b'], index=make_index(['date', 's', 't']))
            store.append('df', df)
            tm.assert_frame_equal(store.select('df'), df)

    def test_select_columns_in_where(self):

        # GH 6169
        # recreate multi-indexes when columns is passed
        # in the `where` argument
        index = MultiIndex(levels=[['foo', 'bar', 'baz', 'qux'],
                                   ['one', 'two', 'three']],
                           codes=[[0, 0, 0, 1, 1, 2, 2, 3, 3, 3],
                                  [0, 1, 2, 0, 1, 1, 2, 0, 1, 2]],
                           names=['foo_name', 'bar_name'])

        # With a DataFrame
        df = DataFrame(np.random.randn(10, 3), index=index,
                       columns=['A', 'B', 'C'])

        with ensure_clean_store(self.path) as store:
            store.put('df', df, format='table')
            expected = df[['A']]

            tm.assert_frame_equal(store.select('df', columns=['A']), expected)

            tm.assert_frame_equal(store.select(
                'df', where="columns=['A']"), expected)

        # With a Series
        s = Series(np.random.randn(10), index=index,
                   name='A')
        with ensure_clean_store(self.path) as store:
            store.put('s', s, format='table')
            tm.assert_series_equal(store.select('s', where="columns=['A']"), s)

    def test_mi_data_columns(self):
        # GH 14435
        idx = pd.MultiIndex.from_arrays([date_range('2000-01-01', periods=5),
                                         range(5)], names=['date', 'id'])
        df = pd.DataFrame({'a': [1.1, 1.2, 1.3, 1.4, 1.5]}, index=idx)

        with ensure_clean_store(self.path) as store:
            store.append('df', df, data_columns=True)

            actual = store.select('df', where='id == 1')
            expected = df.iloc[[1], :]
            tm.assert_frame_equal(actual, expected)

    def test_pass_spec_to_storer(self):

        df = tm.makeDataFrame()

        with ensure_clean_store(self.path) as store:
            store.put('df', df)
            pytest.raises(TypeError, store.select, 'df', columns=['A'])
            pytest.raises(TypeError, store.select,
                          'df', where=[('columns=A')])

    @xfail_non_writeable
    def test_append_misc(self):

        with ensure_clean_store(self.path) as store:
            df = tm.makeDataFrame()
            store.append('df', df, chunksize=1)
            result = store.select('df')
            tm.assert_frame_equal(result, df)

            store.append('df1', df, expectedrows=10)
            result = store.select('df1')
            tm.assert_frame_equal(result, df)

        # more chunksize in append tests
        def check(obj, comparator):
            for c in [10, 200, 1000]:
                with ensure_clean_store(self.path, mode='w') as store:
                    store.append('obj', obj, chunksize=c)
                    result = store.select('obj')
                    comparator(result, obj)

        df = tm.makeDataFrame()
        df['string'] = 'foo'
        df['float322'] = 1.
        df['float322'] = df['float322'].astype('float32')
        df['bool'] = df['float322'] > 0
        df['time1'] = Timestamp('20130101')
        df['time2'] = Timestamp('20130102')
        check(df, tm.assert_frame_equal)

        # empty frame, GH4273
        with ensure_clean_store(self.path) as store:

            # 0 len
            df_empty = DataFrame(columns=list('ABC'))
            store.append('df', df_empty)
            pytest.raises(KeyError, store.select, 'df')

            # repeated append of 0/non-zero frames
            df = DataFrame(np.random.rand(10, 3), columns=list('ABC'))
            store.append('df', df)
            assert_frame_equal(store.select('df'), df)
            store.append('df', df_empty)
            assert_frame_equal(store.select('df'), df)

            # store
            df = DataFrame(columns=list('ABC'))
            store.put('df2', df)
            assert_frame_equal(store.select('df2'), df)

    def test_append_raise(self):

        with ensure_clean_store(self.path) as store:

            # test append with invalid input to get good error messages

            # list in column
            df = tm.makeDataFrame()
            df['invalid'] = [['a']] * len(df)
            assert df.dtypes['invalid'] == np.object_
            pytest.raises(TypeError, store.append, 'df', df)

            # multiple invalid columns
            df['invalid2'] = [['a']] * len(df)
            df['invalid3'] = [['a']] * len(df)
            pytest.raises(TypeError, store.append, 'df', df)

            # datetime with embedded nans as object
            df = tm.makeDataFrame()
            s = Series(datetime.datetime(2001, 1, 2), index=df.index)
            s = s.astype(object)
            s[0:5] = np.nan
            df['invalid'] = s
            assert df.dtypes['invalid'] == np.object_
            pytest.raises(TypeError, store.append, 'df', df)

            # directly ndarray
            pytest.raises(TypeError, store.append, 'df', np.arange(10))

            # series directly
            pytest.raises(TypeError, store.append,
                          'df', Series(np.arange(10)))

            # appending an incompatible table
            df = tm.makeDataFrame()
            store.append('df', df)

            df['foo'] = 'foo'
            pytest.raises(ValueError, store.append, 'df', df)

    def test_table_index_incompatible_dtypes(self):
        df1 = DataFrame({'a': [1, 2, 3]})
        df2 = DataFrame({'a': [4, 5, 6]},
                        index=date_range('1/1/2000', periods=3))

        with ensure_clean_store(self.path) as store:
            store.put('frame', df1, format='table')
            pytest.raises(TypeError, store.put, 'frame', df2,
                          format='table', append=True)

    def test_table_values_dtypes_roundtrip(self):

        with ensure_clean_store(self.path) as store:
            df1 = DataFrame({'a': [1, 2, 3]}, dtype='f8')
            store.append('df_f8', df1)
            assert_series_equal(df1.dtypes, store['df_f8'].dtypes)

            df2 = DataFrame({'a': [1, 2, 3]}, dtype='i8')
            store.append('df_i8', df2)
            assert_series_equal(df2.dtypes, store['df_i8'].dtypes)

            # incompatible dtype
            pytest.raises(ValueError, store.append, 'df_i8', df1)

            # check creation/storage/retrieval of float32 (a bit hacky to
            # actually create them thought)
            df1 = DataFrame(
                np.array([[1], [2], [3]], dtype='f4'), columns=['A'])
            store.append('df_f4', df1)
            assert_series_equal(df1.dtypes, store['df_f4'].dtypes)
            assert df1.dtypes[0] == 'float32'

            # check with mixed dtypes
            df1 = DataFrame({c: Series(np.random.randint(5), dtype=c)
                             for c in ['float32', 'float64', 'int32',
                                       'int64', 'int16', 'int8']})
            df1['string'] = 'foo'
            df1['float322'] = 1.
            df1['float322'] = df1['float322'].astype('float32')
            df1['bool'] = df1['float32'] > 0
            df1['time1'] = Timestamp('20130101')
            df1['time2'] = Timestamp('20130102')

            store.append('df_mixed_dtypes1', df1)
            result = store.select('df_mixed_dtypes1').get_dtype_counts()
            expected = Series({'float32': 2, 'float64': 1, 'int32': 1,
                               'bool': 1, 'int16': 1, 'int8': 1,
                               'int64': 1, 'object': 1, 'datetime64[ns]': 2})
            result = result.sort_index()
            expected = expected.sort_index()
            tm.assert_series_equal(result, expected)

    def test_table_mixed_dtypes(self):

        # frame
        df = tm.makeDataFrame()
        df['obj1'] = 'foo'
        df['obj2'] = 'bar'
        df['bool1'] = df['A'] > 0
        df['bool2'] = df['B'] > 0
        df['bool3'] = True
        df['int1'] = 1
        df['int2'] = 2
        df['timestamp1'] = Timestamp('20010102')
        df['timestamp2'] = Timestamp('20010103')
        df['datetime1'] = datetime.datetime(2001, 1, 2, 0, 0)
        df['datetime2'] = datetime.datetime(2001, 1, 3, 0, 0)
        df.loc[3:6, ['obj1']] = np.nan
        df = df._consolidate()._convert(datetime=True)

        with ensure_clean_store(self.path) as store:
            store.append('df1_mixed', df)
            tm.assert_frame_equal(store.select('df1_mixed'), df)

    def test_unimplemented_dtypes_table_columns(self):

        with ensure_clean_store(self.path) as store:

            dtypes = [('date', datetime.date(2001, 1, 2))]

            # currently not supported dtypes ####
            for n, f in dtypes:
                df = tm.makeDataFrame()
                df[n] = f
                pytest.raises(
                    TypeError, store.append, 'df1_%s' % n, df)

        # frame
        df = tm.makeDataFrame()
        df['obj1'] = 'foo'
        df['obj2'] = 'bar'
        df['datetime1'] = datetime.date(2001, 1, 2)
        df = df._consolidate()._convert(datetime=True)

        with ensure_clean_store(self.path) as store:
            # this fails because we have a date in the object block......
            pytest.raises(TypeError, store.append, 'df_unimplemented', df)

    @xfail_non_writeable
    @pytest.mark.skipif(
        LooseVersion(np.__version__) == LooseVersion('1.15.0'),
        reason=("Skipping  pytables test when numpy version is "
                "exactly equal to 1.15.0: gh-22098"))
    def test_calendar_roundtrip_issue(self):

        # 8591
        # doc example from tseries holiday section
        weekmask_egypt = 'Sun Mon Tue Wed Thu'
        holidays = ['2012-05-01',
                    datetime.datetime(2013, 5, 1), np.datetime64('2014-05-01')]
        bday_egypt = pd.offsets.CustomBusinessDay(
            holidays=holidays, weekmask=weekmask_egypt)
        dt = datetime.datetime(2013, 4, 30)
        dts = date_range(dt, periods=5, freq=bday_egypt)

        s = (Series(dts.weekday, dts).map(
            Series('Mon Tue Wed Thu Fri Sat Sun'.split())))

        with ensure_clean_store(self.path) as store:

            store.put('fixed', s)
            result = store.select('fixed')
            assert_series_equal(result, s)

            store.append('table', s)
            result = store.select('table')
            assert_series_equal(result, s)

    def test_roundtrip_tz_aware_index(self):
        # GH 17618
        time = pd.Timestamp('2000-01-01 01:00:00', tz='US/Eastern')
        df = pd.DataFrame(data=[0], index=[time])

        with ensure_clean_store(self.path) as store:
            store.put('frame', df, format='fixed')
            recons = store['frame']
            tm.assert_frame_equal(recons, df)
            assert recons.index[0].value == 946706400000000000

    def test_append_with_timedelta(self):
        # GH 3577
        # append timedelta

        df = DataFrame(dict(A=Timestamp('20130101'), B=[Timestamp(
            '20130101') + timedelta(days=i, seconds=10) for i in range(10)]))
        df['C'] = df['A'] - df['B']
        df.loc[3:5, 'C'] = np.nan

        with ensure_clean_store(self.path) as store:

            # table
            _maybe_remove(store, 'df')
            store.append('df', df, data_columns=True)
            result = store.select('df')
            assert_frame_equal(result, df)

            result = store.select('df', where="C<100000")
            assert_frame_equal(result, df)

            result = store.select('df', where="C<pd.Timedelta('-3D')")
            assert_frame_equal(result, df.iloc[3:])

            result = store.select('df', "C<'-3D'")
            assert_frame_equal(result, df.iloc[3:])

            # a bit hacky here as we don't really deal with the NaT properly

            result = store.select('df', "C<'-500000s'")
            result = result.dropna(subset=['C'])
            assert_frame_equal(result, df.iloc[6:])

            result = store.select('df', "C<'-3.5D'")
            result = result.iloc[1:]
            assert_frame_equal(result, df.iloc[4:])

            # fixed
            _maybe_remove(store, 'df2')
            store.put('df2', df)
            result = store.select('df2')
            assert_frame_equal(result, df)

    def test_remove(self):

        with ensure_clean_store(self.path) as store:

            ts = tm.makeTimeSeries()
            df = tm.makeDataFrame()
            store['a'] = ts
            store['b'] = df
            _maybe_remove(store, 'a')
            assert len(store) == 1
            tm.assert_frame_equal(df, store['b'])

            _maybe_remove(store, 'b')
            assert len(store) == 0

            # nonexistence
            pytest.raises(KeyError, store.remove, 'a_nonexistent_store')

            # pathing
            store['a'] = ts
            store['b/foo'] = df
            _maybe_remove(store, 'foo')
            _maybe_remove(store, 'b/foo')
            assert len(store) == 1

            store['a'] = ts
            store['b/foo'] = df
            _maybe_remove(store, 'b')
            assert len(store) == 1

            # __delitem__
            store['a'] = ts
            store['b'] = df
            del store['a']
            del store['b']
            assert len(store) == 0

    def test_invalid_terms(self):

        with ensure_clean_store(self.path) as store:

            with catch_warnings(record=True):

                df = tm.makeTimeDataFrame()
                df['string'] = 'foo'
                df.loc[0:4, 'string'] = 'bar'

                store.put('df', df, format='table')

                # some invalid terms
                pytest.raises(TypeError, Term)

                # more invalid
                pytest.raises(
                    ValueError, store.select, 'df', 'df.index[3]')
                pytest.raises(SyntaxError, store.select, 'df', 'index>')

        # from the docs
        with ensure_clean_path(self.path) as path:
            dfq = DataFrame(np.random.randn(10, 4), columns=list(
                'ABCD'), index=date_range('20130101', periods=10))
            dfq.to_hdf(path, 'dfq', format='table', data_columns=True)

            # check ok
            read_hdf(path, 'dfq',
                     where="index>Timestamp('20130104') & columns=['A', 'B']")
            read_hdf(path, 'dfq', where="A>0 or C>0")

        # catch the invalid reference
        with ensure_clean_path(self.path) as path:
            dfq = DataFrame(np.random.randn(10, 4), columns=list(
                'ABCD'), index=date_range('20130101', periods=10))
            dfq.to_hdf(path, 'dfq', format='table')

            pytest.raises(ValueError, read_hdf, path,
                          'dfq', where="A>0 or C>0")

    def test_same_name_scoping(self):

        with ensure_clean_store(self.path) as store:

            import pandas as pd
            df = DataFrame(np.random.randn(20, 2),
                           index=pd.date_range('20130101', periods=20))
            store.put('df', df, format='table')
            expected = df[df.index > pd.Timestamp('20130105')]

            import datetime  # noqa
            result = store.select('df', 'index>datetime.datetime(2013,1,5)')
            assert_frame_equal(result, expected)

            from datetime import datetime  # noqa

            # technically an error, but allow it
            result = store.select('df', 'index>datetime.datetime(2013,1,5)')
            assert_frame_equal(result, expected)

            result = store.select('df', 'index>datetime(2013,1,5)')
            assert_frame_equal(result, expected)

    def test_series(self):

        s = tm.makeStringSeries()
        self._check_roundtrip(s, tm.assert_series_equal)

        ts = tm.makeTimeSeries()
        self._check_roundtrip(ts, tm.assert_series_equal)

        ts2 = Series(ts.index, Index(ts.index, dtype=object))
        self._check_roundtrip(ts2, tm.assert_series_equal)

        ts3 = Series(ts.values, Index(np.asarray(ts.index, dtype=object),
                                      dtype=object))
        self._check_roundtrip(ts3, tm.assert_series_equal,
                              check_index_type=False)

    def test_sparse_series(self):

        s = tm.makeStringSeries()
        s.iloc[3:5] = np.nan
        ss = s.to_sparse()
        self._check_roundtrip(ss, tm.assert_series_equal,
                              check_series_type=True)

        ss2 = s.to_sparse(kind='integer')
        self._check_roundtrip(ss2, tm.assert_series_equal,
                              check_series_type=True)

        ss3 = s.to_sparse(fill_value=0)
        self._check_roundtrip(ss3, tm.assert_series_equal,
                              check_series_type=True)

    def test_sparse_frame(self):

        s = tm.makeDataFrame()
        s.iloc[3:5, 1:3] = np.nan
        s.iloc[8:10, -2] = np.nan
        ss = s.to_sparse()

        self._check_double_roundtrip(ss, tm.assert_frame_equal,
                                     check_frame_type=True)

        ss2 = s.to_sparse(kind='integer')
        self._check_double_roundtrip(ss2, tm.assert_frame_equal,
                                     check_frame_type=True)

        ss3 = s.to_sparse(fill_value=0)
        self._check_double_roundtrip(ss3, tm.assert_frame_equal,
                                     check_frame_type=True)

    def test_float_index(self):

        # GH #454
        index = np.random.randn(10)
        s = Series(np.random.randn(10), index=index)
        self._check_roundtrip(s, tm.assert_series_equal)

    @xfail_non_writeable
    def test_tuple_index(self):

        # GH #492
        col = np.arange(10)
        idx = [(0., 1.), (2., 3.), (4., 5.)]
        data = np.random.randn(30).reshape((3, 10))
        DF = DataFrame(data, index=idx, columns=col)

        with catch_warnings(record=True):
            simplefilter("ignore", pd.errors.PerformanceWarning)
            self._check_roundtrip(DF, tm.assert_frame_equal)

    @xfail_non_writeable
    @pytest.mark.filterwarnings("ignore::pandas.errors.PerformanceWarning")
    def test_index_types(self):

        with catch_warnings(record=True):
            values = np.random.randn(2)

            func = lambda l, r: tm.assert_series_equal(l, r,
                                                       check_dtype=True,
                                                       check_index_type=True,
                                                       check_series_type=True)

        with catch_warnings(record=True):
            ser = Series(values, [0, 'y'])
            self._check_roundtrip(ser, func)

        with catch_warnings(record=True):
            ser = Series(values, [datetime.datetime.today(), 0])
            self._check_roundtrip(ser, func)

        with catch_warnings(record=True):
            ser = Series(values, ['y', 0])
            self._check_roundtrip(ser, func)

        with catch_warnings(record=True):
            ser = Series(values, [datetime.date.today(), 'a'])
            self._check_roundtrip(ser, func)

        with catch_warnings(record=True):

            ser = Series(values, [0, 'y'])
            self._check_roundtrip(ser, func)

            ser = Series(values, [datetime.datetime.today(), 0])
            self._check_roundtrip(ser, func)

            ser = Series(values, ['y', 0])
            self._check_roundtrip(ser, func)

            ser = Series(values, [datetime.date.today(), 'a'])
            self._check_roundtrip(ser, func)

            ser = Series(values, [1.23, 'b'])
            self._check_roundtrip(ser, func)

            ser = Series(values, [1, 1.53])
            self._check_roundtrip(ser, func)

            ser = Series(values, [1, 5])
            self._check_roundtrip(ser, func)

            ser = Series(values, [datetime.datetime(
                2012, 1, 1), datetime.datetime(2012, 1, 2)])
            self._check_roundtrip(ser, func)

    def test_timeseries_preepoch(self):

        dr = bdate_range('1/1/1940', '1/1/1960')
        ts = Series(np.random.randn(len(dr)), index=dr)
        try:
            self._check_roundtrip(ts, tm.assert_series_equal)
        except OverflowError:
            pytest.skip('known failer on some windows platforms')

    @xfail_non_writeable
    @pytest.mark.parametrize("compression", [
        False, pytest.param(True, marks=td.skip_if_windows_python_3)
    ])
    def test_frame(self, compression):

        df = tm.makeDataFrame()

        # put in some random NAs
        df.values[0, 0] = np.nan
        df.values[5, 3] = np.nan

        self._check_roundtrip_table(df, tm.assert_frame_equal,
                                    compression=compression)
        self._check_roundtrip(df, tm.assert_frame_equal,
                              compression=compression)

        tdf = tm.makeTimeDataFrame()
        self._check_roundtrip(tdf, tm.assert_frame_equal,
                              compression=compression)

        with ensure_clean_store(self.path) as store:
            # not consolidated
            df['foo'] = np.random.randn(len(df))
            store['df'] = df
            recons = store['df']
            assert recons._data.is_consolidated()

        # empty
        self._check_roundtrip(df[:0], tm.assert_frame_equal)

    @xfail_non_writeable
    def test_empty_series_frame(self):
        s0 = Series()
        s1 = Series(name='myseries')
        df0 = DataFrame()
        df1 = DataFrame(index=['a', 'b', 'c'])
        df2 = DataFrame(columns=['d', 'e', 'f'])

        self._check_roundtrip(s0, tm.assert_series_equal)
        self._check_roundtrip(s1, tm.assert_series_equal)
        self._check_roundtrip(df0, tm.assert_frame_equal)
        self._check_roundtrip(df1, tm.assert_frame_equal)
        self._check_roundtrip(df2, tm.assert_frame_equal)

    @xfail_non_writeable
    @pytest.mark.parametrize(
        'dtype', [np.int64, np.float64, np.object, 'm8[ns]', 'M8[ns]'])
    def test_empty_series(self, dtype):
<<<<<<< HEAD
            s = Series(dtype=dtype)
            self._check_roundtrip(s, tm.assert_series_equal)
=======
        s = Series(dtype=dtype)
        self._check_roundtrip(s, tm.assert_series_equal)
>>>>>>> a3370fc3

    def test_can_serialize_dates(self):

        rng = [x.date() for x in bdate_range('1/1/2000', '1/30/2000')]
        frame = DataFrame(np.random.randn(len(rng), 4), index=rng)

        self._check_roundtrip(frame, tm.assert_frame_equal)

    def test_store_hierarchical(self):
        index = MultiIndex(levels=[['foo', 'bar', 'baz', 'qux'],
                                   ['one', 'two', 'three']],
                           codes=[[0, 0, 0, 1, 1, 2, 2, 3, 3, 3],
                                  [0, 1, 2, 0, 1, 1, 2, 0, 1, 2]],
                           names=['foo', 'bar'])
        frame = DataFrame(np.random.randn(10, 3), index=index,
                          columns=['A', 'B', 'C'])

        self._check_roundtrip(frame, tm.assert_frame_equal)
        self._check_roundtrip(frame.T, tm.assert_frame_equal)
        self._check_roundtrip(frame['A'], tm.assert_series_equal)

        # check that the names are stored
        with ensure_clean_store(self.path) as store:
            store['frame'] = frame
            recons = store['frame']
            tm.assert_frame_equal(recons, frame)

    def test_store_index_name(self):
        df = tm.makeDataFrame()
        df.index.name = 'foo'

        with ensure_clean_store(self.path) as store:
            store['frame'] = df
            recons = store['frame']
            tm.assert_frame_equal(recons, df)

    def test_store_index_name_with_tz(self):
        # GH 13884
        df = pd.DataFrame({'A': [1, 2]})
        df.index = pd.DatetimeIndex([1234567890123456787, 1234567890123456788])
        df.index = df.index.tz_localize('UTC')
        df.index.name = 'foo'

        with ensure_clean_store(self.path) as store:
            store.put('frame', df, format='table')
            recons = store['frame']
            tm.assert_frame_equal(recons, df)

    @pytest.mark.parametrize('table_format', ['table', 'fixed'])
    def test_store_index_name_numpy_str(self, table_format):
        # GH #13492
        idx = pd.Index(pd.to_datetime([datetime.date(2000, 1, 1),
                                       datetime.date(2000, 1, 2)]),
                       name='cols\u05d2')
        idx1 = pd.Index(pd.to_datetime([datetime.date(2010, 1, 1),
                                        datetime.date(2010, 1, 2)]),
                        name='rows\u05d0')
        df = pd.DataFrame(np.arange(4).reshape(2, 2), columns=idx, index=idx1)

        # This used to fail, returning numpy strings instead of python strings.
        with ensure_clean_path(self.path) as path:
            df.to_hdf(path, 'df', format=table_format)
            df2 = read_hdf(path, 'df')

            assert_frame_equal(df, df2, check_names=True)

            assert type(df2.index.name) == text_type
            assert type(df2.columns.name) == text_type

    def test_store_series_name(self):
        df = tm.makeDataFrame()
        series = df['A']

        with ensure_clean_store(self.path) as store:
            store['series'] = series
            recons = store['series']
            tm.assert_series_equal(recons, series)

    @xfail_non_writeable
    @pytest.mark.parametrize("compression", [
        False, pytest.param(True, marks=td.skip_if_windows_python_3)
    ])
    def test_store_mixed(self, compression):

        def _make_one():
            df = tm.makeDataFrame()
            df['obj1'] = 'foo'
            df['obj2'] = 'bar'
            df['bool1'] = df['A'] > 0
            df['bool2'] = df['B'] > 0
            df['int1'] = 1
            df['int2'] = 2
            return df._consolidate()

        df1 = _make_one()
        df2 = _make_one()

        self._check_roundtrip(df1, tm.assert_frame_equal)
        self._check_roundtrip(df2, tm.assert_frame_equal)

        with ensure_clean_store(self.path) as store:
            store['obj'] = df1
            tm.assert_frame_equal(store['obj'], df1)
            store['obj'] = df2
            tm.assert_frame_equal(store['obj'], df2)

        # check that can store Series of all of these types
        self._check_roundtrip(df1['obj1'], tm.assert_series_equal,
                              compression=compression)
        self._check_roundtrip(df1['bool1'], tm.assert_series_equal,
                              compression=compression)
        self._check_roundtrip(df1['int1'], tm.assert_series_equal,
                              compression=compression)

    @pytest.mark.filterwarnings(
        "ignore:\\nduplicate:pandas.io.pytables.DuplicateWarning"
    )
    def test_select_with_dups(self):

        # single dtypes
        df = DataFrame(np.random.randn(10, 4), columns=['A', 'A', 'B', 'B'])
        df.index = date_range('20130101 9:30', periods=10, freq='T')

        with ensure_clean_store(self.path) as store:
            store.append('df', df)

            result = store.select('df')
            expected = df
            assert_frame_equal(result, expected, by_blocks=True)

            result = store.select('df', columns=df.columns)
            expected = df
            assert_frame_equal(result, expected, by_blocks=True)

            result = store.select('df', columns=['A'])
            expected = df.loc[:, ['A']]
            assert_frame_equal(result, expected)

        # dups across dtypes
        df = concat([DataFrame(np.random.randn(10, 4),
                               columns=['A', 'A', 'B', 'B']),
                     DataFrame(np.random.randint(0, 10, size=20)
                               .reshape(10, 2),
                               columns=['A', 'C'])],
                    axis=1)
        df.index = date_range('20130101 9:30', periods=10, freq='T')

        with ensure_clean_store(self.path) as store:
            store.append('df', df)

            result = store.select('df')
            expected = df
            assert_frame_equal(result, expected, by_blocks=True)

            result = store.select('df', columns=df.columns)
            expected = df
            assert_frame_equal(result, expected, by_blocks=True)

            expected = df.loc[:, ['A']]
            result = store.select('df', columns=['A'])
            assert_frame_equal(result, expected, by_blocks=True)

            expected = df.loc[:, ['B', 'A']]
            result = store.select('df', columns=['B', 'A'])
            assert_frame_equal(result, expected, by_blocks=True)

        # duplicates on both index and columns
        with ensure_clean_store(self.path) as store:
            store.append('df', df)
            store.append('df', df)

            expected = df.loc[:, ['B', 'A']]
            expected = concat([expected, expected])
            result = store.select('df', columns=['B', 'A'])
            assert_frame_equal(result, expected, by_blocks=True)

    def test_overwrite_node(self):

        with ensure_clean_store(self.path) as store:
            store['a'] = tm.makeTimeDataFrame()
            ts = tm.makeTimeSeries()
            store['a'] = ts

            tm.assert_series_equal(store['a'], ts)

    def test_sparse_with_compression(self):

        # GH 2931

        # make sparse dataframe
        arr = np.random.binomial(n=1, p=.01, size=(1000, 10))
        df = DataFrame(arr).to_sparse(fill_value=0)

        # case 1: store uncompressed
        self._check_double_roundtrip(df, tm.assert_frame_equal,
                                     compression=False,
                                     check_frame_type=True)

        # case 2: store compressed (works)
        self._check_double_roundtrip(df, tm.assert_frame_equal,
                                     compression='zlib',
                                     check_frame_type=True)

        # set one series to be completely sparse
        df[0] = np.zeros(1000)

        # case 3: store df with completely sparse series uncompressed
        self._check_double_roundtrip(df, tm.assert_frame_equal,
                                     compression=False,
                                     check_frame_type=True)

        # case 4: try storing df with completely sparse series compressed
        # (fails)
        self._check_double_roundtrip(df, tm.assert_frame_equal,
                                     compression='zlib',
                                     check_frame_type=True)

    def test_select(self):

        with ensure_clean_store(self.path) as store:

            with catch_warnings(record=True):

                # select with columns=
                df = tm.makeTimeDataFrame()
                _maybe_remove(store, 'df')
                store.append('df', df)
                result = store.select('df', columns=['A', 'B'])
                expected = df.reindex(columns=['A', 'B'])
                tm.assert_frame_equal(expected, result)

                # equivalentsly
                result = store.select('df', [("columns=['A', 'B']")])
                expected = df.reindex(columns=['A', 'B'])
                tm.assert_frame_equal(expected, result)

                # with a data column
                _maybe_remove(store, 'df')
                store.append('df', df, data_columns=['A'])
                result = store.select('df', ['A > 0'], columns=['A', 'B'])
                expected = df[df.A > 0].reindex(columns=['A', 'B'])
                tm.assert_frame_equal(expected, result)

                # all a data columns
                _maybe_remove(store, 'df')
                store.append('df', df, data_columns=True)
                result = store.select('df', ['A > 0'], columns=['A', 'B'])
                expected = df[df.A > 0].reindex(columns=['A', 'B'])
                tm.assert_frame_equal(expected, result)

                # with a data column, but different columns
                _maybe_remove(store, 'df')
                store.append('df', df, data_columns=['A'])
                result = store.select('df', ['A > 0'], columns=['C', 'D'])
                expected = df[df.A > 0].reindex(columns=['C', 'D'])
                tm.assert_frame_equal(expected, result)

    def test_select_dtypes(self):

        with ensure_clean_store(self.path) as store:
            # with a Timestamp data column (GH #2637)
            df = DataFrame(dict(
                ts=bdate_range('2012-01-01', periods=300),
                A=np.random.randn(300)))
            _maybe_remove(store, 'df')
            store.append('df', df, data_columns=['ts', 'A'])

            result = store.select('df', "ts>=Timestamp('2012-02-01')")
            expected = df[df.ts >= Timestamp('2012-02-01')]
            tm.assert_frame_equal(expected, result)

            # bool columns (GH #2849)
            df = DataFrame(np.random.randn(5, 2), columns=['A', 'B'])
            df['object'] = 'foo'
            df.loc[4:5, 'object'] = 'bar'
            df['boolv'] = df['A'] > 0
            _maybe_remove(store, 'df')
            store.append('df', df, data_columns=True)

            expected = (df[df.boolv == True]  # noqa
                        .reindex(columns=['A', 'boolv']))
            for v in [True, 'true', 1]:
                result = store.select('df', 'boolv == %s' % str(v),
                                      columns=['A', 'boolv'])
                tm.assert_frame_equal(expected, result)

            expected = (df[df.boolv == False]  # noqa
                        .reindex(columns=['A', 'boolv']))
            for v in [False, 'false', 0]:
                result = store.select(
                    'df', 'boolv == %s' % str(v), columns=['A', 'boolv'])
                tm.assert_frame_equal(expected, result)

            # integer index
            df = DataFrame(dict(A=np.random.rand(20), B=np.random.rand(20)))
            _maybe_remove(store, 'df_int')
            store.append('df_int', df)
            result = store.select(
                'df_int', "index<10 and columns=['A']")
            expected = df.reindex(index=list(df.index)[0:10], columns=['A'])
            tm.assert_frame_equal(expected, result)

            # float index
            df = DataFrame(dict(A=np.random.rand(
                20), B=np.random.rand(20), index=np.arange(20, dtype='f8')))
            _maybe_remove(store, 'df_float')
            store.append('df_float', df)
            result = store.select(
                'df_float', "index<10.0 and columns=['A']")
            expected = df.reindex(index=list(df.index)[0:10], columns=['A'])
            tm.assert_frame_equal(expected, result)

        with ensure_clean_store(self.path) as store:

            # floats w/o NaN
            df = DataFrame(
                dict(cols=range(11), values=range(11)), dtype='float64')
            df['cols'] = (df['cols'] + 10).apply(str)

            store.append('df1', df, data_columns=True)
            result = store.select(
                'df1', where='values>2.0')
            expected = df[df['values'] > 2.0]
            tm.assert_frame_equal(expected, result)

            # floats with NaN
            df.iloc[0] = np.nan
            expected = df[df['values'] > 2.0]

            store.append('df2', df, data_columns=True, index=False)
            result = store.select(
                'df2', where='values>2.0')
            tm.assert_frame_equal(expected, result)

            # https://github.com/PyTables/PyTables/issues/282
            # bug in selection when 0th row has a np.nan and an index
            # store.append('df3',df,data_columns=True)
            # result = store.select(
            #    'df3', where='values>2.0')
            # tm.assert_frame_equal(expected, result)

            # not in first position float with NaN ok too
            df = DataFrame(
                dict(cols=range(11), values=range(11)), dtype='float64')
            df['cols'] = (df['cols'] + 10).apply(str)

            df.iloc[1] = np.nan
            expected = df[df['values'] > 2.0]

            store.append('df4', df, data_columns=True)
            result = store.select(
                'df4', where='values>2.0')
            tm.assert_frame_equal(expected, result)

        # test selection with comparison against numpy scalar
        # GH 11283
        with ensure_clean_store(self.path) as store:
            df = tm.makeDataFrame()

            expected = df[df['A'] > 0]

            store.append('df', df, data_columns=True)
            np_zero = np.float64(0)  # noqa
            result = store.select('df', where=["A>np_zero"])
            tm.assert_frame_equal(expected, result)

    def test_select_with_many_inputs(self):

        with ensure_clean_store(self.path) as store:

            df = DataFrame(dict(ts=bdate_range('2012-01-01', periods=300),
                                A=np.random.randn(300),
                                B=range(300),
                                users=['a'] * 50 + ['b'] * 50 + ['c'] * 100 +
                                ['a%03d' % i for i in range(100)]))
            _maybe_remove(store, 'df')
            store.append('df', df, data_columns=['ts', 'A', 'B', 'users'])

            # regular select
            result = store.select('df', "ts>=Timestamp('2012-02-01')")
            expected = df[df.ts >= Timestamp('2012-02-01')]
            tm.assert_frame_equal(expected, result)

            # small selector
            result = store.select(
                'df',
                "ts>=Timestamp('2012-02-01') & users=['a','b','c']")
            expected = df[(df.ts >= Timestamp('2012-02-01')) &
                          df.users.isin(['a', 'b', 'c'])]
            tm.assert_frame_equal(expected, result)

            # big selector along the columns
            selector = ['a', 'b', 'c'] + ['a%03d' % i for i in range(60)]
            result = store.select(
                'df',
                "ts>=Timestamp('2012-02-01') and users=selector")
            expected = df[(df.ts >= Timestamp('2012-02-01')) &
                          df.users.isin(selector)]
            tm.assert_frame_equal(expected, result)

            selector = range(100, 200)
            result = store.select('df', 'B=selector')
            expected = df[df.B.isin(selector)]
            tm.assert_frame_equal(expected, result)
            assert len(result) == 100

            # big selector along the index
            selector = Index(df.ts[0:100].values)
            result = store.select('df', 'ts=selector')
            expected = df[df.ts.isin(selector.values)]
            tm.assert_frame_equal(expected, result)
            assert len(result) == 100

    def test_select_iterator(self):

        # single table
        with ensure_clean_store(self.path) as store:

            df = tm.makeTimeDataFrame(500)
            _maybe_remove(store, 'df')
            store.append('df', df)

            expected = store.select('df')

            results = [s for s in store.select('df', iterator=True)]
            result = concat(results)
            tm.assert_frame_equal(expected, result)

            results = [s for s in store.select('df', chunksize=100)]
            assert len(results) == 5
            result = concat(results)
            tm.assert_frame_equal(expected, result)

            results = [s for s in store.select('df', chunksize=150)]
            result = concat(results)
            tm.assert_frame_equal(result, expected)

        with ensure_clean_path(self.path) as path:

            df = tm.makeTimeDataFrame(500)
            df.to_hdf(path, 'df_non_table')
            pytest.raises(TypeError, read_hdf, path,
                          'df_non_table', chunksize=100)
            pytest.raises(TypeError, read_hdf, path,
                          'df_non_table', iterator=True)

        with ensure_clean_path(self.path) as path:

            df = tm.makeTimeDataFrame(500)
            df.to_hdf(path, 'df', format='table')

            results = [s for s in read_hdf(path, 'df', chunksize=100)]
            result = concat(results)

            assert len(results) == 5
            tm.assert_frame_equal(result, df)
            tm.assert_frame_equal(result, read_hdf(path, 'df'))

        # multiple

        with ensure_clean_store(self.path) as store:

            df1 = tm.makeTimeDataFrame(500)
            store.append('df1', df1, data_columns=True)
            df2 = tm.makeTimeDataFrame(500).rename(
                columns=lambda x: "%s_2" % x)
            df2['foo'] = 'bar'
            store.append('df2', df2)

            df = concat([df1, df2], axis=1)

            # full selection
            expected = store.select_as_multiple(
                ['df1', 'df2'], selector='df1')
            results = [s for s in store.select_as_multiple(
                ['df1', 'df2'], selector='df1', chunksize=150)]
            result = concat(results)
            tm.assert_frame_equal(expected, result)

    def test_select_iterator_complete_8014(self):

        # GH 8014
        # using iterator and where clause
        chunksize = 1e4

        # no iterator
        with ensure_clean_store(self.path) as store:

            expected = tm.makeTimeDataFrame(100064, 'S')
            _maybe_remove(store, 'df')
            store.append('df', expected)

            beg_dt = expected.index[0]
            end_dt = expected.index[-1]

            # select w/o iteration and no where clause works
            result = store.select('df')
            tm.assert_frame_equal(expected, result)

            # select w/o iterator and where clause, single term, begin
            # of range, works
            where = "index >= '%s'" % beg_dt
            result = store.select('df', where=where)
            tm.assert_frame_equal(expected, result)

            # select w/o iterator and where clause, single term, end
            # of range, works
            where = "index <= '%s'" % end_dt
            result = store.select('df', where=where)
            tm.assert_frame_equal(expected, result)

            # select w/o iterator and where clause, inclusive range,
            # works
            where = "index >= '%s' & index <= '%s'" % (beg_dt, end_dt)
            result = store.select('df', where=where)
            tm.assert_frame_equal(expected, result)

        # with iterator, full range
        with ensure_clean_store(self.path) as store:

            expected = tm.makeTimeDataFrame(100064, 'S')
            _maybe_remove(store, 'df')
            store.append('df', expected)

            beg_dt = expected.index[0]
            end_dt = expected.index[-1]

            # select w/iterator and no where clause works
            results = [s for s in store.select('df', chunksize=chunksize)]
            result = concat(results)
            tm.assert_frame_equal(expected, result)

            # select w/iterator and where clause, single term, begin of range
            where = "index >= '%s'" % beg_dt
            results = [s for s in store.select(
                'df', where=where, chunksize=chunksize)]
            result = concat(results)
            tm.assert_frame_equal(expected, result)

            # select w/iterator and where clause, single term, end of range
            where = "index <= '%s'" % end_dt
            results = [s for s in store.select(
                'df', where=where, chunksize=chunksize)]
            result = concat(results)
            tm.assert_frame_equal(expected, result)

            # select w/iterator and where clause, inclusive range
            where = "index >= '%s' & index <= '%s'" % (beg_dt, end_dt)
            results = [s for s in store.select(
                'df', where=where, chunksize=chunksize)]
            result = concat(results)
            tm.assert_frame_equal(expected, result)

    def test_select_iterator_non_complete_8014(self):

        # GH 8014
        # using iterator and where clause
        chunksize = 1e4

        # with iterator, non complete range
        with ensure_clean_store(self.path) as store:

            expected = tm.makeTimeDataFrame(100064, 'S')
            _maybe_remove(store, 'df')
            store.append('df', expected)

            beg_dt = expected.index[1]
            end_dt = expected.index[-2]

            # select w/iterator and where clause, single term, begin of range
            where = "index >= '%s'" % beg_dt
            results = [s for s in store.select(
                'df', where=where, chunksize=chunksize)]
            result = concat(results)
            rexpected = expected[expected.index >= beg_dt]
            tm.assert_frame_equal(rexpected, result)

            # select w/iterator and where clause, single term, end of range
            where = "index <= '%s'" % end_dt
            results = [s for s in store.select(
                'df', where=where, chunksize=chunksize)]
            result = concat(results)
            rexpected = expected[expected.index <= end_dt]
            tm.assert_frame_equal(rexpected, result)

            # select w/iterator and where clause, inclusive range
            where = "index >= '%s' & index <= '%s'" % (beg_dt, end_dt)
            results = [s for s in store.select(
                'df', where=where, chunksize=chunksize)]
            result = concat(results)
            rexpected = expected[(expected.index >= beg_dt) &
                                 (expected.index <= end_dt)]
            tm.assert_frame_equal(rexpected, result)

        # with iterator, empty where
        with ensure_clean_store(self.path) as store:

            expected = tm.makeTimeDataFrame(100064, 'S')
            _maybe_remove(store, 'df')
            store.append('df', expected)

            end_dt = expected.index[-1]

            # select w/iterator and where clause, single term, begin of range
            where = "index > '%s'" % end_dt
            results = [s for s in store.select(
                'df', where=where, chunksize=chunksize)]
            assert 0 == len(results)

    def test_select_iterator_many_empty_frames(self):

        # GH 8014
        # using iterator and where clause can return many empty
        # frames.
        chunksize = int(1e4)

        # with iterator, range limited to the first chunk
        with ensure_clean_store(self.path) as store:

            expected = tm.makeTimeDataFrame(100000, 'S')
            _maybe_remove(store, 'df')
            store.append('df', expected)

            beg_dt = expected.index[0]
            end_dt = expected.index[chunksize - 1]

            # select w/iterator and where clause, single term, begin of range
            where = "index >= '%s'" % beg_dt
            results = [s for s in store.select(
                'df', where=where, chunksize=chunksize)]
            result = concat(results)
            rexpected = expected[expected.index >= beg_dt]
            tm.assert_frame_equal(rexpected, result)

            # select w/iterator and where clause, single term, end of range
            where = "index <= '%s'" % end_dt
            results = [s for s in store.select(
                'df', where=where, chunksize=chunksize)]

            assert len(results) == 1
            result = concat(results)
            rexpected = expected[expected.index <= end_dt]
            tm.assert_frame_equal(rexpected, result)

            # select w/iterator and where clause, inclusive range
            where = "index >= '%s' & index <= '%s'" % (beg_dt, end_dt)
            results = [s for s in store.select(
                'df', where=where, chunksize=chunksize)]

            # should be 1, is 10
            assert len(results) == 1
            result = concat(results)
            rexpected = expected[(expected.index >= beg_dt) &
                                 (expected.index <= end_dt)]
            tm.assert_frame_equal(rexpected, result)

            # select w/iterator and where clause which selects
            # *nothing*.
            #
            # To be consistent with Python idiom I suggest this should
            # return [] e.g. `for e in []: print True` never prints
            # True.

            where = "index <= '%s' & index >= '%s'" % (beg_dt, end_dt)
            results = [s for s in store.select(
                'df', where=where, chunksize=chunksize)]

            # should be []
            assert len(results) == 0

    @pytest.mark.filterwarnings(
        "ignore:\\nthe :pandas.io.pytables.AttributeConflictWarning"
    )
    def test_retain_index_attributes(self):

        # GH 3499, losing frequency info on index recreation
        df = DataFrame(dict(
            A=Series(lrange(3),
                     index=date_range('2000-1-1', periods=3, freq='H'))))

        with ensure_clean_store(self.path) as store:
            _maybe_remove(store, 'data')
            store.put('data', df, format='table')

            result = store.get('data')
            tm.assert_frame_equal(df, result)

            for attr in ['freq', 'tz', 'name']:
                for idx in ['index', 'columns']:
                    assert (getattr(getattr(df, idx), attr, None) ==
                            getattr(getattr(result, idx), attr, None))

            # try to append a table with a different frequency
            with catch_warnings(record=True):
                df2 = DataFrame(dict(
                    A=Series(lrange(3),
                             index=date_range('2002-1-1',
                                              periods=3, freq='D'))))
                store.append('data', df2)

            assert store.get_storer('data').info['index']['freq'] is None

            # this is ok
            _maybe_remove(store, 'df2')
            df2 = DataFrame(dict(
                A=Series(lrange(3),
                         index=[Timestamp('20010101'), Timestamp('20010102'),
                                Timestamp('20020101')])))
            store.append('df2', df2)
            df3 = DataFrame(dict(
                A=Series(lrange(3),
                         index=date_range('2002-1-1', periods=3,
                                          freq='D'))))
            store.append('df2', df3)

    @pytest.mark.filterwarnings(
        "ignore:\\nthe :pandas.io.pytables.AttributeConflictWarning"
    )
    def test_retain_index_attributes2(self):
        with ensure_clean_path(self.path) as path:

            with catch_warnings(record=True):

                df = DataFrame(dict(
                    A=Series(lrange(3),
                             index=date_range('2000-1-1',
                                              periods=3, freq='H'))))
                df.to_hdf(path, 'data', mode='w', append=True)
                df2 = DataFrame(dict(
                    A=Series(lrange(3),
                             index=date_range('2002-1-1', periods=3,
                                              freq='D'))))
                df2.to_hdf(path, 'data', append=True)

                idx = date_range('2000-1-1', periods=3, freq='H')
                idx.name = 'foo'
                df = DataFrame(dict(A=Series(lrange(3), index=idx)))
                df.to_hdf(path, 'data', mode='w', append=True)

            assert read_hdf(path, 'data').index.name == 'foo'

            with catch_warnings(record=True):

                idx2 = date_range('2001-1-1', periods=3, freq='H')
                idx2.name = 'bar'
                df2 = DataFrame(dict(A=Series(lrange(3), index=idx2)))
                df2.to_hdf(path, 'data', append=True)

            assert read_hdf(path, 'data').index.name is None

    def test_frame_select(self):

        df = tm.makeTimeDataFrame()

        with ensure_clean_store(self.path) as store:
            store.put('frame', df, format='table')
            date = df.index[len(df) // 2]

            crit1 = Term('index>=date')
            assert crit1.env.scope['date'] == date

            crit2 = ("columns=['A', 'D']")
            crit3 = ('columns=A')

            result = store.select('frame', [crit1, crit2])
            expected = df.loc[date:, ['A', 'D']]
            tm.assert_frame_equal(result, expected)

            result = store.select('frame', [crit3])
            expected = df.loc[:, ['A']]
            tm.assert_frame_equal(result, expected)

            # invalid terms
            df = tm.makeTimeDataFrame()
            store.append('df_time', df)
            pytest.raises(
                ValueError, store.select, 'df_time', "index>0")

            # can't select if not written as table
            # store['frame'] = df
            # pytest.raises(ValueError, store.select,
            #                  'frame', [crit1, crit2])

    def test_frame_select_complex(self):
        # select via complex criteria

        df = tm.makeTimeDataFrame()
        df['string'] = 'foo'
        df.loc[df.index[0:4], 'string'] = 'bar'

        with ensure_clean_store(self.path) as store:
            store.put('df', df, format='table', data_columns=['string'])

            # empty
            result = store.select('df', 'index>df.index[3] & string="bar"')
            expected = df.loc[(df.index > df.index[3]) & (df.string == 'bar')]
            tm.assert_frame_equal(result, expected)

            result = store.select('df', 'index>df.index[3] & string="foo"')
            expected = df.loc[(df.index > df.index[3]) & (df.string == 'foo')]
            tm.assert_frame_equal(result, expected)

            # or
            result = store.select('df', 'index>df.index[3] | string="bar"')
            expected = df.loc[(df.index > df.index[3]) | (df.string == 'bar')]
            tm.assert_frame_equal(result, expected)

            result = store.select('df', '(index>df.index[3] & '
                                  'index<=df.index[6]) | string="bar"')
            expected = df.loc[((df.index > df.index[3]) & (
                df.index <= df.index[6])) | (df.string == 'bar')]
            tm.assert_frame_equal(result, expected)

            # invert
            result = store.select('df', 'string!="bar"')
            expected = df.loc[df.string != 'bar']
            tm.assert_frame_equal(result, expected)

            # invert not implemented in numexpr :(
            pytest.raises(NotImplementedError,
                          store.select, 'df', '~(string="bar")')

            # invert ok for filters
            result = store.select('df', "~(columns=['A','B'])")
            expected = df.loc[:, df.columns.difference(['A', 'B'])]
            tm.assert_frame_equal(result, expected)

            # in
            result = store.select(
                'df', "index>df.index[3] & columns in ['A','B']")
            expected = df.loc[df.index > df.index[3]].reindex(columns=[
                                                              'A', 'B'])
            tm.assert_frame_equal(result, expected)

    def test_frame_select_complex2(self):

        with ensure_clean_path(['parms.hdf', 'hist.hdf']) as paths:

            pp, hh = paths

            # use non-trivial selection criteria
            parms = DataFrame({'A': [1, 1, 2, 2, 3]})
            parms.to_hdf(pp, 'df', mode='w',
                         format='table', data_columns=['A'])

            selection = read_hdf(pp, 'df', where='A=[2,3]')
            hist = DataFrame(np.random.randn(25, 1),
                             columns=['data'],
                             index=MultiIndex.from_tuples(
                                 [(i, j) for i in range(5)
                                  for j in range(5)],
                                 names=['l1', 'l2']))

            hist.to_hdf(hh, 'df', mode='w', format='table')

            expected = read_hdf(hh, 'df', where='l1=[2, 3, 4]')

            # sccope with list like
            l = selection.index.tolist()  # noqa
            store = HDFStore(hh)
            result = store.select('df', where='l1=l')
            assert_frame_equal(result, expected)
            store.close()

            result = read_hdf(hh, 'df', where='l1=l')
            assert_frame_equal(result, expected)

            # index
            index = selection.index  # noqa
            result = read_hdf(hh, 'df', where='l1=index')
            assert_frame_equal(result, expected)

            result = read_hdf(hh, 'df', where='l1=selection.index')
            assert_frame_equal(result, expected)

            result = read_hdf(hh, 'df', where='l1=selection.index.tolist()')
            assert_frame_equal(result, expected)

            result = read_hdf(hh, 'df', where='l1=list(selection.index)')
            assert_frame_equal(result, expected)

            # sccope with index
            store = HDFStore(hh)

            result = store.select('df', where='l1=index')
            assert_frame_equal(result, expected)

            result = store.select('df', where='l1=selection.index')
            assert_frame_equal(result, expected)

            result = store.select('df', where='l1=selection.index.tolist()')
            assert_frame_equal(result, expected)

            result = store.select('df', where='l1=list(selection.index)')
            assert_frame_equal(result, expected)

            store.close()

    def test_invalid_filtering(self):

        # can't use more than one filter (atm)

        df = tm.makeTimeDataFrame()

        with ensure_clean_store(self.path) as store:
            store.put('df', df, format='table')

            # not implemented
            pytest.raises(NotImplementedError, store.select,
                          'df', "columns=['A'] | columns=['B']")

            # in theory we could deal with this
            pytest.raises(NotImplementedError, store.select,
                          'df', "columns=['A','B'] & columns=['C']")

    def test_string_select(self):
        # GH 2973
        with ensure_clean_store(self.path) as store:

            df = tm.makeTimeDataFrame()

            # test string ==/!=
            df['x'] = 'none'
            df.loc[2:7, 'x'] = ''

            store.append('df', df, data_columns=['x'])

            result = store.select('df', 'x=none')
            expected = df[df.x == 'none']
            assert_frame_equal(result, expected)

            try:
                result = store.select('df', 'x!=none')
                expected = df[df.x != 'none']
                assert_frame_equal(result, expected)
            except Exception as detail:
                pprint_thing("[{0}]".format(detail))
                pprint_thing(store)
                pprint_thing(expected)

            df2 = df.copy()
            df2.loc[df2.x == '', 'x'] = np.nan

            store.append('df2', df2, data_columns=['x'])
            result = store.select('df2', 'x!=none')
            expected = df2[isna(df2.x)]
            assert_frame_equal(result, expected)

            # int ==/!=
            df['int'] = 1
            df.loc[2:7, 'int'] = 2

            store.append('df3', df, data_columns=['int'])

            result = store.select('df3', 'int=2')
            expected = df[df.int == 2]
            assert_frame_equal(result, expected)

            result = store.select('df3', 'int!=2')
            expected = df[df.int != 2]
            assert_frame_equal(result, expected)

    def test_read_column(self):

        df = tm.makeTimeDataFrame()

        with ensure_clean_store(self.path) as store:
            _maybe_remove(store, 'df')

            # GH 17912
            # HDFStore.select_column should raise a KeyError
            # exception if the key is not a valid store
            with pytest.raises(KeyError,
                               match='No object named df in the file'):
                store.select_column('df', 'index')

            store.append('df', df)
            # error
            pytest.raises(KeyError, store.select_column, 'df', 'foo')

            def f():
                store.select_column('df', 'index', where=['index>5'])
            pytest.raises(Exception, f)

            # valid
            result = store.select_column('df', 'index')
            tm.assert_almost_equal(result.values, Series(df.index).values)
            assert isinstance(result, Series)

            # not a data indexable column
            pytest.raises(
                ValueError, store.select_column, 'df', 'values_block_0')

            # a data column
            df2 = df.copy()
            df2['string'] = 'foo'
            store.append('df2', df2, data_columns=['string'])
            result = store.select_column('df2', 'string')
            tm.assert_almost_equal(result.values, df2['string'].values)

            # a data column with NaNs, result excludes the NaNs
            df3 = df.copy()
            df3['string'] = 'foo'
            df3.loc[4:6, 'string'] = np.nan
            store.append('df3', df3, data_columns=['string'])
            result = store.select_column('df3', 'string')
            tm.assert_almost_equal(result.values, df3['string'].values)

            # start/stop
            result = store.select_column('df3', 'string', start=2)
            tm.assert_almost_equal(result.values, df3['string'].values[2:])

            result = store.select_column('df3', 'string', start=-2)
            tm.assert_almost_equal(result.values, df3['string'].values[-2:])

            result = store.select_column('df3', 'string', stop=2)
            tm.assert_almost_equal(result.values, df3['string'].values[:2])

            result = store.select_column('df3', 'string', stop=-2)
            tm.assert_almost_equal(result.values, df3['string'].values[:-2])

            result = store.select_column('df3', 'string', start=2, stop=-2)
            tm.assert_almost_equal(result.values, df3['string'].values[2:-2])

            result = store.select_column('df3', 'string', start=-2, stop=2)
            tm.assert_almost_equal(result.values, df3['string'].values[-2:2])

            # GH 10392 - make sure column name is preserved
            df4 = DataFrame({'A': np.random.randn(10), 'B': 'foo'})
            store.append('df4', df4, data_columns=True)
            expected = df4['B']
            result = store.select_column('df4', 'B')
            tm.assert_series_equal(result, expected)

    def test_coordinates(self):
        df = tm.makeTimeDataFrame()

        with ensure_clean_store(self.path) as store:

            _maybe_remove(store, 'df')
            store.append('df', df)

            # all
            c = store.select_as_coordinates('df')
            assert((c.values == np.arange(len(df.index))).all())

            # get coordinates back & test vs frame
            _maybe_remove(store, 'df')

            df = DataFrame(dict(A=lrange(5), B=lrange(5)))
            store.append('df', df)
            c = store.select_as_coordinates('df', ['index<3'])
            assert((c.values == np.arange(3)).all())
            result = store.select('df', where=c)
            expected = df.loc[0:2, :]
            tm.assert_frame_equal(result, expected)

            c = store.select_as_coordinates('df', ['index>=3', 'index<=4'])
            assert((c.values == np.arange(2) + 3).all())
            result = store.select('df', where=c)
            expected = df.loc[3:4, :]
            tm.assert_frame_equal(result, expected)
            assert isinstance(c, Index)

            # multiple tables
            _maybe_remove(store, 'df1')
            _maybe_remove(store, 'df2')
            df1 = tm.makeTimeDataFrame()
            df2 = tm.makeTimeDataFrame().rename(columns=lambda x: "%s_2" % x)
            store.append('df1', df1, data_columns=['A', 'B'])
            store.append('df2', df2)

            c = store.select_as_coordinates('df1', ['A>0', 'B>0'])
            df1_result = store.select('df1', c)
            df2_result = store.select('df2', c)
            result = concat([df1_result, df2_result], axis=1)

            expected = concat([df1, df2], axis=1)
            expected = expected[(expected.A > 0) & (expected.B > 0)]
            tm.assert_frame_equal(result, expected)

        # pass array/mask as the coordinates
        with ensure_clean_store(self.path) as store:

            df = DataFrame(np.random.randn(1000, 2),
                           index=date_range('20000101', periods=1000))
            store.append('df', df)
            c = store.select_column('df', 'index')
            where = c[DatetimeIndex(c).month == 5].index
            expected = df.iloc[where]

            # locations
            result = store.select('df', where=where)
            tm.assert_frame_equal(result, expected)

            # boolean
            result = store.select('df', where=where)
            tm.assert_frame_equal(result, expected)

            # invalid
            pytest.raises(ValueError, store.select, 'df',
                          where=np.arange(len(df), dtype='float64'))
            pytest.raises(ValueError, store.select, 'df',
                          where=np.arange(len(df) + 1))
            pytest.raises(ValueError, store.select, 'df',
                          where=np.arange(len(df)), start=5)
            pytest.raises(ValueError, store.select, 'df',
                          where=np.arange(len(df)), start=5, stop=10)

            # selection with filter
            selection = date_range('20000101', periods=500)
            result = store.select('df', where='index in selection')
            expected = df[df.index.isin(selection)]
            tm.assert_frame_equal(result, expected)

            # list
            df = DataFrame(np.random.randn(10, 2))
            store.append('df2', df)
            result = store.select('df2', where=[0, 3, 5])
            expected = df.iloc[[0, 3, 5]]
            tm.assert_frame_equal(result, expected)

            # boolean
            where = [True] * 10
            where[-2] = False
            result = store.select('df2', where=where)
            expected = df.loc[where]
            tm.assert_frame_equal(result, expected)

            # start/stop
            result = store.select('df2', start=5, stop=10)
            expected = df[5:10]
            tm.assert_frame_equal(result, expected)

    def test_append_to_multiple(self):
        df1 = tm.makeTimeDataFrame()
        df2 = tm.makeTimeDataFrame().rename(columns=lambda x: "%s_2" % x)
        df2['foo'] = 'bar'
        df = concat([df1, df2], axis=1)

        with ensure_clean_store(self.path) as store:

            # exceptions
            pytest.raises(ValueError, store.append_to_multiple,
                          {'df1': ['A', 'B'], 'df2': None}, df,
                          selector='df3')
            pytest.raises(ValueError, store.append_to_multiple,
                          {'df1': None, 'df2': None}, df, selector='df3')
            pytest.raises(
                ValueError, store.append_to_multiple, 'df1', df, 'df1')

            # regular operation
            store.append_to_multiple(
                {'df1': ['A', 'B'], 'df2': None}, df, selector='df1')
            result = store.select_as_multiple(
                ['df1', 'df2'], where=['A>0', 'B>0'], selector='df1')
            expected = df[(df.A > 0) & (df.B > 0)]
            tm.assert_frame_equal(result, expected)

    def test_append_to_multiple_dropna(self):
        df1 = tm.makeTimeDataFrame()
        df2 = tm.makeTimeDataFrame().rename(columns=lambda x: "%s_2" % x)
        df1.iloc[1, df1.columns.get_indexer(['A', 'B'])] = np.nan
        df = concat([df1, df2], axis=1)

        with ensure_clean_store(self.path) as store:

            # dropna=True should guarantee rows are synchronized
            store.append_to_multiple(
                {'df1': ['A', 'B'], 'df2': None}, df, selector='df1',
                dropna=True)
            result = store.select_as_multiple(['df1', 'df2'])
            expected = df.dropna()
            tm.assert_frame_equal(result, expected)
            tm.assert_index_equal(store.select('df1').index,
                                  store.select('df2').index)

    @pytest.mark.xfail(run=False,
                       reason="append_to_multiple_dropna_false "
                       "is not raising as failed")
    def test_append_to_multiple_dropna_false(self):
        df1 = tm.makeTimeDataFrame()
        df2 = tm.makeTimeDataFrame().rename(columns=lambda x: "%s_2" % x)
        df1.iloc[1, df1.columns.get_indexer(['A', 'B'])] = np.nan
        df = concat([df1, df2], axis=1)

        with ensure_clean_store(self.path) as store:

            # dropna=False shouldn't synchronize row indexes
            store.append_to_multiple(
                {'df1a': ['A', 'B'], 'df2a': None}, df, selector='df1a',
                dropna=False)

            with pytest.raises(ValueError):
                store.select_as_multiple(['df1a', 'df2a'])

            assert not store.select('df1a').index.equals(
                store.select('df2a').index)

    def test_select_as_multiple(self):

        df1 = tm.makeTimeDataFrame()
        df2 = tm.makeTimeDataFrame().rename(columns=lambda x: "%s_2" % x)
        df2['foo'] = 'bar'

        with ensure_clean_store(self.path) as store:

            # no tables stored
            pytest.raises(Exception, store.select_as_multiple,
                          None, where=['A>0', 'B>0'], selector='df1')

            store.append('df1', df1, data_columns=['A', 'B'])
            store.append('df2', df2)

            # exceptions
            pytest.raises(Exception, store.select_as_multiple,
                          None, where=['A>0', 'B>0'], selector='df1')
            pytest.raises(Exception, store.select_as_multiple,
                          [None], where=['A>0', 'B>0'], selector='df1')
            pytest.raises(KeyError, store.select_as_multiple,
                          ['df1', 'df3'], where=['A>0', 'B>0'],
                          selector='df1')
            pytest.raises(KeyError, store.select_as_multiple,
                          ['df3'], where=['A>0', 'B>0'], selector='df1')
            pytest.raises(KeyError, store.select_as_multiple,
                          ['df1', 'df2'], where=['A>0', 'B>0'],
                          selector='df4')

            # default select
            result = store.select('df1', ['A>0', 'B>0'])
            expected = store.select_as_multiple(
                ['df1'], where=['A>0', 'B>0'], selector='df1')
            tm.assert_frame_equal(result, expected)
            expected = store.select_as_multiple(
                'df1', where=['A>0', 'B>0'], selector='df1')
            tm.assert_frame_equal(result, expected)

            # multiple
            result = store.select_as_multiple(
                ['df1', 'df2'], where=['A>0', 'B>0'], selector='df1')
            expected = concat([df1, df2], axis=1)
            expected = expected[(expected.A > 0) & (expected.B > 0)]
            tm.assert_frame_equal(result, expected)

            # multiple (diff selector)
            result = store.select_as_multiple(
                ['df1', 'df2'], where='index>df2.index[4]', selector='df2')
            expected = concat([df1, df2], axis=1)
            expected = expected[5:]
            tm.assert_frame_equal(result, expected)

            # test excpection for diff rows
            store.append('df3', tm.makeTimeDataFrame(nper=50))
            pytest.raises(ValueError, store.select_as_multiple,
                          ['df1', 'df3'], where=['A>0', 'B>0'],
                          selector='df1')

    @pytest.mark.skipif(
        LooseVersion(tables.__version__) < LooseVersion('3.1.0'),
        reason=("tables version does not support fix for nan selection "
                "bug: GH 4858"))
    def test_nan_selection_bug_4858(self):

        with ensure_clean_store(self.path) as store:

            df = DataFrame(dict(cols=range(6), values=range(6)),
                           dtype='float64')
            df['cols'] = (df['cols'] + 10).apply(str)
            df.iloc[0] = np.nan

            expected = DataFrame(dict(cols=['13.0', '14.0', '15.0'], values=[
                                 3., 4., 5.]), index=[3, 4, 5])

            # write w/o the index on that particular column
            store.append('df', df, data_columns=True, index=['cols'])
            result = store.select('df', where='values>2.0')
            assert_frame_equal(result, expected)

    def test_start_stop_table(self):

        with ensure_clean_store(self.path) as store:

            # table
            df = DataFrame(dict(A=np.random.rand(20), B=np.random.rand(20)))
            store.append('df', df)

            result = store.select(
                'df', "columns=['A']", start=0, stop=5)
            expected = df.loc[0:4, ['A']]
            tm.assert_frame_equal(result, expected)

            # out of range
            result = store.select(
                'df', "columns=['A']", start=30, stop=40)
            assert len(result) == 0
            expected = df.loc[30:40, ['A']]
            tm.assert_frame_equal(result, expected)

    def test_start_stop_multiple(self):

        # GH 16209
        with ensure_clean_store(self.path) as store:

            df = DataFrame({"foo": [1, 2], "bar": [1, 2]})

            store.append_to_multiple({'selector': ['foo'], 'data': None}, df,
                                     selector='selector')
            result = store.select_as_multiple(['selector', 'data'],
                                              selector='selector', start=0,
                                              stop=1)
            expected = df.loc[[0], ['foo', 'bar']]
            tm.assert_frame_equal(result, expected)

    def test_start_stop_fixed(self):

        with ensure_clean_store(self.path) as store:

            # fixed, GH 8287
            df = DataFrame(dict(A=np.random.rand(20),
                                B=np.random.rand(20)),
                           index=pd.date_range('20130101', periods=20))
            store.put('df', df)

            result = store.select(
                'df', start=0, stop=5)
            expected = df.iloc[0:5, :]
            tm.assert_frame_equal(result, expected)

            result = store.select(
                'df', start=5, stop=10)
            expected = df.iloc[5:10, :]
            tm.assert_frame_equal(result, expected)

            # out of range
            result = store.select(
                'df', start=30, stop=40)
            expected = df.iloc[30:40, :]
            tm.assert_frame_equal(result, expected)

            # series
            s = df.A
            store.put('s', s)
            result = store.select('s', start=0, stop=5)
            expected = s.iloc[0:5]
            tm.assert_series_equal(result, expected)

            result = store.select('s', start=5, stop=10)
            expected = s.iloc[5:10]
            tm.assert_series_equal(result, expected)

            # sparse; not implemented
            df = tm.makeDataFrame()
            df.iloc[3:5, 1:3] = np.nan
            df.iloc[8:10, -2] = np.nan
            dfs = df.to_sparse()
            store.put('dfs', dfs)
            with pytest.raises(NotImplementedError):
                store.select('dfs', start=0, stop=5)

    def test_select_filter_corner(self):

        df = DataFrame(np.random.randn(50, 100))
        df.index = ['%.3d' % c for c in df.index]
        df.columns = ['%.3d' % c for c in df.columns]

        with ensure_clean_store(self.path) as store:
            store.put('frame', df, format='table')

            crit = 'columns=df.columns[:75]'
            result = store.select('frame', [crit])
            tm.assert_frame_equal(result, df.loc[:, df.columns[:75]])

            crit = 'columns=df.columns[:75:2]'
            result = store.select('frame', [crit])
            tm.assert_frame_equal(result, df.loc[:, df.columns[:75:2]])

    def test_path_pathlib(self):
        df = tm.makeDataFrame()

        result = tm.round_trip_pathlib(
            lambda p: df.to_hdf(p, 'df'),
            lambda p: pd.read_hdf(p, 'df'))
        tm.assert_frame_equal(df, result)

    @pytest.mark.parametrize('start, stop', [(0, 2), (1, 2), (None, None)])
    def test_contiguous_mixed_data_table(self, start, stop):
        # GH 17021
        # ValueError when reading a contiguous mixed-data table ft. VLArray
        df = DataFrame({'a': Series([20111010, 20111011, 20111012]),
                        'b': Series(['ab', 'cd', 'ab'])})

        with ensure_clean_store(self.path) as store:
            store.append('test_dataset', df)

            result = store.select('test_dataset', start=start, stop=stop)
            assert_frame_equal(df[start:stop], result)

    def test_path_pathlib_hdfstore(self):
        df = tm.makeDataFrame()

        def writer(path):
            with pd.HDFStore(path) as store:
                df.to_hdf(store, 'df')

        def reader(path):
            with pd.HDFStore(path) as store:
                return pd.read_hdf(store, 'df')

        result = tm.round_trip_pathlib(writer, reader)
        tm.assert_frame_equal(df, result)

    def test_pickle_path_localpath(self):
        df = tm.makeDataFrame()
        result = tm.round_trip_pathlib(
            lambda p: df.to_hdf(p, 'df'),
            lambda p: pd.read_hdf(p, 'df'))
        tm.assert_frame_equal(df, result)

    def test_path_localpath_hdfstore(self):
        df = tm.makeDataFrame()

        def writer(path):
            with pd.HDFStore(path) as store:
                df.to_hdf(store, 'df')

        def reader(path):
            with pd.HDFStore(path) as store:
                return pd.read_hdf(store, 'df')

        result = tm.round_trip_localpath(writer, reader)
        tm.assert_frame_equal(df, result)

    def _check_roundtrip(self, obj, comparator, compression=False, **kwargs):

        options = {}
        if compression:
            options['complib'] = _default_compressor

        with ensure_clean_store(self.path, 'w', **options) as store:
            store['obj'] = obj
            retrieved = store['obj']
            comparator(retrieved, obj, **kwargs)

    def _check_double_roundtrip(self, obj, comparator, compression=False,
                                **kwargs):
        options = {}
        if compression:
            options['complib'] = compression or _default_compressor

        with ensure_clean_store(self.path, 'w', **options) as store:
            store['obj'] = obj
            retrieved = store['obj']
            comparator(retrieved, obj, **kwargs)
            store['obj'] = retrieved
            again = store['obj']
            comparator(again, obj, **kwargs)

    def _check_roundtrip_table(self, obj, comparator, compression=False):
        options = {}
        if compression:
            options['complib'] = _default_compressor

        with ensure_clean_store(self.path, 'w', **options) as store:
            store.put('obj', obj, format='table')
            retrieved = store['obj']

            comparator(retrieved, obj)

    def test_multiple_open_close(self):
        # gh-4409: open & close multiple times

        with ensure_clean_path(self.path) as path:

            df = tm.makeDataFrame()
            df.to_hdf(path, 'df', mode='w', format='table')

            # single
            store = HDFStore(path)
            assert 'CLOSED' not in store.info()
            assert store.is_open

            store.close()
            assert 'CLOSED' in store.info()
            assert not store.is_open

        with ensure_clean_path(self.path) as path:

            if pytables._table_file_open_policy_is_strict:

                # multiples
                store1 = HDFStore(path)

                def f():
                    HDFStore(path)
                pytest.raises(ValueError, f)
                store1.close()

            else:

                # multiples
                store1 = HDFStore(path)
                store2 = HDFStore(path)

                assert 'CLOSED' not in store1.info()
                assert 'CLOSED' not in store2.info()
                assert store1.is_open
                assert store2.is_open

                store1.close()
                assert 'CLOSED' in store1.info()
                assert not store1.is_open
                assert 'CLOSED' not in store2.info()
                assert store2.is_open

                store2.close()
                assert 'CLOSED' in store1.info()
                assert 'CLOSED' in store2.info()
                assert not store1.is_open
                assert not store2.is_open

                # nested close
                store = HDFStore(path, mode='w')
                store.append('df', df)

                store2 = HDFStore(path)
                store2.append('df2', df)
                store2.close()
                assert 'CLOSED' in store2.info()
                assert not store2.is_open

                store.close()
                assert 'CLOSED' in store.info()
                assert not store.is_open

                # double closing
                store = HDFStore(path, mode='w')
                store.append('df', df)

                store2 = HDFStore(path)
                store.close()
                assert 'CLOSED' in store.info()
                assert not store.is_open

                store2.close()
                assert 'CLOSED' in store2.info()
                assert not store2.is_open

        # ops on a closed store
        with ensure_clean_path(self.path) as path:

            df = tm.makeDataFrame()
            df.to_hdf(path, 'df', mode='w', format='table')

            store = HDFStore(path)
            store.close()

            pytest.raises(ClosedFileError, store.keys)
            pytest.raises(ClosedFileError, lambda: 'df' in store)
            pytest.raises(ClosedFileError, lambda: len(store))
            pytest.raises(ClosedFileError, lambda: store['df'])
            pytest.raises(AttributeError, lambda: store.df)
            pytest.raises(ClosedFileError, store.select, 'df')
            pytest.raises(ClosedFileError, store.get, 'df')
            pytest.raises(ClosedFileError, store.append, 'df2', df)
            pytest.raises(ClosedFileError, store.put, 'df3', df)
            pytest.raises(ClosedFileError, store.get_storer, 'df2')
            pytest.raises(ClosedFileError, store.remove, 'df2')

            with pytest.raises(ClosedFileError, match='file is not open'):
                store.select('df')

    def test_pytables_native_read(self, datapath):
        with ensure_clean_store(
                datapath('io', 'data', 'legacy_hdf/pytables_native.h5'),
                mode='r') as store:
            d2 = store['detector/readout']
            assert isinstance(d2, DataFrame)

    @pytest.mark.skipif(PY35 and is_platform_windows(),
                        reason="native2 read fails oddly on windows / 3.5")
    def test_pytables_native2_read(self, datapath):
        with ensure_clean_store(
                datapath('io', 'data', 'legacy_hdf', 'pytables_native2.h5'),
                mode='r') as store:
            str(store)
            d1 = store['detector']
            assert isinstance(d1, DataFrame)

    @xfail_non_writeable
    def test_legacy_table_fixed_format_read_py2(self, datapath):
        # GH 24510
        # legacy table with fixed format written in Python 2
        with ensure_clean_store(
                datapath('io', 'data', 'legacy_hdf',
                         'legacy_table_fixed_py2.h5'),
                mode='r') as store:
            result = store.select('df')
            expected = pd.DataFrame([[1, 2, 3, 'D']],
                                    columns=['A', 'B', 'C', 'D'],
                                    index=pd.Index(['ABC'],
                                                   name='INDEX_NAME'))
            assert_frame_equal(expected, result)

    def test_legacy_table_read_py2(self, datapath):
        # issue: 24925
        # legacy table written in Python 2
        with ensure_clean_store(
                datapath('io', 'data', 'legacy_hdf',
                         'legacy_table_py2.h5'),
                mode='r') as store:
            result = store.select('table')

        expected = pd.DataFrame({
            "a": ["a", "b"],
            "b": [2, 3]
        })
        assert_frame_equal(expected, result)

    def test_copy(self):

        with catch_warnings(record=True):

            def do_copy(f, new_f=None, keys=None,
                        propindexes=True, **kwargs):
                try:
                    store = HDFStore(f, 'r')

                    if new_f is None:
                        import tempfile
                        fd, new_f = tempfile.mkstemp()

                    tstore = store.copy(
                        new_f, keys=keys, propindexes=propindexes, **kwargs)

                    # check keys
                    if keys is None:
                        keys = store.keys()
                    assert set(keys) == set(tstore.keys())

                    # check indices & nrows
                    for k in tstore.keys():
                        if tstore.get_storer(k).is_table:
                            new_t = tstore.get_storer(k)
                            orig_t = store.get_storer(k)

                            assert orig_t.nrows == new_t.nrows

                            # check propindixes
                            if propindexes:
                                for a in orig_t.axes:
                                    if a.is_indexed:
                                        assert new_t[a.name].is_indexed

                finally:
                    safe_close(store)
                    safe_close(tstore)
                    try:
                        os.close(fd)
                    except (OSError, ValueError):
                        pass
                    safe_remove(new_f)

            # new table
            df = tm.makeDataFrame()

            try:
                path = create_tempfile(self.path)
                st = HDFStore(path)
                st.append('df', df, data_columns=['A'])
                st.close()
                do_copy(f=path)
                do_copy(f=path, propindexes=False)
            finally:
                safe_remove(path)

    def test_store_datetime_fractional_secs(self):

        with ensure_clean_store(self.path) as store:
            dt = datetime.datetime(2012, 1, 2, 3, 4, 5, 123456)
            series = Series([0], [dt])
            store['a'] = series
            assert store['a'].index[0] == dt

    def test_tseries_indices_series(self):

        with ensure_clean_store(self.path) as store:
            idx = tm.makeDateIndex(10)
            ser = Series(np.random.randn(len(idx)), idx)
            store['a'] = ser
            result = store['a']

            tm.assert_series_equal(result, ser)
            assert result.index.freq == ser.index.freq
            tm.assert_class_equal(result.index, ser.index, obj="series index")

            idx = tm.makePeriodIndex(10)
            ser = Series(np.random.randn(len(idx)), idx)
            store['a'] = ser
            result = store['a']

            tm.assert_series_equal(result, ser)
            assert result.index.freq == ser.index.freq
            tm.assert_class_equal(result.index, ser.index, obj="series index")

    def test_tseries_indices_frame(self):

        with ensure_clean_store(self.path) as store:
            idx = tm.makeDateIndex(10)
            df = DataFrame(np.random.randn(len(idx), 3), index=idx)
            store['a'] = df
            result = store['a']

            assert_frame_equal(result, df)
            assert result.index.freq == df.index.freq
            tm.assert_class_equal(result.index, df.index,
                                  obj="dataframe index")

            idx = tm.makePeriodIndex(10)
            df = DataFrame(np.random.randn(len(idx), 3), idx)
            store['a'] = df
            result = store['a']

            assert_frame_equal(result, df)
            assert result.index.freq == df.index.freq
            tm.assert_class_equal(result.index, df.index,
                                  obj="dataframe index")

    def test_unicode_index(self):

        unicode_values = ['\u03c3', '\u03c3\u03c3']

        # PerformanceWarning
        with catch_warnings(record=True):
            simplefilter("ignore", pd.errors.PerformanceWarning)
            s = Series(np.random.randn(len(unicode_values)), unicode_values)
            self._check_roundtrip(s, tm.assert_series_equal)

    def test_unicode_longer_encoded(self):
        # GH 11234
        char = '\u0394'
        df = pd.DataFrame({'A': [char]})
        with ensure_clean_store(self.path) as store:
            store.put('df', df, format='table', encoding='utf-8')
            result = store.get('df')
            tm.assert_frame_equal(result, df)

        df = pd.DataFrame({'A': ['a', char], 'B': ['b', 'b']})
        with ensure_clean_store(self.path) as store:
            store.put('df', df, format='table', encoding='utf-8')
            result = store.get('df')
            tm.assert_frame_equal(result, df)

    @xfail_non_writeable
    def test_store_datetime_mixed(self):

        df = DataFrame(
            {'a': [1, 2, 3], 'b': [1., 2., 3.], 'c': ['a', 'b', 'c']})
        ts = tm.makeTimeSeries()
        df['d'] = ts.index[:3]
        self._check_roundtrip(df, tm.assert_frame_equal)

    # def test_cant_write_multiindex_table(self):
    #    # for now, #1848
    #    df = DataFrame(np.random.randn(10, 4),
    #                   index=[np.arange(5).repeat(2),
    #                          np.tile(np.arange(2), 5)])

    #    pytest.raises(Exception, store.put, 'foo', df, format='table')

    def test_append_with_diff_col_name_types_raises_value_error(self):
        df = DataFrame(np.random.randn(10, 1))
        df2 = DataFrame({'a': np.random.randn(10)})
        df3 = DataFrame({(1, 2): np.random.randn(10)})
        df4 = DataFrame({('1', 2): np.random.randn(10)})
        df5 = DataFrame({('1', 2, object): np.random.randn(10)})

        with ensure_clean_store(self.path) as store:
            name = 'df_%s' % tm.rands(10)
            store.append(name, df)

            for d in (df2, df3, df4, df5):
                with pytest.raises(ValueError):
                    store.append(name, d)

    def test_query_with_nested_special_character(self):
        df = DataFrame({'a': ['a', 'a', 'c', 'b',
                              'test & test', 'c', 'b', 'e'],
                        'b': [1, 2, 3, 4, 5, 6, 7, 8]})
        expected = df[df.a == 'test & test']
        with ensure_clean_store(self.path) as store:
            store.append('test', df, format='table', data_columns=True)
            result = store.select('test', 'a = "test & test"')
        tm.assert_frame_equal(expected, result)

    def test_categorical(self):

        with ensure_clean_store(self.path) as store:

            # Basic
            _maybe_remove(store, 's')
            s = Series(Categorical(['a', 'b', 'b', 'a', 'a', 'c'], categories=[
                       'a', 'b', 'c', 'd'], ordered=False))
            store.append('s', s, format='table')
            result = store.select('s')
            tm.assert_series_equal(s, result)

            _maybe_remove(store, 's_ordered')
            s = Series(Categorical(['a', 'b', 'b', 'a', 'a', 'c'], categories=[
                       'a', 'b', 'c', 'd'], ordered=True))
            store.append('s_ordered', s, format='table')
            result = store.select('s_ordered')
            tm.assert_series_equal(s, result)

            _maybe_remove(store, 'df')
            df = DataFrame({"s": s, "vals": [1, 2, 3, 4, 5, 6]})
            store.append('df', df, format='table')
            result = store.select('df')
            tm.assert_frame_equal(result, df)

            # Dtypes
            _maybe_remove(store, 'si')
            s = Series([1, 1, 2, 2, 3, 4, 5]).astype('category')
            store.append('si', s)
            result = store.select('si')
            tm.assert_series_equal(result, s)

            _maybe_remove(store, 'si2')
            s = Series([1, 1, np.nan, 2, 3, 4, 5]).astype('category')
            store.append('si2', s)
            result = store.select('si2')
            tm.assert_series_equal(result, s)

            # Multiple
            _maybe_remove(store, 'df2')
            df2 = df.copy()
            df2['s2'] = Series(list('abcdefg')).astype('category')
            store.append('df2', df2)
            result = store.select('df2')
            tm.assert_frame_equal(result, df2)

            # Make sure the metadata is OK
            info = store.info()
            assert '/df2   ' in info
            # assert '/df2/meta/values_block_0/meta' in info
            assert '/df2/meta/values_block_1/meta' in info

            # unordered
            _maybe_remove(store, 's2')
            s = Series(Categorical(['a', 'b', 'b', 'a', 'a', 'c'], categories=[
                       'a', 'b', 'c', 'd'], ordered=False))
            store.append('s2', s, format='table')
            result = store.select('s2')
            tm.assert_series_equal(result, s)

            # Query
            _maybe_remove(store, 'df3')
            store.append('df3', df, data_columns=['s'])
            expected = df[df.s.isin(['b', 'c'])]
            result = store.select('df3', where=['s in ["b","c"]'])
            tm.assert_frame_equal(result, expected)

            expected = df[df.s.isin(['b', 'c'])]
            result = store.select('df3', where=['s = ["b","c"]'])
            tm.assert_frame_equal(result, expected)

            expected = df[df.s.isin(['d'])]
            result = store.select('df3', where=['s in ["d"]'])
            tm.assert_frame_equal(result, expected)

            expected = df[df.s.isin(['f'])]
            result = store.select('df3', where=['s in ["f"]'])
            tm.assert_frame_equal(result, expected)

            # Appending with same categories is ok
            store.append('df3', df)

            df = concat([df, df])
            expected = df[df.s.isin(['b', 'c'])]
            result = store.select('df3', where=['s in ["b","c"]'])
            tm.assert_frame_equal(result, expected)

            # Appending must have the same categories
            df3 = df.copy()
            df3['s'].cat.remove_unused_categories(inplace=True)

            with pytest.raises(ValueError):
                store.append('df3', df3)

            # Remove, and make sure meta data is removed (its a recursive
            # removal so should be).
            result = store.select('df3/meta/s/meta')
            assert result is not None
            store.remove('df3')

            with pytest.raises(KeyError):
                store.select('df3/meta/s/meta')

    def test_categorical_conversion(self):

        # GH13322
        # Check that read_hdf with categorical columns doesn't return rows if
        # where criteria isn't met.
        obsids = ['ESP_012345_6789', 'ESP_987654_3210']
        imgids = ['APF00006np', 'APF0001imm']
        data = [4.3, 9.8]

        # Test without categories
        df = DataFrame(dict(obsids=obsids, imgids=imgids, data=data))

        # We are expecting an empty DataFrame matching types of df
        expected = df.iloc[[], :]
        with ensure_clean_path(self.path) as path:
            df.to_hdf(path, 'df', format='table', data_columns=True)
            result = read_hdf(path, 'df', where='obsids=B')
            tm.assert_frame_equal(result, expected)

        # Test with categories
        df.obsids = df.obsids.astype('category')
        df.imgids = df.imgids.astype('category')

        # We are expecting an empty DataFrame matching types of df
        expected = df.iloc[[], :]
        with ensure_clean_path(self.path) as path:
            df.to_hdf(path, 'df', format='table', data_columns=True)
            result = read_hdf(path, 'df', where='obsids=B')
            tm.assert_frame_equal(result, expected)

    def test_categorical_nan_only_columns(self):
        # GH18413
        # Check that read_hdf with categorical columns with NaN-only values can
        # be read back.
        df = pd.DataFrame({
            'a': ['a', 'b', 'c', np.nan],
            'b': [np.nan, np.nan, np.nan, np.nan],
            'c': [1, 2, 3, 4],
            'd': pd.Series([None] * 4, dtype=object)
        })
        df['a'] = df.a.astype('category')
        df['b'] = df.b.astype('category')
        df['d'] = df.b.astype('category')
        expected = df
        with ensure_clean_path(self.path) as path:
            df.to_hdf(path, 'df', format='table', data_columns=True)
            result = read_hdf(path, 'df')
            tm.assert_frame_equal(result, expected)

    def test_duplicate_column_name(self):
        df = DataFrame(columns=["a", "a"], data=[[0, 0]])

        with ensure_clean_path(self.path) as path:
            pytest.raises(ValueError, df.to_hdf,
                          path, 'df', format='fixed')

            df.to_hdf(path, 'df', format='table')
            other = read_hdf(path, 'df')

            tm.assert_frame_equal(df, other)
            assert df.equals(other)
            assert other.equals(df)

    def test_round_trip_equals(self):
        # GH 9330
        df = DataFrame({"B": [1, 2], "A": ["x", "y"]})

        with ensure_clean_path(self.path) as path:
            df.to_hdf(path, 'df', format='table')
            other = read_hdf(path, 'df')
            tm.assert_frame_equal(df, other)
            assert df.equals(other)
            assert other.equals(df)

    def test_preserve_timedeltaindex_type(self):
        # GH9635
        # Storing TimedeltaIndexed DataFrames in fixed stores did not preserve
        # the type of the index.
        df = DataFrame(np.random.normal(size=(10, 5)))
        df.index = timedelta_range(
            start='0s', periods=10, freq='1s', name='example')

        with ensure_clean_store(self.path) as store:

            store['df'] = df
            assert_frame_equal(store['df'], df)

    def test_columns_multiindex_modified(self):
        # BUG: 7212
        # read_hdf store.select modified the passed columns parameters
        # when multi-indexed.

        df = DataFrame(np.random.rand(4, 5),
                       index=list('abcd'),
                       columns=list('ABCDE'))
        df.index.name = 'letters'
        df = df.set_index(keys='E', append=True)

        data_columns = df.index.names + df.columns.tolist()
        with ensure_clean_path(self.path) as path:
            df.to_hdf(path, 'df',
                      mode='a',
                      append=True,
                      data_columns=data_columns,
                      index=False)
            cols2load = list('BCD')
            cols2load_original = list(cols2load)
            df_loaded = read_hdf(path, 'df', columns=cols2load)  # noqa
            assert cols2load_original == cols2load

    @ignore_natural_naming_warning
    def test_to_hdf_with_object_column_names(self):
        # GH9057
        # Writing HDF5 table format should only work for string-like
        # column types

        types_should_fail = [tm.makeIntIndex, tm.makeFloatIndex,
                             tm.makeDateIndex, tm.makeTimedeltaIndex,
                             tm.makePeriodIndex]
        types_should_run = [tm.makeStringIndex, tm.makeCategoricalIndex,
                            tm.makeUnicodeIndex]

        for index in types_should_fail:
            df = DataFrame(np.random.randn(10, 2), columns=index(2))
            with ensure_clean_path(self.path) as path:
                with catch_warnings(record=True):
                    msg = "cannot have non-object label DataIndexableCol"
                    with pytest.raises(ValueError, match=msg):
                        df.to_hdf(path, 'df', format='table',
                                  data_columns=True)

        for index in types_should_run:
            df = DataFrame(np.random.randn(10, 2), columns=index(2))
            with ensure_clean_path(self.path) as path:
                with catch_warnings(record=True):
                    df.to_hdf(path, 'df', format='table', data_columns=True)
                    result = pd.read_hdf(
                        path, 'df', where="index = [{0}]".format(df.index[0]))
                    assert(len(result))

    def test_read_hdf_open_store(self):
        # GH10330
        # No check for non-string path_or-buf, and no test of open store
        df = DataFrame(np.random.rand(4, 5),
                       index=list('abcd'),
                       columns=list('ABCDE'))
        df.index.name = 'letters'
        df = df.set_index(keys='E', append=True)

        with ensure_clean_path(self.path) as path:
            df.to_hdf(path, 'df', mode='w')
            direct = read_hdf(path, 'df')
            store = HDFStore(path, mode='r')
            indirect = read_hdf(store, 'df')
            tm.assert_frame_equal(direct, indirect)
            assert store.is_open
            store.close()

    def test_read_hdf_iterator(self):
        df = DataFrame(np.random.rand(4, 5),
                       index=list('abcd'),
                       columns=list('ABCDE'))
        df.index.name = 'letters'
        df = df.set_index(keys='E', append=True)

        with ensure_clean_path(self.path) as path:
            df.to_hdf(path, 'df', mode='w', format='t')
            direct = read_hdf(path, 'df')
            iterator = read_hdf(path, 'df', iterator=True)
            assert isinstance(iterator, TableIterator)
            indirect = next(iterator.__iter__())
            tm.assert_frame_equal(direct, indirect)
            iterator.store.close()

    def test_read_hdf_errors(self):
        df = DataFrame(np.random.rand(4, 5),
                       index=list('abcd'),
                       columns=list('ABCDE'))

        with ensure_clean_path(self.path) as path:
            pytest.raises(IOError, read_hdf, path, 'key')
            df.to_hdf(path, 'df')
            store = HDFStore(path, mode='r')
            store.close()
            pytest.raises(IOError, read_hdf, store, 'df')

    def test_read_hdf_generic_buffer_errors(self):
        pytest.raises(NotImplementedError, read_hdf, BytesIO(b''), 'df')

    def test_invalid_complib(self):
        df = DataFrame(np.random.rand(4, 5),
                       index=list('abcd'),
                       columns=list('ABCDE'))
        with ensure_clean_path(self.path) as path:
            with pytest.raises(ValueError):
                df.to_hdf(path, 'df', complib='foolib')
    # GH10443

    def test_read_nokey(self):
        df = DataFrame(np.random.rand(4, 5),
                       index=list('abcd'),
                       columns=list('ABCDE'))

        # Categorical dtype not supported for "fixed" format. So no need
        # to test with that dtype in the dataframe here.
        with ensure_clean_path(self.path) as path:
            df.to_hdf(path, 'df', mode='a')
            reread = read_hdf(path)
            assert_frame_equal(df, reread)
            df.to_hdf(path, 'df2', mode='a')
            pytest.raises(ValueError, read_hdf, path)

    def test_read_nokey_table(self):
        # GH13231
        df = DataFrame({'i': range(5),
                        'c': Series(list('abacd'), dtype='category')})

        with ensure_clean_path(self.path) as path:
            df.to_hdf(path, 'df', mode='a', format='table')
            reread = read_hdf(path)
            assert_frame_equal(df, reread)
            df.to_hdf(path, 'df2', mode='a', format='table')
            pytest.raises(ValueError, read_hdf, path)

    def test_read_nokey_empty(self):
        with ensure_clean_path(self.path) as path:
            store = HDFStore(path)
            store.close()
            pytest.raises(ValueError, read_hdf, path)

    @td.skip_if_no('pathlib')
    def test_read_from_pathlib_path(self):

        # GH11773
        from pathlib import Path

        expected = DataFrame(np.random.rand(4, 5),
                             index=list('abcd'),
                             columns=list('ABCDE'))
        with ensure_clean_path(self.path) as filename:
            path_obj = Path(filename)

            expected.to_hdf(path_obj, 'df', mode='a')
            actual = read_hdf(path_obj, 'df')

        tm.assert_frame_equal(expected, actual)

    @td.skip_if_no('py.path')
    def test_read_from_py_localpath(self):

        # GH11773
        from py.path import local as LocalPath

        expected = DataFrame(np.random.rand(4, 5),
                             index=list('abcd'),
                             columns=list('ABCDE'))
        with ensure_clean_path(self.path) as filename:
            path_obj = LocalPath(filename)

            expected.to_hdf(path_obj, 'df', mode='a')
            actual = read_hdf(path_obj, 'df')

        tm.assert_frame_equal(expected, actual)

    def test_query_long_float_literal(self):
        # GH 14241
        df = pd.DataFrame({'A': [1000000000.0009,
                                 1000000000.0011,
                                 1000000000.0015]})

        with ensure_clean_store(self.path) as store:
            store.append('test', df, format='table', data_columns=True)

            cutoff = 1000000000.0006
            result = store.select('test', "A < %.4f" % cutoff)
            assert result.empty

            cutoff = 1000000000.0010
            result = store.select('test', "A > %.4f" % cutoff)
            expected = df.loc[[1, 2], :]
            tm.assert_frame_equal(expected, result)

            exact = 1000000000.0011
            result = store.select('test', 'A == %.4f' % exact)
            expected = df.loc[[1], :]
            tm.assert_frame_equal(expected, result)

    def test_query_compare_column_type(self):
        # GH 15492
        df = pd.DataFrame({'date': ['2014-01-01', '2014-01-02'],
                           'real_date': date_range('2014-01-01', periods=2),
                           'float': [1.1, 1.2],
                           'int': [1, 2]},
                          columns=['date', 'real_date', 'float', 'int'])

        with ensure_clean_store(self.path) as store:
            store.append('test', df, format='table', data_columns=True)

            ts = pd.Timestamp('2014-01-01')  # noqa
            result = store.select('test', where='real_date > ts')
            expected = df.loc[[1], :]
            tm.assert_frame_equal(expected, result)

            for op in ['<', '>', '==']:
                # non strings to string column always fail
                for v in [2.1, True, pd.Timestamp('2014-01-01'),
                          pd.Timedelta(1, 's')]:
                    query = 'date {op} v'.format(op=op)
                    with pytest.raises(TypeError):
                        store.select('test', where=query)

                # strings to other columns must be convertible to type
                v = 'a'
                for col in ['int', 'float', 'real_date']:
                    query = '{col} {op} v'.format(op=op, col=col)
                    with pytest.raises(ValueError):
                        store.select('test', where=query)

                for v, col in zip(['1', '1.1', '2014-01-01'],
                                  ['int', 'float', 'real_date']):
                    query = '{col} {op} v'.format(op=op, col=col)
                    result = store.select('test', where=query)

                    if op == '==':
                        expected = df.loc[[0], :]
                    elif op == '>':
                        expected = df.loc[[1], :]
                    else:
                        expected = df.loc[[], :]
                    tm.assert_frame_equal(expected, result)

    @pytest.mark.parametrize('format', ['fixed', 'table'])
    def test_read_hdf_series_mode_r(self, format):
        # GH 16583
        # Tests that reading a Series saved to an HDF file
        # still works if a mode='r' argument is supplied
        series = tm.makeFloatSeries()
        with ensure_clean_path(self.path) as path:
            series.to_hdf(path, key='data', format=format)
            result = pd.read_hdf(path, key='data', mode='r')
        tm.assert_series_equal(result, series)

    @pytest.mark.skipif(not PY36, reason="Need python 3.6")
    def test_fspath(self):
        with tm.ensure_clean('foo.h5') as path:
            with pd.HDFStore(path) as store:
                assert os.fspath(store) == str(path)

    def test_read_py2_hdf_file_in_py3(self, datapath):
        # GH 16781

        # tests reading a PeriodIndex DataFrame written in Python2 in Python3

        # the file was generated in Python 2.7 like so:
        #
        # df = pd.DataFrame([1.,2,3], index=pd.PeriodIndex(
        #              ['2015-01-01', '2015-01-02', '2015-01-05'], freq='B'))
        # df.to_hdf('periodindex_0.20.1_x86_64_darwin_2.7.13.h5', 'p')

        expected = pd.DataFrame([1., 2, 3], index=pd.PeriodIndex(
            ['2015-01-01', '2015-01-02', '2015-01-05'], freq='B'))

        with ensure_clean_store(
                datapath('io', 'data', 'legacy_hdf',
                         'periodindex_0.20.1_x86_64_darwin_2.7.13.h5'),
                mode='r') as store:
            result = store['p']
            assert_frame_equal(result, expected)


class TestHDFComplexValues(Base):
    # GH10447

    def test_complex_fixed(self):
        df = DataFrame(np.random.rand(4, 5).astype(np.complex64),
                       index=list('abcd'),
                       columns=list('ABCDE'))

        with ensure_clean_path(self.path) as path:
            df.to_hdf(path, 'df')
            reread = read_hdf(path, 'df')
            assert_frame_equal(df, reread)

        df = DataFrame(np.random.rand(4, 5).astype(np.complex128),
                       index=list('abcd'),
                       columns=list('ABCDE'))
        with ensure_clean_path(self.path) as path:
            df.to_hdf(path, 'df')
            reread = read_hdf(path, 'df')
            assert_frame_equal(df, reread)

    def test_complex_table(self):
        df = DataFrame(np.random.rand(4, 5).astype(np.complex64),
                       index=list('abcd'),
                       columns=list('ABCDE'))

        with ensure_clean_path(self.path) as path:
            df.to_hdf(path, 'df', format='table')
            reread = read_hdf(path, 'df')
            assert_frame_equal(df, reread)

        df = DataFrame(np.random.rand(4, 5).astype(np.complex128),
                       index=list('abcd'),
                       columns=list('ABCDE'))

        with ensure_clean_path(self.path) as path:
            df.to_hdf(path, 'df', format='table', mode='w')
            reread = read_hdf(path, 'df')
            assert_frame_equal(df, reread)

    @xfail_non_writeable
    def test_complex_mixed_fixed(self):
        complex64 = np.array([1.0 + 1.0j, 1.0 + 1.0j,
                              1.0 + 1.0j, 1.0 + 1.0j], dtype=np.complex64)
        complex128 = np.array([1.0 + 1.0j, 1.0 + 1.0j, 1.0 + 1.0j, 1.0 + 1.0j],
                              dtype=np.complex128)
        df = DataFrame({'A': [1, 2, 3, 4],
                        'B': ['a', 'b', 'c', 'd'],
                        'C': complex64,
                        'D': complex128,
                        'E': [1.0, 2.0, 3.0, 4.0]},
                       index=list('abcd'))
        with ensure_clean_path(self.path) as path:
            df.to_hdf(path, 'df')
            reread = read_hdf(path, 'df')
            assert_frame_equal(df, reread)

    def test_complex_mixed_table(self):
        complex64 = np.array([1.0 + 1.0j, 1.0 + 1.0j,
                              1.0 + 1.0j, 1.0 + 1.0j], dtype=np.complex64)
        complex128 = np.array([1.0 + 1.0j, 1.0 + 1.0j, 1.0 + 1.0j, 1.0 + 1.0j],
                              dtype=np.complex128)
        df = DataFrame({'A': [1, 2, 3, 4],
                        'B': ['a', 'b', 'c', 'd'],
                        'C': complex64,
                        'D': complex128,
                        'E': [1.0, 2.0, 3.0, 4.0]},
                       index=list('abcd'))

        with ensure_clean_store(self.path) as store:
            store.append('df', df, data_columns=['A', 'B'])
            result = store.select('df', where='A>2')
            assert_frame_equal(df.loc[df.A > 2], result)

        with ensure_clean_path(self.path) as path:
            df.to_hdf(path, 'df', format='table')
            reread = read_hdf(path, 'df')
            assert_frame_equal(df, reread)

    def test_complex_across_dimensions_fixed(self):
        with catch_warnings(record=True):
            complex128 = np.array(
                [1.0 + 1.0j, 1.0 + 1.0j, 1.0 + 1.0j, 1.0 + 1.0j])
            s = Series(complex128, index=list('abcd'))
            df = DataFrame({'A': s, 'B': s})

            objs = [s, df]
            comps = [tm.assert_series_equal, tm.assert_frame_equal]
            for obj, comp in zip(objs, comps):
                with ensure_clean_path(self.path) as path:
                    obj.to_hdf(path, 'obj', format='fixed')
                    reread = read_hdf(path, 'obj')
                    comp(obj, reread)

    def test_complex_across_dimensions(self):
        complex128 = np.array([1.0 + 1.0j, 1.0 + 1.0j, 1.0 + 1.0j, 1.0 + 1.0j])
        s = Series(complex128, index=list('abcd'))
        df = DataFrame({'A': s, 'B': s})

        with catch_warnings(record=True):

            objs = [df]
            comps = [tm.assert_frame_equal]
            for obj, comp in zip(objs, comps):
                with ensure_clean_path(self.path) as path:
                    obj.to_hdf(path, 'obj', format='table')
                    reread = read_hdf(path, 'obj')
                    comp(obj, reread)

    def test_complex_indexing_error(self):
        complex128 = np.array([1.0 + 1.0j, 1.0 + 1.0j, 1.0 + 1.0j, 1.0 + 1.0j],
                              dtype=np.complex128)
        df = DataFrame({'A': [1, 2, 3, 4],
                        'B': ['a', 'b', 'c', 'd'],
                        'C': complex128},
                       index=list('abcd'))
        with ensure_clean_store(self.path) as store:
            pytest.raises(TypeError, store.append,
                          'df', df, data_columns=['C'])

    def test_complex_series_error(self):
        complex128 = np.array([1.0 + 1.0j, 1.0 + 1.0j, 1.0 + 1.0j, 1.0 + 1.0j])
        s = Series(complex128, index=list('abcd'))

        with ensure_clean_path(self.path) as path:
            pytest.raises(TypeError, s.to_hdf, path, 'obj', format='t')

        with ensure_clean_path(self.path) as path:
            s.to_hdf(path, 'obj', format='t', index=False)
            reread = read_hdf(path, 'obj')
            tm.assert_series_equal(s, reread)

    def test_complex_append(self):
        df = DataFrame({'a': np.random.randn(100).astype(np.complex128),
                        'b': np.random.randn(100)})

        with ensure_clean_store(self.path) as store:
            store.append('df', df, data_columns=['b'])
            store.append('df', df)
            result = store.select('df')
            assert_frame_equal(pd.concat([df, df], 0), result)


class TestTimezones(Base):

    def _compare_with_tz(self, a, b):
        tm.assert_frame_equal(a, b)

        # compare the zones on each element
        for c in a.columns:
            for i in a.index:
                a_e = a.loc[i, c]
                b_e = b.loc[i, c]
                if not (a_e == b_e and a_e.tz == b_e.tz):
                    raise AssertionError(
                        "invalid tz comparison [%s] [%s]" % (a_e, b_e))

    def test_append_with_timezones_dateutil(self):

        from datetime import timedelta

        # use maybe_get_tz instead of dateutil.tz.gettz to handle the windows
        # filename issues.
        from pandas._libs.tslibs.timezones import maybe_get_tz
        gettz = lambda x: maybe_get_tz('dateutil/' + x)

        # as columns
        with ensure_clean_store(self.path) as store:

            _maybe_remove(store, 'df_tz')
            df = DataFrame(dict(A=[Timestamp('20130102 2:00:00', tz=gettz(
                'US/Eastern')) + timedelta(hours=1) * i for i in range(5)]))

            store.append('df_tz', df, data_columns=['A'])
            result = store['df_tz']
            self._compare_with_tz(result, df)
            assert_frame_equal(result, df)

            # select with tz aware
            expected = df[df.A >= df.A[3]]
            result = store.select('df_tz', where='A>=df.A[3]')
            self._compare_with_tz(result, expected)

            # ensure we include dates in DST and STD time here.
            _maybe_remove(store, 'df_tz')
            df = DataFrame(dict(A=Timestamp('20130102',
                                            tz=gettz('US/Eastern')),
                                B=Timestamp('20130603',
                                            tz=gettz('US/Eastern'))),
                           index=range(5))
            store.append('df_tz', df)
            result = store['df_tz']
            self._compare_with_tz(result, df)
            assert_frame_equal(result, df)

            df = DataFrame(dict(A=Timestamp('20130102',
                                            tz=gettz('US/Eastern')),
                                B=Timestamp('20130102', tz=gettz('EET'))),
                           index=range(5))
            pytest.raises(ValueError, store.append, 'df_tz', df)

            # this is ok
            _maybe_remove(store, 'df_tz')
            store.append('df_tz', df, data_columns=['A', 'B'])
            result = store['df_tz']
            self._compare_with_tz(result, df)
            assert_frame_equal(result, df)

            # can't append with diff timezone
            df = DataFrame(dict(A=Timestamp('20130102',
                                            tz=gettz('US/Eastern')),
                                B=Timestamp('20130102', tz=gettz('CET'))),
                           index=range(5))
            pytest.raises(ValueError, store.append, 'df_tz', df)

        # as index
        with ensure_clean_store(self.path) as store:

            # GH 4098 example
            df = DataFrame(dict(A=Series(lrange(3), index=date_range(
                '2000-1-1', periods=3, freq='H', tz=gettz('US/Eastern')))))

            _maybe_remove(store, 'df')
            store.put('df', df)
            result = store.select('df')
            assert_frame_equal(result, df)

            _maybe_remove(store, 'df')
            store.append('df', df)
            result = store.select('df')
            assert_frame_equal(result, df)

    def test_append_with_timezones_pytz(self):

        from datetime import timedelta

        # as columns
        with ensure_clean_store(self.path) as store:

            _maybe_remove(store, 'df_tz')
            df = DataFrame(dict(A=[Timestamp('20130102 2:00:00',
                                             tz='US/Eastern') +
                                   timedelta(hours=1) * i
                                   for i in range(5)]))
            store.append('df_tz', df, data_columns=['A'])
            result = store['df_tz']
            self._compare_with_tz(result, df)
            assert_frame_equal(result, df)

            # select with tz aware
            self._compare_with_tz(store.select(
                'df_tz', where='A>=df.A[3]'), df[df.A >= df.A[3]])

            _maybe_remove(store, 'df_tz')
            # ensure we include dates in DST and STD time here.
            df = DataFrame(dict(A=Timestamp('20130102', tz='US/Eastern'),
                                B=Timestamp('20130603', tz='US/Eastern')),
                           index=range(5))
            store.append('df_tz', df)
            result = store['df_tz']
            self._compare_with_tz(result, df)
            assert_frame_equal(result, df)

            df = DataFrame(dict(A=Timestamp('20130102', tz='US/Eastern'),
                                B=Timestamp('20130102', tz='EET')),
                           index=range(5))
            pytest.raises(ValueError, store.append, 'df_tz', df)

            # this is ok
            _maybe_remove(store, 'df_tz')
            store.append('df_tz', df, data_columns=['A', 'B'])
            result = store['df_tz']
            self._compare_with_tz(result, df)
            assert_frame_equal(result, df)

            # can't append with diff timezone
            df = DataFrame(dict(A=Timestamp('20130102', tz='US/Eastern'),
                                B=Timestamp('20130102', tz='CET')),
                           index=range(5))
            pytest.raises(ValueError, store.append, 'df_tz', df)

        # as index
        with ensure_clean_store(self.path) as store:

            # GH 4098 example
            df = DataFrame(dict(A=Series(lrange(3), index=date_range(
                '2000-1-1', periods=3, freq='H', tz='US/Eastern'))))

            _maybe_remove(store, 'df')
            store.put('df', df)
            result = store.select('df')
            assert_frame_equal(result, df)

            _maybe_remove(store, 'df')
            store.append('df', df)
            result = store.select('df')
            assert_frame_equal(result, df)

    def test_tseries_select_index_column(self):
        # GH7777
        # selecting a UTC datetimeindex column did
        # not preserve UTC tzinfo set before storing

        # check that no tz still works
        rng = date_range('1/1/2000', '1/30/2000')
        frame = DataFrame(np.random.randn(len(rng), 4), index=rng)

        with ensure_clean_store(self.path) as store:
            store.append('frame', frame)
            result = store.select_column('frame', 'index')
            assert rng.tz == DatetimeIndex(result.values).tz

        # check utc
        rng = date_range('1/1/2000', '1/30/2000', tz='UTC')
        frame = DataFrame(np.random.randn(len(rng), 4), index=rng)

        with ensure_clean_store(self.path) as store:
            store.append('frame', frame)
            result = store.select_column('frame', 'index')
            assert rng.tz == result.dt.tz

        # double check non-utc
        rng = date_range('1/1/2000', '1/30/2000', tz='US/Eastern')
        frame = DataFrame(np.random.randn(len(rng), 4), index=rng)

        with ensure_clean_store(self.path) as store:
            store.append('frame', frame)
            result = store.select_column('frame', 'index')
            assert rng.tz == result.dt.tz

    def test_timezones_fixed(self):
        with ensure_clean_store(self.path) as store:

            # index
            rng = date_range('1/1/2000', '1/30/2000', tz='US/Eastern')
            df = DataFrame(np.random.randn(len(rng), 4), index=rng)
            store['df'] = df
            result = store['df']
            assert_frame_equal(result, df)

            # as data
            # GH11411
            _maybe_remove(store, 'df')
            df = DataFrame({'A': rng,
                            'B': rng.tz_convert('UTC').tz_localize(None),
                            'C': rng.tz_convert('CET'),
                            'D': range(len(rng))}, index=rng)
            store['df'] = df
            result = store['df']
            assert_frame_equal(result, df)

    def test_fixed_offset_tz(self):
        rng = date_range('1/1/2000 00:00:00-07:00', '1/30/2000 00:00:00-07:00')
        frame = DataFrame(np.random.randn(len(rng), 4), index=rng)

        with ensure_clean_store(self.path) as store:
            store['frame'] = frame
            recons = store['frame']
            tm.assert_index_equal(recons.index, rng)
            assert rng.tz == recons.index.tz

    @td.skip_if_windows
    def test_store_timezone(self):
        # GH2852
        # issue storing datetime.date with a timezone as it resets when read
        # back in a new timezone

        # original method
        with ensure_clean_store(self.path) as store:

            today = datetime.date(2013, 9, 10)
            df = DataFrame([1, 2, 3], index=[today, today, today])
            store['obj1'] = df
            result = store['obj1']
            assert_frame_equal(result, df)

        # with tz setting
        with ensure_clean_store(self.path) as store:

            with set_timezone('EST5EDT'):
                today = datetime.date(2013, 9, 10)
                df = DataFrame([1, 2, 3], index=[today, today, today])
                store['obj1'] = df

            with set_timezone('CST6CDT'):
                result = store['obj1']

            assert_frame_equal(result, df)

    def test_legacy_datetimetz_object(self, datapath):
        # legacy from < 0.17.0
        # 8260
        expected = DataFrame(dict(A=Timestamp('20130102', tz='US/Eastern'),
                                  B=Timestamp('20130603', tz='CET')),
                             index=range(5))
        with ensure_clean_store(
                datapath('io', 'data', 'legacy_hdf', 'datetimetz_object.h5'),
                mode='r') as store:
            result = store['df']
            assert_frame_equal(result, expected)

    def test_dst_transitions(self):
        # make sure we are not failing on transaitions
        with ensure_clean_store(self.path) as store:
            times = pd.date_range("2013-10-26 23:00", "2013-10-27 01:00",
                                  tz="Europe/London",
                                  freq="H",
                                  ambiguous='infer')

            for i in [times, times + pd.Timedelta('10min')]:
                _maybe_remove(store, 'df')
                df = DataFrame({'A': range(len(i)), 'B': i}, index=i)
                store.append('df', df)
                result = store.select('df')
                assert_frame_equal(result, df)<|MERGE_RESOLUTION|>--- conflicted
+++ resolved
@@ -38,12 +38,8 @@
 # remove when gh-24839 is fixed; this affects numpy 1.16
 # and pytables 3.4.4
 xfail_non_writeable = pytest.mark.xfail(
-<<<<<<< HEAD
-    LooseVersion(np.__version__) >= LooseVersion('1.16'),
-=======
     LooseVersion(np.__version__) >= LooseVersion('1.16') and
     LooseVersion(tables.__version__) < LooseVersion('3.5.1'),
->>>>>>> a3370fc3
     reason=('gh-25511, gh-24839. pytables needs a '
             'release beyong 3.4.4 to support numpy 1.16x'))
 
@@ -2373,13 +2369,8 @@
     @pytest.mark.parametrize(
         'dtype', [np.int64, np.float64, np.object, 'm8[ns]', 'M8[ns]'])
     def test_empty_series(self, dtype):
-<<<<<<< HEAD
-            s = Series(dtype=dtype)
-            self._check_roundtrip(s, tm.assert_series_equal)
-=======
         s = Series(dtype=dtype)
         self._check_roundtrip(s, tm.assert_series_equal)
->>>>>>> a3370fc3
 
     def test_can_serialize_dates(self):
 
