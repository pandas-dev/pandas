--- conflicted
+++ resolved
@@ -342,7 +342,6 @@
     @pytest.mark.parametrize("data", ["\U0001f44d...", "Ωœ∑`...", "abcd..."])
     def test_raw_roundtrip(self, data):
         # PR #25040 wide unicode wasn't copied correctly on PY3 on windows
-<<<<<<< HEAD
         # adding coverage for when not implemented
         try:
             clipboard_set(data)
@@ -350,7 +349,6 @@
         except PyperclipException:
             with pytest.raises(PyperclipException, match=r".*not-implemented-error.*"):
                 clipboard_set(data)
-=======
         df = DataFrame({"data": [data]})
         df.to_clipboard()
         result = read_clipboard()
@@ -429,5 +427,4 @@
             r"will be keyword-only."
         )
         with tm.assert_produces_warning(FutureWarning, match=msg):
-            df.to_clipboard(True, None)
->>>>>>> c4512943
+            df.to_clipboard(True, None)