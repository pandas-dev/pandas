--- conflicted
+++ resolved
@@ -8,15 +8,7 @@
 
 from pandas.tests.extension import base
 
-<<<<<<< HEAD
-from .array import DecimalDtype, DecimalArray, to_decimal
-
-
-def make_data():
-    return [decimal.Decimal(random.random()) for _ in range(100)]
-=======
 from .array import DecimalDtype, DecimalArray, make_data
->>>>>>> fe67b94e
 
 
 @pytest.fixture
