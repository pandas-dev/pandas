import decimal
import operator

import numpy as np
import pytest

import pandas as pd
import pandas._testing as tm
from pandas.tests.extension import base
from pandas.tests.extension.decimal.array import (
    DecimalArray,
    DecimalDtype,
    make_data,
    to_decimal,
)


@pytest.fixture
def dtype():
    return DecimalDtype()


@pytest.fixture
def data():
    return DecimalArray(make_data())


@pytest.fixture
def data_for_twos():
    return DecimalArray([decimal.Decimal(2) for _ in range(100)])


@pytest.fixture
def data_missing():
    return DecimalArray([decimal.Decimal("NaN"), decimal.Decimal(1)])


@pytest.fixture
def data_for_sorting():
    return DecimalArray(
        [decimal.Decimal("1"), decimal.Decimal("2"), decimal.Decimal("0")]
    )


@pytest.fixture
def data_missing_for_sorting():
    return DecimalArray(
        [decimal.Decimal("1"), decimal.Decimal("NaN"), decimal.Decimal("0")]
    )


@pytest.fixture
def na_cmp():
    return lambda x, y: x.is_nan() and y.is_nan()


@pytest.fixture
def na_value():
    return decimal.Decimal("NaN")


@pytest.fixture
def data_for_grouping():
    b = decimal.Decimal("1.0")
    a = decimal.Decimal("0.0")
    c = decimal.Decimal("2.0")
    na = decimal.Decimal("NaN")
    return DecimalArray([b, b, na, na, a, a, b, c])


class TestDtype(base.BaseDtypeTests):
    pass


class TestInterface(base.BaseInterfaceTests):
    pass


class TestConstructors(base.BaseConstructorsTests):
    pass


class TestReshaping(base.BaseReshapingTests):
    pass


class TestGetitem(base.BaseGetitemTests):
    def test_take_na_value_other_decimal(self):
        arr = DecimalArray([decimal.Decimal("1.0"), decimal.Decimal("2.0")])
        result = arr.take([0, -1], allow_fill=True, fill_value=decimal.Decimal("-1.0"))
        expected = DecimalArray([decimal.Decimal("1.0"), decimal.Decimal("-1.0")])
        tm.assert_extension_array_equal(result, expected)


class TestIndex(base.BaseIndexTests):
    pass


class TestMissing(base.BaseMissingTests):
    def test_fillna_frame(self, data_missing):
        msg = "ExtensionArray.fillna added a 'copy' keyword"
        with tm.assert_produces_warning(
            FutureWarning, match=msg, check_stacklevel=False
        ):
            super().test_fillna_frame(data_missing)

    def test_fillna_limit_pad(self, data_missing):
        msg = "ExtensionArray.fillna 'method' keyword is deprecated"
        with tm.assert_produces_warning(
            FutureWarning, match=msg, check_stacklevel=False
        ):
            super().test_fillna_limit_pad(data_missing)

    def test_fillna_limit_backfill(self, data_missing):
        msg = "|".join(
            [
                "ExtensionArray.fillna added a 'copy' keyword",
                "Series.fillna with 'method' is deprecated",
            ]
        )
        with tm.assert_produces_warning(
            FutureWarning, match=msg, check_stacklevel=False
        ):
            super().test_fillna_limit_backfill(data_missing)

    def test_fillna_no_op_returns_copy(self, data):
        msg = "ExtensionArray.fillna 'method' keyword is deprecated"
        with tm.assert_produces_warning(
            FutureWarning, match=msg, check_stacklevel=False
        ):
            super().test_fillna_no_op_returns_copy(data)

    def test_fillna_series(self, data_missing):
        msg = "ExtensionArray.fillna added a 'copy' keyword"
        with tm.assert_produces_warning(
            FutureWarning, match=msg, check_stacklevel=False
        ):
            super().test_fillna_series(data_missing)

    def test_fillna_series_method(self, data_missing, fillna_method):
        msg = "ExtensionArray.fillna 'method' keyword is deprecated"
        with tm.assert_produces_warning(
            FutureWarning, match=msg, check_stacklevel=False
        ):
            super().test_fillna_series_method(data_missing, fillna_method)


class Reduce:
    def _supports_reduction(self, obj, op_name: str) -> bool:
        return True

    def check_reduce(self, s, op_name, skipna):
        if op_name in ["median", "skew", "kurt", "sem"]:
            msg = r"decimal does not support the .* operation"
            with pytest.raises(NotImplementedError, match=msg):
                getattr(s, op_name)(skipna=skipna)
        elif op_name == "count":
            result = getattr(s, op_name)()
            expected = len(s) - s.isna().sum()
            tm.assert_almost_equal(result, expected)
        else:
            result = getattr(s, op_name)(skipna=skipna)
            expected = getattr(np.asarray(s), op_name)()
            tm.assert_almost_equal(result, expected)

    def test_reduction_without_keepdims(self):
        # GH52788
        # test _reduce without keepdims

        class DecimalArray2(DecimalArray):
            def _reduce(self, name: str, *, skipna: bool = True, **kwargs):
                # no keepdims in signature
                return super()._reduce(name, skipna=skipna)

        arr = DecimalArray2([decimal.Decimal(2) for _ in range(100)])

        ser = pd.Series(arr)
        result = ser.agg("sum")
        expected = decimal.Decimal(200)
        assert result == expected

        df = pd.DataFrame({"a": arr, "b": arr})
        with tm.assert_produces_warning(FutureWarning):
            result = df.agg("sum")
        expected = pd.Series({"a": 200, "b": 200}, dtype=object)
        tm.assert_series_equal(result, expected)


<<<<<<< HEAD
class TestReduce(Reduce, base.BaseReduceTests):
=======
class TestNumericReduce(Reduce, base.BaseNumericReduceTests):
    @pytest.mark.parametrize("skipna", [True, False])
    def test_reduce_frame(self, data, all_numeric_reductions, skipna):
        op_name = all_numeric_reductions
        if op_name in ["skew", "median"]:
            assert not hasattr(data, op_name)
            pytest.skip(f"{op_name} not an array method")

        return super().test_reduce_frame(data, all_numeric_reductions, skipna)


class TestBooleanReduce(Reduce, base.BaseBooleanReduceTests):
>>>>>>> 92d1d6a2
    pass


class TestMethods(base.BaseMethodsTests):
    def test_fillna_copy_frame(self, data_missing, using_copy_on_write):
        warn = FutureWarning if not using_copy_on_write else None
        msg = "ExtensionArray.fillna added a 'copy' keyword"
        with tm.assert_produces_warning(warn, match=msg, check_stacklevel=False):
            super().test_fillna_copy_frame(data_missing)

    def test_fillna_copy_series(self, data_missing, using_copy_on_write):
        warn = FutureWarning if not using_copy_on_write else None
        msg = "ExtensionArray.fillna added a 'copy' keyword"
        with tm.assert_produces_warning(warn, match=msg, check_stacklevel=False):
            super().test_fillna_copy_series(data_missing)

    @pytest.mark.parametrize("dropna", [True, False])
    def test_value_counts(self, all_data, dropna, request):
        all_data = all_data[:10]
        if dropna:
            other = np.array(all_data[~all_data.isna()])
        else:
            other = all_data

        vcs = pd.Series(all_data).value_counts(dropna=dropna)
        vcs_ex = pd.Series(other).value_counts(dropna=dropna)

        with decimal.localcontext() as ctx:
            # avoid raising when comparing Decimal("NAN") < Decimal(2)
            ctx.traps[decimal.InvalidOperation] = False

            result = vcs.sort_index()
            expected = vcs_ex.sort_index()

        tm.assert_series_equal(result, expected)


class TestCasting(base.BaseCastingTests):
    pass


class TestGroupby(base.BaseGroupbyTests):
    pass


class TestSetitem(base.BaseSetitemTests):
    pass


class TestPrinting(base.BasePrintingTests):
    def test_series_repr(self, data):
        # Overriding this base test to explicitly test that
        # the custom _formatter is used
        ser = pd.Series(data)
        assert data.dtype.name in repr(ser)
        assert "Decimal: " in repr(ser)


def test_series_constructor_coerce_data_to_extension_dtype():
    dtype = DecimalDtype()
    ser = pd.Series([0, 1, 2], dtype=dtype)

    arr = DecimalArray(
        [decimal.Decimal(0), decimal.Decimal(1), decimal.Decimal(2)],
        dtype=dtype,
    )
    exp = pd.Series(arr)
    tm.assert_series_equal(ser, exp)


def test_series_constructor_with_dtype():
    arr = DecimalArray([decimal.Decimal("10.0")])
    result = pd.Series(arr, dtype=DecimalDtype())
    expected = pd.Series(arr)
    tm.assert_series_equal(result, expected)

    result = pd.Series(arr, dtype="int64")
    expected = pd.Series([10])
    tm.assert_series_equal(result, expected)


def test_dataframe_constructor_with_dtype():
    arr = DecimalArray([decimal.Decimal("10.0")])

    result = pd.DataFrame({"A": arr}, dtype=DecimalDtype())
    expected = pd.DataFrame({"A": arr})
    tm.assert_frame_equal(result, expected)

    arr = DecimalArray([decimal.Decimal("10.0")])
    result = pd.DataFrame({"A": arr}, dtype="int64")
    expected = pd.DataFrame({"A": [10]})
    tm.assert_frame_equal(result, expected)


@pytest.mark.parametrize("frame", [True, False])
def test_astype_dispatches(frame):
    # This is a dtype-specific test that ensures Series[decimal].astype
    # gets all the way through to ExtensionArray.astype
    # Designing a reliable smoke test that works for arbitrary data types
    # is difficult.
    data = pd.Series(DecimalArray([decimal.Decimal(2)]), name="a")
    ctx = decimal.Context()
    ctx.prec = 5

    if frame:
        data = data.to_frame()

    result = data.astype(DecimalDtype(ctx))

    if frame:
        result = result["a"]

    assert result.dtype.context.prec == ctx.prec


class TestArithmeticOps(base.BaseArithmeticOpsTests):
    def check_opname(self, s, op_name, other, exc=None):
        super().check_opname(s, op_name, other, exc=None)

    def test_arith_series_with_array(self, data, all_arithmetic_operators):
        op_name = all_arithmetic_operators
        s = pd.Series(data)

        context = decimal.getcontext()
        divbyzerotrap = context.traps[decimal.DivisionByZero]
        invalidoptrap = context.traps[decimal.InvalidOperation]
        context.traps[decimal.DivisionByZero] = 0
        context.traps[decimal.InvalidOperation] = 0

        # Decimal supports ops with int, but not float
        other = pd.Series([int(d * 100) for d in data])
        self.check_opname(s, op_name, other)

        if "mod" not in op_name:
            self.check_opname(s, op_name, s * 2)

        self.check_opname(s, op_name, 0)
        self.check_opname(s, op_name, 5)
        context.traps[decimal.DivisionByZero] = divbyzerotrap
        context.traps[decimal.InvalidOperation] = invalidoptrap

    def _check_divmod_op(self, s, op, other, exc=NotImplementedError):
        # We implement divmod
        super()._check_divmod_op(s, op, other, exc=None)


class TestComparisonOps(base.BaseComparisonOpsTests):
    def test_compare_scalar(self, data, comparison_op):
        s = pd.Series(data)
        self._compare_other(s, data, comparison_op, 0.5)

    def test_compare_array(self, data, comparison_op):
        s = pd.Series(data)

        alter = np.random.default_rng(2).choice([-1, 0, 1], len(data))
        # Randomly double, halve or keep same value
        other = pd.Series(data) * [decimal.Decimal(pow(2.0, i)) for i in alter]
        self._compare_other(s, data, comparison_op, other)


class DecimalArrayWithoutFromSequence(DecimalArray):
    """Helper class for testing error handling in _from_sequence."""

    @classmethod
    def _from_sequence(cls, scalars, dtype=None, copy=False):
        raise KeyError("For the test")


class DecimalArrayWithoutCoercion(DecimalArrayWithoutFromSequence):
    @classmethod
    def _create_arithmetic_method(cls, op):
        return cls._create_method(op, coerce_to_dtype=False)


DecimalArrayWithoutCoercion._add_arithmetic_ops()


def test_combine_from_sequence_raises(monkeypatch):
    # https://github.com/pandas-dev/pandas/issues/22850
    cls = DecimalArrayWithoutFromSequence

    @classmethod
    def construct_array_type(cls):
        return DecimalArrayWithoutFromSequence

    monkeypatch.setattr(DecimalDtype, "construct_array_type", construct_array_type)

    arr = cls([decimal.Decimal("1.0"), decimal.Decimal("2.0")])
    ser = pd.Series(arr)
    result = ser.combine(ser, operator.add)

    # note: object dtype
    expected = pd.Series(
        [decimal.Decimal("2.0"), decimal.Decimal("4.0")], dtype="object"
    )
    tm.assert_series_equal(result, expected)


@pytest.mark.parametrize(
    "class_", [DecimalArrayWithoutFromSequence, DecimalArrayWithoutCoercion]
)
def test_scalar_ops_from_sequence_raises(class_):
    # op(EA, EA) should return an EA, or an ndarray if it's not possible
    # to return an EA with the return values.
    arr = class_([decimal.Decimal("1.0"), decimal.Decimal("2.0")])
    result = arr + arr
    expected = np.array(
        [decimal.Decimal("2.0"), decimal.Decimal("4.0")], dtype="object"
    )
    tm.assert_numpy_array_equal(result, expected)


@pytest.mark.parametrize(
    "reverse, expected_div, expected_mod",
    [(False, [0, 1, 1, 2], [1, 0, 1, 0]), (True, [2, 1, 0, 0], [0, 0, 2, 2])],
)
def test_divmod_array(reverse, expected_div, expected_mod):
    # https://github.com/pandas-dev/pandas/issues/22930
    arr = to_decimal([1, 2, 3, 4])
    if reverse:
        div, mod = divmod(2, arr)
    else:
        div, mod = divmod(arr, 2)
    expected_div = to_decimal(expected_div)
    expected_mod = to_decimal(expected_mod)

    tm.assert_extension_array_equal(div, expected_div)
    tm.assert_extension_array_equal(mod, expected_mod)


def test_ufunc_fallback(data):
    a = data[:5]
    s = pd.Series(a, index=range(3, 8))
    result = np.abs(s)
    expected = pd.Series(np.abs(a), index=range(3, 8))
    tm.assert_series_equal(result, expected)


def test_array_ufunc():
    a = to_decimal([1, 2, 3])
    result = np.exp(a)
    expected = to_decimal(np.exp(a._data))
    tm.assert_extension_array_equal(result, expected)


def test_array_ufunc_series():
    a = to_decimal([1, 2, 3])
    s = pd.Series(a)
    result = np.exp(s)
    expected = pd.Series(to_decimal(np.exp(a._data)))
    tm.assert_series_equal(result, expected)


def test_array_ufunc_series_scalar_other():
    # check _HANDLED_TYPES
    a = to_decimal([1, 2, 3])
    s = pd.Series(a)
    result = np.add(s, decimal.Decimal(1))
    expected = pd.Series(np.add(a, decimal.Decimal(1)))
    tm.assert_series_equal(result, expected)


def test_array_ufunc_series_defer():
    a = to_decimal([1, 2, 3])
    s = pd.Series(a)

    expected = pd.Series(to_decimal([2, 4, 6]))
    r1 = np.add(s, a)
    r2 = np.add(a, s)

    tm.assert_series_equal(r1, expected)
    tm.assert_series_equal(r2, expected)


def test_groupby_agg():
    # Ensure that the result of agg is inferred to be decimal dtype
    # https://github.com/pandas-dev/pandas/issues/29141

    data = make_data()[:5]
    df = pd.DataFrame(
        {"id1": [0, 0, 0, 1, 1], "id2": [0, 1, 0, 1, 1], "decimals": DecimalArray(data)}
    )

    # single key, selected column
    expected = pd.Series(to_decimal([data[0], data[3]]))
    result = df.groupby("id1")["decimals"].agg(lambda x: x.iloc[0])
    tm.assert_series_equal(result, expected, check_names=False)
    result = df["decimals"].groupby(df["id1"]).agg(lambda x: x.iloc[0])
    tm.assert_series_equal(result, expected, check_names=False)

    # multiple keys, selected column
    expected = pd.Series(
        to_decimal([data[0], data[1], data[3]]),
        index=pd.MultiIndex.from_tuples([(0, 0), (0, 1), (1, 1)]),
    )
    result = df.groupby(["id1", "id2"])["decimals"].agg(lambda x: x.iloc[0])
    tm.assert_series_equal(result, expected, check_names=False)
    result = df["decimals"].groupby([df["id1"], df["id2"]]).agg(lambda x: x.iloc[0])
    tm.assert_series_equal(result, expected, check_names=False)

    # multiple columns
    expected = pd.DataFrame({"id2": [0, 1], "decimals": to_decimal([data[0], data[3]])})
    result = df.groupby("id1").agg(lambda x: x.iloc[0])
    tm.assert_frame_equal(result, expected, check_names=False)


def test_groupby_agg_ea_method(monkeypatch):
    # Ensure that the result of agg is inferred to be decimal dtype
    # https://github.com/pandas-dev/pandas/issues/29141

    def DecimalArray__my_sum(self):
        return np.sum(np.array(self))

    monkeypatch.setattr(DecimalArray, "my_sum", DecimalArray__my_sum, raising=False)

    data = make_data()[:5]
    df = pd.DataFrame({"id": [0, 0, 0, 1, 1], "decimals": DecimalArray(data)})
    expected = pd.Series(to_decimal([data[0] + data[1] + data[2], data[3] + data[4]]))

    result = df.groupby("id")["decimals"].agg(lambda x: x.values.my_sum())
    tm.assert_series_equal(result, expected, check_names=False)
    s = pd.Series(DecimalArray(data))
    grouper = np.array([0, 0, 0, 1, 1], dtype=np.int64)
    result = s.groupby(grouper).agg(lambda x: x.values.my_sum())
    tm.assert_series_equal(result, expected, check_names=False)


def test_indexing_no_materialize(monkeypatch):
    # See https://github.com/pandas-dev/pandas/issues/29708
    # Ensure that indexing operations do not materialize (convert to a numpy
    # array) the ExtensionArray unnecessary

    def DecimalArray__array__(self, dtype=None):
        raise Exception("tried to convert a DecimalArray to a numpy array")

    monkeypatch.setattr(DecimalArray, "__array__", DecimalArray__array__, raising=False)

    data = make_data()
    s = pd.Series(DecimalArray(data))
    df = pd.DataFrame({"a": s, "b": range(len(s))})

    # ensure the following operations do not raise an error
    s[s > 0.5]
    df[s > 0.5]
    s.at[0]
    df.at[0, "a"]


def test_to_numpy_keyword():
    # test the extra keyword
    values = [decimal.Decimal("1.1111"), decimal.Decimal("2.2222")]
    expected = np.array(
        [decimal.Decimal("1.11"), decimal.Decimal("2.22")], dtype="object"
    )
    a = pd.array(values, dtype="decimal")
    result = a.to_numpy(decimals=2)
    tm.assert_numpy_array_equal(result, expected)

    result = pd.Series(a).to_numpy(decimals=2)
    tm.assert_numpy_array_equal(result, expected)


def test_array_copy_on_write(using_copy_on_write):
    df = pd.DataFrame({"a": [decimal.Decimal(2), decimal.Decimal(3)]}, dtype="object")
    df2 = df.astype(DecimalDtype())
    df.iloc[0, 0] = 0
    if using_copy_on_write:
        expected = pd.DataFrame(
            {"a": [decimal.Decimal(2), decimal.Decimal(3)]}, dtype=DecimalDtype()
        )
        tm.assert_equal(df2.values, expected.values)<|MERGE_RESOLUTION|>--- conflicted
+++ resolved
@@ -186,10 +186,7 @@
         tm.assert_series_equal(result, expected)
 
 
-<<<<<<< HEAD
 class TestReduce(Reduce, base.BaseReduceTests):
-=======
-class TestNumericReduce(Reduce, base.BaseNumericReduceTests):
     @pytest.mark.parametrize("skipna", [True, False])
     def test_reduce_frame(self, data, all_numeric_reductions, skipna):
         op_name = all_numeric_reductions
@@ -198,11 +195,6 @@
             pytest.skip(f"{op_name} not an array method")
 
         return super().test_reduce_frame(data, all_numeric_reductions, skipna)
-
-
-class TestBooleanReduce(Reduce, base.BaseBooleanReduceTests):
->>>>>>> 92d1d6a2
-    pass
 
 
 class TestMethods(base.BaseMethodsTests):
