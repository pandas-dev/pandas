--- conflicted
+++ resolved
@@ -77,15 +77,10 @@
 @pytest.fixture
 def data(allow_in_pandas, dtype):
     if dtype.numpy_dtype == "object":
-<<<<<<< HEAD
-        arr = pd.Series([(i,) for i in range(100)])._values
+        arr = pd.Series([(i,) for i in range(10)])._values
     else:
-        arr = np.arange(1, 101, dtype=dtype._dtype)
+        arr = np.arange(1, 11, dtype=dtype._dtype)
     return NumpyExtensionArray(arr)
-=======
-        return pd.Series([(i,) for i in range(10)]).array
-    return NumpyExtensionArray(np.arange(1, 11, dtype=dtype._dtype))
->>>>>>> 10102e61
 
 
 @pytest.fixture
