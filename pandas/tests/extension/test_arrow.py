--- conflicted
+++ resolved
@@ -529,20 +529,17 @@
         )
         if all_numeric_reductions in {"skew", "kurt"}:
             request.node.add_marker(xfail_mark)
-<<<<<<< HEAD
-        elif (
-            all_numeric_reductions in {"median", "var", "std", "prod", "max", "min"}
-            and pa_version_under6p0
-        ):
-            request.node.add_marker(xfail_mark)
-        elif (
-            all_numeric_reductions in {"var", "std", "median"}
-            and pa_version_under7p0
-            and pa.types.is_decimal(pa_dtype)
-        ):
-            request.node.add_marker(xfail_mark)
-=======
->>>>>>> d8a1a0d3
+        # elif (
+        #     all_numeric_reductions in {"median", "var", "std", "prod", "max", "min"}
+        #     and pa_version_under6p0
+        # ):
+        #     request.node.add_marker(xfail_mark)
+        # elif (
+        #     all_numeric_reductions in {"var", "std", "median"}
+        #     and pa_version_under7p0
+        #     and pa.types.is_decimal(pa_dtype)
+        # ):
+        #     request.node.add_marker(xfail_mark)
         elif all_numeric_reductions == "sem" and pa_version_under8p0:
             request.node.add_marker(xfail_mark)
 
@@ -957,24 +954,14 @@
     def test_argreduce_series(
         self, data_missing_for_sorting, op_name, skipna, expected, request
     ):
-<<<<<<< HEAD
         pa_dtype = data_missing_for_sorting.dtype.pyarrow_dtype
-        if pa_version_under6p0 and skipna:
-            request.node.add_marker(
-                pytest.mark.xfail(
-                    raises=NotImplementedError,
-                    reason="min_max not supported in pyarrow",
-                )
-            )
-        elif pa.types.is_decimal(pa_dtype) and pa_version_under7p0 and skipna:
+        if pa.types.is_decimal(pa_dtype) and pa_version_under7p0 and skipna:
             request.node.add_marker(
                 pytest.mark.xfail(
                     reason=f"No pyarrow kernel for {pa_dtype}",
                     raises=pa.ArrowNotImplementedError,
                 )
             )
-=======
->>>>>>> d8a1a0d3
         super().test_argreduce_series(
             data_missing_for_sorting, op_name, skipna, expected
         )
@@ -1161,17 +1148,12 @@
 
         if (
             opname == "__rpow__"
-<<<<<<< HEAD
             and (
                 pa.types.is_floating(pa_dtype)
                 or pa.types.is_integer(pa_dtype)
                 or pa.types.is_decimal(pa_dtype)
             )
-            and not pa_version_under6p0
-=======
-            and (pa.types.is_floating(pa_dtype) or pa.types.is_integer(pa_dtype))
             and not pa_version_under7p0
->>>>>>> d8a1a0d3
         ):
             mark = pytest.mark.xfail(
                 reason=(
@@ -1189,17 +1171,12 @@
             )
         elif (
             opname in {"__rtruediv__", "__rfloordiv__"}
-<<<<<<< HEAD
             and (
                 pa.types.is_floating(pa_dtype)
                 or pa.types.is_integer(pa_dtype)
                 or pa.types.is_decimal(pa_dtype)
             )
-            and not pa_version_under6p0
-=======
-            and (pa.types.is_floating(pa_dtype) or pa.types.is_integer(pa_dtype))
             and not pa_version_under7p0
->>>>>>> d8a1a0d3
         ):
             mark = pytest.mark.xfail(
                 raises=pa.ArrowInvalid,
