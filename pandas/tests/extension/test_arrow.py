"""
This file contains a minimal set of tests for compliance with the extension
array interface test suite, and should contain no other tests.
The test suite for the full functionality of the array is located in
`pandas/tests/arrays/`.
The tests in this file are inherited from the BaseExtensionTests, and only
minimal tweaks should be applied to get the tests passing (by overwriting a
parent method).
Additional tests should either be added to one of the BaseExtensionTests
classes (if they are relevant for the extension interface for all dtypes), or
be added to the array-specific tests in `pandas/tests/arrays/`.
"""
from datetime import (
    date,
    datetime,
    time,
    timedelta,
)
from io import (
    BytesIO,
    StringIO,
)
import pickle

import numpy as np
import pytest

from pandas._libs import lib
from pandas.compat import (
    PY311,
    is_ci_environment,
    is_platform_windows,
    pa_version_under6p0,
    pa_version_under7p0,
    pa_version_under8p0,
    pa_version_under9p0,
)
from pandas.errors import PerformanceWarning

from pandas.core.dtypes.common import is_any_int_dtype

import pandas as pd
import pandas._testing as tm
from pandas.api.types import (
    is_bool_dtype,
    is_float_dtype,
    is_integer_dtype,
    is_numeric_dtype,
<<<<<<< HEAD
    is_string_dtype,
=======
    is_signed_integer_dtype,
    is_unsigned_integer_dtype,
>>>>>>> 9e5a62f5
)
from pandas.tests.extension import base

pa = pytest.importorskip("pyarrow", minversion="6.0.0")

from pandas.core.arrays.arrow.array import ArrowExtensionArray

from pandas.core.arrays.arrow.dtype import ArrowDtype  # isort:skip

pytestmark = pytest.mark.filterwarnings(
    "ignore:.* may decrease performance. Upgrade to pyarrow >=7 to possibly"
)


@pytest.fixture(params=tm.ALL_PYARROW_DTYPES, ids=str)
def dtype(request):
    return ArrowDtype(pyarrow_dtype=request.param)


@pytest.fixture
def nullable_string_dtype():
    return ArrowDtype(pa.string())


@pytest.fixture
def data(dtype):
    pa_dtype = dtype.pyarrow_dtype
    if pa.types.is_boolean(pa_dtype):
        data = [True, False] * 4 + [None] + [True, False] * 44 + [None] + [True, False]
    elif pa.types.is_floating(pa_dtype):
        data = [1.0, 0.0] * 4 + [None] + [-2.0, -1.0] * 44 + [None] + [0.5, 99.5]
    elif pa.types.is_signed_integer(pa_dtype):
        data = [1, 0] * 4 + [None] + [-2, -1] * 44 + [None] + [1, 99]
    elif pa.types.is_unsigned_integer(pa_dtype):
        data = [1, 0] * 4 + [None] + [2, 1] * 44 + [None] + [1, 99]
    elif pa.types.is_date(pa_dtype):
        data = (
            [date(2022, 1, 1), date(1999, 12, 31)] * 4
            + [None]
            + [date(2022, 1, 1), date(2022, 1, 1)] * 44
            + [None]
            + [date(1999, 12, 31), date(1999, 12, 31)]
        )
    elif pa.types.is_timestamp(pa_dtype):
        data = (
            [datetime(2020, 1, 1, 1, 1, 1, 1), datetime(1999, 1, 1, 1, 1, 1, 1)] * 4
            + [None]
            + [datetime(2020, 1, 1, 1), datetime(1999, 1, 1, 1)] * 44
            + [None]
            + [datetime(2020, 1, 1), datetime(1999, 1, 1)]
        )
    elif pa.types.is_duration(pa_dtype):
        data = (
            [timedelta(1), timedelta(1, 1)] * 4
            + [None]
            + [timedelta(-1), timedelta(0)] * 44
            + [None]
            + [timedelta(-10), timedelta(10)]
        )
    elif pa.types.is_time(pa_dtype):
        data = (
            [time(12, 0), time(0, 12)] * 4
            + [None]
            + [time(0, 0), time(1, 1)] * 44
            + [None]
            + [time(0, 5), time(5, 0)]
        )
    elif pa.types.is_string(pa_dtype):
        data = ["a", "b"] * 4 + [None] + ["1", "2"] * 44 + [None] + ["!", ">"]
    elif pa.types.is_binary(pa_dtype):
        data = [b"a", b"b"] * 4 + [None] + [b"1", b"2"] * 44 + [None] + [b"!", b">"]
    else:
        raise NotImplementedError
    return pd.array(data, dtype=dtype)


@pytest.fixture
def data_missing(data):
    """Length-2 array with [NA, Valid]"""
    return type(data)._from_sequence([None, data[0]])


@pytest.fixture(params=["data", "data_missing"])
def all_data(request, data, data_missing):
    """Parametrized fixture returning 'data' or 'data_missing' integer arrays.

    Used to test dtype conversion with and without missing values.
    """
    if request.param == "data":
        return data
    elif request.param == "data_missing":
        return data_missing


@pytest.fixture
def data_for_grouping(dtype):
    """
    Data for factorization, grouping, and unique tests.

    Expected to be like [B, B, NA, NA, A, A, B, C]

    Where A < B < C and NA is missing
    """
    pa_dtype = dtype.pyarrow_dtype
    if pa.types.is_boolean(pa_dtype):
        A = False
        B = True
        C = True
    elif pa.types.is_floating(pa_dtype):
        A = -1.1
        B = 0.0
        C = 1.1
    elif pa.types.is_signed_integer(pa_dtype):
        A = -1
        B = 0
        C = 1
    elif pa.types.is_unsigned_integer(pa_dtype):
        A = 0
        B = 1
        C = 10
    elif pa.types.is_date(pa_dtype):
        A = date(1999, 12, 31)
        B = date(2010, 1, 1)
        C = date(2022, 1, 1)
    elif pa.types.is_timestamp(pa_dtype):
        A = datetime(1999, 1, 1, 1, 1, 1, 1)
        B = datetime(2020, 1, 1)
        C = datetime(2020, 1, 1, 1)
    elif pa.types.is_duration(pa_dtype):
        A = timedelta(-1)
        B = timedelta(0)
        C = timedelta(1, 4)
    elif pa.types.is_time(pa_dtype):
        A = time(0, 0)
        B = time(0, 12)
        C = time(12, 12)
    elif pa.types.is_string(pa_dtype):
        A = "a"
        B = "b"
        C = "c"
    elif pa.types.is_binary(pa_dtype):
        A = b"a"
        B = b"b"
        C = b"c"
    else:
        raise NotImplementedError
    return pd.array([B, B, None, None, A, A, B, C], dtype=dtype)


@pytest.fixture
def data_for_sorting(data_for_grouping):
    """
    Length-3 array with a known sort order.

    This should be three items [B, C, A] with
    A < B < C
    """
    return type(data_for_grouping)._from_sequence(
        [data_for_grouping[0], data_for_grouping[7], data_for_grouping[4]]
    )


@pytest.fixture
def data_missing_for_sorting(data_for_grouping):
    """
    Length-3 array with a known sort order.

    This should be three items [B, NA, A] with
    A < B and NA missing.
    """
    return type(data_for_grouping)._from_sequence(
        [data_for_grouping[0], data_for_grouping[2], data_for_grouping[4]]
    )


@pytest.fixture
def data_for_twos(data):
    """Length-100 array in which all the elements are two."""
    pa_dtype = data.dtype.pyarrow_dtype
    if pa.types.is_integer(pa_dtype) or pa.types.is_floating(pa_dtype):
        return pd.array([2] * 100, dtype=data.dtype)
    # tests will be xfailed where 2 is not a valid scalar for pa_dtype
    return data


@pytest.fixture
def na_value():
    """The scalar missing value for this type. Default 'None'"""
    return pd.NA


class TestBaseCasting(base.BaseCastingTests):
    def test_astype_str(self, data, request):
        pa_dtype = data.dtype.pyarrow_dtype
        if pa.types.is_binary(pa_dtype):
            request.node.add_marker(
                pytest.mark.xfail(
                    reason=f"For {pa_dtype} .astype(str) decodes.",
                )
            )
        super().test_astype_str(data)


class TestConstructors(base.BaseConstructorsTests):
    def test_from_dtype(self, data, request):
        pa_dtype = data.dtype.pyarrow_dtype
        if (pa.types.is_timestamp(pa_dtype) and pa_dtype.tz) or pa.types.is_string(
            pa_dtype
        ):
            if pa.types.is_string(pa_dtype):
                reason = "ArrowDtype(pa.string()) != StringDtype('pyarrow')"
            else:
                reason = f"pyarrow.type_for_alias cannot infer {pa_dtype}"
            request.node.add_marker(
                pytest.mark.xfail(
                    reason=reason,
                )
            )
        super().test_from_dtype(data)

    def test_from_sequence_pa_array(self, data, request):
        # https://github.com/pandas-dev/pandas/pull/47034#discussion_r955500784
        # data._data = pa.ChunkedArray
        result = type(data)._from_sequence(data._data)
        tm.assert_extension_array_equal(result, data)
        assert isinstance(result._data, pa.ChunkedArray)

        result = type(data)._from_sequence(data._data.combine_chunks())
        tm.assert_extension_array_equal(result, data)
        assert isinstance(result._data, pa.ChunkedArray)

    def test_from_sequence_pa_array_notimplemented(self, request):
        if pa_version_under6p0:
            request.node.add_marker(
                pytest.mark.xfail(
                    raises=AttributeError,
                    reason="month_day_nano_interval not implemented by pyarrow.",
                )
            )
        with pytest.raises(NotImplementedError, match="Converting strings to"):
            ArrowExtensionArray._from_sequence_of_strings(
                ["12-1"], dtype=pa.month_day_nano_interval()
            )

    def test_from_sequence_of_strings_pa_array(self, data, request):
        pa_dtype = data.dtype.pyarrow_dtype
        if pa.types.is_time64(pa_dtype) and pa_dtype.equals("time64[ns]") and not PY311:
            request.node.add_marker(
                pytest.mark.xfail(
                    reason="Nanosecond time parsing not supported.",
                )
            )
        elif pa.types.is_duration(pa_dtype):
            request.node.add_marker(
                pytest.mark.xfail(
                    raises=pa.ArrowNotImplementedError,
                    reason=f"pyarrow doesn't support parsing {pa_dtype}",
                )
            )
        elif pa.types.is_timestamp(pa_dtype) and pa_dtype.tz is not None:
            if pa_version_under7p0:
                request.node.add_marker(
                    pytest.mark.xfail(
                        raises=pa.ArrowNotImplementedError,
                        reason=f"pyarrow doesn't support string cast from {pa_dtype}",
                    )
                )
            elif is_platform_windows() and is_ci_environment():
                request.node.add_marker(
                    pytest.mark.xfail(
                        raises=pa.ArrowInvalid,
                        reason=(
                            "TODO: Set ARROW_TIMEZONE_DATABASE environment variable "
                            "on CI to path to the tzdata for pyarrow."
                        ),
                    )
                )
        elif pa_version_under6p0 and pa.types.is_temporal(pa_dtype):
            request.node.add_marker(
                pytest.mark.xfail(
                    raises=pa.ArrowNotImplementedError,
                    reason=f"pyarrow doesn't support string cast from {pa_dtype}",
                )
            )
        pa_array = data._data.cast(pa.string())
        result = type(data)._from_sequence_of_strings(pa_array, dtype=data.dtype)
        tm.assert_extension_array_equal(result, data)

        pa_array = pa_array.combine_chunks()
        result = type(data)._from_sequence_of_strings(pa_array, dtype=data.dtype)
        tm.assert_extension_array_equal(result, data)


class TestGetitemTests(base.BaseGetitemTests):
    @pytest.mark.xfail(
        reason=(
            "data.dtype.type return pyarrow.DataType "
            "but this (intentionally) returns "
            "Python scalars or pd.NA"
        )
    )
    def test_getitem_scalar(self, data):
        super().test_getitem_scalar(data)


class TestBaseAccumulateTests(base.BaseAccumulateTests):
    def check_accumulate(self, s, op_name, skipna):
        result = getattr(s, op_name)(skipna=skipna).astype("Float64")
        expected = getattr(s.astype("Float64"), op_name)(skipna=skipna)
        self.assert_series_equal(result, expected, check_dtype=False)

    @pytest.mark.parametrize("skipna", [True, False])
    def test_accumulate_series_raises(
        self, data, all_numeric_accumulations, skipna, request
    ):
        pa_type = data.dtype.pyarrow_dtype
        if (
            (pa.types.is_integer(pa_type) or pa.types.is_floating(pa_type))
            and all_numeric_accumulations == "cumsum"
            and not pa_version_under9p0
        ):
            request.node.add_marker(
                pytest.mark.xfail(
                    reason=f"{all_numeric_accumulations} implemented for {pa_type}"
                )
            )
        op_name = all_numeric_accumulations
        ser = pd.Series(data)

        with pytest.raises(NotImplementedError):
            getattr(ser, op_name)(skipna=skipna)

    @pytest.mark.parametrize("skipna", [True, False])
    def test_accumulate_series(self, data, all_numeric_accumulations, skipna, request):
        pa_type = data.dtype.pyarrow_dtype
        if all_numeric_accumulations != "cumsum" or pa_version_under9p0:
            request.node.add_marker(
                pytest.mark.xfail(
                    reason=f"{all_numeric_accumulations} not implemented",
                    raises=NotImplementedError,
                )
            )
        elif not (pa.types.is_integer(pa_type) or pa.types.is_floating(pa_type)):
            request.node.add_marker(
                pytest.mark.xfail(
                    reason=f"{all_numeric_accumulations} not implemented for {pa_type}"
                )
            )
        op_name = all_numeric_accumulations
        ser = pd.Series(data)
        self.check_accumulate(ser, op_name, skipna)


class TestBaseNumericReduce(base.BaseNumericReduceTests):
    def check_reduce(self, ser, op_name, skipna):
        pa_dtype = ser.dtype.pyarrow_dtype
        if op_name == "count":
            result = getattr(ser, op_name)()
        else:
            result = getattr(ser, op_name)(skipna=skipna)
        if pa.types.is_boolean(pa_dtype):
            # Can't convert if ser contains NA
            pytest.skip(
                "pandas boolean data with NA does not fully support all reductions"
            )
        elif pa.types.is_integer(pa_dtype) or pa.types.is_floating(pa_dtype):
            ser = ser.astype("Float64")
        if op_name == "count":
            expected = getattr(ser, op_name)()
        else:
            expected = getattr(ser, op_name)(skipna=skipna)
        tm.assert_almost_equal(result, expected)

    @pytest.mark.parametrize("skipna", [True, False])
    def test_reduce_series(self, data, all_numeric_reductions, skipna, request):
        pa_dtype = data.dtype.pyarrow_dtype
        xfail_mark = pytest.mark.xfail(
            raises=TypeError,
            reason=(
                f"{all_numeric_reductions} is not implemented in "
                f"pyarrow={pa.__version__} for {pa_dtype}"
            ),
        )
        if all_numeric_reductions in {"skew", "kurt"}:
            request.node.add_marker(xfail_mark)
        elif (
            all_numeric_reductions in {"median", "var", "std", "prod", "max", "min"}
            and pa_version_under6p0
        ):
            request.node.add_marker(xfail_mark)
        elif all_numeric_reductions == "sem" and pa_version_under8p0:
            request.node.add_marker(xfail_mark)
        elif (
            all_numeric_reductions in {"sum", "mean"}
            and skipna is False
            and pa_version_under6p0
            and (pa.types.is_integer(pa_dtype) or pa.types.is_floating(pa_dtype))
        ):
            request.node.add_marker(
                pytest.mark.xfail(
                    raises=AssertionError,
                    reason=(
                        f"{all_numeric_reductions} with skip_nulls={skipna} did not "
                        f"return NA for {pa_dtype} with pyarrow={pa.__version__}"
                    ),
                )
            )
        elif (
            not (
                pa.types.is_integer(pa_dtype)
                or pa.types.is_floating(pa_dtype)
                or pa.types.is_boolean(pa_dtype)
            )
            and not (
                all_numeric_reductions in {"min", "max"}
                and (
                    (
                        pa.types.is_temporal(pa_dtype)
                        and not pa.types.is_duration(pa_dtype)
                    )
                    or pa.types.is_string(pa_dtype)
                    or pa.types.is_binary(pa_dtype)
                )
            )
            and not all_numeric_reductions == "count"
        ):
            request.node.add_marker(xfail_mark)
        elif pa.types.is_boolean(pa_dtype) and all_numeric_reductions in {
            "sem",
            "std",
            "var",
            "median",
        }:
            request.node.add_marker(xfail_mark)
        super().test_reduce_series(data, all_numeric_reductions, skipna)


class TestBaseBooleanReduce(base.BaseBooleanReduceTests):
    @pytest.mark.parametrize("skipna", [True, False])
    def test_reduce_series(
        self, data, all_boolean_reductions, skipna, na_value, request
    ):
        pa_dtype = data.dtype.pyarrow_dtype
        xfail_mark = pytest.mark.xfail(
            raises=TypeError,
            reason=(
                f"{all_boolean_reductions} is not implemented in "
                f"pyarrow={pa.__version__} for {pa_dtype}"
            ),
        )
        if not pa.types.is_boolean(pa_dtype):
            request.node.add_marker(xfail_mark)
        op_name = all_boolean_reductions
        ser = pd.Series(data)
        result = getattr(ser, op_name)(skipna=skipna)
        assert result is (op_name == "any")


class TestBaseGroupby(base.BaseGroupbyTests):
    def test_groupby_extension_no_sort(self, data_for_grouping, request):
        pa_dtype = data_for_grouping.dtype.pyarrow_dtype
        if pa.types.is_boolean(pa_dtype):
            request.node.add_marker(
                pytest.mark.xfail(
                    reason=f"{pa_dtype} only has 2 unique possible values",
                )
            )
        super().test_groupby_extension_no_sort(data_for_grouping)

    def test_groupby_extension_transform(self, data_for_grouping, request):
        pa_dtype = data_for_grouping.dtype.pyarrow_dtype
        if pa.types.is_boolean(pa_dtype):
            request.node.add_marker(
                pytest.mark.xfail(
                    reason=f"{pa_dtype} only has 2 unique possible values",
                )
            )
        with tm.maybe_produces_warning(
            PerformanceWarning,
            pa_version_under7p0 and not pa.types.is_duration(pa_dtype),
            check_stacklevel=False,
        ):
            super().test_groupby_extension_transform(data_for_grouping)

    def test_groupby_extension_apply(
        self, data_for_grouping, groupby_apply_op, request
    ):
        pa_dtype = data_for_grouping.dtype.pyarrow_dtype
        with tm.maybe_produces_warning(
            PerformanceWarning,
            pa_version_under7p0 and not pa.types.is_duration(pa_dtype),
            check_stacklevel=False,
        ):
            super().test_groupby_extension_apply(data_for_grouping, groupby_apply_op)

    @pytest.mark.parametrize("as_index", [True, False])
    def test_groupby_extension_agg(self, as_index, data_for_grouping, request):
        pa_dtype = data_for_grouping.dtype.pyarrow_dtype
        if pa.types.is_boolean(pa_dtype):
            request.node.add_marker(
                pytest.mark.xfail(
                    raises=ValueError,
                    reason=f"{pa_dtype} only has 2 unique possible values",
                )
            )
        with tm.maybe_produces_warning(
            PerformanceWarning,
            pa_version_under7p0 and not pa.types.is_duration(pa_dtype),
            check_stacklevel=False,
        ):
            super().test_groupby_extension_agg(as_index, data_for_grouping)


class TestBaseDtype(base.BaseDtypeTests):
    def test_construct_from_string_own_name(self, dtype, request):
        pa_dtype = dtype.pyarrow_dtype
        if pa.types.is_timestamp(pa_dtype) and pa_dtype.tz is not None:
            request.node.add_marker(
                pytest.mark.xfail(
                    raises=NotImplementedError,
                    reason=f"pyarrow.type_for_alias cannot infer {pa_dtype}",
                )
            )
        elif pa.types.is_string(pa_dtype):
            request.node.add_marker(
                pytest.mark.xfail(
                    raises=TypeError,
                    reason=(
                        "Still support StringDtype('pyarrow') "
                        "over ArrowDtype(pa.string())"
                    ),
                )
            )
        super().test_construct_from_string_own_name(dtype)

    def test_is_dtype_from_name(self, dtype, request):
        pa_dtype = dtype.pyarrow_dtype
        if pa.types.is_timestamp(pa_dtype) and pa_dtype.tz is not None:
            request.node.add_marker(
                pytest.mark.xfail(
                    raises=NotImplementedError,
                    reason=f"pyarrow.type_for_alias cannot infer {pa_dtype}",
                )
            )
        elif pa.types.is_string(pa_dtype):
            request.node.add_marker(
                pytest.mark.xfail(
                    reason=(
                        "Still support StringDtype('pyarrow') "
                        "over ArrowDtype(pa.string())"
                    ),
                )
            )
        super().test_is_dtype_from_name(dtype)

    def test_construct_from_string(self, dtype, request):
        pa_dtype = dtype.pyarrow_dtype
        if pa.types.is_timestamp(pa_dtype) and pa_dtype.tz is not None:
            request.node.add_marker(
                pytest.mark.xfail(
                    raises=NotImplementedError,
                    reason=f"pyarrow.type_for_alias cannot infer {pa_dtype}",
                )
            )
        elif pa.types.is_string(pa_dtype):
            request.node.add_marker(
                pytest.mark.xfail(
                    raises=TypeError,
                    reason=(
                        "Still support StringDtype('pyarrow') "
                        "over ArrowDtype(pa.string())"
                    ),
                )
            )
        super().test_construct_from_string(dtype)

    def test_construct_from_string_another_type_raises(self, dtype):
        msg = r"'another_type' must end with '\[pyarrow\]'"
        with pytest.raises(TypeError, match=msg):
            type(dtype).construct_from_string("another_type")

    def test_get_common_dtype(self, dtype, request):
        pa_dtype = dtype.pyarrow_dtype
        if (
            pa.types.is_date(pa_dtype)
            or pa.types.is_time(pa_dtype)
            or (
                pa.types.is_timestamp(pa_dtype)
                and (pa_dtype.unit != "ns" or pa_dtype.tz is not None)
            )
            or (pa.types.is_duration(pa_dtype) and pa_dtype.unit != "ns")
            or pa.types.is_binary(pa_dtype)
        ):
            request.node.add_marker(
                pytest.mark.xfail(
                    reason=(
                        f"{pa_dtype} does not have associated numpy "
                        f"dtype findable by find_common_type"
                    )
                )
            )
        super().test_get_common_dtype(dtype)

    def test_is_not_string_type(self, dtype):
        pa_dtype = dtype.pyarrow_dtype
        if pa.types.is_string(pa_dtype):
            assert is_string_dtype(dtype)
        else:
            super().test_is_not_string_type(dtype)


class TestBaseIndex(base.BaseIndexTests):
    pass


class TestBaseInterface(base.BaseInterfaceTests):
    @pytest.mark.xfail(reason="GH 45419: pyarrow.ChunkedArray does not support views.")
    def test_view(self, data):
        super().test_view(data)


class TestBaseMissing(base.BaseMissingTests):
    def test_dropna_array(self, data_missing):
        with tm.maybe_produces_warning(
            PerformanceWarning, pa_version_under6p0, check_stacklevel=False
        ):
            super().test_dropna_array(data_missing)

    def test_fillna_no_op_returns_copy(self, data):
        with tm.maybe_produces_warning(
            PerformanceWarning, pa_version_under7p0, check_stacklevel=False
        ):
            super().test_fillna_no_op_returns_copy(data)

    def test_fillna_series_method(self, data_missing, fillna_method):
        with tm.maybe_produces_warning(
            PerformanceWarning, pa_version_under7p0, check_stacklevel=False
        ):
            super().test_fillna_series_method(data_missing, fillna_method)


class TestBasePrinting(base.BasePrintingTests):
    pass


class TestBaseReshaping(base.BaseReshapingTests):
    @pytest.mark.xfail(reason="GH 45419: pyarrow.ChunkedArray does not support views")
    def test_transpose(self, data):
        super().test_transpose(data)


class TestBaseSetitem(base.BaseSetitemTests):
    @pytest.mark.xfail(reason="GH 45419: pyarrow.ChunkedArray does not support views")
    def test_setitem_preserves_views(self, data):
        super().test_setitem_preserves_views(data)


class TestBaseParsing(base.BaseParsingTests):
    @pytest.mark.parametrize("engine", ["c", "python"])
    def test_EA_types(self, engine, data, request):
        pa_dtype = data.dtype.pyarrow_dtype
        if pa.types.is_boolean(pa_dtype):
            request.node.add_marker(
                pytest.mark.xfail(raises=TypeError, reason="GH 47534")
            )
        elif pa.types.is_timestamp(pa_dtype) and pa_dtype.tz is not None:
            request.node.add_marker(
                pytest.mark.xfail(
                    raises=NotImplementedError,
                    reason=f"Parameterized types with tz={pa_dtype.tz} not supported.",
                )
            )
        elif pa.types.is_timestamp(pa_dtype) and pa_dtype.unit in ("us", "ns"):
            request.node.add_marker(
                pytest.mark.xfail(
                    raises=ValueError,
                    reason="https://github.com/pandas-dev/pandas/issues/49767",
                )
            )
        elif pa.types.is_binary(pa_dtype):
            request.node.add_marker(
                pytest.mark.xfail(reason="CSV parsers don't correctly handle binary")
            )
        df = pd.DataFrame({"with_dtype": pd.Series(data, dtype=str(data.dtype))})
        csv_output = df.to_csv(index=False, na_rep=np.nan)
        if pa.types.is_binary(pa_dtype):
            csv_output = BytesIO(csv_output)
        else:
            csv_output = StringIO(csv_output)
        result = pd.read_csv(
            csv_output, dtype={"with_dtype": str(data.dtype)}, engine=engine
        )
        expected = df
        self.assert_frame_equal(result, expected)


class TestBaseUnaryOps(base.BaseUnaryOpsTests):
    def test_invert(self, data, request):
        pa_dtype = data.dtype.pyarrow_dtype
        if not pa.types.is_boolean(pa_dtype):
            request.node.add_marker(
                pytest.mark.xfail(
                    raises=pa.ArrowNotImplementedError,
                    reason=f"pyarrow.compute.invert does support {pa_dtype}",
                )
            )
        super().test_invert(data)


class TestBaseMethods(base.BaseMethodsTests):
    def test_argsort_missing_array(self, data_missing_for_sorting):
        with tm.maybe_produces_warning(
            PerformanceWarning, pa_version_under7p0, check_stacklevel=False
        ):
            super().test_argsort_missing_array(data_missing_for_sorting)

    @pytest.mark.parametrize("periods", [1, -2])
    def test_diff(self, data, periods, request):
        pa_dtype = data.dtype.pyarrow_dtype
        if pa.types.is_unsigned_integer(pa_dtype) and periods == 1:
            request.node.add_marker(
                pytest.mark.xfail(
                    raises=pa.ArrowInvalid,
                    reason=(
                        f"diff with {pa_dtype} and periods={periods} will overflow"
                    ),
                )
            )
        super().test_diff(data, periods)

    @pytest.mark.filterwarnings("ignore:Falling back:pandas.errors.PerformanceWarning")
    @pytest.mark.parametrize("dropna", [True, False])
    def test_value_counts(self, all_data, dropna, request):
        super().test_value_counts(all_data, dropna)

    def test_value_counts_with_normalize(self, data, request):
        pa_dtype = data.dtype.pyarrow_dtype
        with tm.maybe_produces_warning(
            PerformanceWarning,
            pa_version_under7p0 and not pa.types.is_duration(pa_dtype),
            check_stacklevel=False,
        ):
            super().test_value_counts_with_normalize(data)

    @pytest.mark.xfail(
        pa_version_under6p0,
        raises=NotImplementedError,
        reason="argmin/max only implemented for pyarrow version >= 6.0",
    )
    def test_argmin_argmax(
        self, data_for_sorting, data_missing_for_sorting, na_value, request
    ):
        pa_dtype = data_for_sorting.dtype.pyarrow_dtype
        if pa.types.is_boolean(pa_dtype):
            request.node.add_marker(
                pytest.mark.xfail(
                    reason=f"{pa_dtype} only has 2 unique possible values",
                )
            )
        elif pa.types.is_duration(pa_dtype):
            request.node.add_marker(
                pytest.mark.xfail(
                    raises=pa.ArrowNotImplementedError,
                    reason=f"min_max not supported in pyarrow for {pa_dtype}",
                )
            )
        super().test_argmin_argmax(data_for_sorting, data_missing_for_sorting, na_value)

    @pytest.mark.parametrize(
        "op_name, skipna, expected",
        [
            ("idxmax", True, 0),
            ("idxmin", True, 2),
            ("argmax", True, 0),
            ("argmin", True, 2),
            ("idxmax", False, np.nan),
            ("idxmin", False, np.nan),
            ("argmax", False, -1),
            ("argmin", False, -1),
        ],
    )
    def test_argreduce_series(
        self, data_missing_for_sorting, op_name, skipna, expected, request
    ):
        pa_dtype = data_missing_for_sorting.dtype.pyarrow_dtype
        if pa_version_under6p0 and skipna:
            request.node.add_marker(
                pytest.mark.xfail(
                    raises=NotImplementedError,
                    reason="min_max not supported in pyarrow",
                )
            )
        elif not pa_version_under6p0 and pa.types.is_duration(pa_dtype) and skipna:
            request.node.add_marker(
                pytest.mark.xfail(
                    raises=pa.ArrowNotImplementedError,
                    reason=f"min_max not supported in pyarrow for {pa_dtype}",
                )
            )
        super().test_argreduce_series(
            data_missing_for_sorting, op_name, skipna, expected
        )

    @pytest.mark.parametrize(
        "na_position, expected",
        [
            ("last", np.array([2, 0, 1], dtype=np.dtype("intp"))),
            ("first", np.array([1, 2, 0], dtype=np.dtype("intp"))),
        ],
    )
    def test_nargsort(self, data_missing_for_sorting, na_position, expected):
        with tm.maybe_produces_warning(
            PerformanceWarning, pa_version_under7p0, check_stacklevel=False
        ):
            super().test_nargsort(data_missing_for_sorting, na_position, expected)

    @pytest.mark.parametrize("ascending", [True, False])
    def test_sort_values(self, data_for_sorting, ascending, sort_by_key, request):
        with tm.maybe_produces_warning(
            PerformanceWarning, pa_version_under7p0, check_stacklevel=False
        ):
            super().test_sort_values(data_for_sorting, ascending, sort_by_key)

    @pytest.mark.parametrize("ascending", [True, False])
    def test_sort_values_missing(
        self, data_missing_for_sorting, ascending, sort_by_key
    ):
        with tm.maybe_produces_warning(
            PerformanceWarning, pa_version_under7p0, check_stacklevel=False
        ):
            super().test_sort_values_missing(
                data_missing_for_sorting, ascending, sort_by_key
            )

    @pytest.mark.parametrize("ascending", [True, False])
    def test_sort_values_frame(self, data_for_sorting, ascending, request):
        pa_dtype = data_for_sorting.dtype.pyarrow_dtype
        with tm.maybe_produces_warning(
            PerformanceWarning,
            pa_version_under7p0 and not pa.types.is_duration(pa_dtype),
            check_stacklevel=False,
        ):
            super().test_sort_values_frame(data_for_sorting, ascending)

    def test_factorize(self, data_for_grouping, request):
        pa_dtype = data_for_grouping.dtype.pyarrow_dtype
        if pa.types.is_boolean(pa_dtype):
            request.node.add_marker(
                pytest.mark.xfail(
                    reason=f"{pa_dtype} only has 2 unique possible values",
                )
            )
        super().test_factorize(data_for_grouping)

    @pytest.mark.xfail(
        reason="result dtype pyarrow[bool] better than expected dtype object"
    )
    def test_combine_le(self, data_repeated):
        super().test_combine_le(data_repeated)

    def test_combine_add(self, data_repeated, request):
        pa_dtype = next(data_repeated(1)).dtype.pyarrow_dtype
        if pa.types.is_duration(pa_dtype):
            # TODO: this fails on the scalar addition constructing 'expected'
            #  but not in the actual 'combine' call, so may be salvage-able
            mark = pytest.mark.xfail(
                raises=TypeError,
                reason=f"{pa_dtype} cannot be added to {pa_dtype}",
            )
            request.node.add_marker(mark)
            super().test_combine_add(data_repeated)

        elif pa.types.is_temporal(pa_dtype):
            # analogous to datetime64, these cannot be added
            orig_data1, orig_data2 = data_repeated(2)
            s1 = pd.Series(orig_data1)
            s2 = pd.Series(orig_data2)
            with pytest.raises(TypeError):
                s1.combine(s2, lambda x1, x2: x1 + x2)

        else:
            super().test_combine_add(data_repeated)

    def test_searchsorted(self, data_for_sorting, as_series, request):
        pa_dtype = data_for_sorting.dtype.pyarrow_dtype
        if pa.types.is_boolean(pa_dtype):
            request.node.add_marker(
                pytest.mark.xfail(
                    reason=f"{pa_dtype} only has 2 unique possible values",
                )
            )
        super().test_searchsorted(data_for_sorting, as_series)

    def test_basic_equals(self, data):
        # https://github.com/pandas-dev/pandas/issues/34660
        assert pd.Series(data).equals(pd.Series(data))


class TestBaseArithmeticOps(base.BaseArithmeticOpsTests):

    divmod_exc = NotImplementedError

    def _patch_combine(self, obj, other, op):
        # BaseOpsUtil._combine can upcast expected dtype
        # (because it generates expected on python scalars)
        # while ArrowExtensionArray maintains original type
        expected = base.BaseArithmeticOpsTests._combine(self, obj, other, op)
        was_frame = False
        if isinstance(expected, pd.DataFrame):
            was_frame = True
            expected_data = expected.iloc[:, 0]
            original_dtype = obj.iloc[:, 0].dtype
        else:
            expected_data = expected
            original_dtype = obj.dtype
        pa_array = pa.array(expected_data._values).cast(original_dtype.pyarrow_dtype)
        pd_array = type(expected_data._values)(pa_array)
        if was_frame:
            expected = pd.DataFrame(
                pd_array, index=expected.index, columns=expected.columns
            )
        else:
            expected = pd.Series(pd_array)
        return expected

    def test_arith_series_with_scalar(
        self, data, all_arithmetic_operators, request, monkeypatch
    ):
        pa_dtype = data.dtype.pyarrow_dtype

        arrow_temporal_supported = not pa_version_under8p0 and (
            all_arithmetic_operators in ("__add__", "__radd__")
            and pa.types.is_duration(pa_dtype)
            or all_arithmetic_operators in ("__sub__", "__rsub__")
            and pa.types.is_temporal(pa_dtype)
        )
        if all_arithmetic_operators == "__rmod__" and (
            pa.types.is_string(pa_dtype) or pa.types.is_binary(pa_dtype)
        ):
            pytest.skip("Skip testing Python string formatting")
        elif all_arithmetic_operators in {
            "__mod__",
            "__rmod__",
        }:
            self.series_scalar_exc = NotImplementedError
        elif arrow_temporal_supported:
            self.series_scalar_exc = None
        elif not (
            pa.types.is_floating(pa_dtype)
            or pa.types.is_integer(pa_dtype)
            or arrow_temporal_supported
        ):
            self.series_scalar_exc = pa.ArrowNotImplementedError
        else:
            self.series_scalar_exc = None
        if (
            all_arithmetic_operators == "__rpow__"
            and (pa.types.is_floating(pa_dtype) or pa.types.is_integer(pa_dtype))
            and not pa_version_under6p0
        ):
            request.node.add_marker(
                pytest.mark.xfail(
                    reason=(
                        f"GH 29997: 1**pandas.NA == 1 while 1**pyarrow.NA == NULL "
                        f"for {pa_dtype}"
                    )
                )
            )
        elif arrow_temporal_supported:
            request.node.add_marker(
                pytest.mark.xfail(
                    raises=TypeError,
                    reason=(
                        f"{all_arithmetic_operators} not supported between"
                        f"pd.NA and {pa_dtype} Python scalar"
                    ),
                )
            )
        elif (
            all_arithmetic_operators in {"__rtruediv__", "__rfloordiv__"}
            and (pa.types.is_floating(pa_dtype) or pa.types.is_integer(pa_dtype))
            and not pa_version_under6p0
        ):
            request.node.add_marker(
                pytest.mark.xfail(
                    raises=pa.ArrowInvalid,
                    reason="divide by 0",
                )
            )
        if all_arithmetic_operators == "__floordiv__" and pa.types.is_integer(pa_dtype):
            # BaseOpsUtil._combine always returns int64, while ArrowExtensionArray does
            # not upcast
            monkeypatch.setattr(TestBaseArithmeticOps, "_combine", self._patch_combine)
        super().test_arith_series_with_scalar(data, all_arithmetic_operators)

    def test_arith_frame_with_scalar(
        self, data, all_arithmetic_operators, request, monkeypatch
    ):
        pa_dtype = data.dtype.pyarrow_dtype

        arrow_temporal_supported = not pa_version_under8p0 and (
            all_arithmetic_operators in ("__add__", "__radd__")
            and pa.types.is_duration(pa_dtype)
            or all_arithmetic_operators in ("__sub__", "__rsub__")
            and pa.types.is_temporal(pa_dtype)
        )
        if all_arithmetic_operators == "__rmod__" and (
            pa.types.is_string(pa_dtype) or pa.types.is_binary(pa_dtype)
        ):
            pytest.skip("Skip testing Python string formatting")
        elif all_arithmetic_operators in {
            "__mod__",
            "__rmod__",
        }:
            self.frame_scalar_exc = NotImplementedError
        elif arrow_temporal_supported:
            self.frame_scalar_exc = None
        elif not (pa.types.is_floating(pa_dtype) or pa.types.is_integer(pa_dtype)):
            self.frame_scalar_exc = pa.ArrowNotImplementedError
        else:
            self.frame_scalar_exc = None
        if (
            all_arithmetic_operators == "__rpow__"
            and (pa.types.is_floating(pa_dtype) or pa.types.is_integer(pa_dtype))
            and not pa_version_under6p0
        ):
            request.node.add_marker(
                pytest.mark.xfail(
                    reason=(
                        f"GH 29997: 1**pandas.NA == 1 while 1**pyarrow.NA == NULL "
                        f"for {pa_dtype}"
                    )
                )
            )
        elif arrow_temporal_supported:
            request.node.add_marker(
                pytest.mark.xfail(
                    raises=TypeError,
                    reason=(
                        f"{all_arithmetic_operators} not supported between"
                        f"pd.NA and {pa_dtype} Python scalar"
                    ),
                )
            )
        elif (
            all_arithmetic_operators in {"__rtruediv__", "__rfloordiv__"}
            and (pa.types.is_floating(pa_dtype) or pa.types.is_integer(pa_dtype))
            and not pa_version_under6p0
        ):
            request.node.add_marker(
                pytest.mark.xfail(
                    raises=pa.ArrowInvalid,
                    reason="divide by 0",
                )
            )
        if all_arithmetic_operators == "__floordiv__" and pa.types.is_integer(pa_dtype):
            # BaseOpsUtil._combine always returns int64, while ArrowExtensionArray does
            # not upcast
            monkeypatch.setattr(TestBaseArithmeticOps, "_combine", self._patch_combine)
        super().test_arith_frame_with_scalar(data, all_arithmetic_operators)

    def test_arith_series_with_array(
        self, data, all_arithmetic_operators, request, monkeypatch
    ):
        pa_dtype = data.dtype.pyarrow_dtype

        arrow_temporal_supported = not pa_version_under8p0 and (
            all_arithmetic_operators in ("__add__", "__radd__")
            and pa.types.is_duration(pa_dtype)
            or all_arithmetic_operators in ("__sub__", "__rsub__")
            and pa.types.is_temporal(pa_dtype)
        )
        if all_arithmetic_operators in {
            "__mod__",
            "__rmod__",
        }:
            self.series_array_exc = NotImplementedError
        elif arrow_temporal_supported:
            self.series_array_exc = None
        elif not (pa.types.is_floating(pa_dtype) or pa.types.is_integer(pa_dtype)):
            self.series_array_exc = pa.ArrowNotImplementedError
        else:
            self.series_array_exc = None
        if (
            all_arithmetic_operators == "__rpow__"
            and (pa.types.is_floating(pa_dtype) or pa.types.is_integer(pa_dtype))
            and not pa_version_under6p0
        ):
            request.node.add_marker(
                pytest.mark.xfail(
                    reason=(
                        f"GH 29997: 1**pandas.NA == 1 while 1**pyarrow.NA == NULL "
                        f"for {pa_dtype}"
                    )
                )
            )
        elif (
            all_arithmetic_operators
            in (
                "__sub__",
                "__rsub__",
            )
            and pa.types.is_unsigned_integer(pa_dtype)
            and not pa_version_under6p0
        ):
            request.node.add_marker(
                pytest.mark.xfail(
                    raises=pa.ArrowInvalid,
                    reason=(
                        f"Implemented pyarrow.compute.subtract_checked "
                        f"which raises on overflow for {pa_dtype}"
                    ),
                )
            )
        elif arrow_temporal_supported:
            request.node.add_marker(
                pytest.mark.xfail(
                    raises=TypeError,
                    reason=(
                        f"{all_arithmetic_operators} not supported between"
                        f"pd.NA and {pa_dtype} Python scalar"
                    ),
                )
            )
        elif (
            all_arithmetic_operators in {"__rtruediv__", "__rfloordiv__"}
            and (pa.types.is_floating(pa_dtype) or pa.types.is_integer(pa_dtype))
            and not pa_version_under6p0
        ):
            request.node.add_marker(
                pytest.mark.xfail(
                    raises=pa.ArrowInvalid,
                    reason="divide by 0",
                )
            )
        op_name = all_arithmetic_operators
        ser = pd.Series(data)
        # pd.Series([ser.iloc[0]] * len(ser)) may not return ArrowExtensionArray
        # since ser.iloc[0] is a python scalar
        other = pd.Series(pd.array([ser.iloc[0]] * len(ser), dtype=data.dtype))
        if pa.types.is_floating(pa_dtype) or (
            pa.types.is_integer(pa_dtype) and all_arithmetic_operators != "__truediv__"
        ):
            monkeypatch.setattr(TestBaseArithmeticOps, "_combine", self._patch_combine)
        self.check_opname(ser, op_name, other, exc=self.series_array_exc)

    def test_add_series_with_extension_array(self, data, request):
        pa_dtype = data.dtype.pyarrow_dtype
        if not (
            pa.types.is_integer(pa_dtype)
            or pa.types.is_floating(pa_dtype)
            or (not pa_version_under8p0 and pa.types.is_duration(pa_dtype))
        ):
            request.node.add_marker(
                pytest.mark.xfail(
                    raises=NotImplementedError,
                    reason=f"add_checked not implemented for {pa_dtype}",
                )
            )
        elif pa_dtype.equals("int8"):
            request.node.add_marker(
                pytest.mark.xfail(
                    raises=pa.ArrowInvalid,
                    reason=f"raises on overflow for {pa_dtype}",
                )
            )
        super().test_add_series_with_extension_array(data)


class TestBaseComparisonOps(base.BaseComparisonOpsTests):
    def assert_series_equal(self, left, right, *args, **kwargs):
        # Series.combine for "expected" retains bool[pyarrow] dtype
        # While "result" return "boolean" dtype
        right = pd.Series(right._values.to_numpy(), dtype="boolean")
        super().assert_series_equal(left, right, *args, **kwargs)

    def test_compare_array(self, data, comparison_op, na_value, request):
        pa_dtype = data.dtype.pyarrow_dtype
        ser = pd.Series(data)
        # pd.Series([ser.iloc[0]] * len(ser)) may not return ArrowExtensionArray
        # since ser.iloc[0] is a python scalar
        other = pd.Series(pd.array([ser.iloc[0]] * len(ser), dtype=data.dtype))
        if comparison_op.__name__ in ["eq", "ne"]:
            # comparison should match point-wise comparisons
            result = comparison_op(ser, other)
            # Series.combine does not calculate the NA mask correctly
            # when comparing over an array
            assert result[8] is na_value
            assert result[97] is na_value
            expected = ser.combine(other, comparison_op)
            expected[8] = na_value
            expected[97] = na_value
            self.assert_series_equal(result, expected)

        else:
            exc = None
            try:
                result = comparison_op(ser, other)
            except Exception as err:
                exc = err

            if exc is None:
                # Didn't error, then should match point-wise behavior
                if pa.types.is_temporal(pa_dtype):
                    # point-wise comparison with pd.NA raises TypeError
                    assert result[8] is na_value
                    assert result[97] is na_value
                    result = result.drop([8, 97]).reset_index(drop=True)
                    ser = ser.drop([8, 97])
                    other = other.drop([8, 97])
                expected = ser.combine(other, comparison_op)
                self.assert_series_equal(result, expected)
            else:
                with pytest.raises(type(exc)):
                    ser.combine(other, comparison_op)

    def test_invalid_other_comp(self, data, comparison_op):
        # GH 48833
        with pytest.raises(
            NotImplementedError, match=".* not implemented for <class 'object'>"
        ):
            comparison_op(data, object())


def test_arrowdtype_construct_from_string_type_with_unsupported_parameters():
    with pytest.raises(NotImplementedError, match="Passing pyarrow type"):
        ArrowDtype.construct_from_string("timestamp[s, tz=UTC][pyarrow]")


@pytest.mark.parametrize(
    "interpolation", ["linear", "lower", "higher", "nearest", "midpoint"]
)
@pytest.mark.parametrize("quantile", [0.5, [0.5, 0.5]])
def test_quantile(data, interpolation, quantile, request):
    pa_dtype = data.dtype.pyarrow_dtype
    if not (pa.types.is_integer(pa_dtype) or pa.types.is_floating(pa_dtype)):
        request.node.add_marker(
            pytest.mark.xfail(
                raises=pa.ArrowNotImplementedError,
                reason=f"quantile not supported by pyarrow for {pa_dtype}",
            )
        )
    data = data.take([0, 0, 0])
    ser = pd.Series(data)
    result = ser.quantile(q=quantile, interpolation=interpolation)
    if quantile == 0.5:
        assert result == data[0]
    else:
        # Just check the values
        result = result.astype("float64[pyarrow]")
        expected = pd.Series(
            data.take([0, 0]).astype("float64[pyarrow]"), index=[0.5, 0.5]
        )
        tm.assert_series_equal(result, expected)


@pytest.mark.xfail(
    pa_version_under6p0,
    raises=NotImplementedError,
    reason="mode only supported for pyarrow version >= 6.0",
)
@pytest.mark.parametrize("dropna", [True, False])
@pytest.mark.parametrize(
    "take_idx, exp_idx",
    [[[0, 0, 2, 2, 4, 4], [4, 0]], [[0, 0, 0, 2, 4, 4], [0]]],
    ids=["multi_mode", "single_mode"],
)
def test_mode(data_for_grouping, dropna, take_idx, exp_idx, request):
    pa_dtype = data_for_grouping.dtype.pyarrow_dtype
    if (
        pa.types.is_temporal(pa_dtype)
        or pa.types.is_string(pa_dtype)
        or pa.types.is_binary(pa_dtype)
    ):
        request.node.add_marker(
            pytest.mark.xfail(
                raises=pa.ArrowNotImplementedError,
                reason=f"mode not supported by pyarrow for {pa_dtype}",
            )
        )
    elif (
        pa.types.is_boolean(pa_dtype)
        and "multi_mode" in request.node.nodeid
        and pa_version_under9p0
    ):
        request.node.add_marker(
            pytest.mark.xfail(
                reason="https://issues.apache.org/jira/browse/ARROW-17096",
            )
        )
    data = data_for_grouping.take(take_idx)
    ser = pd.Series(data)
    result = ser.mode(dropna=dropna)
    expected = pd.Series(data_for_grouping.take(exp_idx))
    tm.assert_series_equal(result, expected)


def test_is_bool_dtype():
    # GH 22667
    data = ArrowExtensionArray(pa.array([True, False, True]))
    assert is_bool_dtype(data)
    assert pd.core.common.is_bool_indexer(data)
    s = pd.Series(range(len(data)))
    result = s[data]
    expected = s[np.asarray(data)]
    tm.assert_series_equal(result, expected)


def test_is_numeric_dtype(data):
    # GH 50563
    pa_type = data.dtype.pyarrow_dtype
    if (
        pa.types.is_floating(pa_type)
        or pa.types.is_integer(pa_type)
        or pa.types.is_decimal(pa_type)
    ):
        assert is_numeric_dtype(data)
    else:
        assert not is_numeric_dtype(data)


def test_is_integer_dtype(data):
    # GH 50667
    pa_type = data.dtype.pyarrow_dtype
    if pa.types.is_integer(pa_type):
        assert is_integer_dtype(data)
    else:
        assert not is_integer_dtype(data)


def test_is_any_integer_dtype(data):
    # GH 50667
    pa_type = data.dtype.pyarrow_dtype
    if pa.types.is_integer(pa_type):
        assert is_any_int_dtype(data)
    else:
        assert not is_any_int_dtype(data)


def test_is_signed_integer_dtype(data):
    pa_type = data.dtype.pyarrow_dtype
    if pa.types.is_signed_integer(pa_type):
        assert is_signed_integer_dtype(data)
    else:
        assert not is_signed_integer_dtype(data)


def test_is_unsigned_integer_dtype(data):
    pa_type = data.dtype.pyarrow_dtype
    if pa.types.is_unsigned_integer(pa_type):
        assert is_unsigned_integer_dtype(data)
    else:
        assert not is_unsigned_integer_dtype(data)


def test_is_float_dtype(data):
    pa_type = data.dtype.pyarrow_dtype
    if pa.types.is_floating(pa_type):
        assert is_float_dtype(data)
    else:
        assert not is_float_dtype(data)


def test_pickle_roundtrip(data):
    # GH 42600
    expected = pd.Series(data)
    expected_sliced = expected.head(2)
    full_pickled = pickle.dumps(expected)
    sliced_pickled = pickle.dumps(expected_sliced)

    assert len(full_pickled) > len(sliced_pickled)

    result = pickle.loads(full_pickled)
    tm.assert_series_equal(result, expected)

    result_sliced = pickle.loads(sliced_pickled)
    tm.assert_series_equal(result_sliced, expected_sliced)


def test_astype_from_non_pyarrow(data):
    # GH49795
    pd_array = data._data.to_pandas().array
    result = pd_array.astype(data.dtype)
    assert not isinstance(pd_array.dtype, ArrowDtype)
    assert isinstance(result.dtype, ArrowDtype)
    tm.assert_extension_array_equal(result, data)


@pytest.mark.filterwarnings("ignore:Falling back")
def test_string_methods(nullable_string_dtype, any_string_method):
    method_name, args, kwargs = any_string_method

    data = ["a", "bb", np.nan, "ccc"]
    a = pd.Series(data, dtype=object)
    b = pd.Series(data, dtype=nullable_string_dtype)

    if method_name == "decode":
        with pytest.raises(TypeError, match="a bytes-like object is required"):
            getattr(b.str, method_name)(*args, **kwargs)
        return

    expected = getattr(a.str, method_name)(*args, **kwargs)
    result = getattr(b.str, method_name)(*args, **kwargs)

    if isinstance(expected, pd.Series):
        if expected.dtype == "object" and lib.is_string_array(
            expected.dropna().values,
        ):
            assert result.dtype == nullable_string_dtype
            result = result.astype(object)

        elif expected.dtype == "object" and lib.is_bool_array(
            expected.values, skipna=True
        ):
            assert result.dtype == ArrowDtype(pa.bool_())
            result = result.astype(object)

        elif expected.dtype == "bool":
            assert result.dtype == ArrowDtype(pa.bool_())
            result = result.astype("bool")

        elif expected.dtype == "float" and expected.isna().any():
            assert isinstance(result.dtype, ArrowDtype)
            assert pa.types.is_integer(result.dtype.pyarrow_dtype)
            result = result.astype("Int64")
            expected = expected.astype("Int64")

        elif pa.types.is_binary(result.dtype.pyarrow_dtype):
            result = result.astype(object)

        elif pa.types.is_list(result.dtype.pyarrow_dtype):
            result = result.astype(object)

    elif isinstance(expected, pd.DataFrame):
        columns = expected.select_dtypes(include="object").columns
        assert all(result[columns].dtypes == nullable_string_dtype)
        result[columns] = result[columns].astype(object)
    tm.assert_equal(result, expected)


@pytest.mark.parametrize(
    "method,expected,return_type",
    [
        ("count", [2, None], "int32"),
        ("find", [0, None], "int32"),
        ("index", [0, None], "int64"),
        ("rindex", [2, None], "int64"),
    ],
)
def test_string_array_numeric_integer_return(
    nullable_string_dtype, method, expected, return_type
):
    s = pd.Series(["aba", None], dtype=nullable_string_dtype)
    result = getattr(s.str, method)("a")
    expected = pd.Series(expected, dtype=ArrowDtype(getattr(pa, return_type)()))
    tm.assert_series_equal(result, expected)


@pytest.mark.parametrize(
    "method,expected",
    [
        ("isdigit", [False, None, True]),
        ("isalpha", [True, None, False]),
        ("isalnum", [True, None, True]),
        ("isnumeric", [False, None, True]),
    ],
)
def test_string_array_boolean_return(nullable_string_dtype, method, expected):
    s = pd.Series(["a", None, "1"], dtype=nullable_string_dtype)
    result = getattr(s.str, method)()
    expected = pd.Series(expected, dtype=ArrowDtype(pa.bool_()))
    tm.assert_series_equal(result, expected)


def test_string_array_extract(nullable_string_dtype):
    # https://github.com/pandas-dev/pandas/issues/30969
    # Only expand=False & multiple groups was failing

    a = pd.Series(["a1", "b2", "cc"], dtype=nullable_string_dtype)
    b = pd.Series(["a1", "b2", "cc"], dtype="object")
    pat = r"(\w)(\d)"

    result = a.str.extract(pat, expand=False)
    expected = b.str.extract(pat, expand=False)
    assert all(result.dtypes == nullable_string_dtype)

    result = result.astype(object)
    tm.assert_equal(result, expected)


def test_astype_float_from_non_pyarrow_str():
    # GH50430
    ser = pd.Series(["1.0"])
    result = ser.astype("float64[pyarrow]")
    expected = pd.Series([1.0], dtype="float64[pyarrow]")
    tm.assert_series_equal(result, expected)


def test_to_numpy_with_defaults(data):
    # GH49973
    result = data.to_numpy()

    pa_type = data._data.type
    if pa.types.is_duration(pa_type) or pa.types.is_timestamp(pa_type):
        expected = np.array(list(data))
    else:
        expected = np.array(data._data)

    if data._hasna:
        expected = expected.astype(object)
        expected[pd.isna(data)] = pd.NA

    tm.assert_numpy_array_equal(result, expected)


def test_setitem_null_slice(data):
    # GH50248
    orig = data.copy()

    result = orig.copy()
    result[:] = data[0]
    expected = ArrowExtensionArray(
        pa.array([data[0]] * len(data), type=data._data.type)
    )
    tm.assert_extension_array_equal(result, expected)

    result = orig.copy()
    result[:] = data[::-1]
    expected = data[::-1]
    tm.assert_extension_array_equal(result, expected)

    result = orig.copy()
    result[:] = data.tolist()
    expected = data
    tm.assert_extension_array_equal(result, expected)


def test_setitem_invalid_dtype(data):
    # GH50248
    pa_type = data._data.type
    if pa.types.is_string(pa_type) or pa.types.is_binary(pa_type):
        fill_value = 123
        err = pa.ArrowTypeError
        msg = "Expected bytes"
    elif (
        pa.types.is_integer(pa_type)
        or pa.types.is_floating(pa_type)
        or pa.types.is_boolean(pa_type)
    ):
        fill_value = "foo"
        err = pa.ArrowInvalid
        msg = "Could not convert"
    else:
        fill_value = "foo"
        err = pa.ArrowTypeError
        msg = "cannot be converted"
    with pytest.raises(err, match=msg):
        data[:] = fill_value


def test_round():
    dtype = "float64[pyarrow]"

    ser = pd.Series([0.0, 1.23, 2.56, pd.NA], dtype=dtype)
    result = ser.round(1)
    expected = pd.Series([0.0, 1.2, 2.6, pd.NA], dtype=dtype)
    tm.assert_series_equal(result, expected)

    ser = pd.Series([123.4, pd.NA, 56.78], dtype=dtype)
    result = ser.round(-1)
    expected = pd.Series([120.0, pd.NA, 60.0], dtype=dtype)
    tm.assert_series_equal(result, expected)


def test_searchsorted_with_na_raises(data_for_sorting, as_series):
    # GH50447
    b, c, a = data_for_sorting
    arr = data_for_sorting.take([2, 0, 1])  # to get [a, b, c]
    arr[-1] = pd.NA

    if as_series:
        arr = pd.Series(arr)

    msg = (
        "searchsorted requires array to be sorted, "
        "which is impossible with NAs present."
    )
    with pytest.raises(ValueError, match=msg):
        arr.searchsorted(b)<|MERGE_RESOLUTION|>--- conflicted
+++ resolved
@@ -46,12 +46,9 @@
     is_float_dtype,
     is_integer_dtype,
     is_numeric_dtype,
-<<<<<<< HEAD
+    is_signed_integer_dtype,
     is_string_dtype,
-=======
-    is_signed_integer_dtype,
     is_unsigned_integer_dtype,
->>>>>>> 9e5a62f5
 )
 from pandas.tests.extension import base
 
