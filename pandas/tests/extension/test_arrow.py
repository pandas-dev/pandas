"""
This file contains a minimal set of tests for compliance with the extension
array interface test suite, and should contain no other tests.
The test suite for the full functionality of the array is located in
`pandas/tests/arrays/`.
The tests in this file are inherited from the BaseExtensionTests, and only
minimal tweaks should be applied to get the tests passing (by overwriting a
parent method).
Additional tests should either be added to one of the BaseExtensionTests
classes (if they are relevant for the extension interface for all dtypes), or
be added to the array-specific tests in `pandas/tests/arrays/`.
"""

from __future__ import annotations

from datetime import (
    date,
    datetime,
    time,
    timedelta,
)
from decimal import Decimal
from io import (
    BytesIO,
    StringIO,
)
import operator
import pickle
import re
import sys

import numpy as np
import pytest

from pandas._libs import lib
from pandas._libs.tslibs import timezones
from pandas.compat import (
    PY312,
    is_ci_environment,
    is_platform_windows,
    pa_version_under14p0,
    pa_version_under19p0,
    pa_version_under20p0,
    pa_version_under21p0,
)
from pandas.errors import Pandas4Warning

from pandas.core.dtypes.common import pandas_dtype
from pandas.core.dtypes.dtypes import (
    ArrowDtype,
    CategoricalDtypeType,
)

import pandas as pd
import pandas._testing as tm
from pandas.api.extensions import no_default
from pandas.api.types import (
    is_bool_dtype,
    is_datetime64_any_dtype,
    is_float_dtype,
    is_integer_dtype,
    is_numeric_dtype,
    is_signed_integer_dtype,
    is_string_dtype,
    is_unsigned_integer_dtype,
)
from pandas.tests.extension import base

pa = pytest.importorskip("pyarrow")

from pandas.core.arrays.arrow.array import ArrowExtensionArray
from pandas.core.arrays.arrow.extension_types import ArrowPeriodType


def _require_timezone_database(request):
    if is_platform_windows() and is_ci_environment():
        mark = pytest.mark.xfail(
            raises=pa.ArrowInvalid,
            reason=(
                "TODO: Set ARROW_TIMEZONE_DATABASE environment variable "
                "on CI to path to the tzdata for pyarrow."
            ),
        )
        request.applymarker(mark)


@pytest.fixture(params=tm.ALL_PYARROW_DTYPES, ids=str)
def dtype(request):
    return ArrowDtype(pyarrow_dtype=request.param)


@pytest.fixture
def data(dtype):
    pa_dtype = dtype.pyarrow_dtype
    if pa.types.is_boolean(pa_dtype):
        data = [True, False] * 2 + [None] + [True, False] + [None] + [True, False]
    elif pa.types.is_floating(pa_dtype):
        data = [1.0, 0.0] * 2 + [None] + [-2.0, -1.0] + [None] + [0.5, 99.5]
    elif pa.types.is_signed_integer(pa_dtype):
        data = [1, 0] * 2 + [None] + [-2, -1] + [None] + [1, 99]
    elif pa.types.is_unsigned_integer(pa_dtype):
        data = [1, 0] * 2 + [None] + [2, 1] + [None] + [1, 99]
    elif pa.types.is_decimal(pa_dtype):
        data = (
            [Decimal("1"), Decimal("0.0")] * 2
            + [None]
            + [Decimal("-2.0"), Decimal("-1.0")]
            + [None]
            + [Decimal("0.5"), Decimal("33.123")]
        )
    elif pa.types.is_date(pa_dtype):
        data = (
            [date(2022, 1, 1), date(1999, 12, 31)] * 2
            + [None]
            + [date(2022, 1, 1), date(2022, 1, 1)]
            + [None]
            + [date(1999, 12, 31), date(1999, 12, 31)]
        )
    elif pa.types.is_timestamp(pa_dtype):
        data = (
            [datetime(2020, 1, 1, 1, 1, 1, 1), datetime(1999, 1, 1, 1, 1, 1, 1)] * 2
            + [None]
            + [datetime(2020, 1, 1, 1), datetime(1999, 1, 1, 1)]
            + [None]
            + [datetime(2020, 1, 1), datetime(1999, 1, 1)]
        )
    elif pa.types.is_duration(pa_dtype):
        data = (
            [timedelta(1), timedelta(1, 1)] * 2
            + [None]
            + [timedelta(-1), timedelta(0)]
            + [None]
            + [timedelta(-10), timedelta(10)]
        )
    elif pa.types.is_time(pa_dtype):
        data = (
            [time(12, 0), time(0, 12)] * 2
            + [None]
            + [time(0, 0), time(1, 1)]
            + [None]
            + [time(0, 5), time(5, 0)]
        )
    elif pa.types.is_string(pa_dtype):
        data = ["a", "b"] * 2 + [None] + ["1", "2"] + [None] + ["!", ">"]
    elif pa.types.is_binary(pa_dtype):
        data = [b"a", b"b"] * 2 + [None] + [b"1", b"2"] + [None] + [b"!", b">"]
    else:
        raise NotImplementedError
    return pd.array(data, dtype=dtype)


@pytest.fixture
def data_missing(data):
    """Length-2 array with [NA, Valid]"""
    return type(data)._from_sequence([None, data[0]], dtype=data.dtype)


@pytest.fixture(params=["data", "data_missing"])
def all_data(request, data, data_missing):
    """Parametrized fixture returning 'data' or 'data_missing' integer arrays.

    Used to test dtype conversion with and without missing values.
    """
    if request.param == "data":
        return data
    elif request.param == "data_missing":
        return data_missing


@pytest.fixture
def data_for_grouping(dtype):
    """
    Data for factorization, grouping, and unique tests.

    Expected to be like [B, B, NA, NA, A, A, B, C]

    Where A < B < C and NA is missing
    """
    pa_dtype = dtype.pyarrow_dtype
    if pa.types.is_boolean(pa_dtype):
        A = False
        B = True
        C = True
    elif pa.types.is_floating(pa_dtype):
        A = -1.1
        B = 0.0
        C = 1.1
    elif pa.types.is_signed_integer(pa_dtype):
        A = -1
        B = 0
        C = 1
    elif pa.types.is_unsigned_integer(pa_dtype):
        A = 0
        B = 1
        C = 10
    elif pa.types.is_date(pa_dtype):
        A = date(1999, 12, 31)
        B = date(2010, 1, 1)
        C = date(2022, 1, 1)
    elif pa.types.is_timestamp(pa_dtype):
        A = datetime(1999, 1, 1, 1, 1, 1, 1)
        B = datetime(2020, 1, 1)
        C = datetime(2020, 1, 1, 1)
    elif pa.types.is_duration(pa_dtype):
        A = timedelta(-1)
        B = timedelta(0)
        C = timedelta(1, 4)
    elif pa.types.is_time(pa_dtype):
        A = time(0, 0)
        B = time(0, 12)
        C = time(12, 12)
    elif pa.types.is_string(pa_dtype):
        A = "a"
        B = "b"
        C = "c"
    elif pa.types.is_binary(pa_dtype):
        A = b"a"
        B = b"b"
        C = b"c"
    elif pa.types.is_decimal(pa_dtype):
        A = Decimal("-1.1")
        B = Decimal("0.0")
        C = Decimal("1.1")
    else:
        raise NotImplementedError
    return pd.array([B, B, None, None, A, A, B, C], dtype=dtype)


@pytest.fixture
def data_for_sorting(data_for_grouping):
    """
    Length-3 array with a known sort order.

    This should be three items [B, C, A] with
    A < B < C
    """
    return type(data_for_grouping)._from_sequence(
        [data_for_grouping[0], data_for_grouping[7], data_for_grouping[4]],
        dtype=data_for_grouping.dtype,
    )


@pytest.fixture
def data_missing_for_sorting(data_for_grouping):
    """
    Length-3 array with a known sort order.

    This should be three items [B, NA, A] with
    A < B and NA missing.
    """
    return type(data_for_grouping)._from_sequence(
        [data_for_grouping[0], data_for_grouping[2], data_for_grouping[4]],
        dtype=data_for_grouping.dtype,
    )


@pytest.fixture
def data_for_twos(data):
    """Length-100 array in which all the elements are two."""
    pa_dtype = data.dtype.pyarrow_dtype
    if (
        pa.types.is_integer(pa_dtype)
        or pa.types.is_floating(pa_dtype)
        or pa.types.is_decimal(pa_dtype)
        or pa.types.is_duration(pa_dtype)
    ):
        return pd.array([2] * 10, dtype=data.dtype)
    # tests will be xfailed where 2 is not a valid scalar for pa_dtype
    return data
    # TODO: skip otherwise?


class TestArrowArray(base.ExtensionTests):
    def _construct_for_combine_add(self, left, right):
        dtype = left.dtype

        # in a couple cases, addition is not dtype-preserving
        if dtype == "bool[pyarrow]":
            dtype = pandas_dtype("int64[pyarrow]")
        elif dtype == "int8[pyarrow]" and isinstance(right, type(left)):
            dtype = pandas_dtype("int64[pyarrow]")

        if isinstance(right, type(left)):
            return left._from_sequence(
                [a + b for (a, b) in zip(list(left), list(right))],
                dtype=dtype,
            )
        else:
            return left._from_sequence(
                [a + right for a in list(left)],
                dtype=dtype,
            )

    def test_compare_scalar(self, data, comparison_op):
        ser = pd.Series(data)
        self._compare_other(ser, data, comparison_op, data[0])

    @pytest.mark.parametrize("na_action", [None, "ignore"])
    def test_map(self, data_missing, na_action, using_nan_is_na):
        if data_missing.dtype.kind in "mM":
            result = data_missing.map(lambda x: x, na_action=na_action)
            expected = data_missing.to_numpy(dtype=object)
            tm.assert_numpy_array_equal(result, expected)
        else:
            result = data_missing.map(lambda x: x, na_action=na_action)
            if data_missing.dtype == "float32[pyarrow]" and using_nan_is_na:
                # map roundtrips through objects, which converts to float64
                expected = data_missing.to_numpy(dtype="float64", na_value=np.nan)
            else:
                expected = data_missing.to_numpy()
            tm.assert_numpy_array_equal(result, expected)

    def test_astype_str(self, data, request, using_infer_string):
        pa_dtype = data.dtype.pyarrow_dtype
        if pa.types.is_binary(pa_dtype):
            request.applymarker(
                pytest.mark.xfail(
                    reason=f"For {pa_dtype} .astype(str) decodes.",
                )
            )
        elif not using_infer_string and (
            (pa.types.is_timestamp(pa_dtype) and pa_dtype.tz is None)
            or pa.types.is_duration(pa_dtype)
        ):
            request.applymarker(
                pytest.mark.xfail(
                    reason="pd.Timestamp/pd.Timedelta repr different from numpy repr",
                )
            )
        super().test_astype_str(data)

    def test_from_dtype(self, data, request):
        pa_dtype = data.dtype.pyarrow_dtype
        if pa.types.is_string(pa_dtype) or pa.types.is_decimal(pa_dtype):
            if pa.types.is_string(pa_dtype):
                reason = "ArrowDtype(pa.string()) != StringDtype('pyarrow')"
            else:
                reason = f"pyarrow.type_for_alias cannot infer {pa_dtype}"

            request.applymarker(
                pytest.mark.xfail(
                    reason=reason,
                )
            )
        super().test_from_dtype(data)

    def test_from_sequence_pa_array(self, data):
        # https://github.com/pandas-dev/pandas/pull/47034#discussion_r955500784
        # data._pa_array = pa.ChunkedArray
        result = type(data)._from_sequence(data._pa_array, dtype=data.dtype)
        tm.assert_extension_array_equal(result, data)
        assert isinstance(result._pa_array, pa.ChunkedArray)

        result = type(data)._from_sequence(
            data._pa_array.combine_chunks(), dtype=data.dtype
        )
        tm.assert_extension_array_equal(result, data)
        assert isinstance(result._pa_array, pa.ChunkedArray)

    def test_from_sequence_pa_array_notimplemented(self, request):
        dtype = ArrowDtype(pa.month_day_nano_interval())
        with pytest.raises(NotImplementedError, match="Converting strings to"):
            ArrowExtensionArray._from_sequence_of_strings(["12-1"], dtype=dtype)

    def test_from_sequence_of_strings_pa_array(self, data, request):
        pa_dtype = data.dtype.pyarrow_dtype
        if pa.types.is_timestamp(pa_dtype) and pa_dtype.tz is not None:
            _require_timezone_database(request)

        pa_array = data._pa_array.cast(pa.string())
        result = type(data)._from_sequence_of_strings(pa_array, dtype=data.dtype)
        tm.assert_extension_array_equal(result, data)

        pa_array = pa_array.combine_chunks()
        result = type(data)._from_sequence_of_strings(pa_array, dtype=data.dtype)
        tm.assert_extension_array_equal(result, data)

    def check_accumulate(self, ser, op_name, skipna):
        result = getattr(ser, op_name)(skipna=skipna)

        pa_type = ser.dtype.pyarrow_dtype
        if pa.types.is_temporal(pa_type):
            # Just check that we match the integer behavior.
            if pa_type.bit_width == 32:
                int_type = "int32[pyarrow]"
            else:
                int_type = "int64[pyarrow]"
            ser = ser.astype(int_type)
            result = result.astype(int_type)

        result = result.astype("Float64")
        expected = getattr(ser.astype("Float64"), op_name)(skipna=skipna)
        tm.assert_series_equal(result, expected, check_dtype=False)

    def _supports_accumulation(self, ser: pd.Series, op_name: str) -> bool:
        # error: Item "dtype[Any]" of "dtype[Any] | ExtensionDtype" has no
        # attribute "pyarrow_dtype"
        pa_type = ser.dtype.pyarrow_dtype  # type: ignore[union-attr]

        if pa.types.is_binary(pa_type) or pa.types.is_decimal(pa_type):
            if op_name in ["cumsum", "cumprod", "cummax", "cummin"]:
                return False
        elif pa.types.is_string(pa_type):
            if op_name == "cumprod":
                return False
        elif pa.types.is_boolean(pa_type):
            if op_name in ["cumprod", "cummax", "cummin"]:
                return False
        elif pa.types.is_temporal(pa_type):
            if op_name == "cumsum" and not pa.types.is_duration(pa_type):
                return False
            elif op_name == "cumprod":
                return False
        return True

    @pytest.mark.parametrize("skipna", [True, False])
    def test_accumulate_series(self, data, all_numeric_accumulations, skipna, request):
        pa_type = data.dtype.pyarrow_dtype
        op_name = all_numeric_accumulations

        if pa.types.is_string(pa_type) and op_name in ["cumsum", "cummin", "cummax"]:
            # https://github.com/pandas-dev/pandas/pull/60633
            # Doesn't fit test structure, tested in series/test_cumulative.py instead.
            return

        ser = pd.Series(data)

        if not self._supports_accumulation(ser, op_name):
            # The base class test will check that we raise
            return super().test_accumulate_series(
                data, all_numeric_accumulations, skipna
            )

        if all_numeric_accumulations == "cumsum" and (
            pa.types.is_boolean(pa_type) or pa.types.is_decimal(pa_type)
        ):
            request.applymarker(
                pytest.mark.xfail(
                    reason=f"{all_numeric_accumulations} not implemented for {pa_type}",
                    raises=TypeError,
                )
            )

        self.check_accumulate(ser, op_name, skipna)

    def _supports_reduction(self, ser: pd.Series, op_name: str) -> bool:
        if op_name == "kurt" or (pa_version_under20p0 and op_name == "skew"):
            return False

        dtype = ser.dtype
        # error: Item "dtype[Any]" of "dtype[Any] | ExtensionDtype" has
        # no attribute "pyarrow_dtype"
        pa_dtype = dtype.pyarrow_dtype  # type: ignore[union-attr]
        if pa.types.is_temporal(pa_dtype) and op_name in ["sum", "var", "prod", "skew"]:
            if pa.types.is_duration(pa_dtype) and op_name in ["sum"]:
                # summing timedeltas is one case that *is* well-defined
                pass
            else:
                return False
        elif pa.types.is_binary(pa_dtype) and op_name in ["sum", "skew"]:
            return False
        elif (
            pa.types.is_string(pa_dtype) or pa.types.is_binary(pa_dtype)
        ) and op_name in ["mean", "median", "prod", "std", "sem", "var", "skew"]:
            return False

        if (
            pa.types.is_temporal(pa_dtype)
            and not pa.types.is_duration(pa_dtype)
            and op_name in ["any", "all"]
        ):
            # xref GH#34479 we support this in our non-pyarrow datetime64 dtypes,
            #  but it isn't obvious we _should_.  For now, we keep the pyarrow
            #  behavior which does not support this.
            return False

        if pa.types.is_boolean(pa_dtype) and op_name in [
            "median",
            "std",
            "var",
            "skew",
            "kurt",
            "sem",
        ]:
            return False

        return True

    def check_reduce(self, ser: pd.Series, op_name: str, skipna: bool):
        # error: Item "dtype[Any]" of "dtype[Any] | ExtensionDtype" has no
        # attribute "pyarrow_dtype"
        pa_dtype = ser.dtype.pyarrow_dtype  # type: ignore[union-attr]
        if pa.types.is_integer(pa_dtype) or pa.types.is_floating(pa_dtype):
            alt = ser.astype("Float64")
        else:
            # TODO: in the opposite case, aren't we testing... nothing? For
            # e.g. date/time dtypes trying to calculate 'expected' by converting
            # to object will raise for mean, std etc
            alt = ser

        # TODO: in the opposite case, aren't we testing... nothing?
        if op_name == "count":
            result = getattr(ser, op_name)()
            expected = getattr(alt, op_name)()
        else:
            result = getattr(ser, op_name)(skipna=skipna)
            expected = getattr(alt, op_name)(skipna=skipna)
        tm.assert_almost_equal(result, expected)

    @pytest.mark.parametrize("skipna", [True, False])
    def test_reduce_series_boolean(
        self, data, all_boolean_reductions, skipna, na_value, request
    ):
        pa_dtype = data.dtype.pyarrow_dtype
        xfail_mark = pytest.mark.xfail(
            raises=TypeError,
            reason=(
                f"{all_boolean_reductions} is not implemented in "
                f"pyarrow={pa.__version__} for {pa_dtype}"
            ),
        )
        if pa.types.is_string(pa_dtype) or pa.types.is_binary(pa_dtype):
            # We *might* want to make this behave like the non-pyarrow cases,
            #  but have not yet decided.
            request.applymarker(xfail_mark)

        return super().test_reduce_series_boolean(data, all_boolean_reductions, skipna)

    def _get_expected_reduction_dtype(self, arr, op_name: str, skipna: bool):
        pa_type = arr._pa_array.type

        if op_name in ["max", "min"]:
            cmp_dtype = arr.dtype
        elif pa.types.is_temporal(pa_type):
            if op_name in ["std", "sem"]:
                if pa.types.is_duration(pa_type):
                    cmp_dtype = arr.dtype
                elif pa.types.is_date(pa_type):
                    cmp_dtype = ArrowDtype(pa.duration("s"))
                elif pa.types.is_time(pa_type):
                    cmp_dtype = ArrowDtype(pa.duration(pa_type.unit))
                else:
                    cmp_dtype = ArrowDtype(pa.duration(pa_type.unit))
            else:
                cmp_dtype = arr.dtype
        elif arr.dtype.name == "decimal128(7, 3)[pyarrow]":
            if op_name == "sum" and not pa_version_under21p0:
                # https://github.com/apache/arrow/pull/44184
                cmp_dtype = ArrowDtype(pa.decimal128(38, 3))
            elif op_name not in ["median", "var", "std", "sem", "skew"]:
                cmp_dtype = arr.dtype
            else:
                cmp_dtype = "float64[pyarrow]"
        elif op_name in ["median", "var", "std", "mean", "skew", "sem"]:
            cmp_dtype = "float64[pyarrow]"
        elif op_name in ["sum", "prod"] and pa.types.is_boolean(pa_type):
            cmp_dtype = "uint64[pyarrow]"
        elif op_name == "sum" and pa.types.is_string(pa_type):
            cmp_dtype = arr.dtype
        else:
            cmp_dtype = {
                "i": "int64[pyarrow]",
                "u": "uint64[pyarrow]",
                "f": "float64[pyarrow]",
            }[arr.dtype.kind]
        return cmp_dtype

    @pytest.mark.filterwarnings("ignore::RuntimeWarning")
    @pytest.mark.parametrize("skipna", [True, False])
    def test_reduce_series_numeric(self, data, all_numeric_reductions, skipna, request):
        if (
            not pa_version_under20p0
            and skipna
            and all_numeric_reductions == "skew"
            and (
                pa.types.is_integer(data.dtype.pyarrow_dtype)
                or pa.types.is_floating(data.dtype.pyarrow_dtype)
            )
        ):
            request.applymarker(
                pytest.mark.xfail(
                    reason="https://github.com/apache/arrow/issues/45733",
                )
            )
        return super().test_reduce_series_numeric(data, all_numeric_reductions, skipna)

    @pytest.mark.parametrize("skipna", [True, False])
    def test_reduce_frame(self, data, all_numeric_reductions, skipna, request):
        op_name = all_numeric_reductions
        if op_name == "skew" and pa_version_under20p0:
            if data.dtype._is_numeric:
                mark = pytest.mark.xfail(reason="skew not implemented")
                request.applymarker(mark)
        elif (
            op_name in ["std", "sem"]
            and pa.types.is_date64(data._pa_array.type)
            and skipna
        ):
            # overflow
            mark = pytest.mark.xfail(reason="Cannot cast")
            request.applymarker(mark)
        return super().test_reduce_frame(data, all_numeric_reductions, skipna)

    @pytest.mark.parametrize("typ", ["int64", "uint64", "float64"])
    def test_median_not_approximate(self, typ):
        # GH 52679
        result = pd.Series([1, 2], dtype=f"{typ}[pyarrow]").median()
        assert result == 1.5

    def test_construct_from_string_own_name(self, dtype, request):
        pa_dtype = dtype.pyarrow_dtype
        if pa.types.is_decimal(pa_dtype):
            request.applymarker(
                pytest.mark.xfail(
                    raises=NotImplementedError,
                    reason=f"pyarrow.type_for_alias cannot infer {pa_dtype}",
                )
            )

        if pa.types.is_string(pa_dtype):
            # We still support StringDtype('pyarrow') over ArrowDtype(pa.string())
            msg = r"string\[pyarrow\] should be constructed by StringDtype"
            with pytest.raises(TypeError, match=msg):
                dtype.construct_from_string(dtype.name)

            return

        super().test_construct_from_string_own_name(dtype)

    def test_is_dtype_from_name(self, dtype, request):
        pa_dtype = dtype.pyarrow_dtype
        if pa.types.is_string(pa_dtype):
            # We still support StringDtype('pyarrow') over ArrowDtype(pa.string())
            assert not type(dtype).is_dtype(dtype.name)
        else:
            if pa.types.is_decimal(pa_dtype):
                request.applymarker(
                    pytest.mark.xfail(
                        raises=NotImplementedError,
                        reason=f"pyarrow.type_for_alias cannot infer {pa_dtype}",
                    )
                )
            super().test_is_dtype_from_name(dtype)

    def test_construct_from_string_another_type_raises(self, dtype):
        msg = r"'another_type' must end with '\[pyarrow\]'"
        with pytest.raises(TypeError, match=msg):
            type(dtype).construct_from_string("another_type")

    def test_get_common_dtype(self, dtype, request):
        pa_dtype = dtype.pyarrow_dtype
        if (
            pa.types.is_date(pa_dtype)
            or pa.types.is_time(pa_dtype)
            or (pa.types.is_timestamp(pa_dtype) and pa_dtype.tz is not None)
            or pa.types.is_binary(pa_dtype)
            or pa.types.is_decimal(pa_dtype)
        ):
            request.applymarker(
                pytest.mark.xfail(
                    reason=(
                        f"{pa_dtype} does not have associated numpy "
                        f"dtype findable by find_common_type"
                    )
                )
            )
        super().test_get_common_dtype(dtype)

    def test_is_not_string_type(self, dtype):
        pa_dtype = dtype.pyarrow_dtype
        if pa.types.is_string(pa_dtype):
            assert is_string_dtype(dtype)
        else:
            super().test_is_not_string_type(dtype)

    @pytest.mark.xfail(
        reason="GH 45419: pyarrow.ChunkedArray does not support views.", run=False
    )
    def test_view(self, data):
        super().test_view(data)

    def test_fillna_no_op_returns_copy(self, data):
        data = data[~data.isna()]

        valid = data[0]
        result = data.fillna(valid)
        assert result is not data
        tm.assert_extension_array_equal(result, data)

    @pytest.mark.xfail(
        reason="GH 45419: pyarrow.ChunkedArray does not support views", run=False
    )
    def test_transpose(self, data):
        super().test_transpose(data)

    @pytest.mark.xfail(
        reason="GH 45419: pyarrow.ChunkedArray does not support views", run=False
    )
    def test_setitem_preserves_views(self, data):
        super().test_setitem_preserves_views(data)

    @pytest.mark.parametrize("dtype_backend", ["pyarrow", no_default])
    @pytest.mark.parametrize("engine", ["c", "python"])
    def test_EA_types(self, engine, data, dtype_backend, request, using_nan_is_na):
        pa_dtype = data.dtype.pyarrow_dtype
        if pa.types.is_decimal(pa_dtype):
            request.applymarker(
                pytest.mark.xfail(
                    raises=NotImplementedError,
                    reason=f"Parameterized types {pa_dtype} not supported.",
                )
            )
        elif pa.types.is_timestamp(pa_dtype) and pa_dtype.unit in ("us", "ns"):
            request.applymarker(
                pytest.mark.xfail(
                    raises=ValueError,
                    reason="https://github.com/pandas-dev/pandas/issues/49767",
                )
            )
        elif pa.types.is_binary(pa_dtype):
            request.applymarker(
                pytest.mark.xfail(reason="CSV parsers don't correctly handle binary")
            )
        df = pd.DataFrame({"with_dtype": pd.Series(data, dtype=str(data.dtype))})
        if not using_nan_is_na:
            csv_output = df.to_csv(index=False, na_rep="NA")
        else:
            csv_output = df.to_csv(index=False, na_rep=np.nan)
        if pa.types.is_binary(pa_dtype):
            csv_output = BytesIO(csv_output)
        else:
            csv_output = StringIO(csv_output)
        result = pd.read_csv(
            csv_output,
            dtype={"with_dtype": str(data.dtype)},
            engine=engine,
            dtype_backend=dtype_backend,
        )
        expected = df
        tm.assert_frame_equal(result, expected)

    def test_invert(self, data, request):
        pa_dtype = data.dtype.pyarrow_dtype
        if not (
            pa.types.is_boolean(pa_dtype)
            or pa.types.is_integer(pa_dtype)
            or pa.types.is_string(pa_dtype)
        ):
            request.applymarker(
                pytest.mark.xfail(
                    raises=pa.ArrowNotImplementedError,
                    reason=f"pyarrow.compute.invert does support {pa_dtype}",
                )
            )
        if PY312 and pa.types.is_boolean(pa_dtype):
            with tm.assert_produces_warning(
                DeprecationWarning, match="Bitwise inversion", check_stacklevel=False
            ):
                super().test_invert(data)
        else:
            super().test_invert(data)

    @pytest.mark.parametrize("periods", [1, -2])
    def test_diff(self, data, periods, request):
        pa_dtype = data.dtype.pyarrow_dtype
        if pa.types.is_unsigned_integer(pa_dtype) and periods == 1:
            request.applymarker(
                pytest.mark.xfail(
                    raises=pa.ArrowInvalid,
                    reason=(
                        f"diff with {pa_dtype} and periods={periods} will overflow"
                    ),
                )
            )
        super().test_diff(data, periods)

    def test_value_counts_returns_pyarrow_int64(self, data):
        # GH 51462
        data = data[:10]
        result = data.value_counts()
        assert result.dtype == ArrowDtype(pa.int64())

    _combine_le_expected_dtype = "bool[pyarrow]"

    def get_op_from_name(self, op_name):
        short_opname = op_name.strip("_")
        if short_opname == "rtruediv":
            # use the numpy version that won't raise on division by zero

            def rtruediv(x, y):
                return np.divide(y, x)

            return rtruediv
        elif short_opname == "rfloordiv":
            return lambda x, y: np.floor_divide(y, x)

        return tm.get_op_from_name(op_name)

    # TODO: use EA._cast_pointwise_result, same with other test files that
    #  override this
    def _cast_pointwise_result(self, op_name: str, obj, other, pointwise_result):
        # BaseOpsUtil._combine can upcast expected dtype
        # (because it generates expected on python scalars)
        # while ArrowExtensionArray maintains original type
        expected = pointwise_result

        if op_name in ["eq", "ne", "lt", "le", "gt", "ge"]:
            return pointwise_result.astype("boolean[pyarrow]")

        original_dtype = tm.get_dtype(expected)

        was_frame = False
        if isinstance(expected, pd.DataFrame):
            was_frame = True
            expected_data = expected.iloc[:, 0]
        else:
            expected_data = expected

        # the pointwise method will have retained our original dtype, while
        #  the op(ser, other) version will have cast to 64bit
        if type(other) is int and op_name not in ["__floordiv__"]:
            if original_dtype.kind == "f":
                return expected.astype("float64[pyarrow]")
            else:
                return expected.astype("int64[pyarrow]")
        elif type(other) is float:
            return expected.astype("float64[pyarrow]")

        # error: Item "ExtensionDtype" of "dtype[Any] | ExtensionDtype" has
        #  no attribute "pyarrow_dtype"
        orig_pa_type = original_dtype.pyarrow_dtype  # type: ignore[union-attr]
        if not was_frame and isinstance(other, pd.Series):
            # i.e. test_arith_series_with_array
            if not (
                pa.types.is_floating(orig_pa_type)
                or (
                    pa.types.is_integer(orig_pa_type)
                    and op_name not in ["__truediv__", "__rtruediv__"]
                )
                or pa.types.is_duration(orig_pa_type)
                or pa.types.is_timestamp(orig_pa_type)
                or pa.types.is_date(orig_pa_type)
                or pa.types.is_decimal(orig_pa_type)
            ):
                # base class _combine always returns int64, while
                #  ArrowExtensionArray does not upcast
                return expected
        elif not (
            (op_name == "__floordiv__" and pa.types.is_integer(orig_pa_type))
            or pa.types.is_duration(orig_pa_type)
            or pa.types.is_timestamp(orig_pa_type)
            or pa.types.is_date(orig_pa_type)
            or pa.types.is_decimal(orig_pa_type)
        ):
            # base class _combine always returns int64, while
            #  ArrowExtensionArray does not upcast
            return expected

        pa_expected = pa.array(expected_data._values)

        if pa.types.is_decimal(pa_expected.type) and pa.types.is_decimal(orig_pa_type):
            # decimal precision can resize in the result type depending on data
            # just compare the float values
            alt = getattr(obj, op_name)(other)
            alt_dtype = tm.get_dtype(alt)
            assert isinstance(alt_dtype, ArrowDtype)
            if op_name == "__pow__" and isinstance(other, Decimal):
                # TODO: would it make more sense to retain Decimal here?
                alt_dtype = ArrowDtype(pa.float64())
            elif (
                op_name == "__pow__"
                and isinstance(other, pd.Series)
                and other.dtype == original_dtype
            ):
                # TODO: would it make more sense to retain Decimal here?
                alt_dtype = ArrowDtype(pa.float64())
            else:
                assert pa.types.is_decimal(alt_dtype.pyarrow_dtype)
            return expected.astype(alt_dtype)

        else:
            pa_expected = pa_expected.cast(orig_pa_type)

        pd_expected = type(expected_data._values)(pa_expected)
        if was_frame:
            expected = pd.DataFrame(
                pd_expected, index=expected.index, columns=expected.columns
            )
        else:
            expected = pd.Series(pd_expected)
        return expected

    def _is_temporal_supported(self, opname, pa_dtype):
        return (
            (
                opname in ("__add__", "__radd__")
                or (
                    opname
                    in ("__truediv__", "__rtruediv__", "__floordiv__", "__rfloordiv__")
                    and not pa_version_under14p0
                )
            )
            and pa.types.is_duration(pa_dtype)
        ) or (opname in ("__sub__", "__rsub__") and pa.types.is_temporal(pa_dtype))

    def _get_expected_exception(
        self, op_name: str, obj, other
    ) -> type[Exception] | tuple[type[Exception], ...] | None:
        if op_name in ("__divmod__", "__rdivmod__"):
            return (NotImplementedError, TypeError)

        exc: type[Exception] | tuple[type[Exception], ...] | None
        dtype = tm.get_dtype(obj)
        # error: Item "dtype[Any]" of "dtype[Any] | ExtensionDtype" has no
        # attribute "pyarrow_dtype"
        pa_dtype = dtype.pyarrow_dtype  # type: ignore[union-attr]

        arrow_temporal_supported = self._is_temporal_supported(op_name, pa_dtype)
        if op_name in {
            "__mod__",
            "__rmod__",
        }:
            exc = (NotImplementedError, TypeError)
        elif arrow_temporal_supported:
            exc = None
        elif op_name in ["__add__", "__radd__"] and (
            pa.types.is_string(pa_dtype) or pa.types.is_binary(pa_dtype)
        ):
            exc = None
        elif not (
            pa.types.is_floating(pa_dtype)
            or pa.types.is_integer(pa_dtype)
            or pa.types.is_decimal(pa_dtype)
        ):
            exc = TypeError
        else:
            exc = None
        return exc

    def _get_arith_xfail_marker(self, opname, pa_dtype):
        mark = None

        arrow_temporal_supported = self._is_temporal_supported(opname, pa_dtype)

        if opname == "__rpow__" and (
            pa.types.is_floating(pa_dtype)
            or pa.types.is_integer(pa_dtype)
            or pa.types.is_decimal(pa_dtype)
        ):
            mark = pytest.mark.xfail(
                reason=(
                    f"GH#29997: 1**pandas.NA == 1 while 1**pyarrow.NA == NULL "
                    f"for {pa_dtype}"
                )
            )
        elif arrow_temporal_supported and (
            pa.types.is_time(pa_dtype)
            or (
                opname
                in ("__truediv__", "__rtruediv__", "__floordiv__", "__rfloordiv__")
                and pa.types.is_duration(pa_dtype)
            )
        ):
            mark = pytest.mark.xfail(
                raises=TypeError,
                reason=(
                    f"{opname} not supported betweenpd.NA and {pa_dtype} Python scalar"
                ),
            )
        elif opname == "__rfloordiv__" and (
            pa.types.is_integer(pa_dtype) or pa.types.is_decimal(pa_dtype)
        ):
            mark = pytest.mark.xfail(
                raises=pa.ArrowInvalid,
                reason="divide by 0",
            )
        elif opname == "__rtruediv__" and pa.types.is_decimal(pa_dtype):
            mark = pytest.mark.xfail(
                raises=pa.ArrowInvalid,
                reason="divide by 0",
            )

        return mark

    def test_arith_series_with_scalar(self, data, all_arithmetic_operators, request):
        pa_dtype = data.dtype.pyarrow_dtype

        if all_arithmetic_operators == "__rmod__" and pa.types.is_binary(pa_dtype):
            pytest.skip("Skip testing Python string formatting")

        mark = self._get_arith_xfail_marker(all_arithmetic_operators, pa_dtype)
        if mark is not None:
            request.applymarker(mark)

        super().test_arith_series_with_scalar(data, all_arithmetic_operators)

    def test_arith_frame_with_scalar(self, data, all_arithmetic_operators, request):
        pa_dtype = data.dtype.pyarrow_dtype

        if all_arithmetic_operators == "__rmod__" and (
            pa.types.is_string(pa_dtype) or pa.types.is_binary(pa_dtype)
        ):
            pytest.skip("Skip testing Python string formatting")

        mark = self._get_arith_xfail_marker(all_arithmetic_operators, pa_dtype)
        if mark is not None:
            request.applymarker(mark)

        super().test_arith_frame_with_scalar(data, all_arithmetic_operators)

    def test_arith_series_with_array(self, data, all_arithmetic_operators, request):
        pa_dtype = data.dtype.pyarrow_dtype

        if all_arithmetic_operators in (
            "__sub__",
            "__rsub__",
        ) and pa.types.is_unsigned_integer(pa_dtype):
            request.applymarker(
                pytest.mark.xfail(
                    raises=pa.ArrowInvalid,
                    reason=(
                        f"Implemented pyarrow.compute.subtract_checked "
                        f"which raises on overflow for {pa_dtype}"
                    ),
                )
            )

        mark = self._get_arith_xfail_marker(all_arithmetic_operators, pa_dtype)
        if mark is not None:
            request.applymarker(mark)

        op_name = all_arithmetic_operators
        ser = pd.Series(data)
        # pd.Series([ser.iloc[0]] * len(ser)) may not return ArrowExtensionArray
        # since ser.iloc[0] is a python scalar
        other = pd.Series(pd.array([ser.iloc[0]] * len(ser), dtype=data.dtype))

        self.check_opname(ser, op_name, other)

    def test_add_series_with_extension_array(self, data, request):
        pa_dtype = data.dtype.pyarrow_dtype

        if pa_dtype.equals("int8"):
            request.applymarker(
                pytest.mark.xfail(
                    raises=pa.ArrowInvalid,
                    reason=f"raises on overflow for {pa_dtype}",
                )
            )
        super().test_add_series_with_extension_array(data)

    def test_invalid_other_comp(self, data, comparison_op):
        # GH 48833
        with pytest.raises(
            NotImplementedError, match=".* not implemented for <class 'object'>"
        ):
            comparison_op(data, object())

    @pytest.mark.parametrize("masked_dtype", ["boolean", "Int64", "Float64"])
    def test_comp_masked_numpy(self, masked_dtype, comparison_op):
        # GH 52625
        data = [1, 0, None]
        ser_masked = pd.Series(data, dtype=masked_dtype)
        ser_pa = pd.Series(data, dtype=f"{masked_dtype.lower()}[pyarrow]")
        result = comparison_op(ser_pa, ser_masked)
        if comparison_op in [operator.lt, operator.gt, operator.ne]:
            exp = [False, False, None]
        else:
            exp = [True, True, None]
        expected = pd.Series(exp, dtype=ArrowDtype(pa.bool_()))
        tm.assert_series_equal(result, expected)

    def test_loc_setitem_with_expansion_preserves_ea_index_dtype(self, data, request):
        pa_dtype = data.dtype.pyarrow_dtype
        if pa.types.is_date(pa_dtype):
            mark = pytest.mark.xfail(
                reason="GH#62343 incorrectly casts to timestamp[ms][pyarrow]"
            )
            request.applymarker(mark)
        super().test_loc_setitem_with_expansion_preserves_ea_index_dtype(data)


class TestLogicalOps:
    """Various Series and DataFrame logical ops methods."""

    def test_kleene_or(self):
        a = pd.Series([True] * 3 + [False] * 3 + [None] * 3, dtype="boolean[pyarrow]")
        b = pd.Series([True, False, None] * 3, dtype="boolean[pyarrow]")
        result = a | b
        expected = pd.Series(
            [True, True, True, True, False, None, True, None, None],
            dtype="boolean[pyarrow]",
        )
        tm.assert_series_equal(result, expected)

        result = b | a
        tm.assert_series_equal(result, expected)

        # ensure we haven't mutated anything inplace
        tm.assert_series_equal(
            a,
            pd.Series([True] * 3 + [False] * 3 + [None] * 3, dtype="boolean[pyarrow]"),
        )
        tm.assert_series_equal(
            b, pd.Series([True, False, None] * 3, dtype="boolean[pyarrow]")
        )

    @pytest.mark.parametrize(
        "other, expected",
        [
            (None, [True, None, None]),
            (pd.NA, [True, None, None]),
            (True, [True, True, True]),
            (np.bool_(True), [True, True, True]),
            (False, [True, False, None]),
            (np.bool_(False), [True, False, None]),
        ],
    )
    def test_kleene_or_scalar(self, other, expected):
        a = pd.Series([True, False, None], dtype="boolean[pyarrow]")
        result = a | other
        expected = pd.Series(expected, dtype="boolean[pyarrow]")
        tm.assert_series_equal(result, expected)

        result = other | a
        tm.assert_series_equal(result, expected)

        # ensure we haven't mutated anything inplace
        tm.assert_series_equal(
            a, pd.Series([True, False, None], dtype="boolean[pyarrow]")
        )

    def test_kleene_and(self):
        a = pd.Series([True] * 3 + [False] * 3 + [None] * 3, dtype="boolean[pyarrow]")
        b = pd.Series([True, False, None] * 3, dtype="boolean[pyarrow]")
        result = a & b
        expected = pd.Series(
            [True, False, None, False, False, False, None, False, None],
            dtype="boolean[pyarrow]",
        )
        tm.assert_series_equal(result, expected)

        result = b & a
        tm.assert_series_equal(result, expected)

        # ensure we haven't mutated anything inplace
        tm.assert_series_equal(
            a,
            pd.Series([True] * 3 + [False] * 3 + [None] * 3, dtype="boolean[pyarrow]"),
        )
        tm.assert_series_equal(
            b, pd.Series([True, False, None] * 3, dtype="boolean[pyarrow]")
        )

    @pytest.mark.parametrize(
        "other, expected",
        [
            (None, [None, False, None]),
            (pd.NA, [None, False, None]),
            (True, [True, False, None]),
            (False, [False, False, False]),
            (np.bool_(True), [True, False, None]),
            (np.bool_(False), [False, False, False]),
        ],
    )
    def test_kleene_and_scalar(self, other, expected):
        a = pd.Series([True, False, None], dtype="boolean[pyarrow]")
        result = a & other
        expected = pd.Series(expected, dtype="boolean[pyarrow]")
        tm.assert_series_equal(result, expected)

        result = other & a
        tm.assert_series_equal(result, expected)

        # ensure we haven't mutated anything inplace
        tm.assert_series_equal(
            a, pd.Series([True, False, None], dtype="boolean[pyarrow]")
        )

    def test_kleene_xor(self):
        a = pd.Series([True] * 3 + [False] * 3 + [None] * 3, dtype="boolean[pyarrow]")
        b = pd.Series([True, False, None] * 3, dtype="boolean[pyarrow]")
        result = a ^ b
        expected = pd.Series(
            [False, True, None, True, False, None, None, None, None],
            dtype="boolean[pyarrow]",
        )
        tm.assert_series_equal(result, expected)

        result = b ^ a
        tm.assert_series_equal(result, expected)

        # ensure we haven't mutated anything inplace
        tm.assert_series_equal(
            a,
            pd.Series([True] * 3 + [False] * 3 + [None] * 3, dtype="boolean[pyarrow]"),
        )
        tm.assert_series_equal(
            b, pd.Series([True, False, None] * 3, dtype="boolean[pyarrow]")
        )

    @pytest.mark.parametrize(
        "other, expected",
        [
            (None, [None, None, None]),
            (pd.NA, [None, None, None]),
            (True, [False, True, None]),
            (np.bool_(True), [False, True, None]),
            (np.bool_(False), [True, False, None]),
        ],
    )
    def test_kleene_xor_scalar(self, other, expected):
        a = pd.Series([True, False, None], dtype="boolean[pyarrow]")
        result = a ^ other
        expected = pd.Series(expected, dtype="boolean[pyarrow]")
        tm.assert_series_equal(result, expected)

        result = other ^ a
        tm.assert_series_equal(result, expected)

        # ensure we haven't mutated anything inplace
        tm.assert_series_equal(
            a, pd.Series([True, False, None], dtype="boolean[pyarrow]")
        )

    @pytest.mark.parametrize(
        "op, exp",
        [
            ["__and__", True],
            ["__or__", True],
            ["__xor__", False],
        ],
    )
    def test_logical_masked_numpy(self, op, exp):
        # GH 52625
        data = [True, False, None]
        ser_masked = pd.Series(data, dtype="boolean")
        ser_pa = pd.Series(data, dtype="boolean[pyarrow]")
        result = getattr(ser_pa, op)(ser_masked)
        expected = pd.Series([exp, False, None], dtype=ArrowDtype(pa.bool_()))
        tm.assert_series_equal(result, expected)


@pytest.mark.parametrize("pa_type", tm.ALL_INT_PYARROW_DTYPES)
def test_bitwise(pa_type):
    # GH 54495
    dtype = ArrowDtype(pa_type)
    left = pd.Series([1, None, 3, 4], dtype=dtype)
    right = pd.Series([None, 3, 5, 4], dtype=dtype)

    result = left | right
    expected = pd.Series([None, None, 3 | 5, 4 | 4], dtype=dtype)
    tm.assert_series_equal(result, expected)

    result = left & right
    expected = pd.Series([None, None, 3 & 5, 4 & 4], dtype=dtype)
    tm.assert_series_equal(result, expected)

    result = left ^ right
    expected = pd.Series([None, None, 3 ^ 5, 4 ^ 4], dtype=dtype)
    tm.assert_series_equal(result, expected)

    result = ~left
    expected = ~(left.fillna(0).to_numpy())
    expected = pd.Series(expected, dtype=dtype).mask(left.isnull())
    tm.assert_series_equal(result, expected)


def test_arrowdtype_construct_from_string_type_with_unsupported_parameters():
    with pytest.raises(NotImplementedError, match="Passing pyarrow type"):
        ArrowDtype.construct_from_string("not_a_real_dype[s, tz=UTC][pyarrow]")

    with pytest.raises(NotImplementedError, match="Passing pyarrow type"):
        ArrowDtype.construct_from_string("decimal(7, 2)[pyarrow]")


def test_arrowdtype_construct_from_string_supports_dt64tz():
    # as of GH#50689, timestamptz is supported
    dtype = ArrowDtype.construct_from_string("timestamp[s, tz=UTC][pyarrow]")
    expected = ArrowDtype(pa.timestamp("s", "UTC"))
    assert dtype == expected


def test_arrowdtype_construct_from_string_type_only_one_pyarrow():
    # GH#51225
    invalid = "int64[pyarrow]foobar[pyarrow]"
    msg = (
        r"Passing pyarrow type specific parameters \(\[pyarrow\]\) in the "
        r"string is not supported\."
    )
    with pytest.raises(NotImplementedError, match=msg):
        pd.Series(range(3), dtype=invalid)


def test_arrow_string_multiplication():
    # GH 56537
    binary = pd.Series(["abc", "defg"], dtype=ArrowDtype(pa.string()))
    repeat = pd.Series([2, -2], dtype="int64[pyarrow]")
    result = binary * repeat
    expected = pd.Series(["abcabc", ""], dtype=ArrowDtype(pa.string()))
    tm.assert_series_equal(result, expected)
    reflected_result = repeat * binary
    tm.assert_series_equal(result, reflected_result)


def test_arrow_string_multiplication_scalar_repeat():
    binary = pd.Series(["abc", "defg"], dtype=ArrowDtype(pa.string()))
    result = binary * 2
    expected = pd.Series(["abcabc", "defgdefg"], dtype=ArrowDtype(pa.string()))
    tm.assert_series_equal(result, expected)
    reflected_result = 2 * binary
    tm.assert_series_equal(reflected_result, expected)


@pytest.mark.parametrize(
    "interpolation", ["linear", "lower", "higher", "nearest", "midpoint"]
)
@pytest.mark.parametrize("quantile", [0.5, [0.5, 0.5]])
def test_quantile(data, interpolation, quantile, request):
    pa_dtype = data.dtype.pyarrow_dtype

    data = data.take([0, 0, 0])
    ser = pd.Series(data)

    if (
        pa.types.is_string(pa_dtype)
        or pa.types.is_binary(pa_dtype)
        or pa.types.is_boolean(pa_dtype)
    ):
        # For string, bytes, and bool, we don't *expect* to have quantile work
        # Note this matches the non-pyarrow behavior
        msg = r"Function 'quantile' has no kernel matching input types \(.*\)"
        with pytest.raises(pa.ArrowNotImplementedError, match=msg):
            ser.quantile(q=quantile, interpolation=interpolation)
        return

    if (
        pa.types.is_integer(pa_dtype)
        or pa.types.is_floating(pa_dtype)
        or pa.types.is_decimal(pa_dtype)
    ):
        pass
    elif pa.types.is_temporal(data._pa_array.type):
        pass
    else:
        request.applymarker(
            pytest.mark.xfail(
                raises=pa.ArrowNotImplementedError,
                reason=f"quantile not supported by pyarrow for {pa_dtype}",
            )
        )
    data = data.take([0, 0, 0])
    ser = pd.Series(data)
    result = ser.quantile(q=quantile, interpolation=interpolation)

    if pa.types.is_timestamp(pa_dtype) and interpolation not in ["lower", "higher"]:
        # rounding error will make the check below fail
        #  (e.g. '2020-01-01 01:01:01.000001' vs '2020-01-01 01:01:01.000001024'),
        #  so we'll check for now that we match the numpy analogue
        if pa_dtype.tz:
            pd_dtype = f"M8[{pa_dtype.unit}, {pa_dtype.tz}]"
        else:
            pd_dtype = f"M8[{pa_dtype.unit}]"
        ser_np = ser.astype(pd_dtype)

        expected = ser_np.quantile(q=quantile, interpolation=interpolation)
        if quantile == 0.5:
            if pa_dtype.unit == "us":
                expected = expected.to_pydatetime(warn=False)
            assert result == expected
        else:
            if pa_dtype.unit == "us":
                expected = expected.dt.floor("us")
            tm.assert_series_equal(result, expected.astype(data.dtype))
        return

    if quantile == 0.5:
        assert result == data[0]
    else:
        # Just check the values
        expected = pd.Series(data.take([0, 0]), index=[0.5, 0.5])
        if (
            pa.types.is_integer(pa_dtype)
            or pa.types.is_floating(pa_dtype)
            or pa.types.is_decimal(pa_dtype)
        ):
            expected = expected.astype("float64[pyarrow]")
            result = result.astype("float64[pyarrow]")
        tm.assert_series_equal(result, expected)


@pytest.mark.parametrize(
    "take_idx, exp_idx",
    [[[0, 0, 2, 2, 4, 4], [4, 0]], [[0, 0, 0, 2, 4, 4], [0]]],
    ids=["multi_mode", "single_mode"],
)
def test_mode_dropna_true(data_for_grouping, take_idx, exp_idx):
    data = data_for_grouping.take(take_idx)
    ser = pd.Series(data)
    result = ser.mode(dropna=True)
    expected = pd.Series(data_for_grouping.take(exp_idx))
    tm.assert_series_equal(result, expected)


def test_mode_dropna_false_mode_na(data):
    # GH 50982
    more_nans = pd.Series([None, None, data[0]], dtype=data.dtype)
    result = more_nans.mode(dropna=False)
    expected = pd.Series([None], dtype=data.dtype)
    tm.assert_series_equal(result, expected)

    expected = pd.Series([data[0], None], dtype=data.dtype)
    result = expected.mode(dropna=False)
    tm.assert_series_equal(result, expected)


@pytest.mark.parametrize(
    "arrow_dtype, expected_type",
    [
        [pa.binary(), bytes],
        [pa.binary(16), bytes],
        [pa.large_binary(), bytes],
        [pa.large_string(), str],
        [pa.list_(pa.int64()), list],
        [pa.large_list(pa.int64()), list],
        [pa.map_(pa.string(), pa.int64()), list],
        [pa.struct([("f1", pa.int8()), ("f2", pa.string())]), dict],
        [pa.dictionary(pa.int64(), pa.int64()), CategoricalDtypeType],
    ],
)
def test_arrow_dtype_type(arrow_dtype, expected_type):
    # GH 51845
    # TODO: Redundant with test_getitem_scalar once arrow_dtype exists in data fixture
    assert ArrowDtype(arrow_dtype).type == expected_type


def test_is_bool_dtype():
    # GH 22667
    data = ArrowExtensionArray(pa.array([True, False, True]))
    assert is_bool_dtype(data)
    assert pd.core.common.is_bool_indexer(data)
    s = pd.Series(range(len(data)))
    result = s[data]
    expected = s[np.asarray(data)]
    tm.assert_series_equal(result, expected)


def test_is_numeric_dtype(data):
    # GH 50563
    pa_type = data.dtype.pyarrow_dtype
    if (
        pa.types.is_floating(pa_type)
        or pa.types.is_integer(pa_type)
        or pa.types.is_decimal(pa_type)
    ):
        assert is_numeric_dtype(data)
    else:
        assert not is_numeric_dtype(data)


def test_is_integer_dtype(data):
    # GH 50667
    pa_type = data.dtype.pyarrow_dtype
    if pa.types.is_integer(pa_type):
        assert is_integer_dtype(data)
    else:
        assert not is_integer_dtype(data)


def test_is_signed_integer_dtype(data):
    pa_type = data.dtype.pyarrow_dtype
    if pa.types.is_signed_integer(pa_type):
        assert is_signed_integer_dtype(data)
    else:
        assert not is_signed_integer_dtype(data)


def test_is_unsigned_integer_dtype(data):
    pa_type = data.dtype.pyarrow_dtype
    if pa.types.is_unsigned_integer(pa_type):
        assert is_unsigned_integer_dtype(data)
    else:
        assert not is_unsigned_integer_dtype(data)


def test_is_datetime64_any_dtype(data):
    pa_type = data.dtype.pyarrow_dtype
    if pa.types.is_timestamp(pa_type) or pa.types.is_date(pa_type):
        assert is_datetime64_any_dtype(data)
    else:
        assert not is_datetime64_any_dtype(data)


def test_is_float_dtype(data):
    pa_type = data.dtype.pyarrow_dtype
    if pa.types.is_floating(pa_type):
        assert is_float_dtype(data)
    else:
        assert not is_float_dtype(data)


def test_pickle_roundtrip(data):
    # GH 42600
    expected = pd.Series(data)
    expected_sliced = expected.head(2)
    full_pickled = pickle.dumps(expected)
    sliced_pickled = pickle.dumps(expected_sliced)

    assert len(full_pickled) > len(sliced_pickled)

    result = pickle.loads(full_pickled)
    tm.assert_series_equal(result, expected)

    result_sliced = pickle.loads(sliced_pickled)
    tm.assert_series_equal(result_sliced, expected_sliced)


def test_astype_from_non_pyarrow(data):
    # GH49795
    np_arr = data.to_numpy()
    pd_array = pd.array(np_arr, dtype=np_arr.dtype)
    result = pd_array.astype(data.dtype)
    assert not isinstance(pd_array.dtype, ArrowDtype)
    assert isinstance(result.dtype, ArrowDtype)
    tm.assert_extension_array_equal(result, data)


def test_astype_float_from_non_pyarrow_str():
    # GH50430
    ser = pd.Series(["1.0"])
    result = ser.astype("float64[pyarrow]")
    expected = pd.Series([1.0], dtype="float64[pyarrow]")
    tm.assert_series_equal(result, expected)


def test_astype_errors_ignore():
    # GH 55399
    expected = pd.DataFrame({"col": [17000000]}, dtype="int32[pyarrow]")
    result = expected.astype("float[pyarrow]", errors="ignore")
    tm.assert_frame_equal(result, expected)


def test_to_numpy_with_defaults(data, using_nan_is_na):
    # GH49973
    result = data.to_numpy()

    pa_type = data._pa_array.type
    if pa.types.is_duration(pa_type) or pa.types.is_timestamp(pa_type):
        pytest.skip("Tested in test_to_numpy_temporal")
    elif pa.types.is_date(pa_type):
        expected = np.array(list(data))
    else:
        expected = np.array(data._pa_array)

    if data._hasna and (not is_numeric_dtype(data.dtype) or not using_nan_is_na):
        expected = expected.astype(object)
        expected[pd.isna(data)] = pd.NA

    tm.assert_numpy_array_equal(result, expected)


def test_to_numpy_int_with_na(using_nan_is_na):
    # GH51227: ensure to_numpy does not convert int to float
    data = [1, None]
    arr = pd.array(data, dtype="int64[pyarrow]")
    result = arr.to_numpy()
    if not using_nan_is_na:
        expected = np.array([1, pd.NA], dtype=object)
    else:
        expected = np.array([1, np.nan])
        assert isinstance(result[0], float)
    tm.assert_numpy_array_equal(result, expected)


@pytest.mark.parametrize("na_val, exp", [(lib.no_default, np.nan), (1, 1)])
def test_to_numpy_null_array(na_val, exp):
    # GH#52443
    arr = pd.array([pd.NA, pd.NA], dtype="null[pyarrow]")
    result = arr.to_numpy(dtype="float64", na_value=na_val)
    expected = np.array([exp] * 2, dtype="float64")
    tm.assert_numpy_array_equal(result, expected)


def test_to_numpy_null_array_no_dtype():
    # GH#52443
    arr = pd.array([pd.NA, pd.NA], dtype="null[pyarrow]")
    result = arr.to_numpy(dtype=None)
    expected = np.array([pd.NA] * 2, dtype="object")
    tm.assert_numpy_array_equal(result, expected)


def test_to_numpy_without_dtype():
    # GH 54808
    arr = pd.array([True, pd.NA], dtype="boolean[pyarrow]")
    result = arr.to_numpy(na_value=False)
    expected = np.array([True, False], dtype=np.bool_)
    tm.assert_numpy_array_equal(result, expected)

    arr = pd.array([1.0, pd.NA], dtype="float32[pyarrow]")
    result = arr.to_numpy(na_value=0.0)
    expected = np.array([1.0, 0.0], dtype=np.float32)
    tm.assert_numpy_array_equal(result, expected)


def test_setitem_null_slice(data):
    # GH50248
    orig = data.copy()

    result = orig.copy()
    result[:] = data[0]
    expected = ArrowExtensionArray._from_sequence(
        [data[0]] * len(data),
        dtype=data.dtype,
    )
    tm.assert_extension_array_equal(result, expected)

    result = orig.copy()
    result[:] = data[::-1]
    expected = data[::-1]
    tm.assert_extension_array_equal(result, expected)

    result = orig.copy()
    result[:] = data.tolist()
    expected = data
    tm.assert_extension_array_equal(result, expected)


def test_setitem_invalid_dtype(data):
    # GH50248
    pa_type = data._pa_array.type
    if pa.types.is_string(pa_type) or pa.types.is_binary(pa_type):
        fill_value = 123
        err = TypeError
        msg = "Invalid value '123' for dtype"
    elif (
        pa.types.is_integer(pa_type)
        or pa.types.is_floating(pa_type)
        or pa.types.is_boolean(pa_type)
    ):
        fill_value = "foo"
        err = pa.ArrowInvalid
        msg = "Could not convert"
    else:
        fill_value = "foo"
        err = TypeError
        msg = "Invalid value 'foo' for dtype"
    with pytest.raises(err, match=msg):
        data[:] = fill_value


def test_from_arrow_respecting_given_dtype():
    date_array = pa.array(
        [pd.Timestamp("2019-12-31"), pd.Timestamp("2019-12-31")], type=pa.date32()
    )
    result = date_array.to_pandas(
        types_mapper={pa.date32(): ArrowDtype(pa.date64())}.get
    )
    expected = pd.Series(
        [pd.Timestamp("2019-12-31"), pd.Timestamp("2019-12-31")],
        dtype=ArrowDtype(pa.date64()),
    )
    tm.assert_series_equal(result, expected)


def test_from_arrow_respecting_given_dtype_unsafe():
    array = pa.array([1.5, 2.5], type=pa.float64())
    with tm.external_error_raised(pa.ArrowInvalid):
        array.to_pandas(types_mapper={pa.float64(): ArrowDtype(pa.int64())}.get)


def test_round():
    dtype = "float64[pyarrow]"

    ser = pd.Series([0.0, 1.23, 2.56, pd.NA], dtype=dtype)
    result = ser.round(1)
    expected = pd.Series([0.0, 1.2, 2.6, pd.NA], dtype=dtype)
    tm.assert_series_equal(result, expected)

    ser = pd.Series([123.4, pd.NA, 56.78], dtype=dtype)
    result = ser.round(-1)
    expected = pd.Series([120.0, pd.NA, 60.0], dtype=dtype)
    tm.assert_series_equal(result, expected)


def test_searchsorted_with_na_raises(data_for_sorting, as_series):
    # GH50447
    b, c, a = data_for_sorting
    arr = data_for_sorting.take([2, 0, 1])  # to get [a, b, c]
    arr[-1] = pd.NA

    if as_series:
        arr = pd.Series(arr)

    msg = (
        "searchsorted requires array to be sorted, "
        "which is impossible with NAs present."
    )
    with pytest.raises(ValueError, match=msg):
        arr.searchsorted(b)


def test_sort_values_dictionary():
    df = pd.DataFrame(
        {
            "a": pd.Series(
                ["x", "y"], dtype=ArrowDtype(pa.dictionary(pa.int32(), pa.string()))
            ),
            "b": [1, 2],
        },
    )
    expected = df.copy()
    result = df.sort_values(by=["a", "b"])
    tm.assert_frame_equal(result, expected)


@pytest.mark.parametrize("pat", ["abc", "a[a-z]{2}"])
def test_str_count(pat):
    ser = pd.Series(["abc", None], dtype=ArrowDtype(pa.string()))
    result = ser.str.count(pat)
    expected = pd.Series([1, None], dtype=ArrowDtype(pa.int32()))
    tm.assert_series_equal(result, expected)


def test_str_count_flags_unsupported():
    ser = pd.Series(["abc", None], dtype=ArrowDtype(pa.string()))
    with pytest.raises(NotImplementedError, match="count not"):
        ser.str.count("abc", flags=1)


@pytest.mark.parametrize(
    "side, str_func", [["left", "rjust"], ["right", "ljust"], ["both", "center"]]
)
def test_str_pad(side, str_func):
    ser = pd.Series(["a", None], dtype=ArrowDtype(pa.string()))
    result = ser.str.pad(width=3, side=side, fillchar="x")
    expected = pd.Series(
        [getattr("a", str_func)(3, "x"), None], dtype=ArrowDtype(pa.string())
    )
    tm.assert_series_equal(result, expected)


def test_str_pad_invalid_side():
    ser = pd.Series(["a", None], dtype=ArrowDtype(pa.string()))
    with pytest.raises(ValueError, match="Invalid side: foo"):
        ser.str.pad(3, "foo", "x")


@pytest.mark.parametrize(
    "pat, case, na, regex, exp",
    [
        ["ab", False, None, False, [True, None]],
        ["Ab", True, None, False, [False, None]],
        ["ab", False, True, False, [True, True]],
        ["a[a-z]{1}", False, None, True, [True, None]],
        ["A[a-z]{1}", True, None, True, [False, None]],
    ],
)
def test_str_contains(pat, case, na, regex, exp):
    ser = pd.Series(["abc", None], dtype=ArrowDtype(pa.string()))
    result = ser.str.contains(pat, case=case, na=na, regex=regex)
    expected = pd.Series(exp, dtype=ArrowDtype(pa.bool_()))
    tm.assert_series_equal(result, expected)


def test_str_contains_flags_unsupported():
    ser = pd.Series(["abc", None], dtype=ArrowDtype(pa.string()))
    with pytest.raises(NotImplementedError, match="contains not"):
        ser.str.contains("a", flags=1)


@pytest.mark.parametrize(
    "side, pat, na, exp",
    [
        ["startswith", "ab", None, [True, None, False]],
        ["startswith", "b", False, [False, False, False]],
        ["endswith", "b", True, [False, True, False]],
        ["endswith", "bc", None, [True, None, False]],
        ["startswith", ("a", "e", "g"), None, [True, None, True]],
        ["endswith", ("a", "c", "g"), None, [True, None, True]],
        ["startswith", (), None, [False, None, False]],
        ["endswith", (), None, [False, None, False]],
    ],
)
def test_str_start_ends_with(side, pat, na, exp):
    ser = pd.Series(["abc", None, "efg"], dtype=ArrowDtype(pa.string()))
    result = getattr(ser.str, side)(pat, na=na)
    expected = pd.Series(exp, dtype=ArrowDtype(pa.bool_()))
    tm.assert_series_equal(result, expected)


@pytest.mark.parametrize("side", ("startswith", "endswith"))
def test_str_starts_ends_with_all_nulls_empty_tuple(side):
    ser = pd.Series([None, None], dtype=ArrowDtype(pa.string()))
    result = getattr(ser.str, side)(())

    # bool datatype preserved for all nulls.
    expected = pd.Series([None, None], dtype=ArrowDtype(pa.bool_()))
    tm.assert_series_equal(result, expected)


@pytest.mark.parametrize(
    "arg_name, arg",
    [["pat", re.compile("b")], ["repl", str], ["case", False], ["flags", 1]],
)
def test_str_replace_unsupported(arg_name, arg):
    ser = pd.Series(["abc", None], dtype=ArrowDtype(pa.string()))
    kwargs = {"pat": "b", "repl": "x", "regex": True}
    kwargs[arg_name] = arg
    with pytest.raises(NotImplementedError, match="replace is not supported"):
        ser.str.replace(**kwargs)


@pytest.mark.parametrize(
    "pat, repl, n, regex, exp",
    [
        ["a", "x", -1, False, ["xbxc", None]],
        ["a", "x", 1, False, ["xbac", None]],
        ["[a-b]", "x", -1, True, ["xxxc", None]],
    ],
)
def test_str_replace(pat, repl, n, regex, exp):
    ser = pd.Series(["abac", None], dtype=ArrowDtype(pa.string()))
    result = ser.str.replace(pat, repl, n=n, regex=regex)
    expected = pd.Series(exp, dtype=ArrowDtype(pa.string()))
    tm.assert_series_equal(result, expected)


def test_str_replace_negative_n():
    # GH 56404
    ser = pd.Series(["abc", "aaaaaa"], dtype=ArrowDtype(pa.string()))
    actual = ser.str.replace("a", "", -3, True)
    expected = pd.Series(["bc", ""], dtype=ArrowDtype(pa.string()))
    tm.assert_series_equal(expected, actual)

    # Same bug for pyarrow-backed StringArray GH#59628
    ser2 = ser.astype(pd.StringDtype(storage="pyarrow"))
    actual2 = ser2.str.replace("a", "", -3, True)
    expected2 = expected.astype(ser2.dtype)
    tm.assert_series_equal(expected2, actual2)

    ser3 = ser.astype(pd.StringDtype(storage="pyarrow", na_value=np.nan))
    actual3 = ser3.str.replace("a", "", -3, True)
    expected3 = expected.astype(ser3.dtype)
    tm.assert_series_equal(expected3, actual3)


def test_str_repeat_unsupported():
    ser = pd.Series(["abc", None], dtype=ArrowDtype(pa.string()))
    with pytest.raises(NotImplementedError, match="repeat is not"):
        ser.str.repeat([1, 2])


def test_str_repeat():
    ser = pd.Series(["abc", None], dtype=ArrowDtype(pa.string()))
    result = ser.str.repeat(2)
    expected = pd.Series(["abcabc", None], dtype=ArrowDtype(pa.string()))
    tm.assert_series_equal(result, expected)


@pytest.mark.parametrize(
    "pat, case, na, exp",
    [
        ["ab", False, None, [True, None]],
        ["Ab", True, None, [False, None]],
        ["bc", True, None, [False, None]],
        ["ab", False, True, [True, True]],
        ["a[a-z]{1}", False, None, [True, None]],
        ["A[a-z]{1}", True, None, [False, None]],
    ],
)
def test_str_match(pat, case, na, exp):
    ser = pd.Series(["abc", None], dtype=ArrowDtype(pa.string()))
    result = ser.str.match(pat, case=case, na=na)
    expected = pd.Series(exp, dtype=ArrowDtype(pa.bool_()))
    tm.assert_series_equal(result, expected)


@pytest.mark.parametrize(
    "pat, case, na, exp",
    # Note: keep cases in sync with
    # pandas/tests/strings/test_find_replace.py::test_str_fullmatch_extra_cases
    [
        ["abc", False, None, [True, False, False, None]],
        ["Abc", True, None, [False, False, False, None]],
        ["bc", True, None, [False, False, False, None]],
        ["ab", False, None, [False, False, False, None]],
        ["a[a-z]{2}", False, None, [True, False, False, None]],
        ["A[a-z]{1}", True, None, [False, False, False, None]],
        # GH Issue: #56652
        ["abc$", False, None, [True, False, False, None]],
        ["abc\\$", False, None, [False, True, False, None]],
        ["Abc$", True, None, [False, False, False, None]],
        ["Abc\\$", True, None, [False, False, False, None]],
        # https://github.com/pandas-dev/pandas/issues/61072
        ["(abc)|(abx)", True, None, [True, False, False, None]],
        ["((abc)|(abx))", True, None, [True, False, False, None]],
    ],
)
def test_str_fullmatch(pat, case, na, exp):
    ser = pd.Series(["abc", "abc$", "$abc", None], dtype=ArrowDtype(pa.string()))
    result = ser.str.fullmatch(pat, case=case, na=na)
    expected = pd.Series(exp, dtype=ArrowDtype(pa.bool_()))
    tm.assert_series_equal(result, expected)


@pytest.mark.parametrize(
    "sub, start, end, exp, exp_type",
    [
        ["ab", 0, None, [0, None], pa.int32()],
        ["bc", 1, 3, [1, None], pa.int64()],
        ["ab", 1, 3, [-1, None], pa.int64()],
        ["ab", -3, -3, [-1, None], pa.int64()],
    ],
)
def test_str_find(sub, start, end, exp, exp_type):
    ser = pd.Series(["abc", None], dtype=ArrowDtype(pa.string()))
    result = ser.str.find(sub, start=start, end=end)
    expected = pd.Series(exp, dtype=ArrowDtype(exp_type))
    tm.assert_series_equal(result, expected)


def test_str_find_negative_start():
    # GH 56411
    ser = pd.Series(["abc", None], dtype=ArrowDtype(pa.string()))
    result = ser.str.find(sub="b", start=-1000, end=3)
    expected = pd.Series([1, None], dtype=ArrowDtype(pa.int64()))
    tm.assert_series_equal(result, expected)


def test_str_find_no_end():
    ser = pd.Series(["abc", None], dtype=ArrowDtype(pa.string()))
    result = ser.str.find("ab", start=1)
    expected = pd.Series([-1, None], dtype="int64[pyarrow]")
    tm.assert_series_equal(result, expected)


def test_str_find_negative_start_negative_end():
    # GH 56791
    ser = pd.Series(["abcdefg", None], dtype=ArrowDtype(pa.string()))
    result = ser.str.find(sub="d", start=-6, end=-3)
    expected = pd.Series([3, None], dtype=ArrowDtype(pa.int64()))
    tm.assert_series_equal(result, expected)


def test_str_find_large_start():
    # GH 56791
    ser = pd.Series(["abcdefg", None], dtype=ArrowDtype(pa.string()))
    result = ser.str.find(sub="d", start=16)
    expected = pd.Series([-1, None], dtype=ArrowDtype(pa.int64()))
    tm.assert_series_equal(result, expected)


@pytest.mark.parametrize("start", [-15, -3, 0, 1, 15, None])
@pytest.mark.parametrize("end", [-15, -1, 0, 3, 15, None])
@pytest.mark.parametrize("sub", ["", "az", "abce", "a", "caa"])
def test_str_find_e2e(start, end, sub):
    s = pd.Series(
        ["abcaadef", "abc", "abcdeddefgj8292", "ab", "a", ""],
        dtype=ArrowDtype(pa.string()),
    )
    object_series = s.astype(pd.StringDtype(storage="python"))
    result = s.str.find(sub, start, end)
    expected = object_series.str.find(sub, start, end).astype(result.dtype)
    tm.assert_series_equal(result, expected)

    arrow_str_series = s.astype(pd.StringDtype(storage="pyarrow"))
    result2 = arrow_str_series.str.find(sub, start, end).astype(result.dtype)
    tm.assert_series_equal(result2, expected)


def test_str_find_negative_start_negative_end_no_match():
    # GH 56791
    ser = pd.Series(["abcdefg", None], dtype=ArrowDtype(pa.string()))
    result = ser.str.find(sub="d", start=-3, end=-6)
    expected = pd.Series([-1, None], dtype=ArrowDtype(pa.int64()))
    tm.assert_series_equal(result, expected)


@pytest.mark.parametrize(
    "i, exp",
    [
        [1, ["b", "e", None]],
        [-1, ["c", "e", None]],
        [2, ["c", None, None]],
        [-3, ["a", None, None]],
        [4, [None, None, None]],
    ],
)
def test_str_get(i, exp):
    ser = pd.Series(["abc", "de", None], dtype=ArrowDtype(pa.string()))
    result = ser.str.get(i)
    expected = pd.Series(exp, dtype=ArrowDtype(pa.string()))
    tm.assert_series_equal(result, expected)


@pytest.mark.xfail(
    reason="TODO: StringMethods._validate should support Arrow list types",
    raises=AttributeError,
)
def test_str_join():
    ser = pd.Series(ArrowExtensionArray(pa.array([list("abc"), list("123"), None])))
    result = ser.str.join("=")
    expected = pd.Series(["a=b=c", "1=2=3", None], dtype=ArrowDtype(pa.string()))
    tm.assert_series_equal(result, expected)


def test_str_join_string_type():
    ser = pd.Series(ArrowExtensionArray(pa.array(["abc", "123", None])))
    result = ser.str.join("=")
    expected = pd.Series(["a=b=c", "1=2=3", None], dtype=ArrowDtype(pa.string()))
    tm.assert_series_equal(result, expected)


@pytest.mark.parametrize(
    "start, stop, step, exp",
    [
        [None, 2, None, ["ab", None]],
        [None, 2, 1, ["ab", None]],
        [1, 3, 1, ["bc", None]],
        (None, None, -1, ["dcba", None]),
    ],
)
def test_str_slice(start, stop, step, exp):
    ser = pd.Series(["abcd", None], dtype=ArrowDtype(pa.string()))
    result = ser.str.slice(start, stop, step)
    expected = pd.Series(exp, dtype=ArrowDtype(pa.string()))
    tm.assert_series_equal(result, expected)


@pytest.mark.parametrize(
    "start, stop, repl, exp",
    [
        [1, 2, "x", ["axcd", None]],
        [None, 2, "x", ["xcd", None]],
        [None, 2, None, ["cd", None]],
    ],
)
def test_str_slice_replace(start, stop, repl, exp):
    ser = pd.Series(["abcd", None], dtype=ArrowDtype(pa.string()))
    result = ser.str.slice_replace(start, stop, repl)
    expected = pd.Series(exp, dtype=ArrowDtype(pa.string()))
    tm.assert_series_equal(result, expected)


@pytest.mark.parametrize(
    "value, method, exp",
    [
        ["a1c", "isalnum", True],
        ["!|,", "isalnum", False],
        ["aaa", "isalpha", True],
        ["!!!", "isalpha", False],
        ["٠", "isdecimal", True],  # noqa: RUF001
        ["~!", "isdecimal", False],
        ["2", "isdigit", True],
        ["~", "isdigit", False],
        ["aaa", "islower", True],
        ["aaA", "islower", False],
        ["123", "isnumeric", True],
        ["11I", "isnumeric", False],
        [" ", "isspace", True],
        ["", "isspace", False],
        ["The That", "istitle", True],
        ["the That", "istitle", False],
        ["AAA", "isupper", True],
        ["AAc", "isupper", False],
    ],
)
def test_str_is_functions(value, method, exp):
    ser = pd.Series([value, None], dtype=ArrowDtype(pa.string()))
    result = getattr(ser.str, method)()
    expected = pd.Series([exp, None], dtype=ArrowDtype(pa.bool_()))
    tm.assert_series_equal(result, expected)


@pytest.mark.parametrize(
    "method, exp",
    [
        ["capitalize", "Abc def"],
        ["title", "Abc Def"],
        ["swapcase", "AbC Def"],
        ["lower", "abc def"],
        ["upper", "ABC DEF"],
        ["casefold", "abc def"],
    ],
)
def test_str_transform_functions(method, exp):
    ser = pd.Series(["aBc dEF", None], dtype=ArrowDtype(pa.string()))
    result = getattr(ser.str, method)()
    expected = pd.Series([exp, None], dtype=ArrowDtype(pa.string()))
    tm.assert_series_equal(result, expected)


def test_str_len():
    ser = pd.Series(["abcd", None], dtype=ArrowDtype(pa.string()))
    result = ser.str.len()
    expected = pd.Series([4, None], dtype=ArrowDtype(pa.int32()))
    tm.assert_series_equal(result, expected)


@pytest.mark.parametrize(
    "method, to_strip, val",
    [
        ["strip", None, " abc "],
        ["strip", "x", "xabcx"],
        ["lstrip", None, " abc"],
        ["lstrip", "x", "xabc"],
        ["rstrip", None, "abc "],
        ["rstrip", "x", "abcx"],
    ],
)
def test_str_strip(method, to_strip, val):
    ser = pd.Series([val, None], dtype=ArrowDtype(pa.string()))
    result = getattr(ser.str, method)(to_strip=to_strip)
    expected = pd.Series(["abc", None], dtype=ArrowDtype(pa.string()))
    tm.assert_series_equal(result, expected)


@pytest.mark.parametrize("val", ["abc123", "abc"])
def test_str_removesuffix(val):
    ser = pd.Series([val, None], dtype=ArrowDtype(pa.string()))
    result = ser.str.removesuffix("123")
    expected = pd.Series(["abc", None], dtype=ArrowDtype(pa.string()))
    tm.assert_series_equal(result, expected)


@pytest.mark.parametrize("val", ["123abc", "abc"])
def test_str_removeprefix(val):
    ser = pd.Series([val, None], dtype=ArrowDtype(pa.string()))
    result = ser.str.removeprefix("123")
    expected = pd.Series(["abc", None], dtype=ArrowDtype(pa.string()))
    tm.assert_series_equal(result, expected)


@pytest.mark.parametrize("errors", ["ignore", "strict"])
@pytest.mark.parametrize(
    "encoding, exp",
    [
        ("utf8", {"little": b"abc", "big": "abc"}),
        (
            "utf32",
            {
                "little": b"\xff\xfe\x00\x00a\x00\x00\x00b\x00\x00\x00c\x00\x00\x00",
                "big": b"\x00\x00\xfe\xff\x00\x00\x00a\x00\x00\x00b\x00\x00\x00c",
            },
        ),
    ],
    ids=["utf8", "utf32"],
)
def test_str_encode(errors, encoding, exp):
    ser = pd.Series(["abc", None], dtype=ArrowDtype(pa.string()))
    result = ser.str.encode(encoding, errors)
    expected = pd.Series([exp[sys.byteorder], None], dtype=ArrowDtype(pa.binary()))
    tm.assert_series_equal(result, expected)


@pytest.mark.parametrize("flags", [0, 2])
def test_str_findall(flags):
    ser = pd.Series(["abc", "efg", None], dtype=ArrowDtype(pa.string()))
    result = ser.str.findall("b", flags=flags)
    expected = pd.Series([["b"], [], None], dtype=ArrowDtype(pa.list_(pa.string())))
    tm.assert_series_equal(result, expected)


@pytest.mark.parametrize("method", ["index", "rindex"])
@pytest.mark.parametrize(
    "start, end",
    [
        [0, None],
        [1, 4],
    ],
)
def test_str_r_index(method, start, end):
    ser = pd.Series(["abcba", None], dtype=ArrowDtype(pa.string()))
    result = getattr(ser.str, method)("c", start, end)
    expected = pd.Series([2, None], dtype=ArrowDtype(pa.int64()))
    tm.assert_series_equal(result, expected)

    with pytest.raises(ValueError, match="substring not found"):
        getattr(ser.str, method)("foo", start, end)


@pytest.mark.parametrize("form", ["NFC", "NFKC"])
def test_str_normalize(form):
    ser = pd.Series(["abc", None], dtype=ArrowDtype(pa.string()))
    result = ser.str.normalize(form)
    expected = ser.copy()
    tm.assert_series_equal(result, expected)


@pytest.mark.parametrize(
    "start, end",
    [
        [0, None],
        [1, 4],
    ],
)
def test_str_rfind(start, end):
    ser = pd.Series(["abcba", "foo", None], dtype=ArrowDtype(pa.string()))
    result = ser.str.rfind("c", start, end)
    expected = pd.Series([2, -1, None], dtype=ArrowDtype(pa.int64()))
    tm.assert_series_equal(result, expected)


def test_str_translate():
    ser = pd.Series(["abcba", None], dtype=ArrowDtype(pa.string()))
    result = ser.str.translate({97: "b"})
    expected = pd.Series(["bbcbb", None], dtype=ArrowDtype(pa.string()))
    tm.assert_series_equal(result, expected)


def test_str_wrap():
    ser = pd.Series(["abcba", None], dtype=ArrowDtype(pa.string()))
    result = ser.str.wrap(3)
    expected = pd.Series(["abc\nba", None], dtype=ArrowDtype(pa.string()))
    tm.assert_series_equal(result, expected)


def test_get_dummies():
    ser = pd.Series(["a|b", None, "a|c"], dtype=ArrowDtype(pa.string()))
    result = ser.str.get_dummies()
    expected = pd.DataFrame(
        [[True, True, False], [False, False, False], [True, False, True]],
        dtype=ArrowDtype(pa.bool_()),
        columns=["a", "b", "c"],
    )
    tm.assert_frame_equal(result, expected)


def test_str_partition():
    ser = pd.Series(["abcba", None], dtype=ArrowDtype(pa.string()))
    result = ser.str.partition("b")
    expected = pd.DataFrame(
        [["a", "b", "cba"], [None, None, None]],
        dtype=ArrowDtype(pa.string()),
        columns=pd.RangeIndex(3),
    )
    tm.assert_frame_equal(result, expected, check_column_type=True)

    result = ser.str.partition("b", expand=False)
    expected = pd.Series(ArrowExtensionArray(pa.array([["a", "b", "cba"], None])))
    tm.assert_series_equal(result, expected)

    result = ser.str.rpartition("b")
    expected = pd.DataFrame(
        [["abc", "b", "a"], [None, None, None]],
        dtype=ArrowDtype(pa.string()),
        columns=pd.RangeIndex(3),
    )
    tm.assert_frame_equal(result, expected, check_column_type=True)

    result = ser.str.rpartition("b", expand=False)
    expected = pd.Series(ArrowExtensionArray(pa.array([["abc", "b", "a"], None])))
    tm.assert_series_equal(result, expected)


@pytest.mark.parametrize("method", ["rsplit", "split"])
def test_str_split_pat_none(method):
    # GH 56271
    ser = pd.Series(["a1 cbc\nb", None], dtype=ArrowDtype(pa.string()))
    result = getattr(ser.str, method)()
    expected = pd.Series(ArrowExtensionArray(pa.array([["a1", "cbc", "b"], None])))
    tm.assert_series_equal(result, expected)


def test_str_split():
    # GH 52401
    ser = pd.Series(["a1cbcb", "a2cbcb", None], dtype=ArrowDtype(pa.string()))
    result = ser.str.split("c")
    expected = pd.Series(
        ArrowExtensionArray(pa.array([["a1", "b", "b"], ["a2", "b", "b"], None]))
    )
    tm.assert_series_equal(result, expected)

    result = ser.str.split("c", n=1)
    expected = pd.Series(
        ArrowExtensionArray(pa.array([["a1", "bcb"], ["a2", "bcb"], None]))
    )
    tm.assert_series_equal(result, expected)

    result = ser.str.split("[1-2]", regex=True)
    expected = pd.Series(
        ArrowExtensionArray(pa.array([["a", "cbcb"], ["a", "cbcb"], None]))
    )
    tm.assert_series_equal(result, expected)

    result = ser.str.split("[1-2]", regex=True, expand=True)
    expected = pd.DataFrame(
        {
            0: ArrowExtensionArray(pa.array(["a", "a", None])),
            1: ArrowExtensionArray(pa.array(["cbcb", "cbcb", None])),
        }
    )
    tm.assert_frame_equal(result, expected)

    result = ser.str.split("1", expand=True)
    expected = pd.DataFrame(
        {
            0: ArrowExtensionArray(pa.array(["a", "a2cbcb", None])),
            1: ArrowExtensionArray(pa.array(["cbcb", None, None])),
        }
    )
    tm.assert_frame_equal(result, expected)


def test_str_rsplit():
    # GH 52401
    ser = pd.Series(["a1cbcb", "a2cbcb", None], dtype=ArrowDtype(pa.string()))
    result = ser.str.rsplit("c")
    expected = pd.Series(
        ArrowExtensionArray(pa.array([["a1", "b", "b"], ["a2", "b", "b"], None]))
    )
    tm.assert_series_equal(result, expected)

    result = ser.str.rsplit("c", n=1)
    expected = pd.Series(
        ArrowExtensionArray(pa.array([["a1cb", "b"], ["a2cb", "b"], None]))
    )
    tm.assert_series_equal(result, expected)

    result = ser.str.rsplit("c", n=1, expand=True)
    expected = pd.DataFrame(
        {
            0: ArrowExtensionArray(pa.array(["a1cb", "a2cb", None])),
            1: ArrowExtensionArray(pa.array(["b", "b", None])),
        }
    )
    tm.assert_frame_equal(result, expected)

    result = ser.str.rsplit("1", expand=True)
    expected = pd.DataFrame(
        {
            0: ArrowExtensionArray(pa.array(["a", "a2cbcb", None])),
            1: ArrowExtensionArray(pa.array(["cbcb", None, None])),
        }
    )
    tm.assert_frame_equal(result, expected)


def test_str_extract_non_symbolic():
    ser = pd.Series(["a1", "b2", "c3"], dtype=ArrowDtype(pa.string()))
    with pytest.raises(ValueError, match="pat=.* must contain a symbolic group name."):
        ser.str.extract(r"[ab](\d)")


@pytest.mark.parametrize("expand", [True, False])
def test_str_extract(expand):
    ser = pd.Series(["a1", "b2", "c3"], dtype=ArrowDtype(pa.string()))
    result = ser.str.extract(r"(?P<letter>[ab])(?P<digit>\d)", expand=expand)
    expected = pd.DataFrame(
        {
            "letter": ArrowExtensionArray(pa.array(["a", "b", None])),
            "digit": ArrowExtensionArray(pa.array(["1", "2", None])),
        }
    )
    tm.assert_frame_equal(result, expected)


def test_str_extract_expand():
    ser = pd.Series(["a1", "b2", "c3"], dtype=ArrowDtype(pa.string()))
    result = ser.str.extract(r"[ab](?P<digit>\d)", expand=True)
    expected = pd.DataFrame(
        {
            "digit": ArrowExtensionArray(pa.array(["1", "2", None])),
        }
    )
    tm.assert_frame_equal(result, expected)

    result = ser.str.extract(r"[ab](?P<digit>\d)", expand=False)
    expected = pd.Series(ArrowExtensionArray(pa.array(["1", "2", None])), name="digit")
    tm.assert_series_equal(result, expected)


@pytest.mark.parametrize("unit", ["ns", "us", "ms", "s"])
def test_duration_from_strings_with_nat(unit):
    # GH51175
    strings = ["1000", "NaT"]
    pa_type = pa.duration(unit)
    dtype = ArrowDtype(pa_type)
    result = ArrowExtensionArray._from_sequence_of_strings(strings, dtype=dtype)
    expected = ArrowExtensionArray(pa.array([1000, None], type=pa_type))
    tm.assert_extension_array_equal(result, expected)


def test_unsupported_dt(data):
    pa_dtype = data.dtype.pyarrow_dtype
    if not pa.types.is_temporal(pa_dtype):
        with pytest.raises(
            AttributeError, match="Can only use .dt accessor with datetimelike values"
        ):
            pd.Series(data).dt


@pytest.mark.parametrize(
    "prop, expected",
    [
        ["year", 2023],
        ["day", 2],
        ["day_of_week", 0],
        ["dayofweek", 0],
        ["weekday", 0],
        ["day_of_year", 2],
        ["dayofyear", 2],
        ["hour", 3],
        ["minute", 4],
        ["is_leap_year", False],
        ["microsecond", 2000],
        ["month", 1],
        ["nanosecond", 6],
        ["quarter", 1],
        ["second", 7],
        ["date", date(2023, 1, 2)],
        ["time", time(3, 4, 7, 2000)],
    ],
)
def test_dt_properties(prop, expected):
    ser = pd.Series(
        [
            pd.Timestamp(
                year=2023,
                month=1,
                day=2,
                hour=3,
                minute=4,
                second=7,
                microsecond=2000,
                nanosecond=6,
            ),
            None,
        ],
        dtype=ArrowDtype(pa.timestamp("ns")),
    )
    result = getattr(ser.dt, prop)
    exp_type = None
    if isinstance(expected, date):
        exp_type = pa.date32()
    elif isinstance(expected, time):
        exp_type = pa.time64("ns")
    expected = pd.Series(ArrowExtensionArray(pa.array([expected, None], type=exp_type)))
    tm.assert_series_equal(result, expected)


@pytest.mark.parametrize("microsecond", [2000, 5, 0])
def test_dt_microsecond(microsecond):
    # GH 59183
    ser = pd.Series(
        [
            pd.Timestamp(
                year=2024,
                month=7,
                day=7,
                second=5,
                microsecond=microsecond,
                nanosecond=6,
            ),
            None,
        ],
        dtype=ArrowDtype(pa.timestamp("ns")),
    )
    result = ser.dt.microsecond
    expected = pd.Series([microsecond, None], dtype="int64[pyarrow]")
    tm.assert_series_equal(result, expected)


def test_dt_is_month_start_end():
    ser = pd.Series(
        [
            datetime(year=2023, month=12, day=2, hour=3),
            datetime(year=2023, month=1, day=1, hour=3),
            datetime(year=2023, month=3, day=31, hour=3),
            None,
        ],
        dtype=ArrowDtype(pa.timestamp("us")),
    )
    result = ser.dt.is_month_start
    expected = pd.Series([False, True, False, None], dtype=ArrowDtype(pa.bool_()))
    tm.assert_series_equal(result, expected)

    result = ser.dt.is_month_end
    expected = pd.Series([False, False, True, None], dtype=ArrowDtype(pa.bool_()))
    tm.assert_series_equal(result, expected)


def test_dt_is_year_start_end():
    ser = pd.Series(
        [
            datetime(year=2023, month=12, day=31, hour=3),
            datetime(year=2023, month=1, day=1, hour=3),
            datetime(year=2023, month=3, day=31, hour=3),
            None,
        ],
        dtype=ArrowDtype(pa.timestamp("us")),
    )
    result = ser.dt.is_year_start
    expected = pd.Series([False, True, False, None], dtype=ArrowDtype(pa.bool_()))
    tm.assert_series_equal(result, expected)

    result = ser.dt.is_year_end
    expected = pd.Series([True, False, False, None], dtype=ArrowDtype(pa.bool_()))
    tm.assert_series_equal(result, expected)


def test_dt_is_quarter_start_end():
    ser = pd.Series(
        [
            datetime(year=2023, month=11, day=30, hour=3),
            datetime(year=2023, month=1, day=1, hour=3),
            datetime(year=2023, month=3, day=31, hour=3),
            None,
        ],
        dtype=ArrowDtype(pa.timestamp("us")),
    )
    result = ser.dt.is_quarter_start
    expected = pd.Series([False, True, False, None], dtype=ArrowDtype(pa.bool_()))
    tm.assert_series_equal(result, expected)

    result = ser.dt.is_quarter_end
    expected = pd.Series([False, False, True, None], dtype=ArrowDtype(pa.bool_()))
    tm.assert_series_equal(result, expected)


@pytest.mark.parametrize("method", ["days_in_month", "daysinmonth"])
def test_dt_days_in_month(method):
    ser = pd.Series(
        [
            datetime(year=2023, month=3, day=30, hour=3),
            datetime(year=2023, month=4, day=1, hour=3),
            datetime(year=2023, month=2, day=3, hour=3),
            None,
        ],
        dtype=ArrowDtype(pa.timestamp("us")),
    )
    result = getattr(ser.dt, method)
    expected = pd.Series([31, 30, 28, None], dtype=ArrowDtype(pa.int64()))
    tm.assert_series_equal(result, expected)


def test_dt_normalize():
    ser = pd.Series(
        [
            datetime(year=2023, month=3, day=30),
            datetime(year=2023, month=4, day=1, hour=3),
            datetime(year=2023, month=2, day=3, hour=23, minute=59, second=59),
            None,
        ],
        dtype=ArrowDtype(pa.timestamp("us")),
    )
    result = ser.dt.normalize()
    expected = pd.Series(
        [
            datetime(year=2023, month=3, day=30),
            datetime(year=2023, month=4, day=1),
            datetime(year=2023, month=2, day=3),
            None,
        ],
        dtype=ArrowDtype(pa.timestamp("us")),
    )
    tm.assert_series_equal(result, expected)


@pytest.mark.parametrize("unit", ["us", "ns"])
def test_dt_time_preserve_unit(unit):
    ser = pd.Series(
        [datetime(year=2023, month=1, day=2, hour=3), None],
        dtype=ArrowDtype(pa.timestamp(unit)),
    )
    assert ser.dt.unit == unit

    result = ser.dt.time
    expected = pd.Series(
        ArrowExtensionArray(pa.array([time(3, 0), None], type=pa.time64(unit)))
    )
    tm.assert_series_equal(result, expected)


@pytest.mark.parametrize("tz", [None, "UTC", "US/Pacific"])
def test_dt_tz(tz):
    ser = pd.Series(
        [datetime(year=2023, month=1, day=2, hour=3), None],
        dtype=ArrowDtype(pa.timestamp("ns", tz=tz)),
    )
    result = ser.dt.tz
    assert result == timezones.maybe_get_tz(tz)


def test_dt_isocalendar():
    ser = pd.Series(
        [datetime(year=2023, month=1, day=2, hour=3), None],
        dtype=ArrowDtype(pa.timestamp("ns")),
    )
    result = ser.dt.isocalendar()
    expected = pd.DataFrame(
        [[2023, 1, 1], [0, 0, 0]],
        columns=["year", "week", "day"],
        dtype="int64[pyarrow]",
    )
    tm.assert_frame_equal(result, expected)


@pytest.mark.parametrize(
    "method, exp", [["day_name", "Sunday"], ["month_name", "January"]]
)
def test_dt_day_month_name(method, exp, request):
    # GH 52388
    _require_timezone_database(request)

    ser = pd.Series([datetime(2023, 1, 1), None], dtype=ArrowDtype(pa.timestamp("ms")))
    result = getattr(ser.dt, method)()
    expected = pd.Series([exp, None], dtype=ArrowDtype(pa.string()))
    tm.assert_series_equal(result, expected)


def test_dt_strftime(request):
    _require_timezone_database(request)

    ser = pd.Series(
        [datetime(year=2023, month=1, day=2, hour=3), None],
        dtype=ArrowDtype(pa.timestamp("ns")),
    )
    result = ser.dt.strftime("%Y-%m-%dT%H:%M:%S")
    expected = pd.Series(
        ["2023-01-02T03:00:00.000000000", None], dtype=ArrowDtype(pa.string())
    )
    tm.assert_series_equal(result, expected)


@pytest.mark.parametrize("method", ["ceil", "floor", "round"])
def test_dt_roundlike_tz_options_not_supported(method):
    ser = pd.Series(
        [datetime(year=2023, month=1, day=2, hour=3), None],
        dtype=ArrowDtype(pa.timestamp("ns")),
    )
    with pytest.raises(NotImplementedError, match="ambiguous is not supported."):
        getattr(ser.dt, method)("1h", ambiguous="NaT")

    with pytest.raises(NotImplementedError, match="nonexistent is not supported."):
        getattr(ser.dt, method)("1h", nonexistent="NaT")


@pytest.mark.parametrize("method", ["ceil", "floor", "round"])
def test_dt_roundlike_unsupported_freq(method):
    ser = pd.Series(
        [datetime(year=2023, month=1, day=2, hour=3), None],
        dtype=ArrowDtype(pa.timestamp("ns")),
    )
    with pytest.raises(ValueError, match="freq='1B' is not supported"):
        getattr(ser.dt, method)("1B")

    with pytest.raises(ValueError, match="Must specify a valid frequency: None"):
        getattr(ser.dt, method)(None)


@pytest.mark.parametrize("freq", ["D", "h", "min", "s", "ms", "us", "ns"])
@pytest.mark.parametrize("method", ["ceil", "floor", "round"])
def test_dt_ceil_year_floor(freq, method):
    ser = pd.Series(
        [datetime(year=2023, month=1, day=1), None],
    )
    pa_dtype = ArrowDtype(pa.timestamp("ns"))
    expected = getattr(ser.dt, method)(f"1{freq}").astype(pa_dtype)
    result = getattr(ser.astype(pa_dtype).dt, method)(f"1{freq}")
    tm.assert_series_equal(result, expected)


def test_dt_to_pydatetime():
    # GH 51859
    data = [datetime(2022, 1, 1), datetime(2023, 1, 1)]
    ser = pd.Series(data, dtype=ArrowDtype(pa.timestamp("ns")))
    result = ser.dt.to_pydatetime()
    expected = pd.Series(data, dtype=object)
    tm.assert_series_equal(result, expected)
    assert all(type(expected.iloc[i]) is datetime for i in range(len(expected)))

    expected = ser.astype("datetime64[ns]").dt.to_pydatetime()
    tm.assert_series_equal(result, expected)


@pytest.mark.parametrize("date_type", [32, 64])
def test_dt_to_pydatetime_date_error(date_type):
    # GH 52812
    ser = pd.Series(
        [date(2022, 12, 31)],
        dtype=ArrowDtype(getattr(pa, f"date{date_type}")()),
    )
    with pytest.raises(ValueError, match="to_pydatetime cannot be called with"):
        ser.dt.to_pydatetime()


def test_dt_tz_localize_unsupported_tz_options():
    ser = pd.Series(
        [datetime(year=2023, month=1, day=2, hour=3), None],
        dtype=ArrowDtype(pa.timestamp("ns")),
    )
    with pytest.raises(NotImplementedError, match="ambiguous='NaT' is not supported"):
        ser.dt.tz_localize("UTC", ambiguous="NaT")

    with pytest.raises(NotImplementedError, match="nonexistent='NaT' is not supported"):
        ser.dt.tz_localize("UTC", nonexistent="NaT")


def test_dt_tz_localize_none(request):
    _require_timezone_database(request)

    ser = pd.Series(
        [datetime(year=2023, month=1, day=2, hour=3), None],
        dtype=ArrowDtype(pa.timestamp("ns", tz="US/Pacific")),
    )
    result = ser.dt.tz_localize(None)
    expected = pd.Series(
        [ser[0].tz_localize(None), None],
        dtype=ArrowDtype(pa.timestamp("ns")),
    )
    tm.assert_series_equal(result, expected)


@pytest.mark.parametrize("unit", ["us", "ns"])
def test_dt_tz_localize(unit, request):
    _require_timezone_database(request)

    ser = pd.Series(
        [datetime(year=2023, month=1, day=2, hour=3), None],
        dtype=ArrowDtype(pa.timestamp(unit)),
    )
    result = ser.dt.tz_localize("US/Pacific")
    exp_data = pa.array(
        [datetime(year=2023, month=1, day=2, hour=3), None], type=pa.timestamp(unit)
    )
    exp_data = pa.compute.assume_timezone(exp_data, "US/Pacific")
    expected = pd.Series(ArrowExtensionArray(exp_data))
    tm.assert_series_equal(result, expected)


@pytest.mark.parametrize(
    "nonexistent, exp_date",
    [
        ["shift_forward", datetime(year=2023, month=3, day=12, hour=3)],
        ["shift_backward", pd.Timestamp("2023-03-12 01:59:59.999999999")],
    ],
)
def test_dt_tz_localize_nonexistent(nonexistent, exp_date, request):
    _require_timezone_database(request)

    ser = pd.Series(
        [datetime(year=2023, month=3, day=12, hour=2, minute=30), None],
        dtype=ArrowDtype(pa.timestamp("ns")),
    )
    result = ser.dt.tz_localize("US/Pacific", nonexistent=nonexistent)
    exp_data = pa.array([exp_date, None], type=pa.timestamp("ns"))
    exp_data = pa.compute.assume_timezone(exp_data, "US/Pacific")
    expected = pd.Series(ArrowExtensionArray(exp_data))
    tm.assert_series_equal(result, expected)


def test_dt_tz_convert_not_tz_raises():
    ser = pd.Series(
        [datetime(year=2023, month=1, day=2, hour=3), None],
        dtype=ArrowDtype(pa.timestamp("ns")),
    )
    with pytest.raises(TypeError, match="Cannot convert tz-naive timestamps"):
        ser.dt.tz_convert("UTC")


def test_dt_tz_convert_none():
    ser = pd.Series(
        [datetime(year=2023, month=1, day=2, hour=3), None],
        dtype=ArrowDtype(pa.timestamp("ns", "US/Pacific")),
    )
    result = ser.dt.tz_convert(None)
    expected = pd.Series(
        [ser[0].tz_convert(None), None],
        dtype=ArrowDtype(pa.timestamp("ns")),
    )
    tm.assert_series_equal(result, expected)


@pytest.mark.parametrize("unit", ["us", "ns"])
def test_dt_tz_convert(unit):
    ser = pd.Series(
        [datetime(year=2023, month=1, day=2, hour=3), None],
        dtype=ArrowDtype(pa.timestamp(unit, "US/Pacific")),
    )
    result = ser.dt.tz_convert("US/Eastern")
    expected = pd.Series(
        [ser[0].tz_convert("US/Eastern"), None],
        dtype=ArrowDtype(pa.timestamp(unit, "US/Eastern")),
    )
    tm.assert_series_equal(result, expected)


@pytest.mark.parametrize("dtype", ["timestamp[ms][pyarrow]", "duration[ms][pyarrow]"])
def test_as_unit(dtype):
    # GH 52284
    ser = pd.Series([1000, None], dtype=dtype)
    result = ser.dt.as_unit("ns")
    expected = ser.astype(dtype.replace("ms", "ns"))
    tm.assert_series_equal(result, expected)


@pytest.mark.parametrize(
    "prop, expected",
    [
        ["days", 1],
        ["seconds", 2],
        ["microseconds", 3],
        ["nanoseconds", 4],
    ],
)
def test_dt_timedelta_properties(prop, expected):
    # GH 52284
    ser = pd.Series(
        [
            pd.Timedelta(
                days=1,
                seconds=2,
                microseconds=3,
                nanoseconds=4,
            ),
            None,
        ],
        dtype=ArrowDtype(pa.duration("ns")),
    )
    result = getattr(ser.dt, prop)
    expected = pd.Series(
        ArrowExtensionArray(pa.array([expected, None], type=pa.int32()))
    )
    tm.assert_series_equal(result, expected)


def test_dt_timedelta_total_seconds():
    # GH 52284
    ser = pd.Series(
        [
            pd.Timedelta(
                days=1,
                seconds=2,
                microseconds=3,
                nanoseconds=4,
            ),
            None,
        ],
        dtype=ArrowDtype(pa.duration("ns")),
    )
    result = ser.dt.total_seconds()
    expected = pd.Series(
        ArrowExtensionArray(pa.array([86402.000003, None], type=pa.float64()))
    )
    tm.assert_series_equal(result, expected)


def test_dt_to_pytimedelta():
    # GH 52284
    data = [timedelta(1, 2, 3), timedelta(1, 2, 4)]
    ser = pd.Series(data, dtype=ArrowDtype(pa.duration("ns")))

    msg = "The behavior of ArrowTemporalProperties.to_pytimedelta is deprecated"
    with tm.assert_produces_warning(Pandas4Warning, match=msg):
        result = ser.dt.to_pytimedelta()
    expected = np.array(data, dtype=object)
    tm.assert_numpy_array_equal(result, expected)
    assert all(type(res) is timedelta for res in result)

    msg = "The behavior of TimedeltaProperties.to_pytimedelta is deprecated"
    with tm.assert_produces_warning(Pandas4Warning, match=msg):
        expected = ser.astype("timedelta64[ns]").dt.to_pytimedelta()
    tm.assert_numpy_array_equal(result, expected)


def test_dt_components():
    # GH 52284
    ser = pd.Series(
        [
            pd.Timedelta(
                days=1,
                seconds=2,
                microseconds=3,
                nanoseconds=4,
            ),
            None,
        ],
        dtype=ArrowDtype(pa.duration("ns")),
    )
    result = ser.dt.components
    expected = pd.DataFrame(
        [[1, 0, 0, 2, 0, 3, 4], [pd.NA, pd.NA, pd.NA, pd.NA, pd.NA, pd.NA, pd.NA]],
        columns=[
            "days",
            "hours",
            "minutes",
            "seconds",
            "milliseconds",
            "microseconds",
            "nanoseconds",
        ],
        dtype="int32[pyarrow]",
    )
    tm.assert_frame_equal(result, expected)


def test_dt_components_large_values():
    ser = pd.Series(
        [
            pd.Timedelta("365 days 23:59:59.999000"),
            None,
        ],
        dtype=ArrowDtype(pa.duration("ns")),
    )
    result = ser.dt.components
    expected = pd.DataFrame(
        [
            [365, 23, 59, 59, 999, 0, 0],
            [pd.NA, pd.NA, pd.NA, pd.NA, pd.NA, pd.NA, pd.NA],
        ],
        columns=[
            "days",
            "hours",
            "minutes",
            "seconds",
            "milliseconds",
            "microseconds",
            "nanoseconds",
        ],
        dtype="int32[pyarrow]",
    )
    tm.assert_frame_equal(result, expected)


@pytest.mark.parametrize("skipna", [True, False])
def test_boolean_reduce_series_all_null(all_boolean_reductions, skipna):
    # GH51624
    ser = pd.Series([None], dtype="float64[pyarrow]")
    result = getattr(ser, all_boolean_reductions)(skipna=skipna)
    if skipna:
        expected = all_boolean_reductions == "all"
    else:
        expected = pd.NA
    assert result is expected


def test_from_sequence_of_strings_boolean():
    true_strings = ["true", "TRUE", "True", "1", "1.0"]
    false_strings = ["false", "FALSE", "False", "0", "0.0"]
    nulls = [None]
    strings = true_strings + false_strings + nulls
    bools = (
        [True] * len(true_strings) + [False] * len(false_strings) + [None] * len(nulls)
    )

    dtype = ArrowDtype(pa.bool_())
    result = ArrowExtensionArray._from_sequence_of_strings(strings, dtype=dtype)
    expected = pd.array(bools, dtype="boolean[pyarrow]")
    tm.assert_extension_array_equal(result, expected)

    strings = ["True", "foo"]
    with pytest.raises(pa.ArrowInvalid, match="Failed to parse"):
        ArrowExtensionArray._from_sequence_of_strings(strings, dtype=dtype)


def test_concat_empty_arrow_backed_series(dtype):
    # GH#51734
    ser = pd.Series([], dtype=dtype)
    expected = ser.copy()
    result = pd.concat([ser[np.array([], dtype=np.bool_)]])
    tm.assert_series_equal(result, expected)


@pytest.mark.parametrize("dtype", ["string", "string[pyarrow]"])
def test_series_from_string_array(dtype):
    arr = pa.array("the quick brown fox".split())
    ser = pd.Series(arr, dtype=dtype)
    expected = pd.Series(ArrowExtensionArray(arr), dtype=dtype)
    tm.assert_series_equal(ser, expected)


# _data was renamed to _pa_data
class OldArrowExtensionArray(ArrowExtensionArray):
    def __getstate__(self):
        state = super().__getstate__()
        state["_data"] = state.pop("_pa_array")
        return state


def test_pickle_old_arrowextensionarray():
    data = pa.array([1])
    expected = OldArrowExtensionArray(data)
    result = pickle.loads(pickle.dumps(expected))
    tm.assert_extension_array_equal(result, expected)
    assert result._pa_array == pa.chunked_array(data)
    assert not hasattr(result, "_data")


def test_setitem_boolean_replace_with_mask_segfault():
    # GH#52059
    N = 145_000
    arr = ArrowExtensionArray(pa.chunked_array([np.ones((N,), dtype=np.bool_)]))
    expected = arr.copy()
    arr[np.zeros((N,), dtype=np.bool_)] = False
    assert arr._pa_array == expected._pa_array


@pytest.mark.parametrize(
    "data, arrow_dtype",
    [
        ([b"a", b"b"], pa.large_binary()),
        (["a", "b"], pa.large_string()),
    ],
)
def test_conversion_large_dtypes_from_numpy_array(data, arrow_dtype):
    dtype = ArrowDtype(arrow_dtype)
    result = pd.array(np.array(data), dtype=dtype)
    expected = pd.array(data, dtype=dtype)
    tm.assert_extension_array_equal(result, expected)


def test_concat_null_array():
    df = pd.DataFrame({"a": [None, None]}, dtype=ArrowDtype(pa.null()))
    df2 = pd.DataFrame({"a": [0, 1]}, dtype="int64[pyarrow]")

    result = pd.concat([df, df2], ignore_index=True)
    expected = pd.DataFrame({"a": [None, None, 0, 1]}, dtype="int64[pyarrow]")
    tm.assert_frame_equal(result, expected)


@pytest.mark.parametrize("pa_type", tm.ALL_INT_PYARROW_DTYPES + tm.FLOAT_PYARROW_DTYPES)
def test_describe_numeric_data(pa_type):
    # GH 52470
    data = pd.Series([1, 2, 3], dtype=ArrowDtype(pa_type))
    result = data.describe()
    expected = pd.Series(
        [3, 2, 1, 1, 1.5, 2.0, 2.5, 3],
        dtype=ArrowDtype(pa.float64()),
        index=["count", "mean", "std", "min", "25%", "50%", "75%", "max"],
    )
    tm.assert_series_equal(result, expected)


@pytest.mark.parametrize("pa_type", tm.TIMEDELTA_PYARROW_DTYPES)
def test_describe_timedelta_data(pa_type):
    # GH53001
    data = pd.Series(range(1, 10), dtype=ArrowDtype(pa_type))
    result = data.describe()
    expected = pd.Series(
        [9] + pd.to_timedelta([5, 2, 1, 3, 5, 7, 9], unit=pa_type.unit).tolist(),
        dtype=object,
        index=["count", "mean", "std", "min", "25%", "50%", "75%", "max"],
    )
    tm.assert_series_equal(result, expected)


@pytest.mark.parametrize("pa_type", tm.DATETIME_PYARROW_DTYPES)
def test_describe_datetime_data(pa_type):
    # GH53001
    data = pd.Series(range(1, 10), dtype=ArrowDtype(pa_type))
    result = data.describe()
    expected = pd.Series(
        [9]
        + [
            pd.Timestamp(v, tz=pa_type.tz, unit=pa_type.unit)
            for v in [5, 1, 3, 5, 7, 9]
        ],
        dtype=object,
        index=["count", "mean", "min", "25%", "50%", "75%", "max"],
    )
    tm.assert_series_equal(result, expected)


@pytest.mark.parametrize(
    "pa_type", tm.DATETIME_PYARROW_DTYPES + tm.TIMEDELTA_PYARROW_DTYPES
)
def test_quantile_temporal(pa_type):
    # GH52678
    data = [1, 2, 3]
    ser = pd.Series(data, dtype=ArrowDtype(pa_type))
    result = ser.quantile(0.1)
    expected = ser[0]
    assert result == expected


def test_date32_repr():
    # GH48238
    arrow_dt = pa.array([date.fromisoformat("2020-01-01")], type=pa.date32())
    ser = pd.Series(arrow_dt, dtype=ArrowDtype(arrow_dt.type))
    assert repr(ser) == "0    2020-01-01\ndtype: date32[day][pyarrow]"


def test_duration_overflow_from_ndarray_containing_nat():
    # GH52843
    data_ts = pd.to_datetime([1, None])
    data_td = pd.to_timedelta([1, None])
    ser_ts = pd.Series(data_ts, dtype=ArrowDtype(pa.timestamp("ns")))
    ser_td = pd.Series(data_td, dtype=ArrowDtype(pa.duration("ns")))
    result = ser_ts + ser_td
    expected = pd.Series([2, None], dtype=ArrowDtype(pa.timestamp("ns")))
    tm.assert_series_equal(result, expected)


def test_infer_dtype_pyarrow_dtype(data, request):
    res = lib.infer_dtype(data)
    assert res != "unknown-array"

    if data._hasna and res in ["datetime64", "timedelta64"]:
        mark = pytest.mark.xfail(
            reason="in infer_dtype pd.NA is not ignored in these cases "
            "even with skipna=True in the list(data) check below"
        )
        request.applymarker(mark)

    assert res == lib.infer_dtype(list(data), skipna=True)


@pytest.mark.parametrize(
    "pa_type", tm.DATETIME_PYARROW_DTYPES + tm.TIMEDELTA_PYARROW_DTYPES
)
def test_from_sequence_temporal(pa_type):
    # GH 53171
    val = 3
    unit = pa_type.unit
    if pa.types.is_duration(pa_type):
        seq = [pd.Timedelta(val, unit=unit).as_unit(unit)]
    else:
        seq = [pd.Timestamp(val, unit=unit, tz=pa_type.tz).as_unit(unit)]

    result = ArrowExtensionArray._from_sequence(seq, dtype=pa_type)
    expected = ArrowExtensionArray(pa.array([val], type=pa_type))
    tm.assert_extension_array_equal(result, expected)


@pytest.mark.parametrize(
    "pa_type", tm.DATETIME_PYARROW_DTYPES + tm.TIMEDELTA_PYARROW_DTYPES
)
def test_setitem_temporal(pa_type):
    # GH 53171
    unit = pa_type.unit
    if pa.types.is_duration(pa_type):
        val = pd.Timedelta(1, unit=unit).as_unit(unit)
    else:
        val = pd.Timestamp(1, unit=unit, tz=pa_type.tz).as_unit(unit)

    arr = ArrowExtensionArray(pa.array([1, 2, 3], type=pa_type))

    result = arr.copy()
    result[:] = val
    expected = ArrowExtensionArray(pa.array([1, 1, 1], type=pa_type))
    tm.assert_extension_array_equal(result, expected)


@pytest.mark.parametrize(
    "pa_type", tm.DATETIME_PYARROW_DTYPES + tm.TIMEDELTA_PYARROW_DTYPES
)
def test_arithmetic_temporal(pa_type, request):
    # GH 53171
    arr = ArrowExtensionArray(pa.array([1, 2, 3], type=pa_type))
    unit = pa_type.unit
    result = arr - pd.Timedelta(1, unit=unit).as_unit(unit)
    expected = ArrowExtensionArray(pa.array([0, 1, 2], type=pa_type))
    tm.assert_extension_array_equal(result, expected)


@pytest.mark.parametrize(
    "pa_type", tm.DATETIME_PYARROW_DTYPES + tm.TIMEDELTA_PYARROW_DTYPES
)
def test_comparison_temporal(pa_type):
    # GH 53171
    unit = pa_type.unit
    if pa.types.is_duration(pa_type):
        val = pd.Timedelta(1, unit=unit).as_unit(unit)
    else:
        val = pd.Timestamp(1, unit=unit, tz=pa_type.tz).as_unit(unit)

    arr = ArrowExtensionArray(pa.array([1, 2, 3], type=pa_type))

    result = arr > val
    expected = ArrowExtensionArray(pa.array([False, True, True], type=pa.bool_()))
    tm.assert_extension_array_equal(result, expected)


@pytest.mark.parametrize(
    "pa_type", tm.DATETIME_PYARROW_DTYPES + tm.TIMEDELTA_PYARROW_DTYPES
)
def test_getitem_temporal(pa_type):
    # GH 53326
    arr = ArrowExtensionArray(pa.array([1, 2, 3], type=pa_type))
    result = arr[1]
    if pa.types.is_duration(pa_type):
        expected = pd.Timedelta(2, unit=pa_type.unit).as_unit(pa_type.unit)
        assert isinstance(result, pd.Timedelta)
    else:
        expected = pd.Timestamp(2, unit=pa_type.unit, tz=pa_type.tz).as_unit(
            pa_type.unit
        )
        assert isinstance(result, pd.Timestamp)
    assert result.unit == expected.unit
    assert result == expected


@pytest.mark.parametrize(
    "pa_type", tm.DATETIME_PYARROW_DTYPES + tm.TIMEDELTA_PYARROW_DTYPES
)
def test_iter_temporal(pa_type):
    # GH 53326
    arr = ArrowExtensionArray(pa.array([1, None], type=pa_type))
    result = list(arr)
    if pa.types.is_duration(pa_type):
        expected = [
            pd.Timedelta(1, unit=pa_type.unit).as_unit(pa_type.unit),
            pd.NA,
        ]
        assert isinstance(result[0], pd.Timedelta)
    else:
        expected = [
            pd.Timestamp(1, unit=pa_type.unit, tz=pa_type.tz).as_unit(pa_type.unit),
            pd.NA,
        ]
        assert isinstance(result[0], pd.Timestamp)
    assert result[0].unit == expected[0].unit
    assert result == expected


def test_groupby_series_size_returns_pa_int(data):
    # GH 54132
    ser = pd.Series(data[:3], index=["a", "a", "b"])
    result = ser.groupby(level=0).size()
    expected = pd.Series([2, 1], dtype="int64[pyarrow]", index=["a", "b"])
    tm.assert_series_equal(result, expected)


@pytest.mark.parametrize(
    "pa_type", tm.DATETIME_PYARROW_DTYPES + tm.TIMEDELTA_PYARROW_DTYPES, ids=repr
)
@pytest.mark.parametrize("dtype", [None, object])
def test_to_numpy_temporal(pa_type, dtype):
    # GH 53326
    # GH 55997: Return datetime64/timedelta64 types with NaT if possible
    arr = ArrowExtensionArray(pa.array([1, None], type=pa_type))
    result = arr.to_numpy(dtype=dtype)
    if pa.types.is_duration(pa_type):
        value = pd.Timedelta(1, unit=pa_type.unit).as_unit(pa_type.unit)
    else:
        value = pd.Timestamp(1, unit=pa_type.unit, tz=pa_type.tz).as_unit(pa_type.unit)

    if dtype == object or (pa.types.is_timestamp(pa_type) and pa_type.tz is not None):
        if dtype == object:
            na = pd.NA
        else:
            na = pd.NaT
        expected = np.array([value, na], dtype=object)
        assert result[0].unit == value.unit
    else:
        na = pa_type.to_pandas_dtype().type("nat", pa_type.unit)
        value = value.to_numpy()
        expected = np.array([value, na])
        assert np.datetime_data(result[0])[0] == pa_type.unit
    tm.assert_numpy_array_equal(result, expected)


def test_groupby_count_return_arrow_dtype(data_missing):
    df = pd.DataFrame({"A": [1, 1], "B": data_missing, "C": data_missing})
    result = df.groupby("A").count()
    expected = pd.DataFrame(
        [[1, 1]],
        index=pd.Index([1], name="A"),
        columns=["B", "C"],
        dtype="int64[pyarrow]",
    )
    tm.assert_frame_equal(result, expected)


def test_fixed_size_list():
    # GH#55000
    ser = pd.Series(
        [[1, 2], [3, 4]], dtype=ArrowDtype(pa.list_(pa.int64(), list_size=2))
    )
    result = ser.dtype.type
    assert result == list


def test_arrowextensiondtype_dataframe_repr():
    # GH 54062
    df = pd.DataFrame(
        pd.period_range("2012", periods=3),
        columns=["col"],
        dtype=ArrowDtype(ArrowPeriodType("D")),
    )
    result = repr(df)
    # TODO: repr value may not be expected; address how
    # pyarrow.ExtensionType values are displayed
    expected = "     col\n0  15340\n1  15341\n2  15342"
    assert result == expected


def test_pow_missing_operand():
    # GH 55512
    k = pd.Series([2, None], dtype="int64[pyarrow]")
    result = k.pow(None, fill_value=3)
    expected = pd.Series([8, None], dtype="int64[pyarrow]")
    tm.assert_series_equal(result, expected)


def test_decimal_parse_raises():
    # GH 56984
    ser = pd.Series(["1.2345"], dtype=ArrowDtype(pa.string()))
    with pytest.raises(
        pa.lib.ArrowInvalid, match="Rescaling Decimal(128)? value would cause data loss"
    ):
        ser.astype(ArrowDtype(pa.decimal128(1, 0)))


def test_decimal_parse_succeeds():
    # GH 56984
    ser = pd.Series(["1.2345"], dtype=ArrowDtype(pa.string()))
    dtype = ArrowDtype(pa.decimal128(5, 4))
    result = ser.astype(dtype)
    expected = pd.Series([Decimal("1.2345")], dtype=dtype)
    tm.assert_series_equal(result, expected)


@pytest.mark.parametrize("pa_type", tm.TIMEDELTA_PYARROW_DTYPES)
def test_duration_fillna_numpy(pa_type):
    # GH 54707
    ser1 = pd.Series([None, 2], dtype=ArrowDtype(pa_type))
    ser2 = pd.Series(np.array([1, 3], dtype=f"m8[{pa_type.unit}]"))
    result = ser1.fillna(ser2)
    expected = pd.Series([1, 2], dtype=ArrowDtype(pa_type))
    tm.assert_series_equal(result, expected)


def test_comparison_not_propagating_arrow_error():
    # GH#54944
    a = pd.Series([1 << 63], dtype="uint64[pyarrow]")
    b = pd.Series([None], dtype="int64[pyarrow]")
    with pytest.raises(pa.lib.ArrowInvalid, match="Integer value"):
        a < b


def test_factorize_chunked_dictionary():
    # GH 54844
    pa_array = pa.chunked_array(
        [pa.array(["a"]).dictionary_encode(), pa.array(["b"]).dictionary_encode()]
    )
    ser = pd.Series(ArrowExtensionArray(pa_array))
    res_indices, res_uniques = ser.factorize()
    exp_indices = np.array([0, 1], dtype=np.intp)
    exp_uniques = pd.Index(ArrowExtensionArray(pa_array.combine_chunks()))
    tm.assert_numpy_array_equal(res_indices, exp_indices)
    tm.assert_index_equal(res_uniques, exp_uniques)


def test_factorize_dictionary_with_na():
    # GH#60567
    arr = pd.array(
        ["a1", pd.NA], dtype=ArrowDtype(pa.dictionary(pa.int32(), pa.utf8()))
    )
    indices, uniques = arr.factorize(use_na_sentinel=False)
    expected_indices = np.array([0, 1], dtype=np.intp)
    expected_uniques = pd.array(["a1", None], dtype=ArrowDtype(pa.string()))
    tm.assert_numpy_array_equal(indices, expected_indices)
    tm.assert_extension_array_equal(uniques, expected_uniques)


def test_dictionary_astype_categorical():
    # GH#56672
    arrs = [
        pa.array(np.array(["a", "x", "c", "a"])).dictionary_encode(),
        pa.array(np.array(["a", "d", "c"])).dictionary_encode(),
    ]
    ser = pd.Series(ArrowExtensionArray(pa.chunked_array(arrs)))
    result = ser.astype("category")
    categories = pd.Index(["a", "x", "c", "d"], dtype=ArrowDtype(pa.string()))
    expected = pd.Series(
        ["a", "x", "c", "a", "a", "d", "c"],
        dtype=pd.CategoricalDtype(categories=categories),
    )
    tm.assert_series_equal(result, expected)


def test_arrow_floordiv():
    # GH 55561
    a = pd.Series([-7], dtype="int64[pyarrow]")
    b = pd.Series([4], dtype="int64[pyarrow]")
    expected = pd.Series([-2], dtype="int64[pyarrow]")
    result = a // b
    tm.assert_series_equal(result, expected)


def test_arrow_floordiv_large_values():
    # GH 56645
    a = pd.Series([1425801600000000000], dtype="int64[pyarrow]")
    expected = pd.Series([1425801600000], dtype="int64[pyarrow]")
    result = a // 1_000_000
    tm.assert_series_equal(result, expected)


@pytest.mark.parametrize("dtype", ["int64[pyarrow]", "uint64[pyarrow]"])
def test_arrow_floordiv_large_integral_result(dtype):
    # GH 56676
    a = pd.Series([18014398509481983], dtype=dtype)
    result = a // 1
    tm.assert_series_equal(result, a)


@pytest.mark.parametrize("pa_type", tm.SIGNED_INT_PYARROW_DTYPES)
def test_arrow_floordiv_larger_divisor(pa_type):
    # GH 56676
    dtype = ArrowDtype(pa_type)
    a = pd.Series([-23], dtype=dtype)
    result = a // 24
    expected = pd.Series([-1], dtype=dtype)
    tm.assert_series_equal(result, expected)


@pytest.mark.parametrize("pa_type", tm.SIGNED_INT_PYARROW_DTYPES)
def test_arrow_floordiv_integral_invalid(pa_type):
    # GH 56676
    min_value = np.iinfo(pa_type.to_pandas_dtype()).min
    a = pd.Series([min_value], dtype=ArrowDtype(pa_type))
    with pytest.raises(pa.lib.ArrowInvalid, match="overflow|not in range"):
        a // -1
    with pytest.raises(pa.lib.ArrowInvalid, match="divide by zero"):
        a // 0


@pytest.mark.parametrize("dtype", tm.FLOAT_PYARROW_DTYPES_STR_REPR)
def test_arrow_floordiv_floating_0_divisor(dtype):
    # GH 56676
    a = pd.Series([2], dtype=dtype)
    result = a // 0
    expected = pd.Series([float("inf")], dtype=dtype)
    tm.assert_series_equal(result, expected)


@pytest.mark.parametrize("dtype", ["float64", "datetime64[ns]", "timedelta64[ns]"])
def test_astype_int_with_null_to_numpy_dtype(dtype):
    # GH 57093
    ser = pd.Series([1, None], dtype="int64[pyarrow]")
    result = ser.astype(dtype)
    expected = pd.Series([1, None], dtype=dtype)
    tm.assert_series_equal(result, expected)


@pytest.mark.parametrize("pa_type", tm.ALL_INT_PYARROW_DTYPES)
def test_arrow_integral_floordiv_large_values(pa_type):
    # GH 56676
    max_value = np.iinfo(pa_type.to_pandas_dtype()).max
    dtype = ArrowDtype(pa_type)
    a = pd.Series([max_value], dtype=dtype)
    b = pd.Series([1], dtype=dtype)
    result = a // b
    tm.assert_series_equal(result, a)


@pytest.mark.parametrize("dtype", ["int64[pyarrow]", "uint64[pyarrow]"])
def test_arrow_true_division_large_divisor(dtype):
    # GH 56706
    a = pd.Series([0], dtype=dtype)
    b = pd.Series([18014398509481983], dtype=dtype)
    expected = pd.Series([0], dtype="float64[pyarrow]")
    result = a / b
    tm.assert_series_equal(result, expected)


@pytest.mark.parametrize("dtype", ["int64[pyarrow]", "uint64[pyarrow]"])
def test_arrow_floor_division_large_divisor(dtype):
    # GH 56706
    a = pd.Series([0], dtype=dtype)
    b = pd.Series([18014398509481983], dtype=dtype)
    expected = pd.Series([0], dtype=dtype)
    result = a // b
    tm.assert_series_equal(result, expected)


def test_string_to_datetime_parsing_cast():
    # GH 56266
    string_dates = ["2020-01-01 04:30:00", "2020-01-02 00:00:00", "2020-01-03 00:00:00"]
    result = pd.Series(string_dates, dtype="timestamp[s][pyarrow]")
    expected = pd.Series(
        ArrowExtensionArray(pa.array(pd.to_datetime(string_dates), from_pandas=True))
    )
    tm.assert_series_equal(result, expected)


def test_interpolate_not_numeric(data):
    if not data.dtype._is_numeric:
        ser = pd.Series(data)
        msg = re.escape(f"Cannot interpolate with {ser.dtype} dtype")
        with pytest.raises(TypeError, match=msg):
            pd.Series(data).interpolate()


@pytest.mark.parametrize("dtype", ["int64[pyarrow]", "float64[pyarrow]"])
def test_interpolate_linear(dtype):
    ser = pd.Series([None, 1, 2, None, 4, None], dtype=dtype)
    result = ser.interpolate()
    expected = pd.Series([None, 1, 2, 3, 4, None], dtype=dtype)
    tm.assert_series_equal(result, expected)


def test_string_to_time_parsing_cast():
    # GH 56463
    string_times = ["11:41:43.076160"]
    result = pd.Series(string_times, dtype="time64[us][pyarrow]")
    expected = pd.Series(
        ArrowExtensionArray(pa.array([time(11, 41, 43, 76160)], from_pandas=True))
    )
    tm.assert_series_equal(result, expected)


def test_to_numpy_float():
    # GH#56267
    ser = pd.Series([32, 40, None], dtype="float[pyarrow]")
    result = ser.astype("float64")
    expected = pd.Series([32, 40, np.nan], dtype="float64")
    tm.assert_series_equal(result, expected)


def test_to_numpy_timestamp_to_int():
    # GH 55997
    ser = pd.Series(["2020-01-01 04:30:00"], dtype="timestamp[ns][pyarrow]")
    result = ser.to_numpy(dtype=np.int64)
    expected = np.array([1577853000000000000])
    tm.assert_numpy_array_equal(result, expected)


@pytest.mark.parametrize("arrow_type", [pa.large_string(), pa.string()])
def test_cast_dictionary_different_value_dtype(arrow_type):
    df = pd.DataFrame({"a": ["x", "y"]}, dtype="string[pyarrow]")
    data_type = ArrowDtype(pa.dictionary(pa.int32(), arrow_type))
    result = df.astype({"a": data_type})
    assert result.dtypes.iloc[0] == data_type


def test_map_numeric_na_action(using_nan_is_na):
    ser = pd.Series([32, 40, None], dtype="int64[pyarrow]")
    result = ser.map(lambda x: 42, na_action="ignore")
    if not using_nan_is_na:
        expected = pd.Series([42.0, 42.0, pd.NA], dtype="object")
    else:
        expected = pd.Series([42.0, 42.0, np.nan], dtype="float64")
    tm.assert_series_equal(result, expected)


def test_categorical_from_arrow_dictionary():
    # GH 60563
    df = pd.DataFrame(
        {"A": ["a1", "a2"]}, dtype=ArrowDtype(pa.dictionary(pa.int32(), pa.utf8()))
    )
    result = df.value_counts(dropna=False)
    expected = pd.Series(
        [1, 1],
        index=pd.MultiIndex.from_arrays(
            [pd.Index(["a1", "a2"], dtype=ArrowDtype(pa.string()), name="A")]
        ),
        name="count",
        dtype="int64",
    )
    tm.assert_series_equal(result, expected)


@pytest.mark.skipif(
    pa_version_under19p0, reason="pa.json_ was introduced in pyarrow v19.0"
)
def test_arrow_json_type():
    # GH 60958
    dtype = ArrowDtype(pa.json_(pa.string()))
    result = dtype.type
    assert result == str


def test_timestamp_dtype_disallows_decimal():
    # GH#61773 constructing with pyarrow timestamp dtype should disallow
    #  Decimal NaN, just like pd.to_datetime
    vals = [pd.Timestamp("2016-01-02 03:04:05"), Decimal("NaN")]

    msg = "<class 'decimal.Decimal'> is not convertible to datetime"
    with pytest.raises(TypeError, match=msg):
        # Check that the non-pyarrow version raises as expected
        pd.to_datetime(vals)

    with pytest.raises(TypeError, match=msg):
        pd.array(vals, dtype=ArrowDtype(pa.timestamp("us")))


def test_timestamp_dtype_matches_to_datetime():
    # GH#61775
    dtype1 = "datetime64[ns, US/Eastern]"
    dtype2 = "timestamp[ns, US/Eastern][pyarrow]"

    ts = pd.Timestamp("2025-07-03 18:10")

    result = pd.Series([ts], dtype=dtype2)
    expected = pd.Series([ts], dtype=dtype1).convert_dtypes(dtype_backend="pyarrow")

    tm.assert_series_equal(result, expected)


def test_timestamp_vs_dt64_comparison():
    # GH#60937
    left = pd.Series(["2016-01-01"], dtype="timestamp[ns][pyarrow]")
    right = left.astype("datetime64[ns]")

    result = left == right
    expected = pd.Series([True], dtype="bool[pyarrow]")
    tm.assert_series_equal(result, expected)

    result = right == left
    tm.assert_series_equal(result, expected)


# TODO: reuse assert_invalid_comparison?
def test_date_vs_timestamp_scalar_comparison():
    # GH#62157 match non-pyarrow behavior
    ser = pd.Series(["2016-01-01"], dtype="date32[pyarrow]")
    ser2 = ser.astype("timestamp[ns][pyarrow]")

    ts = ser2[0]
    dt = ser[0]

    # date dtype don't match a Timestamp object
    assert not (ser == ts).any()
    assert not (ts == ser).any()

    # timestamp dtype doesn't match date object
    assert not (ser2 == dt).any()
    assert not (dt == ser2).any()


# TODO: reuse assert_invalid_comparison?
def test_date_vs_timestamp_array_comparison():
    # GH#62157 match non-pyarrow behavior
    # GH#
    ser = pd.Series(["2016-01-01"], dtype="date32[pyarrow]")
    ser2 = ser.astype("timestamp[ns][pyarrow]")
    ser3 = ser.astype("datetime64[ns]")

    assert not (ser == ser2).any()
    assert not (ser2 == ser).any()
    assert (ser != ser2).all()
    assert (ser2 != ser).all()

    assert not (ser == ser3).any()
    assert not (ser3 == ser).any()
    assert (ser != ser3).all()
    assert (ser3 != ser).all()


def test_ops_with_nan_is_na(using_nan_is_na):
    # GH#61732
    ser = pd.Series([-1, 0, 1], dtype="int64[pyarrow]")

    result = ser - np.nan
    if using_nan_is_na:
        assert result.isna().all()
    else:
        assert not result.isna().any()

    result = ser * np.nan
    if using_nan_is_na:
        assert result.isna().all()
    else:
        assert not result.isna().any()

    result = ser / 0
    if using_nan_is_na:
        assert result.isna()[1]
    else:
        assert not result.isna()[1]


def test_setitem_float_nan_is_na(using_nan_is_na):
    # GH#61732
    ser = pd.Series([-1, 0, 1], dtype="int64[pyarrow]")

    if using_nan_is_na:
        ser[1] = np.nan
        assert ser.isna()[1]
    else:
        msg = "Could not convert nan with type float: tried to convert to int64"
        with pytest.raises(pa.lib.ArrowInvalid, match=msg):
            ser[1] = np.nan

    ser = pd.Series([-1, np.nan, 1], dtype="float64[pyarrow]")
    if using_nan_is_na:
        assert ser.isna()[1]
        assert ser[1] is pd.NA

        ser[1] = np.nan
        assert ser[1] is pd.NA

    else:
        assert not ser.isna()[1]
        assert isinstance(ser[1], float)
        assert np.isnan(ser[1])

        ser[2] = np.nan
        assert isinstance(ser[2], float)
        assert np.isnan(ser[2])


def test_pow_with_all_na_float():
    # GH#62520

    s = pd.Series([None, None], dtype="float64[pyarrow]")
    result = s.pow(2)
    expected = pd.Series([pd.NA, pd.NA], dtype="float64[pyarrow]")
    tm.assert_series_equal(result, expected)


<<<<<<< HEAD
def test_mul_numpy_nullable_with_pyarrow_float():
    # GH#58602
    left = pd.Series(range(5), dtype="Float64")
    right = pd.Series(range(5), dtype="float64[pyarrow]")

    expected = pd.Series([0, 1, 4, 9, 16], dtype="float64[pyarrow]")

    result = left * right
    tm.assert_series_equal(result, expected)

    result2 = right * left
    tm.assert_series_equal(result2, expected)

    # while we're here, let's check __eq__
    result3 = left == right
    expected3 = pd.Series([True] * 5, dtype="bool[pyarrow]")
    tm.assert_series_equal(result3, expected3)

    result4 = right == left
    tm.assert_series_equal(result4, expected3)
=======
@pytest.mark.parametrize(
    "type_name, expected_size",
    [
        # Integer types
        ("int8", 1),
        ("int16", 2),
        ("int32", 4),
        ("int64", 8),
        ("uint8", 1),
        ("uint16", 2),
        ("uint32", 4),
        ("uint64", 8),
        # Floating point types
        ("float16", 2),
        ("float32", 4),
        ("float64", 8),
        # Boolean
        ("bool_", 1),
        # Date and timestamp types
        ("date32", 4),
        ("date64", 8),
        ("timestamp", 8),
        # Time types
        ("time32", 4),
        ("time64", 8),
        # Decimal types
        ("decimal128", 16),
        ("decimal256", 32),
    ],
)
def test_arrow_dtype_itemsize_fixed_width(type_name, expected_size):
    # GH 57948

    parametric_type_map = {
        "timestamp": pa.timestamp("ns"),
        "time32": pa.time32("s"),
        "time64": pa.time64("ns"),
        "decimal128": pa.decimal128(38, 10),
        "decimal256": pa.decimal256(76, 10),
    }

    if type_name in parametric_type_map:
        arrow_type = parametric_type_map.get(type_name)
    else:
        arrow_type = getattr(pa, type_name)()
    dtype = ArrowDtype(arrow_type)

    if type_name == "bool_":
        expected_size = dtype.numpy_dtype.itemsize

    assert dtype.itemsize == expected_size, (
        f"{type_name} expected {expected_size}, got {dtype.itemsize} "
        f"(bit_width={getattr(dtype.pyarrow_dtype, 'bit_width', 'N/A')})"
    )


@pytest.mark.parametrize("type_name", ["string", "binary", "large_string"])
def test_arrow_dtype_itemsize_variable_width(type_name):
    # GH 57948

    arrow_type = getattr(pa, type_name)()
    dtype = ArrowDtype(arrow_type)

    assert dtype.itemsize == dtype.numpy_dtype.itemsize
>>>>>>> 5b10ba2d


def test_cast_pontwise_result_decimal_nan():
    # GH#62522 we don't want to get back null[pyarrow] here
    ser = pd.Series([], dtype="float64[pyarrow]")
    arr = ser.array
    item = Decimal("NaN")

    result = arr._cast_pointwise_result([item])

    pa_type = result.dtype.pyarrow_dtype
    assert pa.types.is_decimal(pa_type)<|MERGE_RESOLUTION|>--- conflicted
+++ resolved
@@ -3702,7 +3702,6 @@
     tm.assert_series_equal(result, expected)
 
 
-<<<<<<< HEAD
 def test_mul_numpy_nullable_with_pyarrow_float():
     # GH#58602
     left = pd.Series(range(5), dtype="Float64")
@@ -3723,7 +3722,8 @@
 
     result4 = right == left
     tm.assert_series_equal(result4, expected3)
-=======
+
+
 @pytest.mark.parametrize(
     "type_name, expected_size",
     [
@@ -3788,7 +3788,6 @@
     dtype = ArrowDtype(arrow_type)
 
     assert dtype.itemsize == dtype.numpy_dtype.itemsize
->>>>>>> 5b10ba2d
 
 
 def test_cast_pontwise_result_decimal_nan():
