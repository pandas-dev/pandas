import numpy as np
import pytest

from pandas.compat import PY37

import pandas as pd
import pandas._testing as tm
from pandas.tests.extension import base

pytest.importorskip("pyarrow", minversion="0.13.0")

from .arrays import ArrowBoolArray, ArrowBoolDtype  # isort:skip


@pytest.fixture
def dtype():
    return ArrowBoolDtype()


@pytest.fixture
def data():
    values = np.random.randint(0, 2, size=100, dtype=bool)
    values[1] = ~values[0]
    return ArrowBoolArray.from_scalars(values)


@pytest.fixture
def data_missing():
    return ArrowBoolArray.from_scalars([None, True])


class BaseArrowTests:
    pass


class TestDtype(BaseArrowTests, base.BaseDtypeTests):
    def test_array_type_with_arg(self, data, dtype):
        pytest.skip("GH-22666")


class TestInterface(BaseArrowTests, base.BaseInterfaceTests):
    def test_copy(self, data):
        # __setitem__ does not work, so we only have a smoke-test
        data.copy()

    def test_view(self, data):
        # __setitem__ does not work, so we only have a smoke-test
        data.view()


class TestConstructors(BaseArrowTests, base.BaseConstructorsTests):
    def test_from_dtype(self, data):
        pytest.skip("GH-22666")

    # seems like some bug in isna on empty BoolArray returning floats.
    @pytest.mark.xfail(reason="bad is-na for empty data")
    def test_from_sequence_from_cls(self, data):
        super().test_from_sequence_from_cls(data)

<<<<<<< HEAD
    @pytest.mark.xfail(reason="bad is-na for empty data")
    def test_construct_empty_dataframe(self, dtype):
        super().test_construct_empty_dataframe(dtype)
=======
    @pytest.mark.skipif(not PY37, reason="timeout on Linux py36_locale")
    @pytest.mark.xfail(reason="pa.NULL is not recognised as scalar, GH-33899")
    def test_series_constructor_no_data_with_index(self, dtype, na_value):
        # pyarrow.lib.ArrowInvalid: only handle 1-dimensional arrays
        super().test_series_constructor_no_data_with_index(dtype, na_value)

    @pytest.mark.skipif(not PY37, reason="timeout on Linux py36_locale")
    @pytest.mark.xfail(reason="pa.NULL is not recognised as scalar, GH-33899")
    def test_series_constructor_scalar_na_with_index(self, dtype, na_value):
        # pyarrow.lib.ArrowInvalid: only handle 1-dimensional arrays
        super().test_series_constructor_scalar_na_with_index(dtype, na_value)
>>>>>>> dd840445


class TestReduce(base.BaseNoReduceTests):
    def test_reduce_series_boolean(self):
        pass


class TestReduceBoolean(base.BaseBooleanReduceTests):
    pass


def test_is_bool_dtype(data):
    assert pd.api.types.is_bool_dtype(data)
    assert pd.core.common.is_bool_indexer(data)
    s = pd.Series(range(len(data)))
    result = s[data]
    expected = s[np.asarray(data)]
    tm.assert_series_equal(result, expected)<|MERGE_RESOLUTION|>--- conflicted
+++ resolved
@@ -57,11 +57,10 @@
     def test_from_sequence_from_cls(self, data):
         super().test_from_sequence_from_cls(data)
 
-<<<<<<< HEAD
     @pytest.mark.xfail(reason="bad is-na for empty data")
     def test_construct_empty_dataframe(self, dtype):
         super().test_construct_empty_dataframe(dtype)
-=======
+
     @pytest.mark.skipif(not PY37, reason="timeout on Linux py36_locale")
     @pytest.mark.xfail(reason="pa.NULL is not recognised as scalar, GH-33899")
     def test_series_constructor_no_data_with_index(self, dtype, na_value):
@@ -73,7 +72,6 @@
     def test_series_constructor_scalar_na_with_index(self, dtype, na_value):
         # pyarrow.lib.ArrowInvalid: only handle 1-dimensional arrays
         super().test_series_constructor_scalar_na_with_index(dtype, na_value)
->>>>>>> dd840445
 
 
 class TestReduce(base.BaseNoReduceTests):
