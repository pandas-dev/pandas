"""
This file contains a minimal set of tests for compliance with the extension
array interface test suite, and should contain no other tests.
The test suite for the full functionality of the array is located in
`pandas/tests/arrays/`.

The tests in this file are inherited from the BaseExtensionTests, and only
minimal tweaks should be applied to get the tests passing (by overwriting a
parent method).

Additional tests should either be added to one of the BaseExtensionTests
classes (if they are relevant for the extension interface for all dtypes), or
be added to the array-specific tests in `pandas/tests/arrays/`.

"""
import numpy as np
import pytest

import pandas as pd
import pandas._testing as tm
from pandas.core.arrays.boolean import BooleanDtype
from pandas.tests.extension import base


def make_data():
    return [True, False] * 4 + [np.nan] + [True, False] * 44 + [np.nan] + [True, False]


@pytest.fixture
def dtype():
    return BooleanDtype()


@pytest.fixture
def data(dtype):
    return pd.array(make_data(), dtype=dtype)


@pytest.fixture
def data_for_twos(dtype):
    return pd.array(np.ones(100), dtype=dtype)


@pytest.fixture
def data_missing(dtype):
    return pd.array([np.nan, True], dtype=dtype)


@pytest.fixture
def data_for_sorting(dtype):
    return pd.array([True, True, False], dtype=dtype)


@pytest.fixture
def data_missing_for_sorting(dtype):
    return pd.array([True, np.nan, False], dtype=dtype)


@pytest.fixture
def na_cmp():
    # we are pd.NA
    return lambda x, y: x is pd.NA and y is pd.NA


@pytest.fixture
def na_value():
    return pd.NA


@pytest.fixture
def data_for_grouping(dtype):
    b = True
    a = False
    na = np.nan
    return pd.array([b, b, na, na, a, a, b], dtype=dtype)


class TestDtype(base.BaseDtypeTests):
    pass


class TestInterface(base.BaseInterfaceTests):
    pass


class TestConstructors(base.BaseConstructorsTests):
    pass


class TestGetitem(base.BaseGetitemTests):
    pass


class TestSetitem(base.BaseSetitemTests):
    pass


class TestMissing(base.BaseMissingTests):
    pass


class TestArithmeticOps(base.BaseArithmeticOpsTests):
    implements = {"__sub__", "__rsub__"}

    def check_opname(self, s, op_name, other, exc=None):
        # overwriting to indicate ops don't raise an error
        super().check_opname(s, op_name, other, exc=None)

    def _check_op(self, obj, op, other, op_name, exc=NotImplementedError):
        if exc is None:
            if op_name in self.implements:
                msg = r"numpy boolean subtract"
                with pytest.raises(TypeError, match=msg):
                    op(obj, other)
                return

            result = op(obj, other)
            expected = self._combine(obj, other, op)

            if op_name in (
                "__floordiv__",
                "__rfloordiv__",
                "__pow__",
                "__rpow__",
                "__mod__",
                "__rmod__",
            ):
                # combine keeps boolean type
                expected = expected.astype("Int8")
            elif op_name in ("__truediv__", "__rtruediv__"):
                # combine with bools does not generate the correct result
                #  (numpy behaviour for div is to regard the bools as numeric)
                expected = self._combine(obj.astype(float), other, op)
                expected = expected.astype("Float64")
            if op_name == "__rpow__":
                # for rpow, combine does not propagate NaN
                expected[result.isna()] = np.nan
            self.assert_equal(result, expected)
        else:
            with pytest.raises(exc):
                op(obj, other)

    def _check_divmod_op(self, s, op, other, exc=None):
        # override to not raise an error
        super()._check_divmod_op(s, op, other, None)


class TestComparisonOps(base.BaseComparisonOpsTests):
    def check_opname(self, s, op_name, other, exc=None):
        # overwriting to indicate ops don't raise an error
        super().check_opname(s, op_name, other, exc=None)

    def _compare_other(self, s, data, op_name, other):
        self.check_opname(s, op_name, other)

    @pytest.mark.skip(reason="Tested in tests/arrays/test_boolean.py")
    def test_compare_scalar(self, data, all_compare_operators):
        pass

    @pytest.mark.skip(reason="Tested in tests/arrays/test_boolean.py")
    def test_compare_array(self, data, all_compare_operators):
        pass


class TestReshaping(base.BaseReshapingTests):
    pass


class TestMethods(base.BaseMethodsTests):
    @pytest.mark.parametrize("na_sentinel", [-1, -2])
    def test_factorize(self, data_for_grouping, na_sentinel):
        # override because we only have 2 unique values
        labels, uniques = pd.factorize(data_for_grouping, na_sentinel=na_sentinel)
        expected_labels = np.array(
            [0, 0, na_sentinel, na_sentinel, 1, 1, 0], dtype=np.intp
        )
        expected_uniques = data_for_grouping.take([0, 4])

        tm.assert_numpy_array_equal(labels, expected_labels)
        self.assert_extension_array_equal(uniques, expected_uniques)

    def test_combine_le(self, data_repeated):
        # override because expected needs to be boolean instead of bool dtype
        orig_data1, orig_data2 = data_repeated(2)
        s1 = pd.Series(orig_data1)
        s2 = pd.Series(orig_data2)
        result = s1.combine(s2, lambda x1, x2: x1 <= x2)
        expected = pd.Series(
            [a <= b for (a, b) in zip(list(orig_data1), list(orig_data2))],
            dtype="boolean",
        )
        self.assert_series_equal(result, expected)

        val = s1.iloc[0]
        result = s1.combine(val, lambda x1, x2: x1 <= x2)
        expected = pd.Series([a <= val for a in list(orig_data1)], dtype="boolean")
        self.assert_series_equal(result, expected)

    def test_searchsorted(self, data_for_sorting, as_series):
        # override because we only have 2 unique values
        data_for_sorting = pd.array([True, False], dtype="boolean")
        b, a = data_for_sorting
        arr = type(data_for_sorting)._from_sequence([a, b])

        if as_series:
            arr = pd.Series(arr)
        assert arr.searchsorted(a) == 0
        assert arr.searchsorted(a, side="right") == 1

        assert arr.searchsorted(b) == 1
        assert arr.searchsorted(b, side="right") == 2

        result = arr.searchsorted(arr.take([0, 1]))
        expected = np.array([0, 1], dtype=np.intp)

        tm.assert_numpy_array_equal(result, expected)

        # sorter
        sorter = np.array([1, 0])
        assert data_for_sorting.searchsorted(a, sorter=sorter) == 0

    @pytest.mark.skip(reason="uses nullable integer")
    def test_value_counts(self, all_data, dropna):
        return super().test_value_counts(all_data, dropna)

    @pytest.mark.skip(reason="uses nullable integer")
    def test_value_counts_with_normalize(self, data):
        pass

    def test_argmin_argmax(self, data_for_sorting, data_missing_for_sorting):
        # override because there are only 2 unique values

        # data_for_sorting -> [B, C, A] with A < B < C -> here True, True, False
        assert data_for_sorting.argmax() == 0
        assert data_for_sorting.argmin() == 2

        # with repeated values -> first occurrence
        data = data_for_sorting.take([2, 0, 0, 1, 1, 2])
        assert data.argmax() == 1
        assert data.argmin() == 0

        # with missing values
        # data_missing_for_sorting -> [B, NA, A] with A < B and NA missing.
        assert data_missing_for_sorting.argmax() == 0
        assert data_missing_for_sorting.argmin() == 2


class TestCasting(base.BaseCastingTests):
    pass


class TestGroupby(base.BaseGroupbyTests):
    """
    Groupby-specific tests are overridden because boolean only has 2
    unique values, base tests uses 3 groups.
    """

    def test_grouping_grouper(self, data_for_grouping):
        df = pd.DataFrame(
            {"A": ["B", "B", None, None, "A", "A", "B"], "B": data_for_grouping}
        )
        gr1 = df.groupby("A").grouper.groupings[0]
        gr2 = df.groupby("B").grouper.groupings[0]

        tm.assert_numpy_array_equal(gr1.grouping_vector, df.A.values)
        tm.assert_extension_array_equal(gr2.grouping_vector, data_for_grouping)

    @pytest.mark.parametrize("as_index", [True, False])
    def test_groupby_extension_agg(self, as_index, data_for_grouping):
        df = pd.DataFrame({"A": [1, 1, 2, 2, 3, 3, 1], "B": data_for_grouping})
        result = df.groupby("B", as_index=as_index).A.mean()
        _, uniques = pd.factorize(data_for_grouping, sort=True)

<<<<<<< HEAD
=======
        index = pd.Index(index, name="B")
        expected = pd.Series([3.0, 1.0], index=index, name="A")
>>>>>>> 34b0bdc5
        if as_index:
            index = pd.Index(uniques, name="B")
            expected = pd.Series([3, 1], index=index, name="A")
            self.assert_series_equal(result, expected)
        else:
            expected = pd.DataFrame({"B": uniques, "A": [3, 1]})
            self.assert_frame_equal(result, expected)

    def test_groupby_agg_extension(self, data_for_grouping):
        # GH#38980 groupby agg on extension type fails for non-numeric types
        df = pd.DataFrame({"A": [1, 1, 2, 2, 3, 3, 1], "B": data_for_grouping})

        expected = df.iloc[[0, 2, 4]]
        expected = expected.set_index("A")

        result = df.groupby("A").agg({"B": "first"})
        self.assert_frame_equal(result, expected)

        result = df.groupby("A").agg("first")
        self.assert_frame_equal(result, expected)

        result = df.groupby("A").first()
        self.assert_frame_equal(result, expected)

    def test_groupby_extension_no_sort(self, data_for_grouping):
        df = pd.DataFrame({"A": [1, 1, 2, 2, 3, 3, 1], "B": data_for_grouping})
        result = df.groupby("B", sort=False).A.mean()
        _, index = pd.factorize(data_for_grouping, sort=False)

        index = pd.Index(index, name="B")
        expected = pd.Series([1.0, 3.0], index=index, name="A")
        self.assert_series_equal(result, expected)

    def test_groupby_extension_transform(self, data_for_grouping):
        valid = data_for_grouping[~data_for_grouping.isna()]
        df = pd.DataFrame({"A": [1, 1, 3, 3, 1], "B": valid})

        result = df.groupby("B").A.transform(len)
        expected = pd.Series([3, 3, 2, 2, 3], name="A")

        self.assert_series_equal(result, expected)

    def test_groupby_extension_apply(self, data_for_grouping, groupby_apply_op):
        df = pd.DataFrame({"A": [1, 1, 2, 2, 3, 3, 1], "B": data_for_grouping})
        df.groupby("B").apply(groupby_apply_op)
        df.groupby("B").A.apply(groupby_apply_op)
        df.groupby("A").apply(groupby_apply_op)
        df.groupby("A").B.apply(groupby_apply_op)

    def test_groupby_apply_identity(self, data_for_grouping):
        df = pd.DataFrame({"A": [1, 1, 2, 2, 3, 3, 1], "B": data_for_grouping})
        result = df.groupby("A").B.apply(lambda x: x.array)
        expected = pd.Series(
            [
                df.B.iloc[[0, 1, 6]].array,
                df.B.iloc[[2, 3]].array,
                df.B.iloc[[4, 5]].array,
            ],
            index=pd.Index([1, 2, 3], name="A"),
            name="B",
        )
        self.assert_series_equal(result, expected)

    def test_in_numeric_groupby(self, data_for_grouping):
        df = pd.DataFrame(
            {
                "A": [1, 1, 2, 2, 3, 3, 1],
                "B": data_for_grouping,
                "C": [1, 1, 1, 1, 1, 1, 1],
            }
        )
        result = df.groupby("A").sum().columns

        if data_for_grouping.dtype._is_numeric:
            expected = pd.Index(["B", "C"])
        else:
            expected = pd.Index(["C"])

        tm.assert_index_equal(result, expected)

    @pytest.mark.parametrize("min_count", [0, 10])
    def test_groupby_sum_mincount(self, data_for_grouping, min_count):
        df = pd.DataFrame({"A": [1, 1, 2, 2, 3, 3, 1], "B": data_for_grouping})
        result = df.groupby("A").sum(min_count=min_count)
        if min_count == 0:
            expected = pd.DataFrame(
                {"B": pd.array([3, 0, 0], dtype="Int64")},
                index=pd.Index([1, 2, 3], name="A"),
            )
            tm.assert_frame_equal(result, expected)
        else:
            expected = pd.DataFrame(
                {"B": pd.array([pd.NA] * 3, dtype="Int64")},
                index=pd.Index([1, 2, 3], name="A"),
            )
            tm.assert_frame_equal(result, expected)


class TestNumericReduce(base.BaseNumericReduceTests):
    def check_reduce(self, s, op_name, skipna):
        result = getattr(s, op_name)(skipna=skipna)
        expected = getattr(s.astype("float64"), op_name)(skipna=skipna)
        # override parent function to cast to bool for min/max
        if np.isnan(expected):
            expected = pd.NA
        elif op_name in ("min", "max"):
            expected = bool(expected)
        tm.assert_almost_equal(result, expected)


class TestBooleanReduce(base.BaseBooleanReduceTests):
    pass


class TestPrinting(base.BasePrintingTests):
    pass


class TestUnaryOps(base.BaseUnaryOpsTests):
    pass


class TestParsing(base.BaseParsingTests):
    pass<|MERGE_RESOLUTION|>--- conflicted
+++ resolved
@@ -271,11 +271,6 @@
         result = df.groupby("B", as_index=as_index).A.mean()
         _, uniques = pd.factorize(data_for_grouping, sort=True)
 
-<<<<<<< HEAD
-=======
-        index = pd.Index(index, name="B")
-        expected = pd.Series([3.0, 1.0], index=index, name="A")
->>>>>>> 34b0bdc5
         if as_index:
             index = pd.Index(uniques, name="B")
             expected = pd.Series([3, 1], index=index, name="A")
