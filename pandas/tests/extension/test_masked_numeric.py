"""
This file contains a minimal set of tests for compliance with the extension
array interface test suite, and should contain no other tests.
The test suite for the full functionality of the array is located in
`pandas/tests/arrays/`.

The tests in this file are inherited from the BaseExtensionTests, and only
minimal tweaks should be applied to get the tests passing (by overwriting a
parent method).

Additional tests should either be added to one of the BaseExtensionTests
classes (if they are relevant for the extension interface for all dtypes), or
be added to the array-specific tests in `pandas/tests/arrays/`.

"""
import numpy as np
import pytest

from pandas.compat import (
    IS64,
    is_platform_windows,
)

import pandas as pd
import pandas._testing as tm
from pandas.core.arrays.floating import (
    Float32Dtype,
    Float64Dtype,
)
from pandas.core.arrays.integer import (
    Int8Dtype,
    Int16Dtype,
    Int32Dtype,
    Int64Dtype,
    UInt8Dtype,
    UInt16Dtype,
    UInt32Dtype,
    UInt64Dtype,
)
from pandas.tests.extension import base

pytestmark = [
    pytest.mark.filterwarnings(
        "ignore:invalid value encountered in divide:RuntimeWarning"
    ),
    pytest.mark.filterwarnings("ignore:Mean of empty slice:RuntimeWarning"),
    # overflow only relevant for Floating dtype cases cases
    pytest.mark.filterwarnings("ignore:overflow encountered in reduce:RuntimeWarning"),
]


def make_data():
    return list(range(1, 9)) + [pd.NA] + list(range(10, 98)) + [pd.NA] + [99, 100]


def make_float_data():
    return (
        list(np.arange(0.1, 0.9, 0.1))
        + [pd.NA]
        + list(np.arange(1, 9.8, 0.1))
        + [pd.NA]
        + [9.9, 10.0]
    )


@pytest.fixture(
    params=[
        Int8Dtype,
        Int16Dtype,
        Int32Dtype,
        Int64Dtype,
        UInt8Dtype,
        UInt16Dtype,
        UInt32Dtype,
        UInt64Dtype,
        Float32Dtype,
        Float64Dtype,
    ]
)
def dtype(request):
    return request.param()


@pytest.fixture
def data(dtype):
    if dtype.kind == "f":
        data = make_float_data()
    else:
        data = make_data()
    return pd.array(data, dtype=dtype)


@pytest.fixture
def data_for_twos(dtype):
    return pd.array(np.ones(100) * 2, dtype=dtype)


@pytest.fixture
def data_missing(dtype):
    if dtype.kind == "f":
        return pd.array([pd.NA, 0.1], dtype=dtype)
    return pd.array([pd.NA, 1], dtype=dtype)


@pytest.fixture
def data_for_sorting(dtype):
    if dtype.kind == "f":
        return pd.array([0.1, 0.2, 0.0], dtype=dtype)
    return pd.array([1, 2, 0], dtype=dtype)


@pytest.fixture
def data_missing_for_sorting(dtype):
    if dtype.kind == "f":
        return pd.array([0.1, pd.NA, 0.0], dtype=dtype)
    return pd.array([1, pd.NA, 0], dtype=dtype)


@pytest.fixture
def na_cmp():
    # we are pd.NA
    return lambda x, y: x is pd.NA and y is pd.NA


@pytest.fixture
def na_value():
    return pd.NA


@pytest.fixture
def data_for_grouping(dtype):
    if dtype.kind == "f":
        b = 0.1
        a = 0.0
        c = 0.2
    else:
        b = 1
        a = 0
        c = 2
    na = pd.NA
    return pd.array([b, b, na, na, a, a, b, c], dtype=dtype)


class TestDtype(base.BaseDtypeTests):
    pass


class TestArithmeticOps(base.BaseArithmeticOpsTests):
    def _cast_pointwise_result(self, op_name: str, obj, other, pointwise_result):
        sdtype = tm.get_dtype(obj)
        expected = pointwise_result

        if sdtype.kind in "iu":
            if op_name in ("__rtruediv__", "__truediv__", "__div__"):
                expected = expected.fillna(np.nan).astype("Float64")
            else:
                # combine method result in 'biggest' (int64) dtype
                expected = expected.astype(sdtype)
        else:
            # combine method result in 'biggest' (float64) dtype
            expected = expected.astype(sdtype)
        return expected

    series_scalar_exc = None
    series_array_exc = None
    frame_scalar_exc = None
    divmod_exc = None


class TestComparisonOps(base.BaseComparisonOpsTests):
<<<<<<< HEAD
    series_scalar_exc = None
    series_array_exc = None
    frame_scalar_exc = None

    def _check_op(
        self, ser: pd.Series, op, other, op_name: str, exc=NotImplementedError
    ):
        if exc is None:
            result = op(ser, other)
            # Override to do the astype to boolean
            expected = ser.combine(other, op).astype("boolean")
            tm.assert_series_equal(result, expected)
        else:
            with pytest.raises(exc):
                op(ser, other)
=======
    def _cast_pointwise_result(self, op_name: str, obj, other, pointwise_result):
        return pointwise_result.astype("boolean")
>>>>>>> 263828c1

    def _compare_other(self, ser: pd.Series, data, op, other):
        op_name = f"__{op.__name__}__"
        self.check_opname(ser, op_name, other)


class TestInterface(base.BaseInterfaceTests):
    pass


class TestConstructors(base.BaseConstructorsTests):
    pass


class TestReshaping(base.BaseReshapingTests):
    pass

    # for test_concat_mixed_dtypes test
    # concat of an Integer and Int coerces to object dtype
    # TODO(jreback) once integrated this would


class TestGetitem(base.BaseGetitemTests):
    pass


class TestSetitem(base.BaseSetitemTests):
    pass


class TestIndex(base.BaseIndexTests):
    pass


class TestMissing(base.BaseMissingTests):
    pass


class TestMethods(base.BaseMethodsTests):
    _combine_le_expected_dtype = object  # TODO: can we make this boolean?


class TestCasting(base.BaseCastingTests):
    pass


class TestGroupby(base.BaseGroupbyTests):
    pass


class TestNumericReduce(base.BaseNumericReduceTests):
    def check_reduce(self, ser: pd.Series, op_name: str, skipna: bool):
        # overwrite to ensure pd.NA is tested instead of np.nan
        # https://github.com/pandas-dev/pandas/issues/30958

        cmp_dtype = "int64"
        if ser.dtype.kind == "f":
            # Item "dtype[Any]" of "Union[dtype[Any], ExtensionDtype]" has
            # no attribute "numpy_dtype"
            cmp_dtype = ser.dtype.numpy_dtype  # type: ignore[union-attr]

        if op_name == "count":
            result = getattr(ser, op_name)()
            expected = getattr(ser.dropna().astype(cmp_dtype), op_name)()
        else:
            result = getattr(ser, op_name)(skipna=skipna)
            expected = getattr(ser.dropna().astype(cmp_dtype), op_name)(skipna=skipna)
            if not skipna and ser.isna().any():
                expected = pd.NA
        tm.assert_almost_equal(result, expected)

    def check_reduce_frame(self, ser: pd.Series, op_name: str, skipna: bool):
        if op_name in ["count", "kurt", "sem"]:
            assert not hasattr(ser.array, op_name)
            pytest.skip(f"{op_name} not an array method")

        arr = ser.array
        df = pd.DataFrame({"a": arr})

        is_windows_or_32bit = is_platform_windows() or not IS64

        if tm.is_float_dtype(arr.dtype):
            cmp_dtype = arr.dtype.name
        elif op_name in ["mean", "median", "var", "std", "skew"]:
            cmp_dtype = "Float64"
        elif op_name in ["max", "min"]:
            cmp_dtype = arr.dtype.name
        elif arr.dtype in ["Int64", "UInt64"]:
            cmp_dtype = arr.dtype.name
        elif tm.is_signed_integer_dtype(arr.dtype):
            cmp_dtype = "Int32" if is_windows_or_32bit else "Int64"
        elif tm.is_unsigned_integer_dtype(arr.dtype):
            cmp_dtype = "UInt32" if is_windows_or_32bit else "UInt64"
        else:
            raise TypeError("not supposed to reach this")

        if not skipna and ser.isna().any():
            expected = pd.array([pd.NA], dtype=cmp_dtype)
        else:
            exp_value = getattr(ser.dropna().astype(cmp_dtype), op_name)()
            expected = pd.array([exp_value], dtype=cmp_dtype)

        result1 = arr._reduce(op_name, skipna=skipna, keepdims=True)
        result2 = getattr(df, op_name)(skipna=skipna).array

        tm.assert_extension_array_equal(result1, result2)
        tm.assert_extension_array_equal(result2, expected)


@pytest.mark.skip(reason="Tested in tests/reductions/test_reductions.py")
class TestBooleanReduce(base.BaseBooleanReduceTests):
    pass


class TestAccumulation(base.BaseAccumulateTests):
    @pytest.mark.parametrize("skipna", [True, False])
    def test_accumulate_series_raises(self, data, all_numeric_accumulations, skipna):
        pass

    def check_accumulate(self, ser: pd.Series, op_name: str, skipna: bool):
        # overwrite to ensure pd.NA is tested instead of np.nan
        # https://github.com/pandas-dev/pandas/issues/30958
        length = 64
        if not IS64 or is_platform_windows():
            # Item "ExtensionDtype" of "Union[dtype[Any], ExtensionDtype]" has
            # no attribute "itemsize"
            if not ser.dtype.itemsize == 8:  # type: ignore[union-attr]
                length = 32

        if ser.dtype.name.startswith("U"):
            expected_dtype = f"UInt{length}"
        elif ser.dtype.name.startswith("I"):
            expected_dtype = f"Int{length}"
        elif ser.dtype.name.startswith("F"):
            # Incompatible types in assignment (expression has type
            # "Union[dtype[Any], ExtensionDtype]", variable has type "str")
            expected_dtype = ser.dtype  # type: ignore[assignment]

        if op_name == "cumsum":
            result = getattr(ser, op_name)(skipna=skipna)
            expected = pd.Series(
                pd.array(
                    getattr(ser.astype("float64"), op_name)(skipna=skipna),
                    dtype=expected_dtype,
                )
            )
            tm.assert_series_equal(result, expected)
        elif op_name in ["cummax", "cummin"]:
            result = getattr(ser, op_name)(skipna=skipna)
            expected = pd.Series(
                pd.array(
                    getattr(ser.astype("float64"), op_name)(skipna=skipna),
                    dtype=ser.dtype,
                )
            )
            tm.assert_series_equal(result, expected)
        elif op_name == "cumprod":
            result = getattr(ser[:12], op_name)(skipna=skipna)
            expected = pd.Series(
                pd.array(
                    getattr(ser[:12].astype("float64"), op_name)(skipna=skipna),
                    dtype=expected_dtype,
                )
            )
            tm.assert_series_equal(result, expected)

        else:
            raise NotImplementedError(f"{op_name} not supported")


class TestPrinting(base.BasePrintingTests):
    pass


class TestParsing(base.BaseParsingTests):
    pass


class Test2DCompat(base.Dim2CompatTests):
    pass<|MERGE_RESOLUTION|>--- conflicted
+++ resolved
@@ -168,26 +168,12 @@
 
 
 class TestComparisonOps(base.BaseComparisonOpsTests):
-<<<<<<< HEAD
     series_scalar_exc = None
     series_array_exc = None
     frame_scalar_exc = None
 
-    def _check_op(
-        self, ser: pd.Series, op, other, op_name: str, exc=NotImplementedError
-    ):
-        if exc is None:
-            result = op(ser, other)
-            # Override to do the astype to boolean
-            expected = ser.combine(other, op).astype("boolean")
-            tm.assert_series_equal(result, expected)
-        else:
-            with pytest.raises(exc):
-                op(ser, other)
-=======
     def _cast_pointwise_result(self, op_name: str, obj, other, pointwise_result):
         return pointwise_result.astype("boolean")
->>>>>>> 263828c1
 
     def _compare_other(self, ser: pd.Series, data, op, other):
         op_name = f"__{op.__name__}__"
