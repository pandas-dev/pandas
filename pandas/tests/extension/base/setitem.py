import numpy as np
import pytest

from pandas.core.dtypes.common import is_hashable

import pandas as pd
import pandas._testing as tm


class BaseSetitemTests:
    @pytest.fixture(
        params=[
            lambda x: x.index,
            lambda x: list(x.index),
            lambda x: slice(None),
            lambda x: slice(0, len(x)),
            lambda x: range(len(x)),
            lambda x: list(range(len(x))),
            lambda x: np.ones(len(x), dtype=bool),
        ],
        ids=[
            "index",
            "list[index]",
            "null_slice",
            "full_slice",
            "range",
            "list(range)",
            "mask",
        ],
    )
    def full_indexer(self, request):
        """
        Fixture for an indexer to pass to obj.loc to get/set the full length of the
        object.

        In some cases, assumes that obj.index is the default RangeIndex.
        """
        return request.param

    @pytest.fixture(autouse=True)
    def skip_if_immutable(self, dtype, request):
        if dtype._is_immutable:
            node = request.node
            if node.name.split("[")[0] == "test_is_immutable":
                # This fixture is auto-used, but we want to not-skip
                # test_is_immutable.
                return

            # When BaseSetitemTests is mixed into ExtensionTests, we only
            #  want this fixture to operate on the tests defined in this
            #  class/file.
            defined_in = node.function.__qualname__.split(".")[0]
            if defined_in == "BaseSetitemTests":
                pytest.skip("__setitem__ test not applicable with immutable dtype")

    def test_is_immutable(self, data):
        if data.dtype._is_immutable:
            with pytest.raises(TypeError):
                data[0] = data[0]
        else:
            data[0] = data[1]
            assert data[0] == data[1]

    def test_setitem_scalar_series(self, data, box_in_series):
        if box_in_series:
            data = pd.Series(data)
        data[0] = data[1]
        assert data[0] == data[1]

    def test_setitem_sequence(self, data, box_in_series):
        if box_in_series:
            data = pd.Series(data)
        original = data.copy()

        data[[0, 1]] = [data[1], data[0]]
        assert data[0] == original[1]
        assert data[1] == original[0]

    def test_setitem_sequence_mismatched_length_raises(self, data, as_array):
        ser = pd.Series(data)
        original = ser.copy()
        value = [data[0]]
        if as_array:
            value = data._from_sequence(value, dtype=data.dtype)

        xpr = "cannot set using a {} indexer with a different length"
        with pytest.raises(ValueError, match=xpr.format("list-like")):
            ser[[0, 1]] = value
        # Ensure no modifications made before the exception
        tm.assert_series_equal(ser, original)

        with pytest.raises(ValueError, match=xpr.format("slice")):
            ser[slice(3)] = value
        tm.assert_series_equal(ser, original)

    def test_setitem_empty_indexer(self, data, box_in_series):
        if box_in_series:
            data = pd.Series(data)
        original = data.copy()
        data[np.array([], dtype=int)] = []
        tm.assert_equal(data, original)

    def test_setitem_sequence_broadcasts(self, data, box_in_series):
        if box_in_series:
            data = pd.Series(data)
        data[[0, 1]] = data[2]
        assert data[0] == data[2]
        assert data[1] == data[2]

    @pytest.mark.parametrize("setter", ["loc", "iloc"])
    def test_setitem_scalar(self, data, setter):
        arr = pd.Series(data)
        setter = getattr(arr, setter)
        setter[0] = data[1]
        assert arr[0] == data[1]

    def test_setitem_loc_scalar_mixed(self, data):
        df = pd.DataFrame({"A": np.arange(len(data)), "B": data})
        df.loc[0, "B"] = data[1]
        assert df.loc[0, "B"] == data[1]

    def test_setitem_loc_scalar_single(self, data):
        df = pd.DataFrame({"B": data})
        df.loc[10, "B"] = data[1]
        assert df.loc[10, "B"] == data[1]

    def test_setitem_loc_scalar_multiple_homogoneous(self, data):
        df = pd.DataFrame({"A": data, "B": data})
        df.loc[10, "B"] = data[1]
        assert df.loc[10, "B"] == data[1]

    def test_setitem_iloc_scalar_mixed(self, data):
        df = pd.DataFrame({"A": np.arange(len(data)), "B": data})
        df.iloc[0, 1] = data[1]
        assert df.loc[0, "B"] == data[1]

    def test_setitem_iloc_scalar_single(self, data):
        df = pd.DataFrame({"B": data})
        df.iloc[9, 0] = data[1]
        assert df.loc[9, "B"] == data[1]

    def test_setitem_iloc_scalar_multiple_homogoneous(self, data):
        df = pd.DataFrame({"A": data, "B": data})
        df.iloc[9, 1] = data[1]
        assert df.loc[9, "B"] == data[1]

    @pytest.mark.parametrize(
        "mask",
        [
            np.array([True, True, True, False, False]),
            pd.array([True, True, True, False, False], dtype="boolean"),
            pd.array([True, True, True, pd.NA, pd.NA], dtype="boolean"),
        ],
        ids=["numpy-array", "boolean-array", "boolean-array-na"],
    )
    def test_setitem_mask(self, data, mask, box_in_series):
        arr = data[:5].copy()
        expected = arr.take([0, 0, 0, 3, 4])
        if box_in_series:
            arr = pd.Series(arr)
            expected = pd.Series(expected)
        arr[mask] = data[0]
        tm.assert_equal(expected, arr)

    def test_setitem_mask_raises(self, data, box_in_series):
        # wrong length
        mask = np.array([True, False])

        if box_in_series:
            data = pd.Series(data)

        with pytest.raises(IndexError, match="wrong length"):
            data[mask] = data[0]

        mask = pd.array(mask, dtype="boolean")
        with pytest.raises(IndexError, match="wrong length"):
            data[mask] = data[0]

    def test_setitem_mask_boolean_array_with_na(self, data, box_in_series):
        mask = pd.array(np.zeros(data.shape, dtype="bool"), dtype="boolean")
        mask[:3] = True
        mask[3:5] = pd.NA

        if box_in_series:
            data = pd.Series(data)

        data[mask] = data[0]

        assert (data[:3] == data[0]).all()

    @pytest.mark.parametrize(
        "idx",
        [[0, 1, 2], pd.array([0, 1, 2], dtype="Int64"), np.array([0, 1, 2])],
        ids=["list", "integer-array", "numpy-array"],
    )
    def test_setitem_integer_array(self, data, idx, box_in_series):
        arr = data[:5].copy()
        expected = data.take([0, 0, 0, 3, 4])

        if box_in_series:
            arr = pd.Series(arr)
            expected = pd.Series(expected)

        arr[idx] = arr[0]
        tm.assert_equal(arr, expected)

    @pytest.mark.parametrize(
        "idx",
        [[0, 0, 1], pd.array([0, 0, 1], dtype="Int64"), np.array([0, 0, 1])],
        ids=["list", "integer-array", "numpy-array"],
    )
    def test_setitem_integer_array_with_repeats(self, data, idx, box_in_series):
        arr = data[:5].copy()
        expected = data.take([2, 3, 2, 3, 4])

        if box_in_series:
            arr = pd.Series(arr)
            expected = pd.Series(expected)

        arr[idx] = [arr[2], arr[2], arr[3]]
        tm.assert_equal(arr, expected)

    @pytest.mark.parametrize(
        "idx",
        [
            [0, 1, 2, pd.NA],
            pd.array([0, 1, 2, pd.NA], dtype="Int64"),
        ],
        ids=["list", "integer-array"],
    )
    @pytest.mark.parametrize("box_in_series", [True, False])
    def test_setitem_integer_with_missing_raises(self, data, idx, box_in_series):
        arr = data.copy()

        msg = "Cannot index with an integer indexer containing NA values"
        err = ValueError

        if box_in_series:
            # The integer labels are not present in the (string) index, so
            #  we get KeyErrors
            arr = pd.Series(data, index=[chr(100 + i) for i in range(len(data))])
            msg = "0"
            err = KeyError

        with pytest.raises(err, match=msg):
            arr[idx] = arr[0]

    @pytest.mark.parametrize("as_callable", [True, False])
    @pytest.mark.parametrize("setter", ["loc", None])
    def test_setitem_mask_aligned(self, data, as_callable, setter):
        ser = pd.Series(data)
        mask = np.zeros(len(data), dtype=bool)
        mask[:2] = True

        if as_callable:
            mask2 = lambda x: mask
        else:
            mask2 = mask

        if setter:
            # loc
            target = getattr(ser, setter)
        else:
            # Series.__setitem__
            target = ser

        target[mask2] = data[5:7]

        ser[mask2] = data[5:7]
        assert ser[0] == data[5]
        assert ser[1] == data[6]

    @pytest.mark.parametrize("setter", ["loc", None])
    def test_setitem_mask_broadcast(self, data, setter):
        ser = pd.Series(data)
        mask = np.zeros(len(data), dtype=bool)
        mask[:2] = True

        if setter:  # loc
            target = getattr(ser, setter)
        else:  # __setitem__
            target = ser

        target[mask] = data[9]
        assert ser[0] == data[9]
        assert ser[1] == data[9]

    def test_setitem_expand_columns(self, data):
        df = pd.DataFrame({"A": data})
        result = df.copy()
        result["B"] = 1
        expected = pd.DataFrame({"A": data, "B": [1] * len(data)})
        tm.assert_frame_equal(result, expected)

        result = df.copy()
        result.loc[:, "B"] = 1
        tm.assert_frame_equal(result, expected)

        # overwrite with new type
        result["B"] = data
        expected = pd.DataFrame({"A": data, "B": data})
        tm.assert_frame_equal(result, expected)

    def test_setitem_expand_with_extension(self, data):
        df = pd.DataFrame({"A": [1] * len(data)})
        result = df.copy()
        result["B"] = data
        expected = pd.DataFrame({"A": [1] * len(data), "B": data})
        tm.assert_frame_equal(result, expected)

        result = df.copy()
        result.loc[:, "B"] = data
        tm.assert_frame_equal(result, expected)

    def test_loc_setitem_with_expansion_preserves_ea_index_dtype(self, data):
        # GH#41626 retain index.dtype in setitem-with-expansion
        if not is_hashable(data[0]):
            pytest.skip("Test does not apply to non-hashable data.")
        data = data.unique()
        expected = pd.DataFrame({"A": range(len(data))}, index=data)
        df = expected.iloc[:-1]
        ser = df["A"]
        item = data[-1]

        df.loc[item] = len(data) - 1
        tm.assert_frame_equal(df, expected)

        ser.loc[item] = len(data) - 1
        tm.assert_series_equal(ser, expected["A"])

    def test_setitem_frame_invalid_length(self, data):
        df = pd.DataFrame({"A": [1] * len(data)})
        xpr = (
            rf"Length of values \({len(data[:5])}\) "
            rf"does not match length of index \({len(df)}\)"
        )
        with pytest.raises(ValueError, match=xpr):
            df["B"] = data[:5]

    def test_setitem_tuple_index(self, data):
        ser = pd.Series(data[:2], index=[(0, 0), (0, 1)])
        expected = pd.Series(data.take([1, 1]), index=ser.index)
        ser[(0, 0)] = data[1]
        tm.assert_series_equal(ser, expected)

    def test_setitem_slice(self, data, box_in_series):
        arr = data[:5].copy()
        expected = data.take([0, 0, 0, 3, 4])
        if box_in_series:
            arr = pd.Series(arr)
            expected = pd.Series(expected)

        arr[:3] = data[0]
        tm.assert_equal(arr, expected)

    def test_setitem_loc_iloc_slice(self, data):
        arr = data[:5].copy()
        s = pd.Series(arr, index=["a", "b", "c", "d", "e"])
        expected = pd.Series(data.take([0, 0, 0, 3, 4]), index=s.index)

        result = s.copy()
        result.iloc[:3] = data[0]
        tm.assert_equal(result, expected)

        result = s.copy()
        result.loc[:"c"] = data[0]
        tm.assert_equal(result, expected)

    def test_setitem_slice_mismatch_length_raises(self, data):
        arr = data[:5]
        with tm.external_error_raised(ValueError):
            arr[:1] = arr[:2]

    def test_setitem_slice_array(self, data):
        arr = data[:5].copy()
        arr[:5] = data[-5:]
        tm.assert_extension_array_equal(arr, data[-5:])

    def test_setitem_scalar_key_sequence_raise(self, data):
        arr = data[:5].copy()
        with tm.external_error_raised(ValueError):
            arr[0] = arr[[0, 1]]

    def test_setitem_preserves_views(self, data):
        # GH#28150 setitem shouldn't swap the underlying data
        view1 = data.view()
        view2 = data[:]

        data[0] = data[1]
        assert view1[0] == data[1]
        assert view2[0] == data[1]

    def test_setitem_with_expansion_dataframe_column(self, data, full_indexer):
        # https://github.com/pandas-dev/pandas/issues/32395
        df = expected = pd.DataFrame(pd.Series(data))
        result = pd.DataFrame(index=df.index)

        key = full_indexer(df)
        result.loc[key, 0] = df[0]

        tm.assert_frame_equal(result, expected)

    def test_setitem_with_expansion_row(self, data, na_value):
        df = pd.DataFrame({"data": data[:1]})

        df.loc[1, "data"] = data[1]
        expected = pd.DataFrame({"data": data[:2]})
        tm.assert_frame_equal(df, expected)

        # https://github.com/pandas-dev/pandas/issues/47284
        df.loc[2, "data"] = na_value
        expected = pd.DataFrame(
            {"data": pd.Series([data[0], data[1], na_value], dtype=data.dtype)}
        )
        tm.assert_frame_equal(df, expected)

    def test_setitem_series(self, data, full_indexer):
        # https://github.com/pandas-dev/pandas/issues/32395
        ser = pd.Series(data, name="data")
        result = pd.Series(index=ser.index, dtype=object, name="data")

        # because result has object dtype, the attempt to do setting inplace
        #  is successful, and object dtype is retained
        key = full_indexer(ser)
        result.loc[key] = ser

        expected = pd.Series(
            data.astype(object), index=ser.index, name="data", dtype=object
        )
        tm.assert_series_equal(result, expected)

    def test_setitem_frame_2d_values(self, data):
        # GH#44514
        df = pd.DataFrame({"A": data})
        orig = df.copy()

        df.iloc[:] = df.copy()
        tm.assert_frame_equal(df, orig)

        df.iloc[:-1] = df.iloc[:-1].copy()
        tm.assert_frame_equal(df, orig)

        df.iloc[:] = df.values
        tm.assert_frame_equal(df, orig)

        df.iloc[:-1] = df.values[:-1]
        tm.assert_frame_equal(df, orig)

    def test_delitem_series(self, data):
        # GH#40763
        ser = pd.Series(data, name="data")

        taker = np.arange(len(ser))
        taker = np.delete(taker, 1)

        expected = ser[taker]
        del ser[1]
        tm.assert_series_equal(ser, expected)

    def test_setitem_invalid(self, data, invalid_scalar):
        # messages vary by subclass, so we do not test it
        with pytest.raises((ValueError, TypeError), match=None):
            data[0] = invalid_scalar

        with pytest.raises((ValueError, TypeError), match=None):
            data[:] = invalid_scalar

    def test_setitem_2d_values(self, data):
        # GH50085
        original = data.copy()
        df = pd.DataFrame({"a": data, "b": data})
        df.loc[[0, 1], :] = df.loc[[1, 0], :].values
        assert (df.loc[0, :] == original[1]).all()
        assert (df.loc[1, :] == original[0]).all()

<<<<<<< HEAD
    def test_loc_setitem_with_expansion_retains_ea_dtype(self, data):
        # GH#32346
        data = data.dropna().unique()
        ser = pd.Series(data[:-1])
        ser.loc[len(ser)] = data[-1]
        expected = pd.Series(data)
        tm.assert_series_equal(ser, expected)

        df = pd.DataFrame({"A": data[:-1]})
        df.loc[len(df)] = [data[-1]]
        expected = expected.to_frame("A")
        tm.assert_frame_equal(df, expected)
=======
    def test_readonly_property(self, data):
        assert data._readonly is False

        data._readonly = True
        assert data._readonly is True

        data_orig = data.copy()
        assert data_orig._readonly is False

        with pytest.raises(ValueError, match="Cannot modify read-only array"):
            data[0] = data[1]

        with pytest.raises(ValueError, match="Cannot modify read-only array"):
            data[0:3] = data[1]

        with pytest.raises(ValueError, match="Cannot modify read-only array"):
            data[np.array([True] * len(data))] = data[1]

        tm.assert_extension_array_equal(data, data_orig)

    def test_readonly_propagates_to_numpy_array(self, data):
        data._readonly = True

        # when we ask for a copy, the result should never be readonly
        arr = np.array(data)
        assert arr.flags.writeable

        # when we don't ask for a copy -> if the conversion is zero-copy,
        # the result should be readonly
        arr1 = np.asarray(data)
        arr2 = np.asarray(data)
        if np.shares_memory(arr1, arr2):
            assert not arr1.flags.writeable
        else:
            assert arr1.flags.writeable

    def test_readonly_propagates_to_numpy_array_method(self, data):
        data._readonly = True

        # when we ask for a copy, the result should never be readonly
        arr = data.to_numpy(copy=True)
        assert arr.flags.writeable

        # when we don't ask for a copy -> if the conversion is zero-copy,
        # the result should be readonly
        arr1 = data.to_numpy(copy=False)
        arr2 = data.to_numpy(copy=False)
        if np.shares_memory(arr1, arr2):
            assert not arr1.flags.writeable
        else:
            assert arr1.flags.writeable

        # non-NA fill value should always result in a copy
        if data.isna().any():
            arr = data.to_numpy(copy=False, na_value=data[0])
            if isinstance(data.dtype, pd.ArrowDtype) and data.dtype.kind == "f":
                # for float dtype, after the fillna, the conversion from pyarrow to
                # numpy is zero-copy, and pyarrow will mark the array as readonly
                assert not arr.flags.writeable
            else:
                assert arr.flags.writeable
>>>>>>> 942c56b9
<|MERGE_RESOLUTION|>--- conflicted
+++ resolved
@@ -473,7 +473,6 @@
         assert (df.loc[0, :] == original[1]).all()
         assert (df.loc[1, :] == original[0]).all()
 
-<<<<<<< HEAD
     def test_loc_setitem_with_expansion_retains_ea_dtype(self, data):
         # GH#32346
         data = data.dropna().unique()
@@ -486,7 +485,7 @@
         df.loc[len(df)] = [data[-1]]
         expected = expected.to_frame("A")
         tm.assert_frame_equal(df, expected)
-=======
+
     def test_readonly_property(self, data):
         assert data._readonly is False
 
@@ -547,5 +546,4 @@
                 # numpy is zero-copy, and pyarrow will mark the array as readonly
                 assert not arr.flags.writeable
             else:
-                assert arr.flags.writeable
->>>>>>> 942c56b9
+                assert arr.flags.writeable