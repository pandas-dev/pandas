import numpy as np
import pytest

import pandas as pd
import pandas._testing as tm
from pandas.tests.extension.base.base import BaseExtensionTests


class BaseSetitemTests(BaseExtensionTests):
    @pytest.fixture(
        params=[
            lambda x: x.index,
            lambda x: list(x.index),
            lambda x: slice(None),
            lambda x: slice(0, len(x)),
            lambda x: range(len(x)),
            lambda x: list(range(len(x))),
            lambda x: np.ones(len(x), dtype=bool),
        ],
        ids=[
            "index",
            "list[index]",
            "null_slice",
            "full_slice",
            "range",
            "list(range)",
            "mask",
        ],
    )
    def full_indexer(self, request):
        """
        Fixture for an indexer to pass to obj.loc to get/set the full length of the
        object.

        In some cases, assumes that obj.index is the default RangeIndex.
        """
        return request.param

    def test_setitem_scalar_series(self, data, box_in_series):
        if box_in_series:
            data = pd.Series(data)
        data[0] = data[1]
        assert data[0] == data[1]

    def test_setitem_sequence(self, data, box_in_series):
        if box_in_series:
            data = pd.Series(data)
        original = data.copy()

        data[[0, 1]] = [data[1], data[0]]
        assert data[0] == original[1]
        assert data[1] == original[0]

    def test_setitem_sequence_mismatched_length_raises(self, data, as_array):
        ser = pd.Series(data)
        original = ser.copy()
        value = [data[0]]
        if as_array:
            value = data._from_sequence(value)

        xpr = "cannot set using a {} indexer with a different length"
        with pytest.raises(ValueError, match=xpr.format("list-like")):
            ser[[0, 1]] = value
        # Ensure no modifications made before the exception
        self.assert_series_equal(ser, original)

        with pytest.raises(ValueError, match=xpr.format("slice")):
            ser[slice(3)] = value
        self.assert_series_equal(ser, original)

    def test_setitem_empty_indexer(self, data, box_in_series):
        if box_in_series:
            data = pd.Series(data)
        original = data.copy()
        data[np.array([], dtype=int)] = []
        self.assert_equal(data, original)

    def test_setitem_sequence_broadcasts(self, data, box_in_series):
        if box_in_series:
            data = pd.Series(data)
        data[[0, 1]] = data[2]
        assert data[0] == data[2]
        assert data[1] == data[2]

    @pytest.mark.parametrize("setter", ["loc", "iloc"])
    def test_setitem_scalar(self, data, setter):
        arr = pd.Series(data)
        setter = getattr(arr, setter)
        setter[0] = data[1]
        assert arr[0] == data[1]

    def test_setitem_loc_scalar_mixed(self, data):
        df = pd.DataFrame({"A": np.arange(len(data)), "B": data})
        df.loc[0, "B"] = data[1]
        assert df.loc[0, "B"] == data[1]

    def test_setitem_loc_scalar_single(self, data):
        df = pd.DataFrame({"B": data})
        df.loc[10, "B"] = data[1]
        assert df.loc[10, "B"] == data[1]

    def test_setitem_loc_scalar_multiple_homogoneous(self, data):
        df = pd.DataFrame({"A": data, "B": data})
        df.loc[10, "B"] = data[1]
        assert df.loc[10, "B"] == data[1]

    def test_setitem_iloc_scalar_mixed(self, data):
        df = pd.DataFrame({"A": np.arange(len(data)), "B": data})
        df.iloc[0, 1] = data[1]
        assert df.loc[0, "B"] == data[1]

    def test_setitem_iloc_scalar_single(self, data):
        df = pd.DataFrame({"B": data})
        df.iloc[10, 0] = data[1]
        assert df.loc[10, "B"] == data[1]

    def test_setitem_iloc_scalar_multiple_homogoneous(self, data):
        df = pd.DataFrame({"A": data, "B": data})
        df.iloc[10, 1] = data[1]
        assert df.loc[10, "B"] == data[1]

    @pytest.mark.parametrize(
        "mask",
        [
            np.array([True, True, True, False, False]),
            pd.array([True, True, True, False, False], dtype="boolean"),
            pd.array([True, True, True, pd.NA, pd.NA], dtype="boolean"),
        ],
        ids=["numpy-array", "boolean-array", "boolean-array-na"],
    )
    def test_setitem_mask(self, data, mask, box_in_series):
        arr = data[:5].copy()
        expected = arr.take([0, 0, 0, 3, 4])
        if box_in_series:
            arr = pd.Series(arr)
            expected = pd.Series(expected)
        arr[mask] = data[0]
        self.assert_equal(expected, arr)

    def test_setitem_mask_raises(self, data, box_in_series):
        # wrong length
        mask = np.array([True, False])

        if box_in_series:
            data = pd.Series(data)

        with pytest.raises(IndexError, match="wrong length"):
            data[mask] = data[0]

        mask = pd.array(mask, dtype="boolean")
        with pytest.raises(IndexError, match="wrong length"):
            data[mask] = data[0]

    def test_setitem_mask_boolean_array_with_na(self, data, box_in_series):
        mask = pd.array(np.zeros(data.shape, dtype="bool"), dtype="boolean")
        mask[:3] = True
        mask[3:5] = pd.NA

        if box_in_series:
            data = pd.Series(data)

        data[mask] = data[0]

        assert (data[:3] == data[0]).all()

    @pytest.mark.parametrize(
        "idx",
        [[0, 1, 2], pd.array([0, 1, 2], dtype="Int64"), np.array([0, 1, 2])],
        ids=["list", "integer-array", "numpy-array"],
    )
    def test_setitem_integer_array(self, data, idx, box_in_series):
        arr = data[:5].copy()
        expected = data.take([0, 0, 0, 3, 4])

        if box_in_series:
            arr = pd.Series(arr)
            expected = pd.Series(expected)

        arr[idx] = arr[0]
        self.assert_equal(arr, expected)

    @pytest.mark.parametrize(
        "idx, box_in_series",
        [
            ([0, 1, 2, pd.NA], False),
            pytest.param(
                [0, 1, 2, pd.NA], True, marks=pytest.mark.xfail(reason="GH-31948")
            ),
            (pd.array([0, 1, 2, pd.NA], dtype="Int64"), False),
            (pd.array([0, 1, 2, pd.NA], dtype="Int64"), False),
        ],
        ids=["list-False", "list-True", "integer-array-False", "integer-array-True"],
    )
    def test_setitem_integer_with_missing_raises(self, data, idx, box_in_series):
        arr = data.copy()

        # TODO(xfail) this raises KeyError about labels not found (it tries label-based)
        # for list of labels with Series
        if box_in_series:
            arr = pd.Series(data, index=[tm.rands(4) for _ in range(len(data))])

        msg = "Cannot index with an integer indexer containing NA values"
        with pytest.raises(ValueError, match=msg):
            arr[idx] = arr[0]

    @pytest.mark.parametrize("as_callable", [True, False])
    @pytest.mark.parametrize("setter", ["loc", None])
    def test_setitem_mask_aligned(self, data, as_callable, setter):
        ser = pd.Series(data)
        mask = np.zeros(len(data), dtype=bool)
        mask[:2] = True

        if as_callable:
            mask2 = lambda x: mask
        else:
            mask2 = mask

        if setter:
            # loc
            target = getattr(ser, setter)
        else:
            # Series.__setitem__
            target = ser

        target[mask2] = data[5:7]

        ser[mask2] = data[5:7]
        assert ser[0] == data[5]
        assert ser[1] == data[6]

    @pytest.mark.parametrize("setter", ["loc", None])
    def test_setitem_mask_broadcast(self, data, setter):
        ser = pd.Series(data)
        mask = np.zeros(len(data), dtype=bool)
        mask[:2] = True

        if setter:  # loc
            target = getattr(ser, setter)
        else:  # __setitem__
            target = ser

        target[mask] = data[10]
        assert ser[0] == data[10]
        assert ser[1] == data[10]

    def test_setitem_expand_columns(self, data):
        df = pd.DataFrame({"A": data})
        result = df.copy()
        result["B"] = 1
        expected = pd.DataFrame({"A": data, "B": [1] * len(data)})
        self.assert_frame_equal(result, expected)

        result = df.copy()
        result.loc[:, "B"] = 1
        self.assert_frame_equal(result, expected)

        # overwrite with new type
        result["B"] = data
        expected = pd.DataFrame({"A": data, "B": data})
        self.assert_frame_equal(result, expected)

    def test_setitem_expand_with_extension(self, data):
        df = pd.DataFrame({"A": [1] * len(data)})
        result = df.copy()
        result["B"] = data
        expected = pd.DataFrame({"A": [1] * len(data), "B": data})
        self.assert_frame_equal(result, expected)

        result = df.copy()
        result.loc[:, "B"] = data
        self.assert_frame_equal(result, expected)

    def test_setitem_frame_invalid_length(self, data):
        df = pd.DataFrame({"A": [1] * len(data)})
        xpr = (
            rf"Length of values \({len(data[:5])}\) "
            rf"does not match length of index \({len(df)}\)"
        )
        with pytest.raises(ValueError, match=xpr):
            df["B"] = data[:5]

    def test_setitem_tuple_index(self, data):
        ser = pd.Series(data[:2], index=[(0, 0), (0, 1)])
        expected = pd.Series(data.take([1, 1]), index=ser.index)
        ser[(0, 0)] = data[1]
        self.assert_series_equal(ser, expected)

    def test_setitem_slice(self, data, box_in_series):
        arr = data[:5].copy()
        expected = data.take([0, 0, 0, 3, 4])
        if box_in_series:
            arr = pd.Series(arr)
            expected = pd.Series(expected)

        arr[:3] = data[0]
        self.assert_equal(arr, expected)

    def test_setitem_loc_iloc_slice(self, data):
        arr = data[:5].copy()
        s = pd.Series(arr, index=["a", "b", "c", "d", "e"])
        expected = pd.Series(data.take([0, 0, 0, 3, 4]), index=s.index)

        result = s.copy()
        result.iloc[:3] = data[0]
        self.assert_equal(result, expected)

        result = s.copy()
        result.loc[:"c"] = data[0]
        self.assert_equal(result, expected)

    def test_setitem_slice_mismatch_length_raises(self, data):
        arr = data[:5]
        with pytest.raises(ValueError):
            arr[:1] = arr[:2]

    def test_setitem_slice_array(self, data):
        arr = data[:5].copy()
        arr[:5] = data[-5:]
        self.assert_extension_array_equal(arr, data[-5:])

    def test_setitem_scalar_key_sequence_raise(self, data):
        arr = data[:5].copy()
        with pytest.raises(ValueError):
            arr[0] = arr[[0, 1]]

    def test_setitem_preserves_views(self, data):
        # GH#28150 setitem shouldn't swap the underlying data
        view1 = data.view()
        view2 = data[:]

        data[0] = data[1]
        assert view1[0] == data[1]
        assert view2[0] == data[1]

    def test_setitem_with_expansion_dataframe_column(self, data, full_indexer):
        # https://github.com/pandas-dev/pandas/issues/32395
        df = expected = pd.DataFrame({"data": pd.Series(data)})
        result = pd.DataFrame(index=df.index)

        key = full_indexer(df)
        result.loc[key, "data"] = df["data"]

        self.assert_frame_equal(result, expected)

    def test_setitem_series(self, data, full_indexer):
        # https://github.com/pandas-dev/pandas/issues/32395
        ser = pd.Series(data, name="data")
        result = pd.Series(index=ser.index, dtype=object, name="data")

        # because result has object dtype, the attempt to do setting inplace
        #  is successful, and object dtype is retained
        key = full_indexer(ser)
        result.loc[key] = ser

        expected = pd.Series(
            data.astype(object), index=ser.index, name="data", dtype=object
        )
        self.assert_series_equal(result, expected)

    def test_setitem_frame_2d_values(self, data):
        # GH#44514
        df = pd.DataFrame({"A": data})
<<<<<<< HEAD

        # Avoiding using_array_manager fixture
        #  https://github.com/pandas-dev/pandas/pull/44514#discussion_r754002410
        using_array_manager = isinstance(df._mgr, pd.core.internals.ArrayManager)
        if using_array_manager:
            if not isinstance(
                data.dtype, (PandasDtype, PeriodDtype, IntervalDtype, DatetimeTZDtype)
            ):
                # These dtypes have non-broken implementations of _can_hold_element
                mark = pytest.mark.xfail(reason="Goes through split path, loses dtype")
                request.node.add_marker(mark)

        df = pd.DataFrame({"A": data})
        blk_data = df._mgr.arrays[0]
=======
>>>>>>> da0156a3
        orig = df.copy()

        df.iloc[:] = df
        self.assert_frame_equal(df, orig)

        df.iloc[:-1] = df.iloc[:-1]
        self.assert_frame_equal(df, orig)

        df.iloc[:] = df.values
        self.assert_frame_equal(df, orig)
        if not using_array_manager:
            # GH#33457 Check that this setting occurred in-place
            # FIXME(ArrayManager): this should work there too
            assert df._mgr.arrays[0] is blk_data

        df.iloc[:-1] = df.values[:-1]
        self.assert_frame_equal(df, orig)

    def test_delitem_series(self, data):
        # GH#40763
        ser = pd.Series(data, name="data")

        taker = np.arange(len(ser))
        taker = np.delete(taker, 1)

        expected = ser[taker]
        del ser[1]
        self.assert_series_equal(ser, expected)

    def test_setitem_invalid(self, data, invalid_scalar):
        msg = ""  # messages vary by subclass, so we do not test it
        with pytest.raises((ValueError, TypeError), match=msg):
            data[0] = invalid_scalar

        with pytest.raises((ValueError, TypeError), match=msg):
            data[:] = invalid_scalar<|MERGE_RESOLUTION|>--- conflicted
+++ resolved
@@ -360,23 +360,14 @@
     def test_setitem_frame_2d_values(self, data):
         # GH#44514
         df = pd.DataFrame({"A": data})
-<<<<<<< HEAD
 
         # Avoiding using_array_manager fixture
         #  https://github.com/pandas-dev/pandas/pull/44514#discussion_r754002410
         using_array_manager = isinstance(df._mgr, pd.core.internals.ArrayManager)
-        if using_array_manager:
-            if not isinstance(
-                data.dtype, (PandasDtype, PeriodDtype, IntervalDtype, DatetimeTZDtype)
-            ):
-                # These dtypes have non-broken implementations of _can_hold_element
-                mark = pytest.mark.xfail(reason="Goes through split path, loses dtype")
-                request.node.add_marker(mark)
 
         df = pd.DataFrame({"A": data})
         blk_data = df._mgr.arrays[0]
-=======
->>>>>>> da0156a3
+
         orig = df.copy()
 
         df.iloc[:] = df
