import io

import pytest

import pandas as pd

from .base import BaseExtensionTests


class BasePrintingTests(BaseExtensionTests):
    """Tests checking the formatting of your EA when printed."""

    @pytest.mark.parametrize("size", ["big", "small"])
    def test_array_repr(self, data, size):
        if size == "small":
            data = data[:5]
        else:
            data = type(data)._concat_same_type([data] * 5)

        result = repr(data)
<<<<<<< HEAD
        assert data.__class__.__name__ in result
        assert f"Length: {len(data)}" in result
=======
        assert type(data).__name__ in result
        assert "Length: {}".format(len(data)) in result
>>>>>>> bff09de6
        assert str(data.dtype) in result
        if size == "big":
            assert "..." in result

    def test_array_repr_unicode(self, data):
        result = str(data)
        assert isinstance(result, str)

    def test_series_repr(self, data):
        ser = pd.Series(data)
        assert data.dtype.name in repr(ser)

    def test_dataframe_repr(self, data):
        df = pd.DataFrame({"A": data})
        repr(df)

    def test_dtype_name_in_info(self, data):
        buf = io.StringIO()
        pd.DataFrame({"A": data}).info(buf=buf)
        result = buf.getvalue()
        assert data.dtype.name in result<|MERGE_RESOLUTION|>--- conflicted
+++ resolved
@@ -18,13 +18,8 @@
             data = type(data)._concat_same_type([data] * 5)
 
         result = repr(data)
-<<<<<<< HEAD
-        assert data.__class__.__name__ in result
+        assert type(data).__name__ in result
         assert f"Length: {len(data)}" in result
-=======
-        assert type(data).__name__ in result
-        assert "Length: {}".format(len(data)) in result
->>>>>>> bff09de6
         assert str(data.dtype) in result
         if size == "big":
             assert "..." in result
