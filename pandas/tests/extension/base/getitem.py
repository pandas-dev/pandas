import numpy as np
import pytest

import pandas as pd
from pandas.tests.extension.base.base import BaseExtensionTests


class BaseGetitemTests(BaseExtensionTests):
    """Tests for ExtensionArray.__getitem__."""

    def test_iloc_series(self, data):
        ser = pd.Series(data)
        result = ser.iloc[:4]
        expected = pd.Series(data[:4])
        self.assert_series_equal(result, expected)

        result = ser.iloc[[0, 1, 2, 3]]
        self.assert_series_equal(result, expected)

    def test_iloc_frame(self, data):
        df = pd.DataFrame({"A": data, "B": np.arange(len(data), dtype="int64")})
        expected = pd.DataFrame({"A": data[:4]})

        # slice -> frame
        result = df.iloc[:4, [0]]
        self.assert_frame_equal(result, expected)

        # sequence -> frame
        result = df.iloc[[0, 1, 2, 3], [0]]
        self.assert_frame_equal(result, expected)

        expected = pd.Series(data[:4], name="A")

        # slice -> series
        result = df.iloc[:4, 0]
        self.assert_series_equal(result, expected)

        # sequence -> series
        result = df.iloc[:4, 0]
        self.assert_series_equal(result, expected)

        # GH#32959 slice columns with step
        result = df.iloc[:, ::2]
        self.assert_frame_equal(result, df[["A"]])
        result = df[["B", "A"]].iloc[:, ::2]
        self.assert_frame_equal(result, df[["B"]])

    def test_iloc_frame_single_block(self, data):
        # GH#32959 null slice along index, slice along columns with single-block
        df = pd.DataFrame({"A": data})

        result = df.iloc[:, :]
        self.assert_frame_equal(result, df)

        result = df.iloc[:, :1]
        self.assert_frame_equal(result, df)

        result = df.iloc[:, :2]
        self.assert_frame_equal(result, df)

        result = df.iloc[:, ::2]
        self.assert_frame_equal(result, df)

        result = df.iloc[:, 1:2]
        self.assert_frame_equal(result, df.iloc[:, :0])

        result = df.iloc[:, -1:]
        self.assert_frame_equal(result, df)

    def test_loc_series(self, data):
        ser = pd.Series(data)
        result = ser.loc[:3]
        expected = pd.Series(data[:4])
        self.assert_series_equal(result, expected)

        result = ser.loc[[0, 1, 2, 3]]
        self.assert_series_equal(result, expected)

    def test_loc_frame(self, data):
        df = pd.DataFrame({"A": data, "B": np.arange(len(data), dtype="int64")})
        expected = pd.DataFrame({"A": data[:4]})

        # slice -> frame
        result = df.loc[:3, ["A"]]
        self.assert_frame_equal(result, expected)

        # sequence -> frame
        result = df.loc[[0, 1, 2, 3], ["A"]]
        self.assert_frame_equal(result, expected)

        expected = pd.Series(data[:4], name="A")

        # slice -> series
        result = df.loc[:3, "A"]
        self.assert_series_equal(result, expected)

        # sequence -> series
        result = df.loc[:3, "A"]
        self.assert_series_equal(result, expected)

    def test_loc_iloc_frame_single_dtype(self, data):
        # GH#27110 bug in ExtensionBlock.iget caused df.iloc[n] to incorrectly
        #  return a scalar
        df = pd.DataFrame({"A": data})
        expected = pd.Series([data[2]], index=["A"], name=2, dtype=data.dtype)

        result = df.loc[2]
        self.assert_series_equal(result, expected)

        expected = pd.Series(
            [data[-1]], index=["A"], name=len(data) - 1, dtype=data.dtype
        )
        result = df.iloc[-1]
        self.assert_series_equal(result, expected)

    def test_getitem_scalar(self, data):
        result = data[0]
        assert isinstance(result, data.dtype.type)

        result = pd.Series(data)[0]
        assert isinstance(result, data.dtype.type)

    def test_getitem_invalid(self, data):
<<<<<<< HEAD
        # TODO: specific exception message?

        with pytest.raises(IndexError):
            data["foo"]

        with pytest.raises(IndexError):
            data[2.5]

        ub = len(data)
        with pytest.raises(IndexError):
            data[ub + 1]
        with pytest.raises(IndexError):
=======
        # TODO: box over scalar, [scalar], (scalar,)?

        msg = (
            r"only integers, slices \(`:`\), ellipsis \(`...`\), numpy.newaxis "
            r"\(`None`\) and integer or boolean arrays are valid indices"
        )
        with pytest.raises(IndexError, match=msg):
            data["foo"]
        with pytest.raises(IndexError, match=msg):
            data[2.5]

        ub = len(data)
        msg = "|".join(
            [
                "list index out of range",  # json
                "index out of bounds",  # pyarrow
                "Out of bounds access",  # Sparse
                f"loc must be an integer between -{ub} and {ub}",  # Sparse
                f"index {ub+1} is out of bounds for axis 0 with size {ub}",
                f"index -{ub+1} is out of bounds for axis 0 with size {ub}",
            ]
        )
        with pytest.raises(IndexError, match=msg):
            data[ub + 1]
        with pytest.raises(IndexError, match=msg):
>>>>>>> f3958f05
            data[-ub - 1]

    def test_getitem_scalar_na(self, data_missing, na_cmp, na_value):
        result = data_missing[0]
        assert na_cmp(result, na_value)

    def test_getitem_empty(self, data):
        # Indexing with empty list
        result = data[[]]
        assert len(result) == 0
        assert isinstance(result, type(data))

        expected = data[np.array([], dtype="int64")]
        self.assert_extension_array_equal(result, expected)

    def test_getitem_mask(self, data):
        # Empty mask, raw array
        mask = np.zeros(len(data), dtype=bool)
        result = data[mask]
        assert len(result) == 0
        assert isinstance(result, type(data))

        # Empty mask, in series
        mask = np.zeros(len(data), dtype=bool)
        result = pd.Series(data)[mask]
        assert len(result) == 0
        assert result.dtype == data.dtype

        # non-empty mask, raw array
        mask[0] = True
        result = data[mask]
        assert len(result) == 1
        assert isinstance(result, type(data))

        # non-empty mask, in series
        result = pd.Series(data)[mask]
        assert len(result) == 1
        assert result.dtype == data.dtype

    def test_getitem_mask_raises(self, data):
        mask = np.array([True, False])
        msg = f"Boolean index has wrong length: 2 instead of {len(data)}"
        with pytest.raises(IndexError, match=msg):
            data[mask]

        mask = pd.array(mask, dtype="boolean")
        with pytest.raises(IndexError, match=msg):
            data[mask]

    def test_getitem_boolean_array_mask(self, data):
        mask = pd.array(np.zeros(data.shape, dtype="bool"), dtype="boolean")
        result = data[mask]
        assert len(result) == 0
        assert isinstance(result, type(data))

        result = pd.Series(data)[mask]
        assert len(result) == 0
        assert result.dtype == data.dtype

        mask[:5] = True
        expected = data.take([0, 1, 2, 3, 4])
        result = data[mask]
        self.assert_extension_array_equal(result, expected)

        expected = pd.Series(expected)
        result = pd.Series(data)[mask]
        self.assert_series_equal(result, expected)

    def test_getitem_boolean_na_treated_as_false(self, data):
        # https://github.com/pandas-dev/pandas/issues/31503
        mask = pd.array(np.zeros(data.shape, dtype="bool"), dtype="boolean")
        mask[:2] = pd.NA
        mask[2:4] = True

        result = data[mask]
        expected = data[mask.fillna(False)]

        self.assert_extension_array_equal(result, expected)

        s = pd.Series(data)

        result = s[mask]
        expected = s[mask.fillna(False)]

        self.assert_series_equal(result, expected)

    @pytest.mark.parametrize(
        "idx",
        [[0, 1, 2], pd.array([0, 1, 2], dtype="Int64"), np.array([0, 1, 2])],
        ids=["list", "integer-array", "numpy-array"],
    )
    def test_getitem_integer_array(self, data, idx):
        result = data[idx]
        assert len(result) == 3
        assert isinstance(result, type(data))
        expected = data.take([0, 1, 2])
        self.assert_extension_array_equal(result, expected)

        expected = pd.Series(expected)
        result = pd.Series(data)[idx]
        self.assert_series_equal(result, expected)

    @pytest.mark.parametrize(
        "idx",
        [[0, 1, 2, pd.NA], pd.array([0, 1, 2, pd.NA], dtype="Int64")],
        ids=["list", "integer-array"],
    )
    def test_getitem_integer_with_missing_raises(self, data, idx):
        msg = "Cannot index with an integer indexer containing NA values"
        with pytest.raises(ValueError, match=msg):
            data[idx]

        # FIXME: dont leave commented-out
        # TODO: this raises KeyError about labels not found (it tries label-based)
        # import pandas._testing as tm
        # ser = pd.Series(data, index=[tm.rands(4) for _ in range(len(data))])
        # with pytest.raises(ValueError, match=msg):
        #    ser[idx]

    def test_getitem_slice(self, data):
        # getitem[slice] should return an array
        result = data[slice(0)]  # empty
        assert isinstance(result, type(data))

        result = data[slice(1)]  # scalar
        assert isinstance(result, type(data))

    def test_getitem_ellipsis_and_slice(self, data):
        # GH#40353 this is called from getitem_block_index
        result = data[..., :]
        self.assert_extension_array_equal(result, data)

        result = data[:, ...]
        self.assert_extension_array_equal(result, data)

        result = data[..., :3]
        self.assert_extension_array_equal(result, data[:3])

        result = data[:3, ...]
        self.assert_extension_array_equal(result, data[:3])

        result = data[..., ::2]
        self.assert_extension_array_equal(result, data[::2])

        result = data[::2, ...]
        self.assert_extension_array_equal(result, data[::2])

    def test_get(self, data):
        # GH 20882
        s = pd.Series(data, index=[2 * i for i in range(len(data))])
        assert s.get(4) == s.iloc[2]

        result = s.get([4, 6])
        expected = s.iloc[[2, 3]]
        self.assert_series_equal(result, expected)

        result = s.get(slice(2))
        expected = s.iloc[[0, 1]]
        self.assert_series_equal(result, expected)

        assert s.get(-1) is None
        assert s.get(s.index.max() + 1) is None

        s = pd.Series(data[:6], index=list("abcdef"))
        assert s.get("c") == s.iloc[2]

        result = s.get(slice("b", "d"))
        expected = s.iloc[[1, 2, 3]]
        self.assert_series_equal(result, expected)

        result = s.get("Z")
        assert result is None

        assert s.get(4) == s.iloc[4]
        assert s.get(-1) == s.iloc[-1]
        assert s.get(len(s)) is None

        # GH 21257
        s = pd.Series(data)
        s2 = s[::2]
        assert s2.get(1) is None

    def test_take_sequence(self, data):
        result = pd.Series(data)[[0, 1, 3]]
        assert result.iloc[0] == data[0]
        assert result.iloc[1] == data[1]
        assert result.iloc[2] == data[3]

    def test_take(self, data, na_value, na_cmp):
        result = data.take([0, -1])
        assert result.dtype == data.dtype
        assert result[0] == data[0]
        assert result[1] == data[-1]

        result = data.take([0, -1], allow_fill=True, fill_value=na_value)
        assert result[0] == data[0]
        assert na_cmp(result[1], na_value)

        with pytest.raises(IndexError, match="out of bounds"):
            data.take([len(data) + 1])

    def test_take_empty(self, data, na_value, na_cmp):
        empty = data[:0]

        result = empty.take([-1], allow_fill=True)
        assert na_cmp(result[0], na_value)

        msg = "cannot do a non-empty take from an empty axes|out of bounds"

        with pytest.raises(IndexError, match=msg):
            empty.take([-1])

        with pytest.raises(IndexError, match="cannot do a non-empty take"):
            empty.take([0, 1])

    def test_take_negative(self, data):
        # https://github.com/pandas-dev/pandas/issues/20640
        n = len(data)
        result = data.take([0, -n, n - 1, -1])
        expected = data.take([0, 0, n - 1, n - 1])
        self.assert_extension_array_equal(result, expected)

    def test_take_non_na_fill_value(self, data_missing):
        fill_value = data_missing[1]  # valid
        na = data_missing[0]

        arr = data_missing._from_sequence(
            [na, fill_value, na], dtype=data_missing.dtype
        )
        result = arr.take([-1, 1], fill_value=fill_value, allow_fill=True)
        expected = arr.take([1, 1])
        self.assert_extension_array_equal(result, expected)

    def test_take_pandas_style_negative_raises(self, data, na_value):
        with pytest.raises(ValueError, match=""):
            data.take([0, -2], fill_value=na_value, allow_fill=True)

    @pytest.mark.parametrize("allow_fill", [True, False])
    def test_take_out_of_bounds_raises(self, data, allow_fill):
        arr = data[:3]

        with pytest.raises(IndexError, match="out of bounds|out-of-bounds"):
            arr.take(np.asarray([0, 3]), allow_fill=allow_fill)

    def test_take_series(self, data):
        s = pd.Series(data)
        result = s.take([0, -1])
        expected = pd.Series(
            data._from_sequence([data[0], data[len(data) - 1]], dtype=s.dtype),
            index=[0, len(data) - 1],
        )
        self.assert_series_equal(result, expected)

    def test_reindex(self, data, na_value):
        s = pd.Series(data)
        result = s.reindex([0, 1, 3])
        expected = pd.Series(data.take([0, 1, 3]), index=[0, 1, 3])
        self.assert_series_equal(result, expected)

        n = len(data)
        result = s.reindex([-1, 0, n])
        expected = pd.Series(
            data._from_sequence([na_value, data[0], na_value], dtype=s.dtype),
            index=[-1, 0, n],
        )
        self.assert_series_equal(result, expected)

        result = s.reindex([n, n + 1])
        expected = pd.Series(
            data._from_sequence([na_value, na_value], dtype=s.dtype), index=[n, n + 1]
        )
        self.assert_series_equal(result, expected)

    def test_reindex_non_na_fill_value(self, data_missing):
        valid = data_missing[1]
        na = data_missing[0]

        arr = data_missing._from_sequence([na, valid], dtype=data_missing.dtype)
        ser = pd.Series(arr)
        result = ser.reindex([0, 1, 2], fill_value=valid)
        expected = pd.Series(
            data_missing._from_sequence([na, valid, valid], dtype=data_missing.dtype)
        )

        self.assert_series_equal(result, expected)

    def test_loc_len1(self, data):
        # see GH-27785 take_nd with indexer of len 1 resulting in wrong ndim
        df = pd.DataFrame({"A": data})
        res = df.loc[[0], "A"]
        assert res.ndim == 1
        assert res._mgr.arrays[0].ndim == 1
        if hasattr(res._mgr, "blocks"):
            assert res._mgr._block.ndim == 1

    def test_item(self, data):
        # https://github.com/pandas-dev/pandas/pull/30175
        s = pd.Series(data)
        result = s[:1].item()
        assert result == data[0]

        msg = "can only convert an array of size 1 to a Python scalar"
        with pytest.raises(ValueError, match=msg):
            s[:0].item()

        with pytest.raises(ValueError, match=msg):
            s.item()

    def test_ellipsis_index(self):
        # GH42430 1D slices over extension types turn into N-dimensional slices over
        #  ExtensionArrays
        class CapturingStringArray(pd.arrays.StringArray):
            """Extend StringArray to capture arguments to __getitem__"""

            def __getitem__(self, item):
                self.last_item_arg = item
                return super().__getitem__(item)

        df = pd.DataFrame(
            {"col1": CapturingStringArray(np.array(["hello", "world"], dtype=object))}
        )
        _ = df.iloc[:1]

        # String comparison because there's no native way to compare slices.
        # Before the fix for GH42430, last_item_arg would get set to the 2D slice
        # (Ellipsis, slice(None, 1, None))
        self.assert_equal(str(df["col1"].array.last_item_arg), "slice(None, 1, None)")<|MERGE_RESOLUTION|>--- conflicted
+++ resolved
@@ -121,20 +121,6 @@
         assert isinstance(result, data.dtype.type)
 
     def test_getitem_invalid(self, data):
-<<<<<<< HEAD
-        # TODO: specific exception message?
-
-        with pytest.raises(IndexError):
-            data["foo"]
-
-        with pytest.raises(IndexError):
-            data[2.5]
-
-        ub = len(data)
-        with pytest.raises(IndexError):
-            data[ub + 1]
-        with pytest.raises(IndexError):
-=======
         # TODO: box over scalar, [scalar], (scalar,)?
 
         msg = (
@@ -160,7 +146,6 @@
         with pytest.raises(IndexError, match=msg):
             data[ub + 1]
         with pytest.raises(IndexError, match=msg):
->>>>>>> f3958f05
             data[-ub - 1]
 
     def test_getitem_scalar_na(self, data_missing, na_cmp, na_value):
