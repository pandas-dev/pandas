--- conflicted
+++ resolved
@@ -312,19 +312,6 @@
             mark = pytest.mark.xfail(reason="raises in coercing to Series")
             request.node.add_marker(mark)
         super().test_arith_frame_with_scalar(data, all_arithmetic_operators)
-
-<<<<<<< HEAD
-    @pytest.mark.xfail(reason="not implemented")
-    def test_divmod_series_array(self):
-        # GH 23287
-        # skipping because it is not implemented
-        super().test_divmod_series_array()
-=======
-    def test_add_series_with_extension_array(self, data):
-        ser = pd.Series(data)
-        with pytest.raises(TypeError, match="unsupported"):
-            ser + data
->>>>>>> e7a190e0
 
 
 class TestComparisonOps(BaseJSON, base.BaseComparisonOpsTests):
