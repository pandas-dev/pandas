--- conflicted
+++ resolved
@@ -149,24 +149,22 @@
         """We treat dictionaries as a mapping in fillna, not a scalar."""
         super().test_fillna_frame()
 
-<<<<<<< HEAD
-    @pytest.mark.xfail(reason="fill value is a dictionary, takes incorrect code path")
-    def test_fillna_limit_frame(self, data_missing):
-        # GH#58001
-        super().test_fillna_limit_frame(data_missing)
-
-    @pytest.mark.xfail(reason="fill value is a dictionary, takes incorrect code path")
-    def test_fillna_limit_series(self, data_missing):
-        # GH#58001
-        super().test_fillna_limit_frame(data_missing)
-=======
     def test_fillna_with_none(self, data_missing):
         # GH#57723
         # EAs that don't have special logic for None will raise, unlike pandas'
         # which interpret None as the NA value for the dtype.
         with pytest.raises(AssertionError):
             super().test_fillna_with_none(data_missing)
->>>>>>> d9a02be9
+
+    @pytest.mark.xfail(reason="fill value is a dictionary, takes incorrect code path")
+    def test_fillna_limit_frame(self, data_missing):
+        # GH#58001
+        super().test_fillna_limit_frame(data_missing)
+
+    @pytest.mark.xfail(reason="fill value is a dictionary, takes incorrect code path")
+    def test_fillna_limit_series(self, data_missing):
+        # GH#58001
+        super().test_fillna_limit_frame(data_missing)
 
     @pytest.mark.parametrize(
         "limit_area, input_ilocs, expected_ilocs",
