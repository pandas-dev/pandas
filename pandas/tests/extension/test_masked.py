--- conflicted
+++ resolved
@@ -220,20 +220,7 @@
         sdtype = tm.get_dtype(obj)
         expected = pointwise_result
 
-<<<<<<< HEAD
-        if op_name in ("eq", "ne", "le", "ge", "lt", "gt"):
-            return expected.astype("boolean")
-
-        if sdtype.kind in "iu":
-            if op_name in ("__rtruediv__", "__truediv__", "__div__"):
-                expected = expected.astype("Float64")
-            else:
-                # combine method result in 'biggest' (int64) dtype
-                expected = expected.astype(sdtype)
-        elif sdtype.kind == "b":
-=======
         if sdtype.kind == "b":
->>>>>>> cb7b3349
             if op_name in (
                 "__mod__",
                 "__rmod__",
