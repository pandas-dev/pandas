--- conflicted
+++ resolved
@@ -229,11 +229,7 @@
         with tm.assert_produces_warning(None):
             result = to_timedelta(vals)
 
-<<<<<<< HEAD
-        expected = TimedeltaIndex([pd.Timedelta(seconds=1), pd.NaT], dtype="m8[ns]")
-=======
         expected = TimedeltaIndex([pd.Timedelta(seconds=1), pd.NaT], dtype="m8[us]")
->>>>>>> 945385d0
         tm.assert_index_equal(result, expected)
 
     def test_to_timedelta_on_missing_values(self):
