"""test to_datetime"""

import calendar
from collections import deque
from datetime import (
    date,
    datetime,
    timedelta,
    timezone,
)
from decimal import Decimal
import locale

from dateutil.parser import parse
import numpy as np
import pytest
import pytz

from pandas._libs import tslib
from pandas._libs.tslibs import (
    iNaT,
    parsing,
)
from pandas.compat import WASM
from pandas.errors import (
    OutOfBoundsDatetime,
    OutOfBoundsTimedelta,
)
import pandas.util._test_decorators as td

from pandas.core.dtypes.common import is_datetime64_ns_dtype

import pandas as pd
from pandas import (
    DataFrame,
    DatetimeIndex,
    Index,
    NaT,
    Series,
    Timestamp,
    date_range,
    isna,
    to_datetime,
)
import pandas._testing as tm
from pandas.core.arrays import DatetimeArray
from pandas.core.tools import datetimes as tools
from pandas.core.tools.datetimes import start_caching_at

PARSING_ERR_MSG = (
    r"You might want to try:\n"
    r"    - passing `format` if your strings have a consistent format;\n"
    r"    - passing `format=\'ISO8601\'` if your strings are all ISO8601 "
    r"but not necessarily in exactly the same format;\n"
    r"    - passing `format=\'mixed\'`, and the format will be inferred "
    r"for each element individually. You might want to use `dayfirst` "
    r"alongside this."
)


class TestTimeConversionFormats:
    def test_to_datetime_readonly(self, writable):
        # GH#34857
        arr = np.array([], dtype=object)
        arr.setflags(write=writable)
        result = to_datetime(arr)
        expected = to_datetime([])
        tm.assert_index_equal(result, expected)

    @pytest.mark.parametrize(
        "format, expected",
        [
            [
                "%d/%m/%Y",
                [Timestamp("20000101"), Timestamp("20000201"), Timestamp("20000301")],
            ],
            [
                "%m/%d/%Y",
                [Timestamp("20000101"), Timestamp("20000102"), Timestamp("20000103")],
            ],
        ],
    )
    def test_to_datetime_format(self, cache, index_or_series, format, expected):
        values = index_or_series(["1/1/2000", "1/2/2000", "1/3/2000"])
        result = to_datetime(values, format=format, cache=cache)
        expected = index_or_series(expected)
        tm.assert_equal(result, expected)

    @pytest.mark.parametrize(
        "arg, expected, format",
        [
            ["1/1/2000", "20000101", "%d/%m/%Y"],
            ["1/1/2000", "20000101", "%m/%d/%Y"],
            ["1/2/2000", "20000201", "%d/%m/%Y"],
            ["1/2/2000", "20000102", "%m/%d/%Y"],
            ["1/3/2000", "20000301", "%d/%m/%Y"],
            ["1/3/2000", "20000103", "%m/%d/%Y"],
        ],
    )
    def test_to_datetime_format_scalar(self, cache, arg, expected, format):
        result = to_datetime(arg, format=format, cache=cache)
        expected = Timestamp(expected)
        assert result == expected

    def test_to_datetime_format_YYYYMMDD(self, cache):
        ser = Series([19801222, 19801222] + [19810105] * 5)
        expected = Series([Timestamp(x) for x in ser.apply(str)])

        result = to_datetime(ser, format="%Y%m%d", cache=cache)
        tm.assert_series_equal(result, expected)

        result = to_datetime(ser.apply(str), format="%Y%m%d", cache=cache)
        tm.assert_series_equal(result, expected)

    def test_to_datetime_format_YYYYMMDD_with_nat(self, cache):
        # Explicit cast to float to explicit cast when setting np.nan
        ser = Series([19801222, 19801222] + [19810105] * 5, dtype="float")
        # with NaT
        expected = Series(
            [Timestamp("19801222"), Timestamp("19801222")] + [Timestamp("19810105")] * 5
        )
        expected[2] = np.nan
        ser[2] = np.nan

        result = to_datetime(ser, format="%Y%m%d", cache=cache)
        tm.assert_series_equal(result, expected)

        # string with NaT
        ser2 = ser.apply(str)
        ser2[2] = "nat"
        with pytest.raises(
            ValueError,
            match=(
                'unconverted data remains when parsing with format "%Y%m%d": ".0", '
                "at position 0"
            ),
        ):
            # https://github.com/pandas-dev/pandas/issues/50051
            to_datetime(ser2, format="%Y%m%d", cache=cache)

    def test_to_datetime_format_YYYYMM_with_nat(self, cache):
        # https://github.com/pandas-dev/pandas/issues/50237
        # Explicit cast to float to explicit cast when setting np.nan
        ser = Series([198012, 198012] + [198101] * 5, dtype="float")
        expected = Series(
            [Timestamp("19801201"), Timestamp("19801201")] + [Timestamp("19810101")] * 5
        )
        expected[2] = np.nan
        ser[2] = np.nan
        result = to_datetime(ser, format="%Y%m", cache=cache)
        tm.assert_series_equal(result, expected)

    def test_to_datetime_format_YYYYMMDD_coercion(self, cache):
        # coercion
        # GH 7930
        ser = Series([20121231, 20141231, 99991231])
        result = to_datetime(ser, format="%Y%m%d", errors="coerce", cache=cache)
        expected = Series(["20121231", "20141231", "NaT"], dtype="M8[ns]")
        tm.assert_series_equal(result, expected)

    @pytest.mark.parametrize(
        "input_s",
        [
            # Null values with Strings
            ["19801222", "20010112", None],
            ["19801222", "20010112", np.nan],
            ["19801222", "20010112", NaT],
            ["19801222", "20010112", "NaT"],
            # Null values with Integers
            [19801222, 20010112, None],
            [19801222, 20010112, np.nan],
            [19801222, 20010112, NaT],
            [19801222, 20010112, "NaT"],
        ],
    )
    def test_to_datetime_format_YYYYMMDD_with_none(self, input_s):
        # GH 30011
        # format='%Y%m%d'
        # with None
        expected = Series([Timestamp("19801222"), Timestamp("20010112"), NaT])
        result = Series(to_datetime(input_s, format="%Y%m%d"))
        tm.assert_series_equal(result, expected)

    @pytest.mark.parametrize(
        "input_s, expected",
        [
            # NaN before strings with invalid date values
            [
                ["19801222", np.nan, "20010012", "10019999"],
                [Timestamp("19801222"), np.nan, np.nan, np.nan],
            ],
            # NaN after strings with invalid date values
            [
                ["19801222", "20010012", "10019999", np.nan],
                [Timestamp("19801222"), np.nan, np.nan, np.nan],
            ],
            # NaN before integers with invalid date values
            [
                [20190813, np.nan, 20010012, 20019999],
                [Timestamp("20190813"), np.nan, np.nan, np.nan],
            ],
            # NaN after integers with invalid date values
            [
                [20190813, 20010012, np.nan, 20019999],
                [Timestamp("20190813"), np.nan, np.nan, np.nan],
            ],
        ],
    )
    def test_to_datetime_format_YYYYMMDD_overflow(self, input_s, expected):
        # GH 25512
        # format='%Y%m%d', errors='coerce'
        input_s = Series(input_s)
        result = to_datetime(input_s, format="%Y%m%d", errors="coerce")
        expected = Series(expected)
        tm.assert_series_equal(result, expected)

    @pytest.mark.parametrize(
        "data, format, expected",
        [
            ([pd.NA], "%Y%m%d%H%M%S", ["NaT"]),
            ([pd.NA], None, ["NaT"]),
            (
                [pd.NA, "20210202202020"],
                "%Y%m%d%H%M%S",
                ["NaT", "2021-02-02 20:20:20"],
            ),
            (["201010", pd.NA], "%y%m%d", ["2020-10-10", "NaT"]),
            (["201010", pd.NA], "%d%m%y", ["2010-10-20", "NaT"]),
            ([None, np.nan, pd.NA], None, ["NaT", "NaT", "NaT"]),
            ([None, np.nan, pd.NA], "%Y%m%d", ["NaT", "NaT", "NaT"]),
        ],
    )
    def test_to_datetime_with_NA(self, data, format, expected):
        # GH#42957
        result = to_datetime(data, format=format)
        expected = DatetimeIndex(expected)
        tm.assert_index_equal(result, expected)

    def test_to_datetime_with_NA_with_warning(self):
        # GH#42957
        result = to_datetime(["201010", pd.NA])
        expected = DatetimeIndex(["2010-10-20", "NaT"])
        tm.assert_index_equal(result, expected)

    def test_to_datetime_format_integer(self, cache):
        # GH 10178
        ser = Series([2000, 2001, 2002])
        expected = Series([Timestamp(x) for x in ser.apply(str)])

        result = to_datetime(ser, format="%Y", cache=cache)
        tm.assert_series_equal(result, expected)

        ser = Series([200001, 200105, 200206])
        expected = Series([Timestamp(x[:4] + "-" + x[4:]) for x in ser.apply(str)])

        result = to_datetime(ser, format="%Y%m", cache=cache)
        tm.assert_series_equal(result, expected)

    def test_to_datetime_format_microsecond(self, cache):
        month_abbr = calendar.month_abbr[4]
        val = f"01-{month_abbr}-2011 00:00:01.978"

        format = "%d-%b-%Y %H:%M:%S.%f"
        result = to_datetime(val, format=format, cache=cache)
        exp = datetime.strptime(val, format)
        assert result == exp

    @pytest.mark.parametrize(
        "value, format, dt",
        [
            ["01/10/2010 15:20", "%m/%d/%Y %H:%M", Timestamp("2010-01-10 15:20")],
            ["01/10/2010 05:43", "%m/%d/%Y %I:%M", Timestamp("2010-01-10 05:43")],
            [
                "01/10/2010 13:56:01",
                "%m/%d/%Y %H:%M:%S",
                Timestamp("2010-01-10 13:56:01"),
            ],
            # The 3 tests below are locale-dependent.
            # They pass, except when the machine locale is zh_CN or it_IT .
            pytest.param(
                "01/10/2010 08:14 PM",
                "%m/%d/%Y %I:%M %p",
                Timestamp("2010-01-10 20:14"),
                marks=pytest.mark.xfail(
                    locale.getlocale()[0] in ("zh_CN", "it_IT"),
                    reason="fail on a CI build with LC_ALL=zh_CN.utf8/it_IT.utf8",
                    strict=False,
                ),
            ),
            pytest.param(
                "01/10/2010 07:40 AM",
                "%m/%d/%Y %I:%M %p",
                Timestamp("2010-01-10 07:40"),
                marks=pytest.mark.xfail(
                    locale.getlocale()[0] in ("zh_CN", "it_IT"),
                    reason="fail on a CI build with LC_ALL=zh_CN.utf8/it_IT.utf8",
                    strict=False,
                ),
            ),
            pytest.param(
                "01/10/2010 09:12:56 AM",
                "%m/%d/%Y %I:%M:%S %p",
                Timestamp("2010-01-10 09:12:56"),
                marks=pytest.mark.xfail(
                    locale.getlocale()[0] in ("zh_CN", "it_IT"),
                    reason="fail on a CI build with LC_ALL=zh_CN.utf8/it_IT.utf8",
                    strict=False,
                ),
            ),
        ],
    )
    def test_to_datetime_format_time(self, cache, value, format, dt):
        assert to_datetime(value, format=format, cache=cache) == dt

    @td.skip_if_not_us_locale
    def test_to_datetime_with_non_exact(self, cache):
        # GH 10834
        # 8904
        # exact kw
        ser = Series(
            ["19MAY11", "foobar19MAY11", "19MAY11:00:00:00", "19MAY11 00:00:00Z"]
        )
        result = to_datetime(ser, format="%d%b%y", exact=False, cache=cache)
        expected = to_datetime(
            ser.str.extract(r"(\d+\w+\d+)", expand=False), format="%d%b%y", cache=cache
        )
        tm.assert_series_equal(result, expected)

    @pytest.mark.parametrize(
        "format, expected",
        [
            ("%Y-%m-%d", Timestamp(2000, 1, 3)),
            ("%Y-%d-%m", Timestamp(2000, 3, 1)),
            ("%Y-%m-%d %H", Timestamp(2000, 1, 3, 12)),
            ("%Y-%d-%m %H", Timestamp(2000, 3, 1, 12)),
            ("%Y-%m-%d %H:%M", Timestamp(2000, 1, 3, 12, 34)),
            ("%Y-%d-%m %H:%M", Timestamp(2000, 3, 1, 12, 34)),
            ("%Y-%m-%d %H:%M:%S", Timestamp(2000, 1, 3, 12, 34, 56)),
            ("%Y-%d-%m %H:%M:%S", Timestamp(2000, 3, 1, 12, 34, 56)),
            ("%Y-%m-%d %H:%M:%S.%f", Timestamp(2000, 1, 3, 12, 34, 56, 123456)),
            ("%Y-%d-%m %H:%M:%S.%f", Timestamp(2000, 3, 1, 12, 34, 56, 123456)),
            (
                "%Y-%m-%d %H:%M:%S.%f%z",
                Timestamp(2000, 1, 3, 12, 34, 56, 123456, tz="UTC+01:00"),
            ),
            (
                "%Y-%d-%m %H:%M:%S.%f%z",
                Timestamp(2000, 3, 1, 12, 34, 56, 123456, tz="UTC+01:00"),
            ),
        ],
    )
    def test_non_exact_doesnt_parse_whole_string(self, cache, format, expected):
        # https://github.com/pandas-dev/pandas/issues/50412
        # the formats alternate between ISO8601 and non-ISO8601 to check both paths
        result = to_datetime(
            "2000-01-03 12:34:56.123456+01:00", format=format, exact=False
        )
        assert result == expected

    @pytest.mark.parametrize(
        "arg",
        [
            "2012-01-01 09:00:00.000000001",
            "2012-01-01 09:00:00.000001",
            "2012-01-01 09:00:00.001",
            "2012-01-01 09:00:00.001000",
            "2012-01-01 09:00:00.001000000",
        ],
    )
    def test_parse_nanoseconds_with_formula(self, cache, arg):
        # GH8989
        # truncating the nanoseconds when a format was provided
        expected = to_datetime(arg, cache=cache)
        result = to_datetime(arg, format="%Y-%m-%d %H:%M:%S.%f", cache=cache)
        assert result == expected

    @pytest.mark.parametrize(
        "value,fmt,expected",
        [
            ["2009324", "%Y%W%w", "2009-08-13"],
            ["2013020", "%Y%U%w", "2013-01-13"],
        ],
    )
    def test_to_datetime_format_weeks(self, value, fmt, expected, cache):
        assert to_datetime(value, format=fmt, cache=cache) == Timestamp(expected)

    @pytest.mark.parametrize(
        "fmt,dates,expected_dates",
        [
            [
                "%Y-%m-%d %H:%M:%S %Z",
                ["2010-01-01 12:00:00 UTC"] * 2,
                [Timestamp("2010-01-01 12:00:00", tz="UTC")] * 2,
            ],
            [
                "%Y-%m-%d %H:%M:%S%z",
                ["2010-01-01 12:00:00+0100"] * 2,
                [
                    Timestamp(
                        "2010-01-01 12:00:00", tzinfo=timezone(timedelta(minutes=60))
                    )
                ]
                * 2,
            ],
            [
                "%Y-%m-%d %H:%M:%S %z",
                ["2010-01-01 12:00:00 +0100"] * 2,
                [
                    Timestamp(
                        "2010-01-01 12:00:00", tzinfo=timezone(timedelta(minutes=60))
                    )
                ]
                * 2,
            ],
            [
                "%Y-%m-%d %H:%M:%S %z",
                ["2010-01-01 12:00:00 Z", "2010-01-01 12:00:00 Z"],
                [
                    Timestamp(
                        "2010-01-01 12:00:00", tzinfo=pytz.FixedOffset(0)
                    ),  # pytz coerces to UTC
                    Timestamp("2010-01-01 12:00:00", tzinfo=pytz.FixedOffset(0)),
                ],
            ],
        ],
    )
    def test_to_datetime_parse_tzname_or_tzoffset(self, fmt, dates, expected_dates):
        # GH 13486
        result = to_datetime(dates, format=fmt)
        expected = Index(expected_dates)
        tm.assert_equal(result, expected)

    @pytest.mark.parametrize(
        "fmt,dates,expected_dates",
        [
            [
                "%Y-%m-%d %H:%M:%S %Z",
                [
                    "2010-01-01 12:00:00 UTC",
                    "2010-01-01 12:00:00 GMT",
                    "2010-01-01 12:00:00 US/Pacific",
                ],
                [
                    Timestamp("2010-01-01 12:00:00", tz="UTC"),
                    Timestamp("2010-01-01 12:00:00", tz="GMT"),
                    Timestamp("2010-01-01 12:00:00", tz="US/Pacific"),
                ],
            ],
            [
                "%Y-%m-%d %H:%M:%S %z",
                ["2010-01-01 12:00:00 +0100", "2010-01-01 12:00:00 -0100"],
                [
                    Timestamp(
                        "2010-01-01 12:00:00", tzinfo=timezone(timedelta(minutes=60))
                    ),
                    Timestamp(
                        "2010-01-01 12:00:00", tzinfo=timezone(timedelta(minutes=-60))
                    ),
                ],
            ],
        ],
    )
    def test_to_datetime_parse_tzname_or_tzoffset_utc_false_removed(
        self, fmt, dates, expected_dates
    ):
        # GH#13486, GH#50887, GH#57275
        msg = "Mixed timezones detected. Pass utc=True in to_datetime"
        with pytest.raises(ValueError, match=msg):
            to_datetime(dates, format=fmt)

    def test_to_datetime_parse_tzname_or_tzoffset_different_tz_to_utc(self):
        # GH 32792
        dates = [
            "2010-01-01 12:00:00 +0100",
            "2010-01-01 12:00:00 -0100",
            "2010-01-01 12:00:00 +0300",
            "2010-01-01 12:00:00 +0400",
        ]
        expected_dates = [
            "2010-01-01 11:00:00+00:00",
            "2010-01-01 13:00:00+00:00",
            "2010-01-01 09:00:00+00:00",
            "2010-01-01 08:00:00+00:00",
        ]
        fmt = "%Y-%m-%d %H:%M:%S %z"

        result = to_datetime(dates, format=fmt, utc=True)
        expected = DatetimeIndex(expected_dates)
        tm.assert_index_equal(result, expected)

    @pytest.mark.parametrize(
        "offset", ["+0", "-1foo", "UTCbar", ":10", "+01:000:01", ""]
    )
    def test_to_datetime_parse_timezone_malformed(self, offset):
        fmt = "%Y-%m-%d %H:%M:%S %z"
        date = "2010-01-01 12:00:00 " + offset

        msg = "|".join(
            [
                r'^time data ".*" doesn\'t match format ".*", at position 0. '
                f"{PARSING_ERR_MSG}$",
                r'^unconverted data remains when parsing with format ".*": ".*", '
                f"at position 0. {PARSING_ERR_MSG}$",
            ]
        )
        with pytest.raises(ValueError, match=msg):
            to_datetime([date], format=fmt)

    def test_to_datetime_parse_timezone_keeps_name(self):
        # GH 21697
        fmt = "%Y-%m-%d %H:%M:%S %z"
        arg = Index(["2010-01-01 12:00:00 Z"], name="foo")
        result = to_datetime(arg, format=fmt)
        expected = DatetimeIndex(["2010-01-01 12:00:00"], tz="UTC", name="foo")
        tm.assert_index_equal(result, expected)


class TestToDatetime:
    @pytest.mark.filterwarnings("ignore:Could not infer format")
    def test_to_datetime_overflow(self):
        # we should get an OutOfBoundsDatetime, NOT OverflowError
        # TODO: Timestamp raises ValueError("could not convert string to Timestamp")
        #  can we make these more consistent?
        arg = "08335394550"
        msg = 'Parsing "08335394550" to datetime overflows, at position 0'
        with pytest.raises(OutOfBoundsDatetime, match=msg):
            to_datetime(arg)

        with pytest.raises(OutOfBoundsDatetime, match=msg):
            to_datetime([arg])

        res = to_datetime(arg, errors="coerce")
        assert res is NaT
        res = to_datetime([arg], errors="coerce")
        tm.assert_index_equal(res, Index([NaT]))

    def test_to_datetime_mixed_datetime_and_string(self):
        # GH#47018 adapted old doctest with new behavior
        d1 = datetime(2020, 1, 1, 17, tzinfo=timezone(-timedelta(hours=1)))
        d2 = datetime(2020, 1, 1, 18, tzinfo=timezone(-timedelta(hours=1)))
        res = to_datetime(["2020-01-01 17:00 -0100", d2])
        expected = to_datetime([d1, d2]).tz_convert(timezone(timedelta(minutes=-60)))
        tm.assert_index_equal(res, expected)

    def test_to_datetime_mixed_string_and_numeric(self):
        # GH#55780 np.array(vals) would incorrectly cast the number to str
        vals = ["2016-01-01", 0]
        expected = DatetimeIndex([Timestamp(x) for x in vals])
        result = to_datetime(vals, format="mixed")
        result2 = to_datetime(vals[::-1], format="mixed")[::-1]
        result3 = DatetimeIndex(vals)
        result4 = DatetimeIndex(vals[::-1])[::-1]

        tm.assert_index_equal(result, expected)
        tm.assert_index_equal(result2, expected)
        tm.assert_index_equal(result3, expected)
        tm.assert_index_equal(result4, expected)

    @pytest.mark.parametrize(
        "format", ["%Y-%m-%d", "%Y-%d-%m"], ids=["ISO8601", "non-ISO8601"]
    )
    def test_to_datetime_mixed_date_and_string(self, format):
        # https://github.com/pandas-dev/pandas/issues/50108
        d1 = date(2020, 1, 2)
        res = to_datetime(["2020-01-01", d1], format=format)
        expected = DatetimeIndex(["2020-01-01", "2020-01-02"], dtype="M8[ns]")
        tm.assert_index_equal(res, expected)

    @pytest.mark.parametrize(
        "fmt",
        ["%Y-%d-%m %H:%M:%S%z", "%Y-%m-%d %H:%M:%S%z"],
        ids=["non-ISO8601 format", "ISO8601 format"],
    )
    @pytest.mark.parametrize(
        "utc, args, expected",
        [
            pytest.param(
                True,
                ["2000-01-01 01:00:00-08:00", "2000-01-01 02:00:00-08:00"],
                DatetimeIndex(
                    ["2000-01-01 09:00:00+00:00", "2000-01-01 10:00:00+00:00"],
                    dtype="datetime64[ns, UTC]",
                ),
                id="all tz-aware, with utc",
            ),
            pytest.param(
                False,
                ["2000-01-01 01:00:00+00:00", "2000-01-01 02:00:00+00:00"],
                DatetimeIndex(
                    ["2000-01-01 01:00:00+00:00", "2000-01-01 02:00:00+00:00"],
                ),
                id="all tz-aware, without utc",
            ),
            pytest.param(
                True,
                ["2000-01-01 01:00:00-08:00", "2000-01-01 02:00:00+00:00"],
                DatetimeIndex(
                    ["2000-01-01 09:00:00+00:00", "2000-01-01 02:00:00+00:00"],
                    dtype="datetime64[ns, UTC]",
                ),
                id="all tz-aware, mixed offsets, with utc",
            ),
            pytest.param(
                True,
                ["2000-01-01 01:00:00", "2000-01-01 02:00:00+00:00"],
                DatetimeIndex(
                    ["2000-01-01 01:00:00+00:00", "2000-01-01 02:00:00+00:00"],
                    dtype="datetime64[ns, UTC]",
                ),
                id="tz-aware string, naive pydatetime, with utc",
            ),
        ],
    )
    @pytest.mark.parametrize(
        "constructor",
        [Timestamp, lambda x: Timestamp(x).to_pydatetime()],
    )
    def test_to_datetime_mixed_datetime_and_string_with_format(
        self, fmt, utc, args, expected, constructor
    ):
        # https://github.com/pandas-dev/pandas/issues/49298
        # https://github.com/pandas-dev/pandas/issues/50254
        # note: ISO8601 formats go down a fastpath, so we need to check both
        # a ISO8601 format and a non-ISO8601 one
        ts1 = constructor(args[0])
        ts2 = args[1]
        result = to_datetime([ts1, ts2], format=fmt, utc=utc)
        tm.assert_index_equal(result, expected)

    @pytest.mark.parametrize(
        "fmt",
        ["%Y-%d-%m %H:%M:%S%z", "%Y-%m-%d %H:%M:%S%z"],
        ids=["non-ISO8601 format", "ISO8601 format"],
    )
    @pytest.mark.parametrize(
        "constructor",
        [Timestamp, lambda x: Timestamp(x).to_pydatetime()],
    )
    def test_to_datetime_mixed_dt_and_str_with_format_mixed_offsets_utc_false_removed(
        self, fmt, constructor
    ):
        # https://github.com/pandas-dev/pandas/issues/49298
        # https://github.com/pandas-dev/pandas/issues/50254
        # GH#57275
        # note: ISO8601 formats go down a fastpath, so we need to check both
        # a ISO8601 format and a non-ISO8601 one
        args = ["2000-01-01 01:00:00", "2000-01-01 02:00:00+00:00"]
        ts1 = constructor(args[0])
        ts2 = args[1]
        msg = "Mixed timezones detected. Pass utc=True in to_datetime"

        with pytest.raises(ValueError, match=msg):
            to_datetime([ts1, ts2], format=fmt, utc=False)

    @pytest.mark.parametrize(
        "fmt, expected",
        [
            pytest.param(
                "%Y-%m-%d %H:%M:%S%z",
                [
                    Timestamp("2000-01-01 09:00:00+0100", tz="UTC+01:00"),
                    Timestamp("2000-01-02 02:00:00+0200", tz="UTC+02:00"),
                    NaT,
                ],
                id="ISO8601, non-UTC",
            ),
            pytest.param(
                "%Y-%d-%m %H:%M:%S%z",
                [
                    Timestamp("2000-01-01 09:00:00+0100", tz="UTC+01:00"),
                    Timestamp("2000-02-01 02:00:00+0200", tz="UTC+02:00"),
                    NaT,
                ],
                id="non-ISO8601, non-UTC",
            ),
        ],
    )
    def test_to_datetime_mixed_offsets_with_none_tz_utc_false_removed(
        self, fmt, expected
    ):
        # https://github.com/pandas-dev/pandas/issues/50071
        # GH#57275
        msg = "Mixed timezones detected. Pass utc=True in to_datetime"

        with pytest.raises(ValueError, match=msg):
            to_datetime(
                ["2000-01-01 09:00:00+01:00", "2000-01-02 02:00:00+02:00", None],
                format=fmt,
                utc=False,
            )

    @pytest.mark.parametrize(
        "fmt, expected",
        [
            pytest.param(
                "%Y-%m-%d %H:%M:%S%z",
                DatetimeIndex(
                    ["2000-01-01 08:00:00+00:00", "2000-01-02 00:00:00+00:00", "NaT"],
                    dtype="datetime64[ns, UTC]",
                ),
                id="ISO8601, UTC",
            ),
            pytest.param(
                "%Y-%d-%m %H:%M:%S%z",
                DatetimeIndex(
                    ["2000-01-01 08:00:00+00:00", "2000-02-01 00:00:00+00:00", "NaT"],
                    dtype="datetime64[ns, UTC]",
                ),
                id="non-ISO8601, UTC",
            ),
        ],
    )
    def test_to_datetime_mixed_offsets_with_none(self, fmt, expected):
        # https://github.com/pandas-dev/pandas/issues/50071
        result = to_datetime(
            ["2000-01-01 09:00:00+01:00", "2000-01-02 02:00:00+02:00", None],
            format=fmt,
            utc=True,
        )
        tm.assert_index_equal(result, expected)

    @pytest.mark.parametrize(
        "fmt",
        ["%Y-%d-%m %H:%M:%S%z", "%Y-%m-%d %H:%M:%S%z"],
        ids=["non-ISO8601 format", "ISO8601 format"],
    )
    @pytest.mark.parametrize(
        "args",
        [
            pytest.param(
                ["2000-01-01 01:00:00-08:00", "2000-01-01 02:00:00-07:00"],
                id="all tz-aware, mixed timezones, without utc",
            ),
        ],
    )
    @pytest.mark.parametrize(
        "constructor",
        [Timestamp, lambda x: Timestamp(x).to_pydatetime()],
    )
    def test_to_datetime_mixed_datetime_and_string_with_format_raises(
        self, fmt, args, constructor
    ):
        # https://github.com/pandas-dev/pandas/issues/49298
        # note: ISO8601 formats go down a fastpath, so we need to check both
        # a ISO8601 format and a non-ISO8601 one
        ts1 = constructor(args[0])
        ts2 = constructor(args[1])
        with pytest.raises(
            ValueError, match="cannot be converted to datetime64 unless utc=True"
        ):
            to_datetime([ts1, ts2], format=fmt, utc=False)

    def test_to_datetime_np_str(self):
        # GH#32264
        # GH#48969
        value = np.str_("2019-02-04 10:18:46.297000+0000")

        ser = Series([value])

        exp = Timestamp("2019-02-04 10:18:46.297000", tz="UTC")

        assert to_datetime(value) == exp
        assert to_datetime(ser.iloc[0]) == exp

        res = to_datetime([value])
        expected = Index([exp])
        tm.assert_index_equal(res, expected)

        res = to_datetime(ser)
        expected = Series(expected)
        tm.assert_series_equal(res, expected)

    @pytest.mark.parametrize(
        "s, _format, dt",
        [
            ["2015-1-1", "%G-%V-%u", datetime(2014, 12, 29, 0, 0)],
            ["2015-1-4", "%G-%V-%u", datetime(2015, 1, 1, 0, 0)],
            ["2015-1-7", "%G-%V-%u", datetime(2015, 1, 4, 0, 0)],
        ],
    )
    def test_to_datetime_iso_week_year_format(self, s, _format, dt):
        # See GH#16607
        assert to_datetime(s, format=_format) == dt

    @pytest.mark.parametrize(
        "msg, s, _format",
        [
            [
                "ISO week directive '%V' is incompatible with the year directive "
                "'%Y'. Use the ISO year '%G' instead.",
                "1999 50",
                "%Y %V",
            ],
            [
                "ISO year directive '%G' must be used with the ISO week directive "
                "'%V' and a weekday directive '%A', '%a', '%w', or '%u'.",
                "1999 51",
                "%G %V",
            ],
            [
                "ISO year directive '%G' must be used with the ISO week directive "
                "'%V' and a weekday directive '%A', '%a', '%w', or '%u'.",
                "1999 Monday",
                "%G %A",
            ],
            [
                "ISO year directive '%G' must be used with the ISO week directive "
                "'%V' and a weekday directive '%A', '%a', '%w', or '%u'.",
                "1999 Mon",
                "%G %a",
            ],
            [
                "ISO year directive '%G' must be used with the ISO week directive "
                "'%V' and a weekday directive '%A', '%a', '%w', or '%u'.",
                "1999 6",
                "%G %w",
            ],
            [
                "ISO year directive '%G' must be used with the ISO week directive "
                "'%V' and a weekday directive '%A', '%a', '%w', or '%u'.",
                "1999 6",
                "%G %u",
            ],
            [
                "ISO year directive '%G' must be used with the ISO week directive "
                "'%V' and a weekday directive '%A', '%a', '%w', or '%u'.",
                "2051",
                "%G",
            ],
            [
                "Day of the year directive '%j' is not compatible with ISO year "
                "directive '%G'. Use '%Y' instead.",
                "1999 51 6 256",
                "%G %V %u %j",
            ],
            [
                "ISO week directive '%V' is incompatible with the year directive "
                "'%Y'. Use the ISO year '%G' instead.",
                "1999 51 Sunday",
                "%Y %V %A",
            ],
            [
                "ISO week directive '%V' is incompatible with the year directive "
                "'%Y'. Use the ISO year '%G' instead.",
                "1999 51 Sun",
                "%Y %V %a",
            ],
            [
                "ISO week directive '%V' is incompatible with the year directive "
                "'%Y'. Use the ISO year '%G' instead.",
                "1999 51 1",
                "%Y %V %w",
            ],
            [
                "ISO week directive '%V' is incompatible with the year directive "
                "'%Y'. Use the ISO year '%G' instead.",
                "1999 51 1",
                "%Y %V %u",
            ],
            [
                "ISO week directive '%V' must be used with the ISO year directive "
                "'%G' and a weekday directive '%A', '%a', '%w', or '%u'.",
                "20",
                "%V",
            ],
            [
                "ISO week directive '%V' must be used with the ISO year directive "
                "'%G' and a weekday directive '%A', '%a', '%w', or '%u'.",
                "1999 51 Sunday",
                "%V %A",
            ],
            [
                "ISO week directive '%V' must be used with the ISO year directive "
                "'%G' and a weekday directive '%A', '%a', '%w', or '%u'.",
                "1999 51 Sun",
                "%V %a",
            ],
            [
                "ISO week directive '%V' must be used with the ISO year directive "
                "'%G' and a weekday directive '%A', '%a', '%w', or '%u'.",
                "1999 51 1",
                "%V %w",
            ],
            [
                "ISO week directive '%V' must be used with the ISO year directive "
                "'%G' and a weekday directive '%A', '%a', '%w', or '%u'.",
                "1999 51 1",
                "%V %u",
            ],
            [
                "Day of the year directive '%j' is not compatible with ISO year "
                "directive '%G'. Use '%Y' instead.",
                "1999 50",
                "%G %j",
            ],
            [
                "ISO week directive '%V' must be used with the ISO year directive "
                "'%G' and a weekday directive '%A', '%a', '%w', or '%u'.",
                "20 Monday",
                "%V %A",
            ],
        ],
    )
    @pytest.mark.parametrize("errors", ["raise", "coerce"])
    def test_error_iso_week_year(self, msg, s, _format, errors):
        # See GH#16607, GH#50308
        # This test checks for errors thrown when giving the wrong format
        # However, as discussed on PR#25541, overriding the locale
        # causes a different error to be thrown due to the format being
        # locale specific, but the test data is in english.
        # Therefore, the tests only run when locale is not overwritten,
        # as a sort of solution to this problem.
        if locale.getlocale() != ("zh_CN", "UTF-8") and locale.getlocale() != (
            "it_IT",
            "UTF-8",
        ):
            with pytest.raises(ValueError, match=msg):
                to_datetime(s, format=_format, errors=errors)

    @pytest.mark.parametrize("tz", [None, "US/Central"])
    def test_to_datetime_dtarr(self, tz):
        # DatetimeArray
        dti = date_range("1965-04-03", periods=19, freq="2W", tz=tz)
        arr = dti._data

        result = to_datetime(arr)
        assert result is arr

    # Doesn't work on Windows since tzpath not set correctly
    @td.skip_if_windows
    @pytest.mark.parametrize("utc", [True, False])
    @pytest.mark.parametrize("tz", [None, "US/Central"])
    def test_to_datetime_arrow(self, tz, utc, index_or_series):
        pa = pytest.importorskip("pyarrow")

        dti = date_range("1965-04-03", periods=19, freq="2W", tz=tz)
        dti = index_or_series(dti)

        dti_arrow = dti.astype(pd.ArrowDtype(pa.timestamp(unit="ns", tz=tz)))

        result = to_datetime(dti_arrow, utc=utc)
        expected = to_datetime(dti, utc=utc).astype(
            pd.ArrowDtype(pa.timestamp(unit="ns", tz=tz if not utc else "UTC"))
        )
        if not utc and index_or_series is not Series:
            # Doesn't hold for utc=True, since that will astype
            # to_datetime also returns a new object for series
            assert result is dti_arrow
        if index_or_series is Series:
            tm.assert_series_equal(result, expected)
        else:
            tm.assert_index_equal(result, expected)

    def test_to_datetime_pydatetime(self):
        actual = to_datetime(datetime(2008, 1, 15))
        assert actual == datetime(2008, 1, 15)

    def test_to_datetime_YYYYMMDD(self):
        actual = to_datetime("20080115")
        assert actual == datetime(2008, 1, 15)

    @td.skip_if_windows  # `tm.set_timezone` does not work in windows
    @pytest.mark.skipif(WASM, reason="tzset is not available on WASM")
    def test_to_datetime_now(self):
        # See GH#18666
        with tm.set_timezone("US/Eastern"):
            # GH#18705
            now = Timestamp("now").as_unit("ns")
            pdnow = to_datetime("now")
            pdnow2 = to_datetime(["now"])[0]

            # These should all be equal with infinite perf; this gives
            # a generous margin of 10 seconds
            assert abs(pdnow._value - now._value) < 1e10
            assert abs(pdnow2._value - now._value) < 1e10

            assert pdnow.tzinfo is None
            assert pdnow2.tzinfo is None

    @td.skip_if_windows  # `tm.set_timezone` does not work on Windows
    @pytest.mark.skipif(WASM, reason="tzset is not available on WASM")
    @pytest.mark.parametrize("tz", ["Pacific/Auckland", "US/Samoa"])
    def test_to_datetime_today(self, tz):
        # See GH#18666
        # Test with one timezone far ahead of UTC and another far behind, so
        # one of these will _almost_ always be in a different day from UTC.
        # Unfortunately this test between 12 and 1 AM Samoa time
        # this both of these timezones _and_ UTC will all be in the same day,
        # so this test will not detect the regression introduced in #18666.
        with tm.set_timezone(tz):
            nptoday = np.datetime64("today").astype("datetime64[ns]").astype(np.int64)
            pdtoday = to_datetime("today")
            pdtoday2 = to_datetime(["today"])[0]

            tstoday = Timestamp("today").as_unit("ns")
            tstoday2 = Timestamp.today().as_unit("ns")

            # These should all be equal with infinite perf; this gives
            # a generous margin of 10 seconds
            assert abs(pdtoday.normalize()._value - nptoday) < 1e10
            assert abs(pdtoday2.normalize()._value - nptoday) < 1e10
            assert abs(pdtoday._value - tstoday._value) < 1e10
            assert abs(pdtoday._value - tstoday2._value) < 1e10

            assert pdtoday.tzinfo is None
            assert pdtoday2.tzinfo is None

    @pytest.mark.parametrize("arg", ["now", "today"])
    def test_to_datetime_today_now_unicode_bytes(self, arg):
        to_datetime([arg])

<<<<<<< HEAD
    @pytest.mark.filterwarnings(
        "ignore:Timestamp.utcnow is deprecated:DeprecationWarning"
    )
=======
    @pytest.mark.filterwarnings("ignore:Timestamp.utcnow is deprecated:FutureWarning")
    @pytest.mark.skipif(WASM, reason="tzset is not available on WASM")
>>>>>>> 1e3bf39d
    @pytest.mark.parametrize(
        "format, expected_ds",
        [
            ("%Y-%m-%d %H:%M:%S%z", "2020-01-03"),
            ("%Y-%d-%m %H:%M:%S%z", "2020-03-01"),
            (None, "2020-01-03"),
        ],
    )
    @pytest.mark.parametrize(
        "string, attribute",
        [
            ("now", "utcnow"),
            ("today", "today"),
        ],
    )
    def test_to_datetime_now_with_format(self, format, expected_ds, string, attribute):
        # https://github.com/pandas-dev/pandas/issues/50359
        result = to_datetime(["2020-01-03 00:00:00Z", string], format=format, utc=True)
        expected = DatetimeIndex(
            [expected_ds, getattr(Timestamp, attribute)()], dtype="datetime64[ns, UTC]"
        )
        assert (expected - result).max().total_seconds() < 1

    @pytest.mark.parametrize(
        "dt", [np.datetime64("2000-01-01"), np.datetime64("2000-01-02")]
    )
    def test_to_datetime_dt64s(self, cache, dt):
        assert to_datetime(dt, cache=cache) == Timestamp(dt)

    @pytest.mark.parametrize(
        "arg, format",
        [
            ("2001-01-01", "%Y-%m-%d"),
            ("01-01-2001", "%d-%m-%Y"),
        ],
    )
    def test_to_datetime_dt64s_and_str(self, arg, format):
        # https://github.com/pandas-dev/pandas/issues/50036
        result = to_datetime([arg, np.datetime64("2020-01-01")], format=format)
        expected = DatetimeIndex(["2001-01-01", "2020-01-01"])
        tm.assert_index_equal(result, expected)

    @pytest.mark.parametrize(
        "dt", [np.datetime64("1000-01-01"), np.datetime64("5000-01-02")]
    )
    @pytest.mark.parametrize("errors", ["raise", "coerce"])
    def test_to_datetime_dt64s_out_of_ns_bounds(self, cache, dt, errors):
        # GH#50369 We cast to the nearest supported reso, i.e. "s"
        ts = to_datetime(dt, errors=errors, cache=cache)
        assert isinstance(ts, Timestamp)
        assert ts.unit == "s"
        assert ts.asm8 == dt

        ts = Timestamp(dt)
        assert ts.unit == "s"
        assert ts.asm8 == dt

    @pytest.mark.skip_ubsan
    def test_to_datetime_dt64d_out_of_bounds(self, cache):
        dt64 = np.datetime64(np.iinfo(np.int64).max, "D")

        msg = "Out of bounds second timestamp: 25252734927768524-07-27"
        with pytest.raises(OutOfBoundsDatetime, match=msg):
            Timestamp(dt64)
        with pytest.raises(OutOfBoundsDatetime, match=msg):
            to_datetime(dt64, errors="raise", cache=cache)

        assert to_datetime(dt64, errors="coerce", cache=cache) is NaT

    @pytest.mark.parametrize("unit", ["s", "D"])
    def test_to_datetime_array_of_dt64s(self, cache, unit):
        # https://github.com/pandas-dev/pandas/issues/31491
        # Need at least 50 to ensure cache is used.
        dts = [
            np.datetime64("2000-01-01", unit),
            np.datetime64("2000-01-02", unit),
        ] * 30
        # Assuming all datetimes are in bounds, to_datetime() returns
        # an array that is equal to Timestamp() parsing
        result = to_datetime(dts, cache=cache)
        if cache:
            # FIXME: behavior should not depend on cache
            expected = DatetimeIndex([Timestamp(x).asm8 for x in dts], dtype="M8[s]")
        else:
            expected = DatetimeIndex([Timestamp(x).asm8 for x in dts], dtype="M8[ns]")

        tm.assert_index_equal(result, expected)

        # A list of datetimes where the last one is out of bounds
        dts_with_oob = dts + [np.datetime64("9999-01-01")]

        # As of GH#51978 we do not raise in this case
        to_datetime(dts_with_oob, errors="raise")

        result = to_datetime(dts_with_oob, errors="coerce", cache=cache)
        if not cache:
            # FIXME: shouldn't depend on cache!
            expected = DatetimeIndex(
                [Timestamp(dts_with_oob[0]).asm8, Timestamp(dts_with_oob[1]).asm8] * 30
                + [NaT],
            )
        else:
            expected = DatetimeIndex(np.array(dts_with_oob, dtype="M8[s]"))
        tm.assert_index_equal(result, expected)

    def test_to_datetime_tz(self, cache):
        # xref 8260
        # uniform returns a DatetimeIndex
        arr = [
            Timestamp("2013-01-01 13:00:00-0800", tz="US/Pacific"),
            Timestamp("2013-01-02 14:00:00-0800", tz="US/Pacific"),
        ]
        result = to_datetime(arr, cache=cache)
        expected = DatetimeIndex(
            ["2013-01-01 13:00:00", "2013-01-02 14:00:00"], tz="US/Pacific"
        )
        tm.assert_index_equal(result, expected)

    def test_to_datetime_tz_mixed(self, cache):
        # mixed tzs will raise if errors='raise'
        # https://github.com/pandas-dev/pandas/issues/50585
        arr = [
            Timestamp("2013-01-01 13:00:00", tz="US/Pacific"),
            Timestamp("2013-01-02 14:00:00", tz="US/Eastern"),
        ]
        msg = (
            "Tz-aware datetime.datetime cannot be "
            "converted to datetime64 unless utc=True"
        )
        with pytest.raises(ValueError, match=msg):
            to_datetime(arr, cache=cache)

        result = to_datetime(arr, cache=cache, errors="coerce")
        expected = DatetimeIndex(
            ["2013-01-01 13:00:00-08:00", "NaT"], dtype="datetime64[ns, US/Pacific]"
        )
        tm.assert_index_equal(result, expected)

    def test_to_datetime_different_offsets_removed(self, cache):
        # inspired by asv timeseries.ToDatetimeNONISO8601 benchmark
        # see GH-26097 for more
        # GH#57275
        ts_string_1 = "March 1, 2018 12:00:00+0400"
        ts_string_2 = "March 1, 2018 12:00:00+0500"
        arr = [ts_string_1] * 5 + [ts_string_2] * 5
        msg = "Mixed timezones detected. Pass utc=True in to_datetime"
        with pytest.raises(ValueError, match=msg):
            to_datetime(arr, cache=cache)

    def test_to_datetime_tz_pytz(self, cache):
        # see gh-8260
        us_eastern = pytz.timezone("US/Eastern")
        arr = np.array(
            [
                us_eastern.localize(
                    datetime(year=2000, month=1, day=1, hour=3, minute=0)
                ),
                us_eastern.localize(
                    datetime(year=2000, month=6, day=1, hour=3, minute=0)
                ),
            ],
            dtype=object,
        )
        result = to_datetime(arr, utc=True, cache=cache)
        expected = DatetimeIndex(
            ["2000-01-01 08:00:00+00:00", "2000-06-01 07:00:00+00:00"],
            dtype="datetime64[ns, UTC]",
            freq=None,
        )
        tm.assert_index_equal(result, expected)

    @pytest.mark.parametrize(
        "init_constructor, end_constructor",
        [
            (Index, DatetimeIndex),
            (list, DatetimeIndex),
            (np.array, DatetimeIndex),
            (Series, Series),
        ],
    )
    def test_to_datetime_utc_true(self, cache, init_constructor, end_constructor):
        # See gh-11934 & gh-6415
        data = ["20100102 121314", "20100102 121315"]
        expected_data = [
            Timestamp("2010-01-02 12:13:14", tz="utc"),
            Timestamp("2010-01-02 12:13:15", tz="utc"),
        ]

        result = to_datetime(
            init_constructor(data), format="%Y%m%d %H%M%S", utc=True, cache=cache
        )
        expected = end_constructor(expected_data)
        tm.assert_equal(result, expected)

    @pytest.mark.parametrize(
        "scalar, expected",
        [
            ["20100102 121314", Timestamp("2010-01-02 12:13:14", tz="utc")],
            ["20100102 121315", Timestamp("2010-01-02 12:13:15", tz="utc")],
        ],
    )
    def test_to_datetime_utc_true_scalar(self, cache, scalar, expected):
        # Test scalar case as well
        result = to_datetime(scalar, format="%Y%m%d %H%M%S", utc=True, cache=cache)
        assert result == expected

    def test_to_datetime_utc_true_with_series_single_value(self, cache):
        # GH 15760 UTC=True with Series
        ts = 1.5e18
        result = to_datetime(Series([ts]), utc=True, cache=cache)
        expected = Series([Timestamp(ts, tz="utc")])
        tm.assert_series_equal(result, expected)

    def test_to_datetime_utc_true_with_series_tzaware_string(self, cache):
        ts = "2013-01-01 00:00:00-01:00"
        expected_ts = "2013-01-01 01:00:00"
        data = Series([ts] * 3)
        result = to_datetime(data, utc=True, cache=cache)
        expected = Series([Timestamp(expected_ts, tz="utc")] * 3)
        tm.assert_series_equal(result, expected)

    @pytest.mark.parametrize(
        "date, dtype",
        [
            ("2013-01-01 01:00:00", "datetime64[ns]"),
            ("2013-01-01 01:00:00", "datetime64[ns, UTC]"),
        ],
    )
    def test_to_datetime_utc_true_with_series_datetime_ns(self, cache, date, dtype):
        expected = Series(
            [Timestamp("2013-01-01 01:00:00", tz="UTC")], dtype="M8[ns, UTC]"
        )
        result = to_datetime(Series([date], dtype=dtype), utc=True, cache=cache)
        tm.assert_series_equal(result, expected)

    def test_to_datetime_tz_psycopg2(self, request, cache):
        # xref 8260
        psycopg2_tz = pytest.importorskip("psycopg2.tz")

        # misc cases
        tz1 = psycopg2_tz.FixedOffsetTimezone(offset=-300, name=None)
        tz2 = psycopg2_tz.FixedOffsetTimezone(offset=-240, name=None)
        arr = np.array(
            [
                datetime(2000, 1, 1, 3, 0, tzinfo=tz1),
                datetime(2000, 6, 1, 3, 0, tzinfo=tz2),
            ],
            dtype=object,
        )

        result = to_datetime(arr, errors="coerce", utc=True, cache=cache)
        expected = DatetimeIndex(
            ["2000-01-01 08:00:00+00:00", "2000-06-01 07:00:00+00:00"],
            dtype="datetime64[ns, UTC]",
            freq=None,
        )
        tm.assert_index_equal(result, expected)

        # dtype coercion
        i = DatetimeIndex(
            ["2000-01-01 08:00:00"],
            tz=psycopg2_tz.FixedOffsetTimezone(offset=-300, name=None),
        )
        assert is_datetime64_ns_dtype(i)

        # tz coercion
        result = to_datetime(i, errors="coerce", cache=cache)
        tm.assert_index_equal(result, i)

        result = to_datetime(i, errors="coerce", utc=True, cache=cache)
        expected = DatetimeIndex(["2000-01-01 13:00:00"], dtype="datetime64[ns, UTC]")
        tm.assert_index_equal(result, expected)

    @pytest.mark.parametrize("arg", [True, False])
    def test_datetime_bool(self, cache, arg):
        # GH13176
        msg = r"dtype bool cannot be converted to datetime64\[ns\]"
        with pytest.raises(TypeError, match=msg):
            to_datetime(arg)
        assert to_datetime(arg, errors="coerce", cache=cache) is NaT

    def test_datetime_bool_arrays_mixed(self, cache):
        msg = f"{type(cache)} is not convertible to datetime"
        with pytest.raises(TypeError, match=msg):
            to_datetime([False, datetime.today()], cache=cache)
        with pytest.raises(
            ValueError,
            match=(
                r'^time data "True" doesn\'t match format "%Y%m%d", '
                f"at position 1. {PARSING_ERR_MSG}$"
            ),
        ):
            to_datetime(["20130101", True], cache=cache)
        tm.assert_index_equal(
            to_datetime([0, False, NaT, 0.0], errors="coerce", cache=cache),
            DatetimeIndex(
                [to_datetime(0, cache=cache), NaT, NaT, to_datetime(0, cache=cache)]
            ),
        )

    @pytest.mark.parametrize("arg", [bool, to_datetime])
    def test_datetime_invalid_datatype(self, arg):
        # GH13176
        msg = "is not convertible to datetime"
        with pytest.raises(TypeError, match=msg):
            to_datetime(arg)

    @pytest.mark.parametrize("errors", ["coerce", "raise"])
    def test_invalid_format_raises(self, errors):
        # https://github.com/pandas-dev/pandas/issues/50255
        with pytest.raises(
            ValueError, match="':' is a bad directive in format 'H%:M%:S%"
        ):
            to_datetime(["00:00:00"], format="H%:M%:S%", errors=errors)

    @pytest.mark.parametrize("value", ["a", "00:01:99"])
    @pytest.mark.parametrize("format", [None, "%H:%M:%S"])
    def test_datetime_invalid_scalar(self, value, format):
        # GH24763
        res = to_datetime(value, errors="coerce", format=format)
        assert res is NaT

        msg = "|".join(
            [
                r'^time data "a" doesn\'t match format "%H:%M:%S", at position 0. '
                f"{PARSING_ERR_MSG}$",
                r'^Given date string "a" not likely a datetime, at position 0$',
                r'^unconverted data remains when parsing with format "%H:%M:%S": "9", '
                f"at position 0. {PARSING_ERR_MSG}$",
                r"^second must be in 0..59: 00:01:99, at position 0$",
            ]
        )
        with pytest.raises(ValueError, match=msg):
            to_datetime(value, errors="raise", format=format)

    @pytest.mark.parametrize("value", ["3000/12/11 00:00:00"])
    @pytest.mark.parametrize("format", [None, "%H:%M:%S"])
    def test_datetime_outofbounds_scalar(self, value, format):
        # GH24763
        res = to_datetime(value, errors="coerce", format=format)
        assert res is NaT

        if format is not None:
            msg = r'^time data ".*" doesn\'t match format ".*", at position 0.'
            with pytest.raises(ValueError, match=msg):
                to_datetime(value, errors="raise", format=format)
        else:
            msg = "^Out of bounds .*, at position 0$"
            with pytest.raises(OutOfBoundsDatetime, match=msg):
                to_datetime(value, errors="raise", format=format)

    @pytest.mark.parametrize(
        ("values"), [(["a"]), (["00:01:99"]), (["a", "b", "99:00:00"])]
    )
    @pytest.mark.parametrize("format", [(None), ("%H:%M:%S")])
    def test_datetime_invalid_index(self, values, format):
        # GH24763
        # Not great to have logic in tests, but this one's hard to
        # parametrise over
        if format is None and len(values) > 1:
            warn = UserWarning
        else:
            warn = None

        with tm.assert_produces_warning(
            warn, match="Could not infer format", raise_on_extra_warnings=False
        ):
            res = to_datetime(values, errors="coerce", format=format)
        tm.assert_index_equal(res, DatetimeIndex([NaT] * len(values)))

        msg = "|".join(
            [
                r'^Given date string "a" not likely a datetime, at position 0$',
                r'^time data "a" doesn\'t match format "%H:%M:%S", at position 0. '
                f"{PARSING_ERR_MSG}$",
                r'^unconverted data remains when parsing with format "%H:%M:%S": "9", '
                f"at position 0. {PARSING_ERR_MSG}$",
                r"^second must be in 0..59: 00:01:99, at position 0$",
            ]
        )
        with pytest.raises(ValueError, match=msg):
            with tm.assert_produces_warning(
                warn, match="Could not infer format", raise_on_extra_warnings=False
            ):
                to_datetime(values, errors="raise", format=format)

    @pytest.mark.parametrize("utc", [True, None])
    @pytest.mark.parametrize("format", ["%Y%m%d %H:%M:%S", None])
    @pytest.mark.parametrize("constructor", [list, tuple, np.array, Index, deque])
    def test_to_datetime_cache(self, utc, format, constructor):
        date = "20130101 00:00:00"
        test_dates = [date] * 10**5
        data = constructor(test_dates)

        result = to_datetime(data, utc=utc, format=format, cache=True)
        expected = to_datetime(data, utc=utc, format=format, cache=False)

        tm.assert_index_equal(result, expected)

    def test_to_datetime_from_deque(self):
        # GH 29403
        result = to_datetime(deque([Timestamp("2010-06-02 09:30:00")] * 51))
        expected = to_datetime([Timestamp("2010-06-02 09:30:00")] * 51)
        tm.assert_index_equal(result, expected)

    @pytest.mark.parametrize("utc", [True, None])
    @pytest.mark.parametrize("format", ["%Y%m%d %H:%M:%S", None])
    def test_to_datetime_cache_series(self, utc, format):
        date = "20130101 00:00:00"
        test_dates = [date] * 10**5
        data = Series(test_dates)
        result = to_datetime(data, utc=utc, format=format, cache=True)
        expected = to_datetime(data, utc=utc, format=format, cache=False)
        tm.assert_series_equal(result, expected)

    def test_to_datetime_cache_scalar(self):
        date = "20130101 00:00:00"
        result = to_datetime(date, cache=True)
        expected = Timestamp("20130101 00:00:00")
        assert result == expected

    @pytest.mark.parametrize(
        "datetimelikes,expected_values",
        (
            (
                (None, np.nan) + (NaT,) * start_caching_at,
                (NaT,) * (start_caching_at + 2),
            ),
            (
                (None, Timestamp("2012-07-26")) + (NaT,) * start_caching_at,
                (NaT, Timestamp("2012-07-26")) + (NaT,) * start_caching_at,
            ),
            (
                (None,)
                + (NaT,) * start_caching_at
                + ("2012 July 26", Timestamp("2012-07-26")),
                (NaT,) * (start_caching_at + 1)
                + (Timestamp("2012-07-26"), Timestamp("2012-07-26")),
            ),
        ),
    )
    def test_convert_object_to_datetime_with_cache(
        self, datetimelikes, expected_values
    ):
        # GH#39882
        ser = Series(
            datetimelikes,
            dtype="object",
        )
        result_series = to_datetime(ser, errors="coerce")
        expected_series = Series(
            expected_values,
            dtype="datetime64[ns]",
        )
        tm.assert_series_equal(result_series, expected_series)

    @pytest.mark.parametrize(
        "input",
        [
            Series([NaT] * 20 + [None] * 20, dtype="object"),
            Series([NaT] * 60 + [None] * 60, dtype="object"),
            Series([None] * 20),
            Series([None] * 60),
            Series([""] * 20),
            Series([""] * 60),
            Series([pd.NA] * 20),
            Series([pd.NA] * 60),
            Series([np.nan] * 20),
            Series([np.nan] * 60),
        ],
    )
    def test_to_datetime_converts_null_like_to_nat(self, cache, input):
        # GH35888
        expected = Series([NaT] * len(input), dtype="M8[ns]")
        result = to_datetime(input, cache=cache)
        tm.assert_series_equal(result, expected)

    @pytest.mark.parametrize(
        "date, format",
        [
            ("2017-20", "%Y-%W"),
            ("20 Sunday", "%W %A"),
            ("20 Sun", "%W %a"),
            ("2017-21", "%Y-%U"),
            ("20 Sunday", "%U %A"),
            ("20 Sun", "%U %a"),
        ],
    )
    def test_week_without_day_and_calendar_year(self, date, format):
        # GH16774

        msg = "Cannot use '%W' or '%U' without day and year"
        with pytest.raises(ValueError, match=msg):
            to_datetime(date, format=format)

    def test_to_datetime_coerce(self):
        # GH#26122, GH#57275
        ts_strings = [
            "March 1, 2018 12:00:00+0400",
            "March 1, 2018 12:00:00+0500",
            "20100240",
        ]
        msg = "Mixed timezones detected. Pass utc=True in to_datetime"
        with pytest.raises(ValueError, match=msg):
            to_datetime(ts_strings, errors="coerce")

    @pytest.mark.parametrize(
        "string_arg, format",
        [("March 1, 2018", "%B %d, %Y"), ("2018-03-01", "%Y-%m-%d")],
    )
    @pytest.mark.parametrize(
        "outofbounds",
        [
            datetime(9999, 1, 1),
            date(9999, 1, 1),
            np.datetime64("9999-01-01"),
            "January 1, 9999",
            "9999-01-01",
        ],
    )
    def test_to_datetime_coerce_oob(self, string_arg, format, outofbounds):
        # https://github.com/pandas-dev/pandas/issues/50255
        ts_strings = [string_arg, outofbounds]
        result = to_datetime(ts_strings, errors="coerce", format=format)
        expected = DatetimeIndex([datetime(2018, 3, 1), NaT])
        tm.assert_index_equal(result, expected)

    def test_to_datetime_malformed_no_raise(self):
        # GH 28299
        # GH 48633
        ts_strings = ["200622-12-31", "111111-24-11"]
        with tm.assert_produces_warning(
            UserWarning, match="Could not infer format", raise_on_extra_warnings=False
        ):
            result = to_datetime(ts_strings, errors="coerce")
        tm.assert_index_equal(result, Index([NaT, NaT]))

    def test_to_datetime_malformed_raise(self):
        # GH 48633
        ts_strings = ["200622-12-31", "111111-24-11"]
        msg = (
            'Parsed string "200622-12-31" gives an invalid tzoffset, which must '
            r"be between -timedelta\(hours=24\) and timedelta\(hours=24\), "
            "at position 0"
        )
        with pytest.raises(
            ValueError,
            match=msg,
        ):
            with tm.assert_produces_warning(
                UserWarning, match="Could not infer format"
            ):
                to_datetime(
                    ts_strings,
                    errors="raise",
                )

    def test_iso_8601_strings_with_same_offset(self):
        # GH 17697, 11736
        ts_str = "2015-11-18 15:30:00+05:30"
        result = to_datetime(ts_str)
        expected = Timestamp(ts_str)
        assert result == expected

        expected = DatetimeIndex([Timestamp(ts_str)] * 2)
        result = to_datetime([ts_str] * 2)
        tm.assert_index_equal(result, expected)

        result = DatetimeIndex([ts_str] * 2)
        tm.assert_index_equal(result, expected)

    def test_iso_8601_strings_with_different_offsets_removed(self):
        # GH#17697, GH#11736, GH#50887, GH#57275
        ts_strings = ["2015-11-18 15:30:00+05:30", "2015-11-18 16:30:00+06:30", NaT]
        msg = "Mixed timezones detected. Pass utc=True in to_datetime"
        with pytest.raises(ValueError, match=msg):
            to_datetime(ts_strings)

    def test_iso_8601_strings_with_different_offsets_utc(self):
        ts_strings = ["2015-11-18 15:30:00+05:30", "2015-11-18 16:30:00+06:30", NaT]
        result = to_datetime(ts_strings, utc=True)
        expected = DatetimeIndex(
            [Timestamp(2015, 11, 18, 10), Timestamp(2015, 11, 18, 10), NaT], tz="UTC"
        )
        tm.assert_index_equal(result, expected)

    def test_mixed_offsets_with_native_datetime_utc_false_raises(self):
        # GH#25978, GH#57275

        vals = [
            "nan",
            Timestamp("1990-01-01"),
            "2015-03-14T16:15:14.123-08:00",
            "2019-03-04T21:56:32.620-07:00",
            None,
            "today",
            "now",
        ]
        ser = Series(vals)
        assert all(ser[i] is vals[i] for i in range(len(vals)))  # GH#40111

        msg = "Mixed timezones detected. Pass utc=True in to_datetime"
        with pytest.raises(ValueError, match=msg):
            to_datetime(ser)

    def test_non_iso_strings_with_tz_offset(self):
        result = to_datetime(["March 1, 2018 12:00:00+0400"] * 2)
        expected = DatetimeIndex(
            [datetime(2018, 3, 1, 12, tzinfo=timezone(timedelta(minutes=240)))] * 2
        )
        tm.assert_index_equal(result, expected)

    @pytest.mark.parametrize(
        "ts, expected",
        [
            (Timestamp("2018-01-01"), Timestamp("2018-01-01", tz="UTC")),
            (
                Timestamp("2018-01-01", tz="US/Pacific"),
                Timestamp("2018-01-01 08:00", tz="UTC"),
            ),
        ],
    )
    def test_timestamp_utc_true(self, ts, expected):
        # GH 24415
        result = to_datetime(ts, utc=True)
        assert result == expected

    @pytest.mark.parametrize("dt_str", ["00010101", "13000101", "30000101", "99990101"])
    def test_to_datetime_with_format_out_of_bounds(self, dt_str):
        # GH 9107
        msg = "Out of bounds nanosecond timestamp"
        with pytest.raises(OutOfBoundsDatetime, match=msg):
            to_datetime(dt_str, format="%Y%m%d")

    def test_to_datetime_utc(self):
        arr = np.array([parse("2012-06-13T01:39:00Z")], dtype=object)

        result = to_datetime(arr, utc=True)
        assert result.tz is timezone.utc

    def test_to_datetime_fixed_offset(self):
        from pandas.tests.indexes.datetimes.test_timezones import FixedOffset

        fixed_off = FixedOffset(-420, "-07:00")

        dates = [
            datetime(2000, 1, 1, tzinfo=fixed_off),
            datetime(2000, 1, 2, tzinfo=fixed_off),
            datetime(2000, 1, 3, tzinfo=fixed_off),
        ]
        result = to_datetime(dates)
        assert result.tz == fixed_off

    @pytest.mark.parametrize(
        "date",
        [
            ["2020-10-26 00:00:00+06:00", "2020-10-26 00:00:00+01:00"],
            ["2020-10-26 00:00:00+06:00", Timestamp("2018-01-01", tz="US/Pacific")],
            [
                "2020-10-26 00:00:00+06:00",
                datetime(2020, 1, 1, 18, tzinfo=pytz.timezone("Australia/Melbourne")),
            ],
        ],
    )
    def test_to_datetime_mixed_offsets_with_utc_false_removed(self, date):
        # GH#50887, GH#57275
        msg = "Mixed timezones detected. Pass utc=True in to_datetime"
        with pytest.raises(ValueError, match=msg):
            to_datetime(date, utc=False)


class TestToDatetimeUnit:
    @pytest.mark.parametrize("unit", ["Y", "M"])
    @pytest.mark.parametrize("item", [150, float(150)])
    def test_to_datetime_month_or_year_unit_int(self, cache, unit, item, request):
        # GH#50870 Note we have separate tests that pd.Timestamp gets these right
        ts = Timestamp(item, unit=unit)
        expected = DatetimeIndex([ts], dtype="M8[ns]")

        result = to_datetime([item], unit=unit, cache=cache)
        tm.assert_index_equal(result, expected)

        result = to_datetime(np.array([item], dtype=object), unit=unit, cache=cache)
        tm.assert_index_equal(result, expected)

        result = to_datetime(np.array([item]), unit=unit, cache=cache)
        tm.assert_index_equal(result, expected)

        # with a nan!
        result = to_datetime(np.array([item, np.nan]), unit=unit, cache=cache)
        assert result.isna()[1]
        tm.assert_index_equal(result[:1], expected)

    @pytest.mark.parametrize("unit", ["Y", "M"])
    def test_to_datetime_month_or_year_unit_non_round_float(self, cache, unit):
        # GH#50301
        # Match Timestamp behavior in disallowing non-round floats with
        #  Y or M unit
        msg = f"Conversion of non-round float with unit={unit} is ambiguous"
        with pytest.raises(ValueError, match=msg):
            to_datetime([1.5], unit=unit, errors="raise")
        with pytest.raises(ValueError, match=msg):
            to_datetime(np.array([1.5]), unit=unit, errors="raise")

        msg = r"Given date string \"1.5\" not likely a datetime, at position 0"
        with pytest.raises(ValueError, match=msg):
            to_datetime(["1.5"], unit=unit, errors="raise")

        res = to_datetime([1.5], unit=unit, errors="coerce")
        expected = Index([NaT], dtype="M8[ns]")
        tm.assert_index_equal(res, expected)

        # In 3.0, the string "1.5" is parsed as as it would be without unit,
        #  which fails. With errors="coerce" this becomes NaT.
        res = to_datetime(["1.5"], unit=unit, errors="coerce")
        expected = to_datetime([NaT])
        tm.assert_index_equal(res, expected)

        # round floats are OK
        res = to_datetime([1.0], unit=unit)
        expected = to_datetime([1], unit=unit)
        tm.assert_index_equal(res, expected)

    def test_unit(self, cache):
        # GH 11758
        # test proper behavior with errors
        msg = "cannot specify both format and unit"
        with pytest.raises(ValueError, match=msg):
            to_datetime([1], unit="D", format="%Y%m%d", cache=cache)

    def test_unit_array_mixed_nans(self, cache):
        values = [11111111111111111, 1, 1.0, iNaT, NaT, np.nan, "NaT", ""]

        result = to_datetime(values, unit="D", errors="coerce", cache=cache)
        expected = DatetimeIndex(
            ["NaT", "1970-01-02", "1970-01-02", "NaT", "NaT", "NaT", "NaT", "NaT"],
            dtype="M8[ns]",
        )
        tm.assert_index_equal(result, expected)

        msg = "cannot convert input 11111111111111111 with the unit 'D'"
        with pytest.raises(OutOfBoundsDatetime, match=msg):
            to_datetime(values, unit="D", errors="raise", cache=cache)

    def test_unit_array_mixed_nans_large_int(self, cache):
        values = [1420043460000000000000000, iNaT, NaT, np.nan, "NaT"]

        result = to_datetime(values, errors="coerce", unit="s", cache=cache)
        expected = DatetimeIndex(["NaT", "NaT", "NaT", "NaT", "NaT"], dtype="M8[ns]")
        tm.assert_index_equal(result, expected)

        msg = "cannot convert input 1420043460000000000000000 with the unit 's'"
        with pytest.raises(OutOfBoundsDatetime, match=msg):
            to_datetime(values, errors="raise", unit="s", cache=cache)

    def test_to_datetime_invalid_str_not_out_of_bounds_valuerror(self, cache):
        # if we have a string, then we raise a ValueError
        # and NOT an OutOfBoundsDatetime
        msg = "Unknown datetime string format, unable to parse: foo, at position 0"
        with pytest.raises(ValueError, match=msg):
            to_datetime("foo", errors="raise", unit="s", cache=cache)

    @pytest.mark.parametrize("error", ["raise", "coerce"])
    def test_unit_consistency(self, cache, error):
        # consistency of conversions
        expected = Timestamp("1970-05-09 14:25:11")
        result = to_datetime(11111111, unit="s", errors=error, cache=cache)
        assert result == expected
        assert isinstance(result, Timestamp)

    @pytest.mark.parametrize("errors", ["raise", "coerce"])
    @pytest.mark.parametrize("dtype", ["float64", "int64"])
    def test_unit_with_numeric(self, cache, errors, dtype):
        # GH 13180
        # coercions from floats/ints are ok
        expected = DatetimeIndex(
            ["2015-06-19 05:33:20", "2015-05-27 22:33:20"], dtype="M8[ns]"
        )
        arr = np.array([1.434692e18, 1.432766e18]).astype(dtype)
        result = to_datetime(arr, errors=errors, cache=cache)
        tm.assert_index_equal(result, expected)

    @pytest.mark.parametrize(
        "exp, arr, warning",
        [
            [
                ["NaT", "2015-06-19 05:33:20", "2015-05-27 22:33:20"],
                ["foo", 1.434692e18, 1.432766e18],
                UserWarning,
            ],
            [
                ["2015-06-19 05:33:20", "2015-05-27 22:33:20", "NaT", "NaT"],
                [1.434692e18, 1.432766e18, "foo", "NaT"],
                None,
            ],
        ],
    )
    def test_unit_with_numeric_coerce(self, cache, exp, arr, warning):
        # but we want to make sure that we are coercing
        # if we have ints/strings
        expected = DatetimeIndex(exp, dtype="M8[ns]")
        with tm.assert_produces_warning(warning, match="Could not infer format"):
            result = to_datetime(arr, errors="coerce", cache=cache)
        tm.assert_index_equal(result, expected)

    @pytest.mark.parametrize(
        "arr",
        [
            [Timestamp("20130101"), 1.434692e18, 1.432766e18],
            [1.434692e18, 1.432766e18, Timestamp("20130101")],
        ],
    )
    def test_unit_mixed(self, cache, arr):
        # GH#50453 pre-2.0 with mixed numeric/datetimes and errors="coerce"
        #  the numeric entries would be coerced to NaT, was never clear exactly
        #  why.
        # mixed integers/datetimes
        expected = Index([Timestamp(x) for x in arr], dtype="M8[ns]")
        result = to_datetime(arr, errors="coerce", cache=cache)
        tm.assert_index_equal(result, expected)

        # GH#49037 pre-2.0 this raised, but it always worked with Series,
        #  was never clear why it was disallowed
        result = to_datetime(arr, errors="raise", cache=cache)
        tm.assert_index_equal(result, expected)

        result = DatetimeIndex(arr)
        tm.assert_index_equal(result, expected)

    def test_unit_rounding(self, cache):
        # GH 14156 & GH 20445: argument will incur floating point errors
        # but no premature rounding
        value = 1434743731.8770001
        result = to_datetime(value, unit="s", cache=cache)
        expected = Timestamp("2015-06-19 19:55:31.877000093")
        assert result == expected

        alt = Timestamp(value, unit="s")
        assert alt == result

    @pytest.mark.parametrize("dtype", [int, float])
    def test_to_datetime_unit(self, dtype):
        epoch = 1370745748
        ser = Series([epoch + t for t in range(20)]).astype(dtype)
        result = to_datetime(ser, unit="s")
        expected = Series(
            [
                Timestamp("2013-06-09 02:42:28") + timedelta(seconds=t)
                for t in range(20)
            ],
            dtype="M8[ns]",
        )
        tm.assert_series_equal(result, expected)

    @pytest.mark.parametrize("null", [iNaT, np.nan])
    def test_to_datetime_unit_with_nulls(self, null):
        epoch = 1370745748
        ser = Series([epoch + t for t in range(20)] + [null])
        result = to_datetime(ser, unit="s")
        expected = Series(
            [Timestamp("2013-06-09 02:42:28") + timedelta(seconds=t) for t in range(20)]
            + [NaT],
            dtype="M8[ns]",
        )
        tm.assert_series_equal(result, expected)

    def test_to_datetime_unit_fractional_seconds(self):
        # GH13834
        epoch = 1370745748
        ser = Series([epoch + t for t in np.arange(0, 2, 0.25)] + [iNaT]).astype(float)
        result = to_datetime(ser, unit="s")
        expected = Series(
            [
                Timestamp("2013-06-09 02:42:28") + timedelta(seconds=t)
                for t in np.arange(0, 2, 0.25)
            ]
            + [NaT],
            dtype="M8[ns]",
        )
        # GH20455 argument will incur floating point errors but no premature rounding
        result = result.round("ms")
        tm.assert_series_equal(result, expected)

    def test_to_datetime_unit_na_values(self):
        result = to_datetime([1, 2, "NaT", NaT, np.nan], unit="D")
        expected = DatetimeIndex(
            [Timestamp("1970-01-02"), Timestamp("1970-01-03")] + ["NaT"] * 3,
            dtype="M8[ns]",
        )
        tm.assert_index_equal(result, expected)

    @pytest.mark.parametrize("bad_val", ["foo", 111111111])
    def test_to_datetime_unit_invalid(self, bad_val):
        if bad_val == "foo":
            msg = (
                "Unknown datetime string format, unable to parse: "
                f"{bad_val}, at position 2"
            )
        else:
            msg = "cannot convert input 111111111 with the unit 'D', at position 2"
        with pytest.raises(ValueError, match=msg):
            to_datetime([1, 2, bad_val], unit="D")

    @pytest.mark.parametrize("bad_val", ["foo", 111111111])
    def test_to_timestamp_unit_coerce(self, bad_val):
        # coerce we can process
        expected = DatetimeIndex(
            [Timestamp("1970-01-02"), Timestamp("1970-01-03")] + ["NaT"] * 1,
            dtype="M8[ns]",
        )
        result = to_datetime([1, 2, bad_val], unit="D", errors="coerce")
        tm.assert_index_equal(result, expected)

    def test_float_to_datetime_raise_near_bounds(self):
        # GH50183
        msg = "cannot convert input with unit 'D'"
        oneday_in_ns = 1e9 * 60 * 60 * 24
        tsmax_in_days = 2**63 / oneday_in_ns  # 2**63 ns, in days
        # just in bounds
        should_succeed = Series(
            [0, tsmax_in_days - 0.005, -tsmax_in_days + 0.005], dtype=float
        )
        expected = (should_succeed * oneday_in_ns).astype(np.int64)
        for error_mode in ["raise", "coerce"]:
            result1 = to_datetime(should_succeed, unit="D", errors=error_mode)
            # Cast to `np.float64` so that `rtol` and inexact checking kick in
            # (`check_exact` doesn't take place for integer dtypes)
            tm.assert_almost_equal(
                result1.astype(np.int64).astype(np.float64),
                expected.astype(np.float64),
                rtol=1e-10,
            )
        # just out of bounds
        should_fail1 = Series([0, tsmax_in_days + 0.005], dtype=float)
        should_fail2 = Series([0, -tsmax_in_days - 0.005], dtype=float)
        with pytest.raises(OutOfBoundsDatetime, match=msg):
            to_datetime(should_fail1, unit="D", errors="raise")
        with pytest.raises(OutOfBoundsDatetime, match=msg):
            to_datetime(should_fail2, unit="D", errors="raise")


class TestToDatetimeDataFrame:
    @pytest.fixture
    def df(self):
        return DataFrame(
            {
                "year": [2015, 2016],
                "month": [2, 3],
                "day": [4, 5],
                "hour": [6, 7],
                "minute": [58, 59],
                "second": [10, 11],
                "ms": [1, 1],
                "us": [2, 2],
                "ns": [3, 3],
            }
        )

    def test_dataframe(self, df, cache):
        result = to_datetime(
            {"year": df["year"], "month": df["month"], "day": df["day"]}, cache=cache
        )
        expected = Series(
            [Timestamp("20150204 00:00:00"), Timestamp("20160305 00:0:00")]
        )
        tm.assert_series_equal(result, expected)

        # dict-like
        result = to_datetime(df[["year", "month", "day"]].to_dict(), cache=cache)
        tm.assert_series_equal(result, expected)

    def test_dataframe_dict_with_constructable(self, df, cache):
        # dict but with constructable
        df2 = df[["year", "month", "day"]].to_dict()
        df2["month"] = 2
        result = to_datetime(df2, cache=cache)
        expected2 = Series(
            [Timestamp("20150204 00:00:00"), Timestamp("20160205 00:0:00")]
        )
        tm.assert_series_equal(result, expected2)

    @pytest.mark.parametrize(
        "unit",
        [
            {
                "year": "years",
                "month": "months",
                "day": "days",
                "hour": "hours",
                "minute": "minutes",
                "second": "seconds",
            },
            {
                "year": "year",
                "month": "month",
                "day": "day",
                "hour": "hour",
                "minute": "minute",
                "second": "second",
            },
        ],
    )
    def test_dataframe_field_aliases_column_subset(self, df, cache, unit):
        # unit mappings
        result = to_datetime(df[list(unit.keys())].rename(columns=unit), cache=cache)
        expected = Series(
            [Timestamp("20150204 06:58:10"), Timestamp("20160305 07:59:11")],
            dtype="M8[ns]",
        )
        tm.assert_series_equal(result, expected)

    def test_dataframe_field_aliases(self, df, cache):
        d = {
            "year": "year",
            "month": "month",
            "day": "day",
            "hour": "hour",
            "minute": "minute",
            "second": "second",
            "ms": "ms",
            "us": "us",
            "ns": "ns",
        }

        result = to_datetime(df.rename(columns=d), cache=cache)
        expected = Series(
            [
                Timestamp("20150204 06:58:10.001002003"),
                Timestamp("20160305 07:59:11.001002003"),
            ]
        )
        tm.assert_series_equal(result, expected)

    def test_dataframe_str_dtype(self, df, cache):
        # coerce back to int
        result = to_datetime(df.astype(str), cache=cache)
        expected = Series(
            [
                Timestamp("20150204 06:58:10.001002003"),
                Timestamp("20160305 07:59:11.001002003"),
            ]
        )
        tm.assert_series_equal(result, expected)

    def test_dataframe_coerce(self, cache):
        # passing coerce
        df2 = DataFrame({"year": [2015, 2016], "month": [2, 20], "day": [4, 5]})

        msg = (
            r'^cannot assemble the datetimes: time data ".+" doesn\'t '
            r'match format "%Y%m%d", at position 1\.'
        )
        with pytest.raises(ValueError, match=msg):
            to_datetime(df2, cache=cache)

        result = to_datetime(df2, errors="coerce", cache=cache)
        expected = Series([Timestamp("20150204 00:00:00"), NaT])
        tm.assert_series_equal(result, expected)

    def test_dataframe_extra_keys_raises(self, df, cache):
        # extra columns
        msg = r"extra keys have been passed to the datetime assemblage: \[foo\]"
        df2 = df.copy()
        df2["foo"] = 1
        with pytest.raises(ValueError, match=msg):
            to_datetime(df2, cache=cache)

    @pytest.mark.parametrize(
        "cols",
        [
            ["year"],
            ["year", "month"],
            ["year", "month", "second"],
            ["month", "day"],
            ["year", "day", "second"],
        ],
    )
    def test_dataframe_missing_keys_raises(self, df, cache, cols):
        # not enough
        msg = (
            r"to assemble mappings requires at least that \[year, month, "
            r"day\] be specified: \[.+\] is missing"
        )
        with pytest.raises(ValueError, match=msg):
            to_datetime(df[cols], cache=cache)

    def test_dataframe_duplicate_columns_raises(self, cache):
        # duplicates
        msg = "cannot assemble with duplicate keys"
        df2 = DataFrame({"year": [2015, 2016], "month": [2, 20], "day": [4, 5]})
        df2.columns = ["year", "year", "day"]
        with pytest.raises(ValueError, match=msg):
            to_datetime(df2, cache=cache)

        df2 = DataFrame(
            {"year": [2015, 2016], "month": [2, 20], "day": [4, 5], "hour": [4, 5]}
        )
        df2.columns = ["year", "month", "day", "day"]
        with pytest.raises(ValueError, match=msg):
            to_datetime(df2, cache=cache)

    def test_dataframe_int16(self, cache):
        # GH#13451
        df = DataFrame({"year": [2015, 2016], "month": [2, 3], "day": [4, 5]})

        # int16
        result = to_datetime(df.astype("int16"), cache=cache)
        expected = Series(
            [Timestamp("20150204 00:00:00"), Timestamp("20160305 00:00:00")]
        )
        tm.assert_series_equal(result, expected)

    def test_dataframe_mixed(self, cache):
        # mixed dtypes
        df = DataFrame({"year": [2015, 2016], "month": [2, 3], "day": [4, 5]})
        df["month"] = df["month"].astype("int8")
        df["day"] = df["day"].astype("int8")
        result = to_datetime(df, cache=cache)
        expected = Series(
            [Timestamp("20150204 00:00:00"), Timestamp("20160305 00:00:00")]
        )
        tm.assert_series_equal(result, expected)

    def test_dataframe_float(self, cache):
        # float
        df = DataFrame({"year": [2000, 2001], "month": [1.5, 1], "day": [1, 1]})
        msg = (
            r"^cannot assemble the datetimes: unconverted data remains when parsing "
            r'with format ".*": "1", at position 0.'
        )
        with pytest.raises(ValueError, match=msg):
            to_datetime(df, cache=cache)

    def test_dataframe_utc_true(self):
        # GH#23760
        df = DataFrame({"year": [2015, 2016], "month": [2, 3], "day": [4, 5]})
        result = to_datetime(df, utc=True)
        expected = Series(
            np.array(["2015-02-04", "2016-03-05"], dtype="datetime64[ns]")
        ).dt.tz_localize("UTC")
        tm.assert_series_equal(result, expected)


class TestToDatetimeMisc:
    def test_to_datetime_barely_out_of_bounds(self):
        # GH#19529
        # GH#19382 close enough to bounds that dropping nanos would result
        # in an in-bounds datetime
        arr = np.array(["2262-04-11 23:47:16.854775808"], dtype=object)

        msg = "^Out of bounds nanosecond timestamp: .*, at position 0"
        with pytest.raises(OutOfBoundsDatetime, match=msg):
            to_datetime(arr)

    @pytest.mark.parametrize(
        "arg, exp_str",
        [
            ["2012-01-01 00:00:00", "2012-01-01 00:00:00"],
            ["20121001", "2012-10-01"],  # bad iso 8601
        ],
    )
    def test_to_datetime_iso8601(self, cache, arg, exp_str):
        result = to_datetime([arg], cache=cache)
        exp = Timestamp(exp_str)
        assert result[0] == exp

    @pytest.mark.parametrize(
        "input, format",
        [
            ("2012", "%Y-%m"),
            ("2012-01", "%Y-%m-%d"),
            ("2012-01-01", "%Y-%m-%d %H"),
            ("2012-01-01 10", "%Y-%m-%d %H:%M"),
            ("2012-01-01 10:00", "%Y-%m-%d %H:%M:%S"),
            ("2012-01-01 10:00:00", "%Y-%m-%d %H:%M:%S.%f"),
            ("2012-01-01 10:00:00.123", "%Y-%m-%d %H:%M:%S.%f%z"),
            (0, "%Y-%m-%d"),
        ],
    )
    @pytest.mark.parametrize("exact", [True, False])
    def test_to_datetime_iso8601_fails(self, input, format, exact):
        # https://github.com/pandas-dev/pandas/issues/12649
        # `format` is longer than the string, so this fails regardless of `exact`
        with pytest.raises(
            ValueError,
            match=(
                rf"time data \"{input}\" doesn't match format "
                rf"\"{format}\", at position 0"
            ),
        ):
            to_datetime(input, format=format, exact=exact)

    @pytest.mark.parametrize(
        "input, format",
        [
            ("2012-01-01", "%Y-%m"),
            ("2012-01-01 10", "%Y-%m-%d"),
            ("2012-01-01 10:00", "%Y-%m-%d %H"),
            ("2012-01-01 10:00:00", "%Y-%m-%d %H:%M"),
            (0, "%Y-%m-%d"),
        ],
    )
    def test_to_datetime_iso8601_exact_fails(self, input, format):
        # https://github.com/pandas-dev/pandas/issues/12649
        # `format` is shorter than the date string, so only fails with `exact=True`
        msg = "|".join(
            [
                '^unconverted data remains when parsing with format ".*": ".*"'
                f", at position 0. {PARSING_ERR_MSG}$",
                f'^time data ".*" doesn\'t match format ".*", at position 0. '
                f"{PARSING_ERR_MSG}$",
            ]
        )
        with pytest.raises(
            ValueError,
            match=(msg),
        ):
            to_datetime(input, format=format)

    @pytest.mark.parametrize(
        "input, format",
        [
            ("2012-01-01", "%Y-%m"),
            ("2012-01-01 00", "%Y-%m-%d"),
            ("2012-01-01 00:00", "%Y-%m-%d %H"),
            ("2012-01-01 00:00:00", "%Y-%m-%d %H:%M"),
        ],
    )
    def test_to_datetime_iso8601_non_exact(self, input, format):
        # https://github.com/pandas-dev/pandas/issues/12649
        expected = Timestamp(2012, 1, 1)
        result = to_datetime(input, format=format, exact=False)
        assert result == expected

    @pytest.mark.parametrize(
        "input, format",
        [
            ("2020-01", "%Y/%m"),
            ("2020-01-01", "%Y/%m/%d"),
            ("2020-01-01 00", "%Y/%m/%dT%H"),
            ("2020-01-01T00", "%Y/%m/%d %H"),
            ("2020-01-01 00:00", "%Y/%m/%dT%H:%M"),
            ("2020-01-01T00:00", "%Y/%m/%d %H:%M"),
            ("2020-01-01 00:00:00", "%Y/%m/%dT%H:%M:%S"),
            ("2020-01-01T00:00:00", "%Y/%m/%d %H:%M:%S"),
        ],
    )
    def test_to_datetime_iso8601_separator(self, input, format):
        # https://github.com/pandas-dev/pandas/issues/12649
        with pytest.raises(
            ValueError,
            match=(
                rf"time data \"{input}\" doesn\'t match format "
                rf"\"{format}\", at position 0"
            ),
        ):
            to_datetime(input, format=format)

    @pytest.mark.parametrize(
        "input, format",
        [
            ("2020-01", "%Y-%m"),
            ("2020-01-01", "%Y-%m-%d"),
            ("2020-01-01 00", "%Y-%m-%d %H"),
            ("2020-01-01T00", "%Y-%m-%dT%H"),
            ("2020-01-01 00:00", "%Y-%m-%d %H:%M"),
            ("2020-01-01T00:00", "%Y-%m-%dT%H:%M"),
            ("2020-01-01 00:00:00", "%Y-%m-%d %H:%M:%S"),
            ("2020-01-01T00:00:00", "%Y-%m-%dT%H:%M:%S"),
            ("2020-01-01T00:00:00.000", "%Y-%m-%dT%H:%M:%S.%f"),
            ("2020-01-01T00:00:00.000000", "%Y-%m-%dT%H:%M:%S.%f"),
            ("2020-01-01T00:00:00.000000000", "%Y-%m-%dT%H:%M:%S.%f"),
        ],
    )
    def test_to_datetime_iso8601_valid(self, input, format):
        # https://github.com/pandas-dev/pandas/issues/12649
        expected = Timestamp(2020, 1, 1)
        result = to_datetime(input, format=format)
        assert result == expected

    @pytest.mark.parametrize(
        "input, format",
        [
            ("2020-1", "%Y-%m"),
            ("2020-1-1", "%Y-%m-%d"),
            ("2020-1-1 0", "%Y-%m-%d %H"),
            ("2020-1-1T0", "%Y-%m-%dT%H"),
            ("2020-1-1 0:0", "%Y-%m-%d %H:%M"),
            ("2020-1-1T0:0", "%Y-%m-%dT%H:%M"),
            ("2020-1-1 0:0:0", "%Y-%m-%d %H:%M:%S"),
            ("2020-1-1T0:0:0", "%Y-%m-%dT%H:%M:%S"),
            ("2020-1-1T0:0:0.000", "%Y-%m-%dT%H:%M:%S.%f"),
            ("2020-1-1T0:0:0.000000", "%Y-%m-%dT%H:%M:%S.%f"),
            ("2020-1-1T0:0:0.000000000", "%Y-%m-%dT%H:%M:%S.%f"),
        ],
    )
    def test_to_datetime_iso8601_non_padded(self, input, format):
        # https://github.com/pandas-dev/pandas/issues/21422
        expected = Timestamp(2020, 1, 1)
        result = to_datetime(input, format=format)
        assert result == expected

    @pytest.mark.parametrize(
        "input, format",
        [
            ("2020-01-01T00:00:00.000000000+00:00", "%Y-%m-%dT%H:%M:%S.%f%z"),
            ("2020-01-01T00:00:00+00:00", "%Y-%m-%dT%H:%M:%S%z"),
            ("2020-01-01T00:00:00Z", "%Y-%m-%dT%H:%M:%S%z"),
        ],
    )
    def test_to_datetime_iso8601_with_timezone_valid(self, input, format):
        # https://github.com/pandas-dev/pandas/issues/12649
        expected = Timestamp(2020, 1, 1, tzinfo=pytz.UTC)
        result = to_datetime(input, format=format)
        assert result == expected

    def test_to_datetime_default(self, cache):
        rs = to_datetime("2001", cache=cache)
        xp = datetime(2001, 1, 1)
        assert rs == xp

    @pytest.mark.xfail(reason="fails to enforce dayfirst=True, which would raise")
    def test_to_datetime_respects_dayfirst(self, cache):
        # dayfirst is essentially broken

        # The msg here is not important since it isn't actually raised yet.
        msg = "Invalid date specified"
        with pytest.raises(ValueError, match=msg):
            # if dayfirst is respected, then this would parse as month=13, which
            #  would raise
            with tm.assert_produces_warning(UserWarning, match="Provide format"):
                to_datetime("01-13-2012", dayfirst=True, cache=cache)

    def test_to_datetime_on_datetime64_series(self, cache):
        # #2699
        ser = Series(date_range("1/1/2000", periods=10))

        result = to_datetime(ser, cache=cache)
        assert result[0] == ser[0]

    def test_to_datetime_with_space_in_series(self, cache):
        # GH 6428
        ser = Series(["10/18/2006", "10/18/2008", " "])
        msg = (
            r'^time data " " doesn\'t match format "%m/%d/%Y", '
            rf"at position 2. {PARSING_ERR_MSG}$"
        )
        with pytest.raises(ValueError, match=msg):
            to_datetime(ser, errors="raise", cache=cache)
        result_coerce = to_datetime(ser, errors="coerce", cache=cache)
        expected_coerce = Series([datetime(2006, 10, 18), datetime(2008, 10, 18), NaT])
        tm.assert_series_equal(result_coerce, expected_coerce)

    @td.skip_if_not_us_locale
    def test_to_datetime_with_apply(self, cache):
        # this is only locale tested with US/None locales
        # GH 5195
        # with a format and coerce a single item to_datetime fails
        td = Series(["May 04", "Jun 02", "Dec 11"], index=[1, 2, 3])
        expected = to_datetime(td, format="%b %y", cache=cache)
        result = td.apply(to_datetime, format="%b %y", cache=cache)
        tm.assert_series_equal(result, expected)

    def test_to_datetime_timezone_name(self):
        # https://github.com/pandas-dev/pandas/issues/49748
        result = to_datetime("2020-01-01 00:00:00UTC", format="%Y-%m-%d %H:%M:%S%Z")
        expected = Timestamp(2020, 1, 1).tz_localize("UTC")
        assert result == expected

    @td.skip_if_not_us_locale
    @pytest.mark.parametrize("errors", ["raise", "coerce"])
    def test_to_datetime_with_apply_with_empty_str(self, cache, errors):
        # this is only locale tested with US/None locales
        # GH 5195, GH50251
        # with a format and coerce a single item to_datetime fails
        td = Series(["May 04", "Jun 02", ""], index=[1, 2, 3])
        expected = to_datetime(td, format="%b %y", errors=errors, cache=cache)

        result = td.apply(
            lambda x: to_datetime(x, format="%b %y", errors="coerce", cache=cache)
        )
        tm.assert_series_equal(result, expected)

    def test_to_datetime_empty_stt(self, cache):
        # empty string
        result = to_datetime("", cache=cache)
        assert result is NaT

    def test_to_datetime_empty_str_list(self, cache):
        result = to_datetime(["", ""], cache=cache)
        assert isna(result).all()

    def test_to_datetime_zero(self, cache):
        # ints
        result = Timestamp(0)
        expected = to_datetime(0, cache=cache)
        assert result == expected

    def test_to_datetime_strings(self, cache):
        # GH 3888 (strings)
        expected = to_datetime(["2012"], cache=cache)[0]
        result = to_datetime("2012", cache=cache)
        assert result == expected

    def test_to_datetime_strings_variation(self, cache):
        array = ["2012", "20120101", "20120101 12:01:01"]
        expected = [to_datetime(dt_str, cache=cache) for dt_str in array]
        result = [Timestamp(date_str) for date_str in array]
        tm.assert_almost_equal(result, expected)

    @pytest.mark.parametrize("result", [Timestamp("2012"), to_datetime("2012")])
    def test_to_datetime_strings_vs_constructor(self, result):
        expected = Timestamp(2012, 1, 1)
        assert result == expected

    def test_to_datetime_unprocessable_input(self, cache):
        # GH 4928
        # GH 21864
        msg = '^Given date string "1" not likely a datetime, at position 1$'
        with pytest.raises(ValueError, match=msg):
            to_datetime([1, "1"], errors="raise", cache=cache)

    def test_to_datetime_other_datetime64_units(self):
        # 5/25/2012
        scalar = np.int64(1337904000000000).view("M8[us]")
        as_obj = scalar.astype("O")

        index = DatetimeIndex([scalar])
        assert index[0] == scalar.astype("O")

        value = Timestamp(scalar)
        assert value == as_obj

    def test_to_datetime_list_of_integers(self):
        rng = date_range("1/1/2000", periods=20)
        rng = DatetimeIndex(rng.values)

        ints = list(rng.asi8)

        result = DatetimeIndex(ints)

        tm.assert_index_equal(rng, result)

    def test_to_datetime_overflow(self):
        # gh-17637
        # we are overflowing Timedelta range here
        msg = "Cannot cast 139999 days 00:00:00 to unit='ns' without overflow"
        with pytest.raises(OutOfBoundsTimedelta, match=msg):
            date_range(start="1/1/1700", freq="B", periods=100000)

    def test_string_invalid_operation(self, cache):
        invalid = np.array(["87156549591102612381000001219H5"], dtype=object)
        # GH #51084

        with pytest.raises(ValueError, match="Unknown datetime string format"):
            to_datetime(invalid, errors="raise", cache=cache)

    def test_string_na_nat_conversion(self, cache):
        # GH #999, #858

        strings = np.array(["1/1/2000", "1/2/2000", np.nan, "1/4/2000"], dtype=object)

        expected = np.empty(4, dtype="M8[ns]")
        for i, val in enumerate(strings):
            if isna(val):
                expected[i] = iNaT
            else:
                expected[i] = parse(val)

        result = tslib.array_to_datetime(strings)[0]
        tm.assert_almost_equal(result, expected)

        result2 = to_datetime(strings, cache=cache)
        assert isinstance(result2, DatetimeIndex)
        tm.assert_numpy_array_equal(result, result2.values)

    def test_string_na_nat_conversion_malformed(self, cache):
        malformed = np.array(["1/100/2000", np.nan], dtype=object)

        # GH 10636, default is now 'raise'
        msg = r"Unknown datetime string format"
        with pytest.raises(ValueError, match=msg):
            to_datetime(malformed, errors="raise", cache=cache)

        with pytest.raises(ValueError, match=msg):
            to_datetime(malformed, errors="raise", cache=cache)

    def test_string_na_nat_conversion_with_name(self, cache):
        idx = ["a", "b", "c", "d", "e"]
        series = Series(
            ["1/1/2000", np.nan, "1/3/2000", np.nan, "1/5/2000"], index=idx, name="foo"
        )
        dseries = Series(
            [
                to_datetime("1/1/2000", cache=cache),
                np.nan,
                to_datetime("1/3/2000", cache=cache),
                np.nan,
                to_datetime("1/5/2000", cache=cache),
            ],
            index=idx,
            name="foo",
        )

        result = to_datetime(series, cache=cache)
        dresult = to_datetime(dseries, cache=cache)

        expected = Series(np.empty(5, dtype="M8[ns]"), index=idx)
        for i in range(5):
            x = series.iloc[i]
            if isna(x):
                expected.iloc[i] = NaT
            else:
                expected.iloc[i] = to_datetime(x, cache=cache)

        tm.assert_series_equal(result, expected, check_names=False)
        assert result.name == "foo"

        tm.assert_series_equal(dresult, expected, check_names=False)
        assert dresult.name == "foo"

    @pytest.mark.parametrize(
        "unit",
        ["h", "m", "s", "ms", "us", "ns"],
    )
    def test_dti_constructor_numpy_timeunits(self, cache, unit):
        # GH 9114
        dtype = np.dtype(f"M8[{unit}]")
        base = to_datetime(["2000-01-01T00:00", "2000-01-02T00:00", "NaT"], cache=cache)

        values = base.values.astype(dtype)

        if unit in ["h", "m"]:
            # we cast to closest supported unit
            unit = "s"
        exp_dtype = np.dtype(f"M8[{unit}]")
        expected = DatetimeIndex(base.astype(exp_dtype))
        assert expected.dtype == exp_dtype

        tm.assert_index_equal(DatetimeIndex(values), expected)
        tm.assert_index_equal(to_datetime(values, cache=cache), expected)

    def test_dayfirst(self, cache):
        # GH 5917
        arr = ["10/02/2014", "11/02/2014", "12/02/2014"]
        expected = DatetimeIndex(
            [datetime(2014, 2, 10), datetime(2014, 2, 11), datetime(2014, 2, 12)]
        )
        idx1 = DatetimeIndex(arr, dayfirst=True)
        idx2 = DatetimeIndex(np.array(arr), dayfirst=True)
        idx3 = to_datetime(arr, dayfirst=True, cache=cache)
        idx4 = to_datetime(np.array(arr), dayfirst=True, cache=cache)
        idx5 = DatetimeIndex(Index(arr), dayfirst=True)
        idx6 = DatetimeIndex(Series(arr), dayfirst=True)
        tm.assert_index_equal(expected, idx1)
        tm.assert_index_equal(expected, idx2)
        tm.assert_index_equal(expected, idx3)
        tm.assert_index_equal(expected, idx4)
        tm.assert_index_equal(expected, idx5)
        tm.assert_index_equal(expected, idx6)

    def test_dayfirst_warnings_valid_input(self):
        # GH 12585
        warning_msg = (
            "Parsing dates in .* format when dayfirst=.* was specified. "
            "Pass `dayfirst=.*` or specify a format to silence this warning."
        )

        # CASE 1: valid input
        arr = ["31/12/2014", "10/03/2011"]
        expected = DatetimeIndex(
            ["2014-12-31", "2011-03-10"], dtype="datetime64[ns]", freq=None
        )

        # A. dayfirst arg correct, no warning
        res1 = to_datetime(arr, dayfirst=True)
        tm.assert_index_equal(expected, res1)

        # B. dayfirst arg incorrect, warning
        with tm.assert_produces_warning(UserWarning, match=warning_msg):
            res2 = to_datetime(arr, dayfirst=False)
        tm.assert_index_equal(expected, res2)

    def test_dayfirst_warnings_invalid_input(self):
        # CASE 2: invalid input
        # cannot consistently process with single format
        # ValueError *always* raised

        # first in DD/MM/YYYY, second in MM/DD/YYYY
        arr = ["31/12/2014", "03/30/2011"]

        with pytest.raises(
            ValueError,
            match=(
                r'^time data "03/30/2011" doesn\'t match format '
                rf'"%d/%m/%Y", at position 1. {PARSING_ERR_MSG}$'
            ),
        ):
            to_datetime(arr, dayfirst=True)

    @pytest.mark.parametrize("klass", [DatetimeIndex, DatetimeArray._from_sequence])
    def test_to_datetime_dta_tz(self, klass):
        # GH#27733
        dti = date_range("2015-04-05", periods=3).rename("foo")
        expected = dti.tz_localize("UTC")

        obj = klass(dti)
        expected = klass(expected)

        result = to_datetime(obj, utc=True)
        tm.assert_equal(result, expected)


class TestGuessDatetimeFormat:
    @pytest.mark.parametrize(
        "test_list",
        [
            [
                "2011-12-30 00:00:00.000000",
                "2011-12-30 00:00:00.000000",
                "2011-12-30 00:00:00.000000",
            ],
            [np.nan, np.nan, "2011-12-30 00:00:00.000000"],
            ["", "2011-12-30 00:00:00.000000"],
            ["NaT", "2011-12-30 00:00:00.000000"],
            ["2011-12-30 00:00:00.000000", "random_string"],
            ["now", "2011-12-30 00:00:00.000000"],
            ["today", "2011-12-30 00:00:00.000000"],
        ],
    )
    def test_guess_datetime_format_for_array(self, test_list):
        expected_format = "%Y-%m-%d %H:%M:%S.%f"
        test_array = np.array(test_list, dtype=object)
        assert tools._guess_datetime_format_for_array(test_array) == expected_format

    @td.skip_if_not_us_locale
    def test_guess_datetime_format_for_array_all_nans(self):
        format_for_string_of_nans = tools._guess_datetime_format_for_array(
            np.array([np.nan, np.nan, np.nan], dtype="O")
        )
        assert format_for_string_of_nans is None


class TestToDatetimeInferFormat:
    @pytest.mark.parametrize(
        "test_format", ["%m-%d-%Y", "%m/%d/%Y %H:%M:%S.%f", "%Y-%m-%dT%H:%M:%S.%f"]
    )
    def test_to_datetime_infer_datetime_format_consistent_format(
        self, cache, test_format
    ):
        ser = Series(date_range("20000101", periods=50, freq="h"))

        s_as_dt_strings = ser.apply(lambda x: x.strftime(test_format))

        with_format = to_datetime(s_as_dt_strings, format=test_format, cache=cache)
        without_format = to_datetime(s_as_dt_strings, cache=cache)

        # Whether the format is explicitly passed, or
        # it is inferred, the results should all be the same
        tm.assert_series_equal(with_format, without_format)

    def test_to_datetime_inconsistent_format(self, cache):
        data = ["01/01/2011 00:00:00", "01-02-2011 00:00:00", "2011-01-03T00:00:00"]
        ser = Series(np.array(data))
        msg = (
            r'^time data "01-02-2011 00:00:00" doesn\'t match format '
            rf'"%m/%d/%Y %H:%M:%S", at position 1. {PARSING_ERR_MSG}$'
        )
        with pytest.raises(ValueError, match=msg):
            to_datetime(ser, cache=cache)

    def test_to_datetime_consistent_format(self, cache):
        data = ["Jan/01/2011", "Feb/01/2011", "Mar/01/2011"]
        ser = Series(np.array(data))
        result = to_datetime(ser, cache=cache)
        expected = Series(
            ["2011-01-01", "2011-02-01", "2011-03-01"], dtype="datetime64[ns]"
        )
        tm.assert_series_equal(result, expected)

    def test_to_datetime_series_with_nans(self, cache):
        ser = Series(
            np.array(
                ["01/01/2011 00:00:00", np.nan, "01/03/2011 00:00:00", np.nan],
                dtype=object,
            )
        )
        result = to_datetime(ser, cache=cache)
        expected = Series(
            ["2011-01-01", NaT, "2011-01-03", NaT], dtype="datetime64[ns]"
        )
        tm.assert_series_equal(result, expected)

    def test_to_datetime_series_start_with_nans(self, cache):
        ser = Series(
            np.array(
                [
                    np.nan,
                    np.nan,
                    "01/01/2011 00:00:00",
                    "01/02/2011 00:00:00",
                    "01/03/2011 00:00:00",
                ],
                dtype=object,
            )
        )

        result = to_datetime(ser, cache=cache)
        expected = Series(
            [NaT, NaT, "2011-01-01", "2011-01-02", "2011-01-03"], dtype="datetime64[ns]"
        )
        tm.assert_series_equal(result, expected)

    @pytest.mark.parametrize(
        "tz_name, offset",
        [("UTC", 0), ("UTC-3", 180), ("UTC+3", -180)],
    )
    def test_infer_datetime_format_tz_name(self, tz_name, offset):
        # GH 33133
        ser = Series([f"2019-02-02 08:07:13 {tz_name}"])
        result = to_datetime(ser)
        tz = timezone(timedelta(minutes=offset))
        expected = Series([Timestamp("2019-02-02 08:07:13").tz_localize(tz)])
        tm.assert_series_equal(result, expected)

    @pytest.mark.parametrize(
        "ts,zero_tz",
        [
            ("2019-02-02 08:07:13", "Z"),
            ("2019-02-02 08:07:13", ""),
            ("2019-02-02 08:07:13.012345", "Z"),
            ("2019-02-02 08:07:13.012345", ""),
        ],
    )
    def test_infer_datetime_format_zero_tz(self, ts, zero_tz):
        # GH 41047
        ser = Series([ts + zero_tz])
        result = to_datetime(ser)
        tz = pytz.utc if zero_tz == "Z" else None
        expected = Series([Timestamp(ts, tz=tz)])
        tm.assert_series_equal(result, expected)

    @pytest.mark.parametrize("format", [None, "%Y-%m-%d"])
    def test_to_datetime_iso8601_noleading_0s(self, cache, format):
        # GH 11871
        ser = Series(["2014-1-1", "2014-2-2", "2015-3-3"])
        expected = Series(
            [
                Timestamp("2014-01-01"),
                Timestamp("2014-02-02"),
                Timestamp("2015-03-03"),
            ]
        )
        result = to_datetime(ser, format=format, cache=cache)
        tm.assert_series_equal(result, expected)


class TestDaysInMonth:
    # tests for issue #10154

    @pytest.mark.parametrize(
        "arg, format",
        [
            ["2015-02-29", None],
            ["2015-02-29", "%Y-%m-%d"],
            ["2015-02-32", "%Y-%m-%d"],
            ["2015-04-31", "%Y-%m-%d"],
        ],
    )
    def test_day_not_in_month_coerce(self, cache, arg, format):
        assert isna(to_datetime(arg, errors="coerce", format=format, cache=cache))

    def test_day_not_in_month_raise(self, cache):
        msg = "day is out of range for month: 2015-02-29, at position 0"
        with pytest.raises(ValueError, match=msg):
            to_datetime("2015-02-29", errors="raise", cache=cache)

    @pytest.mark.parametrize(
        "arg, format, msg",
        [
            (
                "2015-02-29",
                "%Y-%m-%d",
                f"^day is out of range for month, at position 0. {PARSING_ERR_MSG}$",
            ),
            (
                "2015-29-02",
                "%Y-%d-%m",
                f"^day is out of range for month, at position 0. {PARSING_ERR_MSG}$",
            ),
            (
                "2015-02-32",
                "%Y-%m-%d",
                '^unconverted data remains when parsing with format "%Y-%m-%d": "2", '
                f"at position 0. {PARSING_ERR_MSG}$",
            ),
            (
                "2015-32-02",
                "%Y-%d-%m",
                '^time data "2015-32-02" doesn\'t match format "%Y-%d-%m", '
                f"at position 0. {PARSING_ERR_MSG}$",
            ),
            (
                "2015-04-31",
                "%Y-%m-%d",
                f"^day is out of range for month, at position 0. {PARSING_ERR_MSG}$",
            ),
            (
                "2015-31-04",
                "%Y-%d-%m",
                f"^day is out of range for month, at position 0. {PARSING_ERR_MSG}$",
            ),
        ],
    )
    def test_day_not_in_month_raise_value(self, cache, arg, format, msg):
        # https://github.com/pandas-dev/pandas/issues/50462
        with pytest.raises(ValueError, match=msg):
            to_datetime(arg, errors="raise", format=format, cache=cache)


class TestDatetimeParsingWrappers:
    @pytest.mark.parametrize(
        "date_str, expected",
        [
            ("2011-01-01", datetime(2011, 1, 1)),
            ("2Q2005", datetime(2005, 4, 1)),
            ("2Q05", datetime(2005, 4, 1)),
            ("2005Q1", datetime(2005, 1, 1)),
            ("05Q1", datetime(2005, 1, 1)),
            ("2011Q3", datetime(2011, 7, 1)),
            ("11Q3", datetime(2011, 7, 1)),
            ("3Q2011", datetime(2011, 7, 1)),
            ("3Q11", datetime(2011, 7, 1)),
            # quarterly without space
            ("2000Q4", datetime(2000, 10, 1)),
            ("00Q4", datetime(2000, 10, 1)),
            ("4Q2000", datetime(2000, 10, 1)),
            ("4Q00", datetime(2000, 10, 1)),
            ("2000q4", datetime(2000, 10, 1)),
            ("2000-Q4", datetime(2000, 10, 1)),
            ("00-Q4", datetime(2000, 10, 1)),
            ("4Q-2000", datetime(2000, 10, 1)),
            ("4Q-00", datetime(2000, 10, 1)),
            ("00q4", datetime(2000, 10, 1)),
            ("2005", datetime(2005, 1, 1)),
            ("2005-11", datetime(2005, 11, 1)),
            ("2005 11", datetime(2005, 11, 1)),
            ("11-2005", datetime(2005, 11, 1)),
            ("11 2005", datetime(2005, 11, 1)),
            ("200511", datetime(2020, 5, 11)),
            ("20051109", datetime(2005, 11, 9)),
            ("20051109 10:15", datetime(2005, 11, 9, 10, 15)),
            ("20051109 08H", datetime(2005, 11, 9, 8, 0)),
            ("2005-11-09 10:15", datetime(2005, 11, 9, 10, 15)),
            ("2005-11-09 08H", datetime(2005, 11, 9, 8, 0)),
            ("2005/11/09 10:15", datetime(2005, 11, 9, 10, 15)),
            ("2005/11/09 10:15:32", datetime(2005, 11, 9, 10, 15, 32)),
            ("2005/11/09 10:15:32 AM", datetime(2005, 11, 9, 10, 15, 32)),
            ("2005/11/09 10:15:32 PM", datetime(2005, 11, 9, 22, 15, 32)),
            ("2005/11/09 08H", datetime(2005, 11, 9, 8, 0)),
            ("Thu Sep 25 10:36:28 2003", datetime(2003, 9, 25, 10, 36, 28)),
            ("Thu Sep 25 2003", datetime(2003, 9, 25)),
            ("Sep 25 2003", datetime(2003, 9, 25)),
            ("January 1 2014", datetime(2014, 1, 1)),
            # GH#10537
            ("2014-06", datetime(2014, 6, 1)),
            ("06-2014", datetime(2014, 6, 1)),
            ("2014-6", datetime(2014, 6, 1)),
            ("6-2014", datetime(2014, 6, 1)),
            ("20010101 12", datetime(2001, 1, 1, 12)),
            ("20010101 1234", datetime(2001, 1, 1, 12, 34)),
            ("20010101 123456", datetime(2001, 1, 1, 12, 34, 56)),
        ],
    )
    def test_parsers(self, date_str, expected, cache):
        # dateutil >= 2.5.0 defaults to yearfirst=True
        # https://github.com/dateutil/dateutil/issues/217
        yearfirst = True

        result1, _ = parsing.parse_datetime_string_with_reso(
            date_str, yearfirst=yearfirst
        )
        result2 = to_datetime(date_str, yearfirst=yearfirst)
        result3 = to_datetime([date_str], yearfirst=yearfirst)
        # result5 is used below
        result4 = to_datetime(
            np.array([date_str], dtype=object), yearfirst=yearfirst, cache=cache
        )
        result6 = DatetimeIndex([date_str], yearfirst=yearfirst)
        # result7 is used below
        result8 = DatetimeIndex(Index([date_str]), yearfirst=yearfirst)
        result9 = DatetimeIndex(Series([date_str]), yearfirst=yearfirst)

        for res in [result1, result2]:
            assert res == expected
        for res in [result3, result4, result6, result8, result9]:
            exp = DatetimeIndex([Timestamp(expected)])
            tm.assert_index_equal(res, exp)

        # these really need to have yearfirst, but we don't support
        if not yearfirst:
            result5 = Timestamp(date_str)
            assert result5 == expected
            result7 = date_range(date_str, freq="S", periods=1, yearfirst=yearfirst)
            assert result7 == expected

    def test_na_values_with_cache(
        self, cache, unique_nulls_fixture, unique_nulls_fixture2
    ):
        # GH22305
        expected = Index([NaT, NaT], dtype="datetime64[ns]")
        result = to_datetime([unique_nulls_fixture, unique_nulls_fixture2], cache=cache)
        tm.assert_index_equal(result, expected)

    def test_parsers_nat(self):
        # Test that each of several string-accepting methods return pd.NaT
        result1, _ = parsing.parse_datetime_string_with_reso("NaT")
        result2 = to_datetime("NaT")
        result3 = Timestamp("NaT")
        result4 = DatetimeIndex(["NaT"])[0]
        assert result1 is NaT
        assert result2 is NaT
        assert result3 is NaT
        assert result4 is NaT

    @pytest.mark.parametrize(
        "date_str, dayfirst, yearfirst, expected",
        [
            ("10-11-12", False, False, datetime(2012, 10, 11)),
            ("10-11-12", True, False, datetime(2012, 11, 10)),
            ("10-11-12", False, True, datetime(2010, 11, 12)),
            ("10-11-12", True, True, datetime(2010, 12, 11)),
            ("20/12/21", False, False, datetime(2021, 12, 20)),
            ("20/12/21", True, False, datetime(2021, 12, 20)),
            ("20/12/21", False, True, datetime(2020, 12, 21)),
            ("20/12/21", True, True, datetime(2020, 12, 21)),
        ],
    )
    def test_parsers_dayfirst_yearfirst(
        self, cache, date_str, dayfirst, yearfirst, expected
    ):
        # OK
        # 2.5.1 10-11-12   [dayfirst=0, yearfirst=0] -> 2012-10-11 00:00:00
        # 2.5.2 10-11-12   [dayfirst=0, yearfirst=1] -> 2012-10-11 00:00:00
        # 2.5.3 10-11-12   [dayfirst=0, yearfirst=0] -> 2012-10-11 00:00:00

        # OK
        # 2.5.1 10-11-12   [dayfirst=0, yearfirst=1] -> 2010-11-12 00:00:00
        # 2.5.2 10-11-12   [dayfirst=0, yearfirst=1] -> 2010-11-12 00:00:00
        # 2.5.3 10-11-12   [dayfirst=0, yearfirst=1] -> 2010-11-12 00:00:00

        # bug fix in 2.5.2
        # 2.5.1 10-11-12   [dayfirst=1, yearfirst=1] -> 2010-11-12 00:00:00
        # 2.5.2 10-11-12   [dayfirst=1, yearfirst=1] -> 2010-12-11 00:00:00
        # 2.5.3 10-11-12   [dayfirst=1, yearfirst=1] -> 2010-12-11 00:00:00

        # OK
        # 2.5.1 10-11-12   [dayfirst=1, yearfirst=0] -> 2012-11-10 00:00:00
        # 2.5.2 10-11-12   [dayfirst=1, yearfirst=0] -> 2012-11-10 00:00:00
        # 2.5.3 10-11-12   [dayfirst=1, yearfirst=0] -> 2012-11-10 00:00:00

        # OK
        # 2.5.1 20/12/21   [dayfirst=0, yearfirst=0] -> 2021-12-20 00:00:00
        # 2.5.2 20/12/21   [dayfirst=0, yearfirst=0] -> 2021-12-20 00:00:00
        # 2.5.3 20/12/21   [dayfirst=0, yearfirst=0] -> 2021-12-20 00:00:00

        # OK
        # 2.5.1 20/12/21   [dayfirst=0, yearfirst=1] -> 2020-12-21 00:00:00
        # 2.5.2 20/12/21   [dayfirst=0, yearfirst=1] -> 2020-12-21 00:00:00
        # 2.5.3 20/12/21   [dayfirst=0, yearfirst=1] -> 2020-12-21 00:00:00

        # revert of bug in 2.5.2
        # 2.5.1 20/12/21   [dayfirst=1, yearfirst=1] -> 2020-12-21 00:00:00
        # 2.5.2 20/12/21   [dayfirst=1, yearfirst=1] -> month must be in 1..12
        # 2.5.3 20/12/21   [dayfirst=1, yearfirst=1] -> 2020-12-21 00:00:00

        # OK
        # 2.5.1 20/12/21   [dayfirst=1, yearfirst=0] -> 2021-12-20 00:00:00
        # 2.5.2 20/12/21   [dayfirst=1, yearfirst=0] -> 2021-12-20 00:00:00
        # 2.5.3 20/12/21   [dayfirst=1, yearfirst=0] -> 2021-12-20 00:00:00

        # str : dayfirst, yearfirst, expected

        # compare with dateutil result
        dateutil_result = parse(date_str, dayfirst=dayfirst, yearfirst=yearfirst)
        assert dateutil_result == expected

        result1, _ = parsing.parse_datetime_string_with_reso(
            date_str, dayfirst=dayfirst, yearfirst=yearfirst
        )

        # we don't support dayfirst/yearfirst here:
        if not dayfirst and not yearfirst:
            result2 = Timestamp(date_str)
            assert result2 == expected

        result3 = to_datetime(
            date_str, dayfirst=dayfirst, yearfirst=yearfirst, cache=cache
        )

        result4 = DatetimeIndex([date_str], dayfirst=dayfirst, yearfirst=yearfirst)[0]

        assert result1 == expected
        assert result3 == expected
        assert result4 == expected

    @pytest.mark.parametrize(
        "date_str, exp_def",
        [["10:15", datetime(1, 1, 1, 10, 15)], ["9:05", datetime(1, 1, 1, 9, 5)]],
    )
    def test_parsers_timestring(self, date_str, exp_def):
        # must be the same as dateutil result
        exp_now = parse(date_str)

        result1, _ = parsing.parse_datetime_string_with_reso(date_str)
        result2 = to_datetime(date_str)
        result3 = to_datetime([date_str])
        result4 = Timestamp(date_str)
        result5 = DatetimeIndex([date_str])[0]
        # parse time string return time string based on default date
        # others are not, and can't be changed because it is used in
        # time series plot
        assert result1 == exp_def
        assert result2 == exp_now
        assert result3 == exp_now
        assert result4 == exp_now
        assert result5 == exp_now

    @pytest.mark.parametrize(
        "dt_string, tz, dt_string_repr",
        [
            (
                "2013-01-01 05:45+0545",
                timezone(timedelta(minutes=345)),
                "Timestamp('2013-01-01 05:45:00+0545', tz='UTC+05:45')",
            ),
            (
                "2013-01-01 05:30+0530",
                timezone(timedelta(minutes=330)),
                "Timestamp('2013-01-01 05:30:00+0530', tz='UTC+05:30')",
            ),
        ],
    )
    def test_parsers_timezone_minute_offsets_roundtrip(
        self, cache, dt_string, tz, dt_string_repr
    ):
        # GH11708
        base = to_datetime("2013-01-01 00:00:00", cache=cache)
        base = base.tz_localize("UTC").tz_convert(tz)
        dt_time = to_datetime(dt_string, cache=cache)
        assert base == dt_time
        assert dt_string_repr == repr(dt_time)


@pytest.fixture(params=["D", "s", "ms", "us", "ns"])
def units(request):
    """Day and some time units.

    * D
    * s
    * ms
    * us
    * ns
    """
    return request.param


@pytest.fixture
def julian_dates():
    return date_range("2014-1-1", periods=10).to_julian_date().values


class TestOrigin:
    def test_origin_and_unit(self):
        # GH#42624
        ts = to_datetime(1, unit="s", origin=1)
        expected = Timestamp("1970-01-01 00:00:02")
        assert ts == expected

        ts = to_datetime(1, unit="s", origin=1_000_000_000)
        expected = Timestamp("2001-09-09 01:46:41")
        assert ts == expected

    def test_julian(self, julian_dates):
        # gh-11276, gh-11745
        # for origin as julian

        result = Series(to_datetime(julian_dates, unit="D", origin="julian"))
        expected = Series(
            to_datetime(julian_dates - Timestamp(0).to_julian_date(), unit="D")
        )
        tm.assert_series_equal(result, expected)

    def test_unix(self):
        result = Series(to_datetime([0, 1, 2], unit="D", origin="unix"))
        expected = Series(
            [Timestamp("1970-01-01"), Timestamp("1970-01-02"), Timestamp("1970-01-03")],
            dtype="M8[ns]",
        )
        tm.assert_series_equal(result, expected)

    def test_julian_round_trip(self):
        result = to_datetime(2456658, origin="julian", unit="D")
        assert result.to_julian_date() == 2456658

        # out-of-bounds
        msg = "1 is Out of Bounds for origin='julian'"
        with pytest.raises(ValueError, match=msg):
            to_datetime(1, origin="julian", unit="D")

    def test_invalid_unit(self, units, julian_dates):
        # checking for invalid combination of origin='julian' and unit != D
        if units != "D":
            msg = "unit must be 'D' for origin='julian'"
            with pytest.raises(ValueError, match=msg):
                to_datetime(julian_dates, unit=units, origin="julian")

    @pytest.mark.parametrize("unit", ["ns", "D"])
    def test_invalid_origin(self, unit):
        # need to have a numeric specified
        msg = "it must be numeric with a unit specified"
        with pytest.raises(ValueError, match=msg):
            to_datetime("2005-01-01", origin="1960-01-01", unit=unit)

    @pytest.mark.parametrize(
        "epochs",
        [
            Timestamp(1960, 1, 1),
            datetime(1960, 1, 1),
            "1960-01-01",
            np.datetime64("1960-01-01"),
        ],
    )
    def test_epoch(self, units, epochs):
        epoch_1960 = Timestamp(1960, 1, 1)
        units_from_epochs = list(range(5))
        expected = Series(
            [pd.Timedelta(x, unit=units) + epoch_1960 for x in units_from_epochs]
        )

        result = Series(to_datetime(units_from_epochs, unit=units, origin=epochs))
        tm.assert_series_equal(result, expected)

    @pytest.mark.parametrize(
        "origin, exc",
        [
            ("random_string", ValueError),
            ("epoch", ValueError),
            ("13-24-1990", ValueError),
            (datetime(1, 1, 1), OutOfBoundsDatetime),
        ],
    )
    def test_invalid_origins(self, origin, exc, units):
        msg = "|".join(
            [
                f"origin {origin} is Out of Bounds",
                f"origin {origin} cannot be converted to a Timestamp",
                "Cannot cast .* to unit='ns' without overflow",
            ]
        )
        with pytest.raises(exc, match=msg):
            to_datetime(list(range(5)), unit=units, origin=origin)

    def test_invalid_origins_tzinfo(self):
        # GH16842
        with pytest.raises(ValueError, match="must be tz-naive"):
            to_datetime(1, unit="D", origin=datetime(2000, 1, 1, tzinfo=pytz.utc))

    def test_incorrect_value_exception(self):
        # GH47495
        msg = (
            "Unknown datetime string format, unable to parse: yesterday, at position 1"
        )
        with pytest.raises(ValueError, match=msg):
            to_datetime(["today", "yesterday"])

    @pytest.mark.parametrize(
        "format, warning",
        [
            (None, UserWarning),
            ("%Y-%m-%d %H:%M:%S", None),
            ("%Y-%d-%m %H:%M:%S", None),
        ],
    )
    def test_to_datetime_out_of_bounds_with_format_arg(self, format, warning):
        # see gh-23830
        msg = r"^Out of bounds nanosecond timestamp: 2417-10-10 00:00:00, at position 0"
        with pytest.raises(OutOfBoundsDatetime, match=msg):
            to_datetime("2417-10-10 00:00:00", format=format)

    @pytest.mark.parametrize(
        "arg, origin, expected_str",
        [
            [200 * 365, "unix", "2169-11-13 00:00:00"],
            [200 * 365, "1870-01-01", "2069-11-13 00:00:00"],
            [300 * 365, "1870-01-01", "2169-10-20 00:00:00"],
        ],
    )
    def test_processing_order(self, arg, origin, expected_str):
        # make sure we handle out-of-bounds *before*
        # constructing the dates

        result = to_datetime(arg, unit="D", origin=origin)
        expected = Timestamp(expected_str)
        assert result == expected

        result = to_datetime(200 * 365, unit="D", origin="1870-01-01")
        expected = Timestamp("2069-11-13 00:00:00")
        assert result == expected

        result = to_datetime(300 * 365, unit="D", origin="1870-01-01")
        expected = Timestamp("2169-10-20 00:00:00")
        assert result == expected

    @pytest.mark.parametrize(
        "offset,utc,exp",
        [
            ["Z", True, "2019-01-01T00:00:00.000Z"],
            ["Z", None, "2019-01-01T00:00:00.000Z"],
            ["-01:00", True, "2019-01-01T01:00:00.000Z"],
            ["-01:00", None, "2019-01-01T00:00:00.000-01:00"],
        ],
    )
    def test_arg_tz_ns_unit(self, offset, utc, exp):
        # GH 25546
        arg = "2019-01-01T00:00:00.000" + offset
        result = to_datetime([arg], unit="ns", utc=utc)
        expected = to_datetime([exp]).as_unit("ns")
        tm.assert_index_equal(result, expected)


class TestShouldCache:
    @pytest.mark.parametrize(
        "listlike,do_caching",
        [
            ([1, 2, 3, 4, 5, 6, 7, 8, 9, 0], False),
            ([1, 1, 1, 1, 4, 5, 6, 7, 8, 9], True),
        ],
    )
    def test_should_cache(self, listlike, do_caching):
        assert (
            tools.should_cache(listlike, check_count=len(listlike), unique_share=0.7)
            == do_caching
        )

    @pytest.mark.parametrize(
        "unique_share,check_count, err_message",
        [
            (0.5, 11, r"check_count must be in next bounds: \[0; len\(arg\)\]"),
            (10, 2, r"unique_share must be in next bounds: \(0; 1\)"),
        ],
    )
    def test_should_cache_errors(self, unique_share, check_count, err_message):
        arg = [5] * 10

        with pytest.raises(AssertionError, match=err_message):
            tools.should_cache(arg, unique_share, check_count)

    @pytest.mark.parametrize(
        "listlike",
        [
            (deque([Timestamp("2010-06-02 09:30:00")] * 51)),
            ([Timestamp("2010-06-02 09:30:00")] * 51),
            (tuple([Timestamp("2010-06-02 09:30:00")] * 51)),
        ],
    )
    def test_no_slicing_errors_in_should_cache(self, listlike):
        # GH#29403
        assert tools.should_cache(listlike) is True


def test_nullable_integer_to_datetime():
    # Test for #30050
    ser = Series([1, 2, None, 2**61, None])
    ser = ser.astype("Int64")
    ser_copy = ser.copy()

    res = to_datetime(ser, unit="ns")

    expected = Series(
        [
            np.datetime64("1970-01-01 00:00:00.000000001"),
            np.datetime64("1970-01-01 00:00:00.000000002"),
            np.datetime64("NaT"),
            np.datetime64("2043-01-25 23:56:49.213693952"),
            np.datetime64("NaT"),
        ]
    )
    tm.assert_series_equal(res, expected)
    # Check that ser isn't mutated
    tm.assert_series_equal(ser, ser_copy)


@pytest.mark.parametrize("klass", [np.array, list])
def test_na_to_datetime(nulls_fixture, klass):
    if isinstance(nulls_fixture, Decimal):
        with pytest.raises(TypeError, match="not convertible to datetime"):
            to_datetime(klass([nulls_fixture]))

    else:
        result = to_datetime(klass([nulls_fixture]))

        assert result[0] is NaT


@pytest.mark.parametrize("errors", ["raise", "coerce"])
@pytest.mark.parametrize(
    "args, format",
    [
        (["03/24/2016", "03/25/2016", ""], "%m/%d/%Y"),
        (["2016-03-24", "2016-03-25", ""], "%Y-%m-%d"),
    ],
    ids=["non-ISO8601", "ISO8601"],
)
def test_empty_string_datetime(errors, args, format):
    # GH13044, GH50251
    td = Series(args)

    # coerce empty string to pd.NaT
    result = to_datetime(td, format=format, errors=errors)
    expected = Series(["2016-03-24", "2016-03-25", NaT], dtype="datetime64[ns]")
    tm.assert_series_equal(expected, result)


def test_empty_string_datetime_coerce__unit():
    # GH13044
    # coerce empty string to pd.NaT
    result = to_datetime([1, ""], unit="s", errors="coerce")
    expected = DatetimeIndex(["1970-01-01 00:00:01", "NaT"], dtype="datetime64[ns]")
    tm.assert_index_equal(expected, result)

    # verify that no exception is raised even when errors='raise' is set
    result = to_datetime([1, ""], unit="s", errors="raise")
    tm.assert_index_equal(expected, result)


def test_to_datetime_monotonic_increasing_index(cache):
    # GH28238
    cstart = start_caching_at
    times = date_range(Timestamp("1980"), periods=cstart, freq="YS")
    times = times.to_frame(index=False, name="DT").sample(n=cstart, random_state=1)
    times.index = times.index.to_series().astype(float) / 1000
    result = to_datetime(times.iloc[:, 0], cache=cache)
    expected = times.iloc[:, 0]
    tm.assert_series_equal(result, expected)


@pytest.mark.parametrize(
    "series_length",
    [40, start_caching_at, (start_caching_at + 1), (start_caching_at + 5)],
)
def test_to_datetime_cache_coerce_50_lines_outofbounds(series_length):
    # GH#45319
    ser = Series(
        [datetime.fromisoformat("1446-04-12 00:00:00+00:00")]
        + ([datetime.fromisoformat("1991-10-20 00:00:00+00:00")] * series_length),
        dtype=object,
    )
    result1 = to_datetime(ser, errors="coerce", utc=True)

    expected1 = Series(
        [NaT] + ([Timestamp("1991-10-20 00:00:00+00:00")] * series_length)
    )

    tm.assert_series_equal(result1, expected1)

    with pytest.raises(OutOfBoundsDatetime, match="Out of bounds nanosecond timestamp"):
        to_datetime(ser, errors="raise", utc=True)


def test_to_datetime_format_f_parse_nanos():
    # GH 48767
    timestamp = "15/02/2020 02:03:04.123456789"
    timestamp_format = "%d/%m/%Y %H:%M:%S.%f"
    result = to_datetime(timestamp, format=timestamp_format)
    expected = Timestamp(
        year=2020,
        month=2,
        day=15,
        hour=2,
        minute=3,
        second=4,
        microsecond=123456,
        nanosecond=789,
    )
    assert result == expected


def test_to_datetime_mixed_iso8601():
    # https://github.com/pandas-dev/pandas/issues/50411
    result = to_datetime(["2020-01-01", "2020-01-01 05:00:00"], format="ISO8601")
    expected = DatetimeIndex(["2020-01-01 00:00:00", "2020-01-01 05:00:00"])
    tm.assert_index_equal(result, expected)


def test_to_datetime_mixed_other():
    # https://github.com/pandas-dev/pandas/issues/50411
    result = to_datetime(["01/11/2000", "12 January 2000"], format="mixed")
    expected = DatetimeIndex(["2000-01-11", "2000-01-12"])
    tm.assert_index_equal(result, expected)


@pytest.mark.parametrize("exact", [True, False])
@pytest.mark.parametrize("format", ["ISO8601", "mixed"])
def test_to_datetime_mixed_or_iso_exact(exact, format):
    msg = "Cannot use 'exact' when 'format' is 'mixed' or 'ISO8601'"
    with pytest.raises(ValueError, match=msg):
        to_datetime(["2020-01-01"], exact=exact, format=format)


def test_to_datetime_mixed_not_necessarily_iso8601_raise():
    # https://github.com/pandas-dev/pandas/issues/50411
    with pytest.raises(
        ValueError, match="Time data 01-01-2000 is not ISO8601 format, at position 1"
    ):
        to_datetime(["2020-01-01", "01-01-2000"], format="ISO8601")


def test_to_datetime_mixed_not_necessarily_iso8601_coerce():
    # https://github.com/pandas-dev/pandas/issues/50411
    result = to_datetime(
        ["2020-01-01", "01-01-2000"], format="ISO8601", errors="coerce"
    )
    tm.assert_index_equal(result, DatetimeIndex(["2020-01-01 00:00:00", NaT]))


def test_unknown_tz_raises():
    # GH#18702, GH#51476
    dtstr = "2014 Jan 9 05:15 FAKE"
    msg = '.*un-recognized timezone "FAKE".'
    with pytest.raises(ValueError, match=msg):
        Timestamp(dtstr)

    with pytest.raises(ValueError, match=msg):
        to_datetime(dtstr)
    with pytest.raises(ValueError, match=msg):
        to_datetime([dtstr])


def test_from_numeric_arrow_dtype(any_numeric_ea_dtype):
    # GH 52425
    pytest.importorskip("pyarrow")
    ser = Series([1, 2], dtype=f"{any_numeric_ea_dtype.lower()}[pyarrow]")
    result = to_datetime(ser)
    expected = Series([1, 2], dtype="datetime64[ns]")
    tm.assert_series_equal(result, expected)


def test_to_datetime_with_empty_str_utc_false_format_mixed():
    # GH 50887
    vals = ["2020-01-01 00:00+00:00", ""]
    result = to_datetime(vals, format="mixed")
    expected = Index([Timestamp("2020-01-01 00:00+00:00"), "NaT"], dtype="M8[ns, UTC]")
    tm.assert_index_equal(result, expected)

    # Check that a couple of other similar paths work the same way
    alt = to_datetime(vals)
    tm.assert_index_equal(alt, expected)
    alt2 = DatetimeIndex(vals)
    tm.assert_index_equal(alt2, expected)


def test_to_datetime_with_empty_str_utc_false_offsets_and_format_mixed():
    # GH#50887, GH#57275
    msg = "Mixed timezones detected. Pass utc=True in to_datetime"

    with pytest.raises(ValueError, match=msg):
        to_datetime(
            ["2020-01-01 00:00+00:00", "2020-01-01 00:00+02:00", ""], format="mixed"
        )


def test_to_datetime_mixed_tzs_mixed_types():
    # GH#55793, GH#55693 mismatched tzs but one is str and other is
    #  datetime object
    ts = Timestamp("2016-01-02 03:04:05", tz="US/Pacific")
    dtstr = "2023-10-30 15:06+01"
    arr = [ts, dtstr]

    msg = (
        "Mixed timezones detected. Pass utc=True in to_datetime or tz='UTC' "
        "in DatetimeIndex to convert to a common timezone"
    )
    with pytest.raises(ValueError, match=msg):
        to_datetime(arr)
    with pytest.raises(ValueError, match=msg):
        to_datetime(arr, format="mixed")
    with pytest.raises(ValueError, match=msg):
        DatetimeIndex(arr)


def test_to_datetime_mixed_types_matching_tzs():
    # GH#55793
    dtstr = "2023-11-01 09:22:03-07:00"
    ts = Timestamp(dtstr)
    arr = [ts, dtstr]
    res1 = to_datetime(arr)
    res2 = to_datetime(arr[::-1])[::-1]
    res3 = to_datetime(arr, format="mixed")
    res4 = DatetimeIndex(arr)

    expected = DatetimeIndex([ts, ts])
    tm.assert_index_equal(res1, expected)
    tm.assert_index_equal(res2, expected)
    tm.assert_index_equal(res3, expected)
    tm.assert_index_equal(res4, expected)


dtstr = "2020-01-01 00:00+00:00"
ts = Timestamp(dtstr)


@pytest.mark.filterwarnings("ignore:Could not infer format:UserWarning")
@pytest.mark.parametrize(
    "aware_val",
    [dtstr, Timestamp(dtstr)],
    ids=lambda x: type(x).__name__,
)
@pytest.mark.parametrize(
    "naive_val",
    [dtstr[:-6], ts.tz_localize(None), ts.date(), ts.asm8, ts.value, float(ts.value)],
    ids=lambda x: type(x).__name__,
)
@pytest.mark.parametrize("naive_first", [True, False])
def test_to_datetime_mixed_awareness_mixed_types(aware_val, naive_val, naive_first):
    # GH#55793, GH#55693, GH#57275
    # Empty string parses to NaT
    vals = [aware_val, naive_val, ""]

    vec = vals
    if naive_first:
        # alas, the behavior is order-dependent, so we test both ways
        vec = [naive_val, aware_val, ""]

    # both_strs-> paths that were previously already deprecated with warning
    #  issued in _array_to_datetime_object
    both_strs = isinstance(aware_val, str) and isinstance(naive_val, str)
    has_numeric = isinstance(naive_val, (int, float))
    both_datetime = isinstance(naive_val, datetime) and isinstance(aware_val, datetime)

    mixed_msg = (
        "Mixed timezones detected. Pass utc=True in to_datetime or tz='UTC' "
        "in DatetimeIndex to convert to a common timezone"
    )

    first_non_null = next(x for x in vec if x != "")
    # if first_non_null is a not a string, _guess_datetime_format_for_array
    #  doesn't guess a format so we don't go through array_strptime
    if not isinstance(first_non_null, str):
        # that case goes through array_strptime which has different behavior
        msg = mixed_msg
        if naive_first and isinstance(aware_val, Timestamp):
            if isinstance(naive_val, Timestamp):
                msg = "Tz-aware datetime.datetime cannot be converted to datetime64"
            with pytest.raises(ValueError, match=msg):
                to_datetime(vec)
        else:
            if not naive_first and both_datetime:
                msg = "Cannot mix tz-aware with tz-naive values"
            with pytest.raises(ValueError, match=msg):
                to_datetime(vec)

        # No warning/error with utc=True
        to_datetime(vec, utc=True)

    elif has_numeric and vec.index(aware_val) < vec.index(naive_val):
        msg = "time data .* doesn't match format"
        with pytest.raises(ValueError, match=msg):
            to_datetime(vec)
        with pytest.raises(ValueError, match=msg):
            to_datetime(vec, utc=True)

    elif both_strs and vec.index(aware_val) < vec.index(naive_val):
        msg = r"time data \"2020-01-01 00:00\" doesn't match format"
        with pytest.raises(ValueError, match=msg):
            to_datetime(vec)
        with pytest.raises(ValueError, match=msg):
            to_datetime(vec, utc=True)

    elif both_strs and vec.index(naive_val) < vec.index(aware_val):
        msg = "unconverted data remains when parsing with format"
        with pytest.raises(ValueError, match=msg):
            to_datetime(vec)
        with pytest.raises(ValueError, match=msg):
            to_datetime(vec, utc=True)

    else:
        msg = mixed_msg
        with pytest.raises(ValueError, match=msg):
            to_datetime(vec)

        # No warning/error with utc=True
        to_datetime(vec, utc=True)

    if both_strs:
        msg = mixed_msg
        with pytest.raises(ValueError, match=msg):
            to_datetime(vec, format="mixed")
        with pytest.raises(ValueError, match=msg):
            DatetimeIndex(vec)
    else:
        msg = mixed_msg
        if naive_first and isinstance(aware_val, Timestamp):
            if isinstance(naive_val, Timestamp):
                msg = "Tz-aware datetime.datetime cannot be converted to datetime64"
            with pytest.raises(ValueError, match=msg):
                to_datetime(vec, format="mixed")
            with pytest.raises(ValueError, match=msg):
                DatetimeIndex(vec)
        else:
            if not naive_first and both_datetime:
                msg = "Cannot mix tz-aware with tz-naive values"
            with pytest.raises(ValueError, match=msg):
                to_datetime(vec, format="mixed")
            with pytest.raises(ValueError, match=msg):
                DatetimeIndex(vec)<|MERGE_RESOLUTION|>--- conflicted
+++ resolved
@@ -1009,14 +1009,10 @@
     def test_to_datetime_today_now_unicode_bytes(self, arg):
         to_datetime([arg])
 
-<<<<<<< HEAD
     @pytest.mark.filterwarnings(
         "ignore:Timestamp.utcnow is deprecated:DeprecationWarning"
     )
-=======
-    @pytest.mark.filterwarnings("ignore:Timestamp.utcnow is deprecated:FutureWarning")
     @pytest.mark.skipif(WASM, reason="tzset is not available on WASM")
->>>>>>> 1e3bf39d
     @pytest.mark.parametrize(
         "format, expected_ds",
         [
