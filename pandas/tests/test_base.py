# -*- coding: utf-8 -*-
from __future__ import print_function

<<<<<<< HEAD
import inspect
=======
from datetime import datetime, timedelta
>>>>>>> cb31b2b0
import re
import sys

import numpy as np
import pytest

from pandas._libs.tslib import iNaT
import pandas.compat as compat
from pandas.compat import PYPY, StringIO, long
from pandas.compat.numpy import np_array_datetime64_compat

from pandas.core.dtypes.common import (
    is_datetime64_dtype, is_datetime64tz_dtype, is_object_dtype,
    is_timedelta64_dtype, needs_i8_conversion)
from pandas.core.dtypes.dtypes import DatetimeTZDtype

import pandas as pd
from pandas import (
    CategoricalIndex, DataFrame, DatetimeIndex, Index, Interval, IntervalIndex,
    Panel, PeriodIndex, Series, Timedelta, TimedeltaIndex, Timestamp)
from pandas.core.accessor import PandasDelegate
from pandas.core.arrays import DatetimeArray, PandasArray, TimedeltaArray
from pandas.core.base import NoNewAttributesMixin, PandasObject
from pandas.core.indexes.datetimelike import DatetimeIndexOpsMixin
import pandas.util.testing as tm


class CheckStringMixin(object):

    def test_string_methods_dont_fail(self):
        repr(self.container)
        str(self.container)
        bytes(self.container)
        if not compat.PY3:
            unicode(self.container)  # noqa

    def test_tricky_container(self):
        if not hasattr(self, 'unicode_container'):
            pytest.skip('Need unicode_container to test with this')
        repr(self.unicode_container)
        str(self.unicode_container)
        bytes(self.unicode_container)
        if not compat.PY3:
            unicode(self.unicode_container)  # noqa


class CheckImmutable(object):
    mutable_regex = re.compile('does not support mutable operations')

    def check_mutable_error(self, *args, **kwargs):
        # Pass whatever function you normally would to pytest.raises
        # (after the Exception kind).
        with pytest.raises(TypeError):
            self.mutable_regex(*args, **kwargs)

    def test_no_mutable_funcs(self):
        def setitem():
            self.container[0] = 5

        self.check_mutable_error(setitem)

        def setslice():
            self.container[1:2] = 3

        self.check_mutable_error(setslice)

        def delitem():
            del self.container[0]

        self.check_mutable_error(delitem)

        def delslice():
            del self.container[0:3]

        self.check_mutable_error(delslice)
        mutable_methods = getattr(self, "mutable_methods", [])

        for meth in mutable_methods:
            self.check_mutable_error(getattr(self.container, meth))

    def test_slicing_maintains_type(self):
        result = self.container[1:2]
        expected = self.lst[1:2]
        self.check_result(result, expected)

    def check_result(self, result, expected, klass=None):
        klass = klass or self.klass
        assert isinstance(result, klass)
        assert result == expected


class TestPandasDelegate(object):

    class Delegator(object):
        _properties = ['foo']
        _methods = ['bar']

        def _set_foo(self, value):
            self.foo = value

        def _get_foo(self):
            return self.foo

        foo = property(_get_foo, _set_foo, doc="foo property")

        def bar(self, *args, **kwargs):
            """ a test bar method """
            pass

    class Delegate(PandasDelegate, PandasObject):

        def __init__(self, obj):
            self.obj = obj

    def setup_method(self, method):
        pass

    def test_invalid_delegation(self):
        # these show that in order for the delegation to work
        # the _delegate_* methods need to be overridden to not raise
        # a TypeError

        self.Delegate._add_delegate_accessors(
            delegate=self.Delegator,
            accessors=self.Delegator._properties,
            typ='property'
        )
        self.Delegate._add_delegate_accessors(
            delegate=self.Delegator,
            accessors=self.Delegator._methods,
            typ='method'
        )

        delegate = self.Delegate(self.Delegator())

        with pytest.raises(TypeError):
            delegate.foo

        with pytest.raises(TypeError):
            delegate.foo = 5

        with pytest.raises(TypeError):
            delegate.foo()

    @pytest.mark.skipif(PYPY, reason="not relevant for PyPy")
    def test_memory_usage(self):
        # Delegate does not implement memory_usage.
        # Check that we fall back to in-built `__sizeof__`
        # GH 12924
        delegate = self.Delegate(self.Delegator())
        sys.getsizeof(delegate)


class Ops(object):

    def _allow_na_ops(self, obj):
        """Whether to skip test cases including NaN"""
        if (isinstance(obj, Index) and
                (obj.is_boolean() or not obj._can_hold_na)):
            # don't test boolean / int64 index
            return False
        return True

    def setup_method(self, method):
        self.bool_index = tm.makeBoolIndex(10, name='a')
        self.int_index = tm.makeIntIndex(10, name='a')
        self.float_index = tm.makeFloatIndex(10, name='a')
        self.dt_index = tm.makeDateIndex(10, name='a')
        self.dt_tz_index = tm.makeDateIndex(10, name='a').tz_localize(
            tz='US/Eastern')
        self.period_index = tm.makePeriodIndex(10, name='a')
        self.string_index = tm.makeStringIndex(10, name='a')
        self.unicode_index = tm.makeUnicodeIndex(10, name='a')

        arr = np.random.randn(10)
        self.bool_series = Series(arr, index=self.bool_index, name='a')
        self.int_series = Series(arr, index=self.int_index, name='a')
        self.float_series = Series(arr, index=self.float_index, name='a')
        self.dt_series = Series(arr, index=self.dt_index, name='a')
        self.dt_tz_series = self.dt_tz_index.to_series(keep_tz=True)
        self.period_series = Series(arr, index=self.period_index, name='a')
        self.string_series = Series(arr, index=self.string_index, name='a')
        self.unicode_series = Series(arr, index=self.unicode_index, name='a')

        types = ['bool', 'int', 'float', 'dt', 'dt_tz', 'period', 'string',
                 'unicode']
        self.indexes = [getattr(self, '{}_index'.format(t)) for t in types]
        self.series = [getattr(self, '{}_series'.format(t)) for t in types]
        self.objs = self.indexes + self.series

    def check_ops_properties(self, props, filter=None, ignore_failures=False):
        for op in props:
            for o in self.is_valid_objs:

                # if a filter, skip if it doesn't match
                if filter is not None:
                    filt = o.index if isinstance(o, Series) else o
                    if not filter(filt):
                        continue

                try:
                    if isinstance(o, Series):
                        expected = Series(
                            getattr(o.index, op), index=o.index, name='a')
                    else:
                        expected = getattr(o, op)
                except (AttributeError):
                    if ignore_failures:
                        continue

                result = getattr(o, op)

                # these couuld be series, arrays or scalars
                if isinstance(result, Series) and isinstance(expected, Series):
                    tm.assert_series_equal(result, expected)
                elif isinstance(result, Index) and isinstance(expected, Index):
                    tm.assert_index_equal(result, expected)
                elif isinstance(result, np.ndarray) and isinstance(expected,
                                                                   np.ndarray):
                    tm.assert_numpy_array_equal(result, expected)
                else:
                    assert result == expected

            # freq raises AttributeError on an Int64Index because its not
            # defined we mostly care about Series here anyhow
            if not ignore_failures:
                for o in self.not_valid_objs:

                    # an object that is datetimelike will raise a TypeError,
                    # otherwise an AttributeError
                    err = AttributeError
                    if issubclass(type(o), DatetimeIndexOpsMixin):
                        err = TypeError

                    with pytest.raises(err):
                        getattr(o, op)

    @pytest.mark.parametrize('klass', [Series, DataFrame, Panel])
    def test_binary_ops_docs(self, klass):
        op_map = {'add': '+',
                  'sub': '-',
                  'mul': '*',
                  'mod': '%',
                  'pow': '**',
                  'truediv': '/',
                  'floordiv': '//'}
        for op_name in op_map:
            operand1 = klass.__name__.lower()
            operand2 = 'other'
            op = op_map[op_name]
            expected_str = ' '.join([operand1, op, operand2])
            assert expected_str in getattr(klass, op_name).__doc__

            # reverse version of the binary ops
            expected_str = ' '.join([operand2, op, operand1])
            assert expected_str in getattr(klass, 'r' + op_name).__doc__


class TestIndexOps(Ops):

    def setup_method(self, method):
        super(TestIndexOps, self).setup_method(method)
        self.is_valid_objs = self.objs
        self.not_valid_objs = []

    def test_none_comparison(self):

        # bug brought up by #1079
        # changed from TypeError in 0.17.0
        for o in self.is_valid_objs:
            if isinstance(o, Series):

                o[0] = np.nan

                # noinspection PyComparisonWithNone
                result = o == None  # noqa
                assert not result.iat[0]
                assert not result.iat[1]

                # noinspection PyComparisonWithNone
                result = o != None  # noqa
                assert result.iat[0]
                assert result.iat[1]

                result = None == o  # noqa
                assert not result.iat[0]
                assert not result.iat[1]

                result = None != o  # noqa
                assert result.iat[0]
                assert result.iat[1]

                if (is_datetime64_dtype(o) or is_datetime64tz_dtype(o)):
                    # Following DatetimeIndex (and Timestamp) convention,
                    # inequality comparisons with Series[datetime64] raise
                    with pytest.raises(TypeError):
                        None > o
                    with pytest.raises(TypeError):
                        o > None
                else:
                    result = None > o
                    assert not result.iat[0]
                    assert not result.iat[1]

                    result = o < None
                    assert not result.iat[0]
                    assert not result.iat[1]

    def test_ndarray_compat_properties(self):

        for o in self.objs:
            # Check that we work.
            for p in ['shape', 'dtype', 'T', 'nbytes']:
                assert getattr(o, p, None) is not None

            # deprecated properties
            for p in ['flags', 'strides', 'itemsize']:
                with tm.assert_produces_warning(FutureWarning):
                    assert getattr(o, p, None) is not None

            with tm.assert_produces_warning(FutureWarning):
                assert hasattr(o, 'base')

            # If we have a datetime-like dtype then needs a view to work
            # but the user is responsible for that
            try:
                with tm.assert_produces_warning(FutureWarning):
                    assert o.data is not None
            except ValueError:
                pass

            with pytest.raises(ValueError):
                o.item()  # len > 1

            assert o.ndim == 1
            assert o.size == len(o)

        assert Index([1]).item() == 1
        assert Series([1]).item() == 1

    def test_value_counts_unique_nunique(self):
        for orig in self.objs:
            o = orig.copy()
            klass = type(o)
            values = o._values

            if isinstance(values, Index):
                # reset name not to affect latter process
                values.name = None

            # create repeated values, 'n'th element is repeated by n+1 times
            # skip boolean, because it only has 2 values at most
            if isinstance(o, Index) and o.is_boolean():
                continue
            elif isinstance(o, Index):
                expected_index = Index(o[::-1])
                expected_index.name = None
                o = o.repeat(range(1, len(o) + 1))
                o.name = 'a'
            else:
                expected_index = Index(values[::-1])
                idx = o.index.repeat(range(1, len(o) + 1))
                # take-based repeat
                indices = np.repeat(np.arange(len(o)), range(1, len(o) + 1))
                rep = values.take(indices)
                o = klass(rep, index=idx, name='a')

            # check values has the same dtype as the original
            assert o.dtype == orig.dtype

            expected_s = Series(range(10, 0, -1), index=expected_index,
                                dtype='int64', name='a')

            result = o.value_counts()
            tm.assert_series_equal(result, expected_s)
            assert result.index.name is None
            assert result.name == 'a'

            result = o.unique()
            if isinstance(o, Index):
                assert isinstance(result, o.__class__)
                tm.assert_index_equal(result, orig)
            elif is_datetime64tz_dtype(o):
                # datetimetz Series returns array of Timestamp
                assert result[0] == orig[0]
                for r in result:
                    assert isinstance(r, Timestamp)

                tm.assert_numpy_array_equal(
                    result.astype(object),
                    orig._values.astype(object))
            else:
                tm.assert_numpy_array_equal(result, orig.values)

            assert o.nunique() == len(np.unique(o.values))

    @pytest.mark.parametrize('null_obj', [np.nan, None])
    def test_value_counts_unique_nunique_null(self, null_obj):

        for orig in self.objs:
            o = orig.copy()
            klass = type(o)
            values = o._ndarray_values

            if not self._allow_na_ops(o):
                continue

            # special assign to the numpy array
            if is_datetime64tz_dtype(o):
                if isinstance(o, DatetimeIndex):
                    v = o.asi8
                    v[0:2] = iNaT
                    values = o._shallow_copy(v)
                else:
                    o = o.copy()
                    o[0:2] = iNaT
                    values = o._values

            elif needs_i8_conversion(o):
                values[0:2] = iNaT
                values = o._shallow_copy(values)
            else:
                values[0:2] = null_obj
            # check values has the same dtype as the original

            assert values.dtype == o.dtype

            # create repeated values, 'n'th element is repeated by n+1
            # times
            if isinstance(o, (DatetimeIndex, PeriodIndex)):
                expected_index = o.copy()
                expected_index.name = None

                # attach name to klass
                o = klass(values.repeat(range(1, len(o) + 1)))
                o.name = 'a'
            else:
                if isinstance(o, DatetimeIndex):
                    expected_index = orig._values._shallow_copy(values)
                else:
                    expected_index = Index(values)
                expected_index.name = None
                o = o.repeat(range(1, len(o) + 1))
                o.name = 'a'

            # check values has the same dtype as the original
            assert o.dtype == orig.dtype
            # check values correctly have NaN
            nanloc = np.zeros(len(o), dtype=np.bool)
            nanloc[:3] = True
            if isinstance(o, Index):
                tm.assert_numpy_array_equal(pd.isna(o), nanloc)
            else:
                exp = Series(nanloc, o.index, name='a')
                tm.assert_series_equal(pd.isna(o), exp)

            expected_s_na = Series(list(range(10, 2, -1)) + [3],
                                   index=expected_index[9:0:-1],
                                   dtype='int64', name='a')
            expected_s = Series(list(range(10, 2, -1)),
                                index=expected_index[9:1:-1],
                                dtype='int64', name='a')

            result_s_na = o.value_counts(dropna=False)
            tm.assert_series_equal(result_s_na, expected_s_na)
            assert result_s_na.index.name is None
            assert result_s_na.name == 'a'
            result_s = o.value_counts()
            tm.assert_series_equal(o.value_counts(), expected_s)
            assert result_s.index.name is None
            assert result_s.name == 'a'

            result = o.unique()
            if isinstance(o, Index):
                tm.assert_index_equal(result,
                                      Index(values[1:], name='a'))
            elif is_datetime64tz_dtype(o):
                # unable to compare NaT / nan
                tm.assert_extension_array_equal(result[1:], values[2:])
                assert result[0] is pd.NaT
            else:
                tm.assert_numpy_array_equal(result[1:], values[2:])

                assert pd.isna(result[0])
                assert result.dtype == orig.dtype

            assert o.nunique() == 8
            assert o.nunique(dropna=False) == 9

    @pytest.mark.parametrize('klass', [Index, Series])
    def test_value_counts_inferred(self, klass):
        s_values = ['a', 'b', 'b', 'b', 'b', 'c', 'd', 'd', 'a', 'a']
        s = klass(s_values)
        expected = Series([4, 3, 2, 1], index=['b', 'a', 'd', 'c'])
        tm.assert_series_equal(s.value_counts(), expected)

        if isinstance(s, Index):
            exp = Index(np.unique(np.array(s_values, dtype=np.object_)))
            tm.assert_index_equal(s.unique(), exp)
        else:
            exp = np.unique(np.array(s_values, dtype=np.object_))
            tm.assert_numpy_array_equal(s.unique(), exp)

        assert s.nunique() == 4
        # don't sort, have to sort after the fact as not sorting is
        # platform-dep
        hist = s.value_counts(sort=False).sort_values()
        expected = Series([3, 1, 4, 2], index=list('acbd')).sort_values()
        tm.assert_series_equal(hist, expected)

        # sort ascending
        hist = s.value_counts(ascending=True)
        expected = Series([1, 2, 3, 4], index=list('cdab'))
        tm.assert_series_equal(hist, expected)

        # relative histogram.
        hist = s.value_counts(normalize=True)
        expected = Series([.4, .3, .2, .1], index=['b', 'a', 'd', 'c'])
        tm.assert_series_equal(hist, expected)

    @pytest.mark.parametrize('klass', [Index, Series])
    def test_value_counts_bins(self, klass):
        s_values = ['a', 'b', 'b', 'b', 'b', 'c', 'd', 'd', 'a', 'a']
        s = klass(s_values)

        # bins
        with pytest.raises(TypeError):
            s.value_counts(bins=1)

        s1 = Series([1, 1, 2, 3])
        res1 = s1.value_counts(bins=1)
        exp1 = Series({Interval(0.997, 3.0): 4})
        tm.assert_series_equal(res1, exp1)
        res1n = s1.value_counts(bins=1, normalize=True)
        exp1n = Series({Interval(0.997, 3.0): 1.0})
        tm.assert_series_equal(res1n, exp1n)

        if isinstance(s1, Index):
            tm.assert_index_equal(s1.unique(), Index([1, 2, 3]))
        else:
            exp = np.array([1, 2, 3], dtype=np.int64)
            tm.assert_numpy_array_equal(s1.unique(), exp)

        assert s1.nunique() == 3

        # these return the same
        res4 = s1.value_counts(bins=4, dropna=True)
        intervals = IntervalIndex.from_breaks([0.997, 1.5, 2.0, 2.5, 3.0])
        exp4 = Series([2, 1, 1, 0], index=intervals.take([0, 3, 1, 2]))
        tm.assert_series_equal(res4, exp4)

        res4 = s1.value_counts(bins=4, dropna=False)
        intervals = IntervalIndex.from_breaks([0.997, 1.5, 2.0, 2.5, 3.0])
        exp4 = Series([2, 1, 1, 0], index=intervals.take([0, 3, 1, 2]))
        tm.assert_series_equal(res4, exp4)

        res4n = s1.value_counts(bins=4, normalize=True)
        exp4n = Series([0.5, 0.25, 0.25, 0],
                       index=intervals.take([0, 3, 1, 2]))
        tm.assert_series_equal(res4n, exp4n)

        # handle NA's properly
        s_values = ['a', 'b', 'b', 'b', np.nan, np.nan,
                    'd', 'd', 'a', 'a', 'b']
        s = klass(s_values)
        expected = Series([4, 3, 2], index=['b', 'a', 'd'])
        tm.assert_series_equal(s.value_counts(), expected)

        if isinstance(s, Index):
            exp = Index(['a', 'b', np.nan, 'd'])
            tm.assert_index_equal(s.unique(), exp)
        else:
            exp = np.array(['a', 'b', np.nan, 'd'], dtype=object)
            tm.assert_numpy_array_equal(s.unique(), exp)
        assert s.nunique() == 3

        s = klass({})
        expected = Series([], dtype=np.int64)
        tm.assert_series_equal(s.value_counts(), expected,
                               check_index_type=False)
        # returned dtype differs depending on original
        if isinstance(s, Index):
            tm.assert_index_equal(s.unique(), Index([]), exact=False)
        else:
            tm.assert_numpy_array_equal(s.unique(), np.array([]),
                                        check_dtype=False)

        assert s.nunique() == 0

    @pytest.mark.parametrize('klass', [Index, Series])
    def test_value_counts_datetime64(self, klass):

        # GH 3002, datetime64[ns]
        # don't test names though
        txt = "\n".join(['xxyyzz20100101PIE', 'xxyyzz20100101GUM',
                         'xxyyzz20100101EGG', 'xxyyww20090101EGG',
                         'foofoo20080909PIE', 'foofoo20080909GUM'])
        f = StringIO(txt)
        df = pd.read_fwf(f, widths=[6, 8, 3],
                         names=["person_id", "dt", "food"],
                         parse_dates=["dt"])

        s = klass(df['dt'].copy())
        s.name = None
        idx = pd.to_datetime(['2010-01-01 00:00:00',
                              '2008-09-09 00:00:00',
                              '2009-01-01 00:00:00'])
        expected_s = Series([3, 2, 1], index=idx)
        tm.assert_series_equal(s.value_counts(), expected_s)

        expected = np_array_datetime64_compat(['2010-01-01 00:00:00',
                                               '2009-01-01 00:00:00',
                                               '2008-09-09 00:00:00'],
                                              dtype='datetime64[ns]')
        if isinstance(s, Index):
            tm.assert_index_equal(s.unique(), DatetimeIndex(expected))
        else:
            tm.assert_numpy_array_equal(s.unique(), expected)

        assert s.nunique() == 3

        # with NaT
        s = df['dt'].copy()
        s = klass([v for v in s.values] + [pd.NaT])

        result = s.value_counts()
        assert result.index.dtype == 'datetime64[ns]'
        tm.assert_series_equal(result, expected_s)

        result = s.value_counts(dropna=False)
        expected_s[pd.NaT] = 1
        tm.assert_series_equal(result, expected_s)

        unique = s.unique()
        assert unique.dtype == 'datetime64[ns]'

        # numpy_array_equal cannot compare pd.NaT
        if isinstance(s, Index):
            exp_idx = DatetimeIndex(expected.tolist() + [pd.NaT])
            tm.assert_index_equal(unique, exp_idx)
        else:
            tm.assert_numpy_array_equal(unique[:3], expected)
            assert pd.isna(unique[3])

        assert s.nunique() == 3
        assert s.nunique(dropna=False) == 4

        # timedelta64[ns]
        td = df.dt - df.dt + timedelta(1)
        td = klass(td, name='dt')

        result = td.value_counts()
        expected_s = Series([6], index=[Timedelta('1day')], name='dt')
        tm.assert_series_equal(result, expected_s)

        expected = TimedeltaIndex(['1 days'], name='dt')
        if isinstance(td, Index):
            tm.assert_index_equal(td.unique(), expected)
        else:
            tm.assert_numpy_array_equal(td.unique(), expected.values)

        td2 = timedelta(1) + (df.dt - df.dt)
        td2 = klass(td2, name='dt')
        result2 = td2.value_counts()
        tm.assert_series_equal(result2, expected_s)

    def test_factorize(self):
        for orig in self.objs:
            o = orig.copy()

            if isinstance(o, Index) and o.is_boolean():
                exp_arr = np.array([0, 1] + [0] * 8, dtype=np.intp)
                exp_uniques = o
                exp_uniques = Index([False, True])
            else:
                exp_arr = np.array(range(len(o)), dtype=np.intp)
                exp_uniques = o
            labels, uniques = o.factorize()

            tm.assert_numpy_array_equal(labels, exp_arr)
            if isinstance(o, Series):
                tm.assert_index_equal(uniques, Index(orig),
                                      check_names=False)
            else:
                # factorize explicitly resets name
                tm.assert_index_equal(uniques, exp_uniques,
                                      check_names=False)

    def test_factorize_repeated(self):
        for orig in self.objs:
            o = orig.copy()

            # don't test boolean
            if isinstance(o, Index) and o.is_boolean():
                continue

            # sort by value, and create duplicates
            if isinstance(o, Series):
                o = o.sort_values()
                n = o.iloc[5:].append(o)
            else:
                indexer = o.argsort()
                o = o.take(indexer)
                n = o[5:].append(o)

            exp_arr = np.array([5, 6, 7, 8, 9, 0, 1, 2, 3, 4, 5, 6, 7, 8, 9],
                               dtype=np.intp)
            labels, uniques = n.factorize(sort=True)

            tm.assert_numpy_array_equal(labels, exp_arr)
            if isinstance(o, Series):
                tm.assert_index_equal(uniques, Index(orig).sort_values(),
                                      check_names=False)
            else:
                tm.assert_index_equal(uniques, o, check_names=False)

            exp_arr = np.array([0, 1, 2, 3, 4, 5, 6, 7, 8, 9, 0, 1, 2, 3, 4],
                               np.intp)
            labels, uniques = n.factorize(sort=False)
            tm.assert_numpy_array_equal(labels, exp_arr)

            if isinstance(o, Series):
                expected = Index(o.iloc[5:10].append(o.iloc[:5]))
                tm.assert_index_equal(uniques, expected, check_names=False)
            else:
                expected = o[5:10].append(o[:5])
                tm.assert_index_equal(uniques, expected, check_names=False)

    def test_duplicated_drop_duplicates_index(self):
        # GH 4060
        for original in self.objs:
            if isinstance(original, Index):

                # special case
                if original.is_boolean():
                    result = original.drop_duplicates()
                    expected = Index([False, True], name='a')
                    tm.assert_index_equal(result, expected)
                    continue

                # original doesn't have duplicates
                expected = np.array([False] * len(original), dtype=bool)
                duplicated = original.duplicated()
                tm.assert_numpy_array_equal(duplicated, expected)
                assert duplicated.dtype == bool
                result = original.drop_duplicates()
                tm.assert_index_equal(result, original)
                assert result is not original

                # has_duplicates
                assert not original.has_duplicates

                # create repeated values, 3rd and 5th values are duplicated
                idx = original[list(range(len(original))) + [5, 3]]
                expected = np.array([False] * len(original) + [True, True],
                                    dtype=bool)
                duplicated = idx.duplicated()
                tm.assert_numpy_array_equal(duplicated, expected)
                assert duplicated.dtype == bool
                tm.assert_index_equal(idx.drop_duplicates(), original)

                base = [False] * len(idx)
                base[3] = True
                base[5] = True
                expected = np.array(base)

                duplicated = idx.duplicated(keep='last')
                tm.assert_numpy_array_equal(duplicated, expected)
                assert duplicated.dtype == bool
                result = idx.drop_duplicates(keep='last')
                tm.assert_index_equal(result, idx[~expected])

                base = [False] * len(original) + [True, True]
                base[3] = True
                base[5] = True
                expected = np.array(base)

                duplicated = idx.duplicated(keep=False)
                tm.assert_numpy_array_equal(duplicated, expected)
                assert duplicated.dtype == bool
                result = idx.drop_duplicates(keep=False)
                tm.assert_index_equal(result, idx[~expected])

                with pytest.raises(TypeError,
                                   match=(r"drop_duplicates\(\) got an "
                                          r"unexpected keyword argument")):
                    idx.drop_duplicates(inplace=True)

            else:
                expected = Series([False] * len(original),
                                  index=original.index, name='a')
                tm.assert_series_equal(original.duplicated(), expected)
                result = original.drop_duplicates()
                tm.assert_series_equal(result, original)
                assert result is not original

                idx = original.index[list(range(len(original))) + [5, 3]]
                values = original._values[list(range(len(original))) + [5, 3]]
                s = Series(values, index=idx, name='a')

                expected = Series([False] * len(original) + [True, True],
                                  index=idx, name='a')
                tm.assert_series_equal(s.duplicated(), expected)
                tm.assert_series_equal(s.drop_duplicates(), original)

                base = [False] * len(idx)
                base[3] = True
                base[5] = True
                expected = Series(base, index=idx, name='a')

                tm.assert_series_equal(s.duplicated(keep='last'), expected)
                tm.assert_series_equal(s.drop_duplicates(keep='last'),
                                       s[~np.array(base)])

                base = [False] * len(original) + [True, True]
                base[3] = True
                base[5] = True
                expected = Series(base, index=idx, name='a')

                tm.assert_series_equal(s.duplicated(keep=False), expected)
                tm.assert_series_equal(s.drop_duplicates(keep=False),
                                       s[~np.array(base)])

                s.drop_duplicates(inplace=True)
                tm.assert_series_equal(s, original)

    def test_drop_duplicates_series_vs_dataframe(self):
        # GH 14192
        df = pd.DataFrame({'a': [1, 1, 1, 'one', 'one'],
                           'b': [2, 2, np.nan, np.nan, np.nan],
                           'c': [3, 3, np.nan, np.nan, 'three'],
                           'd': [1, 2, 3, 4, 4],
                           'e': [datetime(2015, 1, 1), datetime(2015, 1, 1),
                                 datetime(2015, 2, 1), pd.NaT, pd.NaT]
                           })
        for column in df.columns:
            for keep in ['first', 'last', False]:
                dropped_frame = df[[column]].drop_duplicates(keep=keep)
                dropped_series = df[column].drop_duplicates(keep=keep)
                tm.assert_frame_equal(dropped_frame, dropped_series.to_frame())

    def test_fillna(self):
        # # GH 11343
        # though Index.fillna and Series.fillna has separate impl,
        # test here to confirm these works as the same

        for orig in self.objs:

            o = orig.copy()
            values = o.values

            # values will not be changed
            result = o.fillna(o.astype(object).values[0])
            if isinstance(o, Index):
                tm.assert_index_equal(o, result)
            else:
                tm.assert_series_equal(o, result)
            # check shallow_copied
            assert o is not result

        for null_obj in [np.nan, None]:
            for orig in self.objs:
                o = orig.copy()
                klass = type(o)

                if not self._allow_na_ops(o):
                    continue

                if needs_i8_conversion(o):

                    values = o.astype(object).values
                    fill_value = values[0]
                    values[0:2] = pd.NaT
                else:
                    values = o.values.copy()
                    fill_value = o.values[0]
                    values[0:2] = null_obj

                expected = [fill_value] * 2 + list(values[2:])

                expected = klass(expected)
                o = klass(values)

                # check values has the same dtype as the original
                assert o.dtype == orig.dtype

                result = o.fillna(fill_value)
                if isinstance(o, Index):
                    tm.assert_index_equal(result, expected)
                else:
                    tm.assert_series_equal(result, expected)
                # check shallow_copied
                assert o is not result

    @pytest.mark.skipif(PYPY, reason="not relevant for PyPy")
    def test_memory_usage(self):
        for o in self.objs:
            res = o.memory_usage()
            res_deep = o.memory_usage(deep=True)

            if (is_object_dtype(o) or (isinstance(o, Series) and
                                       is_object_dtype(o.index))):
                # if there are objects, only deep will pick them up
                assert res_deep > res
            else:
                assert res == res_deep

            if isinstance(o, Series):
                assert ((o.memory_usage(index=False) +
                         o.index.memory_usage()) ==
                        o.memory_usage(index=True))

            # sys.getsizeof will call the .memory_usage with
            # deep=True, and add on some GC overhead
            diff = res_deep - sys.getsizeof(o)
            assert abs(diff) < 100

    def test_searchsorted(self):
        # See gh-12238
        for o in self.objs:
            index = np.searchsorted(o, max(o))
            assert 0 <= index <= len(o)

            index = np.searchsorted(o, max(o), sorter=range(len(o)))
            assert 0 <= index <= len(o)

    def test_validate_bool_args(self):
        invalid_values = [1, "True", [1, 2, 3], 5.0]

        for value in invalid_values:
            with pytest.raises(ValueError):
                self.int_series.drop_duplicates(inplace=value)

    def test_getitem(self):
        for i in self.indexes:
            s = pd.Series(i)

            assert i[0] == s.iloc[0]
            assert i[5] == s.iloc[5]
            assert i[-1] == s.iloc[-1]

            assert i[-1] == i[9]

            with pytest.raises(IndexError):
                i[20]
            with pytest.raises(IndexError):
                s.iloc[20]

    @pytest.mark.parametrize('indexer_klass', [list, pd.Index])
    @pytest.mark.parametrize('indexer', [[True] * 10, [False] * 10,
                                         [True, False, True, True, False,
                                          False, True, True, False, True]])
    def test_bool_indexing(self, indexer_klass, indexer):
        # GH 22533
        for idx in self.indexes:
            exp_idx = [i for i in range(len(indexer)) if indexer[i]]
            tm.assert_index_equal(idx[indexer_klass(indexer)], idx[exp_idx])
            s = pd.Series(idx)
            tm.assert_series_equal(s[indexer_klass(indexer)], s.iloc[exp_idx])


class TestTranspose(Ops):
    errmsg = "the 'axes' parameter is not supported"

    def test_transpose(self):
        for obj in self.objs:
            tm.assert_equal(obj.transpose(), obj)

    def test_transpose_non_default_axes(self):
        for obj in self.objs:
            with pytest.raises(ValueError, match=self.errmsg):
                obj.transpose(1)
            with pytest.raises(ValueError, match=self.errmsg):
                obj.transpose(axes=1)

    def test_numpy_transpose(self):
        for obj in self.objs:
            tm.assert_equal(np.transpose(obj), obj)

            with pytest.raises(ValueError, match=self.errmsg):
                np.transpose(obj, axes=1)


class TestNoNewAttributesMixin(object):

    def test_mixin(self):
        class T(NoNewAttributesMixin):
            pass

        t = T()
        assert not hasattr(t, "__frozen")

        t.a = "test"
        assert t.a == "test"

        t._freeze()
        assert "__frozen" in dir(t)
        assert getattr(t, "__frozen")

        with pytest.raises(AttributeError):
            t.b = "test"

        assert not hasattr(t, "b")


class TestToIterable(object):
    # test that we convert an iterable to python types

    dtypes = [
        ('int8', (int, long)),
        ('int16', (int, long)),
        ('int32', (int, long)),
        ('int64', (int, long)),
        ('uint8', (int, long)),
        ('uint16', (int, long)),
        ('uint32', (int, long)),
        ('uint64', (int, long)),
        ('float16', float),
        ('float32', float),
        ('float64', float),
        ('datetime64[ns]', Timestamp),
        ('datetime64[ns, US/Eastern]', Timestamp),
        ('timedelta64[ns]', Timedelta)]

    @pytest.mark.parametrize(
        'dtype, rdtype', dtypes)
    @pytest.mark.parametrize(
        'method',
        [
            lambda x: x.tolist(),
            lambda x: x.to_list(),
            lambda x: list(x),
            lambda x: list(x.__iter__()),
        ], ids=['tolist', 'to_list', 'list', 'iter'])
    @pytest.mark.parametrize('typ', [Series, Index])
    def test_iterable(self, typ, method, dtype, rdtype):
        # gh-10904
        # gh-13258
        # coerce iteration to underlying python / pandas types
        s = typ([1], dtype=dtype)
        result = method(s)[0]
        assert isinstance(result, rdtype)

    @pytest.mark.parametrize(
        'dtype, rdtype, obj',
        [
            ('object', object, 'a'),
            ('object', (int, long), 1),
            ('category', object, 'a'),
            ('category', (int, long), 1)])
    @pytest.mark.parametrize(
        'method',
        [
            lambda x: x.tolist(),
            lambda x: x.to_list(),
            lambda x: list(x),
            lambda x: list(x.__iter__()),
        ], ids=['tolist', 'to_list', 'list', 'iter'])
    @pytest.mark.parametrize('typ', [Series, Index])
    def test_iterable_object_and_category(self, typ, method,
                                          dtype, rdtype, obj):
        # gh-10904
        # gh-13258
        # coerce iteration to underlying python / pandas types
        s = typ([obj], dtype=dtype)
        result = method(s)[0]
        assert isinstance(result, rdtype)

    @pytest.mark.parametrize(
        'dtype, rdtype', dtypes)
    def test_iterable_items(self, dtype, rdtype):
        # gh-13258
        # test items / iteritems yields the correct boxed scalars
        # this only applies to series
        s = Series([1], dtype=dtype)
        _, result = list(s.items())[0]
        assert isinstance(result, rdtype)

        _, result = list(s.iteritems())[0]
        assert isinstance(result, rdtype)

    @pytest.mark.parametrize(
        'dtype, rdtype',
        dtypes + [
            ('object', (int, long)),
            ('category', (int, long))])
    @pytest.mark.parametrize('typ', [Series, Index])
    def test_iterable_map(self, typ, dtype, rdtype):
        # gh-13236
        # coerce iteration to underlying python / pandas types
        s = typ([1], dtype=dtype)
        result = s.map(type)[0]
        if not isinstance(rdtype, tuple):
            rdtype = tuple([rdtype])
        assert result in rdtype

    @pytest.mark.parametrize(
        'method',
        [
            lambda x: x.tolist(),
            lambda x: x.to_list(),
            lambda x: list(x),
            lambda x: list(x.__iter__()),
        ], ids=['tolist', 'to_list', 'list', 'iter'])
    def test_categorial_datetimelike(self, method):
        i = CategoricalIndex([Timestamp('1999-12-31'),
                              Timestamp('2000-12-31')])

        result = method(i)[0]
        assert isinstance(result, Timestamp)

    def test_iter_box(self):
        vals = [Timestamp('2011-01-01'), Timestamp('2011-01-02')]
        s = Series(vals)
        assert s.dtype == 'datetime64[ns]'
        for res, exp in zip(s, vals):
            assert isinstance(res, Timestamp)
            assert res.tz is None
            assert res == exp

        vals = [Timestamp('2011-01-01', tz='US/Eastern'),
                Timestamp('2011-01-02', tz='US/Eastern')]
        s = Series(vals)

        assert s.dtype == 'datetime64[ns, US/Eastern]'
        for res, exp in zip(s, vals):
            assert isinstance(res, Timestamp)
            assert res.tz == exp.tz
            assert res == exp

        # timedelta
        vals = [Timedelta('1 days'), Timedelta('2 days')]
        s = Series(vals)
        assert s.dtype == 'timedelta64[ns]'
        for res, exp in zip(s, vals):
            assert isinstance(res, Timedelta)
            assert res == exp

        # period
        vals = [pd.Period('2011-01-01', freq='M'),
                pd.Period('2011-01-02', freq='M')]
        s = Series(vals)
        assert s.dtype == 'Period[M]'
        for res, exp in zip(s, vals):
            assert isinstance(res, pd.Period)
            assert res.freq == 'M'
            assert res == exp


@pytest.mark.parametrize('array, expected_type, dtype', [
    (np.array([0, 1], dtype=np.int64), np.ndarray, 'int64'),
    (np.array(['a', 'b']), np.ndarray, 'object'),
    (pd.Categorical(['a', 'b']), pd.Categorical, 'category'),
    (pd.DatetimeIndex(['2017', '2018'], tz="US/Central"), DatetimeArray,
     'datetime64[ns, US/Central]'),

    (pd.PeriodIndex([2018, 2019], freq='A'), pd.core.arrays.PeriodArray,
     pd.core.dtypes.dtypes.PeriodDtype("A-DEC")),
    (pd.IntervalIndex.from_breaks([0, 1, 2]), pd.core.arrays.IntervalArray,
     'interval'),

    # This test is currently failing for datetime64[ns] and timedelta64[ns].
    # The NumPy type system is sufficient for representing these types, so
    # we just use NumPy for Series / DataFrame columns of these types (so
    # we get consolidation and so on).
    # However, DatetimeIndex and TimedeltaIndex use the DateLikeArray
    # abstraction to for code reuse.
    # At the moment, we've judged that allowing this test to fail is more
    # practical that overriding Series._values to special case
    # Series[M8[ns]] and Series[m8[ns]] to return a DateLikeArray.
    pytest.param(
        pd.DatetimeIndex(['2017', '2018']), np.ndarray, 'datetime64[ns]',
        marks=[pytest.mark.xfail(reason="datetime _values", strict=True)]
    ),
    pytest.param(
        pd.TimedeltaIndex([10**10]), np.ndarray, 'm8[ns]',
        marks=[pytest.mark.xfail(reason="timedelta _values", strict=True)]
    ),

])
def test_values_consistent(array, expected_type, dtype):
    l_values = pd.Series(array)._values
    r_values = pd.Index(array)._values
    assert type(l_values) is expected_type
    assert type(l_values) is type(r_values)

    tm.assert_equal(l_values, r_values)


@pytest.mark.parametrize('array, expected', [
    (np.array([0, 1], dtype=np.int64), np.array([0, 1], dtype=np.int64)),
    (np.array(['0', '1']), np.array(['0', '1'], dtype=object)),
    (pd.Categorical(['a', 'a']), np.array([0, 0], dtype='int8')),
    (pd.DatetimeIndex(['2017-01-01T00:00:00']),
     np.array(['2017-01-01T00:00:00'], dtype='M8[ns]')),
    (pd.DatetimeIndex(['2017-01-01T00:00:00'], tz="US/Eastern"),
     np.array(['2017-01-01T05:00:00'], dtype='M8[ns]')),
    (pd.TimedeltaIndex([10**10]), np.array([10**10], dtype='m8[ns]')),
    (pd.PeriodIndex(['2017', '2018'], freq='D'),
     np.array([17167, 17532], dtype=np.int64)),
])
def test_ndarray_values(array, expected):
    l_values = pd.Series(array)._ndarray_values
    r_values = pd.Index(array)._ndarray_values
    tm.assert_numpy_array_equal(l_values, r_values)
    tm.assert_numpy_array_equal(l_values, expected)


@pytest.mark.parametrize("arr", [
    np.array([1, 2, 3]),
])
def test_numpy_array(arr):
    ser = pd.Series(arr)
    result = ser.array
    expected = PandasArray(arr)
    tm.assert_extension_array_equal(result, expected)


def test_numpy_array_all_dtypes(any_numpy_dtype):
    ser = pd.Series(dtype=any_numpy_dtype)
    result = ser.array
    if is_datetime64_dtype(any_numpy_dtype):
        assert isinstance(result, DatetimeArray)
    elif is_timedelta64_dtype(any_numpy_dtype):
        assert isinstance(result, TimedeltaArray)
    else:
        assert isinstance(result, PandasArray)


@pytest.mark.parametrize("array, attr", [
    (pd.Categorical(['a', 'b']), '_codes'),
    (pd.core.arrays.period_array(['2000', '2001'], freq='D'), '_data'),
    (pd.core.arrays.integer_array([0, np.nan]), '_data'),
    (pd.core.arrays.IntervalArray.from_breaks([0, 1]), '_left'),
    (pd.SparseArray([0, 1]), '_sparse_values'),
    (DatetimeArray(np.array([1, 2], dtype="datetime64[ns]")), "_data"),
    # tz-aware Datetime
    (DatetimeArray(np.array(['2000-01-01T12:00:00',
                             '2000-01-02T12:00:00'],
                            dtype='M8[ns]'),
                   dtype=DatetimeTZDtype(tz="US/Central")),
     '_data'),
])
@pytest.mark.parametrize('box', [pd.Series, pd.Index])
def test_array(array, attr, box):
    if array.dtype.name in ('Int64', 'Sparse[int64, 0]') and box is pd.Index:
        pytest.skip("No index type for {}".format(array.dtype))
    result = box(array, copy=False).array

    if attr:
        array = getattr(array, attr)
        result = getattr(result, attr)

    assert result is array


def test_array_multiindex_raises():
    idx = pd.MultiIndex.from_product([['A'], ['a', 'b']])
    with pytest.raises(ValueError, match='MultiIndex'):
        idx.array


@pytest.mark.parametrize('array, expected', [
    (np.array([1, 2], dtype=np.int64), np.array([1, 2], dtype=np.int64)),
    (pd.Categorical(['a', 'b']), np.array(['a', 'b'], dtype=object)),
    (pd.core.arrays.period_array(['2000', '2001'], freq='D'),
     np.array([pd.Period('2000', freq="D"), pd.Period('2001', freq='D')])),
    (pd.core.arrays.integer_array([0, np.nan]),
     np.array([0, np.nan], dtype=object)),
    (pd.core.arrays.IntervalArray.from_breaks([0, 1, 2]),
     np.array([pd.Interval(0, 1), pd.Interval(1, 2)], dtype=object)),
    (pd.SparseArray([0, 1]), np.array([0, 1], dtype=np.int64)),

    # tz-naive datetime
    (DatetimeArray(np.array(['2000', '2001'], dtype='M8[ns]')),
     np.array(['2000', '2001'], dtype='M8[ns]')),

    # tz-aware stays tz`-aware
    (DatetimeArray(np.array(['2000-01-01T06:00:00',
                             '2000-01-02T06:00:00'],
                            dtype='M8[ns]'),
                   dtype=DatetimeTZDtype(tz='US/Central')),
     np.array([pd.Timestamp('2000-01-01', tz='US/Central'),
               pd.Timestamp('2000-01-02', tz='US/Central')])),

    # Timedelta
    (TimedeltaArray(np.array([0, 3600000000000], dtype='i8'), freq='H'),
     np.array([0, 3600000000000], dtype='m8[ns]')),
])
@pytest.mark.parametrize('box', [pd.Series, pd.Index])
def test_to_numpy(array, expected, box):
    thing = box(array)

    if array.dtype.name in ('Int64', 'Sparse[int64, 0]') and box is pd.Index:
        pytest.skip("No index type for {}".format(array.dtype))

    result = thing.to_numpy()
    tm.assert_numpy_array_equal(result, expected)


@pytest.mark.parametrize("as_series", [True, False])
@pytest.mark.parametrize("arr", [
    np.array([1, 2, 3], dtype="int64"),
    np.array(['a', 'b', 'c'], dtype=object),
])
def test_to_numpy_copy(arr, as_series):
    obj = pd.Index(arr, copy=False)
    if as_series:
        obj = pd.Series(obj.values, copy=False)

    # no copy by default
    result = obj.to_numpy()
    assert np.shares_memory(arr, result) is True

    result = obj.to_numpy(copy=False)
    assert np.shares_memory(arr, result) is True

    # copy=True
    result = obj.to_numpy(copy=True)
    assert np.shares_memory(arr, result) is False


@pytest.mark.parametrize("as_series", [True, False])
def test_to_numpy_dtype(as_series):
    tz = "US/Eastern"
    obj = pd.DatetimeIndex(['2000', '2001'], tz=tz)
    if as_series:
        obj = pd.Series(obj)

    # preserve tz by default
    result = obj.to_numpy()
    expected = np.array([pd.Timestamp('2000', tz=tz),
                         pd.Timestamp('2001', tz=tz)],
                        dtype=object)
    tm.assert_numpy_array_equal(result, expected)

    result = obj.to_numpy(dtype="object")
    tm.assert_numpy_array_equal(result, expected)

    result = obj.to_numpy(dtype="M8[ns]")
    expected = np.array(['2000-01-01T05', '2001-01-01T05'],
                        dtype='M8[ns]')
    tm.assert_numpy_array_equal(result, expected)


def check_pinned_names(cls):
    """
    Check that the any dynamically-defined methods have the correct
    names, i.e. not 'wrapper'.
    """
    special_cases = {
        "isnull": "isna",
        "notnull": "notna",
        "iteritems": "items",
        "__bool__": "__nonzero__",
        "__div__": "__truediv__",
        "__rdiv__": "__rtruediv__",
        "__rmul__": "__mul__",
        "__req__": "__eq__",

        "T": "transpose",
        "_unpickle_compat": "__setstate__",

        # Questionable
        "get_level_values": "_get_level_values",
        "_xs": "xs",

        # _Window
        "agg": "aggregate",

        # Categorical
        "take": "take_nd",
        "to_list": "tolist",

        # Timestamp
        "daysinmonth": "days_in_month",
        "astimezone": "tz_convert",
        "weekofyear": "week",
    }
    ignore = {
        "_create_comparison_method",
    }
    if 'Subclassed' in cls.__name__:
        # dummy classes defined in tests
        return
    for name in dir(cls):
        try:
            # e.g. properties may not be accessible on the class
            attr = getattr(cls, name)
        except Exception:
            continue
        if name in ignore:
            continue
        if inspect.ismethod(attr) or inspect.isfunction(attr):
            # isfunction check is needed in py3
            expected = special_cases.get(name, name)
            result = attr.__name__

            # kludges for special cases that we need to make decisions about
            if (cls.__name__ == "SparseArray" and
                    result == "to_dense" and name == "get_values"):
                continue
            if (cls.__name__ == "FrozenList" and
                    result == "union" and name in ["__add__", "__iadd__"]):
                continue
            if (cls.__name__ == "FrozenList" and
                    result == "__mul__" and name == "__imul__"):
                continue

            assert result in [name, expected], (result, expected, name,
                                                cls.__name__)


@pytest.mark.parametrize('klass',
                         sorted(PandasObject.__subclasses__(),
                                key=lambda x: x.__name__) + [
                             pd.Timestamp,
                             pd.Period,
                             pd.Timedelta,
                             pd.Interval
                         ])
def test_pinned_names(klass):
    check_pinned_names(klass)<|MERGE_RESOLUTION|>--- conflicted
+++ resolved
@@ -1,11 +1,8 @@
 # -*- coding: utf-8 -*-
 from __future__ import print_function
 
-<<<<<<< HEAD
+from datetime import datetime, timedelta
 import inspect
-=======
-from datetime import datetime, timedelta
->>>>>>> cb31b2b0
 import re
 import sys
 
