--- conflicted
+++ resolved
@@ -12,11 +12,7 @@
 from pandas.core.dtypes.dtypes import DatetimeTZDtype
 from pandas.core.dtypes.common import (
     is_object_dtype, is_datetime64_dtype, is_datetime64tz_dtype,
-<<<<<<< HEAD
     is_timedelta64_dtype, needs_i8_conversion)
-=======
-    needs_i8_conversion, is_timedelta64_dtype)
->>>>>>> a16c29b6
 import pandas.util.testing as tm
 from pandas import (Series, Index, DatetimeIndex, TimedeltaIndex,
                     PeriodIndex, Timedelta, IntervalIndex, Interval,
@@ -394,17 +390,8 @@
                 assert result[0] == orig[0]
                 for r in result:
                     assert isinstance(r, Timestamp)
-<<<<<<< HEAD
                 tm.assert_numpy_array_equal(result.astype(object),
                                             orig._values.astype(object))
-=======
-
-                # TODO(#24024) once orig._values returns DTA, remove
-                #  the `._eadata` below
-                tm.assert_numpy_array_equal(
-                    result.astype(object),
-                    orig._values._eadata.astype(object))
->>>>>>> a16c29b6
             else:
                 tm.assert_numpy_array_equal(result, orig.values)
 
