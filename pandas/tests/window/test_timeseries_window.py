--- conflicted
+++ resolved
@@ -509,19 +509,17 @@
 
         expected = dfp.rolling(2, min_periods=1).min()
         result = dfp.rolling("2s").min()
-<<<<<<< HEAD
-        assert ((result - expected) < 0.01).all() is True
+        assert ((result - expected) < 0.01).all().bool()
 
         expected = dfp.rolling(200, min_periods=1).min()
         result = dfp.rolling("200s").min()
-        assert ((result - expected) < 0.01).all() is True
-=======
+        assert ((result - expected) < 0.01).all().bool()
+
         assert ((result - expected) < 0.01).all().all()
 
         expected = dfp.rolling(200, min_periods=1).min()
         result = dfp.rolling("200s").min()
         assert ((result - expected) < 0.01).all().all()
->>>>>>> 3083ae93
 
     def test_ragged_max(self, ragged):
         df = ragged
