import numpy as np
import pytest

import pandas as pd
from pandas import DataFrame, Series
import pandas._testing as tm
from pandas.core.groupby.groupby import get_groupby


class TestGrouperGrouping:
    def setup_method(self):
        self.series = Series(np.arange(10))
        self.frame = DataFrame({"A": [1] * 20 + [2] * 12 + [3] * 8, "B": np.arange(40)})

    def test_mutated(self):

        msg = r"groupby\(\) got an unexpected keyword argument 'foo'"
        with pytest.raises(TypeError, match=msg):
            self.frame.groupby("A", foo=1)

        g = self.frame.groupby("A")
        assert not g.mutated
        g = get_groupby(self.frame, by="A", mutated=True)
        assert g.mutated

    def test_getitem(self):
        g = self.frame.groupby("A")
        g_mutated = get_groupby(self.frame, by="A", mutated=True)

        expected = g_mutated.B.apply(lambda x: x.rolling(2).mean())

        result = g.rolling(2).mean().B
        tm.assert_series_equal(result, expected)

        result = g.rolling(2).B.mean()
        tm.assert_series_equal(result, expected)

        result = g.B.rolling(2).mean()
        tm.assert_series_equal(result, expected)

        result = self.frame.B.groupby(self.frame.A).rolling(2).mean()
        tm.assert_series_equal(result, expected)

    def test_getitem_multiple(self):

        # GH 13174
        g = self.frame.groupby("A")
        r = g.rolling(2, min_periods=0)
        g_mutated = get_groupby(self.frame, by="A", mutated=True)
        expected = g_mutated.B.apply(lambda x: x.rolling(2, min_periods=0).count())

        result = r.B.count()
        tm.assert_series_equal(result, expected)

        result = r.B.count()
        tm.assert_series_equal(result, expected)

    @pytest.mark.parametrize(
        "f",
        [
            "sum",
            "mean",
            "min",
            "max",
            pytest.param(
                "count",
                marks=pytest.mark.filterwarnings("ignore:min_periods:FutureWarning"),
            ),
            "kurt",
            "skew",
        ],
    )
    def test_rolling(self, f):
        g = self.frame.groupby("A")
        r = g.rolling(window=4)

        result = getattr(r, f)()
        expected = g.apply(lambda x: getattr(x.rolling(4), f)())
        tm.assert_frame_equal(result, expected)

    @pytest.mark.parametrize("f", ["std", "var"])
    def test_rolling_ddof(self, f):
        g = self.frame.groupby("A")
        r = g.rolling(window=4)

        result = getattr(r, f)(ddof=1)
        expected = g.apply(lambda x: getattr(x.rolling(4), f)(ddof=1))
        tm.assert_frame_equal(result, expected)

    @pytest.mark.parametrize(
        "interpolation", ["linear", "lower", "higher", "midpoint", "nearest"]
    )
    def test_rolling_quantile(self, interpolation):
        g = self.frame.groupby("A")
        r = g.rolling(window=4)
        result = r.quantile(0.4, interpolation=interpolation)
        expected = g.apply(
            lambda x: x.rolling(4).quantile(0.4, interpolation=interpolation)
        )
        tm.assert_frame_equal(result, expected)

    @pytest.mark.parametrize("f", ["corr", "cov"])
    def test_rolling_corr_cov(self, f):
        g = self.frame.groupby("A")
        r = g.rolling(window=4)

        result = getattr(r, f)(self.frame)

        def func(x):
            return getattr(x.rolling(4), f)(self.frame)

        expected = g.apply(func)
        tm.assert_frame_equal(result, expected)

        result = getattr(r.B, f)(pairwise=True)

        def func(x):
            return getattr(x.B.rolling(4), f)(pairwise=True)

        expected = g.apply(func)
        tm.assert_series_equal(result, expected)

    def test_rolling_apply(self, raw):
        g = self.frame.groupby("A")
        r = g.rolling(window=4)

        # reduction
        result = r.apply(lambda x: x.sum(), raw=raw)
        expected = g.apply(lambda x: x.rolling(4).apply(lambda y: y.sum(), raw=raw))
        tm.assert_frame_equal(result, expected)

    def test_rolling_apply_mutability(self):
        # GH 14013
        df = pd.DataFrame({"A": ["foo"] * 3 + ["bar"] * 3, "B": [1] * 6})
        g = df.groupby("A")

        mi = pd.MultiIndex.from_tuples(
            [("bar", 3), ("bar", 4), ("bar", 5), ("foo", 0), ("foo", 1), ("foo", 2)]
        )

        mi.names = ["A", None]
        # Grouped column should not be a part of the output
        expected = pd.DataFrame([np.nan, 2.0, 2.0] * 2, columns=["B"], index=mi)

        result = g.rolling(window=2).sum()
        tm.assert_frame_equal(result, expected)

        # Call an arbitrary function on the groupby
        g.sum()

        # Make sure nothing has been mutated
        result = g.rolling(window=2).sum()
        tm.assert_frame_equal(result, expected)

    @pytest.mark.parametrize(
        "f", ["sum", "mean", "min", "max", "count", "kurt", "skew"]
    )
    def test_expanding(self, f):
        g = self.frame.groupby("A")
        r = g.expanding()

        result = getattr(r, f)()
        expected = g.apply(lambda x: getattr(x.expanding(), f)())
        tm.assert_frame_equal(result, expected)

    @pytest.mark.parametrize("f", ["std", "var"])
    def test_expanding_ddof(self, f):
        g = self.frame.groupby("A")
        r = g.expanding()

        result = getattr(r, f)(ddof=0)
        expected = g.apply(lambda x: getattr(x.expanding(), f)(ddof=0))
        tm.assert_frame_equal(result, expected)

    @pytest.mark.parametrize(
        "interpolation", ["linear", "lower", "higher", "midpoint", "nearest"]
    )
    def test_expanding_quantile(self, interpolation):
        g = self.frame.groupby("A")
        r = g.expanding()
        result = r.quantile(0.4, interpolation=interpolation)
        expected = g.apply(
            lambda x: x.expanding().quantile(0.4, interpolation=interpolation)
        )
        tm.assert_frame_equal(result, expected)

    @pytest.mark.parametrize("f", ["corr", "cov"])
    def test_expanding_corr_cov(self, f):
        g = self.frame.groupby("A")
        r = g.expanding()

        result = getattr(r, f)(self.frame)

        def func(x):
            return getattr(x.expanding(), f)(self.frame)

        expected = g.apply(func)
        tm.assert_frame_equal(result, expected)

        result = getattr(r.B, f)(pairwise=True)

        def func(x):
            return getattr(x.B.expanding(), f)(pairwise=True)

        expected = g.apply(func)
        tm.assert_series_equal(result, expected)

    def test_expanding_apply(self, raw):
        g = self.frame.groupby("A")
        r = g.expanding()

        # reduction
        result = r.apply(lambda x: x.sum(), raw=raw)
        expected = g.apply(lambda x: x.expanding().apply(lambda y: y.sum(), raw=raw))
        tm.assert_frame_equal(result, expected)

    @pytest.mark.parametrize("expected_value,raw_value", [[1.0, True], [0.0, False]])
    def test_groupby_rolling(self, expected_value, raw_value):
        # GH 31754

        def foo(x):
            return int(isinstance(x, np.ndarray))

        df = pd.DataFrame({"id": [1, 1, 1], "value": [1, 2, 3]})
        result = df.groupby("id").value.rolling(1).apply(foo, raw=raw_value)
        expected = Series(
            [expected_value] * 3,
            index=pd.MultiIndex.from_tuples(
                ((1, 0), (1, 1), (1, 2)), names=["id", None]
            ),
            name="value",
        )
        tm.assert_series_equal(result, expected)

    def test_groupby_rolling_center_center(self):
        # GH 35552
        series = Series(range(1, 6))
        result = series.groupby(series).rolling(center=True, window=3).mean()
        expected = Series(
            [np.nan] * 5,
            index=pd.MultiIndex.from_tuples(((1, 0), (2, 1), (3, 2), (4, 3), (5, 4))),
        )
        tm.assert_series_equal(result, expected)

        series = Series(range(1, 5))
        result = series.groupby(series).rolling(center=True, window=3).mean()
        expected = Series(
            [np.nan] * 4,
            index=pd.MultiIndex.from_tuples(((1, 0), (2, 1), (3, 2), (4, 3))),
        )
        tm.assert_series_equal(result, expected)

        df = pd.DataFrame({"a": ["a"] * 5 + ["b"] * 6, "b": range(11)})
        result = df.groupby("a").rolling(center=True, window=3).mean()
        expected = pd.DataFrame(
            [np.nan, 1, 2, 3, np.nan, np.nan, 6, 7, 8, 9, np.nan],
            index=pd.MultiIndex.from_tuples(
                (
                    ("a", 0),
                    ("a", 1),
                    ("a", 2),
                    ("a", 3),
                    ("a", 4),
                    ("b", 5),
                    ("b", 6),
                    ("b", 7),
                    ("b", 8),
                    ("b", 9),
                    ("b", 10),
                ),
                names=["a", None],
            ),
            columns=["b"],
        )
        tm.assert_frame_equal(result, expected)

        df = pd.DataFrame({"a": ["a"] * 5 + ["b"] * 5, "b": range(10)})
        result = df.groupby("a").rolling(center=True, window=3).mean()
        expected = pd.DataFrame(
            [np.nan, 1, 2, 3, np.nan, np.nan, 6, 7, 8, np.nan],
            index=pd.MultiIndex.from_tuples(
                (
                    ("a", 0),
                    ("a", 1),
                    ("a", 2),
                    ("a", 3),
                    ("a", 4),
                    ("b", 5),
                    ("b", 6),
                    ("b", 7),
                    ("b", 8),
                    ("b", 9),
                ),
                names=["a", None],
            ),
            columns=["b"],
        )
        tm.assert_frame_equal(result, expected)

    def test_groupby_subselect_rolling(self):
        # GH 35486
        df = DataFrame(
            {"a": [1, 2, 3, 2], "b": [4.0, 2.0, 3.0, 1.0], "c": [10, 20, 30, 20]}
        )
        result = df.groupby("a")[["b"]].rolling(2).max()
        expected = DataFrame(
            [np.nan, np.nan, 2.0, np.nan],
            columns=["b"],
            index=pd.MultiIndex.from_tuples(
                ((1, 0), (2, 1), (2, 3), (3, 2)), names=["a", None]
            ),
        )
        tm.assert_frame_equal(result, expected)

        result = df.groupby("a")["b"].rolling(2).max()
        expected = Series(
            [np.nan, np.nan, 2.0, np.nan],
            index=pd.MultiIndex.from_tuples(
                ((1, 0), (2, 1), (2, 3), (3, 2)), names=["a", None]
            ),
            name="b",
        )
        tm.assert_series_equal(result, expected)

    def test_groupby_rolling_custom_indexer(self):
        # GH 35557
        class SimpleIndexer(pd.api.indexers.BaseIndexer):
            def get_window_bounds(
                self, num_values=0, min_periods=None, center=None, closed=None
            ):
                min_periods = self.window_size if min_periods is None else 0
                end = np.arange(num_values, dtype=np.int64) + 1
                start = end.copy() - self.window_size
                start[start < 0] = min_periods
                return start, end

        df = pd.DataFrame(
            {"a": [1.0, 2.0, 3.0, 4.0, 5.0] * 3}, index=[0] * 5 + [1] * 5 + [2] * 5
        )
        result = (
            df.groupby(df.index)
            .rolling(SimpleIndexer(window_size=3), min_periods=1)
            .sum()
        )
        expected = df.groupby(df.index).rolling(window=3, min_periods=1).sum()
        tm.assert_frame_equal(result, expected)

    def test_groupby_rolling_subset_with_closed(self):
        # GH 35549
        df = pd.DataFrame(
            {
                "column1": range(6),
                "column2": range(6),
                "group": 3 * ["A", "B"],
                "date": [pd.Timestamp("2019-01-01")] * 6,
            }
        )
        result = (
            df.groupby("group").rolling("1D", on="date", closed="left")["column1"].sum()
        )
        expected = Series(
            [np.nan, 0.0, 2.0, np.nan, 1.0, 4.0],
            index=pd.MultiIndex.from_tuples(
                [("A", pd.Timestamp("2019-01-01"))] * 3
                + [("B", pd.Timestamp("2019-01-01"))] * 3,
                names=["group", "date"],
            ),
            name="column1",
        )
        tm.assert_series_equal(result, expected)

    def test_groupby_subset_rolling_subset_with_closed(self):
        # GH 35549
        df = pd.DataFrame(
            {
                "column1": range(6),
                "column2": range(6),
                "group": 3 * ["A", "B"],
                "date": [pd.Timestamp("2019-01-01")] * 6,
            }
        )

        result = (
            df.groupby("group")[["column1", "date"]]
            .rolling("1D", on="date", closed="left")["column1"]
            .sum()
        )
        expected = Series(
            [np.nan, 0.0, 2.0, np.nan, 1.0, 4.0],
            index=pd.MultiIndex.from_tuples(
                [("A", pd.Timestamp("2019-01-01"))] * 3
                + [("B", pd.Timestamp("2019-01-01"))] * 3,
                names=["group", "date"],
            ),
            name="column1",
        )
        tm.assert_series_equal(result, expected)

    @pytest.mark.parametrize("func", ["max", "min"])
    def test_groupby_rolling_index_changed(self, func):
        # GH: #36018 nlevels of MultiIndex changed
        ds = Series(
            [1, 2, 2],
            index=pd.MultiIndex.from_tuples(
                [("a", "x"), ("a", "y"), ("c", "z")], names=["1", "2"]
            ),
            name="a",
        )

        result = getattr(ds.groupby(ds).rolling(2), func)()
        expected = Series(
            [np.nan, np.nan, 2.0],
            index=pd.MultiIndex.from_tuples(
                [(1, "a", "x"), (2, "a", "y"), (2, "c", "z")], names=["a", "1", "2"]
            ),
            name="a",
        )
        tm.assert_series_equal(result, expected)

    def test_groupby_rolling_empty_frame(self):
        # GH 36197
        expected = pd.DataFrame({"s1": []})
        result = expected.groupby("s1").rolling(window=1).sum()
        expected.index = pd.MultiIndex.from_tuples([], names=["s1", None])
        tm.assert_frame_equal(result, expected)

        expected = pd.DataFrame({"s1": [], "s2": []})
        result = expected.groupby(["s1", "s2"]).rolling(window=1).sum()
        expected.index = pd.MultiIndex.from_tuples([], names=["s1", "s2", None])
        tm.assert_frame_equal(result, expected)

<<<<<<< HEAD
    @pytest.mark.parametrize(
        ("rollings", "key"), [({"on": "a"}, "a"), ({"on": None}, "index")]
    )
    def test_groupby_rolling_nans_in_index(self, rollings, key):
        # GH: 34617
        df = pd.DataFrame(
            {
                "a": pd.to_datetime(["2020-06-01 12:00", "2020-06-01 14:00", np.nan]),
                "b": [1, 2, 3],
                "c": [1, 1, 1],
            }
        )
        if key == "index":
            df = df.set_index("a")
        with pytest.raises(ValueError, match=f"{key} must be monotonic"):
            df.groupby("c").rolling("60min", **rollings)
=======
    def test_groupby_rolling_string_index(self):
        # GH: 36727
        df = pd.DataFrame(
            [
                ["A", "group_1", pd.Timestamp(2019, 1, 1, 9)],
                ["B", "group_1", pd.Timestamp(2019, 1, 2, 9)],
                ["Z", "group_2", pd.Timestamp(2019, 1, 3, 9)],
                ["H", "group_1", pd.Timestamp(2019, 1, 6, 9)],
                ["E", "group_2", pd.Timestamp(2019, 1, 20, 9)],
            ],
            columns=["index", "group", "eventTime"],
        ).set_index("index")

        groups = df.groupby("group")
        df["count_to_date"] = groups.cumcount()
        rolling_groups = groups.rolling("10d", on="eventTime")
        result = rolling_groups.apply(lambda df: df.shape[0])
        expected = pd.DataFrame(
            [
                ["A", "group_1", pd.Timestamp(2019, 1, 1, 9), 1.0],
                ["B", "group_1", pd.Timestamp(2019, 1, 2, 9), 2.0],
                ["H", "group_1", pd.Timestamp(2019, 1, 6, 9), 3.0],
                ["Z", "group_2", pd.Timestamp(2019, 1, 3, 9), 1.0],
                ["E", "group_2", pd.Timestamp(2019, 1, 20, 9), 1.0],
            ],
            columns=["index", "group", "eventTime", "count_to_date"],
        ).set_index(["group", "index"])
        tm.assert_frame_equal(result, expected)
>>>>>>> ec8c1c4e
<|MERGE_RESOLUTION|>--- conflicted
+++ resolved
@@ -429,24 +429,6 @@
         expected.index = pd.MultiIndex.from_tuples([], names=["s1", "s2", None])
         tm.assert_frame_equal(result, expected)
 
-<<<<<<< HEAD
-    @pytest.mark.parametrize(
-        ("rollings", "key"), [({"on": "a"}, "a"), ({"on": None}, "index")]
-    )
-    def test_groupby_rolling_nans_in_index(self, rollings, key):
-        # GH: 34617
-        df = pd.DataFrame(
-            {
-                "a": pd.to_datetime(["2020-06-01 12:00", "2020-06-01 14:00", np.nan]),
-                "b": [1, 2, 3],
-                "c": [1, 1, 1],
-            }
-        )
-        if key == "index":
-            df = df.set_index("a")
-        with pytest.raises(ValueError, match=f"{key} must be monotonic"):
-            df.groupby("c").rolling("60min", **rollings)
-=======
     def test_groupby_rolling_string_index(self):
         # GH: 36727
         df = pd.DataFrame(
@@ -475,4 +457,21 @@
             columns=["index", "group", "eventTime", "count_to_date"],
         ).set_index(["group", "index"])
         tm.assert_frame_equal(result, expected)
->>>>>>> ec8c1c4e
+
+
+    @pytest.mark.parametrize(
+        ("rollings", "key"), [({"on": "a"}, "a"), ({"on": None}, "index")]
+    )
+    def test_groupby_rolling_nans_in_index(self, rollings, key):
+        # GH: 34617
+        df = pd.DataFrame(
+            {
+                "a": pd.to_datetime(["2020-06-01 12:00", "2020-06-01 14:00", np.nan]),
+                "b": [1, 2, 3],
+                "c": [1, 1, 1],
+            }
+        )
+        if key == "index":
+            df = df.set_index("a")
+        with pytest.raises(ValueError, match=f"{key} must be monotonic"):
+            df.groupby("c").rolling("60min", **rollings)