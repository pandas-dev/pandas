--- conflicted
+++ resolved
@@ -961,21 +961,12 @@
         )
         tm.assert_frame_equal(result, expected)
 
-<<<<<<< HEAD
-        expected = df.groupby("A", group_keys=True).apply(
-            lambda x: getattr(x.ewm(com=1.0), method)()
-        )
-        tm.assert_frame_equal(result, expected)
-=======
         with tm.assert_produces_warning(FutureWarning, match="nuisance"):
             # GH#42738
-            expected = df.groupby("A").apply(
+            expected = df.groupby("A", group_keys=True).apply(
                 lambda x: getattr(x.ewm(com=1.0), method)()
             )
-
-        # There may be a bug in the above statement; not returning the correct index
-        tm.assert_frame_equal(result.reset_index(drop=True), expected)
->>>>>>> 7e51bd73
+        tm.assert_frame_equal(result, expected)
 
     @pytest.mark.parametrize(
         "method, expected_data",
