import numpy as np
import pytest

from pandas import (
    DataFrame,
    Series,
    concat,
)
import pandas._testing as tm


def create_mock_weights(obj, com, adjust, ignore_na):
    if isinstance(obj, DataFrame):
        if not len(obj.columns):
            return DataFrame(index=obj.index, columns=obj.columns)
        w = concat(
            [
                create_mock_series_weights(
                    obj.iloc[:, i], com=com, adjust=adjust, ignore_na=ignore_na
                )
                for i in range(len(obj.columns))
            ],
            axis=1,
        )
        w.index = obj.index
        w.columns = obj.columns
        return w
    else:
        return create_mock_series_weights(obj, com, adjust, ignore_na)


def create_mock_series_weights(s, com, adjust, ignore_na):
    w = Series(np.nan, index=s.index, name=s.name)
    alpha = 1.0 / (1.0 + com)
    if adjust:
        count = 0
        for i in range(len(s)):
            if s.iat[i] == s.iat[i]:
                w.iat[i] = pow(1.0 / (1.0 - alpha), count)
                count += 1
            elif not ignore_na:
                count += 1
    else:
        sum_wts = 0.0
        prev_i = -1
        count = 0
        for i in range(len(s)):
            if s.iat[i] == s.iat[i]:
                if prev_i == -1:
                    w.iat[i] = 1.0
                else:
                    w.iat[i] = alpha * sum_wts / pow(1.0 - alpha, count - prev_i)
                sum_wts += w.iat[i]
                prev_i = count
                count += 1
            elif not ignore_na:
                count += 1
    return w


def test_ewm_consistency_mean(all_data, adjust, ignore_na, min_periods):
    com = 3.0

    result = all_data.ewm(
        com=com, min_periods=min_periods, adjust=adjust, ignore_na=ignore_na
    ).mean()
    weights = create_mock_weights(all_data, com=com, adjust=adjust, ignore_na=ignore_na)
    expected = all_data.multiply(weights).cumsum().divide(weights.cumsum()).ffill()
    expected[
        all_data.expanding().count() < (max(min_periods, 1) if min_periods else 1)
    ] = np.nan
    tm.assert_equal(result, expected.astype("float64"))


def test_ewm_consistency_consistent(consistent_data, adjust, ignore_na, min_periods):
    com = 3.0

    count_x = consistent_data.expanding().count()
    mean_x = consistent_data.ewm(
        com=com, min_periods=min_periods, adjust=adjust, ignore_na=ignore_na
    ).mean()
    # check that correlation of a series with itself is either 1 or NaN
    corr_x_x = consistent_data.ewm(
        com=com, min_periods=min_periods, adjust=adjust, ignore_na=ignore_na
    ).corr(consistent_data)
    exp = (
        consistent_data.max()
        if isinstance(consistent_data, Series)
        else consistent_data.max().max()
    )

    # check mean of constant series
    expected = consistent_data * np.nan
    expected[count_x >= max(min_periods, 1)] = exp
    tm.assert_equal(mean_x, expected)

    # check correlation of constant series with itself is NaN
    expected[:] = np.nan
    tm.assert_equal(corr_x_x, expected)


def test_ewm_consistency_var_debiasing_factors(
    all_data, adjust, ignore_na, min_periods
):
    com = 3.0

    # check variance debiasing factors
    var_unbiased_x = all_data.ewm(
        com=com, min_periods=min_periods, adjust=adjust, ignore_na=ignore_na
    ).var(bias=False)
    var_biased_x = all_data.ewm(
        com=com, min_periods=min_periods, adjust=adjust, ignore_na=ignore_na
    ).var(bias=True)

    weights = create_mock_weights(all_data, com=com, adjust=adjust, ignore_na=ignore_na)
    cum_sum = weights.cumsum().ffill()
    cum_sum_sq = (weights * weights).cumsum().ffill()
    numerator = cum_sum * cum_sum
    denominator = numerator - cum_sum_sq
    denominator[denominator <= 0.0] = np.nan
    var_debiasing_factors_x = numerator / denominator

    tm.assert_equal(var_unbiased_x, var_biased_x * var_debiasing_factors_x)


@pytest.mark.parametrize("bias", [True, False])
def test_moments_consistency_var(all_data, adjust, ignore_na, min_periods, bias):
    com = 3.0

    mean_x = all_data.ewm(
        com=com, min_periods=min_periods, adjust=adjust, ignore_na=ignore_na
    ).mean()
    var_x = all_data.ewm(
        com=com, min_periods=min_periods, adjust=adjust, ignore_na=ignore_na
    ).var(bias=bias)
<<<<<<< HEAD
    if isinstance(all_data, Series):
        assert not (var_x < 0).any()
    else:
        assert not (var_x < 0).any().any()
=======
    assert not (var_x < 0).any(axis=None)
>>>>>>> 9b8598a3

    if bias:
        # check that biased var(x) == mean(x^2) - mean(x)^2
        mean_x2 = (
            (all_data * all_data)
            .ewm(com=com, min_periods=min_periods, adjust=adjust, ignore_na=ignore_na)
            .mean()
        )
        tm.assert_equal(var_x, mean_x2 - (mean_x * mean_x))


@pytest.mark.parametrize("bias", [True, False])
def test_moments_consistency_var_constant(
    consistent_data, adjust, ignore_na, min_periods, bias
):
    com = 3.0
    count_x = consistent_data.expanding(min_periods=min_periods).count()
    var_x = consistent_data.ewm(
        com=com, min_periods=min_periods, adjust=adjust, ignore_na=ignore_na
    ).var(bias=bias)

    # check that variance of constant series is identically 0
<<<<<<< HEAD
    if isinstance(consistent_data, Series):
        assert not (var_x > 0).any()
    else:
        assert not (var_x > 0).any().any()
=======
    assert not (var_x > 0).any(axis=None)
>>>>>>> 9b8598a3
    expected = consistent_data * np.nan
    expected[count_x >= max(min_periods, 1)] = 0.0
    if not bias:
        expected[count_x < 2] = np.nan
    tm.assert_equal(var_x, expected)


@pytest.mark.parametrize("bias", [True, False])
def test_ewm_consistency_std(all_data, adjust, ignore_na, min_periods, bias):
    com = 3.0
    var_x = all_data.ewm(
        com=com, min_periods=min_periods, adjust=adjust, ignore_na=ignore_na
    ).var(bias=bias)
<<<<<<< HEAD
    if isinstance(all_data, Series):
        assert not (var_x < 0).any()
    else:
        assert not (var_x < 0).any().any()
=======
    assert not (var_x < 0).any(axis=None)
>>>>>>> 9b8598a3

    std_x = all_data.ewm(
        com=com, min_periods=min_periods, adjust=adjust, ignore_na=ignore_na
    ).std(bias=bias)
<<<<<<< HEAD
    if isinstance(all_data, Series):
        assert not (std_x < 0).any()
    else:
        assert not (std_x < 0).any().any()
=======
    assert not (std_x < 0).any(axis=None)
>>>>>>> 9b8598a3

    # check that var(x) == std(x)^2
    tm.assert_equal(var_x, std_x * std_x)

    cov_x_x = all_data.ewm(
        com=com, min_periods=min_periods, adjust=adjust, ignore_na=ignore_na
    ).cov(all_data, bias=bias)
<<<<<<< HEAD
    if isinstance(all_data, Series):
        assert not (cov_x_x < 0).any()
    else:
        assert not (cov_x_x < 0).any().any()
=======
    assert not (cov_x_x < 0).any(axis=None)
>>>>>>> 9b8598a3

    # check that var(x) == cov(x, x)
    tm.assert_equal(var_x, cov_x_x)


@pytest.mark.parametrize("bias", [True, False])
def test_ewm_consistency_series_cov_corr(
    series_data, adjust, ignore_na, min_periods, bias
):
    com = 3.0

    var_x_plus_y = (
        (series_data + series_data)
        .ewm(com=com, min_periods=min_periods, adjust=adjust, ignore_na=ignore_na)
        .var(bias=bias)
    )
    var_x = series_data.ewm(
        com=com, min_periods=min_periods, adjust=adjust, ignore_na=ignore_na
    ).var(bias=bias)
    var_y = series_data.ewm(
        com=com, min_periods=min_periods, adjust=adjust, ignore_na=ignore_na
    ).var(bias=bias)
    cov_x_y = series_data.ewm(
        com=com, min_periods=min_periods, adjust=adjust, ignore_na=ignore_na
    ).cov(series_data, bias=bias)
    # check that cov(x, y) == (var(x+y) - var(x) -
    # var(y)) / 2
    tm.assert_equal(cov_x_y, 0.5 * (var_x_plus_y - var_x - var_y))

    # check that corr(x, y) == cov(x, y) / (std(x) *
    # std(y))
    corr_x_y = series_data.ewm(
        com=com, min_periods=min_periods, adjust=adjust, ignore_na=ignore_na
    ).corr(series_data)
    std_x = series_data.ewm(
        com=com, min_periods=min_periods, adjust=adjust, ignore_na=ignore_na
    ).std(bias=bias)
    std_y = series_data.ewm(
        com=com, min_periods=min_periods, adjust=adjust, ignore_na=ignore_na
    ).std(bias=bias)
    tm.assert_equal(corr_x_y, cov_x_y / (std_x * std_y))

    if bias:
        # check that biased cov(x, y) == mean(x*y) -
        # mean(x)*mean(y)
        mean_x = series_data.ewm(
            com=com, min_periods=min_periods, adjust=adjust, ignore_na=ignore_na
        ).mean()
        mean_y = series_data.ewm(
            com=com, min_periods=min_periods, adjust=adjust, ignore_na=ignore_na
        ).mean()
        mean_x_times_y = (
            (series_data * series_data)
            .ewm(com=com, min_periods=min_periods, adjust=adjust, ignore_na=ignore_na)
            .mean()
        )
        tm.assert_equal(cov_x_y, mean_x_times_y - (mean_x * mean_y))<|MERGE_RESOLUTION|>--- conflicted
+++ resolved
@@ -133,14 +133,10 @@
     var_x = all_data.ewm(
         com=com, min_periods=min_periods, adjust=adjust, ignore_na=ignore_na
     ).var(bias=bias)
-<<<<<<< HEAD
     if isinstance(all_data, Series):
         assert not (var_x < 0).any()
     else:
-        assert not (var_x < 0).any().any()
-=======
-    assert not (var_x < 0).any(axis=None)
->>>>>>> 9b8598a3
+        assert not (var_x < 0).any(axis=None)
 
     if bias:
         # check that biased var(x) == mean(x^2) - mean(x)^2
@@ -163,14 +159,10 @@
     ).var(bias=bias)
 
     # check that variance of constant series is identically 0
-<<<<<<< HEAD
     if isinstance(consistent_data, Series):
         assert not (var_x > 0).any()
     else:
-        assert not (var_x > 0).any().any()
-=======
-    assert not (var_x > 0).any(axis=None)
->>>>>>> 9b8598a3
+        assert not (var_x > 0).any(axis=None)
     expected = consistent_data * np.nan
     expected[count_x >= max(min_periods, 1)] = 0.0
     if not bias:
@@ -184,26 +176,18 @@
     var_x = all_data.ewm(
         com=com, min_periods=min_periods, adjust=adjust, ignore_na=ignore_na
     ).var(bias=bias)
-<<<<<<< HEAD
     if isinstance(all_data, Series):
         assert not (var_x < 0).any()
     else:
-        assert not (var_x < 0).any().any()
-=======
-    assert not (var_x < 0).any(axis=None)
->>>>>>> 9b8598a3
+        assert not (var_x < 0).any(axis=None)
 
     std_x = all_data.ewm(
         com=com, min_periods=min_periods, adjust=adjust, ignore_na=ignore_na
     ).std(bias=bias)
-<<<<<<< HEAD
     if isinstance(all_data, Series):
         assert not (std_x < 0).any()
     else:
-        assert not (std_x < 0).any().any()
-=======
-    assert not (std_x < 0).any(axis=None)
->>>>>>> 9b8598a3
+        assert not (std_x < 0).any(axis=None)
 
     # check that var(x) == std(x)^2
     tm.assert_equal(var_x, std_x * std_x)
@@ -211,14 +195,10 @@
     cov_x_x = all_data.ewm(
         com=com, min_periods=min_periods, adjust=adjust, ignore_na=ignore_na
     ).cov(all_data, bias=bias)
-<<<<<<< HEAD
     if isinstance(all_data, Series):
         assert not (cov_x_x < 0).any()
     else:
-        assert not (cov_x_x < 0).any().any()
-=======
-    assert not (cov_x_x < 0).any(axis=None)
->>>>>>> 9b8598a3
+        assert not (cov_x_x < 0).any(axis=None)
 
     # check that var(x) == cov(x, x)
     tm.assert_equal(var_x, cov_x_x)
