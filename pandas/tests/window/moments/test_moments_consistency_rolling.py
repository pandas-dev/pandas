import numpy as np
import pytest

from pandas._config import using_python_scalars

from pandas import Series
import pandas._testing as tm


def no_nans(x):
<<<<<<< HEAD
    if using_python_scalars() and isinstance(x, Series):
        return x.notna().all()
    else:
        return x.notna().all().all()


def all_na(x):
    if using_python_scalars() and isinstance(x, Series):
        return x.isnull().all()
    else:
        return x.isnull().all().all()
=======
    return x.notna().all(axis=None)


def all_na(x):
    return x.isnull().all(axis=None)
>>>>>>> 9b8598a3


@pytest.fixture(params=[(1, 0), (5, 1)])
def rolling_consistency_cases(request):
    """window, min_periods"""
    return request.param


@pytest.mark.parametrize("f", [lambda v: Series(v).sum(), np.nansum, np.sum])
def test_rolling_apply_consistency_sum(
    request, all_data, rolling_consistency_cases, center, f
):
    window, min_periods = rolling_consistency_cases

    if f is np.sum:
        if not no_nans(all_data) and not (
            all_na(all_data) and not all_data.empty and min_periods > 0
        ):
            request.applymarker(
                pytest.mark.xfail(reason="np.sum has different behavior with NaNs")
            )
    rolling_f_result = all_data.rolling(
        window=window, min_periods=min_periods, center=center
    ).sum()
    rolling_apply_f_result = all_data.rolling(
        window=window, min_periods=min_periods, center=center
    ).apply(func=f, raw=True)
    tm.assert_equal(rolling_f_result, rolling_apply_f_result)


@pytest.mark.parametrize("ddof", [0, 1])
def test_moments_consistency_var(all_data, rolling_consistency_cases, center, ddof):
    window, min_periods = rolling_consistency_cases

    var_x = all_data.rolling(window=window, min_periods=min_periods, center=center).var(
        ddof=ddof
    )
<<<<<<< HEAD
    if isinstance(all_data, Series):
        assert not (var_x < 0).any()
    else:
        assert not (var_x < 0).any().any()
=======
    assert not (var_x < 0).any(axis=None)
>>>>>>> 9b8598a3

    if ddof == 0:
        # check that biased var(x) == mean(x^2) - mean(x)^2
        mean_x = all_data.rolling(
            window=window, min_periods=min_periods, center=center
        ).mean()
        mean_x2 = (
            (all_data * all_data)
            .rolling(window=window, min_periods=min_periods, center=center)
            .mean()
        )
        tm.assert_equal(var_x, mean_x2 - (mean_x * mean_x))


@pytest.mark.parametrize("ddof", [0, 1])
def test_moments_consistency_var_constant(
    consistent_data, rolling_consistency_cases, center, ddof
):
    window, min_periods = rolling_consistency_cases

    count_x = consistent_data.rolling(
        window=window, min_periods=min_periods, center=center
    ).count()
    var_x = consistent_data.rolling(
        window=window, min_periods=min_periods, center=center
    ).var(ddof=ddof)

    # check that variance of constant series is identically 0
<<<<<<< HEAD
    if isinstance(consistent_data, Series):
        assert not (var_x > 0).any()
    else:
        assert not (var_x > 0).any().any()
=======
    assert not (var_x > 0).any(axis=None)
>>>>>>> 9b8598a3
    expected = consistent_data * np.nan
    expected[count_x >= max(min_periods, 1)] = 0.0
    if ddof == 1:
        expected[count_x < 2] = np.nan
    tm.assert_equal(var_x, expected)


@pytest.mark.parametrize("ddof", [0, 1])
def test_rolling_consistency_var_std_cov(
    all_data, rolling_consistency_cases, center, ddof
):
    window, min_periods = rolling_consistency_cases

    var_x = all_data.rolling(window=window, min_periods=min_periods, center=center).var(
        ddof=ddof
    )
<<<<<<< HEAD
    if isinstance(all_data, Series):
        assert not (var_x < 0).any()
    else:
        assert not (var_x < 0).any().any()
=======
    assert not (var_x < 0).any(axis=None)
>>>>>>> 9b8598a3

    std_x = all_data.rolling(window=window, min_periods=min_periods, center=center).std(
        ddof=ddof
    )
<<<<<<< HEAD
    if isinstance(all_data, Series):
        assert not (std_x < 0).any()
    else:
        assert not (std_x < 0).any().any()
=======
    assert not (std_x < 0).any(axis=None)
>>>>>>> 9b8598a3

    # check that var(x) == std(x)^2
    tm.assert_equal(var_x, std_x * std_x)

    cov_x_x = all_data.rolling(
        window=window, min_periods=min_periods, center=center
    ).cov(all_data, ddof=ddof)
<<<<<<< HEAD
    if isinstance(all_data, Series):
        assert not (cov_x_x < 0).any()
    else:
        assert not (cov_x_x < 0).any().any()
=======
    assert not (cov_x_x < 0).any(axis=None)
>>>>>>> 9b8598a3

    # check that var(x) == cov(x, x)
    tm.assert_equal(var_x, cov_x_x)


@pytest.mark.parametrize("ddof", [0, 1])
def test_rolling_consistency_series_cov_corr(
    series_data, rolling_consistency_cases, center, ddof
):
    window, min_periods = rolling_consistency_cases

    var_x_plus_y = (
        (series_data + series_data)
        .rolling(window=window, min_periods=min_periods, center=center)
        .var(ddof=ddof)
    )
    var_x = series_data.rolling(
        window=window, min_periods=min_periods, center=center
    ).var(ddof=ddof)
    var_y = series_data.rolling(
        window=window, min_periods=min_periods, center=center
    ).var(ddof=ddof)
    cov_x_y = series_data.rolling(
        window=window, min_periods=min_periods, center=center
    ).cov(series_data, ddof=ddof)
    # check that cov(x, y) == (var(x+y) - var(x) -
    # var(y)) / 2
    tm.assert_equal(cov_x_y, 0.5 * (var_x_plus_y - var_x - var_y))

    # check that corr(x, y) == cov(x, y) / (std(x) *
    # std(y))
    corr_x_y = series_data.rolling(
        window=window, min_periods=min_periods, center=center
    ).corr(series_data)
    std_x = series_data.rolling(
        window=window, min_periods=min_periods, center=center
    ).std(ddof=ddof)
    std_y = series_data.rolling(
        window=window, min_periods=min_periods, center=center
    ).std(ddof=ddof)
    tm.assert_equal(corr_x_y, cov_x_y / (std_x * std_y))

    if ddof == 0:
        # check that biased cov(x, y) == mean(x*y) -
        # mean(x)*mean(y)
        mean_x = series_data.rolling(
            window=window, min_periods=min_periods, center=center
        ).mean()
        mean_y = series_data.rolling(
            window=window, min_periods=min_periods, center=center
        ).mean()
        mean_x_times_y = (
            (series_data * series_data)
            .rolling(window=window, min_periods=min_periods, center=center)
            .mean()
        )
        tm.assert_equal(cov_x_y, mean_x_times_y - (mean_x * mean_y))


def test_rolling_consistency_mean(all_data, rolling_consistency_cases, center):
    window, min_periods = rolling_consistency_cases

    result = all_data.rolling(
        window=window, min_periods=min_periods, center=center
    ).mean()
    expected = (
        all_data.rolling(window=window, min_periods=min_periods, center=center)
        .sum()
        .divide(
            all_data.rolling(
                window=window, min_periods=min_periods, center=center
            ).count()
        )
    )
    tm.assert_equal(result, expected.astype("float64"))


def test_rolling_consistency_constant(
    consistent_data, rolling_consistency_cases, center
):
    window, min_periods = rolling_consistency_cases

    count_x = consistent_data.rolling(
        window=window, min_periods=min_periods, center=center
    ).count()
    mean_x = consistent_data.rolling(
        window=window, min_periods=min_periods, center=center
    ).mean()
    # check that correlation of a series with itself is either 1 or NaN
    corr_x_x = consistent_data.rolling(
        window=window, min_periods=min_periods, center=center
    ).corr(consistent_data)

    exp = (
        consistent_data.max()
        if isinstance(consistent_data, Series)
        else consistent_data.max().max()
    )

    # check mean of constant series
    expected = consistent_data * np.nan
    expected[count_x >= max(min_periods, 1)] = exp
    tm.assert_equal(mean_x, expected)

    # check correlation of constant series with itself is NaN
    expected[:] = np.nan
    tm.assert_equal(corr_x_x, expected)


def test_rolling_consistency_var_debiasing_factors(
    all_data, rolling_consistency_cases, center
):
    window, min_periods = rolling_consistency_cases

    # check variance debiasing factors
    var_unbiased_x = all_data.rolling(
        window=window, min_periods=min_periods, center=center
    ).var()
    var_biased_x = all_data.rolling(
        window=window, min_periods=min_periods, center=center
    ).var(ddof=0)
    var_debiasing_factors_x = (
        all_data.rolling(window=window, min_periods=min_periods, center=center)
        .count()
        .divide(
            (
                all_data.rolling(
                    window=window, min_periods=min_periods, center=center
                ).count()
                - 1.0
            ).replace(0.0, np.nan)
        )
    )
    tm.assert_equal(var_unbiased_x, var_biased_x * var_debiasing_factors_x)<|MERGE_RESOLUTION|>--- conflicted
+++ resolved
@@ -8,25 +8,17 @@
 
 
 def no_nans(x):
-<<<<<<< HEAD
     if using_python_scalars() and isinstance(x, Series):
         return x.notna().all()
     else:
-        return x.notna().all().all()
+        return x.notna().all(axis=None)
 
 
 def all_na(x):
     if using_python_scalars() and isinstance(x, Series):
         return x.isnull().all()
     else:
-        return x.isnull().all().all()
-=======
-    return x.notna().all(axis=None)
-
-
-def all_na(x):
-    return x.isnull().all(axis=None)
->>>>>>> 9b8598a3
+        return x.isnull().all(axis=None)
 
 
 @pytest.fixture(params=[(1, 0), (5, 1)])
@@ -64,14 +56,10 @@
     var_x = all_data.rolling(window=window, min_periods=min_periods, center=center).var(
         ddof=ddof
     )
-<<<<<<< HEAD
     if isinstance(all_data, Series):
         assert not (var_x < 0).any()
     else:
-        assert not (var_x < 0).any().any()
-=======
-    assert not (var_x < 0).any(axis=None)
->>>>>>> 9b8598a3
+        assert not (var_x < 0).any(axis=None)
 
     if ddof == 0:
         # check that biased var(x) == mean(x^2) - mean(x)^2
@@ -100,14 +88,10 @@
     ).var(ddof=ddof)
 
     # check that variance of constant series is identically 0
-<<<<<<< HEAD
     if isinstance(consistent_data, Series):
         assert not (var_x > 0).any()
     else:
-        assert not (var_x > 0).any().any()
-=======
-    assert not (var_x > 0).any(axis=None)
->>>>>>> 9b8598a3
+        assert not (var_x > 0).any(axis=None)
     expected = consistent_data * np.nan
     expected[count_x >= max(min_periods, 1)] = 0.0
     if ddof == 1:
@@ -124,26 +108,18 @@
     var_x = all_data.rolling(window=window, min_periods=min_periods, center=center).var(
         ddof=ddof
     )
-<<<<<<< HEAD
     if isinstance(all_data, Series):
         assert not (var_x < 0).any()
     else:
-        assert not (var_x < 0).any().any()
-=======
-    assert not (var_x < 0).any(axis=None)
->>>>>>> 9b8598a3
+        assert not (var_x < 0).any(axis=None)
 
     std_x = all_data.rolling(window=window, min_periods=min_periods, center=center).std(
         ddof=ddof
     )
-<<<<<<< HEAD
     if isinstance(all_data, Series):
         assert not (std_x < 0).any()
     else:
-        assert not (std_x < 0).any().any()
-=======
-    assert not (std_x < 0).any(axis=None)
->>>>>>> 9b8598a3
+        assert not (std_x < 0).any(axis=None)
 
     # check that var(x) == std(x)^2
     tm.assert_equal(var_x, std_x * std_x)
@@ -151,14 +127,10 @@
     cov_x_x = all_data.rolling(
         window=window, min_periods=min_periods, center=center
     ).cov(all_data, ddof=ddof)
-<<<<<<< HEAD
     if isinstance(all_data, Series):
         assert not (cov_x_x < 0).any()
     else:
-        assert not (cov_x_x < 0).any().any()
-=======
-    assert not (cov_x_x < 0).any(axis=None)
->>>>>>> 9b8598a3
+        assert not (cov_x_x < 0).any(axis=None)
 
     # check that var(x) == cov(x, x)
     tm.assert_equal(var_x, cov_x_x)
