"""
An exhaustive list of pandas methods exercising NDFrame.__finalize__.
"""
import operator
import re

import numpy as np
import pytest

import pandas as pd
import pandas._testing as tm

# TODO:
# * Binary methods (mul, div, etc.)
# * Binary outputs (align, etc.)
# * top-level methods (concat, merge, get_dummies, etc.)
# * window
# * cumulative reductions

not_implemented_mark = pytest.mark.xfail(reason="not implemented")

mi = pd.MultiIndex.from_product([["a", "b"], [0, 1]], names=["A", "B"])

frame_data = ({"A": [1]},)
frame_mi_data = ({"A": [1, 2, 3, 4]}, mi)


# Tuple of
# - Callable: Constructor (Series, DataFrame)
# - Tuple: Constructor args
# - Callable: pass the constructed value with attrs set to this.

_all_methods = [
    (
        pd.Series,
        (np.array([0], dtype="float64")),
        operator.methodcaller("view", "int64"),
    ),
    (pd.Series, ([0],), operator.methodcaller("take", [])),
    (pd.Series, ([0],), operator.methodcaller("__getitem__", [True])),
    (pd.Series, ([0],), operator.methodcaller("repeat", 2)),
    (pd.Series, ([0],), operator.methodcaller("reset_index")),
    (pd.Series, ([0],), operator.methodcaller("reset_index", drop=True)),
    (pd.Series, ([0],), operator.methodcaller("to_frame")),
    (pd.Series, ([0, 0],), operator.methodcaller("drop_duplicates")),
    (pd.Series, ([0, 0],), operator.methodcaller("duplicated")),
    (pd.Series, ([0, 0],), operator.methodcaller("round")),
    (pd.Series, ([0, 0],), operator.methodcaller("rename", lambda x: x + 1)),
    (pd.Series, ([0, 0],), operator.methodcaller("rename", "name")),
    (pd.Series, ([0, 0],), operator.methodcaller("set_axis", ["a", "b"])),
    (pd.Series, ([0, 0],), operator.methodcaller("reindex", [1, 0])),
    (pd.Series, ([0, 0],), operator.methodcaller("drop", [0])),
    (pd.Series, (pd.array([0, pd.NA]),), operator.methodcaller("fillna", 0)),
    (pd.Series, ([0, 0],), operator.methodcaller("replace", {0: 1})),
    (pd.Series, ([0, 0],), operator.methodcaller("shift")),
    (pd.Series, ([0, 0],), operator.methodcaller("isin", [0, 1])),
    (pd.Series, ([0, 0],), operator.methodcaller("between", 0, 2)),
    (pd.Series, ([0, 0],), operator.methodcaller("isna")),
    (pd.Series, ([0, 0],), operator.methodcaller("isnull")),
    (pd.Series, ([0, 0],), operator.methodcaller("notna")),
    (pd.Series, ([0, 0],), operator.methodcaller("notnull")),
    (pd.Series, ([1],), operator.methodcaller("add", pd.Series([1]))),
    # TODO: mul, div, etc.
    (
        pd.Series,
        ([0], pd.period_range("2000", periods=1)),
        operator.methodcaller("to_timestamp"),
    ),
    (
        pd.Series,
        ([0], pd.date_range("2000", periods=1)),
        operator.methodcaller("to_period"),
    ),
    pytest.param(
        (
            pd.DataFrame,
            frame_data,
            operator.methodcaller("dot", pd.DataFrame(index=["A"])),
        ),
        marks=pytest.mark.xfail(reason="Implement binary finalize"),
    ),
    (pd.DataFrame, frame_data, operator.methodcaller("transpose")),
    (pd.DataFrame, frame_data, operator.methodcaller("__getitem__", "A")),
    (pd.DataFrame, frame_data, operator.methodcaller("__getitem__", ["A"])),
    (pd.DataFrame, frame_data, operator.methodcaller("__getitem__", np.array([True]))),
    (pd.DataFrame, ({("A", "a"): [1]},), operator.methodcaller("__getitem__", ["A"])),
    (pd.DataFrame, frame_data, operator.methodcaller("query", "A == 1")),
    (pd.DataFrame, frame_data, operator.methodcaller("eval", "A + 1", engine="python")),
    (pd.DataFrame, frame_data, operator.methodcaller("select_dtypes", include="int")),
    (pd.DataFrame, frame_data, operator.methodcaller("assign", b=1)),
    (pd.DataFrame, frame_data, operator.methodcaller("set_axis", ["A"])),
    (pd.DataFrame, frame_data, operator.methodcaller("reindex", [0, 1])),
    (pd.DataFrame, frame_data, operator.methodcaller("drop", columns=["A"])),
    (pd.DataFrame, frame_data, operator.methodcaller("drop", index=[0])),
    (pd.DataFrame, frame_data, operator.methodcaller("rename", columns={"A": "a"})),
    (pd.DataFrame, frame_data, operator.methodcaller("rename", index=lambda x: x)),
    (pd.DataFrame, frame_data, operator.methodcaller("fillna", "A")),
    (pd.DataFrame, frame_data, operator.methodcaller("fillna", method="ffill")),
    (pd.DataFrame, frame_data, operator.methodcaller("set_index", "A")),
    (pd.DataFrame, frame_data, operator.methodcaller("reset_index")),
    (pd.DataFrame, frame_data, operator.methodcaller("isna")),
    (pd.DataFrame, frame_data, operator.methodcaller("isnull")),
    (pd.DataFrame, frame_data, operator.methodcaller("notna")),
    (pd.DataFrame, frame_data, operator.methodcaller("notnull")),
    (pd.DataFrame, frame_data, operator.methodcaller("dropna")),
    (pd.DataFrame, frame_data, operator.methodcaller("drop_duplicates")),
    (pd.DataFrame, frame_data, operator.methodcaller("duplicated")),
    (pd.DataFrame, frame_data, operator.methodcaller("sort_values", by="A")),
    (pd.DataFrame, frame_data, operator.methodcaller("sort_index")),
    (pd.DataFrame, frame_data, operator.methodcaller("nlargest", 1, "A")),
    (pd.DataFrame, frame_data, operator.methodcaller("nsmallest", 1, "A")),
    (pd.DataFrame, frame_mi_data, operator.methodcaller("swaplevel")),
    (
        pd.DataFrame,
        frame_data,
        operator.methodcaller("add", pd.DataFrame(*frame_data)),
    ),
    # TODO: div, mul, etc.
    (
        pd.DataFrame,
        frame_data,
        operator.methodcaller("combine", pd.DataFrame(*frame_data), operator.add),
    ),
    (
        pd.DataFrame,
        frame_data,
        operator.methodcaller("combine_first", pd.DataFrame(*frame_data)),
    ),
    pytest.param(
        (
            pd.DataFrame,
            frame_data,
            operator.methodcaller("update", pd.DataFrame(*frame_data)),
        ),
        marks=not_implemented_mark,
    ),
    (pd.DataFrame, frame_data, operator.methodcaller("pivot", columns="A")),
    (
        pd.DataFrame,
        ({"A": [1], "B": [1]},),
        operator.methodcaller("pivot_table", columns="A"),
    ),
    (
        pd.DataFrame,
        ({"A": [1], "B": [1]},),
        operator.methodcaller("pivot_table", columns="A", aggfunc=["mean", "sum"]),
    ),
    (pd.DataFrame, frame_data, operator.methodcaller("stack")),
    (pd.DataFrame, frame_data, operator.methodcaller("explode", "A")),
    (pd.DataFrame, frame_mi_data, operator.methodcaller("unstack")),
    (
        pd.DataFrame,
        ({"A": ["a", "b", "c"], "B": [1, 3, 5], "C": [2, 4, 6]},),
        operator.methodcaller("melt", id_vars=["A"], value_vars=["B"]),
    ),
    (pd.DataFrame, frame_data, operator.methodcaller("map", lambda x: x)),
    pytest.param(
        (
            pd.DataFrame,
            frame_data,
            operator.methodcaller("merge", pd.DataFrame({"A": [1]})),
        ),
        marks=not_implemented_mark,
    ),
    (pd.DataFrame, frame_data, operator.methodcaller("round", 2)),
    (pd.DataFrame, frame_data, operator.methodcaller("corr")),
    pytest.param(
        (pd.DataFrame, frame_data, operator.methodcaller("cov")),
        marks=[
            pytest.mark.filterwarnings("ignore::RuntimeWarning"),
        ],
    ),
    (
        pd.DataFrame,
        frame_data,
        operator.methodcaller("corrwith", pd.DataFrame(*frame_data)),
    ),
    (pd.DataFrame, frame_data, operator.methodcaller("count")),
    (pd.DataFrame, frame_data, operator.methodcaller("nunique")),
    (pd.DataFrame, frame_data, operator.methodcaller("idxmin")),
    (pd.DataFrame, frame_data, operator.methodcaller("idxmax")),
    (pd.DataFrame, frame_data, operator.methodcaller("mode")),
    pytest.param(
        (pd.Series, [0], operator.methodcaller("mode")),
        marks=not_implemented_mark,
    ),
    (
        pd.DataFrame,
        frame_data,
        operator.methodcaller("quantile", numeric_only=True),
    ),
    (
        pd.DataFrame,
        frame_data,
        operator.methodcaller("quantile", q=[0.25, 0.75], numeric_only=True),
    ),
    (
        pd.DataFrame,
        ({"A": [pd.Timedelta(days=1), pd.Timedelta(days=2)]},),
        operator.methodcaller("quantile", numeric_only=False),
    ),
    (
        pd.DataFrame,
        ({"A": [np.datetime64("2022-01-01"), np.datetime64("2022-01-02")]},),
        operator.methodcaller("quantile", numeric_only=True),
    ),
    (
        pd.DataFrame,
        ({"A": [1]}, [pd.Period("2000", "D")]),
        operator.methodcaller("to_timestamp"),
    ),
    (
        pd.DataFrame,
        ({"A": [1]}, [pd.Timestamp("2000")]),
        operator.methodcaller("to_period", freq="D"),
    ),
    (pd.DataFrame, frame_mi_data, operator.methodcaller("isin", [1])),
    (pd.DataFrame, frame_mi_data, operator.methodcaller("isin", pd.Series([1]))),
    (
        pd.DataFrame,
        frame_mi_data,
        operator.methodcaller("isin", pd.DataFrame({"A": [1]})),
    ),
    (pd.DataFrame, frame_mi_data, operator.methodcaller("droplevel", "A")),
    (pd.DataFrame, frame_data, operator.methodcaller("pop", "A")),
    # Squeeze on columns, otherwise we'll end up with a scalar
    (pd.DataFrame, frame_data, operator.methodcaller("squeeze", axis="columns")),
    (pd.Series, ([1, 2],), operator.methodcaller("squeeze")),
    (pd.Series, ([1, 2],), operator.methodcaller("rename_axis", index="a")),
    (pd.DataFrame, frame_data, operator.methodcaller("rename_axis", columns="a")),
    # Unary ops
    (pd.DataFrame, frame_data, operator.neg),
    (pd.Series, [1], operator.neg),
    (pd.DataFrame, frame_data, operator.pos),
    (pd.Series, [1], operator.pos),
    (pd.DataFrame, frame_data, operator.inv),
    (pd.Series, [1], operator.inv),
    (pd.DataFrame, frame_data, abs),
    (pd.Series, [1], abs),
    (pd.DataFrame, frame_data, round),
    (pd.Series, [1], round),
    (pd.DataFrame, frame_data, operator.methodcaller("take", [0, 0])),
    (pd.DataFrame, frame_mi_data, operator.methodcaller("xs", "a")),
    (pd.Series, (1, mi), operator.methodcaller("xs", "a")),
    (pd.DataFrame, frame_data, operator.methodcaller("get", "A")),
    (
        pd.DataFrame,
        frame_data,
        operator.methodcaller("reindex_like", pd.DataFrame({"A": [1, 2, 3]})),
    ),
    (
        pd.Series,
        frame_data,
        operator.methodcaller("reindex_like", pd.Series([0, 1, 2])),
    ),
    (pd.DataFrame, frame_data, operator.methodcaller("add_prefix", "_")),
    (pd.DataFrame, frame_data, operator.methodcaller("add_suffix", "_")),
    (pd.Series, (1, ["a", "b"]), operator.methodcaller("add_prefix", "_")),
    (pd.Series, (1, ["a", "b"]), operator.methodcaller("add_suffix", "_")),
    (pd.Series, ([3, 2],), operator.methodcaller("sort_values")),
    (pd.Series, ([1] * 10,), operator.methodcaller("head")),
    (pd.DataFrame, ({"A": [1] * 10},), operator.methodcaller("head")),
    (pd.Series, ([1] * 10,), operator.methodcaller("tail")),
    (pd.DataFrame, ({"A": [1] * 10},), operator.methodcaller("tail")),
    (pd.Series, ([1, 2],), operator.methodcaller("sample", n=2, replace=True)),
    (pd.DataFrame, (frame_data,), operator.methodcaller("sample", n=2, replace=True)),
    (pd.Series, ([1, 2],), operator.methodcaller("astype", float)),
    (pd.DataFrame, frame_data, operator.methodcaller("astype", float)),
    (pd.Series, ([1, 2],), operator.methodcaller("copy")),
    (pd.DataFrame, frame_data, operator.methodcaller("copy")),
    (pd.Series, ([1, 2], None, object), operator.methodcaller("infer_objects")),
    (
        pd.DataFrame,
        ({"A": np.array([1, 2], dtype=object)},),
        operator.methodcaller("infer_objects"),
    ),
    (pd.Series, ([1, 2],), operator.methodcaller("convert_dtypes")),
    (pd.DataFrame, frame_data, operator.methodcaller("convert_dtypes")),
    (pd.Series, ([1, None, 3],), operator.methodcaller("interpolate")),
    (pd.DataFrame, ({"A": [1, None, 3]},), operator.methodcaller("interpolate")),
    (pd.Series, ([1, 2],), operator.methodcaller("clip", lower=1)),
    (pd.DataFrame, frame_data, operator.methodcaller("clip", lower=1)),
    (
        pd.Series,
        (1, pd.date_range("2000", periods=4)),
        operator.methodcaller("asfreq", "H"),
    ),
    (
        pd.DataFrame,
        ({"A": [1, 1, 1, 1]}, pd.date_range("2000", periods=4)),
        operator.methodcaller("asfreq", "H"),
    ),
    (
        pd.Series,
        (1, pd.date_range("2000", periods=4)),
        operator.methodcaller("at_time", "12:00"),
    ),
    (
        pd.DataFrame,
        ({"A": [1, 1, 1, 1]}, pd.date_range("2000", periods=4)),
        operator.methodcaller("at_time", "12:00"),
    ),
    (
        pd.Series,
        (1, pd.date_range("2000", periods=4)),
        operator.methodcaller("between_time", "12:00", "13:00"),
    ),
    (
        pd.DataFrame,
        ({"A": [1, 1, 1, 1]}, pd.date_range("2000", periods=4)),
        operator.methodcaller("between_time", "12:00", "13:00"),
    ),
    (
        pd.Series,
        (1, pd.date_range("2000", periods=4)),
        operator.methodcaller("last", "3D"),
    ),
    (
        pd.DataFrame,
        ({"A": [1, 1, 1, 1]}, pd.date_range("2000", periods=4)),
        operator.methodcaller("last", "3D"),
    ),
    (pd.Series, ([1, 2],), operator.methodcaller("rank")),
    (pd.DataFrame, frame_data, operator.methodcaller("rank")),
    (pd.Series, ([1, 2],), operator.methodcaller("where", np.array([True, False]))),
    (pd.DataFrame, frame_data, operator.methodcaller("where", np.array([[True]]))),
    (pd.Series, ([1, 2],), operator.methodcaller("mask", np.array([True, False]))),
    (pd.DataFrame, frame_data, operator.methodcaller("mask", np.array([[True]]))),
    (pd.Series, ([1, 2],), operator.methodcaller("truncate", before=0)),
    (pd.DataFrame, frame_data, operator.methodcaller("truncate", before=0)),
    (
        pd.Series,
        (1, pd.date_range("2000", periods=4, tz="UTC")),
        operator.methodcaller("tz_convert", "CET"),
    ),
    (
        pd.DataFrame,
        ({"A": [1, 1, 1, 1]}, pd.date_range("2000", periods=4, tz="UTC")),
        operator.methodcaller("tz_convert", "CET"),
    ),
    (
        pd.Series,
        (1, pd.date_range("2000", periods=4)),
        operator.methodcaller("tz_localize", "CET"),
    ),
    (
        pd.DataFrame,
        ({"A": [1, 1, 1, 1]}, pd.date_range("2000", periods=4)),
        operator.methodcaller("tz_localize", "CET"),
    ),
    (pd.Series, ([1, 2],), operator.methodcaller("describe")),
    (pd.DataFrame, frame_data, operator.methodcaller("describe")),
    (pd.Series, ([1, 2],), operator.methodcaller("pct_change")),
    (pd.DataFrame, frame_data, operator.methodcaller("pct_change")),
    (pd.Series, ([1],), operator.methodcaller("transform", lambda x: x - x.min())),
    (
        pd.DataFrame,
        frame_mi_data,
        operator.methodcaller("transform", lambda x: x - x.min()),
    ),
    (pd.Series, ([1],), operator.methodcaller("apply", lambda x: x)),
    (pd.DataFrame, frame_mi_data, operator.methodcaller("apply", lambda x: x)),
    # Cumulative reductions
    (pd.Series, ([1],), operator.methodcaller("cumsum")),
    (pd.DataFrame, frame_data, operator.methodcaller("cumsum")),
    # Reductions
    pytest.param(
        (pd.DataFrame, frame_data, operator.methodcaller("any")),
        marks=not_implemented_mark,
    ),
    (pd.DataFrame, frame_data, operator.methodcaller("sum")),
    (pd.DataFrame, frame_data, operator.methodcaller("std")),
    pytest.param(
        (pd.DataFrame, frame_data, operator.methodcaller("mean")),
        marks=not_implemented_mark,
    ),
]


def idfn(x):
    xpr = re.compile(r"'(.*)?'")
    m = xpr.search(str(x))
    if m:
        return m.group(1)
    else:
        return str(x)


@pytest.fixture(params=_all_methods, ids=lambda x: idfn(x[-1]))
def ndframe_method(request):
    """
    An NDFrame method returning an NDFrame.
    """
    return request.param


<<<<<<< HEAD
@pytest.mark.filterwarnings("ignore:.*use obj.axis_ops:FutureWarning")
=======
@pytest.mark.filterwarnings(
    "ignore:DataFrame.fillna with 'method' is deprecated:FutureWarning",
    "ignore:last is deprecated:FutureWarning",
)
>>>>>>> 866a3884
def test_finalize_called(ndframe_method):
    cls, init_args, method = ndframe_method
    ndframe = cls(*init_args)

    ndframe.attrs = {"a": 1}
    result = method(ndframe)

    assert result.attrs == {"a": 1}


@pytest.mark.parametrize(
    "data",
    [
        pd.Series(1, pd.date_range("2000", periods=4)),
        pd.DataFrame({"A": [1, 1, 1, 1]}, pd.date_range("2000", periods=4)),
    ],
)
def test_finalize_first(data):
    deprecated_msg = "first is deprecated"

    data.attrs = {"a": 1}
    with tm.assert_produces_warning(FutureWarning, match=deprecated_msg):
        result = data.first("3D")
        assert result.attrs == {"a": 1}


@pytest.mark.parametrize(
    "data",
    [
        pd.Series(1, pd.date_range("2000", periods=4)),
        pd.DataFrame({"A": [1, 1, 1, 1]}, pd.date_range("2000", periods=4)),
    ],
)
def test_finalize_last(data):
    # GH 53710
    deprecated_msg = "last is deprecated"

    data.attrs = {"a": 1}
    with tm.assert_produces_warning(FutureWarning, match=deprecated_msg):
        result = data.last("3D")
        assert result.attrs == {"a": 1}


@not_implemented_mark
def test_finalize_called_eval_numexpr():
    pytest.importorskip("numexpr")
    df = pd.DataFrame({"A": [1, 2]})
    df.attrs["A"] = 1
    result = df.eval("A + 1", engine="numexpr")
    assert result.attrs == {"A": 1}


# ----------------------------------------------------------------------------
# Binary operations


@pytest.mark.parametrize("annotate", ["left", "right", "both"])
@pytest.mark.parametrize(
    "args",
    [
        (1, pd.Series([1])),
        (1, pd.DataFrame({"A": [1]})),
        (pd.Series([1]), 1),
        (pd.DataFrame({"A": [1]}), 1),
        (pd.Series([1]), pd.Series([1])),
        (pd.DataFrame({"A": [1]}), pd.DataFrame({"A": [1]})),
        (pd.Series([1]), pd.DataFrame({"A": [1]})),
        (pd.DataFrame({"A": [1]}), pd.Series([1])),
    ],
    ids=lambda x: f"({type(x[0]).__name__},{type(x[1]).__name__})",
)
def test_binops(request, args, annotate, all_binary_operators):
    # This generates 624 tests... Is that needed?
    left, right = args
    if isinstance(left, (pd.DataFrame, pd.Series)):
        left.attrs = {}
    if isinstance(right, (pd.DataFrame, pd.Series)):
        right.attrs = {}

    if annotate == "left" and isinstance(left, int):
        pytest.skip("left is an int and doesn't support .attrs")
    if annotate == "right" and isinstance(right, int):
        pytest.skip("right is an int and doesn't support .attrs")

    if not (isinstance(left, int) or isinstance(right, int)) and annotate != "both":
        if not all_binary_operators.__name__.startswith("r"):
            if annotate == "right" and isinstance(left, type(right)):
                request.node.add_marker(
                    pytest.mark.xfail(
                        reason=f"{all_binary_operators} doesn't work when right has "
                        f"attrs and both are {type(left)}"
                    )
                )
            if not isinstance(left, type(right)):
                if annotate == "left" and isinstance(left, pd.Series):
                    request.node.add_marker(
                        pytest.mark.xfail(
                            reason=f"{all_binary_operators} doesn't work when the "
                            "objects are different Series has attrs"
                        )
                    )
                elif annotate == "right" and isinstance(right, pd.Series):
                    request.node.add_marker(
                        pytest.mark.xfail(
                            reason=f"{all_binary_operators} doesn't work when the "
                            "objects are different Series has attrs"
                        )
                    )
        else:
            if annotate == "left" and isinstance(left, type(right)):
                request.node.add_marker(
                    pytest.mark.xfail(
                        reason=f"{all_binary_operators} doesn't work when left has "
                        f"attrs and both are {type(left)}"
                    )
                )
            if not isinstance(left, type(right)):
                if annotate == "right" and isinstance(right, pd.Series):
                    request.node.add_marker(
                        pytest.mark.xfail(
                            reason=f"{all_binary_operators} doesn't work when the "
                            "objects are different Series has attrs"
                        )
                    )
                elif annotate == "left" and isinstance(left, pd.Series):
                    request.node.add_marker(
                        pytest.mark.xfail(
                            reason=f"{all_binary_operators} doesn't work when the "
                            "objects are different Series has attrs"
                        )
                    )
    if annotate in {"left", "both"} and not isinstance(left, int):
        left.attrs = {"a": 1}
    if annotate in {"right", "both"} and not isinstance(right, int):
        right.attrs = {"a": 1}

    is_cmp = all_binary_operators in [
        operator.eq,
        operator.ne,
        operator.gt,
        operator.ge,
        operator.lt,
        operator.le,
    ]
    if is_cmp and isinstance(left, pd.DataFrame) and isinstance(right, pd.Series):
        # in 2.0 silent alignment on comparisons was removed xref GH#28759
        left, right = left.align(right, axis=1, copy=False)
    elif is_cmp and isinstance(left, pd.Series) and isinstance(right, pd.DataFrame):
        right, left = right.align(left, axis=1, copy=False)

    result = all_binary_operators(left, right)
    assert result.attrs == {"a": 1}


# ----------------------------------------------------------------------------
# Accessors


@pytest.mark.parametrize(
    "method",
    [
        operator.methodcaller("capitalize"),
        operator.methodcaller("casefold"),
        operator.methodcaller("cat", ["a"]),
        operator.methodcaller("contains", "a"),
        operator.methodcaller("count", "a"),
        operator.methodcaller("encode", "utf-8"),
        operator.methodcaller("endswith", "a"),
        operator.methodcaller("extract", r"(\w)(\d)"),
        operator.methodcaller("extract", r"(\w)(\d)", expand=False),
        operator.methodcaller("find", "a"),
        operator.methodcaller("findall", "a"),
        operator.methodcaller("get", 0),
        operator.methodcaller("index", "a"),
        operator.methodcaller("len"),
        operator.methodcaller("ljust", 4),
        operator.methodcaller("lower"),
        operator.methodcaller("lstrip"),
        operator.methodcaller("match", r"\w"),
        operator.methodcaller("normalize", "NFC"),
        operator.methodcaller("pad", 4),
        operator.methodcaller("partition", "a"),
        operator.methodcaller("repeat", 2),
        operator.methodcaller("replace", "a", "b"),
        operator.methodcaller("rfind", "a"),
        operator.methodcaller("rindex", "a"),
        operator.methodcaller("rjust", 4),
        operator.methodcaller("rpartition", "a"),
        operator.methodcaller("rstrip"),
        operator.methodcaller("slice", 4),
        operator.methodcaller("slice_replace", 1, repl="a"),
        operator.methodcaller("startswith", "a"),
        operator.methodcaller("strip"),
        operator.methodcaller("swapcase"),
        operator.methodcaller("translate", {"a": "b"}),
        operator.methodcaller("upper"),
        operator.methodcaller("wrap", 4),
        operator.methodcaller("zfill", 4),
        operator.methodcaller("isalnum"),
        operator.methodcaller("isalpha"),
        operator.methodcaller("isdigit"),
        operator.methodcaller("isspace"),
        operator.methodcaller("islower"),
        operator.methodcaller("isupper"),
        operator.methodcaller("istitle"),
        operator.methodcaller("isnumeric"),
        operator.methodcaller("isdecimal"),
        operator.methodcaller("get_dummies"),
    ],
    ids=idfn,
)
def test_string_method(method):
    s = pd.Series(["a1"])
    s.attrs = {"a": 1}
    result = method(s.str)
    assert result.attrs == {"a": 1}


@pytest.mark.parametrize(
    "method",
    [
        operator.methodcaller("to_period"),
        operator.methodcaller("tz_localize", "CET"),
        operator.methodcaller("normalize"),
        operator.methodcaller("strftime", "%Y"),
        operator.methodcaller("round", "H"),
        operator.methodcaller("floor", "H"),
        operator.methodcaller("ceil", "H"),
        operator.methodcaller("month_name"),
        operator.methodcaller("day_name"),
    ],
    ids=idfn,
)
def test_datetime_method(method):
    s = pd.Series(pd.date_range("2000", periods=4))
    s.attrs = {"a": 1}
    result = method(s.dt)
    assert result.attrs == {"a": 1}


@pytest.mark.parametrize(
    "attr",
    [
        "date",
        "time",
        "timetz",
        "year",
        "month",
        "day",
        "hour",
        "minute",
        "second",
        "microsecond",
        "nanosecond",
        "dayofweek",
        "day_of_week",
        "dayofyear",
        "day_of_year",
        "quarter",
        "is_month_start",
        "is_month_end",
        "is_quarter_start",
        "is_quarter_end",
        "is_year_start",
        "is_year_end",
        "is_leap_year",
        "daysinmonth",
        "days_in_month",
    ],
)
def test_datetime_property(attr):
    s = pd.Series(pd.date_range("2000", periods=4))
    s.attrs = {"a": 1}
    result = getattr(s.dt, attr)
    assert result.attrs == {"a": 1}


@pytest.mark.parametrize(
    "attr", ["days", "seconds", "microseconds", "nanoseconds", "components"]
)
def test_timedelta_property(attr):
    s = pd.Series(pd.timedelta_range("2000", periods=4))
    s.attrs = {"a": 1}
    result = getattr(s.dt, attr)
    assert result.attrs == {"a": 1}


@pytest.mark.parametrize("method", [operator.methodcaller("total_seconds")])
def test_timedelta_methods(method):
    s = pd.Series(pd.timedelta_range("2000", periods=4))
    s.attrs = {"a": 1}
    result = method(s.dt)
    assert result.attrs == {"a": 1}


@pytest.mark.parametrize(
    "method",
    [
        operator.methodcaller("add_categories", ["c"]),
        operator.methodcaller("as_ordered"),
        operator.methodcaller("as_unordered"),
        lambda x: getattr(x, "codes"),
        operator.methodcaller("remove_categories", "a"),
        operator.methodcaller("remove_unused_categories"),
        operator.methodcaller("rename_categories", {"a": "A", "b": "B"}),
        operator.methodcaller("reorder_categories", ["b", "a"]),
        operator.methodcaller("set_categories", ["A", "B"]),
    ],
)
@not_implemented_mark
def test_categorical_accessor(method):
    s = pd.Series(["a", "b"], dtype="category")
    s.attrs = {"a": 1}
    result = method(s.cat)
    assert result.attrs == {"a": 1}


# ----------------------------------------------------------------------------
# Groupby


@pytest.mark.parametrize(
    "obj", [pd.Series([0, 0]), pd.DataFrame({"A": [0, 1], "B": [1, 2]})]
)
@pytest.mark.parametrize(
    "method",
    [
        operator.methodcaller("sum"),
        lambda x: x.apply(lambda y: y),
        lambda x: x.agg("sum"),
        lambda x: x.agg("mean"),
        lambda x: x.agg("median"),
    ],
)
def test_groupby_finalize(obj, method):
    obj.attrs = {"a": 1}
    result = method(obj.groupby([0, 0], group_keys=False))
    assert result.attrs == {"a": 1}


@pytest.mark.parametrize(
    "obj", [pd.Series([0, 0]), pd.DataFrame({"A": [0, 1], "B": [1, 2]})]
)
@pytest.mark.parametrize(
    "method",
    [
        lambda x: x.agg(["sum", "count"]),
        lambda x: x.agg("std"),
        lambda x: x.agg("var"),
        lambda x: x.agg("sem"),
        lambda x: x.agg("size"),
        lambda x: x.agg("ohlc"),
    ],
)
@not_implemented_mark
def test_groupby_finalize_not_implemented(obj, method):
    obj.attrs = {"a": 1}
    result = method(obj.groupby([0, 0]))
    assert result.attrs == {"a": 1}


def test_finalize_frame_series_name():
    # https://github.com/pandas-dev/pandas/pull/37186/files#r506978889
    # ensure we don't copy the column `name` to the Series.
    df = pd.DataFrame({"name": [1, 2]})
    result = pd.Series([1, 2]).__finalize__(df)
    assert result.name is None<|MERGE_RESOLUTION|>--- conflicted
+++ resolved
@@ -394,14 +394,11 @@
     return request.param
 
 
-<<<<<<< HEAD
-@pytest.mark.filterwarnings("ignore:.*use obj.axis_ops:FutureWarning")
-=======
 @pytest.mark.filterwarnings(
     "ignore:DataFrame.fillna with 'method' is deprecated:FutureWarning",
     "ignore:last is deprecated:FutureWarning",
-)
->>>>>>> 866a3884
+    "ignore:.*use obj.axis_ops:FutureWarning",
+)
 def test_finalize_called(ndframe_method):
     cls, init_args, method = ndframe_method
     ndframe = cls(*init_args)
