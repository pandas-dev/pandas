--- conflicted
+++ resolved
@@ -23,16 +23,10 @@
         return self._typ._AXIS_ORDERS
 
     def _construct(self, shape, value=None, dtype=None, **kwargs):
-<<<<<<< HEAD
-        """ construct an object for the given shape
-            if value is specified use that if its a scalar
-            if value is an array, repeat it as needed
-=======
         """
         construct an object for the given shape
         if value is specified use that if its a scalar
         if value is an array, repeat it as needed
->>>>>>> 1117328d
         """
 
         if isinstance(shape, int):
