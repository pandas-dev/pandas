--- conflicted
+++ resolved
@@ -1185,10 +1185,7 @@
 
 
 def test_midx_read_only_bool_indexer():
-<<<<<<< HEAD
-=======
     # GH#56635
->>>>>>> dc5586ba
     def mklbl(prefix, n):
         return [f"{prefix}{i}" for i in range(n)]
 
@@ -1201,17 +1198,11 @@
     df = DataFrame(1, index=idx, columns=cols).sort_index().sort_index(axis=1)
 
     mask = df[("a", "foo")] == 1
-<<<<<<< HEAD
-    result = df.loc[pd.IndexSlice[mask, :, ["C1", "C3"]], :]
-    expected = df.loc[pd.IndexSlice[:, :, ["C1", "C3"]], :]
-    tm.assert_frame_equal(result, expected)
-=======
     expected_mask = mask.copy()
     result = df.loc[pd.IndexSlice[mask, :, ["C1", "C3"]], :]
     expected = df.loc[pd.IndexSlice[:, :, ["C1", "C3"]], :]
     tm.assert_frame_equal(result, expected)
     tm.assert_series_equal(mask, expected_mask)
->>>>>>> dc5586ba
 
 
 def test_loc_enlarging_with_dataframe(using_copy_on_write):
