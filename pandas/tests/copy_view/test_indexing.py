--- conflicted
+++ resolved
@@ -847,21 +847,7 @@
     s = df["a"]
 
     assert np.shares_memory(get_array(s, "a"), get_array(df, "a"))
-<<<<<<< HEAD
     s[0] = 0
-=======
-
-    if using_copy_on_write:
-        s[0] = 0
-    elif warn_copy_on_write:
-        with tm.assert_cow_warning():
-            s[0] = 0
-    else:
-        warn = SettingWithCopyWarning if dtype_backend == "numpy" else None
-        with pd.option_context("chained_assignment", "warn"):
-            with tm.assert_produces_warning(warn):
-                s[0] = 0
->>>>>>> bb42fc0c
 
     expected = Series([0, 2, 3], name="a")
     tm.assert_series_equal(s, expected)
@@ -1043,10 +1029,7 @@
 
 
 def test_midx_read_only_bool_indexer():
-<<<<<<< HEAD
-=======
     # GH#56635
->>>>>>> bb42fc0c
     def mklbl(prefix, n):
         return [f"{prefix}{i}" for i in range(n)]
 
@@ -1059,17 +1042,11 @@
     df = DataFrame(1, index=idx, columns=cols).sort_index().sort_index(axis=1)
 
     mask = df[("a", "foo")] == 1
-<<<<<<< HEAD
-    result = df.loc[pd.IndexSlice[mask, :, ["C1", "C3"]], :]
-    expected = df.loc[pd.IndexSlice[:, :, ["C1", "C3"]], :]
-    tm.assert_frame_equal(result, expected)
-=======
     expected_mask = mask.copy()
     result = df.loc[pd.IndexSlice[mask, :, ["C1", "C3"]], :]
     expected = df.loc[pd.IndexSlice[:, :, ["C1", "C3"]], :]
     tm.assert_frame_equal(result, expected)
     tm.assert_series_equal(mask, expected_mask)
->>>>>>> bb42fc0c
 
 
 def test_loc_enlarging_with_dataframe(using_copy_on_write):
