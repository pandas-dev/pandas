--- conflicted
+++ resolved
@@ -250,7 +250,30 @@
         )
 
 
-<<<<<<< HEAD
+def test_fillna_series_empty_arg(using_copy_on_write):
+    ser = Series([1, np.nan, 2])
+    ser_orig = ser.copy()
+    result = ser.fillna({})
+
+    if using_copy_on_write:
+        assert np.shares_memory(get_array(ser), get_array(result))
+    else:
+        assert not np.shares_memory(get_array(ser), get_array(result))
+
+    ser.iloc[0] = 100.5
+    tm.assert_series_equal(ser_orig, result)
+
+
+def test_fillna_series_empty_arg_inplace(using_copy_on_write):
+    ser = Series([1, np.nan, 2])
+    arr = get_array(ser)
+    ser.fillna({}, inplace=True)
+
+    assert np.shares_memory(get_array(ser), arr)
+    if using_copy_on_write:
+        assert ser._mgr._has_no_reference(0)
+
+
 def test_fillna_ea_noop_shares_memory(
     using_copy_on_write, any_numeric_ea_and_arrow_dtype
 ):
@@ -293,28 +316,4 @@
     else:
         assert not np.shares_memory(get_array(df, "b"), get_array(view, "b"))
     df.iloc[0, 1] = 100
-    tm.assert_frame_equal(df_orig, view)
-=======
-def test_fillna_series_empty_arg(using_copy_on_write):
-    ser = Series([1, np.nan, 2])
-    ser_orig = ser.copy()
-    result = ser.fillna({})
-
-    if using_copy_on_write:
-        assert np.shares_memory(get_array(ser), get_array(result))
-    else:
-        assert not np.shares_memory(get_array(ser), get_array(result))
-
-    ser.iloc[0] = 100.5
-    tm.assert_series_equal(ser_orig, result)
-
-
-def test_fillna_series_empty_arg_inplace(using_copy_on_write):
-    ser = Series([1, np.nan, 2])
-    arr = get_array(ser)
-    ser.fillna({}, inplace=True)
-
-    assert np.shares_memory(get_array(ser), arr)
-    if using_copy_on_write:
-        assert ser._mgr._has_no_reference(0)
->>>>>>> b99e2961
+    tm.assert_frame_equal(df_orig, view)