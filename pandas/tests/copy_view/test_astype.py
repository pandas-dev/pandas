--- conflicted
+++ resolved
@@ -192,12 +192,9 @@
     result = df.astype("timestamp[ns][pyarrow]")
     if using_copy_on_write:
         assert not result._mgr._has_no_reference(0)
-<<<<<<< HEAD
         assert np.shares_memory(
             get_array(df, "a").asi8, get_array(result, "a")._pa_array
         )
-=======
-        assert np.shares_memory(get_array(df, "a").asi8, get_array(result, "a")._data)
 
 
 def test_convert_dtypes_infer_objects(using_copy_on_write):
@@ -236,5 +233,4 @@
         assert not np.shares_memory(get_array(df2, "d"), get_array(df, "d"))
 
     df2.iloc[0, 0] = "x"
-    tm.assert_frame_equal(df, df_orig)
->>>>>>> d04f9c59
+    tm.assert_frame_equal(df, df_orig)