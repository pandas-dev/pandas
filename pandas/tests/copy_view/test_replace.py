--- conflicted
+++ resolved
@@ -416,26 +416,9 @@
 def test_replace_chained_assignment():
     df = DataFrame({"a": [1, np.nan, 2], "b": 1})
     df_orig = df.copy()
-<<<<<<< HEAD
-    if using_copy_on_write:
-        with tm.raises_chained_assignment_error():
-            df["a"].replace(1, 100, inplace=True)
-        tm.assert_frame_equal(df, df_orig)
-
-        with tm.raises_chained_assignment_error():
-            df[["a"]].replace(1, 100, inplace=True)
-        tm.assert_frame_equal(df, df_orig)
-    else:
-        with tm.assert_produces_warning(None):
-            df[["a"]].replace(1, 100, inplace=True)
-
-        with tm.assert_produces_warning(None):
-            df[df.a > 5].replace(1, 100, inplace=True)
-=======
     with tm.raises_chained_assignment_error():
         df["a"].replace(1, 100, inplace=True)
     tm.assert_frame_equal(df, df_orig)
->>>>>>> 1bb48398
 
     with tm.raises_chained_assignment_error():
         df[["a"]].replace(1, 100, inplace=True)
