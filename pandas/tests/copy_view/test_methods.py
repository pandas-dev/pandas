--- conflicted
+++ resolved
@@ -796,7 +796,6 @@
         assert df.loc[0, "a"] == 0
 
 
-<<<<<<< HEAD
 def test_putmask(using_copy_on_write):
     df = DataFrame({"a": [1, 2], "b": 1, "c": 2})
     view = df[:]
@@ -810,7 +809,8 @@
         # Without CoW the original will be modified
         assert np.shares_memory(get_array(view, "a"), get_array(df, "a"))
         assert view.iloc[0, 0] == 5
-=======
+
+
 def test_isetitem(using_copy_on_write):
     df = DataFrame({"a": [1, 2, 3], "b": [4, 5, 6], "c": [7, 8, 9]})
     df_orig = df.copy()
@@ -830,5 +830,4 @@
     if using_copy_on_write:
         assert np.shares_memory(get_array(df, "c"), get_array(df2, "c"))
     else:
-        assert not np.shares_memory(get_array(df, "c"), get_array(df2, "c"))
->>>>>>> 8b96ef2b
+        assert not np.shares_memory(get_array(df, "c"), get_array(df2, "c"))