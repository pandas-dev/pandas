import numpy as np
import pytest

from pandas import (
    DataFrame,
    Index,
    MultiIndex,
    Series,
    date_range,
)
import pandas._testing as tm
from pandas.tests.copy_view.util import get_array


def test_copy(using_copy_on_write):
    df = DataFrame({"a": [1, 2, 3], "b": [4, 5, 6], "c": [0.1, 0.2, 0.3]})
    df_copy = df.copy()

    # the deep copy doesn't share memory
    assert not np.shares_memory(get_array(df_copy, "a"), get_array(df, "a"))
    if using_copy_on_write:
        assert df_copy._mgr.refs is None

    # mutating copy doesn't mutate original
    df_copy.iloc[0, 0] = 0
    assert df.iloc[0, 0] == 1


def test_copy_shallow(using_copy_on_write):
    df = DataFrame({"a": [1, 2, 3], "b": [4, 5, 6], "c": [0.1, 0.2, 0.3]})
    df_copy = df.copy(deep=False)

    # the shallow copy still shares memory
    assert np.shares_memory(get_array(df_copy, "a"), get_array(df, "a"))
    if using_copy_on_write:
        assert df_copy._mgr.refs is not None

    if using_copy_on_write:
        # mutating shallow copy doesn't mutate original
        df_copy.iloc[0, 0] = 0
        assert df.iloc[0, 0] == 1
        # mutating triggered a copy-on-write -> no longer shares memory
        assert not np.shares_memory(get_array(df_copy, "a"), get_array(df, "a"))
        # but still shares memory for the other columns/blocks
        assert np.shares_memory(get_array(df_copy, "c"), get_array(df, "c"))
    else:
        # mutating shallow copy does mutate original
        df_copy.iloc[0, 0] = 0
        assert df.iloc[0, 0] == 0
        # and still shares memory
        assert np.shares_memory(get_array(df_copy, "a"), get_array(df, "a"))


# -----------------------------------------------------------------------------
# DataFrame methods returning new DataFrame using shallow copy


def test_reset_index(using_copy_on_write):
    # Case: resetting the index (i.e. adding a new column) + mutating the
    # resulting dataframe
    df = DataFrame(
        {"a": [1, 2, 3], "b": [4, 5, 6], "c": [0.1, 0.2, 0.3]}, index=[10, 11, 12]
    )
    df_orig = df.copy()
    df2 = df.reset_index()
    df2._mgr._verify_integrity()

    if using_copy_on_write:
        # still shares memory (df2 is a shallow copy)
        assert np.shares_memory(get_array(df2, "b"), get_array(df, "b"))
        assert np.shares_memory(get_array(df2, "c"), get_array(df, "c"))
    # mutating df2 triggers a copy-on-write for that column / block
    df2.iloc[0, 2] = 0
    assert not np.shares_memory(get_array(df2, "b"), get_array(df, "b"))
    if using_copy_on_write:
        assert np.shares_memory(get_array(df2, "c"), get_array(df, "c"))
    tm.assert_frame_equal(df, df_orig)


def test_rename_columns(using_copy_on_write):
    # Case: renaming columns returns a new dataframe
    # + afterwards modifying the result
    df = DataFrame({"a": [1, 2, 3], "b": [4, 5, 6], "c": [0.1, 0.2, 0.3]})
    df_orig = df.copy()
    df2 = df.rename(columns=str.upper)

    if using_copy_on_write:
        assert np.shares_memory(get_array(df2, "A"), get_array(df, "a"))
    df2.iloc[0, 0] = 0
    assert not np.shares_memory(get_array(df2, "A"), get_array(df, "a"))
    if using_copy_on_write:
        assert np.shares_memory(get_array(df2, "C"), get_array(df, "c"))
    expected = DataFrame({"A": [0, 2, 3], "B": [4, 5, 6], "C": [0.1, 0.2, 0.3]})
    tm.assert_frame_equal(df2, expected)
    tm.assert_frame_equal(df, df_orig)


def test_rename_columns_modify_parent(using_copy_on_write):
    # Case: renaming columns returns a new dataframe
    # + afterwards modifying the original (parent) dataframe
    df = DataFrame({"a": [1, 2, 3], "b": [4, 5, 6], "c": [0.1, 0.2, 0.3]})
    df2 = df.rename(columns=str.upper)
    df2_orig = df2.copy()

    if using_copy_on_write:
        assert np.shares_memory(get_array(df2, "A"), get_array(df, "a"))
    else:
        assert not np.shares_memory(get_array(df2, "A"), get_array(df, "a"))
    df.iloc[0, 0] = 0
    assert not np.shares_memory(get_array(df2, "A"), get_array(df, "a"))
    if using_copy_on_write:
        assert np.shares_memory(get_array(df2, "C"), get_array(df, "c"))
    expected = DataFrame({"a": [0, 2, 3], "b": [4, 5, 6], "c": [0.1, 0.2, 0.3]})
    tm.assert_frame_equal(df, expected)
    tm.assert_frame_equal(df2, df2_orig)


def test_reindex_columns(using_copy_on_write):
    # Case: reindexing the column returns a new dataframe
    # + afterwards modifying the result
    df = DataFrame({"a": [1, 2, 3], "b": [4, 5, 6], "c": [0.1, 0.2, 0.3]})
    df_orig = df.copy()
    df2 = df.reindex(columns=["a", "c"])

    if using_copy_on_write:
        # still shares memory (df2 is a shallow copy)
        assert np.shares_memory(get_array(df2, "a"), get_array(df, "a"))
    else:
        assert not np.shares_memory(get_array(df2, "a"), get_array(df, "a"))
    # mutating df2 triggers a copy-on-write for that column
    df2.iloc[0, 0] = 0
    assert not np.shares_memory(get_array(df2, "a"), get_array(df, "a"))
    if using_copy_on_write:
        assert np.shares_memory(get_array(df2, "c"), get_array(df, "c"))
    tm.assert_frame_equal(df, df_orig)


def test_drop_on_column(using_copy_on_write):
    df = DataFrame({"a": [1, 2, 3], "b": [4, 5, 6], "c": [0.1, 0.2, 0.3]})
    df_orig = df.copy()
    df2 = df.drop(columns="a")
    df2._mgr._verify_integrity()

    if using_copy_on_write:
        assert np.shares_memory(get_array(df2, "b"), get_array(df, "b"))
        assert np.shares_memory(get_array(df2, "c"), get_array(df, "c"))
    else:
        assert not np.shares_memory(get_array(df2, "b"), get_array(df, "b"))
        assert not np.shares_memory(get_array(df2, "c"), get_array(df, "c"))
    df2.iloc[0, 0] = 0
    assert not np.shares_memory(get_array(df2, "b"), get_array(df, "b"))
    if using_copy_on_write:
        assert np.shares_memory(get_array(df2, "c"), get_array(df, "c"))
    tm.assert_frame_equal(df, df_orig)


def test_select_dtypes(using_copy_on_write):
    # Case: selecting columns using `select_dtypes()` returns a new dataframe
    # + afterwards modifying the result
    df = DataFrame({"a": [1, 2, 3], "b": [4, 5, 6], "c": [0.1, 0.2, 0.3]})
    df_orig = df.copy()
    df2 = df.select_dtypes("int64")
    df2._mgr._verify_integrity()

    if using_copy_on_write:
        assert np.shares_memory(get_array(df2, "a"), get_array(df, "a"))
    else:
        assert not np.shares_memory(get_array(df2, "a"), get_array(df, "a"))

    # mutating df2 triggers a copy-on-write for that column/block
    df2.iloc[0, 0] = 0
    if using_copy_on_write:
        assert not np.shares_memory(get_array(df2, "a"), get_array(df, "a"))
    tm.assert_frame_equal(df, df_orig)


@pytest.mark.parametrize(
    "func",
    [
        lambda x, y: x.align(y),
        lambda x, y: x.align(y.a, axis=0),
        lambda x, y: x.align(y.a.iloc[slice(0, 1)], axis=1),
    ],
)
def test_align_frame(using_copy_on_write, func):
    df = DataFrame({"a": [1, 2, 3], "b": "a"})
    df_orig = df.copy()
    df_changed = df[["b", "a"]].copy()
    df2, _ = func(df, df_changed)

    if using_copy_on_write:
        assert np.shares_memory(get_array(df2, "a"), get_array(df, "a"))
    else:
        assert not np.shares_memory(get_array(df2, "a"), get_array(df, "a"))

    df2.iloc[0, 0] = 0
    if using_copy_on_write:
        assert not np.shares_memory(get_array(df2, "a"), get_array(df, "a"))
    tm.assert_frame_equal(df, df_orig)


def test_align_series(using_copy_on_write):
    ser = Series([1, 2])
    ser_orig = ser.copy()
    ser_other = ser.copy()
    ser2, ser_other_result = ser.align(ser_other)

    if using_copy_on_write:
        assert np.shares_memory(ser2.values, ser.values)
        assert np.shares_memory(ser_other_result.values, ser_other.values)
    else:
        assert not np.shares_memory(ser2.values, ser.values)
        assert not np.shares_memory(ser_other_result.values, ser_other.values)

    ser2.iloc[0] = 0
    ser_other_result.iloc[0] = 0
    if using_copy_on_write:
        assert not np.shares_memory(ser2.values, ser.values)
        assert not np.shares_memory(ser_other_result.values, ser_other.values)
    tm.assert_series_equal(ser, ser_orig)
    tm.assert_series_equal(ser_other, ser_orig)


def test_to_frame(using_copy_on_write):
    # Case: converting a Series to a DataFrame with to_frame
    ser = Series([1, 2, 3])
    ser_orig = ser.copy()

    df = ser[:].to_frame()

    # currently this always returns a "view"
    assert np.shares_memory(ser.values, get_array(df, 0))

    df.iloc[0, 0] = 0

    if using_copy_on_write:
        # mutating df triggers a copy-on-write for that column
        assert not np.shares_memory(ser.values, get_array(df, 0))
        tm.assert_series_equal(ser, ser_orig)
    else:
        # but currently select_dtypes() actually returns a view -> mutates parent
        expected = ser_orig.copy()
        expected.iloc[0] = 0
        tm.assert_series_equal(ser, expected)

    # modify original series -> don't modify dataframe
    df = ser[:].to_frame()
    ser.iloc[0] = 0

    if using_copy_on_write:
        tm.assert_frame_equal(df, ser_orig.to_frame())
    else:
        expected = ser_orig.copy().to_frame()
        expected.iloc[0, 0] = 0
        tm.assert_frame_equal(df, expected)


@pytest.mark.parametrize(
    "method, idx",
    [
        (lambda df: df.copy(deep=False).copy(deep=False), 0),
        (lambda df: df.reset_index().reset_index(), 2),
        (lambda df: df.rename(columns=str.upper).rename(columns=str.lower), 0),
        (lambda df: df.copy(deep=False).select_dtypes(include="number"), 0),
    ],
    ids=["shallow-copy", "reset_index", "rename", "select_dtypes"],
)
def test_chained_methods(request, method, idx, using_copy_on_write):
    df = DataFrame({"a": [1, 2, 3], "b": [4, 5, 6], "c": [0.1, 0.2, 0.3]})
    df_orig = df.copy()

    # when not using CoW, only the copy() variant actually gives a view
    df2_is_view = not using_copy_on_write and request.node.callspec.id == "shallow-copy"

    # modify df2 -> don't modify df
    df2 = method(df)
    df2.iloc[0, idx] = 0
    if not df2_is_view:
        tm.assert_frame_equal(df, df_orig)

    # modify df -> don't modify df2
    df2 = method(df)
    df.iloc[0, 0] = 0
    if not df2_is_view:
        tm.assert_frame_equal(df2.iloc[:, idx:], df_orig)


def test_set_index(using_copy_on_write):
    # GH 49473
    df = DataFrame({"a": [1, 2, 3], "b": [4, 5, 6], "c": [0.1, 0.2, 0.3]})
    df_orig = df.copy()
    df2 = df.set_index("a")

    if using_copy_on_write:
        assert np.shares_memory(get_array(df2, "b"), get_array(df, "b"))
    else:
        assert not np.shares_memory(get_array(df2, "b"), get_array(df, "b"))

    # mutating df2 triggers a copy-on-write for that column / block
    df2.iloc[0, 1] = 0
    assert not np.shares_memory(get_array(df2, "c"), get_array(df, "c"))
    tm.assert_frame_equal(df, df_orig)


def test_add_prefix(using_copy_on_write):
    # GH 49473
    df = DataFrame({"a": [1, 2, 3], "b": [4, 5, 6], "c": [0.1, 0.2, 0.3]})
    df_orig = df.copy()
    df2 = df.add_prefix("CoW_")

    if using_copy_on_write:
        assert np.shares_memory(get_array(df2, "CoW_a"), get_array(df, "a"))
    df2.iloc[0, 0] = 0

    assert not np.shares_memory(get_array(df2, "CoW_a"), get_array(df, "a"))

    if using_copy_on_write:
        assert np.shares_memory(get_array(df2, "CoW_c"), get_array(df, "c"))
    expected = DataFrame(
        {"CoW_a": [0, 2, 3], "CoW_b": [4, 5, 6], "CoW_c": [0.1, 0.2, 0.3]}
    )
    tm.assert_frame_equal(df2, expected)
    tm.assert_frame_equal(df, df_orig)


def test_add_suffix(using_copy_on_write):
    # GH 49473
    df = DataFrame({"a": [1, 2, 3], "b": [4, 5, 6], "c": [0.1, 0.2, 0.3]})
    df_orig = df.copy()
    df2 = df.add_suffix("_CoW")
    if using_copy_on_write:
        assert np.shares_memory(get_array(df2, "a_CoW"), get_array(df, "a"))
    df2.iloc[0, 0] = 0
    assert not np.shares_memory(get_array(df2, "a_CoW"), get_array(df, "a"))
    if using_copy_on_write:
        assert np.shares_memory(get_array(df2, "c_CoW"), get_array(df, "c"))
    expected = DataFrame(
        {"a_CoW": [0, 2, 3], "b_CoW": [4, 5, 6], "c_CoW": [0.1, 0.2, 0.3]}
    )
    tm.assert_frame_equal(df2, expected)
    tm.assert_frame_equal(df, df_orig)


@pytest.mark.parametrize(
    "method",
    [
        lambda df: df.head(),
        lambda df: df.head(2),
        lambda df: df.tail(),
        lambda df: df.tail(3),
    ],
)
def test_head_tail(method, using_copy_on_write):
    df = DataFrame({"a": [1, 2, 3], "b": [0.1, 0.2, 0.3]})
    df_orig = df.copy()
    df2 = method(df)
    df2._mgr._verify_integrity()

    if using_copy_on_write:
        assert np.shares_memory(get_array(df2, "a"), get_array(df, "a"))
        assert np.shares_memory(get_array(df2, "b"), get_array(df, "b"))

    # modify df2 to trigger CoW for that block
    df2.iloc[0, 0] = 0
    assert np.shares_memory(get_array(df2, "b"), get_array(df, "b"))
    if using_copy_on_write:
        assert not np.shares_memory(get_array(df2, "a"), get_array(df, "a"))
    else:
        # without CoW enabled, head and tail return views. Mutating df2 also mutates df.
        df2.iloc[0, 0] = 1
    tm.assert_frame_equal(df, df_orig)


@pytest.mark.parametrize("method", ["assign", "drop_duplicates"])
def test_assign_drop_duplicates(using_copy_on_write, method):
    df = DataFrame({"a": [1, 2, 3]})
    df_orig = df.copy()
    df2 = getattr(df, method)()
    df2._mgr._verify_integrity()

    if using_copy_on_write:
        assert np.shares_memory(get_array(df2, "a"), get_array(df, "a"))
    else:
        assert not np.shares_memory(get_array(df2, "a"), get_array(df, "a"))

    df2.iloc[0, 0] = 0
    if using_copy_on_write:
        assert not np.shares_memory(get_array(df2, "a"), get_array(df, "a"))
    tm.assert_frame_equal(df, df_orig)


def test_reindex_like(using_copy_on_write):
    df = DataFrame({"a": [1, 2], "b": "a"})
    other = DataFrame({"b": "a", "a": [1, 2]})

    df_orig = df.copy()
    df2 = df.reindex_like(other)

    if using_copy_on_write:
        assert np.shares_memory(get_array(df2, "a"), get_array(df, "a"))
    else:
        assert not np.shares_memory(get_array(df2, "a"), get_array(df, "a"))

    df2.iloc[0, 1] = 0
    if using_copy_on_write:
        assert not np.shares_memory(get_array(df2, "a"), get_array(df, "a"))
    tm.assert_frame_equal(df, df_orig)


def test_reorder_levels(using_copy_on_write):
    index = MultiIndex.from_tuples(
        [(1, 1), (1, 2), (2, 1), (2, 2)], names=["one", "two"]
    )
    df = DataFrame({"a": [1, 2, 3, 4]}, index=index)
    df_orig = df.copy()
    df2 = df.reorder_levels(order=["two", "one"])

    if using_copy_on_write:
        assert np.shares_memory(get_array(df2, "a"), get_array(df, "a"))
    else:
        assert not np.shares_memory(get_array(df2, "a"), get_array(df, "a"))

    df2.iloc[0, 0] = 0
    if using_copy_on_write:
        assert not np.shares_memory(get_array(df2, "a"), get_array(df, "a"))
    tm.assert_frame_equal(df, df_orig)


<<<<<<< HEAD
def test_series_reorder_levels(using_copy_on_write):
    index = MultiIndex.from_tuples(
        [(1, 1), (1, 2), (2, 1), (2, 2)], names=["one", "two"]
    )
    ser = Series([1, 2, 3, 4], index=index)
    ser_orig = ser.copy()
    ser2 = ser.reorder_levels(order=["two", "one"])

    if using_copy_on_write:
        assert np.shares_memory(ser2.values, ser.values)
    else:
        assert not np.shares_memory(ser2.values, ser.values)

    ser2.iloc[0] = 0
    if using_copy_on_write:
        assert not np.shares_memory(ser2.values, ser.values)
    tm.assert_series_equal(ser, ser_orig)
=======
@pytest.mark.parametrize("obj", [Series([1, 2, 3]), DataFrame({"a": [1, 2, 3]})])
def test_swaplevel(using_copy_on_write, obj):
    index = MultiIndex.from_tuples([(1, 1), (1, 2), (2, 1)], names=["one", "two"])
    obj.index = index
    obj_orig = obj.copy()
    obj2 = obj.swaplevel()

    if using_copy_on_write:
        assert np.shares_memory(obj2.values, obj.values)
    else:
        assert not np.shares_memory(obj2.values, obj.values)

    obj2.iloc[0] = 0
    if using_copy_on_write:
        assert not np.shares_memory(obj2.values, obj.values)
    tm.assert_equal(obj, obj_orig)
>>>>>>> c4a84ab2


def test_frame_set_axis(using_copy_on_write):
    # GH 49473
    df = DataFrame({"a": [1, 2, 3], "b": [4, 5, 6], "c": [0.1, 0.2, 0.3]})
    df_orig = df.copy()
    df2 = df.set_axis(["a", "b", "c"], axis="index")

    if using_copy_on_write:
        assert np.shares_memory(get_array(df2, "a"), get_array(df, "a"))
    else:
        assert not np.shares_memory(get_array(df2, "a"), get_array(df, "a"))

    # mutating df2 triggers a copy-on-write for that column / block
    df2.iloc[0, 0] = 0
    assert not np.shares_memory(get_array(df2, "a"), get_array(df, "a"))
    tm.assert_frame_equal(df, df_orig)


@pytest.mark.parametrize(
    "func, tz", [("tz_convert", "Europe/Berlin"), ("tz_localize", None)]
)
def test_tz_convert_localize(using_copy_on_write, func, tz):
    # GH 49473
    ser = Series(
        [1, 2], index=date_range(start="2014-08-01 09:00", freq="H", periods=2, tz=tz)
    )
    ser_orig = ser.copy()
    ser2 = getattr(ser, func)("US/Central")

    if using_copy_on_write:
        assert np.shares_memory(ser.values, ser2.values)
    else:
        assert not np.shares_memory(ser.values, ser2.values)

    # mutating ser triggers a copy-on-write for the column / block
    ser2.iloc[0] = 0
    assert not np.shares_memory(ser2.values, ser.values)
    tm.assert_series_equal(ser, ser_orig)


def test_series_set_axis(using_copy_on_write):
    # GH 49473
    ser = Series([1, 2, 3])
    ser_orig = ser.copy()
    ser2 = ser.set_axis(["a", "b", "c"], axis="index")

    if using_copy_on_write:
        assert np.shares_memory(ser, ser2)
    else:
        assert not np.shares_memory(ser, ser2)

    # mutating ser triggers a copy-on-write for the column / block
    ser2.iloc[0] = 0
    assert not np.shares_memory(ser2, ser)
    tm.assert_series_equal(ser, ser_orig)


@pytest.mark.parametrize("copy_kwargs", [{"copy": True}, {}])
@pytest.mark.parametrize("kwargs", [{"mapper": "test"}, {"index": "test"}])
def test_rename_axis(using_copy_on_write, kwargs, copy_kwargs):
    df = DataFrame({"a": [1, 2, 3, 4]}, index=Index([1, 2, 3, 4], name="a"))
    df_orig = df.copy()
    df2 = df.rename_axis(**kwargs, **copy_kwargs)

    if using_copy_on_write and not copy_kwargs:
        assert np.shares_memory(get_array(df2, "a"), get_array(df, "a"))
    else:
        assert not np.shares_memory(get_array(df2, "a"), get_array(df, "a"))

    df2.iloc[0, 0] = 0
    if using_copy_on_write:
        assert not np.shares_memory(get_array(df2, "a"), get_array(df, "a"))
    tm.assert_frame_equal(df, df_orig)<|MERGE_RESOLUTION|>--- conflicted
+++ resolved
@@ -426,7 +426,6 @@
     tm.assert_frame_equal(df, df_orig)
 
 
-<<<<<<< HEAD
 def test_series_reorder_levels(using_copy_on_write):
     index = MultiIndex.from_tuples(
         [(1, 1), (1, 2), (2, 1), (2, 2)], names=["one", "two"]
@@ -444,7 +443,8 @@
     if using_copy_on_write:
         assert not np.shares_memory(ser2.values, ser.values)
     tm.assert_series_equal(ser, ser_orig)
-=======
+
+
 @pytest.mark.parametrize("obj", [Series([1, 2, 3]), DataFrame({"a": [1, 2, 3]})])
 def test_swaplevel(using_copy_on_write, obj):
     index = MultiIndex.from_tuples([(1, 1), (1, 2), (2, 1)], names=["one", "two"])
@@ -461,7 +461,6 @@
     if using_copy_on_write:
         assert not np.shares_memory(obj2.values, obj.values)
     tm.assert_equal(obj, obj_orig)
->>>>>>> c4a84ab2
 
 
 def test_frame_set_axis(using_copy_on_write):
@@ -478,6 +477,41 @@
     # mutating df2 triggers a copy-on-write for that column / block
     df2.iloc[0, 0] = 0
     assert not np.shares_memory(get_array(df2, "a"), get_array(df, "a"))
+    tm.assert_frame_equal(df, df_orig)
+
+
+def test_series_set_axis(using_copy_on_write):
+    # GH 49473
+    ser = Series([1, 2, 3])
+    ser_orig = ser.copy()
+    ser2 = ser.set_axis(["a", "b", "c"], axis="index")
+
+    if using_copy_on_write:
+        assert np.shares_memory(ser, ser2)
+    else:
+        assert not np.shares_memory(ser, ser2)
+
+    # mutating ser triggers a copy-on-write for the column / block
+    ser2.iloc[0] = 0
+    assert not np.shares_memory(ser2, ser)
+    tm.assert_series_equal(ser, ser_orig)
+
+
+@pytest.mark.parametrize("copy_kwargs", [{"copy": True}, {}])
+@pytest.mark.parametrize("kwargs", [{"mapper": "test"}, {"index": "test"}])
+def test_rename_axis(using_copy_on_write, kwargs, copy_kwargs):
+    df = DataFrame({"a": [1, 2, 3, 4]}, index=Index([1, 2, 3, 4], name="a"))
+    df_orig = df.copy()
+    df2 = df.rename_axis(**kwargs, **copy_kwargs)
+
+    if using_copy_on_write and not copy_kwargs:
+        assert np.shares_memory(get_array(df2, "a"), get_array(df, "a"))
+    else:
+        assert not np.shares_memory(get_array(df2, "a"), get_array(df, "a"))
+
+    df2.iloc[0, 0] = 0
+    if using_copy_on_write:
+        assert not np.shares_memory(get_array(df2, "a"), get_array(df, "a"))
     tm.assert_frame_equal(df, df_orig)
 
 
@@ -500,39 +534,4 @@
     # mutating ser triggers a copy-on-write for the column / block
     ser2.iloc[0] = 0
     assert not np.shares_memory(ser2.values, ser.values)
-    tm.assert_series_equal(ser, ser_orig)
-
-
-def test_series_set_axis(using_copy_on_write):
-    # GH 49473
-    ser = Series([1, 2, 3])
-    ser_orig = ser.copy()
-    ser2 = ser.set_axis(["a", "b", "c"], axis="index")
-
-    if using_copy_on_write:
-        assert np.shares_memory(ser, ser2)
-    else:
-        assert not np.shares_memory(ser, ser2)
-
-    # mutating ser triggers a copy-on-write for the column / block
-    ser2.iloc[0] = 0
-    assert not np.shares_memory(ser2, ser)
-    tm.assert_series_equal(ser, ser_orig)
-
-
-@pytest.mark.parametrize("copy_kwargs", [{"copy": True}, {}])
-@pytest.mark.parametrize("kwargs", [{"mapper": "test"}, {"index": "test"}])
-def test_rename_axis(using_copy_on_write, kwargs, copy_kwargs):
-    df = DataFrame({"a": [1, 2, 3, 4]}, index=Index([1, 2, 3, 4], name="a"))
-    df_orig = df.copy()
-    df2 = df.rename_axis(**kwargs, **copy_kwargs)
-
-    if using_copy_on_write and not copy_kwargs:
-        assert np.shares_memory(get_array(df2, "a"), get_array(df, "a"))
-    else:
-        assert not np.shares_memory(get_array(df2, "a"), get_array(df, "a"))
-
-    df2.iloc[0, 0] = 0
-    if using_copy_on_write:
-        assert not np.shares_memory(get_array(df2, "a"), get_array(df, "a"))
-    tm.assert_frame_equal(df, df_orig)+    tm.assert_series_equal(ser, ser_orig)