import numpy as np
import pytest

from pandas.errors import SettingWithCopyWarning

import pandas as pd
from pandas import (
    DataFrame,
    Index,
    MultiIndex,
    Period,
    Series,
    Timestamp,
    date_range,
    period_range,
)
import pandas._testing as tm
from pandas.tests.copy_view.util import get_array


def test_copy(using_copy_on_write):
    df = DataFrame({"a": [1, 2, 3], "b": [4, 5, 6], "c": [0.1, 0.2, 0.3]})
    df_copy = df.copy()

    # the deep copy doesn't share memory
    assert not np.shares_memory(get_array(df_copy, "a"), get_array(df, "a"))
    if using_copy_on_write:
        assert not df_copy._mgr.blocks[0].refs.has_reference()
        assert not df_copy._mgr.blocks[1].refs.has_reference()

    # mutating copy doesn't mutate original
    df_copy.iloc[0, 0] = 0
    assert df.iloc[0, 0] == 1


def test_copy_shallow(using_copy_on_write):
    df = DataFrame({"a": [1, 2, 3], "b": [4, 5, 6], "c": [0.1, 0.2, 0.3]})
    df_copy = df.copy(deep=False)

    # the shallow copy still shares memory
    assert np.shares_memory(get_array(df_copy, "a"), get_array(df, "a"))
    if using_copy_on_write:
        assert df_copy._mgr.blocks[0].refs.has_reference()
        assert df_copy._mgr.blocks[1].refs.has_reference()

    if using_copy_on_write:
        # mutating shallow copy doesn't mutate original
        df_copy.iloc[0, 0] = 0
        assert df.iloc[0, 0] == 1
        # mutating triggered a copy-on-write -> no longer shares memory
        assert not np.shares_memory(get_array(df_copy, "a"), get_array(df, "a"))
        # but still shares memory for the other columns/blocks
        assert np.shares_memory(get_array(df_copy, "c"), get_array(df, "c"))
    else:
        # mutating shallow copy does mutate original
        df_copy.iloc[0, 0] = 0
        assert df.iloc[0, 0] == 0
        # and still shares memory
        assert np.shares_memory(get_array(df_copy, "a"), get_array(df, "a"))


@pytest.mark.parametrize("copy", [True, None, False])
@pytest.mark.parametrize(
    "method",
    [
        lambda df, copy: df.rename(columns=str.lower, copy=copy),
        lambda df, copy: df.reindex(columns=["a", "c"], copy=copy),
        lambda df, copy: df.reindex_like(df, copy=copy),
        lambda df, copy: df.align(df, copy=copy)[0],
        lambda df, copy: df.set_axis(["a", "b", "c"], axis="index", copy=copy),
        lambda df, copy: df.rename_axis(index="test", copy=copy),
        lambda df, copy: df.rename_axis(columns="test", copy=copy),
        lambda df, copy: df.astype({"b": "int64"}, copy=copy),
        # lambda df, copy: df.swaplevel(0, 0, copy=copy),
        lambda df, copy: df.swapaxes(0, 0, copy=copy),
        lambda df, copy: df.truncate(0, 5, copy=copy),
        lambda df, copy: df.infer_objects(copy=copy),
        lambda df, copy: df.to_timestamp(copy=copy),
        lambda df, copy: df.to_period(freq="D", copy=copy),
        lambda df, copy: df.tz_localize("US/Central", copy=copy),
        lambda df, copy: df.tz_convert("US/Central", copy=copy),
        lambda df, copy: df.set_flags(allows_duplicate_labels=False, copy=copy),
    ],
    ids=[
        "rename",
        "reindex",
        "reindex_like",
        "align",
        "set_axis",
        "rename_axis0",
        "rename_axis1",
        "astype",
        # "swaplevel",  # only series
        "swapaxes",
        "truncate",
        "infer_objects",
        "to_timestamp",
        "to_period",
        "tz_localize",
        "tz_convert",
        "set_flags",
    ],
)
def test_methods_copy_keyword(
    request, method, copy, using_copy_on_write, using_array_manager
):
    warn = None
    msg = "(DataFrame|Series).set_flags is deprecated"
    index = None
    if "set_flags" in request.node.callspec.id:
        warn = FutureWarning
    elif "to_timestamp" in request.node.callspec.id:
        index = period_range("2012-01-01", freq="D", periods=3)
    elif "to_period" in request.node.callspec.id:
        index = date_range("2012-01-01", freq="D", periods=3)
    elif "tz_localize" in request.node.callspec.id:
        index = date_range("2012-01-01", freq="D", periods=3)
    elif "tz_convert" in request.node.callspec.id:
        index = date_range("2012-01-01", freq="D", periods=3, tz="Europe/Brussels")

    df = DataFrame({"a": [1, 2, 3], "b": [4, 5, 6], "c": [0.1, 0.2, 0.3]}, index=index)
<<<<<<< HEAD
    with tm.assert_produces_warning(warn, match=msg):
=======

    if "swapaxes" in request.node.callspec.id:
        msg = "'DataFrame.swapaxes' is deprecated"
        with tm.assert_produces_warning(FutureWarning, match=msg):
            df2 = method(df, copy=copy)
    else:
>>>>>>> 3ce07cb4
        df2 = method(df, copy=copy)

    share_memory = using_copy_on_write or copy is False

    if request.node.callspec.id.startswith("reindex-"):
        # TODO copy=False without CoW still returns a copy in this case
        if not using_copy_on_write and not using_array_manager and copy is False:
            share_memory = False

    if share_memory:
        assert np.shares_memory(get_array(df2, "a"), get_array(df, "a"))
    else:
        assert not np.shares_memory(get_array(df2, "a"), get_array(df, "a"))


@pytest.mark.parametrize("copy", [True, None, False])
@pytest.mark.parametrize(
    "method",
    [
        lambda ser, copy: ser.rename(index={0: 100}, copy=copy),
        lambda ser, copy: ser.reindex(index=ser.index, copy=copy),
        lambda ser, copy: ser.reindex_like(ser, copy=copy),
        lambda ser, copy: ser.align(ser, copy=copy)[0],
        lambda ser, copy: ser.set_axis(["a", "b", "c"], axis="index", copy=copy),
        lambda ser, copy: ser.rename_axis(index="test", copy=copy),
        lambda ser, copy: ser.astype("int64", copy=copy),
        lambda ser, copy: ser.swaplevel(0, 1, copy=copy),
        lambda ser, copy: ser.swapaxes(0, 0, copy=copy),
        lambda ser, copy: ser.truncate(0, 5, copy=copy),
        lambda ser, copy: ser.infer_objects(copy=copy),
        lambda ser, copy: ser.to_timestamp(copy=copy),
        lambda ser, copy: ser.to_period(freq="D", copy=copy),
        lambda ser, copy: ser.tz_localize("US/Central", copy=copy),
        lambda ser, copy: ser.tz_convert("US/Central", copy=copy),
        lambda ser, copy: ser.set_flags(allows_duplicate_labels=False, copy=copy),
    ],
    ids=[
        "rename",
        "reindex",
        "reindex_like",
        "align",
        "set_axis",
        "rename_axis0",
        "astype",
        "swaplevel",
        "swapaxes",
        "truncate",
        "infer_objects",
        "to_timestamp",
        "to_period",
        "tz_localize",
        "tz_convert",
        "set_flags",
    ],
)
def test_methods_series_copy_keyword(request, method, copy, using_copy_on_write):
    warn = None
    msg = "(DataFrame|Series).set_flags is deprecated"
    index = None
    if "set_flags" in request.node.callspec.id:
        warn = FutureWarning
    elif "to_timestamp" in request.node.callspec.id:
        index = period_range("2012-01-01", freq="D", periods=3)
    elif "to_period" in request.node.callspec.id:
        index = date_range("2012-01-01", freq="D", periods=3)
    elif "tz_localize" in request.node.callspec.id:
        index = date_range("2012-01-01", freq="D", periods=3)
    elif "tz_convert" in request.node.callspec.id:
        index = date_range("2012-01-01", freq="D", periods=3, tz="Europe/Brussels")
    elif "swaplevel" in request.node.callspec.id:
        index = MultiIndex.from_arrays([[1, 2, 3], [4, 5, 6]])

    ser = Series([1, 2, 3], index=index)
<<<<<<< HEAD
    with tm.assert_produces_warning(warn, match=msg):
=======

    if "swapaxes" in request.node.callspec.id:
        msg = "'Series.swapaxes' is deprecated"
        with tm.assert_produces_warning(FutureWarning, match=msg):
            ser2 = method(ser, copy=copy)
    else:
>>>>>>> 3ce07cb4
        ser2 = method(ser, copy=copy)

    share_memory = using_copy_on_write or copy is False

    if share_memory:
        assert np.shares_memory(get_array(ser2), get_array(ser))
    else:
        assert not np.shares_memory(get_array(ser2), get_array(ser))


@pytest.mark.parametrize("copy", [True, None, False])
def test_transpose_copy_keyword(using_copy_on_write, copy, using_array_manager):
    df = DataFrame({"a": [1, 2, 3], "b": [4, 5, 6]})
    result = df.transpose(copy=copy)
    share_memory = using_copy_on_write or copy is False or copy is None
    share_memory = share_memory and not using_array_manager

    if share_memory:
        assert np.shares_memory(get_array(df, "a"), get_array(result, 0))
    else:
        assert not np.shares_memory(get_array(df, "a"), get_array(result, 0))


# -----------------------------------------------------------------------------
# DataFrame methods returning new DataFrame using shallow copy


def test_reset_index(using_copy_on_write):
    # Case: resetting the index (i.e. adding a new column) + mutating the
    # resulting dataframe
    df = DataFrame(
        {"a": [1, 2, 3], "b": [4, 5, 6], "c": [0.1, 0.2, 0.3]}, index=[10, 11, 12]
    )
    df_orig = df.copy()
    df2 = df.reset_index()
    df2._mgr._verify_integrity()

    if using_copy_on_write:
        # still shares memory (df2 is a shallow copy)
        assert np.shares_memory(get_array(df2, "b"), get_array(df, "b"))
        assert np.shares_memory(get_array(df2, "c"), get_array(df, "c"))
    # mutating df2 triggers a copy-on-write for that column / block
    df2.iloc[0, 2] = 0
    assert not np.shares_memory(get_array(df2, "b"), get_array(df, "b"))
    if using_copy_on_write:
        assert np.shares_memory(get_array(df2, "c"), get_array(df, "c"))
    tm.assert_frame_equal(df, df_orig)


@pytest.mark.parametrize("index", [pd.RangeIndex(0, 2), Index([1, 2])])
def test_reset_index_series_drop(using_copy_on_write, index):
    ser = Series([1, 2], index=index)
    ser_orig = ser.copy()
    ser2 = ser.reset_index(drop=True)
    if using_copy_on_write:
        assert np.shares_memory(get_array(ser), get_array(ser2))
        assert not ser._mgr._has_no_reference(0)
    else:
        assert not np.shares_memory(get_array(ser), get_array(ser2))

    ser2.iloc[0] = 100
    tm.assert_series_equal(ser, ser_orig)


def test_rename_columns(using_copy_on_write):
    # Case: renaming columns returns a new dataframe
    # + afterwards modifying the result
    df = DataFrame({"a": [1, 2, 3], "b": [4, 5, 6], "c": [0.1, 0.2, 0.3]})
    df_orig = df.copy()
    df2 = df.rename(columns=str.upper)

    if using_copy_on_write:
        assert np.shares_memory(get_array(df2, "A"), get_array(df, "a"))
    df2.iloc[0, 0] = 0
    assert not np.shares_memory(get_array(df2, "A"), get_array(df, "a"))
    if using_copy_on_write:
        assert np.shares_memory(get_array(df2, "C"), get_array(df, "c"))
    expected = DataFrame({"A": [0, 2, 3], "B": [4, 5, 6], "C": [0.1, 0.2, 0.3]})
    tm.assert_frame_equal(df2, expected)
    tm.assert_frame_equal(df, df_orig)


def test_rename_columns_modify_parent(using_copy_on_write):
    # Case: renaming columns returns a new dataframe
    # + afterwards modifying the original (parent) dataframe
    df = DataFrame({"a": [1, 2, 3], "b": [4, 5, 6], "c": [0.1, 0.2, 0.3]})
    df2 = df.rename(columns=str.upper)
    df2_orig = df2.copy()

    if using_copy_on_write:
        assert np.shares_memory(get_array(df2, "A"), get_array(df, "a"))
    else:
        assert not np.shares_memory(get_array(df2, "A"), get_array(df, "a"))
    df.iloc[0, 0] = 0
    assert not np.shares_memory(get_array(df2, "A"), get_array(df, "a"))
    if using_copy_on_write:
        assert np.shares_memory(get_array(df2, "C"), get_array(df, "c"))
    expected = DataFrame({"a": [0, 2, 3], "b": [4, 5, 6], "c": [0.1, 0.2, 0.3]})
    tm.assert_frame_equal(df, expected)
    tm.assert_frame_equal(df2, df2_orig)


def test_pipe(using_copy_on_write):
    df = DataFrame({"a": [1, 2, 3], "b": 1.5})
    df_orig = df.copy()

    def testfunc(df):
        return df

    df2 = df.pipe(testfunc)

    assert np.shares_memory(get_array(df2, "a"), get_array(df, "a"))

    # mutating df2 triggers a copy-on-write for that column
    df2.iloc[0, 0] = 0
    if using_copy_on_write:
        tm.assert_frame_equal(df, df_orig)
        assert not np.shares_memory(get_array(df2, "a"), get_array(df, "a"))
    else:
        expected = DataFrame({"a": [0, 2, 3], "b": 1.5})
        tm.assert_frame_equal(df, expected)

        assert np.shares_memory(get_array(df2, "a"), get_array(df, "a"))
    assert np.shares_memory(get_array(df2, "b"), get_array(df, "b"))


def test_pipe_modify_df(using_copy_on_write):
    df = DataFrame({"a": [1, 2, 3], "b": 1.5})
    df_orig = df.copy()

    def testfunc(df):
        df.iloc[0, 0] = 100
        return df

    df2 = df.pipe(testfunc)

    assert np.shares_memory(get_array(df2, "b"), get_array(df, "b"))

    if using_copy_on_write:
        tm.assert_frame_equal(df, df_orig)
        assert not np.shares_memory(get_array(df2, "a"), get_array(df, "a"))
    else:
        expected = DataFrame({"a": [100, 2, 3], "b": 1.5})
        tm.assert_frame_equal(df, expected)

        assert np.shares_memory(get_array(df2, "a"), get_array(df, "a"))
    assert np.shares_memory(get_array(df2, "b"), get_array(df, "b"))


def test_reindex_columns(using_copy_on_write):
    # Case: reindexing the column returns a new dataframe
    # + afterwards modifying the result
    df = DataFrame({"a": [1, 2, 3], "b": [4, 5, 6], "c": [0.1, 0.2, 0.3]})
    df_orig = df.copy()
    df2 = df.reindex(columns=["a", "c"])

    if using_copy_on_write:
        # still shares memory (df2 is a shallow copy)
        assert np.shares_memory(get_array(df2, "a"), get_array(df, "a"))
    else:
        assert not np.shares_memory(get_array(df2, "a"), get_array(df, "a"))
    # mutating df2 triggers a copy-on-write for that column
    df2.iloc[0, 0] = 0
    assert not np.shares_memory(get_array(df2, "a"), get_array(df, "a"))
    if using_copy_on_write:
        assert np.shares_memory(get_array(df2, "c"), get_array(df, "c"))
    tm.assert_frame_equal(df, df_orig)


def test_drop_on_column(using_copy_on_write):
    df = DataFrame({"a": [1, 2, 3], "b": [4, 5, 6], "c": [0.1, 0.2, 0.3]})
    df_orig = df.copy()
    df2 = df.drop(columns="a")
    df2._mgr._verify_integrity()

    if using_copy_on_write:
        assert np.shares_memory(get_array(df2, "b"), get_array(df, "b"))
        assert np.shares_memory(get_array(df2, "c"), get_array(df, "c"))
    else:
        assert not np.shares_memory(get_array(df2, "b"), get_array(df, "b"))
        assert not np.shares_memory(get_array(df2, "c"), get_array(df, "c"))
    df2.iloc[0, 0] = 0
    assert not np.shares_memory(get_array(df2, "b"), get_array(df, "b"))
    if using_copy_on_write:
        assert np.shares_memory(get_array(df2, "c"), get_array(df, "c"))
    tm.assert_frame_equal(df, df_orig)


def test_select_dtypes(using_copy_on_write):
    # Case: selecting columns using `select_dtypes()` returns a new dataframe
    # + afterwards modifying the result
    df = DataFrame({"a": [1, 2, 3], "b": [4, 5, 6], "c": [0.1, 0.2, 0.3]})
    df_orig = df.copy()
    df2 = df.select_dtypes("int64")
    df2._mgr._verify_integrity()

    if using_copy_on_write:
        assert np.shares_memory(get_array(df2, "a"), get_array(df, "a"))
    else:
        assert not np.shares_memory(get_array(df2, "a"), get_array(df, "a"))

    # mutating df2 triggers a copy-on-write for that column/block
    df2.iloc[0, 0] = 0
    if using_copy_on_write:
        assert not np.shares_memory(get_array(df2, "a"), get_array(df, "a"))
    tm.assert_frame_equal(df, df_orig)


@pytest.mark.parametrize(
    "filter_kwargs", [{"items": ["a"]}, {"like": "a"}, {"regex": "a"}]
)
def test_filter(using_copy_on_write, filter_kwargs):
    # Case: selecting columns using `filter()` returns a new dataframe
    # + afterwards modifying the result
    df = DataFrame({"a": [1, 2, 3], "b": [4, 5, 6], "c": [0.1, 0.2, 0.3]})
    df_orig = df.copy()
    df2 = df.filter(**filter_kwargs)
    if using_copy_on_write:
        assert np.shares_memory(get_array(df2, "a"), get_array(df, "a"))
    else:
        assert not np.shares_memory(get_array(df2, "a"), get_array(df, "a"))

    # mutating df2 triggers a copy-on-write for that column/block
    if using_copy_on_write:
        df2.iloc[0, 0] = 0
        assert not np.shares_memory(get_array(df2, "a"), get_array(df, "a"))
    tm.assert_frame_equal(df, df_orig)


def test_shift_no_op(using_copy_on_write):
    df = DataFrame(
        [[1, 2], [3, 4], [5, 6]],
        index=date_range("2020-01-01", "2020-01-03"),
        columns=["a", "b"],
    )
    df_orig = df.copy()
    df2 = df.shift(periods=0)

    if using_copy_on_write:
        assert np.shares_memory(get_array(df2, "a"), get_array(df, "a"))
    else:
        assert not np.shares_memory(get_array(df2, "a"), get_array(df, "a"))

    df.iloc[0, 0] = 0
    if using_copy_on_write:
        assert not np.shares_memory(get_array(df, "b"), get_array(df2, "b"))
    tm.assert_frame_equal(df2, df_orig)


def test_shift_index(using_copy_on_write):
    df = DataFrame(
        [[1, 2], [3, 4], [5, 6]],
        index=date_range("2020-01-01", "2020-01-03"),
        columns=["a", "b"],
    )
    df2 = df.shift(periods=1, axis=0)

    assert not np.shares_memory(get_array(df2, "a"), get_array(df, "a"))


def test_shift_rows_freq(using_copy_on_write):
    df = DataFrame(
        [[1, 2], [3, 4], [5, 6]],
        index=date_range("2020-01-01", "2020-01-03"),
        columns=["a", "b"],
    )
    df_orig = df.copy()
    df_orig.index = date_range("2020-01-02", "2020-01-04")
    df2 = df.shift(periods=1, freq="1D")

    if using_copy_on_write:
        assert np.shares_memory(get_array(df2, "a"), get_array(df, "a"))
    else:
        assert not np.shares_memory(get_array(df2, "a"), get_array(df, "a"))

    df.iloc[0, 0] = 0
    if using_copy_on_write:
        assert not np.shares_memory(get_array(df, "a"), get_array(df2, "a"))
    tm.assert_frame_equal(df2, df_orig)


def test_shift_columns(using_copy_on_write):
    df = DataFrame(
        [[1, 2], [3, 4], [5, 6]], columns=date_range("2020-01-01", "2020-01-02")
    )
    df2 = df.shift(periods=1, axis=1)

    assert np.shares_memory(get_array(df2, "2020-01-02"), get_array(df, "2020-01-01"))
    df.iloc[0, 1] = 0
    if using_copy_on_write:
        assert not np.shares_memory(
            get_array(df2, "2020-01-02"), get_array(df, "2020-01-01")
        )
    expected = DataFrame(
        [[np.nan, 1], [np.nan, 3], [np.nan, 5]],
        columns=date_range("2020-01-01", "2020-01-02"),
    )
    tm.assert_frame_equal(df2, expected)


def test_pop(using_copy_on_write):
    df = DataFrame({"a": [1, 2, 3], "b": [4, 5, 6], "c": [0.1, 0.2, 0.3]})
    df_orig = df.copy()
    view_original = df[:]
    result = df.pop("a")

    assert np.shares_memory(result.values, get_array(view_original, "a"))
    assert np.shares_memory(get_array(df, "b"), get_array(view_original, "b"))

    if using_copy_on_write:
        result.iloc[0] = 0
        assert not np.shares_memory(result.values, get_array(view_original, "a"))
    df.iloc[0, 0] = 0
    if using_copy_on_write:
        assert not np.shares_memory(get_array(df, "b"), get_array(view_original, "b"))
        tm.assert_frame_equal(view_original, df_orig)
    else:
        expected = DataFrame({"a": [1, 2, 3], "b": [0, 5, 6], "c": [0.1, 0.2, 0.3]})
        tm.assert_frame_equal(view_original, expected)


@pytest.mark.parametrize(
    "func",
    [
        lambda x, y: x.align(y),
        lambda x, y: x.align(y.a, axis=0),
        lambda x, y: x.align(y.a.iloc[slice(0, 1)], axis=1),
    ],
)
def test_align_frame(using_copy_on_write, func):
    df = DataFrame({"a": [1, 2, 3], "b": "a"})
    df_orig = df.copy()
    df_changed = df[["b", "a"]].copy()
    df2, _ = func(df, df_changed)

    if using_copy_on_write:
        assert np.shares_memory(get_array(df2, "a"), get_array(df, "a"))
    else:
        assert not np.shares_memory(get_array(df2, "a"), get_array(df, "a"))

    df2.iloc[0, 0] = 0
    if using_copy_on_write:
        assert not np.shares_memory(get_array(df2, "a"), get_array(df, "a"))
    tm.assert_frame_equal(df, df_orig)


def test_align_series(using_copy_on_write):
    ser = Series([1, 2])
    ser_orig = ser.copy()
    ser_other = ser.copy()
    ser2, ser_other_result = ser.align(ser_other)

    if using_copy_on_write:
        assert np.shares_memory(ser2.values, ser.values)
        assert np.shares_memory(ser_other_result.values, ser_other.values)
    else:
        assert not np.shares_memory(ser2.values, ser.values)
        assert not np.shares_memory(ser_other_result.values, ser_other.values)

    ser2.iloc[0] = 0
    ser_other_result.iloc[0] = 0
    if using_copy_on_write:
        assert not np.shares_memory(ser2.values, ser.values)
        assert not np.shares_memory(ser_other_result.values, ser_other.values)
    tm.assert_series_equal(ser, ser_orig)
    tm.assert_series_equal(ser_other, ser_orig)


def test_align_copy_false(using_copy_on_write):
    df = DataFrame({"a": [1, 2, 3], "b": [4, 5, 6]})
    df_orig = df.copy()
    df2, df3 = df.align(df, copy=False)

    assert np.shares_memory(get_array(df, "b"), get_array(df2, "b"))
    assert np.shares_memory(get_array(df, "a"), get_array(df2, "a"))

    if using_copy_on_write:
        df2.loc[0, "a"] = 0
        tm.assert_frame_equal(df, df_orig)  # Original is unchanged

        df3.loc[0, "a"] = 0
        tm.assert_frame_equal(df, df_orig)  # Original is unchanged


def test_align_with_series_copy_false(using_copy_on_write):
    df = DataFrame({"a": [1, 2, 3], "b": [4, 5, 6]})
    ser = Series([1, 2, 3], name="x")
    ser_orig = ser.copy()
    df_orig = df.copy()
    df2, ser2 = df.align(ser, copy=False, axis=0)

    assert np.shares_memory(get_array(df, "b"), get_array(df2, "b"))
    assert np.shares_memory(get_array(df, "a"), get_array(df2, "a"))
    assert np.shares_memory(get_array(ser, "x"), get_array(ser2, "x"))

    if using_copy_on_write:
        df2.loc[0, "a"] = 0
        tm.assert_frame_equal(df, df_orig)  # Original is unchanged

        ser2.loc[0] = 0
        tm.assert_series_equal(ser, ser_orig)  # Original is unchanged


def test_to_frame(using_copy_on_write):
    # Case: converting a Series to a DataFrame with to_frame
    ser = Series([1, 2, 3])
    ser_orig = ser.copy()

    df = ser[:].to_frame()

    # currently this always returns a "view"
    assert np.shares_memory(ser.values, get_array(df, 0))

    df.iloc[0, 0] = 0

    if using_copy_on_write:
        # mutating df triggers a copy-on-write for that column
        assert not np.shares_memory(ser.values, get_array(df, 0))
        tm.assert_series_equal(ser, ser_orig)
    else:
        # but currently select_dtypes() actually returns a view -> mutates parent
        expected = ser_orig.copy()
        expected.iloc[0] = 0
        tm.assert_series_equal(ser, expected)

    # modify original series -> don't modify dataframe
    df = ser[:].to_frame()
    ser.iloc[0] = 0

    if using_copy_on_write:
        tm.assert_frame_equal(df, ser_orig.to_frame())
    else:
        expected = ser_orig.copy().to_frame()
        expected.iloc[0, 0] = 0
        tm.assert_frame_equal(df, expected)


@pytest.mark.parametrize("ax", ["index", "columns"])
def test_swapaxes_noop(using_copy_on_write, ax):
    df = DataFrame({"a": [1, 2, 3], "b": [4, 5, 6]})
    df_orig = df.copy()
    msg = "'DataFrame.swapaxes' is deprecated"
    with tm.assert_produces_warning(FutureWarning, match=msg):
        df2 = df.swapaxes(ax, ax)

    if using_copy_on_write:
        assert np.shares_memory(get_array(df2, "a"), get_array(df, "a"))
    else:
        assert not np.shares_memory(get_array(df2, "a"), get_array(df, "a"))

    # mutating df2 triggers a copy-on-write for that column/block
    df2.iloc[0, 0] = 0
    if using_copy_on_write:
        assert not np.shares_memory(get_array(df2, "a"), get_array(df, "a"))
    tm.assert_frame_equal(df, df_orig)


def test_swapaxes_single_block(using_copy_on_write):
    df = DataFrame({"a": [1, 2, 3], "b": [4, 5, 6]}, index=["x", "y", "z"])
    df_orig = df.copy()
    msg = "'DataFrame.swapaxes' is deprecated"
    with tm.assert_produces_warning(FutureWarning, match=msg):
        df2 = df.swapaxes("index", "columns")

    if using_copy_on_write:
        assert np.shares_memory(get_array(df2, "x"), get_array(df, "a"))
    else:
        assert not np.shares_memory(get_array(df2, "x"), get_array(df, "a"))

    # mutating df2 triggers a copy-on-write for that column/block
    df2.iloc[0, 0] = 0
    if using_copy_on_write:
        assert not np.shares_memory(get_array(df2, "x"), get_array(df, "a"))
    tm.assert_frame_equal(df, df_orig)


def test_swapaxes_read_only_array():
    df = DataFrame({"a": [1, 2], "b": 3})
    msg = "'DataFrame.swapaxes' is deprecated"
    with tm.assert_produces_warning(FutureWarning, match=msg):
        df = df.swapaxes(axis1="index", axis2="columns")
    df.iloc[0, 0] = 100
    expected = DataFrame({0: [100, 3], 1: [2, 3]}, index=["a", "b"])
    tm.assert_frame_equal(df, expected)


@pytest.mark.parametrize(
    "method, idx",
    [
        (lambda df: df.copy(deep=False).copy(deep=False), 0),
        (lambda df: df.reset_index().reset_index(), 2),
        (lambda df: df.rename(columns=str.upper).rename(columns=str.lower), 0),
        (lambda df: df.copy(deep=False).select_dtypes(include="number"), 0),
    ],
    ids=["shallow-copy", "reset_index", "rename", "select_dtypes"],
)
def test_chained_methods(request, method, idx, using_copy_on_write):
    df = DataFrame({"a": [1, 2, 3], "b": [4, 5, 6], "c": [0.1, 0.2, 0.3]})
    df_orig = df.copy()

    # when not using CoW, only the copy() variant actually gives a view
    df2_is_view = not using_copy_on_write and request.node.callspec.id == "shallow-copy"

    # modify df2 -> don't modify df
    df2 = method(df)
    df2.iloc[0, idx] = 0
    if not df2_is_view:
        tm.assert_frame_equal(df, df_orig)

    # modify df -> don't modify df2
    df2 = method(df)
    df.iloc[0, 0] = 0
    if not df2_is_view:
        tm.assert_frame_equal(df2.iloc[:, idx:], df_orig)


@pytest.mark.parametrize("obj", [Series([1, 2], name="a"), DataFrame({"a": [1, 2]})])
def test_to_timestamp(using_copy_on_write, obj):
    obj.index = Index([Period("2012-1-1", freq="D"), Period("2012-1-2", freq="D")])

    obj_orig = obj.copy()
    obj2 = obj.to_timestamp()

    if using_copy_on_write:
        assert np.shares_memory(get_array(obj2, "a"), get_array(obj, "a"))
    else:
        assert not np.shares_memory(get_array(obj2, "a"), get_array(obj, "a"))

    # mutating obj2 triggers a copy-on-write for that column / block
    obj2.iloc[0] = 0
    assert not np.shares_memory(get_array(obj2, "a"), get_array(obj, "a"))
    tm.assert_equal(obj, obj_orig)


@pytest.mark.parametrize("obj", [Series([1, 2], name="a"), DataFrame({"a": [1, 2]})])
def test_to_period(using_copy_on_write, obj):
    obj.index = Index([Timestamp("2019-12-31"), Timestamp("2020-12-31")])

    obj_orig = obj.copy()
    obj2 = obj.to_period(freq="Y")

    if using_copy_on_write:
        assert np.shares_memory(get_array(obj2, "a"), get_array(obj, "a"))
    else:
        assert not np.shares_memory(get_array(obj2, "a"), get_array(obj, "a"))

    # mutating obj2 triggers a copy-on-write for that column / block
    obj2.iloc[0] = 0
    assert not np.shares_memory(get_array(obj2, "a"), get_array(obj, "a"))
    tm.assert_equal(obj, obj_orig)


def test_set_index(using_copy_on_write):
    # GH 49473
    df = DataFrame({"a": [1, 2, 3], "b": [4, 5, 6], "c": [0.1, 0.2, 0.3]})
    df_orig = df.copy()
    df2 = df.set_index("a")

    if using_copy_on_write:
        assert np.shares_memory(get_array(df2, "b"), get_array(df, "b"))
    else:
        assert not np.shares_memory(get_array(df2, "b"), get_array(df, "b"))

    # mutating df2 triggers a copy-on-write for that column / block
    df2.iloc[0, 1] = 0
    assert not np.shares_memory(get_array(df2, "c"), get_array(df, "c"))
    tm.assert_frame_equal(df, df_orig)


def test_set_index_mutating_parent_does_not_mutate_index():
    df = DataFrame({"a": [1, 2, 3], "b": 1})
    result = df.set_index("a")
    expected = result.copy()

    df.iloc[0, 0] = 100
    tm.assert_frame_equal(result, expected)


def test_add_prefix(using_copy_on_write):
    # GH 49473
    df = DataFrame({"a": [1, 2, 3], "b": [4, 5, 6], "c": [0.1, 0.2, 0.3]})
    df_orig = df.copy()
    df2 = df.add_prefix("CoW_")

    if using_copy_on_write:
        assert np.shares_memory(get_array(df2, "CoW_a"), get_array(df, "a"))
    df2.iloc[0, 0] = 0

    assert not np.shares_memory(get_array(df2, "CoW_a"), get_array(df, "a"))

    if using_copy_on_write:
        assert np.shares_memory(get_array(df2, "CoW_c"), get_array(df, "c"))
    expected = DataFrame(
        {"CoW_a": [0, 2, 3], "CoW_b": [4, 5, 6], "CoW_c": [0.1, 0.2, 0.3]}
    )
    tm.assert_frame_equal(df2, expected)
    tm.assert_frame_equal(df, df_orig)


def test_add_suffix(using_copy_on_write):
    # GH 49473
    df = DataFrame({"a": [1, 2, 3], "b": [4, 5, 6], "c": [0.1, 0.2, 0.3]})
    df_orig = df.copy()
    df2 = df.add_suffix("_CoW")
    if using_copy_on_write:
        assert np.shares_memory(get_array(df2, "a_CoW"), get_array(df, "a"))
    df2.iloc[0, 0] = 0
    assert not np.shares_memory(get_array(df2, "a_CoW"), get_array(df, "a"))
    if using_copy_on_write:
        assert np.shares_memory(get_array(df2, "c_CoW"), get_array(df, "c"))
    expected = DataFrame(
        {"a_CoW": [0, 2, 3], "b_CoW": [4, 5, 6], "c_CoW": [0.1, 0.2, 0.3]}
    )
    tm.assert_frame_equal(df2, expected)
    tm.assert_frame_equal(df, df_orig)


@pytest.mark.parametrize("axis, val", [(0, 5.5), (1, np.nan)])
def test_dropna(using_copy_on_write, axis, val):
    df = DataFrame({"a": [1, 2, 3], "b": [4, val, 6], "c": "d"})
    df_orig = df.copy()
    df2 = df.dropna(axis=axis)

    if using_copy_on_write:
        assert np.shares_memory(get_array(df2, "a"), get_array(df, "a"))
    else:
        assert not np.shares_memory(get_array(df2, "a"), get_array(df, "a"))

    df2.iloc[0, 0] = 0
    if using_copy_on_write:
        assert not np.shares_memory(get_array(df2, "a"), get_array(df, "a"))
    tm.assert_frame_equal(df, df_orig)


@pytest.mark.parametrize("val", [5, 5.5])
def test_dropna_series(using_copy_on_write, val):
    ser = Series([1, val, 4])
    ser_orig = ser.copy()
    ser2 = ser.dropna()

    if using_copy_on_write:
        assert np.shares_memory(ser2.values, ser.values)
    else:
        assert not np.shares_memory(ser2.values, ser.values)

    ser2.iloc[0] = 0
    if using_copy_on_write:
        assert not np.shares_memory(ser2.values, ser.values)
    tm.assert_series_equal(ser, ser_orig)


@pytest.mark.parametrize(
    "method",
    [
        lambda df: df.head(),
        lambda df: df.head(2),
        lambda df: df.tail(),
        lambda df: df.tail(3),
    ],
)
def test_head_tail(method, using_copy_on_write):
    df = DataFrame({"a": [1, 2, 3], "b": [0.1, 0.2, 0.3]})
    df_orig = df.copy()
    df2 = method(df)
    df2._mgr._verify_integrity()

    if using_copy_on_write:
        assert np.shares_memory(get_array(df2, "a"), get_array(df, "a"))
        assert np.shares_memory(get_array(df2, "b"), get_array(df, "b"))

    # modify df2 to trigger CoW for that block
    df2.iloc[0, 0] = 0
    assert np.shares_memory(get_array(df2, "b"), get_array(df, "b"))
    if using_copy_on_write:
        assert not np.shares_memory(get_array(df2, "a"), get_array(df, "a"))
    else:
        # without CoW enabled, head and tail return views. Mutating df2 also mutates df.
        df2.iloc[0, 0] = 1
    tm.assert_frame_equal(df, df_orig)


def test_infer_objects(using_copy_on_write):
    df = DataFrame({"a": [1, 2], "b": "c", "c": 1, "d": "x"})
    df_orig = df.copy()
    df2 = df.infer_objects()

    if using_copy_on_write:
        assert np.shares_memory(get_array(df2, "a"), get_array(df, "a"))
        assert np.shares_memory(get_array(df2, "b"), get_array(df, "b"))

    else:
        assert not np.shares_memory(get_array(df2, "a"), get_array(df, "a"))
        assert not np.shares_memory(get_array(df2, "b"), get_array(df, "b"))

    df2.iloc[0, 0] = 0
    df2.iloc[0, 1] = "d"
    if using_copy_on_write:
        assert not np.shares_memory(get_array(df2, "a"), get_array(df, "a"))
        assert not np.shares_memory(get_array(df2, "b"), get_array(df, "b"))
    tm.assert_frame_equal(df, df_orig)


def test_infer_objects_no_reference(using_copy_on_write):
    df = DataFrame(
        {
            "a": [1, 2],
            "b": "c",
            "c": 1,
            "d": Series(
                [Timestamp("2019-12-31"), Timestamp("2020-12-31")], dtype="object"
            ),
            "e": "b",
        }
    )
    df = df.infer_objects()

    arr_a = get_array(df, "a")
    arr_b = get_array(df, "b")
    arr_d = get_array(df, "d")

    df.iloc[0, 0] = 0
    df.iloc[0, 1] = "d"
    df.iloc[0, 3] = Timestamp("2018-12-31")
    if using_copy_on_write:
        assert np.shares_memory(arr_a, get_array(df, "a"))
        # TODO(CoW): Block splitting causes references here
        assert not np.shares_memory(arr_b, get_array(df, "b"))
        assert np.shares_memory(arr_d, get_array(df, "d"))


def test_infer_objects_reference(using_copy_on_write):
    df = DataFrame(
        {
            "a": [1, 2],
            "b": "c",
            "c": 1,
            "d": Series(
                [Timestamp("2019-12-31"), Timestamp("2020-12-31")], dtype="object"
            ),
        }
    )
    view = df[:]  # noqa: F841
    df = df.infer_objects()

    arr_a = get_array(df, "a")
    arr_b = get_array(df, "b")
    arr_d = get_array(df, "d")

    df.iloc[0, 0] = 0
    df.iloc[0, 1] = "d"
    df.iloc[0, 3] = Timestamp("2018-12-31")
    if using_copy_on_write:
        assert not np.shares_memory(arr_a, get_array(df, "a"))
        assert not np.shares_memory(arr_b, get_array(df, "b"))
        assert np.shares_memory(arr_d, get_array(df, "d"))


@pytest.mark.parametrize(
    "kwargs",
    [
        {"before": "a", "after": "b", "axis": 1},
        {"before": 0, "after": 1, "axis": 0},
    ],
)
def test_truncate(using_copy_on_write, kwargs):
    df = DataFrame({"a": [1, 2, 3], "b": 1, "c": 2})
    df_orig = df.copy()
    df2 = df.truncate(**kwargs)
    df2._mgr._verify_integrity()

    if using_copy_on_write:
        assert np.shares_memory(get_array(df2, "a"), get_array(df, "a"))
    else:
        assert not np.shares_memory(get_array(df2, "a"), get_array(df, "a"))

    df2.iloc[0, 0] = 0
    if using_copy_on_write:
        assert not np.shares_memory(get_array(df2, "a"), get_array(df, "a"))
    tm.assert_frame_equal(df, df_orig)


@pytest.mark.parametrize("method", ["assign", "drop_duplicates"])
def test_assign_drop_duplicates(using_copy_on_write, method):
    df = DataFrame({"a": [1, 2, 3]})
    df_orig = df.copy()
    df2 = getattr(df, method)()
    df2._mgr._verify_integrity()

    if using_copy_on_write:
        assert np.shares_memory(get_array(df2, "a"), get_array(df, "a"))
    else:
        assert not np.shares_memory(get_array(df2, "a"), get_array(df, "a"))

    df2.iloc[0, 0] = 0
    if using_copy_on_write:
        assert not np.shares_memory(get_array(df2, "a"), get_array(df, "a"))
    tm.assert_frame_equal(df, df_orig)


@pytest.mark.parametrize("obj", [Series([1, 2]), DataFrame({"a": [1, 2]})])
def test_take(using_copy_on_write, obj):
    # Check that no copy is made when we take all rows in original order
    obj_orig = obj.copy()
    obj2 = obj.take([0, 1])

    if using_copy_on_write:
        assert np.shares_memory(obj2.values, obj.values)
    else:
        assert not np.shares_memory(obj2.values, obj.values)

    obj2.iloc[0] = 0
    if using_copy_on_write:
        assert not np.shares_memory(obj2.values, obj.values)
    tm.assert_equal(obj, obj_orig)


@pytest.mark.parametrize("obj", [Series([1, 2]), DataFrame({"a": [1, 2]})])
def test_between_time(using_copy_on_write, obj):
    obj.index = date_range("2018-04-09", periods=2, freq="1D20min")
    obj_orig = obj.copy()
    obj2 = obj.between_time("0:00", "1:00")

    if using_copy_on_write:
        assert np.shares_memory(obj2.values, obj.values)
    else:
        assert not np.shares_memory(obj2.values, obj.values)

    obj2.iloc[0] = 0
    if using_copy_on_write:
        assert not np.shares_memory(obj2.values, obj.values)
    tm.assert_equal(obj, obj_orig)


def test_reindex_like(using_copy_on_write):
    df = DataFrame({"a": [1, 2], "b": "a"})
    other = DataFrame({"b": "a", "a": [1, 2]})

    df_orig = df.copy()
    df2 = df.reindex_like(other)

    if using_copy_on_write:
        assert np.shares_memory(get_array(df2, "a"), get_array(df, "a"))
    else:
        assert not np.shares_memory(get_array(df2, "a"), get_array(df, "a"))

    df2.iloc[0, 1] = 0
    if using_copy_on_write:
        assert not np.shares_memory(get_array(df2, "a"), get_array(df, "a"))
    tm.assert_frame_equal(df, df_orig)


def test_sort_index(using_copy_on_write):
    # GH 49473
    ser = Series([1, 2, 3])
    ser_orig = ser.copy()
    ser2 = ser.sort_index()

    if using_copy_on_write:
        assert np.shares_memory(ser.values, ser2.values)
    else:
        assert not np.shares_memory(ser.values, ser2.values)

    # mutating ser triggers a copy-on-write for the column / block
    ser2.iloc[0] = 0
    assert not np.shares_memory(ser2.values, ser.values)
    tm.assert_series_equal(ser, ser_orig)


@pytest.mark.parametrize(
    "obj, kwargs",
    [(Series([1, 2, 3], name="a"), {}), (DataFrame({"a": [1, 2, 3]}), {"by": "a"})],
)
def test_sort_values(using_copy_on_write, obj, kwargs):
    obj_orig = obj.copy()
    obj2 = obj.sort_values(**kwargs)

    if using_copy_on_write:
        assert np.shares_memory(get_array(obj2, "a"), get_array(obj, "a"))
    else:
        assert not np.shares_memory(get_array(obj2, "a"), get_array(obj, "a"))

    # mutating df triggers a copy-on-write for the column / block
    obj2.iloc[0] = 0
    assert not np.shares_memory(get_array(obj2, "a"), get_array(obj, "a"))
    tm.assert_equal(obj, obj_orig)


@pytest.mark.parametrize(
    "obj, kwargs",
    [(Series([1, 2, 3], name="a"), {}), (DataFrame({"a": [1, 2, 3]}), {"by": "a"})],
)
def test_sort_values_inplace(using_copy_on_write, obj, kwargs, using_array_manager):
    obj_orig = obj.copy()
    view = obj[:]
    obj.sort_values(inplace=True, **kwargs)

    assert np.shares_memory(get_array(obj, "a"), get_array(view, "a"))

    # mutating obj triggers a copy-on-write for the column / block
    obj.iloc[0] = 0
    if using_copy_on_write:
        assert not np.shares_memory(get_array(obj, "a"), get_array(view, "a"))
        tm.assert_equal(view, obj_orig)
    else:
        assert np.shares_memory(get_array(obj, "a"), get_array(view, "a"))


@pytest.mark.parametrize("decimals", [-1, 0, 1])
def test_round(using_copy_on_write, decimals):
    df = DataFrame({"a": [1, 2], "b": "c"})
    df_orig = df.copy()
    df2 = df.round(decimals=decimals)

    if using_copy_on_write:
        assert np.shares_memory(get_array(df2, "b"), get_array(df, "b"))
        # TODO: Make inplace by using out parameter of ndarray.round?
        if decimals >= 0:
            # Ensure lazy copy if no-op
            assert np.shares_memory(get_array(df2, "a"), get_array(df, "a"))
        else:
            assert not np.shares_memory(get_array(df2, "a"), get_array(df, "a"))
    else:
        assert not np.shares_memory(get_array(df2, "b"), get_array(df, "b"))

    df2.iloc[0, 1] = "d"
    df2.iloc[0, 0] = 4
    if using_copy_on_write:
        assert not np.shares_memory(get_array(df2, "b"), get_array(df, "b"))
        assert not np.shares_memory(get_array(df2, "a"), get_array(df, "a"))
    tm.assert_frame_equal(df, df_orig)


def test_reorder_levels(using_copy_on_write):
    index = MultiIndex.from_tuples(
        [(1, 1), (1, 2), (2, 1), (2, 2)], names=["one", "two"]
    )
    df = DataFrame({"a": [1, 2, 3, 4]}, index=index)
    df_orig = df.copy()
    df2 = df.reorder_levels(order=["two", "one"])

    if using_copy_on_write:
        assert np.shares_memory(get_array(df2, "a"), get_array(df, "a"))
    else:
        assert not np.shares_memory(get_array(df2, "a"), get_array(df, "a"))

    df2.iloc[0, 0] = 0
    if using_copy_on_write:
        assert not np.shares_memory(get_array(df2, "a"), get_array(df, "a"))
    tm.assert_frame_equal(df, df_orig)


def test_series_reorder_levels(using_copy_on_write):
    index = MultiIndex.from_tuples(
        [(1, 1), (1, 2), (2, 1), (2, 2)], names=["one", "two"]
    )
    ser = Series([1, 2, 3, 4], index=index)
    ser_orig = ser.copy()
    ser2 = ser.reorder_levels(order=["two", "one"])

    if using_copy_on_write:
        assert np.shares_memory(ser2.values, ser.values)
    else:
        assert not np.shares_memory(ser2.values, ser.values)

    ser2.iloc[0] = 0
    if using_copy_on_write:
        assert not np.shares_memory(ser2.values, ser.values)
    tm.assert_series_equal(ser, ser_orig)


@pytest.mark.parametrize("obj", [Series([1, 2, 3]), DataFrame({"a": [1, 2, 3]})])
def test_swaplevel(using_copy_on_write, obj):
    index = MultiIndex.from_tuples([(1, 1), (1, 2), (2, 1)], names=["one", "two"])
    obj.index = index
    obj_orig = obj.copy()
    obj2 = obj.swaplevel()

    if using_copy_on_write:
        assert np.shares_memory(obj2.values, obj.values)
    else:
        assert not np.shares_memory(obj2.values, obj.values)

    obj2.iloc[0] = 0
    if using_copy_on_write:
        assert not np.shares_memory(obj2.values, obj.values)
    tm.assert_equal(obj, obj_orig)


def test_frame_set_axis(using_copy_on_write):
    # GH 49473
    df = DataFrame({"a": [1, 2, 3], "b": [4, 5, 6], "c": [0.1, 0.2, 0.3]})
    df_orig = df.copy()
    df2 = df.set_axis(["a", "b", "c"], axis="index")

    if using_copy_on_write:
        assert np.shares_memory(get_array(df2, "a"), get_array(df, "a"))
    else:
        assert not np.shares_memory(get_array(df2, "a"), get_array(df, "a"))

    # mutating df2 triggers a copy-on-write for that column / block
    df2.iloc[0, 0] = 0
    assert not np.shares_memory(get_array(df2, "a"), get_array(df, "a"))
    tm.assert_frame_equal(df, df_orig)


def test_series_set_axis(using_copy_on_write):
    # GH 49473
    ser = Series([1, 2, 3])
    ser_orig = ser.copy()
    ser2 = ser.set_axis(["a", "b", "c"], axis="index")

    if using_copy_on_write:
        assert np.shares_memory(ser, ser2)
    else:
        assert not np.shares_memory(ser, ser2)

    # mutating ser triggers a copy-on-write for the column / block
    ser2.iloc[0] = 0
    assert not np.shares_memory(ser2, ser)
    tm.assert_series_equal(ser, ser_orig)


def test_set_flags(using_copy_on_write):
    ser = Series([1, 2, 3])
    ser_orig = ser.copy()
    msg = "Series.set_flags is deprecated"
    with tm.assert_produces_warning(FutureWarning, match=msg):
        ser2 = ser.set_flags(allows_duplicate_labels=False)

    assert np.shares_memory(ser, ser2)

    # mutating ser triggers a copy-on-write for the column / block
    ser2.iloc[0] = 0
    if using_copy_on_write:
        assert not np.shares_memory(ser2, ser)
        tm.assert_series_equal(ser, ser_orig)
    else:
        assert np.shares_memory(ser2, ser)
        expected = Series([0, 2, 3])
        tm.assert_series_equal(ser, expected)


@pytest.mark.parametrize("kwargs", [{"mapper": "test"}, {"index": "test"}])
def test_rename_axis(using_copy_on_write, kwargs):
    df = DataFrame({"a": [1, 2, 3, 4]}, index=Index([1, 2, 3, 4], name="a"))
    df_orig = df.copy()
    df2 = df.rename_axis(**kwargs)

    if using_copy_on_write:
        assert np.shares_memory(get_array(df2, "a"), get_array(df, "a"))
    else:
        assert not np.shares_memory(get_array(df2, "a"), get_array(df, "a"))

    df2.iloc[0, 0] = 0
    if using_copy_on_write:
        assert not np.shares_memory(get_array(df2, "a"), get_array(df, "a"))
    tm.assert_frame_equal(df, df_orig)


@pytest.mark.parametrize(
    "func, tz", [("tz_convert", "Europe/Berlin"), ("tz_localize", None)]
)
def test_tz_convert_localize(using_copy_on_write, func, tz):
    # GH 49473
    ser = Series(
        [1, 2], index=date_range(start="2014-08-01 09:00", freq="H", periods=2, tz=tz)
    )
    ser_orig = ser.copy()
    ser2 = getattr(ser, func)("US/Central")

    if using_copy_on_write:
        assert np.shares_memory(ser.values, ser2.values)
    else:
        assert not np.shares_memory(ser.values, ser2.values)

    # mutating ser triggers a copy-on-write for the column / block
    ser2.iloc[0] = 0
    assert not np.shares_memory(ser2.values, ser.values)
    tm.assert_series_equal(ser, ser_orig)


def test_droplevel(using_copy_on_write):
    # GH 49473
    index = MultiIndex.from_tuples([(1, 1), (1, 2), (2, 1)], names=["one", "two"])
    df = DataFrame({"a": [1, 2, 3], "b": [4, 5, 6], "c": [7, 8, 9]}, index=index)
    df_orig = df.copy()
    df2 = df.droplevel(0)

    if using_copy_on_write:
        assert np.shares_memory(get_array(df2, "c"), get_array(df, "c"))
    else:
        assert not np.shares_memory(get_array(df2, "c"), get_array(df, "c"))

    # mutating df2 triggers a copy-on-write for that column / block
    df2.iloc[0, 0] = 0

    assert not np.shares_memory(get_array(df2, "c"), get_array(df, "c"))
    tm.assert_frame_equal(df, df_orig)


def test_squeeze(using_copy_on_write):
    df = DataFrame({"a": [1, 2, 3]})
    df_orig = df.copy()
    series = df.squeeze()

    # Should share memory regardless of CoW since squeeze is just an iloc
    assert np.shares_memory(series.values, get_array(df, "a"))

    # mutating squeezed df triggers a copy-on-write for that column/block
    series.iloc[0] = 0
    if using_copy_on_write:
        assert not np.shares_memory(series.values, get_array(df, "a"))
        tm.assert_frame_equal(df, df_orig)
    else:
        # Without CoW the original will be modified
        assert np.shares_memory(series.values, get_array(df, "a"))
        assert df.loc[0, "a"] == 0


def test_items(using_copy_on_write):
    df = DataFrame({"a": [1, 2, 3], "b": [4, 5, 6], "c": [7, 8, 9]})
    df_orig = df.copy()

    # Test this twice, since the second time, the item cache will be
    # triggered, and we want to make sure it still works then.
    for i in range(2):
        for name, ser in df.items():
            assert np.shares_memory(get_array(ser, name), get_array(df, name))

            # mutating df triggers a copy-on-write for that column / block
            ser.iloc[0] = 0

            if using_copy_on_write:
                assert not np.shares_memory(get_array(ser, name), get_array(df, name))
                tm.assert_frame_equal(df, df_orig)
            else:
                # Original frame will be modified
                assert df.loc[0, name] == 0


@pytest.mark.parametrize("dtype", ["int64", "Int64"])
def test_putmask(using_copy_on_write, dtype):
    df = DataFrame({"a": [1, 2], "b": 1, "c": 2}, dtype=dtype)
    view = df[:]
    df_orig = df.copy()
    df[df == df] = 5

    if using_copy_on_write:
        assert not np.shares_memory(get_array(view, "a"), get_array(df, "a"))
        tm.assert_frame_equal(view, df_orig)
    else:
        # Without CoW the original will be modified
        assert np.shares_memory(get_array(view, "a"), get_array(df, "a"))
        assert view.iloc[0, 0] == 5


@pytest.mark.parametrize("dtype", ["int64", "Int64"])
def test_putmask_no_reference(using_copy_on_write, dtype):
    df = DataFrame({"a": [1, 2], "b": 1, "c": 2}, dtype=dtype)
    arr_a = get_array(df, "a")
    df[df == df] = 5

    if using_copy_on_write:
        assert np.shares_memory(arr_a, get_array(df, "a"))


@pytest.mark.parametrize("dtype", ["float64", "Float64"])
def test_putmask_aligns_rhs_no_reference(using_copy_on_write, dtype):
    df = DataFrame({"a": [1.5, 2], "b": 1.5}, dtype=dtype)
    arr_a = get_array(df, "a")
    df[df == df] = DataFrame({"a": [5.5, 5]})

    if using_copy_on_write:
        assert np.shares_memory(arr_a, get_array(df, "a"))


@pytest.mark.parametrize("val, exp", [(5.5, True), (5, False)])
def test_putmask_dont_copy_some_blocks(using_copy_on_write, val, exp):
    df = DataFrame({"a": [1, 2], "b": 1, "c": 1.5})
    view = df[:]
    df_orig = df.copy()
    indexer = DataFrame(
        [[True, False, False], [True, False, False]], columns=list("abc")
    )
    df[indexer] = val

    if using_copy_on_write:
        assert not np.shares_memory(get_array(view, "a"), get_array(df, "a"))
        # TODO(CoW): Could split blocks to avoid copying the whole block
        assert np.shares_memory(get_array(view, "b"), get_array(df, "b")) is exp
        assert np.shares_memory(get_array(view, "c"), get_array(df, "c"))
        assert df._mgr._has_no_reference(1) is not exp
        assert not df._mgr._has_no_reference(2)
        tm.assert_frame_equal(view, df_orig)
    elif val == 5:
        # Without CoW the original will be modified, the other case upcasts, e.g. copy
        assert np.shares_memory(get_array(view, "a"), get_array(df, "a"))
        assert np.shares_memory(get_array(view, "c"), get_array(df, "c"))
        assert view.iloc[0, 0] == 5


@pytest.mark.parametrize("dtype", ["int64", "Int64"])
def test_where_noop(using_copy_on_write, dtype):
    ser = Series([1, 2, 3], dtype=dtype)
    ser_orig = ser.copy()

    result = ser.where(ser > 0, 10)

    if using_copy_on_write:
        assert np.shares_memory(get_array(ser), get_array(result))
    else:
        assert not np.shares_memory(get_array(ser), get_array(result))

    result.iloc[0] = 10
    if using_copy_on_write:
        assert not np.shares_memory(get_array(ser), get_array(result))
    tm.assert_series_equal(ser, ser_orig)


@pytest.mark.parametrize("dtype", ["int64", "Int64"])
def test_where(using_copy_on_write, dtype):
    ser = Series([1, 2, 3], dtype=dtype)
    ser_orig = ser.copy()

    result = ser.where(ser < 0, 10)

    assert not np.shares_memory(get_array(ser), get_array(result))
    tm.assert_series_equal(ser, ser_orig)


@pytest.mark.parametrize("dtype, val", [("int64", 10.5), ("Int64", 10)])
def test_where_noop_on_single_column(using_copy_on_write, dtype, val):
    df = DataFrame({"a": [1, 2, 3], "b": [-4, -5, -6]}, dtype=dtype)
    df_orig = df.copy()

    result = df.where(df < 0, val)

    if using_copy_on_write:
        assert np.shares_memory(get_array(df, "b"), get_array(result, "b"))
        assert not np.shares_memory(get_array(df, "a"), get_array(result, "a"))
    else:
        assert not np.shares_memory(get_array(df, "b"), get_array(result, "b"))

    result.iloc[0, 1] = 10
    if using_copy_on_write:
        assert not np.shares_memory(get_array(df, "b"), get_array(result, "b"))
    tm.assert_frame_equal(df, df_orig)


def test_asfreq_noop(using_copy_on_write):
    df = DataFrame(
        {"a": [0.0, None, 2.0, 3.0]},
        index=date_range("1/1/2000", periods=4, freq="T"),
    )
    df_orig = df.copy()
    df2 = df.asfreq(freq="T")

    if using_copy_on_write:
        assert np.shares_memory(get_array(df2, "a"), get_array(df, "a"))
    else:
        assert not np.shares_memory(get_array(df2, "a"), get_array(df, "a"))

    # mutating df2 triggers a copy-on-write for that column / block
    df2.iloc[0, 0] = 0

    assert not np.shares_memory(get_array(df2, "a"), get_array(df, "a"))
    tm.assert_frame_equal(df, df_orig)


def test_iterrows(using_copy_on_write):
    df = DataFrame({"a": 0, "b": 1}, index=[1, 2, 3])
    df_orig = df.copy()

    for _, sub in df.iterrows():
        sub.iloc[0] = 100
    if using_copy_on_write:
        tm.assert_frame_equal(df, df_orig)


def test_interpolate_creates_copy(using_copy_on_write):
    # GH#51126
    df = DataFrame({"a": [1.5, np.nan, 3]})
    view = df[:]
    expected = df.copy()

    df.ffill(inplace=True)
    df.iloc[0, 0] = 100.5

    if using_copy_on_write:
        tm.assert_frame_equal(view, expected)
    else:
        expected = DataFrame({"a": [100.5, 1.5, 3]})
        tm.assert_frame_equal(view, expected)


def test_isetitem(using_copy_on_write):
    df = DataFrame({"a": [1, 2, 3], "b": [4, 5, 6], "c": [7, 8, 9]})
    df_orig = df.copy()
    df2 = df.copy(deep=None)  # Trigger a CoW
    df2.isetitem(1, np.array([-1, -2, -3]))  # This is inplace

    if using_copy_on_write:
        assert np.shares_memory(get_array(df, "c"), get_array(df2, "c"))
        assert np.shares_memory(get_array(df, "a"), get_array(df2, "a"))
    else:
        assert not np.shares_memory(get_array(df, "c"), get_array(df2, "c"))
        assert not np.shares_memory(get_array(df, "a"), get_array(df2, "a"))

    df2.loc[0, "a"] = 0
    tm.assert_frame_equal(df, df_orig)  # Original is unchanged

    if using_copy_on_write:
        assert np.shares_memory(get_array(df, "c"), get_array(df2, "c"))
    else:
        assert not np.shares_memory(get_array(df, "c"), get_array(df2, "c"))


@pytest.mark.parametrize(
    "dtype", ["int64", "float64"], ids=["single-block", "mixed-block"]
)
def test_isetitem_series(using_copy_on_write, dtype):
    df = DataFrame({"a": [1, 2, 3], "b": np.array([4, 5, 6], dtype=dtype)})
    ser = Series([7, 8, 9])
    ser_orig = ser.copy()
    df.isetitem(0, ser)

    if using_copy_on_write:
        # TODO(CoW) this can share memory
        assert not np.shares_memory(get_array(df, "a"), get_array(ser))

    # mutating dataframe doesn't update series
    df.loc[0, "a"] = 0
    tm.assert_series_equal(ser, ser_orig)

    # mutating series doesn't update dataframe
    df = DataFrame({"a": [1, 2, 3], "b": np.array([4, 5, 6], dtype=dtype)})
    ser = Series([7, 8, 9])
    df.isetitem(0, ser)

    ser.loc[0] = 0
    expected = DataFrame({"a": [7, 8, 9], "b": np.array([4, 5, 6], dtype=dtype)})
    tm.assert_frame_equal(df, expected)


@pytest.mark.parametrize("key", ["a", ["a"]])
def test_get(using_copy_on_write, key):
    df = DataFrame({"a": [1, 2, 3], "b": [4, 5, 6]})
    df_orig = df.copy()

    result = df.get(key)

    if using_copy_on_write:
        assert np.shares_memory(get_array(result, "a"), get_array(df, "a"))
        result.iloc[0] = 0
        assert not np.shares_memory(get_array(result, "a"), get_array(df, "a"))
        tm.assert_frame_equal(df, df_orig)
    else:
        # for non-CoW it depends on whether we got a Series or DataFrame if it
        # is a view or copy or triggers a warning or not
        warn = SettingWithCopyWarning if isinstance(key, list) else None
        with pd.option_context("chained_assignment", "warn"):
            with tm.assert_produces_warning(warn):
                result.iloc[0] = 0

        if isinstance(key, list):
            tm.assert_frame_equal(df, df_orig)
        else:
            assert df.iloc[0, 0] == 0


@pytest.mark.parametrize("axis, key", [(0, 0), (1, "a")])
@pytest.mark.parametrize(
    "dtype", ["int64", "float64"], ids=["single-block", "mixed-block"]
)
def test_xs(using_copy_on_write, using_array_manager, axis, key, dtype):
    single_block = (dtype == "int64") and not using_array_manager
    is_view = single_block or (using_array_manager and axis == 1)
    df = DataFrame(
        {"a": [1, 2, 3], "b": [4, 5, 6], "c": np.array([7, 8, 9], dtype=dtype)}
    )
    df_orig = df.copy()

    result = df.xs(key, axis=axis)

    if axis == 1 or single_block:
        assert np.shares_memory(get_array(df, "a"), get_array(result))
    elif using_copy_on_write:
        assert result._mgr._has_no_reference(0)

    if using_copy_on_write or is_view:
        result.iloc[0] = 0
    else:
        with pd.option_context("chained_assignment", "warn"):
            with tm.assert_produces_warning(SettingWithCopyWarning):
                result.iloc[0] = 0

    if using_copy_on_write or (not single_block and axis == 0):
        tm.assert_frame_equal(df, df_orig)
    else:
        assert df.iloc[0, 0] == 0


@pytest.mark.parametrize("axis", [0, 1])
@pytest.mark.parametrize("key, level", [("l1", 0), (2, 1)])
def test_xs_multiindex(using_copy_on_write, using_array_manager, key, level, axis):
    arr = np.arange(18).reshape(6, 3)
    index = MultiIndex.from_product([["l1", "l2"], [1, 2, 3]], names=["lev1", "lev2"])
    df = DataFrame(arr, index=index, columns=list("abc"))
    if axis == 1:
        df = df.transpose().copy()
    df_orig = df.copy()

    result = df.xs(key, level=level, axis=axis)

    if level == 0:
        assert np.shares_memory(
            get_array(df, df.columns[0]), get_array(result, result.columns[0])
        )

    warn = (
        SettingWithCopyWarning
        if not using_copy_on_write and not using_array_manager
        else None
    )
    with pd.option_context("chained_assignment", "warn"):
        with tm.assert_produces_warning(warn):
            result.iloc[0, 0] = 0

    tm.assert_frame_equal(df, df_orig)


def test_update_frame(using_copy_on_write):
    df1 = DataFrame({"a": [1.0, 2.0, 3.0], "b": [4.0, 5.0, 6.0]})
    df2 = DataFrame({"b": [100.0]}, index=[1])
    df1_orig = df1.copy()
    view = df1[:]

    df1.update(df2)

    expected = DataFrame({"a": [1.0, 2.0, 3.0], "b": [4.0, 100.0, 6.0]})
    tm.assert_frame_equal(df1, expected)
    if using_copy_on_write:
        # df1 is updated, but its view not
        tm.assert_frame_equal(view, df1_orig)
        assert np.shares_memory(get_array(df1, "a"), get_array(view, "a"))
        assert not np.shares_memory(get_array(df1, "b"), get_array(view, "b"))
    else:
        tm.assert_frame_equal(view, expected)


def test_update_series(using_copy_on_write):
    ser1 = Series([1.0, 2.0, 3.0])
    ser2 = Series([100.0], index=[1])
    ser1_orig = ser1.copy()
    view = ser1[:]

    ser1.update(ser2)

    expected = Series([1.0, 100.0, 3.0])
    tm.assert_series_equal(ser1, expected)
    if using_copy_on_write:
        # ser1 is updated, but its view not
        tm.assert_series_equal(view, ser1_orig)
    else:
        tm.assert_series_equal(view, expected)


def test_inplace_arithmetic_series():
    ser = Series([1, 2, 3])
    data = get_array(ser)
    ser *= 2
    assert np.shares_memory(get_array(ser), data)
    tm.assert_numpy_array_equal(data, get_array(ser))


def test_inplace_arithmetic_series_with_reference(using_copy_on_write):
    ser = Series([1, 2, 3])
    ser_orig = ser.copy()
    view = ser[:]
    ser *= 2
    if using_copy_on_write:
        assert not np.shares_memory(get_array(ser), get_array(view))
        tm.assert_series_equal(ser_orig, view)
    else:
        assert np.shares_memory(get_array(ser), get_array(view))


@pytest.mark.parametrize("copy", [True, False])
def test_transpose(using_copy_on_write, copy, using_array_manager):
    df = DataFrame({"a": [1, 2, 3], "b": 1})
    df_orig = df.copy()
    result = df.transpose(copy=copy)

    if not copy and not using_array_manager or using_copy_on_write:
        assert np.shares_memory(get_array(df, "a"), get_array(result, 0))
    else:
        assert not np.shares_memory(get_array(df, "a"), get_array(result, 0))

    result.iloc[0, 0] = 100
    if using_copy_on_write:
        tm.assert_frame_equal(df, df_orig)


def test_transpose_different_dtypes(using_copy_on_write):
    df = DataFrame({"a": [1, 2, 3], "b": 1.5})
    df_orig = df.copy()
    result = df.T

    assert not np.shares_memory(get_array(df, "a"), get_array(result, 0))
    result.iloc[0, 0] = 100
    if using_copy_on_write:
        tm.assert_frame_equal(df, df_orig)


def test_transpose_ea_single_column(using_copy_on_write):
    df = DataFrame({"a": [1, 2, 3]}, dtype="Int64")
    result = df.T

    assert not np.shares_memory(get_array(df, "a"), get_array(result, 0))


def test_count_read_only_array():
    df = DataFrame({"a": [1, 2], "b": 3})
    result = df.count()
    result.iloc[0] = 100
    expected = Series([100, 2], index=["a", "b"])
    tm.assert_series_equal(result, expected)


def test_series_view(using_copy_on_write):
    ser = Series([1, 2, 3])
    ser_orig = ser.copy()

    ser2 = ser.view()
    assert np.shares_memory(get_array(ser), get_array(ser2))
    if using_copy_on_write:
        assert not ser2._mgr._has_no_reference(0)

    ser2.iloc[0] = 100

    if using_copy_on_write:
        tm.assert_series_equal(ser_orig, ser)
    else:
        expected = Series([100, 2, 3])
        tm.assert_series_equal(ser, expected)<|MERGE_RESOLUTION|>--- conflicted
+++ resolved
@@ -119,17 +119,14 @@
         index = date_range("2012-01-01", freq="D", periods=3, tz="Europe/Brussels")
 
     df = DataFrame({"a": [1, 2, 3], "b": [4, 5, 6], "c": [0.1, 0.2, 0.3]}, index=index)
-<<<<<<< HEAD
-    with tm.assert_produces_warning(warn, match=msg):
-=======
 
     if "swapaxes" in request.node.callspec.id:
         msg = "'DataFrame.swapaxes' is deprecated"
         with tm.assert_produces_warning(FutureWarning, match=msg):
             df2 = method(df, copy=copy)
     else:
->>>>>>> 3ce07cb4
-        df2 = method(df, copy=copy)
+        with tm.assert_produces_warning(warn, match=msg):
+            df2 = method(df, copy=copy)
 
     share_memory = using_copy_on_write or copy is False
 
@@ -202,17 +199,14 @@
         index = MultiIndex.from_arrays([[1, 2, 3], [4, 5, 6]])
 
     ser = Series([1, 2, 3], index=index)
-<<<<<<< HEAD
-    with tm.assert_produces_warning(warn, match=msg):
-=======
 
     if "swapaxes" in request.node.callspec.id:
         msg = "'Series.swapaxes' is deprecated"
         with tm.assert_produces_warning(FutureWarning, match=msg):
             ser2 = method(ser, copy=copy)
     else:
->>>>>>> 3ce07cb4
-        ser2 = method(ser, copy=copy)
+        with tm.assert_produces_warning(warn, match=msg):
+            ser2 = method(ser, copy=copy)
 
     share_memory = using_copy_on_write or copy is False
 
