from datetime import datetime
import warnings

import numpy as np
import pytest

from pandas.core.dtypes.dtypes import CategoricalDtype

import pandas as pd
from pandas import (
    DataFrame,
    MultiIndex,
    Series,
    Timestamp,
    date_range,
)
import pandas._testing as tm
from pandas.tests.frame.common import zip_frames


def test_apply(float_frame):
    with np.errstate(all="ignore"):
        # ufunc
        result = np.sqrt(float_frame["A"])
        expected = float_frame.apply(np.sqrt)["A"]
        tm.assert_series_equal(result, expected)

        # aggregator
        result = float_frame.apply(np.mean)["A"]
        expected = np.mean(float_frame["A"])
        assert result == expected

        d = float_frame.index[0]
        result = float_frame.apply(np.mean, axis=1)
        expected = np.mean(float_frame.xs(d))
        assert result[d] == expected
        assert result.index is float_frame.index


def test_apply_categorical_func():
    # GH 9573
    df = DataFrame({"c0": ["A", "A", "B", "B"], "c1": ["C", "C", "D", "D"]})
    result = df.apply(lambda ts: ts.astype("category"))

    assert result.shape == (4, 2)
    assert isinstance(result["c0"].dtype, CategoricalDtype)
    assert isinstance(result["c1"].dtype, CategoricalDtype)


def test_apply_axis1_with_ea():
    # GH#36785
    expected = DataFrame({"A": [Timestamp("2013-01-01", tz="UTC")]})
    result = expected.apply(lambda x: x, axis=1)
    tm.assert_frame_equal(result, expected)


@pytest.mark.parametrize(
    "data, dtype",
    [(1, None), (1, CategoricalDtype([1])), (Timestamp("2013-01-01", tz="UTC"), None)],
)
def test_agg_axis1_duplicate_index(data, dtype):
    # GH 42380
    expected = DataFrame([[data], [data]], index=["a", "a"], dtype=dtype)
    result = expected.agg(lambda x: x, axis=1)
    tm.assert_frame_equal(result, expected)


def test_apply_mixed_datetimelike():
    # mixed datetimelike
    # GH 7778
    expected = DataFrame(
        {
            "A": date_range("20130101", periods=3),
            "B": pd.to_timedelta(np.arange(3), unit="s"),
        }
    )
    result = expected.apply(lambda x: x, axis=1)
    tm.assert_frame_equal(result, expected)


@pytest.mark.parametrize("func", [np.sqrt, np.mean])
def test_apply_empty(func):
    # empty
    empty_frame = DataFrame()

    result = empty_frame.apply(func)
    assert result.empty


def test_apply_float_frame(float_frame):
    no_rows = float_frame[:0]
    result = no_rows.apply(lambda x: x.mean())
    expected = Series(np.nan, index=float_frame.columns)
    tm.assert_series_equal(result, expected)

    no_cols = float_frame.loc[:, []]
    result = no_cols.apply(lambda x: x.mean(), axis=1)
    expected = Series(np.nan, index=float_frame.index)
    tm.assert_series_equal(result, expected)


def test_apply_empty_except_index():
    # GH 2476
    expected = DataFrame(index=["a"])
    result = expected.apply(lambda x: x["a"], axis=1)
    tm.assert_frame_equal(result, expected)


def test_apply_with_reduce_empty():
    # reduce with an empty DataFrame
    empty_frame = DataFrame()

    x = []
    result = empty_frame.apply(x.append, axis=1, result_type="expand")
    tm.assert_frame_equal(result, empty_frame)
    result = empty_frame.apply(x.append, axis=1, result_type="reduce")
    expected = Series([], index=pd.Index([], dtype=object), dtype=np.float64)
    tm.assert_series_equal(result, expected)

    empty_with_cols = DataFrame(columns=["a", "b", "c"])
    result = empty_with_cols.apply(x.append, axis=1, result_type="expand")
    tm.assert_frame_equal(result, empty_with_cols)
    result = empty_with_cols.apply(x.append, axis=1, result_type="reduce")
    expected = Series([], index=pd.Index([], dtype=object), dtype=np.float64)
    tm.assert_series_equal(result, expected)

    # Ensure that x.append hasn't been called
    assert x == []


@pytest.mark.parametrize("func", ["sum", "prod", "any", "all"])
def test_apply_funcs_over_empty(func):
    # GH 28213
    df = DataFrame(columns=["a", "b", "c"])

    result = df.apply(getattr(np, func))
    expected = getattr(df, func)()
    tm.assert_series_equal(result, expected)


def test_nunique_empty():
    # GH 28213
    df = DataFrame(columns=["a", "b", "c"])

    result = df.nunique()
    expected = Series(0, index=df.columns)
    tm.assert_series_equal(result, expected)

    result = df.T.nunique()
    expected = Series([], index=pd.Index([]), dtype=np.float64)
    tm.assert_series_equal(result, expected)


def test_apply_standard_nonunique():
    df = DataFrame([[1, 2, 3], [4, 5, 6], [7, 8, 9]], index=["a", "a", "c"])

    result = df.apply(lambda s: s[0], axis=1)
    expected = Series([1, 4, 7], ["a", "a", "c"])
    tm.assert_series_equal(result, expected)

    result = df.T.apply(lambda s: s[0], axis=0)
    tm.assert_series_equal(result, expected)


def test_apply_broadcast_scalars(float_frame):
    # scalars
    result = float_frame.apply(np.mean, result_type="broadcast")
    expected = DataFrame([float_frame.mean()], index=float_frame.index)
    tm.assert_frame_equal(result, expected)


def test_apply_broadcast_scalars_axis1(float_frame):
    result = float_frame.apply(np.mean, axis=1, result_type="broadcast")
    m = float_frame.mean(axis=1)
    expected = DataFrame({c: m for c in float_frame.columns})
    tm.assert_frame_equal(result, expected)


def test_apply_broadcast_lists_columns(float_frame):
    # lists
    result = float_frame.apply(
        lambda x: list(range(len(float_frame.columns))),
        axis=1,
        result_type="broadcast",
    )
    m = list(range(len(float_frame.columns)))
    expected = DataFrame(
        [m] * len(float_frame.index),
        dtype="float64",
        index=float_frame.index,
        columns=float_frame.columns,
    )
    tm.assert_frame_equal(result, expected)


def test_apply_broadcast_lists_index(float_frame):
    result = float_frame.apply(
        lambda x: list(range(len(float_frame.index))), result_type="broadcast"
    )
    m = list(range(len(float_frame.index)))
    expected = DataFrame(
        {c: m for c in float_frame.columns},
        dtype="float64",
        index=float_frame.index,
    )
    tm.assert_frame_equal(result, expected)


def test_apply_broadcast_list_lambda_func(int_frame_const_col):
    # preserve columns
    df = int_frame_const_col
    result = df.apply(lambda x: [1, 2, 3], axis=1, result_type="broadcast")
    tm.assert_frame_equal(result, df)


def test_apply_broadcast_series_lambda_func(int_frame_const_col):
    df = int_frame_const_col
    result = df.apply(
        lambda x: Series([1, 2, 3], index=list("abc")),
        axis=1,
        result_type="broadcast",
    )
    expected = df.copy()
    tm.assert_frame_equal(result, expected)


@pytest.mark.parametrize("axis", [0, 1])
def test_apply_raw_float_frame(float_frame, axis):
    def _assert_raw(x):
        assert isinstance(x, np.ndarray)
        assert x.ndim == 1

    float_frame.apply(_assert_raw, axis=axis, raw=True)


@pytest.mark.parametrize("axis", [0, 1])
def test_apply_raw_float_frame_lambda(float_frame, axis):
    result = float_frame.apply(np.mean, axis=axis, raw=True)
    expected = float_frame.apply(lambda x: x.values.mean(), axis=axis)
    tm.assert_series_equal(result, expected)


def test_apply_raw_float_frame_no_reduction(float_frame):
    # no reduction
    result = float_frame.apply(lambda x: x * 2, raw=True)
    expected = float_frame * 2
    tm.assert_frame_equal(result, expected)


@pytest.mark.parametrize("axis", [0, 1])
def test_apply_raw_mixed_type_frame(mixed_type_frame, axis):
    def _assert_raw(x):
        assert isinstance(x, np.ndarray)
        assert x.ndim == 1

    # Mixed dtype (GH-32423)
    mixed_type_frame.apply(_assert_raw, axis=axis, raw=True)


def test_apply_axis1(float_frame):
    d = float_frame.index[0]
    result = float_frame.apply(np.mean, axis=1)[d]
    expected = np.mean(float_frame.xs(d))
    assert result == expected


def test_apply_mixed_dtype_corner():
    df = DataFrame({"A": ["foo"], "B": [1.0]})
    result = df[:0].apply(np.mean, axis=1)
    # the result here is actually kind of ambiguous, should it be a Series
    # or a DataFrame?
    expected = Series(np.nan, index=pd.Index([], dtype="int64"))
    tm.assert_series_equal(result, expected)


def test_apply_mixed_dtype_corner_indexing():
    df = DataFrame({"A": ["foo"], "B": [1.0]})
    result = df.apply(lambda x: x["A"], axis=1)
    expected = Series(["foo"], index=[0])
    tm.assert_series_equal(result, expected)

    result = df.apply(lambda x: x["B"], axis=1)
    expected = Series([1.0], index=[0])
    tm.assert_series_equal(result, expected)


@pytest.mark.parametrize("ax", ["index", "columns"])
@pytest.mark.parametrize(
    "func", [lambda x: x, lambda x: x.mean()], ids=["identity", "mean"]
)
@pytest.mark.parametrize("raw", [True, False])
@pytest.mark.parametrize("axis", [0, 1])
def test_apply_empty_infer_type(ax, func, raw, axis):
    df = DataFrame(**{ax: ["a", "b", "c"]})

    with np.errstate(all="ignore"):
        with warnings.catch_warnings(record=True):
            warnings.simplefilter("ignore", RuntimeWarning)
            test_res = func(np.array([], dtype="f8"))
        is_reduction = not isinstance(test_res, np.ndarray)

        result = df.apply(func, axis=axis, raw=raw)
        if is_reduction:
            agg_axis = df._get_agg_axis(axis)
            assert isinstance(result, Series)
            assert result.index is agg_axis
        else:
            assert isinstance(result, DataFrame)


def test_apply_empty_infer_type_broadcast():
    no_cols = DataFrame(index=["a", "b", "c"])
    result = no_cols.apply(lambda x: x.mean(), result_type="broadcast")
    assert isinstance(result, DataFrame)


def test_apply_with_args_kwds_add_some(float_frame):
    def add_some(x, howmuch=0):
        return x + howmuch

    result = float_frame.apply(add_some, howmuch=2)
    expected = float_frame.apply(lambda x: x + 2)
    tm.assert_frame_equal(result, expected)


def test_apply_with_args_kwds_agg_and_add(float_frame):
    def agg_and_add(x, howmuch=0):
        return x.mean() + howmuch

    result = float_frame.apply(agg_and_add, howmuch=2)
    expected = float_frame.apply(lambda x: x.mean() + 2)
    tm.assert_series_equal(result, expected)


def test_apply_with_args_kwds_subtract_and_divide(float_frame):
    def subtract_and_divide(x, sub, divide=1):
        return (x - sub) / divide

    result = float_frame.apply(subtract_and_divide, args=(2,), divide=2)
    expected = float_frame.apply(lambda x: (x - 2.0) / 2.0)
    tm.assert_frame_equal(result, expected)


def test_apply_yield_list(float_frame):
    result = float_frame.apply(list)
    tm.assert_frame_equal(result, float_frame)


def test_apply_reduce_Series(float_frame):
    float_frame.iloc[::2, float_frame.columns.get_loc("A")] = np.nan
    expected = float_frame.mean(1)
    result = float_frame.apply(np.mean, axis=1)
    tm.assert_series_equal(result, expected)


def test_apply_reduce_to_dict():
    # GH 25196 37544
    data = DataFrame([[1, 2], [3, 4]], columns=["c0", "c1"], index=["i0", "i1"])

    result = data.apply(dict, axis=0)
    expected = Series([{"i0": 1, "i1": 3}, {"i0": 2, "i1": 4}], index=data.columns)
    tm.assert_series_equal(result, expected)

    result = data.apply(dict, axis=1)
    expected = Series([{"c0": 1, "c1": 2}, {"c0": 3, "c1": 4}], index=data.index)
    tm.assert_series_equal(result, expected)


def test_apply_differently_indexed():
    df = DataFrame(np.random.randn(20, 10))

    result = df.apply(Series.describe, axis=0)
    expected = DataFrame({i: v.describe() for i, v in df.items()}, columns=df.columns)
    tm.assert_frame_equal(result, expected)

    result = df.apply(Series.describe, axis=1)
    expected = DataFrame({i: v.describe() for i, v in df.T.items()}, columns=df.index).T
    tm.assert_frame_equal(result, expected)


def test_apply_bug():

    # GH 6125
    positions = DataFrame(
        [
            [1, "ABC0", 50],
            [1, "YUM0", 20],
            [1, "DEF0", 20],
            [2, "ABC1", 50],
            [2, "YUM1", 20],
            [2, "DEF1", 20],
        ],
        columns=["a", "market", "position"],
    )

    def f(r):
        return r["market"]

    expected = positions.apply(f, axis=1)

    positions = DataFrame(
        [
            [datetime(2013, 1, 1), "ABC0", 50],
            [datetime(2013, 1, 2), "YUM0", 20],
            [datetime(2013, 1, 3), "DEF0", 20],
            [datetime(2013, 1, 4), "ABC1", 50],
            [datetime(2013, 1, 5), "YUM1", 20],
            [datetime(2013, 1, 6), "DEF1", 20],
        ],
        columns=["a", "market", "position"],
    )
    result = positions.apply(f, axis=1)
    tm.assert_series_equal(result, expected)


def test_apply_convert_objects():
    expected = DataFrame(
        {
            "A": [
                "foo",
                "foo",
                "foo",
                "foo",
                "bar",
                "bar",
                "bar",
                "bar",
                "foo",
                "foo",
                "foo",
            ],
            "B": [
                "one",
                "one",
                "one",
                "two",
                "one",
                "one",
                "one",
                "two",
                "two",
                "two",
                "one",
            ],
            "C": [
                "dull",
                "dull",
                "shiny",
                "dull",
                "dull",
                "shiny",
                "shiny",
                "dull",
                "shiny",
                "shiny",
                "shiny",
            ],
            "D": np.random.randn(11),
            "E": np.random.randn(11),
            "F": np.random.randn(11),
        }
    )

    result = expected.apply(lambda x: x, axis=1)._convert(datetime=True)
    tm.assert_frame_equal(result, expected)


def test_apply_attach_name(float_frame):
    result = float_frame.apply(lambda x: x.name)
    expected = Series(float_frame.columns, index=float_frame.columns)
    tm.assert_series_equal(result, expected)


def test_apply_attach_name_axis1(float_frame):
    result = float_frame.apply(lambda x: x.name, axis=1)
    expected = Series(float_frame.index, index=float_frame.index)
    tm.assert_series_equal(result, expected)


def test_apply_attach_name_non_reduction(float_frame):
    # non-reductions
    result = float_frame.apply(lambda x: np.repeat(x.name, len(x)))
    expected = DataFrame(
        np.tile(float_frame.columns, (len(float_frame.index), 1)),
        index=float_frame.index,
        columns=float_frame.columns,
    )
    tm.assert_frame_equal(result, expected)


def test_apply_attach_name_non_reduction_axis1(float_frame):
    result = float_frame.apply(lambda x: np.repeat(x.name, len(x)), axis=1)
    expected = Series(
        np.repeat(t[0], len(float_frame.columns)) for t in float_frame.itertuples()
    )
    expected.index = float_frame.index
    tm.assert_series_equal(result, expected)


def test_apply_multi_index():
    index = MultiIndex.from_arrays([["a", "a", "b"], ["c", "d", "d"]])
    s = DataFrame([[1, 2], [3, 4], [5, 6]], index=index, columns=["col1", "col2"])
    result = s.apply(lambda x: Series({"min": min(x), "max": max(x)}), 1)
    expected = DataFrame([[1, 2], [3, 4], [5, 6]], index=index, columns=["min", "max"])
    tm.assert_frame_equal(result, expected, check_like=True)


@pytest.mark.parametrize(
    "df, dicts",
    [
        [
            DataFrame([["foo", "bar"], ["spam", "eggs"]]),
            Series([{0: "foo", 1: "spam"}, {0: "bar", 1: "eggs"}]),
        ],
        [DataFrame([[0, 1], [2, 3]]), Series([{0: 0, 1: 2}, {0: 1, 1: 3}])],
    ],
)
def test_apply_dict(df, dicts):
    # GH 8735
    fn = lambda x: x.to_dict()
    reduce_true = df.apply(fn, result_type="reduce")
    reduce_false = df.apply(fn, result_type="expand")
    reduce_none = df.apply(fn)

    tm.assert_series_equal(reduce_true, dicts)
    tm.assert_frame_equal(reduce_false, df)
    tm.assert_series_equal(reduce_none, dicts)


def test_applymap(float_frame):
    applied = float_frame.applymap(lambda x: x * 2)
    tm.assert_frame_equal(applied, float_frame * 2)
    float_frame.applymap(type)

    # GH 465: function returning tuples
    result = float_frame.applymap(lambda x: (x, x))["A"][0]
    assert isinstance(result, tuple)


@pytest.mark.parametrize("val", [1, 1.0])
def test_applymap_float_object_conversion(val):
    # GH 2909: object conversion to float in constructor?
    df = DataFrame(data=[val, "a"])
    result = df.applymap(lambda x: x).dtypes[0]
    assert result == object


def test_applymap_str():
    # GH 2786
    df = DataFrame(np.random.random((3, 4)))
    df2 = df.copy()
    cols = ["a", "a", "a", "a"]
    df.columns = cols

    expected = df2.applymap(str)
    expected.columns = cols
    result = df.applymap(str)
    tm.assert_frame_equal(result, expected)


@pytest.mark.parametrize(
    "col, val",
    [["datetime", Timestamp("20130101")], ["timedelta", pd.Timedelta("1 min")]],
)
def test_applymap_datetimelike(col, val):
    # datetime/timedelta
    df = DataFrame(np.random.random((3, 4)))
    df[col] = val
    result = df.applymap(str)
    assert result.loc[0, col] == str(df.loc[0, col])


@pytest.mark.parametrize(
    "expected",
    [
        DataFrame(),
        DataFrame(columns=list("ABC")),
        DataFrame(index=list("ABC")),
        DataFrame({"A": [], "B": [], "C": []}),
    ],
)
@pytest.mark.parametrize("func", [round, lambda x: x])
def test_applymap_empty(expected, func):
    # GH 8222
    result = expected.applymap(func)
    tm.assert_frame_equal(result, expected)


def test_applymap_kwargs():
    # GH 40652
    result = DataFrame([[1, 2], [3, 4]]).applymap(lambda x, y: x + y, y=2)
    expected = DataFrame([[3, 4], [5, 6]])
    tm.assert_frame_equal(result, expected)


def test_applymap_na_ignore(float_frame):
    # GH 23803
    strlen_frame = float_frame.applymap(lambda x: len(str(x)))
    float_frame_with_na = float_frame.copy()
    mask = np.random.randint(0, 2, size=float_frame.shape, dtype=bool)
    float_frame_with_na[mask] = pd.NA
    strlen_frame_na_ignore = float_frame_with_na.applymap(
        lambda x: len(str(x)), na_action="ignore"
    )
    strlen_frame_with_na = strlen_frame.copy()
    strlen_frame_with_na[mask] = pd.NA
    tm.assert_frame_equal(strlen_frame_na_ignore, strlen_frame_with_na)


def test_applymap_box_timestamps():
    # GH 2689, GH 2627
    ser = Series(date_range("1/1/2000", periods=10))

    def func(x):
        return (x.hour, x.day, x.month)

    # it works!
    DataFrame(ser).applymap(func)


def test_applymap_box():
    # ufunc will not be boxed. Same test cases as the test_map_box
    df = DataFrame(
        {
            "a": [Timestamp("2011-01-01"), Timestamp("2011-01-02")],
            "b": [
                Timestamp("2011-01-01", tz="US/Eastern"),
                Timestamp("2011-01-02", tz="US/Eastern"),
            ],
            "c": [pd.Timedelta("1 days"), pd.Timedelta("2 days")],
            "d": [
                pd.Period("2011-01-01", freq="M"),
                pd.Period("2011-01-02", freq="M"),
            ],
        }
    )

    result = df.applymap(lambda x: type(x).__name__)
    expected = DataFrame(
        {
            "a": ["Timestamp", "Timestamp"],
            "b": ["Timestamp", "Timestamp"],
            "c": ["Timedelta", "Timedelta"],
            "d": ["Period", "Period"],
        }
    )
    tm.assert_frame_equal(result, expected)


def test_frame_apply_dont_convert_datetime64():
    from pandas.tseries.offsets import BDay

    df = DataFrame({"x1": [datetime(1996, 1, 1)]})

    df = df.applymap(lambda x: x + BDay())
    df = df.applymap(lambda x: x + BDay())

    result = df.x1.dtype
    assert result == "M8[ns]"


def test_apply_non_numpy_dtype():
    # GH 12244
    df = DataFrame({"dt": date_range("2015-01-01", periods=3, tz="Europe/Brussels")})
    result = df.apply(lambda x: x)
    tm.assert_frame_equal(result, df)

    result = df.apply(lambda x: x + pd.Timedelta("1day"))
    expected = DataFrame(
        {"dt": date_range("2015-01-02", periods=3, tz="Europe/Brussels")}
    )
    tm.assert_frame_equal(result, expected)


def test_apply_non_numpy_dtype_category():
    df = DataFrame({"dt": ["a", "b", "c", "a"]}, dtype="category")
    result = df.apply(lambda x: x)
    tm.assert_frame_equal(result, df)


def test_apply_dup_names_multi_agg():
    # GH 21063
    df = DataFrame([[0, 1], [2, 3]], columns=["a", "a"])
    expected = DataFrame([[0, 1]], columns=["a", "a"], index=["min"])
    result = df.agg(["min"])

    tm.assert_frame_equal(result, expected)


@pytest.mark.parametrize("op", ["apply", "agg"])
def test_apply_nested_result_axis_1(op):
    # GH 13820
    def apply_list(row):
        return [2 * row["A"], 2 * row["C"], 2 * row["B"]]

    df = DataFrame(np.zeros((4, 4)), columns=list("ABCD"))
    result = getattr(df, op)(apply_list, axis=1)
    expected = Series(
        [[0.0, 0.0, 0.0], [0.0, 0.0, 0.0], [0.0, 0.0, 0.0], [0.0, 0.0, 0.0]]
    )
    tm.assert_series_equal(result, expected)


def test_apply_noreduction_tzaware_object():
    # https://github.com/pandas-dev/pandas/issues/31505
    expected = DataFrame(
        {"foo": [Timestamp("2020", tz="UTC")]}, dtype="datetime64[ns, UTC]"
    )
    result = expected.apply(lambda x: x)
    tm.assert_frame_equal(result, expected)
    result = expected.apply(lambda x: x.copy())
    tm.assert_frame_equal(result, expected)


def test_apply_function_runs_once():
    # https://github.com/pandas-dev/pandas/issues/30815

    df = DataFrame({"a": [1, 2, 3]})
    names = []  # Save row names function is applied to

    def reducing_function(row):
        names.append(row.name)

    def non_reducing_function(row):
        names.append(row.name)
        return row

    for func in [reducing_function, non_reducing_function]:
        del names[:]

        df.apply(func, axis=1)
        assert names == list(df.index)


def test_apply_raw_function_runs_once():
    # https://github.com/pandas-dev/pandas/issues/34506

    df = DataFrame({"a": [1, 2, 3]})
    values = []  # Save row values function is applied to

    def reducing_function(row):
        values.extend(row)

    def non_reducing_function(row):
        values.extend(row)
        return row

    for func in [reducing_function, non_reducing_function]:
        del values[:]

        df.apply(func, raw=True, axis=1)
        assert values == list(df.a.to_list())


def test_applymap_function_runs_once():

    df = DataFrame({"a": [1, 2, 3]})
    values = []  # Save values function is applied to

    def reducing_function(val):
        values.append(val)

    def non_reducing_function(val):
        values.append(val)
        return val

    for func in [reducing_function, non_reducing_function]:
        del values[:]

        df.applymap(func)
        assert values == df.a.to_list()


def test_apply_with_byte_string():
    # GH 34529
    df = DataFrame(np.array([b"abcd", b"efgh"]), columns=["col"])
    expected = DataFrame(np.array([b"abcd", b"efgh"]), columns=["col"], dtype=object)
    # After we make the apply we expect a dataframe just
    # like the original but with the object datatype
    result = df.apply(lambda x: x.astype("object"))
    tm.assert_frame_equal(result, expected)


@pytest.mark.parametrize("val", ["asd", 12, None, np.NaN])
def test_apply_category_equalness(val):
    # Check if categorical comparisons on apply, GH 21239
    df_values = ["asd", None, 12, "asd", "cde", np.NaN]
    df = DataFrame({"a": df_values}, dtype="category")

    result = df.a.apply(lambda x: x == val)
    expected = Series(
        [np.NaN if pd.isnull(x) else x == val for x in df_values], name="a"
    )
    tm.assert_series_equal(result, expected)


# the user has supplied an opaque UDF where
# they are transforming the input that requires
# us to infer the output


def test_infer_row_shape():
    # GH 17437
    # if row shape is changing, infer it
    df = DataFrame(np.random.rand(10, 2))
    result = df.apply(np.fft.fft, axis=0).shape
    assert result == (10, 2)

    result = df.apply(np.fft.rfft, axis=0).shape
    assert result == (6, 2)


def test_with_dictlike_columns():
    # GH 17602
    df = DataFrame([[1, 2], [1, 2]], columns=["a", "b"])
    result = df.apply(lambda x: {"s": x["a"] + x["b"]}, axis=1)
    expected = Series([{"s": 3} for t in df.itertuples()])
    tm.assert_series_equal(result, expected)

    df["tm"] = [
        Timestamp("2017-05-01 00:00:00"),
        Timestamp("2017-05-02 00:00:00"),
    ]
    result = df.apply(lambda x: {"s": x["a"] + x["b"]}, axis=1)
    tm.assert_series_equal(result, expected)

    # compose a series
    result = (df["a"] + df["b"]).apply(lambda x: {"s": x})
    expected = Series([{"s": 3}, {"s": 3}])
    tm.assert_series_equal(result, expected)


def test_with_dictlike_columns_with_datetime():
    # GH 18775
    df = DataFrame()
    df["author"] = ["X", "Y", "Z"]
    df["publisher"] = ["BBC", "NBC", "N24"]
    df["date"] = pd.to_datetime(
        ["17-10-2010 07:15:30", "13-05-2011 08:20:35", "15-01-2013 09:09:09"]
    )
    result = df.apply(lambda x: {}, axis=1)
    expected = Series([{}, {}, {}])
    tm.assert_series_equal(result, expected)


def test_with_dictlike_columns_with_infer():
    # GH 17602
    df = DataFrame([[1, 2], [1, 2]], columns=["a", "b"])
    result = df.apply(lambda x: {"s": x["a"] + x["b"]}, axis=1, result_type="expand")
    expected = DataFrame({"s": [3, 3]})
    tm.assert_frame_equal(result, expected)

    df["tm"] = [
        Timestamp("2017-05-01 00:00:00"),
        Timestamp("2017-05-02 00:00:00"),
    ]
    result = df.apply(lambda x: {"s": x["a"] + x["b"]}, axis=1, result_type="expand")
    tm.assert_frame_equal(result, expected)


def test_with_listlike_columns():
    # GH 17348
    df = DataFrame(
        {
            "a": Series(np.random.randn(4)),
            "b": ["a", "list", "of", "words"],
            "ts": date_range("2016-10-01", periods=4, freq="H"),
        }
    )

    result = df[["a", "b"]].apply(tuple, axis=1)
    expected = Series([t[1:] for t in df[["a", "b"]].itertuples()])
    tm.assert_series_equal(result, expected)

    result = df[["a", "ts"]].apply(tuple, axis=1)
    expected = Series([t[1:] for t in df[["a", "ts"]].itertuples()])
    tm.assert_series_equal(result, expected)


def test_with_listlike_columns_returning_list():
    # GH 18919
    df = DataFrame({"x": Series([["a", "b"], ["q"]]), "y": Series([["z"], ["q", "t"]])})
    df.index = MultiIndex.from_tuples([("i0", "j0"), ("i1", "j1")])

    result = df.apply(lambda row: [el for el in row["x"] if el in row["y"]], axis=1)
    expected = Series([[], ["q"]], index=df.index)
    tm.assert_series_equal(result, expected)


def test_infer_output_shape_columns():
    # GH 18573

    df = DataFrame(
        {
            "number": [1.0, 2.0],
            "string": ["foo", "bar"],
            "datetime": [
                Timestamp("2017-11-29 03:30:00"),
                Timestamp("2017-11-29 03:45:00"),
            ],
        }
    )
    result = df.apply(lambda row: (row.number, row.string), axis=1)
    expected = Series([(t.number, t.string) for t in df.itertuples()])
    tm.assert_series_equal(result, expected)


def test_infer_output_shape_listlike_columns():
    # GH 16353

    df = DataFrame(np.random.randn(6, 3), columns=["A", "B", "C"])

    result = df.apply(lambda x: [1, 2, 3], axis=1)
    expected = Series([[1, 2, 3] for t in df.itertuples()])
    tm.assert_series_equal(result, expected)

    result = df.apply(lambda x: [1, 2], axis=1)
    expected = Series([[1, 2] for t in df.itertuples()])
    tm.assert_series_equal(result, expected)


@pytest.mark.parametrize("val", [1, 2])
def test_infer_output_shape_listlike_columns_np_func(val):
    # GH 17970
    df = DataFrame({"a": [1, 2, 3]}, index=list("abc"))

    result = df.apply(lambda row: np.ones(val), axis=1)
    expected = Series([np.ones(val) for t in df.itertuples()], index=df.index)
    tm.assert_series_equal(result, expected)


def test_infer_output_shape_listlike_columns_with_timestamp():
    # GH 17892
    df = DataFrame(
        {
            "a": [
                Timestamp("2010-02-01"),
                Timestamp("2010-02-04"),
                Timestamp("2010-02-05"),
                Timestamp("2010-02-06"),
            ],
            "b": [9, 5, 4, 3],
            "c": [5, 3, 4, 2],
            "d": [1, 2, 3, 4],
        }
    )

    def fun(x):
        return (1, 2)

    result = df.apply(fun, axis=1)
    expected = Series([(1, 2) for t in df.itertuples()])
    tm.assert_series_equal(result, expected)


@pytest.mark.parametrize("lst", [[1, 2, 3], [1, 2]])
def test_consistent_coerce_for_shapes(lst):
    # we want column names to NOT be propagated
    # just because the shape matches the input shape
    df = DataFrame(np.random.randn(4, 3), columns=["A", "B", "C"])

    result = df.apply(lambda x: lst, axis=1)
    expected = Series([lst for t in df.itertuples()])
    tm.assert_series_equal(result, expected)


def test_consistent_names(int_frame_const_col):
    # if a Series is returned, we should use the resulting index names
    df = int_frame_const_col

    result = df.apply(
        lambda x: Series([1, 2, 3], index=["test", "other", "cols"]), axis=1
    )
    expected = int_frame_const_col.rename(
        columns={"A": "test", "B": "other", "C": "cols"}
    )
    tm.assert_frame_equal(result, expected)

    result = df.apply(lambda x: Series([1, 2], index=["test", "other"]), axis=1)
    expected = expected[["test", "other"]]
    tm.assert_frame_equal(result, expected)


def test_result_type(int_frame_const_col):
    # result_type should be consistent no matter which
    # path we take in the code
    df = int_frame_const_col

    result = df.apply(lambda x: [1, 2, 3], axis=1, result_type="expand")
    expected = df.copy()
    expected.columns = [0, 1, 2]
    tm.assert_frame_equal(result, expected)


def test_result_type_shorter_list(int_frame_const_col):
    # result_type should be consistent no matter which
    # path we take in the code
    df = int_frame_const_col
    result = df.apply(lambda x: [1, 2], axis=1, result_type="expand")
    expected = df[["A", "B"]].copy()
    expected.columns = [0, 1]
    tm.assert_frame_equal(result, expected)


def test_result_type_broadcast(int_frame_const_col):
    # result_type should be consistent no matter which
    # path we take in the code
    df = int_frame_const_col
    # broadcast result
    result = df.apply(lambda x: [1, 2, 3], axis=1, result_type="broadcast")
    expected = df.copy()
    tm.assert_frame_equal(result, expected)


def test_result_type_broadcast_series_func(int_frame_const_col):
    # result_type should be consistent no matter which
    # path we take in the code
    df = int_frame_const_col
    columns = ["other", "col", "names"]
    result = df.apply(
        lambda x: Series([1, 2, 3], index=columns), axis=1, result_type="broadcast"
    )
    expected = df.copy()
    tm.assert_frame_equal(result, expected)


def test_result_type_series_result(int_frame_const_col):
    # result_type should be consistent no matter which
    # path we take in the code
    df = int_frame_const_col
    # series result
    result = df.apply(lambda x: Series([1, 2, 3], index=x.index), axis=1)
    expected = df.copy()
    tm.assert_frame_equal(result, expected)


def test_result_type_series_result_other_index(int_frame_const_col):
    # result_type should be consistent no matter which
    # path we take in the code
    df = int_frame_const_col
    # series result with other index
    columns = ["other", "col", "names"]
    result = df.apply(lambda x: Series([1, 2, 3], index=columns), axis=1)
    expected = df.copy()
    expected.columns = columns
    tm.assert_frame_equal(result, expected)


@pytest.mark.parametrize(
    "box",
    [lambda x: list(x), lambda x: tuple(x), lambda x: np.array(x, dtype="int64")],
    ids=["list", "tuple", "array"],
)
def test_consistency_for_boxed(box, int_frame_const_col):
    # passing an array or list should not affect the output shape
    df = int_frame_const_col

    result = df.apply(lambda x: box([1, 2]), axis=1)
    expected = Series([box([1, 2]) for t in df.itertuples()])
    tm.assert_series_equal(result, expected)

    result = df.apply(lambda x: box([1, 2]), axis=1, result_type="expand")
    expected = int_frame_const_col[["A", "B"]].rename(columns={"A": 0, "B": 1})
    tm.assert_frame_equal(result, expected)


def test_agg_transform(axis, float_frame):
    other_axis = 1 if axis in {0, "index"} else 0

    with np.errstate(all="ignore"):

        f_abs = np.abs(float_frame)
        f_sqrt = np.sqrt(float_frame)

        # ufunc
        expected = f_sqrt.copy()
        result = float_frame.apply(np.sqrt, axis=axis)
        tm.assert_frame_equal(result, expected)

        # list-like
        result = float_frame.apply([np.sqrt], axis=axis)
        expected = f_sqrt.copy()
        if axis in {0, "index"}:
            expected.columns = MultiIndex.from_product([float_frame.columns, ["sqrt"]])
        else:
            expected.index = MultiIndex.from_product([float_frame.index, ["sqrt"]])
        tm.assert_frame_equal(result, expected)

        # multiple items in list
        # these are in the order as if we are applying both
        # functions per series and then concatting
        result = float_frame.apply([np.abs, np.sqrt], axis=axis)
        expected = zip_frames([f_abs, f_sqrt], axis=other_axis)
        if axis in {0, "index"}:
            expected.columns = MultiIndex.from_product(
                [float_frame.columns, ["absolute", "sqrt"]]
            )
        else:
            expected.index = MultiIndex.from_product(
                [float_frame.index, ["absolute", "sqrt"]]
            )
        tm.assert_frame_equal(result, expected)


def test_demo():
    # demonstration tests
    df = DataFrame({"A": range(5), "B": 5})

    result = df.agg(["min", "max"])
    expected = DataFrame(
        {"A": [0, 4], "B": [5, 5]}, columns=["A", "B"], index=["min", "max"]
    )
    tm.assert_frame_equal(result, expected)


def test_demo_dict_agg():
    # demonstration tests
    df = DataFrame({"A": range(5), "B": 5})
    result = df.agg({"A": ["min", "max"], "B": ["sum", "max"]})
    expected = DataFrame(
        {"A": [4.0, 0.0, np.nan], "B": [5.0, np.nan, 25.0]},
        columns=["A", "B"],
        index=["max", "min", "sum"],
    )
    tm.assert_frame_equal(result.reindex_like(expected), expected)


def test_agg_with_name_as_column_name():
    # GH 36212 - Column name is "name"
    data = {"name": ["foo", "bar"]}
    df = DataFrame(data)

    # result's name should be None
    result = df.agg({"name": "count"})
    expected = Series({"name": 2})
    tm.assert_series_equal(result, expected)

    # Check if name is still preserved when aggregating series instead
    result = df["name"].agg({"name": "count"})
    expected = Series({"name": 2}, name="name")
    tm.assert_series_equal(result, expected)


def test_agg_multiple_mixed():
    # GH 20909
    mdf = DataFrame(
        {
            "A": [1, 2, 3],
            "B": [1.0, 2.0, 3.0],
            "C": ["foo", "bar", "baz"],
        }
    )
    expected = DataFrame(
        {
            "A": [1, 6],
            "B": [1.0, 6.0],
            "C": ["bar", "foobarbaz"],
        },
        index=["min", "sum"],
    )
    # sorted index
    result = mdf.agg(["min", "sum"])
    tm.assert_frame_equal(result, expected)

    result = mdf[["C", "B", "A"]].agg(["sum", "min"])
    # GH40420: the result of .agg should have an index that is sorted
    # according to the arguments provided to agg.
    expected = expected[["C", "B", "A"]].reindex(["sum", "min"])
    tm.assert_frame_equal(result, expected)


def test_agg_multiple_mixed_raises():
    # GH 20909
    mdf = DataFrame(
        {
            "A": [1, 2, 3],
            "B": [1.0, 2.0, 3.0],
            "C": ["foo", "bar", "baz"],
            "D": date_range("20130101", periods=3),
        }
    )

    # sorted index
    # TODO: GH#49399 will fix error message
    msg = "DataFrame constructor called with"
    with pytest.raises(TypeError, match=msg):
        mdf.agg(["min", "sum"])

    with pytest.raises(TypeError, match=msg):
        mdf[["D", "C", "B", "A"]].agg(["sum", "min"])


def test_agg_reduce(axis, float_frame):
    other_axis = 1 if axis in {0, "index"} else 0
    name1, name2 = float_frame.axes[other_axis].unique()[:2].sort_values()

    # all reducers
    expected = pd.concat(
        [
            float_frame.mean(axis=axis),
            float_frame.max(axis=axis),
            float_frame.sum(axis=axis),
        ],
        axis=1,
    )
    expected.columns = ["mean", "max", "sum"]
    expected = expected.T if axis in {0, "index"} else expected

    result = float_frame.agg(["mean", "max", "sum"], axis=axis)
    tm.assert_frame_equal(result, expected)

    # dict input with scalars
    func = {name1: "mean", name2: "sum"}
    result = float_frame.agg(func, axis=axis)
    expected = Series(
        [
            float_frame.loc(other_axis)[name1].mean(),
            float_frame.loc(other_axis)[name2].sum(),
        ],
        index=[name1, name2],
    )
    tm.assert_series_equal(result, expected)

    # dict input with lists
    func = {name1: ["mean"], name2: ["sum"]}
    result = float_frame.agg(func, axis=axis)
    expected = DataFrame(
        {
            name1: Series([float_frame.loc(other_axis)[name1].mean()], index=["mean"]),
            name2: Series([float_frame.loc(other_axis)[name2].sum()], index=["sum"]),
        }
    )
    expected = expected.T if axis in {1, "columns"} else expected
    tm.assert_frame_equal(result, expected)

    # dict input with lists with multiple
    func = {name1: ["mean", "sum"], name2: ["sum", "max"]}
    result = float_frame.agg(func, axis=axis)
    expected = pd.concat(
        {
            name1: Series(
                [
                    float_frame.loc(other_axis)[name1].mean(),
                    float_frame.loc(other_axis)[name1].sum(),
                ],
                index=["mean", "sum"],
            ),
            name2: Series(
                [
                    float_frame.loc(other_axis)[name2].sum(),
                    float_frame.loc(other_axis)[name2].max(),
                ],
                index=["sum", "max"],
            ),
        },
        axis=1,
    )
    expected = expected.T if axis in {1, "columns"} else expected
    tm.assert_frame_equal(result, expected)


def test_nuiscance_columns():

    # GH 15015
    df = DataFrame(
        {
            "A": [1, 2, 3],
            "B": [1.0, 2.0, 3.0],
            "C": ["foo", "bar", "baz"],
            "D": date_range("20130101", periods=3),
        }
    )

    result = df.agg("min")
    expected = Series([1, 1.0, "bar", Timestamp("20130101")], index=df.columns)
    tm.assert_series_equal(result, expected)

    result = df.agg(["min"])
    expected = DataFrame(
        [[1, 1.0, "bar", Timestamp("20130101")]],
        index=["min"],
        columns=df.columns,
    )
    tm.assert_frame_equal(result, expected)

    msg = "DataFrame constructor called with incompatible data and dtype"
    with pytest.raises(TypeError, match=msg):
        df.agg("sum")

    result = df[["A", "B", "C"]].agg("sum")
    expected = Series([6, 6.0, "foobarbaz"], index=["A", "B", "C"])
    tm.assert_series_equal(result, expected)

    # TODO: GH#49399 will fix error message
    msg = "DataFrame constructor called with"
    with pytest.raises(TypeError, match=msg):
        df.agg(["sum"])


@pytest.mark.parametrize("how", ["agg", "apply"])
def test_non_callable_aggregates(how):

    # GH 16405
    # 'size' is a property of frame/series
    # validate that this is working
    # GH 39116 - expand to apply
    df = DataFrame(
        {"A": [None, 2, 3], "B": [1.0, np.nan, 3.0], "C": ["foo", None, "bar"]}
    )

    # Function aggregate
    result = getattr(df, how)({"A": "count"})
    expected = Series({"A": 2})

    tm.assert_series_equal(result, expected)

    # Non-function aggregate
    result = getattr(df, how)({"A": "size"})
    expected = Series({"A": 3})

    tm.assert_series_equal(result, expected)

    # Mix function and non-function aggs
    result1 = getattr(df, how)(["count", "size"])
    result2 = getattr(df, how)(
        {"A": ["count", "size"], "B": ["count", "size"], "C": ["count", "size"]}
    )
    expected = DataFrame(
        {
            "A": {"count": 2, "size": 3},
            "B": {"count": 2, "size": 3},
            "C": {"count": 2, "size": 3},
        }
    )

    tm.assert_frame_equal(result1, result2, check_like=True)
    tm.assert_frame_equal(result2, expected, check_like=True)

    # Just functional string arg is same as calling df.arg()
    result = getattr(df, how)("count")
    expected = df.count()

    tm.assert_series_equal(result, expected)


@pytest.mark.parametrize("how", ["agg", "apply"])
def test_size_as_str(how, axis):
    # GH 39934
    df = DataFrame(
        {"A": [None, 2, 3], "B": [1.0, np.nan, 3.0], "C": ["foo", None, "bar"]}
    )
    # Just a string attribute arg same as calling df.arg
    # on the columns
    result = getattr(df, how)("size", axis=axis)
    if axis in (0, "index"):
        expected = Series(df.shape[0], index=df.columns)
    else:
        expected = Series(df.shape[1], index=df.index)
    tm.assert_series_equal(result, expected)


def test_agg_listlike_result():
    # GH-29587 user defined function returning list-likes
    df = DataFrame({"A": [2, 2, 3], "B": [1.5, np.nan, 1.5], "C": ["foo", None, "bar"]})

    def func(group_col):
        return list(group_col.dropna().unique())

    result = df.agg(func)
    expected = Series([[2, 3], [1.5], ["foo", "bar"]], index=["A", "B", "C"])
    tm.assert_series_equal(result, expected)

    result = df.agg([func])
    expected = expected.to_frame("func").T
    tm.assert_frame_equal(result, expected)


@pytest.mark.parametrize("axis", [0, 1])
@pytest.mark.parametrize(
    "args, kwargs",
    [
        ((1, 2, 3), {}),
        ((8, 7, 15), {}),
        ((1, 2), {}),
        ((1,), {"b": 2}),
        ((), {"a": 1, "b": 2}),
        ((), {"a": 2, "b": 1}),
        ((), {"a": 1, "b": 2, "c": 3}),
    ],
)
def test_agg_args_kwargs(axis, args, kwargs):
    def f(x, a, b, c=3):
        return x.sum() + (a + b) / c

    df = DataFrame([[1, 2], [3, 4]])

    if axis == 0:
        expected = Series([5.0, 7.0])
    else:
        expected = Series([4.0, 8.0])

    result = df.agg(f, axis, *args, **kwargs)

    tm.assert_series_equal(result, expected)


@pytest.mark.parametrize("num_cols", [2, 3, 5])
def test_frequency_is_original(num_cols):
    # GH 22150
    index = pd.DatetimeIndex(["1950-06-30", "1952-10-24", "1953-05-29"])
    original = index.copy()
    df = DataFrame(1, index=index, columns=range(num_cols))
    df.apply(lambda x: x)
    assert index.freq == original.freq


def test_apply_datetime_tz_issue():
    # GH 29052

    timestamps = [
        Timestamp("2019-03-15 12:34:31.909000+0000", tz="UTC"),
        Timestamp("2019-03-15 12:34:34.359000+0000", tz="UTC"),
        Timestamp("2019-03-15 12:34:34.660000+0000", tz="UTC"),
    ]
    df = DataFrame(data=[0, 1, 2], index=timestamps)
    result = df.apply(lambda x: x.name, axis=1)
    expected = Series(index=timestamps, data=timestamps)

    tm.assert_series_equal(result, expected)


<<<<<<< HEAD
=======
@pytest.mark.parametrize("df", [DataFrame({"A": ["a", None], "B": ["c", "d"]})])
@pytest.mark.parametrize("method", ["min", "max", "sum"])
def test_mixed_column_raises(df, method):
    # GH 16832
    if method == "sum":
        msg = r'can only concatenate str \(not "int"\) to str'
    else:
        msg = "not supported between instances of 'str' and 'float'"
    with pytest.raises(TypeError, match=msg):
        getattr(df, method)()


>>>>>>> 9faf0a90
@pytest.mark.parametrize("col", [1, 1.0, True, "a", np.nan])
def test_apply_dtype(col):
    # GH 31466
    df = DataFrame([[1.0, col]], columns=["a", "b"])
    result = df.apply(lambda x: x.dtype)
    expected = df.dtypes

    tm.assert_series_equal(result, expected)


def test_apply_mutating(using_array_manager, using_copy_on_write):
    # GH#35462 case where applied func pins a new BlockManager to a row
    df = DataFrame({"a": range(100), "b": range(100, 200)})
    df_orig = df.copy()

    def func(row):
        mgr = row._mgr
        row.loc["a"] += 1
        assert row._mgr is not mgr
        return row

    expected = df.copy()
    expected["a"] += 1

    result = df.apply(func, axis=1)

    tm.assert_frame_equal(result, expected)
    if using_copy_on_write or using_array_manager:
        # INFO(CoW) With copy on write, mutating a viewing row doesn't mutate the parent
        # INFO(ArrayManager) With BlockManager, the row is a view and mutated in place,
        # with ArrayManager the row is not a view, and thus not mutated in place
        tm.assert_frame_equal(df, df_orig)
    else:
        tm.assert_frame_equal(df, result)


def test_apply_empty_list_reduce():
    # GH#35683 get columns correct
    df = DataFrame([[1, 2], [3, 4], [5, 6], [7, 8], [9, 10]], columns=["a", "b"])

    result = df.apply(lambda x: [], result_type="reduce")
    expected = Series({"a": [], "b": []}, dtype=object)
    tm.assert_series_equal(result, expected)


def test_apply_no_suffix_index():
    # GH36189
    pdf = DataFrame([[4, 9]] * 3, columns=["A", "B"])
    result = pdf.apply(["sum", lambda x: x.sum(), lambda x: x.sum()])
    expected = DataFrame(
        {"A": [12, 12, 12], "B": [27, 27, 27]}, index=["sum", "<lambda>", "<lambda>"]
    )

    tm.assert_frame_equal(result, expected)


def test_apply_raw_returns_string():
    # https://github.com/pandas-dev/pandas/issues/35940
    df = DataFrame({"A": ["aa", "bbb"]})
    result = df.apply(lambda x: x[0], axis=1, raw=True)
    expected = Series(["aa", "bbb"])
    tm.assert_series_equal(result, expected)


def test_aggregation_func_column_order():
    # GH40420: the result of .agg should have an index that is sorted
    # according to the arguments provided to agg.
    df = DataFrame(
        [
            (1, 0, 0),
            (2, 0, 0),
            (3, 0, 0),
            (4, 5, 4),
            (5, 6, 6),
            (6, 7, 7),
        ],
        columns=("att1", "att2", "att3"),
    )

    def sum_div2(s):
        return s.sum() / 2

    aggs = ["sum", sum_div2, "count", "min"]
    result = df.agg(aggs)
    expected = DataFrame(
        {
            "att1": [21.0, 10.5, 6.0, 1.0],
            "att2": [18.0, 9.0, 6.0, 0.0],
            "att3": [17.0, 8.5, 6.0, 0.0],
        },
        index=["sum", "sum_div2", "count", "min"],
    )
    tm.assert_frame_equal(result, expected)


def test_apply_getitem_axis_1():
    # GH 13427
    df = DataFrame({"a": [0, 1, 2], "b": [1, 2, 3]})
    result = df[["a", "a"]].apply(lambda x: x[0] + x[1], axis=1)
    expected = Series([0, 2, 4])
    tm.assert_series_equal(result, expected)


def test_nuisance_depr_passes_through_warnings():
    # GH 43740
    # DataFrame.agg with list-likes may emit warnings for both individual
    # args and for entire columns, but we only want to emit once. We
    # catch and suppress the warnings for individual args, but need to make
    # sure if some other warnings were raised, they get passed through to
    # the user.

    def expected_warning(x):
        warnings.warn("Hello, World!")
        return x.sum()

    df = DataFrame({"a": [1, 2, 3]})
    with tm.assert_produces_warning(UserWarning, match="Hello, World!"):
        df.agg([expected_warning])


def test_apply_type():
    # GH 46719
    df = DataFrame(
        {"col1": [3, "string", float], "col2": [0.25, datetime(2020, 1, 1), np.nan]},
        index=["a", "b", "c"],
    )

    # applymap
    result = df.applymap(type)
    expected = DataFrame(
        {"col1": [int, str, type], "col2": [float, datetime, float]},
        index=["a", "b", "c"],
    )
    tm.assert_frame_equal(result, expected)

    # axis=0
    result = df.apply(type, axis=0)
    expected = Series({"col1": Series, "col2": Series})
    tm.assert_series_equal(result, expected)

    # axis=1
    result = df.apply(type, axis=1)
    expected = Series({"a": Series, "b": Series, "c": Series})
    tm.assert_series_equal(result, expected)


def test_apply_on_empty_dataframe():
    # GH 39111
    df = DataFrame({"a": [1, 2], "b": [3, 0]})
    result = df.head(0).apply(lambda x: max(x["a"], x["b"]), axis=1)
    expected = Series([], dtype=np.float64)
    tm.assert_series_equal(result, expected)


@pytest.mark.parametrize(
    "test, constant",
    [
        ({"a": [1, 2, 3], "b": [1, 1, 1]}, {"a": [1, 2, 3], "b": [1]}),
        ({"a": [2, 2, 2], "b": [1, 1, 1]}, {"a": [2], "b": [1]}),
    ],
)
def test_unique_agg_type_is_series(test, constant):
    # GH#22558
    df1 = DataFrame(test)
    expected = Series(data=constant, index=["a", "b"], dtype="object")
    aggregation = {"a": "unique", "b": "unique"}

    result = df1.agg(aggregation)

    tm.assert_series_equal(result, expected)


def test_any_apply_keyword_non_zero_axis_regression():
    # https://github.com/pandas-dev/pandas/issues/48656
    df = DataFrame({"A": [1, 2, 0], "B": [0, 2, 0], "C": [0, 0, 0]})
    expected = Series([True, True, False])
    tm.assert_series_equal(df.any(axis=1), expected)

    result = df.apply("any", axis=1)
    tm.assert_series_equal(result, expected)

    result = df.apply("any", 1)
    tm.assert_series_equal(result, expected)<|MERGE_RESOLUTION|>--- conflicted
+++ resolved
@@ -1429,8 +1429,6 @@
     tm.assert_series_equal(result, expected)
 
 
-<<<<<<< HEAD
-=======
 @pytest.mark.parametrize("df", [DataFrame({"A": ["a", None], "B": ["c", "d"]})])
 @pytest.mark.parametrize("method", ["min", "max", "sum"])
 def test_mixed_column_raises(df, method):
@@ -1443,7 +1441,6 @@
         getattr(df, method)()
 
 
->>>>>>> 9faf0a90
 @pytest.mark.parametrize("col", [1, 1.0, True, "a", np.nan])
 def test_apply_dtype(col):
     # GH 31466
