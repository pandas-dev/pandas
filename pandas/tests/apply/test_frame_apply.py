from datetime import datetime
import warnings

import numpy as np
import pytest

from pandas.core.dtypes.dtypes import CategoricalDtype

import pandas as pd
from pandas import (
    DataFrame,
    MultiIndex,
    Series,
    Timestamp,
    date_range,
)
import pandas._testing as tm
from pandas.tests.frame.common import zip_frames


@pytest.fixture(params=["python", "numba"])
def engine(request):
    if request.param == "numba":
        pytest.importorskip("numba")
    return request.param


def test_apply(float_frame, engine, request):
    if engine == "numba":
        mark = pytest.mark.xfail(reason="numba engine not supporting numpy ufunc yet")
        request.node.add_marker(mark)
    with np.errstate(all="ignore"):
        # ufunc
        result = np.sqrt(float_frame["A"])
        expected = float_frame.apply(np.sqrt, engine=engine)["A"]
        tm.assert_series_equal(result, expected)

        # aggregator
        result = float_frame.apply(np.mean, engine=engine)["A"]
        expected = np.mean(float_frame["A"])
        assert result == expected

        d = float_frame.index[0]
        result = float_frame.apply(np.mean, axis=1, engine=engine)
        expected = np.mean(float_frame.xs(d))
        assert result[d] == expected
        assert result.index is float_frame.index


@pytest.mark.parametrize("axis", [0, 1])
<<<<<<< HEAD
def test_apply_args(float_frame, axis, engine):
    result = float_frame.apply(lambda x, y: x + y, axis, args=(1,), engine=engine)
=======
@pytest.mark.parametrize("raw", [True, False])
def test_apply_args(float_frame, axis, raw):
    result = float_frame.apply(lambda x, y: x + y, axis, args=(1,), raw=raw)
>>>>>>> 9e1096e8
    expected = float_frame + 1
    tm.assert_frame_equal(result, expected)


def test_apply_categorical_func():
    # GH 9573
    df = DataFrame({"c0": ["A", "A", "B", "B"], "c1": ["C", "C", "D", "D"]})
    result = df.apply(lambda ts: ts.astype("category"))

    assert result.shape == (4, 2)
    assert isinstance(result["c0"].dtype, CategoricalDtype)
    assert isinstance(result["c1"].dtype, CategoricalDtype)


def test_apply_axis1_with_ea():
    # GH#36785
    expected = DataFrame({"A": [Timestamp("2013-01-01", tz="UTC")]})
    result = expected.apply(lambda x: x, axis=1)
    tm.assert_frame_equal(result, expected)


@pytest.mark.parametrize(
    "data, dtype",
    [(1, None), (1, CategoricalDtype([1])), (Timestamp("2013-01-01", tz="UTC"), None)],
)
def test_agg_axis1_duplicate_index(data, dtype):
    # GH 42380
    expected = DataFrame([[data], [data]], index=["a", "a"], dtype=dtype)
    result = expected.agg(lambda x: x, axis=1)
    tm.assert_frame_equal(result, expected)


def test_apply_mixed_datetimelike():
    # mixed datetimelike
    # GH 7778
    expected = DataFrame(
        {
            "A": date_range("20130101", periods=3),
            "B": pd.to_timedelta(np.arange(3), unit="s"),
        }
    )
    result = expected.apply(lambda x: x, axis=1)
    tm.assert_frame_equal(result, expected)


@pytest.mark.parametrize("func", [np.sqrt, np.mean])
def test_apply_empty(func, engine=engine):
    # empty
    empty_frame = DataFrame()

    result = empty_frame.apply(func, engine=engine)
    assert result.empty


def test_apply_float_frame(float_frame, engine):
    no_rows = float_frame[:0]
    result = no_rows.apply(lambda x: x.mean(), engine=engine)
    expected = Series(np.nan, index=float_frame.columns)
    tm.assert_series_equal(result, expected)

    no_cols = float_frame.loc[:, []]
    result = no_cols.apply(lambda x: x.mean(), axis=1, engine=engine)
    expected = Series(np.nan, index=float_frame.index)
    tm.assert_series_equal(result, expected)


def test_apply_empty_except_index(engine):
    # GH 2476
    expected = DataFrame(index=["a"])
    result = expected.apply(lambda x: x["a"], axis=1, engine=engine)
    tm.assert_frame_equal(result, expected)


def test_apply_with_reduce_empty():
    # reduce with an empty DataFrame
    empty_frame = DataFrame()

    x = []
    result = empty_frame.apply(x.append, axis=1, result_type="expand")
    tm.assert_frame_equal(result, empty_frame)
    result = empty_frame.apply(x.append, axis=1, result_type="reduce")
    expected = Series([], dtype=np.float64)
    tm.assert_series_equal(result, expected)

    empty_with_cols = DataFrame(columns=["a", "b", "c"])
    result = empty_with_cols.apply(x.append, axis=1, result_type="expand")
    tm.assert_frame_equal(result, empty_with_cols)
    result = empty_with_cols.apply(x.append, axis=1, result_type="reduce")
    expected = Series([], dtype=np.float64)
    tm.assert_series_equal(result, expected)

    # Ensure that x.append hasn't been called
    assert x == []


@pytest.mark.parametrize("func", ["sum", "prod", "any", "all"])
def test_apply_funcs_over_empty(func):
    # GH 28213
    df = DataFrame(columns=["a", "b", "c"])

    result = df.apply(getattr(np, func))
    expected = getattr(df, func)()
    if func in ("sum", "prod"):
        expected = expected.astype(float)
    tm.assert_series_equal(result, expected)


def test_nunique_empty():
    # GH 28213
    df = DataFrame(columns=["a", "b", "c"])

    result = df.nunique()
    expected = Series(0, index=df.columns)
    tm.assert_series_equal(result, expected)

    result = df.T.nunique()
    expected = Series([], dtype=np.float64)
    tm.assert_series_equal(result, expected)


def test_apply_standard_nonunique():
    df = DataFrame([[1, 2, 3], [4, 5, 6], [7, 8, 9]], index=["a", "a", "c"])

    result = df.apply(lambda s: s[0], axis=1)
    expected = Series([1, 4, 7], ["a", "a", "c"])
    tm.assert_series_equal(result, expected)

    result = df.T.apply(lambda s: s[0], axis=0)
    tm.assert_series_equal(result, expected)


def test_apply_broadcast_scalars(float_frame):
    # scalars
    result = float_frame.apply(np.mean, result_type="broadcast")
    expected = DataFrame([float_frame.mean()], index=float_frame.index)
    tm.assert_frame_equal(result, expected)


def test_apply_broadcast_scalars_axis1(float_frame):
    result = float_frame.apply(np.mean, axis=1, result_type="broadcast")
    m = float_frame.mean(axis=1)
    expected = DataFrame({c: m for c in float_frame.columns})
    tm.assert_frame_equal(result, expected)


def test_apply_broadcast_lists_columns(float_frame):
    # lists
    result = float_frame.apply(
        lambda x: list(range(len(float_frame.columns))),
        axis=1,
        result_type="broadcast",
    )
    m = list(range(len(float_frame.columns)))
    expected = DataFrame(
        [m] * len(float_frame.index),
        dtype="float64",
        index=float_frame.index,
        columns=float_frame.columns,
    )
    tm.assert_frame_equal(result, expected)


def test_apply_broadcast_lists_index(float_frame):
    result = float_frame.apply(
        lambda x: list(range(len(float_frame.index))), result_type="broadcast"
    )
    m = list(range(len(float_frame.index)))
    expected = DataFrame(
        {c: m for c in float_frame.columns},
        dtype="float64",
        index=float_frame.index,
    )
    tm.assert_frame_equal(result, expected)


def test_apply_broadcast_list_lambda_func(int_frame_const_col):
    # preserve columns
    df = int_frame_const_col
    result = df.apply(lambda x: [1, 2, 3], axis=1, result_type="broadcast")
    tm.assert_frame_equal(result, df)


def test_apply_broadcast_series_lambda_func(int_frame_const_col):
    df = int_frame_const_col
    result = df.apply(
        lambda x: Series([1, 2, 3], index=list("abc")),
        axis=1,
        result_type="broadcast",
    )
    expected = df.copy()
    tm.assert_frame_equal(result, expected)


@pytest.mark.parametrize("axis", [0, 1])
def test_apply_raw_float_frame(float_frame, axis, engine):
    if engine == "numba":
        pytest.skip("numba can't handle when UDF returns None.")

    def _assert_raw(x):
        assert isinstance(x, np.ndarray)
        assert x.ndim == 1

    float_frame.apply(_assert_raw, axis=axis, engine=engine, raw=True)


@pytest.mark.parametrize("axis", [0, 1])
def test_apply_raw_float_frame_lambda(float_frame, axis, engine):
    result = float_frame.apply(np.mean, axis=axis, engine=engine, raw=True)
    expected = float_frame.apply(lambda x: x.values.mean(), axis=axis)
    tm.assert_series_equal(result, expected)


def test_apply_raw_float_frame_no_reduction(float_frame, engine):
    # no reduction
    result = float_frame.apply(lambda x: x * 2, engine=engine, raw=True)
    expected = float_frame * 2
    tm.assert_frame_equal(result, expected)


@pytest.mark.parametrize("axis", [0, 1])
def test_apply_raw_mixed_type_frame(mixed_type_frame, axis, engine):
    if engine == "numba":
        pytest.skip("isinstance check doesn't work with numba")

    def _assert_raw(x):
        assert isinstance(x, np.ndarray)
        assert x.ndim == 1

    # Mixed dtype (GH-32423)
    mixed_type_frame.apply(_assert_raw, axis=axis, engine=engine, raw=True)


def test_apply_axis1(float_frame):
    d = float_frame.index[0]
    result = float_frame.apply(np.mean, axis=1)[d]
    expected = np.mean(float_frame.xs(d))
    assert result == expected


def test_apply_mixed_dtype_corner():
    df = DataFrame({"A": ["foo"], "B": [1.0]})
    result = df[:0].apply(np.mean, axis=1)
    # the result here is actually kind of ambiguous, should it be a Series
    # or a DataFrame?
    expected = Series(np.nan, index=pd.Index([], dtype="int64"))
    tm.assert_series_equal(result, expected)


def test_apply_mixed_dtype_corner_indexing():
    df = DataFrame({"A": ["foo"], "B": [1.0]})
    result = df.apply(lambda x: x["A"], axis=1)
    expected = Series(["foo"], index=[0])
    tm.assert_series_equal(result, expected)

    result = df.apply(lambda x: x["B"], axis=1)
    expected = Series([1.0], index=[0])
    tm.assert_series_equal(result, expected)


@pytest.mark.filterwarnings("ignore::RuntimeWarning")
@pytest.mark.parametrize("ax", ["index", "columns"])
@pytest.mark.parametrize(
    "func", [lambda x: x, lambda x: x.mean()], ids=["identity", "mean"]
)
@pytest.mark.parametrize("raw", [True, False])
@pytest.mark.parametrize("axis", [0, 1])
def test_apply_empty_infer_type(ax, func, raw, axis, engine, request):
    df = DataFrame(**{ax: ["a", "b", "c"]})

    with np.errstate(all="ignore"):
        test_res = func(np.array([], dtype="f8"))
        is_reduction = not isinstance(test_res, np.ndarray)

        result = df.apply(func, axis=axis, engine=engine, raw=raw)
        if is_reduction:
            agg_axis = df._get_agg_axis(axis)
            assert isinstance(result, Series)
            assert result.index is agg_axis
        else:
            assert isinstance(result, DataFrame)


def test_apply_empty_infer_type_broadcast():
    no_cols = DataFrame(index=["a", "b", "c"])
    result = no_cols.apply(lambda x: x.mean(), result_type="broadcast")
    assert isinstance(result, DataFrame)


def test_apply_with_args_kwds_add_some(float_frame):
    def add_some(x, howmuch=0):
        return x + howmuch

    result = float_frame.apply(add_some, howmuch=2)
    expected = float_frame.apply(lambda x: x + 2)
    tm.assert_frame_equal(result, expected)


def test_apply_with_args_kwds_agg_and_add(float_frame):
    def agg_and_add(x, howmuch=0):
        return x.mean() + howmuch

    result = float_frame.apply(agg_and_add, howmuch=2)
    expected = float_frame.apply(lambda x: x.mean() + 2)
    tm.assert_series_equal(result, expected)


def test_apply_with_args_kwds_subtract_and_divide(float_frame):
    def subtract_and_divide(x, sub, divide=1):
        return (x - sub) / divide

    result = float_frame.apply(subtract_and_divide, args=(2,), divide=2)
    expected = float_frame.apply(lambda x: (x - 2.0) / 2.0)
    tm.assert_frame_equal(result, expected)


def test_apply_yield_list(float_frame):
    result = float_frame.apply(list)
    tm.assert_frame_equal(result, float_frame)


def test_apply_reduce_Series(float_frame):
    float_frame.iloc[::2, float_frame.columns.get_loc("A")] = np.nan
    expected = float_frame.mean(1)
    result = float_frame.apply(np.mean, axis=1)
    tm.assert_series_equal(result, expected)


def test_apply_reduce_to_dict():
    # GH 25196 37544
    data = DataFrame([[1, 2], [3, 4]], columns=["c0", "c1"], index=["i0", "i1"])

    result = data.apply(dict, axis=0)
    expected = Series([{"i0": 1, "i1": 3}, {"i0": 2, "i1": 4}], index=data.columns)
    tm.assert_series_equal(result, expected)

    result = data.apply(dict, axis=1)
    expected = Series([{"c0": 1, "c1": 2}, {"c0": 3, "c1": 4}], index=data.index)
    tm.assert_series_equal(result, expected)


def test_apply_differently_indexed():
    df = DataFrame(np.random.default_rng(2).standard_normal((20, 10)))

    result = df.apply(Series.describe, axis=0)
    expected = DataFrame({i: v.describe() for i, v in df.items()}, columns=df.columns)
    tm.assert_frame_equal(result, expected)

    result = df.apply(Series.describe, axis=1)
    expected = DataFrame({i: v.describe() for i, v in df.T.items()}, columns=df.index).T
    tm.assert_frame_equal(result, expected)


def test_apply_bug():
    # GH 6125
    positions = DataFrame(
        [
            [1, "ABC0", 50],
            [1, "YUM0", 20],
            [1, "DEF0", 20],
            [2, "ABC1", 50],
            [2, "YUM1", 20],
            [2, "DEF1", 20],
        ],
        columns=["a", "market", "position"],
    )

    def f(r):
        return r["market"]

    expected = positions.apply(f, axis=1)

    positions = DataFrame(
        [
            [datetime(2013, 1, 1), "ABC0", 50],
            [datetime(2013, 1, 2), "YUM0", 20],
            [datetime(2013, 1, 3), "DEF0", 20],
            [datetime(2013, 1, 4), "ABC1", 50],
            [datetime(2013, 1, 5), "YUM1", 20],
            [datetime(2013, 1, 6), "DEF1", 20],
        ],
        columns=["a", "market", "position"],
    )
    result = positions.apply(f, axis=1)
    tm.assert_series_equal(result, expected)


def test_apply_convert_objects():
    expected = DataFrame(
        {
            "A": [
                "foo",
                "foo",
                "foo",
                "foo",
                "bar",
                "bar",
                "bar",
                "bar",
                "foo",
                "foo",
                "foo",
            ],
            "B": [
                "one",
                "one",
                "one",
                "two",
                "one",
                "one",
                "one",
                "two",
                "two",
                "two",
                "one",
            ],
            "C": [
                "dull",
                "dull",
                "shiny",
                "dull",
                "dull",
                "shiny",
                "shiny",
                "dull",
                "shiny",
                "shiny",
                "shiny",
            ],
            "D": np.random.default_rng(2).standard_normal(11),
            "E": np.random.default_rng(2).standard_normal(11),
            "F": np.random.default_rng(2).standard_normal(11),
        }
    )

    result = expected.apply(lambda x: x, axis=1)
    tm.assert_frame_equal(result, expected)


def test_apply_attach_name(float_frame):
    result = float_frame.apply(lambda x: x.name)
    expected = Series(float_frame.columns, index=float_frame.columns)
    tm.assert_series_equal(result, expected)


def test_apply_attach_name_axis1(float_frame):
    result = float_frame.apply(lambda x: x.name, axis=1)
    expected = Series(float_frame.index, index=float_frame.index)
    tm.assert_series_equal(result, expected)


def test_apply_attach_name_non_reduction(float_frame):
    # non-reductions
    result = float_frame.apply(lambda x: np.repeat(x.name, len(x)))
    expected = DataFrame(
        np.tile(float_frame.columns, (len(float_frame.index), 1)),
        index=float_frame.index,
        columns=float_frame.columns,
    )
    tm.assert_frame_equal(result, expected)


def test_apply_attach_name_non_reduction_axis1(float_frame):
    result = float_frame.apply(lambda x: np.repeat(x.name, len(x)), axis=1)
    expected = Series(
        np.repeat(t[0], len(float_frame.columns)) for t in float_frame.itertuples()
    )
    expected.index = float_frame.index
    tm.assert_series_equal(result, expected)


def test_apply_multi_index():
    index = MultiIndex.from_arrays([["a", "a", "b"], ["c", "d", "d"]])
    s = DataFrame([[1, 2], [3, 4], [5, 6]], index=index, columns=["col1", "col2"])
    result = s.apply(lambda x: Series({"min": min(x), "max": max(x)}), 1)
    expected = DataFrame([[1, 2], [3, 4], [5, 6]], index=index, columns=["min", "max"])
    tm.assert_frame_equal(result, expected, check_like=True)


@pytest.mark.parametrize(
    "df, dicts",
    [
        [
            DataFrame([["foo", "bar"], ["spam", "eggs"]]),
            Series([{0: "foo", 1: "spam"}, {0: "bar", 1: "eggs"}]),
        ],
        [DataFrame([[0, 1], [2, 3]]), Series([{0: 0, 1: 2}, {0: 1, 1: 3}])],
    ],
)
def test_apply_dict(df, dicts):
    # GH 8735
    fn = lambda x: x.to_dict()
    reduce_true = df.apply(fn, result_type="reduce")
    reduce_false = df.apply(fn, result_type="expand")
    reduce_none = df.apply(fn)

    tm.assert_series_equal(reduce_true, dicts)
    tm.assert_frame_equal(reduce_false, df)
    tm.assert_series_equal(reduce_none, dicts)


def test_apply_non_numpy_dtype():
    # GH 12244
    df = DataFrame({"dt": date_range("2015-01-01", periods=3, tz="Europe/Brussels")})
    result = df.apply(lambda x: x)
    tm.assert_frame_equal(result, df)

    result = df.apply(lambda x: x + pd.Timedelta("1day"))
    expected = DataFrame(
        {"dt": date_range("2015-01-02", periods=3, tz="Europe/Brussels")}
    )
    tm.assert_frame_equal(result, expected)


def test_apply_non_numpy_dtype_category():
    df = DataFrame({"dt": ["a", "b", "c", "a"]}, dtype="category")
    result = df.apply(lambda x: x)
    tm.assert_frame_equal(result, df)


def test_apply_dup_names_multi_agg():
    # GH 21063
    df = DataFrame([[0, 1], [2, 3]], columns=["a", "a"])
    expected = DataFrame([[0, 1]], columns=["a", "a"], index=["min"])
    result = df.agg(["min"])

    tm.assert_frame_equal(result, expected)


@pytest.mark.parametrize("op", ["apply", "agg"])
def test_apply_nested_result_axis_1(op):
    # GH 13820
    def apply_list(row):
        return [2 * row["A"], 2 * row["C"], 2 * row["B"]]

    df = DataFrame(np.zeros((4, 4)), columns=list("ABCD"))
    result = getattr(df, op)(apply_list, axis=1)
    expected = Series(
        [[0.0, 0.0, 0.0], [0.0, 0.0, 0.0], [0.0, 0.0, 0.0], [0.0, 0.0, 0.0]]
    )
    tm.assert_series_equal(result, expected)


def test_apply_noreduction_tzaware_object():
    # https://github.com/pandas-dev/pandas/issues/31505
    expected = DataFrame(
        {"foo": [Timestamp("2020", tz="UTC")]}, dtype="datetime64[ns, UTC]"
    )
    result = expected.apply(lambda x: x)
    tm.assert_frame_equal(result, expected)
    result = expected.apply(lambda x: x.copy())
    tm.assert_frame_equal(result, expected)


def test_apply_function_runs_once():
    # https://github.com/pandas-dev/pandas/issues/30815

    df = DataFrame({"a": [1, 2, 3]})
    names = []  # Save row names function is applied to

    def reducing_function(row):
        names.append(row.name)

    def non_reducing_function(row):
        names.append(row.name)
        return row

    for func in [reducing_function, non_reducing_function]:
        del names[:]

        df.apply(func, axis=1)
        assert names == list(df.index)


def test_apply_raw_function_runs_once(engine):
    # https://github.com/pandas-dev/pandas/issues/34506
    if engine == "numba":
        pytest.skip("appending to list outside of numba func is not supported")

    df = DataFrame({"a": [1, 2, 3]})
    values = []  # Save row values function is applied to

    def reducing_function(row):
        values.extend(row)

    def non_reducing_function(row):
        values.extend(row)
        return row

    for func in [reducing_function, non_reducing_function]:
        del values[:]

        df.apply(func, engine=engine, raw=True, axis=1)
        assert values == list(df.a.to_list())


def test_apply_with_byte_string():
    # GH 34529
    df = DataFrame(np.array([b"abcd", b"efgh"]), columns=["col"])
    expected = DataFrame(np.array([b"abcd", b"efgh"]), columns=["col"], dtype=object)
    # After we make the apply we expect a dataframe just
    # like the original but with the object datatype
    result = df.apply(lambda x: x.astype("object"))
    tm.assert_frame_equal(result, expected)


@pytest.mark.parametrize("val", ["asd", 12, None, np.nan])
def test_apply_category_equalness(val):
    # Check if categorical comparisons on apply, GH 21239
    df_values = ["asd", None, 12, "asd", "cde", np.nan]
    df = DataFrame({"a": df_values}, dtype="category")

    result = df.a.apply(lambda x: x == val)
    expected = Series(
        [np.nan if pd.isnull(x) else x == val for x in df_values], name="a"
    )
    tm.assert_series_equal(result, expected)


# the user has supplied an opaque UDF where
# they are transforming the input that requires
# us to infer the output


def test_infer_row_shape():
    # GH 17437
    # if row shape is changing, infer it
    df = DataFrame(np.random.default_rng(2).random((10, 2)))
    result = df.apply(np.fft.fft, axis=0).shape
    assert result == (10, 2)

    result = df.apply(np.fft.rfft, axis=0).shape
    assert result == (6, 2)


@pytest.mark.parametrize(
    "ops, by_row, expected",
    [
        ({"a": lambda x: x + 1}, "compat", DataFrame({"a": [2, 3]})),
        ({"a": lambda x: x + 1}, False, DataFrame({"a": [2, 3]})),
        ({"a": lambda x: x.sum()}, "compat", Series({"a": 3})),
        ({"a": lambda x: x.sum()}, False, Series({"a": 3})),
        (
            {"a": ["sum", np.sum, lambda x: x.sum()]},
            "compat",
            DataFrame({"a": [3, 3, 3]}, index=["sum", "sum", "<lambda>"]),
        ),
        (
            {"a": ["sum", np.sum, lambda x: x.sum()]},
            False,
            DataFrame({"a": [3, 3, 3]}, index=["sum", "sum", "<lambda>"]),
        ),
        ({"a": lambda x: 1}, "compat", DataFrame({"a": [1, 1]})),
        ({"a": lambda x: 1}, False, Series({"a": 1})),
    ],
)
def test_dictlike_lambda(ops, by_row, expected):
    # GH53601
    df = DataFrame({"a": [1, 2]})
    result = df.apply(ops, by_row=by_row)
    tm.assert_equal(result, expected)


@pytest.mark.parametrize(
    "ops",
    [
        {"a": lambda x: x + 1},
        {"a": lambda x: x.sum()},
        {"a": ["sum", np.sum, lambda x: x.sum()]},
        {"a": lambda x: 1},
    ],
)
def test_dictlike_lambda_raises(ops):
    # GH53601
    df = DataFrame({"a": [1, 2]})
    with pytest.raises(ValueError, match="by_row=True not allowed"):
        df.apply(ops, by_row=True)


def test_with_dictlike_columns():
    # GH 17602
    df = DataFrame([[1, 2], [1, 2]], columns=["a", "b"])
    result = df.apply(lambda x: {"s": x["a"] + x["b"]}, axis=1)
    expected = Series([{"s": 3} for t in df.itertuples()])
    tm.assert_series_equal(result, expected)

    df["tm"] = [
        Timestamp("2017-05-01 00:00:00"),
        Timestamp("2017-05-02 00:00:00"),
    ]
    result = df.apply(lambda x: {"s": x["a"] + x["b"]}, axis=1)
    tm.assert_series_equal(result, expected)

    # compose a series
    result = (df["a"] + df["b"]).apply(lambda x: {"s": x})
    expected = Series([{"s": 3}, {"s": 3}])
    tm.assert_series_equal(result, expected)


def test_with_dictlike_columns_with_datetime():
    # GH 18775
    df = DataFrame()
    df["author"] = ["X", "Y", "Z"]
    df["publisher"] = ["BBC", "NBC", "N24"]
    df["date"] = pd.to_datetime(
        ["17-10-2010 07:15:30", "13-05-2011 08:20:35", "15-01-2013 09:09:09"],
        dayfirst=True,
    )
    result = df.apply(lambda x: {}, axis=1)
    expected = Series([{}, {}, {}])
    tm.assert_series_equal(result, expected)


def test_with_dictlike_columns_with_infer():
    # GH 17602
    df = DataFrame([[1, 2], [1, 2]], columns=["a", "b"])
    result = df.apply(lambda x: {"s": x["a"] + x["b"]}, axis=1, result_type="expand")
    expected = DataFrame({"s": [3, 3]})
    tm.assert_frame_equal(result, expected)

    df["tm"] = [
        Timestamp("2017-05-01 00:00:00"),
        Timestamp("2017-05-02 00:00:00"),
    ]
    result = df.apply(lambda x: {"s": x["a"] + x["b"]}, axis=1, result_type="expand")
    tm.assert_frame_equal(result, expected)


@pytest.mark.parametrize(
    "ops, by_row, expected",
    [
        ([lambda x: x + 1], "compat", DataFrame({("a", "<lambda>"): [2, 3]})),
        ([lambda x: x + 1], False, DataFrame({("a", "<lambda>"): [2, 3]})),
        ([lambda x: x.sum()], "compat", DataFrame({"a": [3]}, index=["<lambda>"])),
        ([lambda x: x.sum()], False, DataFrame({"a": [3]}, index=["<lambda>"])),
        (
            ["sum", np.sum, lambda x: x.sum()],
            "compat",
            DataFrame({"a": [3, 3, 3]}, index=["sum", "sum", "<lambda>"]),
        ),
        (
            ["sum", np.sum, lambda x: x.sum()],
            False,
            DataFrame({"a": [3, 3, 3]}, index=["sum", "sum", "<lambda>"]),
        ),
        (
            [lambda x: x + 1, lambda x: 3],
            "compat",
            DataFrame([[2, 3], [3, 3]], columns=[["a", "a"], ["<lambda>", "<lambda>"]]),
        ),
        (
            [lambda x: 2, lambda x: 3],
            False,
            DataFrame({"a": [2, 3]}, ["<lambda>", "<lambda>"]),
        ),
    ],
)
def test_listlike_lambda(ops, by_row, expected):
    # GH53601
    df = DataFrame({"a": [1, 2]})
    result = df.apply(ops, by_row=by_row)
    tm.assert_equal(result, expected)


@pytest.mark.parametrize(
    "ops",
    [
        [lambda x: x + 1],
        [lambda x: x.sum()],
        ["sum", np.sum, lambda x: x.sum()],
        [lambda x: x + 1, lambda x: 3],
    ],
)
def test_listlike_lambda_raises(ops):
    # GH53601
    df = DataFrame({"a": [1, 2]})
    with pytest.raises(ValueError, match="by_row=True not allowed"):
        df.apply(ops, by_row=True)


def test_with_listlike_columns():
    # GH 17348
    df = DataFrame(
        {
            "a": Series(np.random.default_rng(2).standard_normal(4)),
            "b": ["a", "list", "of", "words"],
            "ts": date_range("2016-10-01", periods=4, freq="H"),
        }
    )

    result = df[["a", "b"]].apply(tuple, axis=1)
    expected = Series([t[1:] for t in df[["a", "b"]].itertuples()])
    tm.assert_series_equal(result, expected)

    result = df[["a", "ts"]].apply(tuple, axis=1)
    expected = Series([t[1:] for t in df[["a", "ts"]].itertuples()])
    tm.assert_series_equal(result, expected)


def test_with_listlike_columns_returning_list():
    # GH 18919
    df = DataFrame({"x": Series([["a", "b"], ["q"]]), "y": Series([["z"], ["q", "t"]])})
    df.index = MultiIndex.from_tuples([("i0", "j0"), ("i1", "j1")])

    result = df.apply(lambda row: [el for el in row["x"] if el in row["y"]], axis=1)
    expected = Series([[], ["q"]], index=df.index)
    tm.assert_series_equal(result, expected)


def test_infer_output_shape_columns():
    # GH 18573

    df = DataFrame(
        {
            "number": [1.0, 2.0],
            "string": ["foo", "bar"],
            "datetime": [
                Timestamp("2017-11-29 03:30:00"),
                Timestamp("2017-11-29 03:45:00"),
            ],
        }
    )
    result = df.apply(lambda row: (row.number, row.string), axis=1)
    expected = Series([(t.number, t.string) for t in df.itertuples()])
    tm.assert_series_equal(result, expected)


def test_infer_output_shape_listlike_columns():
    # GH 16353

    df = DataFrame(
        np.random.default_rng(2).standard_normal((6, 3)), columns=["A", "B", "C"]
    )

    result = df.apply(lambda x: [1, 2, 3], axis=1)
    expected = Series([[1, 2, 3] for t in df.itertuples()])
    tm.assert_series_equal(result, expected)

    result = df.apply(lambda x: [1, 2], axis=1)
    expected = Series([[1, 2] for t in df.itertuples()])
    tm.assert_series_equal(result, expected)


@pytest.mark.parametrize("val", [1, 2])
def test_infer_output_shape_listlike_columns_np_func(val):
    # GH 17970
    df = DataFrame({"a": [1, 2, 3]}, index=list("abc"))

    result = df.apply(lambda row: np.ones(val), axis=1)
    expected = Series([np.ones(val) for t in df.itertuples()], index=df.index)
    tm.assert_series_equal(result, expected)


def test_infer_output_shape_listlike_columns_with_timestamp():
    # GH 17892
    df = DataFrame(
        {
            "a": [
                Timestamp("2010-02-01"),
                Timestamp("2010-02-04"),
                Timestamp("2010-02-05"),
                Timestamp("2010-02-06"),
            ],
            "b": [9, 5, 4, 3],
            "c": [5, 3, 4, 2],
            "d": [1, 2, 3, 4],
        }
    )

    def fun(x):
        return (1, 2)

    result = df.apply(fun, axis=1)
    expected = Series([(1, 2) for t in df.itertuples()])
    tm.assert_series_equal(result, expected)


@pytest.mark.parametrize("lst", [[1, 2, 3], [1, 2]])
def test_consistent_coerce_for_shapes(lst):
    # we want column names to NOT be propagated
    # just because the shape matches the input shape
    df = DataFrame(
        np.random.default_rng(2).standard_normal((4, 3)), columns=["A", "B", "C"]
    )

    result = df.apply(lambda x: lst, axis=1)
    expected = Series([lst for t in df.itertuples()])
    tm.assert_series_equal(result, expected)


def test_consistent_names(int_frame_const_col):
    # if a Series is returned, we should use the resulting index names
    df = int_frame_const_col

    result = df.apply(
        lambda x: Series([1, 2, 3], index=["test", "other", "cols"]), axis=1
    )
    expected = int_frame_const_col.rename(
        columns={"A": "test", "B": "other", "C": "cols"}
    )
    tm.assert_frame_equal(result, expected)

    result = df.apply(lambda x: Series([1, 2], index=["test", "other"]), axis=1)
    expected = expected[["test", "other"]]
    tm.assert_frame_equal(result, expected)


def test_result_type(int_frame_const_col):
    # result_type should be consistent no matter which
    # path we take in the code
    df = int_frame_const_col

    result = df.apply(lambda x: [1, 2, 3], axis=1, result_type="expand")
    expected = df.copy()
    expected.columns = [0, 1, 2]
    tm.assert_frame_equal(result, expected)


def test_result_type_shorter_list(int_frame_const_col):
    # result_type should be consistent no matter which
    # path we take in the code
    df = int_frame_const_col
    result = df.apply(lambda x: [1, 2], axis=1, result_type="expand")
    expected = df[["A", "B"]].copy()
    expected.columns = [0, 1]
    tm.assert_frame_equal(result, expected)


def test_result_type_broadcast(int_frame_const_col, request):
    # result_type should be consistent no matter which
    # path we take in the code
    if engine == "numba":
        mark = pytest.mark.xfail(reason="numba engine doesn't support list return")
        request.node.add_marker(mark)
    df = int_frame_const_col
    # broadcast result
    result = df.apply(lambda x: [1, 2, 3], axis=1, result_type="broadcast")
    expected = df.copy()
    tm.assert_frame_equal(result, expected)


def test_result_type_broadcast_series_func(int_frame_const_col, engine, request):
    # result_type should be consistent no matter which
    # path we take in the code
    if engine == "numba":
        mark = pytest.mark.xfail(
            reason="numba Series constructor only support ndarrays not list data"
        )
        request.node.add_marker(mark)
    df = int_frame_const_col
    columns = ["other", "col", "names"]
    result = df.apply(
        lambda x: Series([1, 2, 3], index=columns),
        axis=1,
        result_type="broadcast",
        engine=engine,
    )
    expected = df.copy()
    tm.assert_frame_equal(result, expected)


def test_result_type_series_result(int_frame_const_col, engine, request):
    # result_type should be consistent no matter which
    # path we take in the code
    if engine == "numba":
        mark = pytest.mark.xfail(
            reason="numba Series constructor only support ndarrays not list data"
        )
        request.node.add_marker(mark)
    df = int_frame_const_col
    # series result
    result = df.apply(lambda x: Series([1, 2, 3], index=x.index), axis=1, engine=engine)
    expected = df.copy()
    tm.assert_frame_equal(result, expected)


def test_result_type_series_result_other_index(int_frame_const_col, engine, request):
    # result_type should be consistent no matter which
    # path we take in the code

    if engine == "numba":
        mark = pytest.mark.xfail(
            reason="no support in numba Series constructor for list of columns"
        )
        request.node.add_marker(mark)
    df = int_frame_const_col
    # series result with other index
    columns = ["other", "col", "names"]
    result = df.apply(lambda x: Series([1, 2, 3], index=columns), axis=1, engine=engine)
    expected = df.copy()
    expected.columns = columns
    tm.assert_frame_equal(result, expected)


@pytest.mark.parametrize(
    "box",
    [lambda x: list(x), lambda x: tuple(x), lambda x: np.array(x, dtype="int64")],
    ids=["list", "tuple", "array"],
)
def test_consistency_for_boxed(box, int_frame_const_col):
    # passing an array or list should not affect the output shape
    df = int_frame_const_col

    result = df.apply(lambda x: box([1, 2]), axis=1)
    expected = Series([box([1, 2]) for t in df.itertuples()])
    tm.assert_series_equal(result, expected)

    result = df.apply(lambda x: box([1, 2]), axis=1, result_type="expand")
    expected = int_frame_const_col[["A", "B"]].rename(columns={"A": 0, "B": 1})
    tm.assert_frame_equal(result, expected)


def test_agg_transform(axis, float_frame):
    other_axis = 1 if axis in {0, "index"} else 0

    with np.errstate(all="ignore"):
        f_abs = np.abs(float_frame)
        f_sqrt = np.sqrt(float_frame)

        # ufunc
        expected = f_sqrt.copy()
        result = float_frame.apply(np.sqrt, axis=axis)
        tm.assert_frame_equal(result, expected)

        # list-like
        result = float_frame.apply([np.sqrt], axis=axis)
        expected = f_sqrt.copy()
        if axis in {0, "index"}:
            expected.columns = MultiIndex.from_product([float_frame.columns, ["sqrt"]])
        else:
            expected.index = MultiIndex.from_product([float_frame.index, ["sqrt"]])
        tm.assert_frame_equal(result, expected)

        # multiple items in list
        # these are in the order as if we are applying both
        # functions per series and then concatting
        result = float_frame.apply([np.abs, np.sqrt], axis=axis)
        expected = zip_frames([f_abs, f_sqrt], axis=other_axis)
        if axis in {0, "index"}:
            expected.columns = MultiIndex.from_product(
                [float_frame.columns, ["absolute", "sqrt"]]
            )
        else:
            expected.index = MultiIndex.from_product(
                [float_frame.index, ["absolute", "sqrt"]]
            )
        tm.assert_frame_equal(result, expected)


def test_demo():
    # demonstration tests
    df = DataFrame({"A": range(5), "B": 5})

    result = df.agg(["min", "max"])
    expected = DataFrame(
        {"A": [0, 4], "B": [5, 5]}, columns=["A", "B"], index=["min", "max"]
    )
    tm.assert_frame_equal(result, expected)


def test_demo_dict_agg():
    # demonstration tests
    df = DataFrame({"A": range(5), "B": 5})
    result = df.agg({"A": ["min", "max"], "B": ["sum", "max"]})
    expected = DataFrame(
        {"A": [4.0, 0.0, np.nan], "B": [5.0, np.nan, 25.0]},
        columns=["A", "B"],
        index=["max", "min", "sum"],
    )
    tm.assert_frame_equal(result.reindex_like(expected), expected)


def test_agg_with_name_as_column_name():
    # GH 36212 - Column name is "name"
    data = {"name": ["foo", "bar"]}
    df = DataFrame(data)

    # result's name should be None
    result = df.agg({"name": "count"})
    expected = Series({"name": 2})
    tm.assert_series_equal(result, expected)

    # Check if name is still preserved when aggregating series instead
    result = df["name"].agg({"name": "count"})
    expected = Series({"name": 2}, name="name")
    tm.assert_series_equal(result, expected)


def test_agg_multiple_mixed():
    # GH 20909
    mdf = DataFrame(
        {
            "A": [1, 2, 3],
            "B": [1.0, 2.0, 3.0],
            "C": ["foo", "bar", "baz"],
        }
    )
    expected = DataFrame(
        {
            "A": [1, 6],
            "B": [1.0, 6.0],
            "C": ["bar", "foobarbaz"],
        },
        index=["min", "sum"],
    )
    # sorted index
    result = mdf.agg(["min", "sum"])
    tm.assert_frame_equal(result, expected)

    result = mdf[["C", "B", "A"]].agg(["sum", "min"])
    # GH40420: the result of .agg should have an index that is sorted
    # according to the arguments provided to agg.
    expected = expected[["C", "B", "A"]].reindex(["sum", "min"])
    tm.assert_frame_equal(result, expected)


def test_agg_multiple_mixed_raises():
    # GH 20909
    mdf = DataFrame(
        {
            "A": [1, 2, 3],
            "B": [1.0, 2.0, 3.0],
            "C": ["foo", "bar", "baz"],
            "D": date_range("20130101", periods=3),
        }
    )

    # sorted index
    msg = "does not support reduction"
    with pytest.raises(TypeError, match=msg):
        mdf.agg(["min", "sum"])

    with pytest.raises(TypeError, match=msg):
        mdf[["D", "C", "B", "A"]].agg(["sum", "min"])


def test_agg_reduce(axis, float_frame):
    other_axis = 1 if axis in {0, "index"} else 0
    name1, name2 = float_frame.axes[other_axis].unique()[:2].sort_values()

    # all reducers
    expected = pd.concat(
        [
            float_frame.mean(axis=axis),
            float_frame.max(axis=axis),
            float_frame.sum(axis=axis),
        ],
        axis=1,
    )
    expected.columns = ["mean", "max", "sum"]
    expected = expected.T if axis in {0, "index"} else expected

    result = float_frame.agg(["mean", "max", "sum"], axis=axis)
    tm.assert_frame_equal(result, expected)

    # dict input with scalars
    func = {name1: "mean", name2: "sum"}
    result = float_frame.agg(func, axis=axis)
    expected = Series(
        [
            float_frame.loc(other_axis)[name1].mean(),
            float_frame.loc(other_axis)[name2].sum(),
        ],
        index=[name1, name2],
    )
    tm.assert_series_equal(result, expected)

    # dict input with lists
    func = {name1: ["mean"], name2: ["sum"]}
    result = float_frame.agg(func, axis=axis)
    expected = DataFrame(
        {
            name1: Series([float_frame.loc(other_axis)[name1].mean()], index=["mean"]),
            name2: Series([float_frame.loc(other_axis)[name2].sum()], index=["sum"]),
        }
    )
    expected = expected.T if axis in {1, "columns"} else expected
    tm.assert_frame_equal(result, expected)

    # dict input with lists with multiple
    func = {name1: ["mean", "sum"], name2: ["sum", "max"]}
    result = float_frame.agg(func, axis=axis)
    expected = pd.concat(
        {
            name1: Series(
                [
                    float_frame.loc(other_axis)[name1].mean(),
                    float_frame.loc(other_axis)[name1].sum(),
                ],
                index=["mean", "sum"],
            ),
            name2: Series(
                [
                    float_frame.loc(other_axis)[name2].sum(),
                    float_frame.loc(other_axis)[name2].max(),
                ],
                index=["sum", "max"],
            ),
        },
        axis=1,
    )
    expected = expected.T if axis in {1, "columns"} else expected
    tm.assert_frame_equal(result, expected)


def test_nuiscance_columns():
    # GH 15015
    df = DataFrame(
        {
            "A": [1, 2, 3],
            "B": [1.0, 2.0, 3.0],
            "C": ["foo", "bar", "baz"],
            "D": date_range("20130101", periods=3),
        }
    )

    result = df.agg("min")
    expected = Series([1, 1.0, "bar", Timestamp("20130101")], index=df.columns)
    tm.assert_series_equal(result, expected)

    result = df.agg(["min"])
    expected = DataFrame(
        [[1, 1.0, "bar", Timestamp("20130101")]],
        index=["min"],
        columns=df.columns,
    )
    tm.assert_frame_equal(result, expected)

    msg = "does not support reduction"
    with pytest.raises(TypeError, match=msg):
        df.agg("sum")

    result = df[["A", "B", "C"]].agg("sum")
    expected = Series([6, 6.0, "foobarbaz"], index=["A", "B", "C"])
    tm.assert_series_equal(result, expected)

    msg = "does not support reduction"
    with pytest.raises(TypeError, match=msg):
        df.agg(["sum"])


@pytest.mark.parametrize("how", ["agg", "apply"])
def test_non_callable_aggregates(how):
    # GH 16405
    # 'size' is a property of frame/series
    # validate that this is working
    # GH 39116 - expand to apply
    df = DataFrame(
        {"A": [None, 2, 3], "B": [1.0, np.nan, 3.0], "C": ["foo", None, "bar"]}
    )

    # Function aggregate
    result = getattr(df, how)({"A": "count"})
    expected = Series({"A": 2})

    tm.assert_series_equal(result, expected)

    # Non-function aggregate
    result = getattr(df, how)({"A": "size"})
    expected = Series({"A": 3})

    tm.assert_series_equal(result, expected)

    # Mix function and non-function aggs
    result1 = getattr(df, how)(["count", "size"])
    result2 = getattr(df, how)(
        {"A": ["count", "size"], "B": ["count", "size"], "C": ["count", "size"]}
    )
    expected = DataFrame(
        {
            "A": {"count": 2, "size": 3},
            "B": {"count": 2, "size": 3},
            "C": {"count": 2, "size": 3},
        }
    )

    tm.assert_frame_equal(result1, result2, check_like=True)
    tm.assert_frame_equal(result2, expected, check_like=True)

    # Just functional string arg is same as calling df.arg()
    result = getattr(df, how)("count")
    expected = df.count()

    tm.assert_series_equal(result, expected)


@pytest.mark.parametrize("how", ["agg", "apply"])
def test_size_as_str(how, axis):
    # GH 39934
    df = DataFrame(
        {"A": [None, 2, 3], "B": [1.0, np.nan, 3.0], "C": ["foo", None, "bar"]}
    )
    # Just a string attribute arg same as calling df.arg
    # on the columns
    result = getattr(df, how)("size", axis=axis)
    if axis in (0, "index"):
        expected = Series(df.shape[0], index=df.columns)
    else:
        expected = Series(df.shape[1], index=df.index)
    tm.assert_series_equal(result, expected)


def test_agg_listlike_result():
    # GH-29587 user defined function returning list-likes
    df = DataFrame({"A": [2, 2, 3], "B": [1.5, np.nan, 1.5], "C": ["foo", None, "bar"]})

    def func(group_col):
        return list(group_col.dropna().unique())

    result = df.agg(func)
    expected = Series([[2, 3], [1.5], ["foo", "bar"]], index=["A", "B", "C"])
    tm.assert_series_equal(result, expected)

    result = df.agg([func])
    expected = expected.to_frame("func").T
    tm.assert_frame_equal(result, expected)


@pytest.mark.parametrize("axis", [0, 1])
@pytest.mark.parametrize(
    "args, kwargs",
    [
        ((1, 2, 3), {}),
        ((8, 7, 15), {}),
        ((1, 2), {}),
        ((1,), {"b": 2}),
        ((), {"a": 1, "b": 2}),
        ((), {"a": 2, "b": 1}),
        ((), {"a": 1, "b": 2, "c": 3}),
    ],
)
def test_agg_args_kwargs(axis, args, kwargs):
    def f(x, a, b, c=3):
        return x.sum() + (a + b) / c

    df = DataFrame([[1, 2], [3, 4]])

    if axis == 0:
        expected = Series([5.0, 7.0])
    else:
        expected = Series([4.0, 8.0])

    result = df.agg(f, axis, *args, **kwargs)

    tm.assert_series_equal(result, expected)


@pytest.mark.parametrize("num_cols", [2, 3, 5])
def test_frequency_is_original(num_cols, engine, request):
    # GH 22150
    if engine == "numba":
        mark = pytest.mark.xfail(reason="numba engine only supports numeric indices")
        request.node.add_marker(mark)
    index = pd.DatetimeIndex(["1950-06-30", "1952-10-24", "1953-05-29"])
    original = index.copy()
    df = DataFrame(1, index=index, columns=range(num_cols), engine=engine)
    df.apply(lambda x: x)
    assert index.freq == original.freq


def test_apply_datetime_tz_issue(engine, request):
    # GH 29052

    if engine == "numba":
        mark = pytest.mark.xfail(
            reason="numba engine doesn't support non-numeric indexes"
        )
        request.node.add_marker(mark)

    timestamps = [
        Timestamp("2019-03-15 12:34:31.909000+0000", tz="UTC"),
        Timestamp("2019-03-15 12:34:34.359000+0000", tz="UTC"),
        Timestamp("2019-03-15 12:34:34.660000+0000", tz="UTC"),
    ]
    df = DataFrame(data=[0, 1, 2], index=timestamps)
    result = df.apply(lambda x: x.name, axis=1, engine=engine)
    expected = Series(index=timestamps, data=timestamps)

    tm.assert_series_equal(result, expected)


@pytest.mark.parametrize("df", [DataFrame({"A": ["a", None], "B": ["c", "d"]})])
@pytest.mark.parametrize("method", ["min", "max", "sum"])
def test_mixed_column_raises(df, method):
    # GH 16832
    if method == "sum":
        msg = r'can only concatenate str \(not "int"\) to str'
    else:
        msg = "not supported between instances of 'str' and 'float'"
    with pytest.raises(TypeError, match=msg):
        getattr(df, method)()


@pytest.mark.parametrize("col", [1, 1.0, True, "a", np.nan])
def test_apply_dtype(col):
    # GH 31466
    df = DataFrame([[1.0, col]], columns=["a", "b"])
    result = df.apply(lambda x: x.dtype)
    expected = df.dtypes

    tm.assert_series_equal(result, expected)


def test_apply_mutating(using_array_manager, using_copy_on_write):
    # GH#35462 case where applied func pins a new BlockManager to a row
    df = DataFrame({"a": range(100), "b": range(100, 200)})
    df_orig = df.copy()

    def func(row):
        mgr = row._mgr
        row.loc["a"] += 1
        assert row._mgr is not mgr
        return row

    expected = df.copy()
    expected["a"] += 1

    result = df.apply(func, axis=1)

    tm.assert_frame_equal(result, expected)
    if using_copy_on_write or using_array_manager:
        # INFO(CoW) With copy on write, mutating a viewing row doesn't mutate the parent
        # INFO(ArrayManager) With BlockManager, the row is a view and mutated in place,
        # with ArrayManager the row is not a view, and thus not mutated in place
        tm.assert_frame_equal(df, df_orig)
    else:
        tm.assert_frame_equal(df, result)


def test_apply_empty_list_reduce():
    # GH#35683 get columns correct
    df = DataFrame([[1, 2], [3, 4], [5, 6], [7, 8], [9, 10]], columns=["a", "b"])

    result = df.apply(lambda x: [], result_type="reduce")
    expected = Series({"a": [], "b": []}, dtype=object)
    tm.assert_series_equal(result, expected)


def test_apply_no_suffix_index(engine):
    # GH36189
    pdf = DataFrame([[4, 9]] * 3, columns=["A", "B"])
    result = pdf.apply(["sum", lambda x: x.sum(), lambda x: x.sum()], engine=engine)
    expected = DataFrame(
        {"A": [12, 12, 12], "B": [27, 27, 27]}, index=["sum", "<lambda>", "<lambda>"]
    )

    tm.assert_frame_equal(result, expected)


def test_apply_raw_returns_string(engine):
    # https://github.com/pandas-dev/pandas/issues/35940
    if engine == "numba":
        pytest.skip("No object dtype support in numba")
    df = DataFrame({"A": ["aa", "bbb"]})
    result = df.apply(lambda x: x[0], engine=engine, axis=1, raw=True)
    expected = Series(["aa", "bbb"])
    tm.assert_series_equal(result, expected)


def test_aggregation_func_column_order():
    # GH40420: the result of .agg should have an index that is sorted
    # according to the arguments provided to agg.
    df = DataFrame(
        [
            (1, 0, 0),
            (2, 0, 0),
            (3, 0, 0),
            (4, 5, 4),
            (5, 6, 6),
            (6, 7, 7),
        ],
        columns=("att1", "att2", "att3"),
    )

    def sum_div2(s):
        return s.sum() / 2

    aggs = ["sum", sum_div2, "count", "min"]
    result = df.agg(aggs)
    expected = DataFrame(
        {
            "att1": [21.0, 10.5, 6.0, 1.0],
            "att2": [18.0, 9.0, 6.0, 0.0],
            "att3": [17.0, 8.5, 6.0, 0.0],
        },
        index=["sum", "sum_div2", "count", "min"],
    )
    tm.assert_frame_equal(result, expected)


def test_apply_getitem_axis_1(engine):
    # GH 13427
    df = DataFrame({"a": [0, 1, 2], "b": [1, 2, 3]})
    result = df[["a", "a"]].apply(
        lambda x: x.iloc[0] + x.iloc[1], axis=1, engine=engine
    )
    expected = Series([0, 2, 4])
    tm.assert_series_equal(result, expected)


def test_nuisance_depr_passes_through_warnings():
    # GH 43740
    # DataFrame.agg with list-likes may emit warnings for both individual
    # args and for entire columns, but we only want to emit once. We
    # catch and suppress the warnings for individual args, but need to make
    # sure if some other warnings were raised, they get passed through to
    # the user.

    def expected_warning(x):
        warnings.warn("Hello, World!")
        return x.sum()

    df = DataFrame({"a": [1, 2, 3]})
    with tm.assert_produces_warning(UserWarning, match="Hello, World!"):
        df.agg([expected_warning])


def test_apply_type():
    # GH 46719
    df = DataFrame(
        {"col1": [3, "string", float], "col2": [0.25, datetime(2020, 1, 1), np.nan]},
        index=["a", "b", "c"],
    )

    # axis=0
    result = df.apply(type, axis=0)
    expected = Series({"col1": Series, "col2": Series})
    tm.assert_series_equal(result, expected)

    # axis=1
    result = df.apply(type, axis=1)
    expected = Series({"a": Series, "b": Series, "c": Series})
    tm.assert_series_equal(result, expected)


def test_apply_on_empty_dataframe(engine):
    # GH 39111
    df = DataFrame({"a": [1, 2], "b": [3, 0]})
    result = df.head(0).apply(lambda x: max(x["a"], x["b"]), axis=1, engine=engine)
    expected = Series([], dtype=np.float64)
    tm.assert_series_equal(result, expected)


def test_apply_return_list():
    df = DataFrame({"a": [1, 2], "b": [2, 3]})
    result = df.apply(lambda x: [x.values])
    expected = DataFrame({"a": [[1, 2]], "b": [[2, 3]]})
    tm.assert_frame_equal(result, expected)


@pytest.mark.parametrize(
    "test, constant",
    [
        ({"a": [1, 2, 3], "b": [1, 1, 1]}, {"a": [1, 2, 3], "b": [1]}),
        ({"a": [2, 2, 2], "b": [1, 1, 1]}, {"a": [2], "b": [1]}),
    ],
)
def test_unique_agg_type_is_series(test, constant):
    # GH#22558
    df1 = DataFrame(test)
    expected = Series(data=constant, index=["a", "b"], dtype="object")
    aggregation = {"a": "unique", "b": "unique"}

    result = df1.agg(aggregation)

    tm.assert_series_equal(result, expected)


def test_any_apply_keyword_non_zero_axis_regression():
    # https://github.com/pandas-dev/pandas/issues/48656
    df = DataFrame({"A": [1, 2, 0], "B": [0, 2, 0], "C": [0, 0, 0]})
    expected = Series([True, True, False])
    tm.assert_series_equal(df.any(axis=1), expected)

    result = df.apply("any", axis=1)
    tm.assert_series_equal(result, expected)

    result = df.apply("any", 1)
    tm.assert_series_equal(result, expected)


def test_agg_mapping_func_deprecated():
    # GH 53325
    df = DataFrame({"x": [1, 2, 3]})

    def foo1(x, a=1, c=0):
        return x + a + c

    def foo2(x, b=2, c=0):
        return x + b + c

    # single func already takes the vectorized path
    result = df.agg(foo1, 0, 3, c=4)
    expected = df + 7
    tm.assert_frame_equal(result, expected)

    msg = "using .+ in Series.agg cannot aggregate and"

    with tm.assert_produces_warning(FutureWarning, match=msg):
        result = df.agg([foo1, foo2], 0, 3, c=4)
    expected = DataFrame(
        [[8, 8], [9, 9], [10, 10]], columns=[["x", "x"], ["foo1", "foo2"]]
    )
    tm.assert_frame_equal(result, expected)

    # TODO: the result below is wrong, should be fixed (GH53325)
    with tm.assert_produces_warning(FutureWarning, match=msg):
        result = df.agg({"x": foo1}, 0, 3, c=4)
    expected = DataFrame([2, 3, 4], columns=["x"])
    tm.assert_frame_equal(result, expected)


def test_agg_std():
    df = DataFrame(np.arange(6).reshape(3, 2), columns=["A", "B"])

    with tm.assert_produces_warning(FutureWarning, match="using DataFrame.std"):
        result = df.agg(np.std)
    expected = Series({"A": 2.0, "B": 2.0}, dtype=float)
    tm.assert_series_equal(result, expected)

    with tm.assert_produces_warning(FutureWarning, match="using Series.std"):
        result = df.agg([np.std])
    expected = DataFrame({"A": 2.0, "B": 2.0}, index=["std"])
    tm.assert_frame_equal(result, expected)


def test_agg_dist_like_and_nonunique_columns():
    # GH#51099
    df = DataFrame(
        {"A": [None, 2, 3], "B": [1.0, np.nan, 3.0], "C": ["foo", None, "bar"]}
    )
    df.columns = ["A", "A", "C"]

    result = df.agg({"A": "count"})
    expected = df["A"].count()
    tm.assert_series_equal(result, expected)<|MERGE_RESOLUTION|>--- conflicted
+++ resolved
@@ -48,14 +48,11 @@
 
 
 @pytest.mark.parametrize("axis", [0, 1])
-<<<<<<< HEAD
-def test_apply_args(float_frame, axis, engine):
-    result = float_frame.apply(lambda x, y: x + y, axis, args=(1,), engine=engine)
-=======
 @pytest.mark.parametrize("raw", [True, False])
-def test_apply_args(float_frame, axis, raw):
-    result = float_frame.apply(lambda x, y: x + y, axis, args=(1,), raw=raw)
->>>>>>> 9e1096e8
+def test_apply_args(float_frame, axis, raw, engine):
+    result = float_frame.apply(
+        lambda x, y: x + y, axis, args=(1,), raw=raw, engine=engine
+    )
     expected = float_frame + 1
     tm.assert_frame_equal(result, expected)
 
