from datetime import datetime
import warnings

import numpy as np
import pytest

from pandas.core.dtypes.dtypes import CategoricalDtype

import pandas as pd
from pandas import (
    DataFrame,
    MultiIndex,
    Series,
    Timestamp,
    date_range,
)
import pandas._testing as tm
from pandas.tests.frame.common import zip_frames


def test_apply(float_frame):
    with np.errstate(all="ignore"):
        # ufunc
        result = np.sqrt(float_frame["A"])
        expected = float_frame.apply(np.sqrt)["A"]
        tm.assert_series_equal(result, expected)

        # aggregator
        result = float_frame.apply(np.mean)["A"]
        expected = np.mean(float_frame["A"])
        assert result == expected

        d = float_frame.index[0]
        result = float_frame.apply(np.mean, axis=1)
        expected = np.mean(float_frame.xs(d))
        assert result[d] == expected
        assert result.index is float_frame.index


def test_apply_categorical_func():
    # GH 9573
    df = DataFrame({"c0": ["A", "A", "B", "B"], "c1": ["C", "C", "D", "D"]})
    result = df.apply(lambda ts: ts.astype("category"))

    assert result.shape == (4, 2)
    assert isinstance(result["c0"].dtype, CategoricalDtype)
    assert isinstance(result["c1"].dtype, CategoricalDtype)


def test_apply_axis1_with_ea():
    # GH#36785
    expected = DataFrame({"A": [Timestamp("2013-01-01", tz="UTC")]})
    result = expected.apply(lambda x: x, axis=1)
    tm.assert_frame_equal(result, expected)


@pytest.mark.parametrize(
    "data, dtype",
    [(1, None), (1, CategoricalDtype([1])), (Timestamp("2013-01-01", tz="UTC"), None)],
)
def test_agg_axis1_duplicate_index(data, dtype):
    # GH 42380
    expected = DataFrame([[data], [data]], index=["a", "a"], dtype=dtype)
    result = expected.agg(lambda x: x, axis=1)
    tm.assert_frame_equal(result, expected)


def test_apply_mixed_datetimelike():
    # mixed datetimelike
    # GH 7778
    expected = DataFrame(
        {
            "A": date_range("20130101", periods=3),
            "B": pd.to_timedelta(np.arange(3), unit="s"),
        }
    )
    result = expected.apply(lambda x: x, axis=1)
    tm.assert_frame_equal(result, expected)


@pytest.mark.parametrize("func", [np.sqrt, np.mean])
def test_apply_empty(func):
    # empty
    empty_frame = DataFrame()

    result = empty_frame.apply(func)
    assert result.empty


def test_apply_float_frame(float_frame):
    no_rows = float_frame[:0]
    result = no_rows.apply(lambda x: x.mean())
    expected = Series(np.nan, index=float_frame.columns)
    tm.assert_series_equal(result, expected)

    no_cols = float_frame.loc[:, []]
    result = no_cols.apply(lambda x: x.mean(), axis=1)
    expected = Series(np.nan, index=float_frame.index)
    tm.assert_series_equal(result, expected)


def test_apply_empty_except_index():
    # GH 2476
    expected = DataFrame(index=["a"])
    result = expected.apply(lambda x: x["a"], axis=1)
    tm.assert_frame_equal(result, expected)


def test_apply_with_reduce_empty():
    # reduce with an empty DataFrame
    empty_frame = DataFrame()

    x = []
    result = empty_frame.apply(x.append, axis=1, result_type="expand")
    tm.assert_frame_equal(result, empty_frame)
    result = empty_frame.apply(x.append, axis=1, result_type="reduce")
    expected = Series([], dtype=np.float64)
    tm.assert_series_equal(result, expected)

    empty_with_cols = DataFrame(columns=["a", "b", "c"])
    result = empty_with_cols.apply(x.append, axis=1, result_type="expand")
    tm.assert_frame_equal(result, empty_with_cols)
    result = empty_with_cols.apply(x.append, axis=1, result_type="reduce")
    expected = Series([], dtype=np.float64)
    tm.assert_series_equal(result, expected)

    # Ensure that x.append hasn't been called
    assert x == []


@pytest.mark.parametrize("func", ["sum", "prod", "any", "all"])
def test_apply_funcs_over_empty(func):
    # GH 28213
    df = DataFrame(columns=["a", "b", "c"])

    result = df.apply(getattr(np, func))
    expected = getattr(df, func)()
    if func in ("sum", "prod"):
        expected = expected.astype(float)
    tm.assert_series_equal(result, expected)


def test_nunique_empty():
    # GH 28213
    df = DataFrame(columns=["a", "b", "c"])

    result = df.nunique()
    expected = Series(0, index=df.columns)
    tm.assert_series_equal(result, expected)

    result = df.T.nunique()
    expected = Series([], dtype=np.float64)
    tm.assert_series_equal(result, expected)


def test_apply_standard_nonunique():
    df = DataFrame([[1, 2, 3], [4, 5, 6], [7, 8, 9]], index=["a", "a", "c"])

    result = df.apply(lambda s: s[0], axis=1)
    expected = Series([1, 4, 7], ["a", "a", "c"])
    tm.assert_series_equal(result, expected)

    result = df.T.apply(lambda s: s[0], axis=0)
    tm.assert_series_equal(result, expected)


def test_apply_broadcast_scalars(float_frame):
    # scalars
    result = float_frame.apply(np.mean, result_type="broadcast")
    expected = DataFrame([float_frame.mean()], index=float_frame.index)
    tm.assert_frame_equal(result, expected)


def test_apply_broadcast_scalars_axis1(float_frame):
    result = float_frame.apply(np.mean, axis=1, result_type="broadcast")
    m = float_frame.mean(axis=1)
    expected = DataFrame({c: m for c in float_frame.columns})
    tm.assert_frame_equal(result, expected)


def test_apply_broadcast_lists_columns(float_frame):
    # lists
    result = float_frame.apply(
        lambda x: list(range(len(float_frame.columns))),
        axis=1,
        result_type="broadcast",
    )
    m = list(range(len(float_frame.columns)))
    expected = DataFrame(
        [m] * len(float_frame.index),
        dtype="float64",
        index=float_frame.index,
        columns=float_frame.columns,
    )
    tm.assert_frame_equal(result, expected)


def test_apply_broadcast_lists_index(float_frame):
    result = float_frame.apply(
        lambda x: list(range(len(float_frame.index))), result_type="broadcast"
    )
    m = list(range(len(float_frame.index)))
    expected = DataFrame(
        {c: m for c in float_frame.columns},
        dtype="float64",
        index=float_frame.index,
    )
    tm.assert_frame_equal(result, expected)


def test_apply_broadcast_list_lambda_func(int_frame_const_col):
    # preserve columns
    df = int_frame_const_col
    result = df.apply(lambda x: [1, 2, 3], axis=1, result_type="broadcast")
    tm.assert_frame_equal(result, df)


def test_apply_broadcast_series_lambda_func(int_frame_const_col):
    df = int_frame_const_col
    result = df.apply(
        lambda x: Series([1, 2, 3], index=list("abc")),
        axis=1,
        result_type="broadcast",
    )
    expected = df.copy()
    tm.assert_frame_equal(result, expected)


@pytest.mark.parametrize("axis", [0, 1])
def test_apply_raw_float_frame(float_frame, axis):
    def _assert_raw(x):
        assert isinstance(x, np.ndarray)
        assert x.ndim == 1

    float_frame.apply(_assert_raw, axis=axis, raw=True)


@pytest.mark.parametrize("axis", [0, 1])
def test_apply_raw_float_frame_lambda(float_frame, axis):
    result = float_frame.apply(np.mean, axis=axis, raw=True)
    expected = float_frame.apply(lambda x: x.values.mean(), axis=axis)
    tm.assert_series_equal(result, expected)


def test_apply_raw_float_frame_no_reduction(float_frame):
    # no reduction
    result = float_frame.apply(lambda x: x * 2, raw=True)
    expected = float_frame * 2
    tm.assert_frame_equal(result, expected)


@pytest.mark.parametrize("axis", [0, 1])
def test_apply_raw_mixed_type_frame(mixed_type_frame, axis):
    def _assert_raw(x):
        assert isinstance(x, np.ndarray)
        assert x.ndim == 1

    # Mixed dtype (GH-32423)
    mixed_type_frame.apply(_assert_raw, axis=axis, raw=True)


def test_apply_axis1(float_frame):
    d = float_frame.index[0]
    result = float_frame.apply(np.mean, axis=1)[d]
    expected = np.mean(float_frame.xs(d))
    assert result == expected


def test_apply_mixed_dtype_corner():
    df = DataFrame({"A": ["foo"], "B": [1.0]})
    result = df[:0].apply(np.mean, axis=1)
    # the result here is actually kind of ambiguous, should it be a Series
    # or a DataFrame?
    expected = Series(np.nan, index=pd.Index([], dtype="int64"))
    tm.assert_series_equal(result, expected)


def test_apply_mixed_dtype_corner_indexing():
    df = DataFrame({"A": ["foo"], "B": [1.0]})
    result = df.apply(lambda x: x["A"], axis=1)
    expected = Series(["foo"], index=[0])
    tm.assert_series_equal(result, expected)

    result = df.apply(lambda x: x["B"], axis=1)
    expected = Series([1.0], index=[0])
    tm.assert_series_equal(result, expected)


@pytest.mark.parametrize("ax", ["index", "columns"])
@pytest.mark.parametrize(
    "func", [lambda x: x, lambda x: x.mean()], ids=["identity", "mean"]
)
@pytest.mark.parametrize("raw", [True, False])
@pytest.mark.parametrize("axis", [0, 1])
def test_apply_empty_infer_type(ax, func, raw, axis):
    df = DataFrame(**{ax: ["a", "b", "c"]})

    with np.errstate(all="ignore"):
        with warnings.catch_warnings(record=True):
            warnings.simplefilter("ignore", RuntimeWarning)
            test_res = func(np.array([], dtype="f8"))
        is_reduction = not isinstance(test_res, np.ndarray)

        result = df.apply(func, axis=axis, raw=raw)
        if is_reduction:
            agg_axis = df._get_agg_axis(axis)
            assert isinstance(result, Series)
            assert result.index is agg_axis
        else:
            assert isinstance(result, DataFrame)


def test_apply_empty_infer_type_broadcast():
    no_cols = DataFrame(index=["a", "b", "c"])
    result = no_cols.apply(lambda x: x.mean(), result_type="broadcast")
    assert isinstance(result, DataFrame)


def test_apply_with_args_kwds_add_some(float_frame):
    def add_some(x, howmuch=0):
        return x + howmuch

    result = float_frame.apply(add_some, howmuch=2)
    expected = float_frame.apply(lambda x: x + 2)
    tm.assert_frame_equal(result, expected)


def test_apply_with_args_kwds_agg_and_add(float_frame):
    def agg_and_add(x, howmuch=0):
        return x.mean() + howmuch

    result = float_frame.apply(agg_and_add, howmuch=2)
    expected = float_frame.apply(lambda x: x.mean() + 2)
    tm.assert_series_equal(result, expected)


def test_apply_with_args_kwds_subtract_and_divide(float_frame):
    def subtract_and_divide(x, sub, divide=1):
        return (x - sub) / divide

    result = float_frame.apply(subtract_and_divide, args=(2,), divide=2)
    expected = float_frame.apply(lambda x: (x - 2.0) / 2.0)
    tm.assert_frame_equal(result, expected)


def test_apply_yield_list(float_frame):
    result = float_frame.apply(list)
    tm.assert_frame_equal(result, float_frame)


def test_apply_reduce_Series(float_frame):
    float_frame.iloc[::2, float_frame.columns.get_loc("A")] = np.nan
    expected = float_frame.mean(1)
    result = float_frame.apply(np.mean, axis=1)
    tm.assert_series_equal(result, expected)


def test_apply_reduce_to_dict():
    # GH 25196 37544
    data = DataFrame([[1, 2], [3, 4]], columns=["c0", "c1"], index=["i0", "i1"])

    result = data.apply(dict, axis=0)
    expected = Series([{"i0": 1, "i1": 3}, {"i0": 2, "i1": 4}], index=data.columns)
    tm.assert_series_equal(result, expected)

    result = data.apply(dict, axis=1)
    expected = Series([{"c0": 1, "c1": 2}, {"c0": 3, "c1": 4}], index=data.index)
    tm.assert_series_equal(result, expected)


def test_apply_differently_indexed():
    df = DataFrame(np.random.randn(20, 10))

    result = df.apply(Series.describe, axis=0)
    expected = DataFrame({i: v.describe() for i, v in df.items()}, columns=df.columns)
    tm.assert_frame_equal(result, expected)

    result = df.apply(Series.describe, axis=1)
    expected = DataFrame({i: v.describe() for i, v in df.T.items()}, columns=df.index).T
    tm.assert_frame_equal(result, expected)


def test_apply_bug():
    # GH 6125
    positions = DataFrame(
        [
            [1, "ABC0", 50],
            [1, "YUM0", 20],
            [1, "DEF0", 20],
            [2, "ABC1", 50],
            [2, "YUM1", 20],
            [2, "DEF1", 20],
        ],
        columns=["a", "market", "position"],
    )

    def f(r):
        return r["market"]

    expected = positions.apply(f, axis=1)

    positions = DataFrame(
        [
            [datetime(2013, 1, 1), "ABC0", 50],
            [datetime(2013, 1, 2), "YUM0", 20],
            [datetime(2013, 1, 3), "DEF0", 20],
            [datetime(2013, 1, 4), "ABC1", 50],
            [datetime(2013, 1, 5), "YUM1", 20],
            [datetime(2013, 1, 6), "DEF1", 20],
        ],
        columns=["a", "market", "position"],
    )
    result = positions.apply(f, axis=1)
    tm.assert_series_equal(result, expected)


def test_apply_convert_objects():
    expected = DataFrame(
        {
            "A": [
                "foo",
                "foo",
                "foo",
                "foo",
                "bar",
                "bar",
                "bar",
                "bar",
                "foo",
                "foo",
                "foo",
            ],
            "B": [
                "one",
                "one",
                "one",
                "two",
                "one",
                "one",
                "one",
                "two",
                "two",
                "two",
                "one",
            ],
            "C": [
                "dull",
                "dull",
                "shiny",
                "dull",
                "dull",
                "shiny",
                "shiny",
                "dull",
                "shiny",
                "shiny",
                "shiny",
            ],
            "D": np.random.randn(11),
            "E": np.random.randn(11),
            "F": np.random.randn(11),
        }
    )

    result = expected.apply(lambda x: x, axis=1)
    tm.assert_frame_equal(result, expected)


def test_apply_attach_name(float_frame):
    result = float_frame.apply(lambda x: x.name)
    expected = Series(float_frame.columns, index=float_frame.columns)
    tm.assert_series_equal(result, expected)


def test_apply_attach_name_axis1(float_frame):
    result = float_frame.apply(lambda x: x.name, axis=1)
    expected = Series(float_frame.index, index=float_frame.index)
    tm.assert_series_equal(result, expected)


def test_apply_attach_name_non_reduction(float_frame):
    # non-reductions
    result = float_frame.apply(lambda x: np.repeat(x.name, len(x)))
    expected = DataFrame(
        np.tile(float_frame.columns, (len(float_frame.index), 1)),
        index=float_frame.index,
        columns=float_frame.columns,
    )
    tm.assert_frame_equal(result, expected)


def test_apply_attach_name_non_reduction_axis1(float_frame):
    result = float_frame.apply(lambda x: np.repeat(x.name, len(x)), axis=1)
    expected = Series(
        np.repeat(t[0], len(float_frame.columns)) for t in float_frame.itertuples()
    )
    expected.index = float_frame.index
    tm.assert_series_equal(result, expected)


def test_apply_multi_index():
    index = MultiIndex.from_arrays([["a", "a", "b"], ["c", "d", "d"]])
    s = DataFrame([[1, 2], [3, 4], [5, 6]], index=index, columns=["col1", "col2"])
    result = s.apply(lambda x: Series({"min": min(x), "max": max(x)}), 1)
    expected = DataFrame([[1, 2], [3, 4], [5, 6]], index=index, columns=["min", "max"])
    tm.assert_frame_equal(result, expected, check_like=True)


@pytest.mark.parametrize(
    "df, dicts",
    [
        [
            DataFrame([["foo", "bar"], ["spam", "eggs"]]),
            Series([{0: "foo", 1: "spam"}, {0: "bar", 1: "eggs"}]),
        ],
        [DataFrame([[0, 1], [2, 3]]), Series([{0: 0, 1: 2}, {0: 1, 1: 3}])],
    ],
)
def test_apply_dict(df, dicts):
    # GH 8735
    fn = lambda x: x.to_dict()
    reduce_true = df.apply(fn, result_type="reduce")
    reduce_false = df.apply(fn, result_type="expand")
    reduce_none = df.apply(fn)

    tm.assert_series_equal(reduce_true, dicts)
    tm.assert_frame_equal(reduce_false, df)
    tm.assert_series_equal(reduce_none, dicts)


<<<<<<< HEAD
def test_applymap(float_frame):
    applied = float_frame.applymap(lambda x: x * 2)
    tm.assert_frame_equal(applied, float_frame * 2)
    float_frame.applymap(type)

    # GH 465: function returning tuples
    result = float_frame.applymap(lambda x: (x, x))["A"][0]
    assert isinstance(result, tuple)


@pytest.mark.parametrize("val", [1, 1.0])
def test_applymap_float_object_conversion(val):
    # GH 2909: object conversion to float in constructor?
    df = DataFrame(data=[val, "a"])
    result = df.applymap(lambda x: x).dtypes[0]
    assert result == object


@pytest.mark.parametrize("na_action", [None, "ignore"])
def test_applymap_keeps_dtype(na_action):
    # GH52219
    arr = Series(["a", np.nan, "b"])
    sparse_arr = arr.astype(pd.SparseDtype(object))
    df = DataFrame(data={"a": arr, "b": sparse_arr})

    def func(x):
        return str.upper(x) if not pd.isna(x) else x

    result = df.applymap(func, na_action=na_action)

    expected_sparse = pd.array(["A", np.nan, "B"], dtype=pd.SparseDtype(object))
    expected_arr = expected_sparse.astype(object)
    expected = DataFrame({"a": expected_arr, "b": expected_sparse})

    tm.assert_frame_equal(result, expected)

    result_empty = df.iloc[:0, :].applymap(func, na_action=na_action)
    expected_empty = expected.iloc[:0, :]
    tm.assert_frame_equal(result_empty, expected_empty)


def test_applymap_str():
    # GH 2786
    df = DataFrame(np.random.random((3, 4)))
    df2 = df.copy()
    cols = ["a", "a", "a", "a"]
    df.columns = cols

    expected = df2.applymap(str)
    expected.columns = cols
    result = df.applymap(str)
    tm.assert_frame_equal(result, expected)


@pytest.mark.parametrize(
    "col, val",
    [["datetime", Timestamp("20130101")], ["timedelta", pd.Timedelta("1 min")]],
)
def test_applymap_datetimelike(col, val):
    # datetime/timedelta
    df = DataFrame(np.random.random((3, 4)))
    df[col] = val
    result = df.applymap(str)
    assert result.loc[0, col] == str(df.loc[0, col])


@pytest.mark.parametrize(
    "expected",
    [
        DataFrame(),
        DataFrame(columns=list("ABC")),
        DataFrame(index=list("ABC")),
        DataFrame({"A": [], "B": [], "C": []}),
    ],
)
@pytest.mark.parametrize("func", [round, lambda x: x])
def test_applymap_empty(expected, func):
    # GH 8222
    result = expected.applymap(func)
    tm.assert_frame_equal(result, expected)


def test_applymap_kwargs():
    # GH 40652
    result = DataFrame([[1, 2], [3, 4]]).applymap(lambda x, y: x + y, y=2)
    expected = DataFrame([[3, 4], [5, 6]])
    tm.assert_frame_equal(result, expected)


def test_applymap_na_ignore(float_frame):
    # GH 23803
    strlen_frame = float_frame.applymap(lambda x: len(str(x)))
    float_frame_with_na = float_frame.copy()
    mask = np.random.randint(0, 2, size=float_frame.shape, dtype=bool)
    float_frame_with_na[mask] = pd.NA
    strlen_frame_na_ignore = float_frame_with_na.applymap(
        lambda x: len(str(x)), na_action="ignore"
    )
    strlen_frame_with_na = strlen_frame.copy()
    strlen_frame_with_na[mask] = pd.NA
    tm.assert_frame_equal(strlen_frame_na_ignore, strlen_frame_with_na)


def test_applymap_box_timestamps():
    # GH 2689, GH 2627
    ser = Series(date_range("1/1/2000", periods=10))

    def func(x):
        return (x.hour, x.day, x.month)

    # it works!
    DataFrame(ser).applymap(func)


def test_applymap_box():
    # ufunc will not be boxed. Same test cases as the test_map_box
    df = DataFrame(
        {
            "a": [Timestamp("2011-01-01"), Timestamp("2011-01-02")],
            "b": [
                Timestamp("2011-01-01", tz="US/Eastern"),
                Timestamp("2011-01-02", tz="US/Eastern"),
            ],
            "c": [pd.Timedelta("1 days"), pd.Timedelta("2 days")],
            "d": [
                pd.Period("2011-01-01", freq="ME"),
                pd.Period("2011-01-02", freq="ME"),
            ],
        }
    )

    result = df.applymap(lambda x: type(x).__name__)
    expected = DataFrame(
        {
            "a": ["Timestamp", "Timestamp"],
            "b": ["Timestamp", "Timestamp"],
            "c": ["Timedelta", "Timedelta"],
            "d": ["Period", "Period"],
        }
    )
    tm.assert_frame_equal(result, expected)


def test_frame_apply_dont_convert_datetime64():
    from pandas.tseries.offsets import BDay

    df = DataFrame({"x1": [datetime(1996, 1, 1)]})

    df = df.applymap(lambda x: x + BDay())
    df = df.applymap(lambda x: x + BDay())

    result = df.x1.dtype
    assert result == "M8[ns]"


=======
>>>>>>> ebe484a6
def test_apply_non_numpy_dtype():
    # GH 12244
    df = DataFrame({"dt": date_range("2015-01-01", periods=3, tz="Europe/Brussels")})
    result = df.apply(lambda x: x)
    tm.assert_frame_equal(result, df)

    result = df.apply(lambda x: x + pd.Timedelta("1day"))
    expected = DataFrame(
        {"dt": date_range("2015-01-02", periods=3, tz="Europe/Brussels")}
    )
    tm.assert_frame_equal(result, expected)


def test_apply_non_numpy_dtype_category():
    df = DataFrame({"dt": ["a", "b", "c", "a"]}, dtype="category")
    result = df.apply(lambda x: x)
    tm.assert_frame_equal(result, df)


def test_apply_dup_names_multi_agg():
    # GH 21063
    df = DataFrame([[0, 1], [2, 3]], columns=["a", "a"])
    expected = DataFrame([[0, 1]], columns=["a", "a"], index=["min"])
    result = df.agg(["min"])

    tm.assert_frame_equal(result, expected)


@pytest.mark.parametrize("op", ["apply", "agg"])
def test_apply_nested_result_axis_1(op):
    # GH 13820
    def apply_list(row):
        return [2 * row["A"], 2 * row["C"], 2 * row["B"]]

    df = DataFrame(np.zeros((4, 4)), columns=list("ABCD"))
    result = getattr(df, op)(apply_list, axis=1)
    expected = Series(
        [[0.0, 0.0, 0.0], [0.0, 0.0, 0.0], [0.0, 0.0, 0.0], [0.0, 0.0, 0.0]]
    )
    tm.assert_series_equal(result, expected)


def test_apply_noreduction_tzaware_object():
    # https://github.com/pandas-dev/pandas/issues/31505
    expected = DataFrame(
        {"foo": [Timestamp("2020", tz="UTC")]}, dtype="datetime64[ns, UTC]"
    )
    result = expected.apply(lambda x: x)
    tm.assert_frame_equal(result, expected)
    result = expected.apply(lambda x: x.copy())
    tm.assert_frame_equal(result, expected)


def test_apply_function_runs_once():
    # https://github.com/pandas-dev/pandas/issues/30815

    df = DataFrame({"a": [1, 2, 3]})
    names = []  # Save row names function is applied to

    def reducing_function(row):
        names.append(row.name)

    def non_reducing_function(row):
        names.append(row.name)
        return row

    for func in [reducing_function, non_reducing_function]:
        del names[:]

        df.apply(func, axis=1)
        assert names == list(df.index)


def test_apply_raw_function_runs_once():
    # https://github.com/pandas-dev/pandas/issues/34506

    df = DataFrame({"a": [1, 2, 3]})
    values = []  # Save row values function is applied to

    def reducing_function(row):
        values.extend(row)

    def non_reducing_function(row):
        values.extend(row)
        return row

    for func in [reducing_function, non_reducing_function]:
        del values[:]

        df.apply(func, raw=True, axis=1)
        assert values == list(df.a.to_list())


def test_apply_with_byte_string():
    # GH 34529
    df = DataFrame(np.array([b"abcd", b"efgh"]), columns=["col"])
    expected = DataFrame(np.array([b"abcd", b"efgh"]), columns=["col"], dtype=object)
    # After we make the apply we expect a dataframe just
    # like the original but with the object datatype
    result = df.apply(lambda x: x.astype("object"))
    tm.assert_frame_equal(result, expected)


@pytest.mark.parametrize("val", ["asd", 12, None, np.NaN])
def test_apply_category_equalness(val):
    # Check if categorical comparisons on apply, GH 21239
    df_values = ["asd", None, 12, "asd", "cde", np.NaN]
    df = DataFrame({"a": df_values}, dtype="category")

    result = df.a.apply(lambda x: x == val)
    expected = Series(
        [np.NaN if pd.isnull(x) else x == val for x in df_values], name="a"
    )
    tm.assert_series_equal(result, expected)


# the user has supplied an opaque UDF where
# they are transforming the input that requires
# us to infer the output


def test_infer_row_shape():
    # GH 17437
    # if row shape is changing, infer it
    df = DataFrame(np.random.rand(10, 2))
    result = df.apply(np.fft.fft, axis=0).shape
    assert result == (10, 2)

    result = df.apply(np.fft.rfft, axis=0).shape
    assert result == (6, 2)


def test_with_dictlike_columns():
    # GH 17602
    df = DataFrame([[1, 2], [1, 2]], columns=["a", "b"])
    result = df.apply(lambda x: {"s": x["a"] + x["b"]}, axis=1)
    expected = Series([{"s": 3} for t in df.itertuples()])
    tm.assert_series_equal(result, expected)

    df["tm"] = [
        Timestamp("2017-05-01 00:00:00"),
        Timestamp("2017-05-02 00:00:00"),
    ]
    result = df.apply(lambda x: {"s": x["a"] + x["b"]}, axis=1)
    tm.assert_series_equal(result, expected)

    # compose a series
    result = (df["a"] + df["b"]).apply(lambda x: {"s": x})
    expected = Series([{"s": 3}, {"s": 3}])
    tm.assert_series_equal(result, expected)


def test_with_dictlike_columns_with_datetime():
    # GH 18775
    df = DataFrame()
    df["author"] = ["X", "Y", "Z"]
    df["publisher"] = ["BBC", "NBC", "N24"]
    df["date"] = pd.to_datetime(
        ["17-10-2010 07:15:30", "13-05-2011 08:20:35", "15-01-2013 09:09:09"],
        dayfirst=True,
    )
    result = df.apply(lambda x: {}, axis=1)
    expected = Series([{}, {}, {}])
    tm.assert_series_equal(result, expected)


def test_with_dictlike_columns_with_infer():
    # GH 17602
    df = DataFrame([[1, 2], [1, 2]], columns=["a", "b"])
    result = df.apply(lambda x: {"s": x["a"] + x["b"]}, axis=1, result_type="expand")
    expected = DataFrame({"s": [3, 3]})
    tm.assert_frame_equal(result, expected)

    df["tm"] = [
        Timestamp("2017-05-01 00:00:00"),
        Timestamp("2017-05-02 00:00:00"),
    ]
    result = df.apply(lambda x: {"s": x["a"] + x["b"]}, axis=1, result_type="expand")
    tm.assert_frame_equal(result, expected)


def test_with_listlike_columns():
    # GH 17348
    df = DataFrame(
        {
            "a": Series(np.random.randn(4)),
            "b": ["a", "list", "of", "words"],
            "ts": date_range("2016-10-01", periods=4, freq="H"),
        }
    )

    result = df[["a", "b"]].apply(tuple, axis=1)
    expected = Series([t[1:] for t in df[["a", "b"]].itertuples()])
    tm.assert_series_equal(result, expected)

    result = df[["a", "ts"]].apply(tuple, axis=1)
    expected = Series([t[1:] for t in df[["a", "ts"]].itertuples()])
    tm.assert_series_equal(result, expected)


def test_with_listlike_columns_returning_list():
    # GH 18919
    df = DataFrame({"x": Series([["a", "b"], ["q"]]), "y": Series([["z"], ["q", "t"]])})
    df.index = MultiIndex.from_tuples([("i0", "j0"), ("i1", "j1")])

    result = df.apply(lambda row: [el for el in row["x"] if el in row["y"]], axis=1)
    expected = Series([[], ["q"]], index=df.index)
    tm.assert_series_equal(result, expected)


def test_infer_output_shape_columns():
    # GH 18573

    df = DataFrame(
        {
            "number": [1.0, 2.0],
            "string": ["foo", "bar"],
            "datetime": [
                Timestamp("2017-11-29 03:30:00"),
                Timestamp("2017-11-29 03:45:00"),
            ],
        }
    )
    result = df.apply(lambda row: (row.number, row.string), axis=1)
    expected = Series([(t.number, t.string) for t in df.itertuples()])
    tm.assert_series_equal(result, expected)


def test_infer_output_shape_listlike_columns():
    # GH 16353

    df = DataFrame(np.random.randn(6, 3), columns=["A", "B", "C"])

    result = df.apply(lambda x: [1, 2, 3], axis=1)
    expected = Series([[1, 2, 3] for t in df.itertuples()])
    tm.assert_series_equal(result, expected)

    result = df.apply(lambda x: [1, 2], axis=1)
    expected = Series([[1, 2] for t in df.itertuples()])
    tm.assert_series_equal(result, expected)


@pytest.mark.parametrize("val", [1, 2])
def test_infer_output_shape_listlike_columns_np_func(val):
    # GH 17970
    df = DataFrame({"a": [1, 2, 3]}, index=list("abc"))

    result = df.apply(lambda row: np.ones(val), axis=1)
    expected = Series([np.ones(val) for t in df.itertuples()], index=df.index)
    tm.assert_series_equal(result, expected)


def test_infer_output_shape_listlike_columns_with_timestamp():
    # GH 17892
    df = DataFrame(
        {
            "a": [
                Timestamp("2010-02-01"),
                Timestamp("2010-02-04"),
                Timestamp("2010-02-05"),
                Timestamp("2010-02-06"),
            ],
            "b": [9, 5, 4, 3],
            "c": [5, 3, 4, 2],
            "d": [1, 2, 3, 4],
        }
    )

    def fun(x):
        return (1, 2)

    result = df.apply(fun, axis=1)
    expected = Series([(1, 2) for t in df.itertuples()])
    tm.assert_series_equal(result, expected)


@pytest.mark.parametrize("lst", [[1, 2, 3], [1, 2]])
def test_consistent_coerce_for_shapes(lst):
    # we want column names to NOT be propagated
    # just because the shape matches the input shape
    df = DataFrame(np.random.randn(4, 3), columns=["A", "B", "C"])

    result = df.apply(lambda x: lst, axis=1)
    expected = Series([lst for t in df.itertuples()])
    tm.assert_series_equal(result, expected)


def test_consistent_names(int_frame_const_col):
    # if a Series is returned, we should use the resulting index names
    df = int_frame_const_col

    result = df.apply(
        lambda x: Series([1, 2, 3], index=["test", "other", "cols"]), axis=1
    )
    expected = int_frame_const_col.rename(
        columns={"A": "test", "B": "other", "C": "cols"}
    )
    tm.assert_frame_equal(result, expected)

    result = df.apply(lambda x: Series([1, 2], index=["test", "other"]), axis=1)
    expected = expected[["test", "other"]]
    tm.assert_frame_equal(result, expected)


def test_result_type(int_frame_const_col):
    # result_type should be consistent no matter which
    # path we take in the code
    df = int_frame_const_col

    result = df.apply(lambda x: [1, 2, 3], axis=1, result_type="expand")
    expected = df.copy()
    expected.columns = [0, 1, 2]
    tm.assert_frame_equal(result, expected)


def test_result_type_shorter_list(int_frame_const_col):
    # result_type should be consistent no matter which
    # path we take in the code
    df = int_frame_const_col
    result = df.apply(lambda x: [1, 2], axis=1, result_type="expand")
    expected = df[["A", "B"]].copy()
    expected.columns = [0, 1]
    tm.assert_frame_equal(result, expected)


def test_result_type_broadcast(int_frame_const_col):
    # result_type should be consistent no matter which
    # path we take in the code
    df = int_frame_const_col
    # broadcast result
    result = df.apply(lambda x: [1, 2, 3], axis=1, result_type="broadcast")
    expected = df.copy()
    tm.assert_frame_equal(result, expected)


def test_result_type_broadcast_series_func(int_frame_const_col):
    # result_type should be consistent no matter which
    # path we take in the code
    df = int_frame_const_col
    columns = ["other", "col", "names"]
    result = df.apply(
        lambda x: Series([1, 2, 3], index=columns), axis=1, result_type="broadcast"
    )
    expected = df.copy()
    tm.assert_frame_equal(result, expected)


def test_result_type_series_result(int_frame_const_col):
    # result_type should be consistent no matter which
    # path we take in the code
    df = int_frame_const_col
    # series result
    result = df.apply(lambda x: Series([1, 2, 3], index=x.index), axis=1)
    expected = df.copy()
    tm.assert_frame_equal(result, expected)


def test_result_type_series_result_other_index(int_frame_const_col):
    # result_type should be consistent no matter which
    # path we take in the code
    df = int_frame_const_col
    # series result with other index
    columns = ["other", "col", "names"]
    result = df.apply(lambda x: Series([1, 2, 3], index=columns), axis=1)
    expected = df.copy()
    expected.columns = columns
    tm.assert_frame_equal(result, expected)


@pytest.mark.parametrize(
    "box",
    [lambda x: list(x), lambda x: tuple(x), lambda x: np.array(x, dtype="int64")],
    ids=["list", "tuple", "array"],
)
def test_consistency_for_boxed(box, int_frame_const_col):
    # passing an array or list should not affect the output shape
    df = int_frame_const_col

    result = df.apply(lambda x: box([1, 2]), axis=1)
    expected = Series([box([1, 2]) for t in df.itertuples()])
    tm.assert_series_equal(result, expected)

    result = df.apply(lambda x: box([1, 2]), axis=1, result_type="expand")
    expected = int_frame_const_col[["A", "B"]].rename(columns={"A": 0, "B": 1})
    tm.assert_frame_equal(result, expected)


def test_agg_transform(axis, float_frame):
    other_axis = 1 if axis in {0, "index"} else 0

    with np.errstate(all="ignore"):
        f_abs = np.abs(float_frame)
        f_sqrt = np.sqrt(float_frame)

        # ufunc
        expected = f_sqrt.copy()
        result = float_frame.apply(np.sqrt, axis=axis)
        tm.assert_frame_equal(result, expected)

        # list-like
        result = float_frame.apply([np.sqrt], axis=axis)
        expected = f_sqrt.copy()
        if axis in {0, "index"}:
            expected.columns = MultiIndex.from_product([float_frame.columns, ["sqrt"]])
        else:
            expected.index = MultiIndex.from_product([float_frame.index, ["sqrt"]])
        tm.assert_frame_equal(result, expected)

        # multiple items in list
        # these are in the order as if we are applying both
        # functions per series and then concatting
        result = float_frame.apply([np.abs, np.sqrt], axis=axis)
        expected = zip_frames([f_abs, f_sqrt], axis=other_axis)
        if axis in {0, "index"}:
            expected.columns = MultiIndex.from_product(
                [float_frame.columns, ["absolute", "sqrt"]]
            )
        else:
            expected.index = MultiIndex.from_product(
                [float_frame.index, ["absolute", "sqrt"]]
            )
        tm.assert_frame_equal(result, expected)


def test_demo():
    # demonstration tests
    df = DataFrame({"A": range(5), "B": 5})

    result = df.agg(["min", "max"])
    expected = DataFrame(
        {"A": [0, 4], "B": [5, 5]}, columns=["A", "B"], index=["min", "max"]
    )
    tm.assert_frame_equal(result, expected)


def test_demo_dict_agg():
    # demonstration tests
    df = DataFrame({"A": range(5), "B": 5})
    result = df.agg({"A": ["min", "max"], "B": ["sum", "max"]})
    expected = DataFrame(
        {"A": [4.0, 0.0, np.nan], "B": [5.0, np.nan, 25.0]},
        columns=["A", "B"],
        index=["max", "min", "sum"],
    )
    tm.assert_frame_equal(result.reindex_like(expected), expected)


def test_agg_with_name_as_column_name():
    # GH 36212 - Column name is "name"
    data = {"name": ["foo", "bar"]}
    df = DataFrame(data)

    # result's name should be None
    result = df.agg({"name": "count"})
    expected = Series({"name": 2})
    tm.assert_series_equal(result, expected)

    # Check if name is still preserved when aggregating series instead
    result = df["name"].agg({"name": "count"})
    expected = Series({"name": 2}, name="name")
    tm.assert_series_equal(result, expected)


def test_agg_multiple_mixed():
    # GH 20909
    mdf = DataFrame(
        {
            "A": [1, 2, 3],
            "B": [1.0, 2.0, 3.0],
            "C": ["foo", "bar", "baz"],
        }
    )
    expected = DataFrame(
        {
            "A": [1, 6],
            "B": [1.0, 6.0],
            "C": ["bar", "foobarbaz"],
        },
        index=["min", "sum"],
    )
    # sorted index
    result = mdf.agg(["min", "sum"])
    tm.assert_frame_equal(result, expected)

    result = mdf[["C", "B", "A"]].agg(["sum", "min"])
    # GH40420: the result of .agg should have an index that is sorted
    # according to the arguments provided to agg.
    expected = expected[["C", "B", "A"]].reindex(["sum", "min"])
    tm.assert_frame_equal(result, expected)


def test_agg_multiple_mixed_raises():
    # GH 20909
    mdf = DataFrame(
        {
            "A": [1, 2, 3],
            "B": [1.0, 2.0, 3.0],
            "C": ["foo", "bar", "baz"],
            "D": date_range("20130101", periods=3),
        }
    )

    # sorted index
    msg = "does not support reduction"
    with pytest.raises(TypeError, match=msg):
        mdf.agg(["min", "sum"])

    with pytest.raises(TypeError, match=msg):
        mdf[["D", "C", "B", "A"]].agg(["sum", "min"])


def test_agg_reduce(axis, float_frame):
    other_axis = 1 if axis in {0, "index"} else 0
    name1, name2 = float_frame.axes[other_axis].unique()[:2].sort_values()

    # all reducers
    expected = pd.concat(
        [
            float_frame.mean(axis=axis),
            float_frame.max(axis=axis),
            float_frame.sum(axis=axis),
        ],
        axis=1,
    )
    expected.columns = ["mean", "max", "sum"]
    expected = expected.T if axis in {0, "index"} else expected

    result = float_frame.agg(["mean", "max", "sum"], axis=axis)
    tm.assert_frame_equal(result, expected)

    # dict input with scalars
    func = {name1: "mean", name2: "sum"}
    result = float_frame.agg(func, axis=axis)
    expected = Series(
        [
            float_frame.loc(other_axis)[name1].mean(),
            float_frame.loc(other_axis)[name2].sum(),
        ],
        index=[name1, name2],
    )
    tm.assert_series_equal(result, expected)

    # dict input with lists
    func = {name1: ["mean"], name2: ["sum"]}
    result = float_frame.agg(func, axis=axis)
    expected = DataFrame(
        {
            name1: Series([float_frame.loc(other_axis)[name1].mean()], index=["mean"]),
            name2: Series([float_frame.loc(other_axis)[name2].sum()], index=["sum"]),
        }
    )
    expected = expected.T if axis in {1, "columns"} else expected
    tm.assert_frame_equal(result, expected)

    # dict input with lists with multiple
    func = {name1: ["mean", "sum"], name2: ["sum", "max"]}
    result = float_frame.agg(func, axis=axis)
    expected = pd.concat(
        {
            name1: Series(
                [
                    float_frame.loc(other_axis)[name1].mean(),
                    float_frame.loc(other_axis)[name1].sum(),
                ],
                index=["mean", "sum"],
            ),
            name2: Series(
                [
                    float_frame.loc(other_axis)[name2].sum(),
                    float_frame.loc(other_axis)[name2].max(),
                ],
                index=["sum", "max"],
            ),
        },
        axis=1,
    )
    expected = expected.T if axis in {1, "columns"} else expected
    tm.assert_frame_equal(result, expected)


def test_nuiscance_columns():
    # GH 15015
    df = DataFrame(
        {
            "A": [1, 2, 3],
            "B": [1.0, 2.0, 3.0],
            "C": ["foo", "bar", "baz"],
            "D": date_range("20130101", periods=3),
        }
    )

    result = df.agg("min")
    expected = Series([1, 1.0, "bar", Timestamp("20130101")], index=df.columns)
    tm.assert_series_equal(result, expected)

    result = df.agg(["min"])
    expected = DataFrame(
        [[1, 1.0, "bar", Timestamp("20130101")]],
        index=["min"],
        columns=df.columns,
    )
    tm.assert_frame_equal(result, expected)

    msg = "does not support reduction"
    with pytest.raises(TypeError, match=msg):
        df.agg("sum")

    result = df[["A", "B", "C"]].agg("sum")
    expected = Series([6, 6.0, "foobarbaz"], index=["A", "B", "C"])
    tm.assert_series_equal(result, expected)

    msg = "does not support reduction"
    with pytest.raises(TypeError, match=msg):
        df.agg(["sum"])


@pytest.mark.parametrize("how", ["agg", "apply"])
def test_non_callable_aggregates(how):
    # GH 16405
    # 'size' is a property of frame/series
    # validate that this is working
    # GH 39116 - expand to apply
    df = DataFrame(
        {"A": [None, 2, 3], "B": [1.0, np.nan, 3.0], "C": ["foo", None, "bar"]}
    )

    # Function aggregate
    result = getattr(df, how)({"A": "count"})
    expected = Series({"A": 2})

    tm.assert_series_equal(result, expected)

    # Non-function aggregate
    result = getattr(df, how)({"A": "size"})
    expected = Series({"A": 3})

    tm.assert_series_equal(result, expected)

    # Mix function and non-function aggs
    result1 = getattr(df, how)(["count", "size"])
    result2 = getattr(df, how)(
        {"A": ["count", "size"], "B": ["count", "size"], "C": ["count", "size"]}
    )
    expected = DataFrame(
        {
            "A": {"count": 2, "size": 3},
            "B": {"count": 2, "size": 3},
            "C": {"count": 2, "size": 3},
        }
    )

    tm.assert_frame_equal(result1, result2, check_like=True)
    tm.assert_frame_equal(result2, expected, check_like=True)

    # Just functional string arg is same as calling df.arg()
    result = getattr(df, how)("count")
    expected = df.count()

    tm.assert_series_equal(result, expected)


@pytest.mark.parametrize("how", ["agg", "apply"])
def test_size_as_str(how, axis):
    # GH 39934
    df = DataFrame(
        {"A": [None, 2, 3], "B": [1.0, np.nan, 3.0], "C": ["foo", None, "bar"]}
    )
    # Just a string attribute arg same as calling df.arg
    # on the columns
    result = getattr(df, how)("size", axis=axis)
    if axis in (0, "index"):
        expected = Series(df.shape[0], index=df.columns)
    else:
        expected = Series(df.shape[1], index=df.index)
    tm.assert_series_equal(result, expected)


def test_agg_listlike_result():
    # GH-29587 user defined function returning list-likes
    df = DataFrame({"A": [2, 2, 3], "B": [1.5, np.nan, 1.5], "C": ["foo", None, "bar"]})

    def func(group_col):
        return list(group_col.dropna().unique())

    result = df.agg(func)
    expected = Series([[2, 3], [1.5], ["foo", "bar"]], index=["A", "B", "C"])
    tm.assert_series_equal(result, expected)

    result = df.agg([func])
    expected = expected.to_frame("func").T
    tm.assert_frame_equal(result, expected)


@pytest.mark.parametrize("axis", [0, 1])
@pytest.mark.parametrize(
    "args, kwargs",
    [
        ((1, 2, 3), {}),
        ((8, 7, 15), {}),
        ((1, 2), {}),
        ((1,), {"b": 2}),
        ((), {"a": 1, "b": 2}),
        ((), {"a": 2, "b": 1}),
        ((), {"a": 1, "b": 2, "c": 3}),
    ],
)
def test_agg_args_kwargs(axis, args, kwargs):
    def f(x, a, b, c=3):
        return x.sum() + (a + b) / c

    df = DataFrame([[1, 2], [3, 4]])

    if axis == 0:
        expected = Series([5.0, 7.0])
    else:
        expected = Series([4.0, 8.0])

    result = df.agg(f, axis, *args, **kwargs)

    tm.assert_series_equal(result, expected)


@pytest.mark.parametrize("num_cols", [2, 3, 5])
def test_frequency_is_original(num_cols):
    # GH 22150
    index = pd.DatetimeIndex(["1950-06-30", "1952-10-24", "1953-05-29"])
    original = index.copy()
    df = DataFrame(1, index=index, columns=range(num_cols))
    df.apply(lambda x: x)
    assert index.freq == original.freq


def test_apply_datetime_tz_issue():
    # GH 29052

    timestamps = [
        Timestamp("2019-03-15 12:34:31.909000+0000", tz="UTC"),
        Timestamp("2019-03-15 12:34:34.359000+0000", tz="UTC"),
        Timestamp("2019-03-15 12:34:34.660000+0000", tz="UTC"),
    ]
    df = DataFrame(data=[0, 1, 2], index=timestamps)
    result = df.apply(lambda x: x.name, axis=1)
    expected = Series(index=timestamps, data=timestamps)

    tm.assert_series_equal(result, expected)


@pytest.mark.parametrize("df", [DataFrame({"A": ["a", None], "B": ["c", "d"]})])
@pytest.mark.parametrize("method", ["min", "max", "sum"])
def test_mixed_column_raises(df, method):
    # GH 16832
    if method == "sum":
        msg = r'can only concatenate str \(not "int"\) to str'
    else:
        msg = "not supported between instances of 'str' and 'float'"
    with pytest.raises(TypeError, match=msg):
        getattr(df, method)()


@pytest.mark.parametrize("col", [1, 1.0, True, "a", np.nan])
def test_apply_dtype(col):
    # GH 31466
    df = DataFrame([[1.0, col]], columns=["a", "b"])
    result = df.apply(lambda x: x.dtype)
    expected = df.dtypes

    tm.assert_series_equal(result, expected)


def test_apply_mutating(using_array_manager, using_copy_on_write):
    # GH#35462 case where applied func pins a new BlockManager to a row
    df = DataFrame({"a": range(100), "b": range(100, 200)})
    df_orig = df.copy()

    def func(row):
        mgr = row._mgr
        row.loc["a"] += 1
        assert row._mgr is not mgr
        return row

    expected = df.copy()
    expected["a"] += 1

    result = df.apply(func, axis=1)

    tm.assert_frame_equal(result, expected)
    if using_copy_on_write or using_array_manager:
        # INFO(CoW) With copy on write, mutating a viewing row doesn't mutate the parent
        # INFO(ArrayManager) With BlockManager, the row is a view and mutated in place,
        # with ArrayManager the row is not a view, and thus not mutated in place
        tm.assert_frame_equal(df, df_orig)
    else:
        tm.assert_frame_equal(df, result)


def test_apply_empty_list_reduce():
    # GH#35683 get columns correct
    df = DataFrame([[1, 2], [3, 4], [5, 6], [7, 8], [9, 10]], columns=["a", "b"])

    result = df.apply(lambda x: [], result_type="reduce")
    expected = Series({"a": [], "b": []}, dtype=object)
    tm.assert_series_equal(result, expected)


def test_apply_no_suffix_index():
    # GH36189
    pdf = DataFrame([[4, 9]] * 3, columns=["A", "B"])
    result = pdf.apply(["sum", lambda x: x.sum(), lambda x: x.sum()])
    expected = DataFrame(
        {"A": [12, 12, 12], "B": [27, 27, 27]}, index=["sum", "<lambda>", "<lambda>"]
    )

    tm.assert_frame_equal(result, expected)


def test_apply_raw_returns_string():
    # https://github.com/pandas-dev/pandas/issues/35940
    df = DataFrame({"A": ["aa", "bbb"]})
    result = df.apply(lambda x: x[0], axis=1, raw=True)
    expected = Series(["aa", "bbb"])
    tm.assert_series_equal(result, expected)


def test_aggregation_func_column_order():
    # GH40420: the result of .agg should have an index that is sorted
    # according to the arguments provided to agg.
    df = DataFrame(
        [
            (1, 0, 0),
            (2, 0, 0),
            (3, 0, 0),
            (4, 5, 4),
            (5, 6, 6),
            (6, 7, 7),
        ],
        columns=("att1", "att2", "att3"),
    )

    def sum_div2(s):
        return s.sum() / 2

    aggs = ["sum", sum_div2, "count", "min"]
    result = df.agg(aggs)
    expected = DataFrame(
        {
            "att1": [21.0, 10.5, 6.0, 1.0],
            "att2": [18.0, 9.0, 6.0, 0.0],
            "att3": [17.0, 8.5, 6.0, 0.0],
        },
        index=["sum", "sum_div2", "count", "min"],
    )
    tm.assert_frame_equal(result, expected)


def test_apply_getitem_axis_1():
    # GH 13427
    df = DataFrame({"a": [0, 1, 2], "b": [1, 2, 3]})
    result = df[["a", "a"]].apply(lambda x: x[0] + x[1], axis=1)
    expected = Series([0, 2, 4])
    tm.assert_series_equal(result, expected)


def test_nuisance_depr_passes_through_warnings():
    # GH 43740
    # DataFrame.agg with list-likes may emit warnings for both individual
    # args and for entire columns, but we only want to emit once. We
    # catch and suppress the warnings for individual args, but need to make
    # sure if some other warnings were raised, they get passed through to
    # the user.

    def expected_warning(x):
        warnings.warn("Hello, World!")
        return x.sum()

    df = DataFrame({"a": [1, 2, 3]})
    with tm.assert_produces_warning(UserWarning, match="Hello, World!"):
        df.agg([expected_warning])


def test_apply_type():
    # GH 46719
    df = DataFrame(
        {"col1": [3, "string", float], "col2": [0.25, datetime(2020, 1, 1), np.nan]},
        index=["a", "b", "c"],
    )

    # axis=0
    result = df.apply(type, axis=0)
    expected = Series({"col1": Series, "col2": Series})
    tm.assert_series_equal(result, expected)

    # axis=1
    result = df.apply(type, axis=1)
    expected = Series({"a": Series, "b": Series, "c": Series})
    tm.assert_series_equal(result, expected)


def test_apply_on_empty_dataframe():
    # GH 39111
    df = DataFrame({"a": [1, 2], "b": [3, 0]})
    result = df.head(0).apply(lambda x: max(x["a"], x["b"]), axis=1)
    expected = Series([], dtype=np.float64)
    tm.assert_series_equal(result, expected)


@pytest.mark.parametrize(
    "test, constant",
    [
        ({"a": [1, 2, 3], "b": [1, 1, 1]}, {"a": [1, 2, 3], "b": [1]}),
        ({"a": [2, 2, 2], "b": [1, 1, 1]}, {"a": [2], "b": [1]}),
    ],
)
def test_unique_agg_type_is_series(test, constant):
    # GH#22558
    df1 = DataFrame(test)
    expected = Series(data=constant, index=["a", "b"], dtype="object")
    aggregation = {"a": "unique", "b": "unique"}

    result = df1.agg(aggregation)

    tm.assert_series_equal(result, expected)


def test_any_apply_keyword_non_zero_axis_regression():
    # https://github.com/pandas-dev/pandas/issues/48656
    df = DataFrame({"A": [1, 2, 0], "B": [0, 2, 0], "C": [0, 0, 0]})
    expected = Series([True, True, False])
    tm.assert_series_equal(df.any(axis=1), expected)

    result = df.apply("any", axis=1)
    tm.assert_series_equal(result, expected)

    result = df.apply("any", 1)
    tm.assert_series_equal(result, expected)


def test_agg_list_like_func_with_args():
    # GH 50624
    df = DataFrame({"x": [1, 2, 3]})

    def foo1(x, a=1, c=0):
        return x + a + c

    def foo2(x, b=2, c=0):
        return x + b + c

    msg = r"foo1\(\) got an unexpected keyword argument 'b'"
    with pytest.raises(TypeError, match=msg):
        df.agg([foo1, foo2], 0, 3, b=3, c=4)

    result = df.agg([foo1, foo2], 0, 3, c=4)
    expected = DataFrame(
        [[8, 8], [9, 9], [10, 10]],
        columns=MultiIndex.from_tuples([("x", "foo1"), ("x", "foo2")]),
    )
    tm.assert_frame_equal(result, expected)


def test_agg_std():
    df = DataFrame(np.arange(6).reshape(3, 2), columns=["A", "B"])

    result = df.agg(np.std)
    expected = Series({"A": 2.0, "B": 2.0}, dtype=float)
    tm.assert_series_equal(result, expected)

    result = df.agg([np.std])
    expected = DataFrame({"A": 2.0, "B": 2.0}, index=["std"])
    tm.assert_frame_equal(result, expected)<|MERGE_RESOLUTION|>--- conflicted
+++ resolved
@@ -528,164 +528,6 @@
     tm.assert_series_equal(reduce_none, dicts)
 
 
-<<<<<<< HEAD
-def test_applymap(float_frame):
-    applied = float_frame.applymap(lambda x: x * 2)
-    tm.assert_frame_equal(applied, float_frame * 2)
-    float_frame.applymap(type)
-
-    # GH 465: function returning tuples
-    result = float_frame.applymap(lambda x: (x, x))["A"][0]
-    assert isinstance(result, tuple)
-
-
-@pytest.mark.parametrize("val", [1, 1.0])
-def test_applymap_float_object_conversion(val):
-    # GH 2909: object conversion to float in constructor?
-    df = DataFrame(data=[val, "a"])
-    result = df.applymap(lambda x: x).dtypes[0]
-    assert result == object
-
-
-@pytest.mark.parametrize("na_action", [None, "ignore"])
-def test_applymap_keeps_dtype(na_action):
-    # GH52219
-    arr = Series(["a", np.nan, "b"])
-    sparse_arr = arr.astype(pd.SparseDtype(object))
-    df = DataFrame(data={"a": arr, "b": sparse_arr})
-
-    def func(x):
-        return str.upper(x) if not pd.isna(x) else x
-
-    result = df.applymap(func, na_action=na_action)
-
-    expected_sparse = pd.array(["A", np.nan, "B"], dtype=pd.SparseDtype(object))
-    expected_arr = expected_sparse.astype(object)
-    expected = DataFrame({"a": expected_arr, "b": expected_sparse})
-
-    tm.assert_frame_equal(result, expected)
-
-    result_empty = df.iloc[:0, :].applymap(func, na_action=na_action)
-    expected_empty = expected.iloc[:0, :]
-    tm.assert_frame_equal(result_empty, expected_empty)
-
-
-def test_applymap_str():
-    # GH 2786
-    df = DataFrame(np.random.random((3, 4)))
-    df2 = df.copy()
-    cols = ["a", "a", "a", "a"]
-    df.columns = cols
-
-    expected = df2.applymap(str)
-    expected.columns = cols
-    result = df.applymap(str)
-    tm.assert_frame_equal(result, expected)
-
-
-@pytest.mark.parametrize(
-    "col, val",
-    [["datetime", Timestamp("20130101")], ["timedelta", pd.Timedelta("1 min")]],
-)
-def test_applymap_datetimelike(col, val):
-    # datetime/timedelta
-    df = DataFrame(np.random.random((3, 4)))
-    df[col] = val
-    result = df.applymap(str)
-    assert result.loc[0, col] == str(df.loc[0, col])
-
-
-@pytest.mark.parametrize(
-    "expected",
-    [
-        DataFrame(),
-        DataFrame(columns=list("ABC")),
-        DataFrame(index=list("ABC")),
-        DataFrame({"A": [], "B": [], "C": []}),
-    ],
-)
-@pytest.mark.parametrize("func", [round, lambda x: x])
-def test_applymap_empty(expected, func):
-    # GH 8222
-    result = expected.applymap(func)
-    tm.assert_frame_equal(result, expected)
-
-
-def test_applymap_kwargs():
-    # GH 40652
-    result = DataFrame([[1, 2], [3, 4]]).applymap(lambda x, y: x + y, y=2)
-    expected = DataFrame([[3, 4], [5, 6]])
-    tm.assert_frame_equal(result, expected)
-
-
-def test_applymap_na_ignore(float_frame):
-    # GH 23803
-    strlen_frame = float_frame.applymap(lambda x: len(str(x)))
-    float_frame_with_na = float_frame.copy()
-    mask = np.random.randint(0, 2, size=float_frame.shape, dtype=bool)
-    float_frame_with_na[mask] = pd.NA
-    strlen_frame_na_ignore = float_frame_with_na.applymap(
-        lambda x: len(str(x)), na_action="ignore"
-    )
-    strlen_frame_with_na = strlen_frame.copy()
-    strlen_frame_with_na[mask] = pd.NA
-    tm.assert_frame_equal(strlen_frame_na_ignore, strlen_frame_with_na)
-
-
-def test_applymap_box_timestamps():
-    # GH 2689, GH 2627
-    ser = Series(date_range("1/1/2000", periods=10))
-
-    def func(x):
-        return (x.hour, x.day, x.month)
-
-    # it works!
-    DataFrame(ser).applymap(func)
-
-
-def test_applymap_box():
-    # ufunc will not be boxed. Same test cases as the test_map_box
-    df = DataFrame(
-        {
-            "a": [Timestamp("2011-01-01"), Timestamp("2011-01-02")],
-            "b": [
-                Timestamp("2011-01-01", tz="US/Eastern"),
-                Timestamp("2011-01-02", tz="US/Eastern"),
-            ],
-            "c": [pd.Timedelta("1 days"), pd.Timedelta("2 days")],
-            "d": [
-                pd.Period("2011-01-01", freq="ME"),
-                pd.Period("2011-01-02", freq="ME"),
-            ],
-        }
-    )
-
-    result = df.applymap(lambda x: type(x).__name__)
-    expected = DataFrame(
-        {
-            "a": ["Timestamp", "Timestamp"],
-            "b": ["Timestamp", "Timestamp"],
-            "c": ["Timedelta", "Timedelta"],
-            "d": ["Period", "Period"],
-        }
-    )
-    tm.assert_frame_equal(result, expected)
-
-
-def test_frame_apply_dont_convert_datetime64():
-    from pandas.tseries.offsets import BDay
-
-    df = DataFrame({"x1": [datetime(1996, 1, 1)]})
-
-    df = df.applymap(lambda x: x + BDay())
-    df = df.applymap(lambda x: x + BDay())
-
-    result = df.x1.dtype
-    assert result == "M8[ns]"
-
-
-=======
->>>>>>> ebe484a6
 def test_apply_non_numpy_dtype():
     # GH 12244
     df = DataFrame({"dt": date_range("2015-01-01", periods=3, tz="Europe/Brussels")})
