--- conflicted
+++ resolved
@@ -1112,33 +1112,18 @@
         },
         index=["min", "sum"],
     )
-    klass, match = None, None
     if get_option("future_udf_behavior"):
         expected = expected.T
-        klass, match = FutureWarning, "Dropping of nuisance columns"
+        match = "Dropping of nuisance columns"
+    else:
+        match = r"\['D'\] did not aggregate successfully"
     # sorted index
-<<<<<<< HEAD
-    with tm.assert_produces_warning(klass, match=match, check_stacklevel=False):
-=======
-    with tm.assert_produces_warning(
-        FutureWarning, match=r"\['D'\] did not aggregate successfully"
-    ):
->>>>>>> 562df33d
+    with tm.assert_produces_warning(FutureWarning, match=match):
         result = mdf.agg(["min", "sum"])
 
     tm.assert_frame_equal(result, expected)
 
-<<<<<<< HEAD
-    klass, match = None, None
-    if get_option("future_udf_behavior"):
-        klass, match = FutureWarning, "Dropping of nuisance columns"
-
-    with tm.assert_produces_warning(klass, match=match, check_stacklevel=False):
-=======
-    with tm.assert_produces_warning(
-        FutureWarning, match=r"\['D'\] did not aggregate successfully"
-    ):
->>>>>>> 562df33d
+    with tm.assert_produces_warning(FutureWarning, match=match):
         result = mdf[["D", "C", "B", "A"]].agg(["sum", "min"])
 
     # GH40420: the result of .agg should have an index that is sorted
@@ -1148,6 +1133,8 @@
     else:
         expected = expected[["D", "C", "B", "A"]].reindex(["sum", "min"])
     tm.assert_frame_equal(result, expected)
+    if get_option("future_udf_behavior"):
+        assert False, "Yay!"
 
 
 def test_agg_reduce(axis, float_frame):
@@ -1254,15 +1241,11 @@
     expected = Series([6, 6.0, "foobarbaz"], index=["A", "B", "C"])
     tm.assert_series_equal(result, expected)
 
-<<<<<<< HEAD
-    warn = FutureWarning if get_option("future_udf_behavior") else None
-    with tm.assert_produces_warning(
-        warn, match="Select only valid", check_stacklevel=False
-=======
-    with tm.assert_produces_warning(
-        FutureWarning, match=r"\['D'\] did not aggregate successfully"
->>>>>>> 562df33d
-    ):
+    if get_option("future_udf_behavior"):
+        match = "Dropping of nuisance columns in DataFrame reductions"
+    else:
+        match = r"\['D'\] did not aggregate successfully"
+    with tm.assert_produces_warning(FutureWarning, match=match):
         result = df.agg(["sum"])
     expected = DataFrame(
         [[6, 6.0, "foobarbaz"]], index=["sum"], columns=["A", "B", "C"]
@@ -1509,8 +1492,10 @@
         return s.sum() / 2
 
     aggs = ["sum", foo, "count", "min"]
-<<<<<<< HEAD
-    result = df.agg(aggs)
+    with tm.assert_produces_warning(
+        FutureWarning, match="did not aggregate successfully"
+    ):
+        result = df.agg(aggs)
     if get_option("future_udf_behavior"):
         expected = DataFrame(
             {
@@ -1530,21 +1515,6 @@
             },
             index=["sum", "foo", "count", "min"],
         )
-=======
-    with tm.assert_produces_warning(
-        FutureWarning, match=r"\['item'\] did not aggregate successfully"
-    ):
-        result = df.agg(aggs)
-    expected = DataFrame(
-        {
-            "item": ["123456", np.nan, 6, "1"],
-            "att1": [21.0, 10.5, 6.0, 1.0],
-            "att2": [18.0, 9.0, 6.0, 0.0],
-            "att3": [17.0, 8.5, 6.0, 0.0],
-        },
-        index=["sum", "foo", "count", "min"],
-    )
->>>>>>> 562df33d
     tm.assert_frame_equal(result, expected)
 
 
