# pylint: disable=E1101

from datetime import datetime, timedelta
from functools import partial
from warnings import catch_warnings, simplefilter

import numpy as np
import pytest
import pytz

from pandas.compat import range
from pandas.errors import UnsupportedFunctionCall

import pandas as pd
from pandas import (
    DataFrame, Index, Panel, Series, Timedelta, Timestamp, isna, notna)
from pandas.core.indexes.datetimes import date_range
from pandas.core.indexes.period import Period, period_range
from pandas.core.indexes.timedeltas import timedelta_range
from pandas.core.resample import (
    DatetimeIndex, TimeGrouper, _get_timestamp_range_edges)
from pandas.tests.resample.test_base import (
    Base, business_day_offset, downsample_methods, simple_date_range_series,
    simple_period_range_series)
import pandas.util.testing as tm
from pandas.util.testing import (
    assert_almost_equal, assert_frame_equal, assert_series_equal)

import pandas.tseries.offsets as offsets
from pandas.tseries.offsets import Minute


class TestDatetimeIndex(Base):
    _index_factory = lambda x: date_range

    @pytest.fixture
    def _series_name(self):
        return 'dti'

    def setup_method(self, method):
        dti = date_range(start=datetime(2005, 1, 1),
                         end=datetime(2005, 1, 10), freq='Min')

        self.series = Series(np.random.rand(len(dti)), dti)

    def create_series(self):
        i = date_range(datetime(2005, 1, 1),
                       datetime(2005, 1, 10), freq='D')

        return Series(np.arange(len(i)), index=i, name='dti')

    def test_custom_grouper(self):

        dti = date_range(freq='Min', start=datetime(2005, 1, 1),
                         end=datetime(2005, 1, 10))

        s = Series(np.array([1] * len(dti)), index=dti, dtype='int64')

        b = TimeGrouper(Minute(5))
        g = s.groupby(b)

        # check all cython functions work
        funcs = ['add', 'mean', 'prod', 'ohlc', 'min', 'max', 'var']
        for f in funcs:
            g._cython_agg_general(f)

        b = TimeGrouper(Minute(5), closed='right', label='right')
        g = s.groupby(b)
        # check all cython functions work
        funcs = ['add', 'mean', 'prod', 'ohlc', 'min', 'max', 'var']
        for f in funcs:
            g._cython_agg_general(f)

        assert g.ngroups == 2593
        assert notna(g.mean()).all()

        # construct expected val
        arr = [1] + [5] * 2592
        idx = dti[0:-1:5]
        idx = idx.append(dti[-1:])
        expect = Series(arr, index=idx)

        # GH2763 - return in put dtype if we can
        result = g.agg(np.sum)
        assert_series_equal(result, expect)

        df = DataFrame(np.random.rand(len(dti), 10),
                       index=dti, dtype='float64')
        r = df.groupby(b).agg(np.sum)

        assert len(r.columns) == 10
        assert len(r.index) == 2593

    def test_resample_basic(self):
        rng = date_range('1/1/2000 00:00:00', '1/1/2000 00:13:00', freq='min',
                         name='index')
        s = Series(np.random.randn(14), index=rng)

        result = s.resample('5min', closed='right', label='right').mean()

        exp_idx = date_range('1/1/2000', periods=4, freq='5min', name='index')
        expected = Series([s[0], s[1:6].mean(), s[6:11].mean(), s[11:].mean()],
                          index=exp_idx)
        assert_series_equal(result, expected)
        assert result.index.name == 'index'

        result = s.resample('5min', closed='left', label='right').mean()

        exp_idx = date_range('1/1/2000 00:05', periods=3, freq='5min',
                             name='index')
        expected = Series([s[:5].mean(), s[5:10].mean(),
                           s[10:].mean()], index=exp_idx)
        assert_series_equal(result, expected)

        s = self.series
        result = s.resample('5Min').last()
        grouper = TimeGrouper(Minute(5), closed='left', label='left')
        expect = s.groupby(grouper).agg(lambda x: x[-1])
        assert_series_equal(result, expect)

    def test_resample_string_kwargs(self):
        # Test for issue #19303
        rng = date_range('1/1/2000 00:00:00', '1/1/2000 00:13:00', freq='min',
                         name='index')
        s = Series(np.random.randn(14), index=rng)

        # Check that wrong keyword argument strings raise an error
        with pytest.raises(ValueError):
            s.resample('5min', label='righttt').mean()
        with pytest.raises(ValueError):
            s.resample('5min', closed='righttt').mean()
        with pytest.raises(ValueError):
            s.resample('5min', convention='starttt').mean()

    def test_resample_how(self):
        rng = date_range('1/1/2000 00:00:00', '1/1/2000 00:13:00', freq='min',
                         name='index')
        s = Series(np.random.randn(14), index=rng)
        grouplist = np.ones_like(s)
        grouplist[0] = 0
        grouplist[1:6] = 1
        grouplist[6:11] = 2
        grouplist[11:] = 3
        args = downsample_methods

        def _ohlc(group):
            if isna(group).all():
                return np.repeat(np.nan, 4)
            return [group[0], group.max(), group.min(), group[-1]]

        inds = date_range('1/1/2000', periods=4, freq='5min', name='index')

        for arg in args:
            if arg == 'ohlc':
                func = _ohlc
            else:
                func = arg
            try:
                result = getattr(s.resample(
                    '5min', closed='right', label='right'), arg)()

                expected = s.groupby(grouplist).agg(func)
                assert result.index.name == 'index'
                if arg == 'ohlc':
                    expected = DataFrame(expected.values.tolist())
                    expected.columns = ['open', 'high', 'low', 'close']
                    expected.index = Index(inds, name='index')
                    assert_frame_equal(result, expected)
                else:
                    expected.index = inds
                    assert_series_equal(result, expected)
            except BaseException as exc:

                exc.args += ('how=%s' % arg,)
                raise

    def test_numpy_compat(self):
        # see gh-12811
        s = Series([1, 2, 3, 4, 5], index=date_range(
            '20130101', periods=5, freq='s'))
        r = s.resample('2s')

        msg = "numpy operations are not valid with resample"

        for func in ('min', 'max', 'sum', 'prod',
                     'mean', 'var', 'std'):
            with pytest.raises(UnsupportedFunctionCall, match=msg):
                getattr(r, func)(func, 1, 2, 3)
            with pytest.raises(UnsupportedFunctionCall, match=msg):
                getattr(r, func)(axis=1)

    def test_resample_how_callables(self):
        # GH#7929
        data = np.arange(5, dtype=np.int64)
        ind = date_range(start='2014-01-01', periods=len(data), freq='d')
        df = DataFrame({"A": data, "B": data}, index=ind)

        def fn(x, a=1):
            return str(type(x))

        class FnClass(object):

            def __call__(self, x):
                return str(type(x))

        df_standard = df.resample("M").apply(fn)
        df_lambda = df.resample("M").apply(lambda x: str(type(x)))
        df_partial = df.resample("M").apply(partial(fn))
        df_partial2 = df.resample("M").apply(partial(fn, a=2))
        df_class = df.resample("M").apply(FnClass())

        assert_frame_equal(df_standard, df_lambda)
        assert_frame_equal(df_standard, df_partial)
        assert_frame_equal(df_standard, df_partial2)
        assert_frame_equal(df_standard, df_class)

    def test_resample_with_timedeltas(self):

        expected = DataFrame({'A': np.arange(1480)})
        expected = expected.groupby(expected.index // 30).sum()
        expected.index = pd.timedelta_range('0 days', freq='30T', periods=50)

        df = DataFrame({'A': np.arange(1480)}, index=pd.to_timedelta(
            np.arange(1480), unit='T'))
        result = df.resample('30T').sum()

        assert_frame_equal(result, expected)

        s = df['A']
        result = s.resample('30T').sum()
        assert_series_equal(result, expected['A'])

    def test_resample_single_period_timedelta(self):

        s = Series(list(range(5)), index=pd.timedelta_range(
            '1 day', freq='s', periods=5))
        result = s.resample('2s').sum()
        expected = Series([1, 5, 4], index=pd.timedelta_range(
            '1 day', freq='2s', periods=3))
        assert_series_equal(result, expected)

    def test_resample_timedelta_idempotency(self):

        # GH 12072
        index = pd.timedelta_range('0', periods=9, freq='10L')
        series = Series(range(9), index=index)
        result = series.resample('10L').mean()
        expected = series
        assert_series_equal(result, expected)

    def test_resample_rounding(self):
        # GH 8371
        # odd results when rounding is needed

        data = """date,time,value
11-08-2014,00:00:01.093,1
11-08-2014,00:00:02.159,1
11-08-2014,00:00:02.667,1
11-08-2014,00:00:03.175,1
11-08-2014,00:00:07.058,1
11-08-2014,00:00:07.362,1
11-08-2014,00:00:08.324,1
11-08-2014,00:00:08.830,1
11-08-2014,00:00:08.982,1
11-08-2014,00:00:09.815,1
11-08-2014,00:00:10.540,1
11-08-2014,00:00:11.061,1
11-08-2014,00:00:11.617,1
11-08-2014,00:00:13.607,1
11-08-2014,00:00:14.535,1
11-08-2014,00:00:15.525,1
11-08-2014,00:00:17.960,1
11-08-2014,00:00:20.674,1
11-08-2014,00:00:21.191,1"""

        from pandas.compat import StringIO
        df = pd.read_csv(StringIO(data), parse_dates={'timestamp': [
            'date', 'time']}, index_col='timestamp')
        df.index.name = None
        result = df.resample('6s').sum()
        expected = DataFrame({'value': [
            4, 9, 4, 2
        ]}, index=date_range('2014-11-08', freq='6s', periods=4))
        assert_frame_equal(result, expected)

        result = df.resample('7s').sum()
        expected = DataFrame({'value': [
            4, 10, 4, 1
        ]}, index=date_range('2014-11-08', freq='7s', periods=4))
        assert_frame_equal(result, expected)

        result = df.resample('11s').sum()
        expected = DataFrame({'value': [
            11, 8
        ]}, index=date_range('2014-11-08', freq='11s', periods=2))
        assert_frame_equal(result, expected)

        result = df.resample('13s').sum()
        expected = DataFrame({'value': [
            13, 6
        ]}, index=date_range('2014-11-08', freq='13s', periods=2))
        assert_frame_equal(result, expected)

        result = df.resample('17s').sum()
        expected = DataFrame({'value': [
            16, 3
        ]}, index=date_range('2014-11-08', freq='17s', periods=2))
        assert_frame_equal(result, expected)

    def test_resample_basic_from_daily(self):
        # from daily
        dti = date_range(start=datetime(2005, 1, 1),
                         end=datetime(2005, 1, 10), freq='D', name='index')

        s = Series(np.random.rand(len(dti)), dti)

        # to weekly
        result = s.resample('w-sun').last()

        assert len(result) == 3
        assert (result.index.dayofweek == [6, 6, 6]).all()
        assert result.iloc[0] == s['1/2/2005']
        assert result.iloc[1] == s['1/9/2005']
        assert result.iloc[2] == s.iloc[-1]

        result = s.resample('W-MON').last()
        assert len(result) == 2
        assert (result.index.dayofweek == [0, 0]).all()
        assert result.iloc[0] == s['1/3/2005']
        assert result.iloc[1] == s['1/10/2005']

        result = s.resample('W-TUE').last()
        assert len(result) == 2
        assert (result.index.dayofweek == [1, 1]).all()
        assert result.iloc[0] == s['1/4/2005']
        assert result.iloc[1] == s['1/10/2005']

        result = s.resample('W-WED').last()
        assert len(result) == 2
        assert (result.index.dayofweek == [2, 2]).all()
        assert result.iloc[0] == s['1/5/2005']
        assert result.iloc[1] == s['1/10/2005']

        result = s.resample('W-THU').last()
        assert len(result) == 2
        assert (result.index.dayofweek == [3, 3]).all()
        assert result.iloc[0] == s['1/6/2005']
        assert result.iloc[1] == s['1/10/2005']

        result = s.resample('W-FRI').last()
        assert len(result) == 2
        assert (result.index.dayofweek == [4, 4]).all()
        assert result.iloc[0] == s['1/7/2005']
        assert result.iloc[1] == s['1/10/2005']

        # to biz day
        result = s.resample('B').last()
        assert len(result) == 7
        assert (result.index.dayofweek == [4, 0, 1, 2, 3, 4, 0]).all()

        assert result.iloc[0] == s['1/2/2005']
        assert result.iloc[1] == s['1/3/2005']
        assert result.iloc[5] == s['1/9/2005']
        assert result.index.name == 'index'

    def test_resample_upsampling_picked_but_not_correct(self):

        # Test for issue #3020
        dates = date_range('01-Jan-2014', '05-Jan-2014', freq='D')
        series = Series(1, index=dates)

        result = series.resample('D').mean()
        assert result.index[0] == dates[0]

        # GH 5955
        # incorrect deciding to upsample when the axis frequency matches the
        # resample frequency

        import datetime
        s = Series(np.arange(1., 6), index=[datetime.datetime(
            1975, 1, i, 12, 0) for i in range(1, 6)])
        expected = Series(np.arange(1., 6), index=date_range(
            '19750101', periods=5, freq='D'))

        result = s.resample('D').count()
        assert_series_equal(result, Series(1, index=expected.index))

        result1 = s.resample('D').sum()
        result2 = s.resample('D').mean()
        assert_series_equal(result1, expected)
        assert_series_equal(result2, expected)

    def test_resample_frame_basic(self):
        df = tm.makeTimeDataFrame()

        b = TimeGrouper('M')
        g = df.groupby(b)

        # check all cython functions work
        funcs = ['add', 'mean', 'prod', 'min', 'max', 'var']
        for f in funcs:
            g._cython_agg_general(f)

        result = df.resample('A').mean()
        assert_series_equal(result['A'], df['A'].resample('A').mean())

        result = df.resample('M').mean()
        assert_series_equal(result['A'], df['A'].resample('M').mean())

        df.resample('M', kind='period').mean()
        df.resample('W-WED', kind='period').mean()

    @pytest.mark.parametrize('loffset', [timedelta(minutes=1),
                                         '1min', Minute(1),
                                         np.timedelta64(1, 'm')])
    def test_resample_loffset(self, loffset):
        # GH 7687
        rng = date_range('1/1/2000 00:00:00', '1/1/2000 00:13:00', freq='min')
        s = Series(np.random.randn(14), index=rng)

        result = s.resample('5min', closed='right', label='right',
                            loffset=loffset).mean()
        idx = date_range('1/1/2000', periods=4, freq='5min')
        expected = Series([s[0], s[1:6].mean(), s[6:11].mean(), s[11:].mean()],
                          index=idx + timedelta(minutes=1))
        assert_series_equal(result, expected)
        assert result.index.freq == Minute(5)

        # from daily
        dti = date_range(start=datetime(2005, 1, 1),
                         end=datetime(2005, 1, 10), freq='D')
        ser = Series(np.random.rand(len(dti)), dti)

        # to weekly
        result = ser.resample('w-sun').last()
        expected = ser.resample('w-sun', loffset=-business_day_offset).last()
        assert result.index[0] - business_day_offset == expected.index[0]

    def test_resample_loffset_upsample(self):
        # GH 20744
        rng = date_range('1/1/2000 00:00:00', '1/1/2000 00:13:00', freq='min')
        s = Series(np.random.randn(14), index=rng)

        result = s.resample('5min', closed='right', label='right',
                            loffset=timedelta(minutes=1)).ffill()
        idx = date_range('1/1/2000', periods=4, freq='5min')
        expected = Series([s[0], s[5], s[10], s[-1]],
                          index=idx + timedelta(minutes=1))

        assert_series_equal(result, expected)

    def test_resample_loffset_count(self):
        # GH 12725
        start_time = '1/1/2000 00:00:00'
        rng = date_range(start_time, periods=100, freq='S')
        ts = Series(np.random.randn(len(rng)), index=rng)

        result = ts.resample('10S', loffset='1s').count()

        expected_index = (
            date_range(start_time, periods=10, freq='10S') +
            timedelta(seconds=1)
        )
        expected = Series(10, index=expected_index)

        assert_series_equal(result, expected)

        # Same issue should apply to .size() since it goes through
        #   same code path
        result = ts.resample('10S', loffset='1s').size()

        assert_series_equal(result, expected)

    def test_resample_upsample(self):
        # from daily
        dti = date_range(start=datetime(2005, 1, 1),
                         end=datetime(2005, 1, 10), freq='D', name='index')

        s = Series(np.random.rand(len(dti)), dti)

        # to minutely, by padding
        result = s.resample('Min').pad()
        assert len(result) == 12961
        assert result[0] == s[0]
        assert result[-1] == s[-1]

        assert result.index.name == 'index'

    def test_resample_how_method(self):
        # GH9915
        s = Series([11, 22],
                   index=[Timestamp('2015-03-31 21:48:52.672000'),
                          Timestamp('2015-03-31 21:49:52.739000')])
        expected = Series([11, np.NaN, np.NaN, np.NaN, np.NaN, np.NaN, 22],
                          index=[Timestamp('2015-03-31 21:48:50'),
                                 Timestamp('2015-03-31 21:49:00'),
                                 Timestamp('2015-03-31 21:49:10'),
                                 Timestamp('2015-03-31 21:49:20'),
                                 Timestamp('2015-03-31 21:49:30'),
                                 Timestamp('2015-03-31 21:49:40'),
                                 Timestamp('2015-03-31 21:49:50')])
        assert_series_equal(s.resample("10S").mean(), expected)

    def test_resample_extra_index_point(self):
        # GH#9756
        index = date_range(start='20150101', end='20150331', freq='BM')
        expected = DataFrame({'A': Series([21, 41, 63], index=index)})

        index = date_range(start='20150101', end='20150331', freq='B')
        df = DataFrame(
            {'A': Series(range(len(index)), index=index)}, dtype='int64')
        result = df.resample('BM').last()
        assert_frame_equal(result, expected)

    def test_upsample_with_limit(self):
        rng = date_range('1/1/2000', periods=3, freq='5t')
        ts = Series(np.random.randn(len(rng)), rng)

        result = ts.resample('t').ffill(limit=2)
        expected = ts.reindex(result.index, method='ffill', limit=2)
        assert_series_equal(result, expected)

    def test_nearest_upsample_with_limit(self):
        rng = date_range('1/1/2000', periods=3, freq='5t')
        ts = Series(np.random.randn(len(rng)), rng)

        result = ts.resample('t').nearest(limit=2)
        expected = ts.reindex(result.index, method='nearest', limit=2)
        assert_series_equal(result, expected)

    def test_resample_ohlc(self):
        s = self.series

        grouper = TimeGrouper(Minute(5))
        expect = s.groupby(grouper).agg(lambda x: x[-1])
        result = s.resample('5Min').ohlc()

        assert len(result) == len(expect)
        assert len(result.columns) == 4

        xs = result.iloc[-2]
        assert xs['open'] == s[-6]
        assert xs['high'] == s[-6:-1].max()
        assert xs['low'] == s[-6:-1].min()
        assert xs['close'] == s[-2]

        xs = result.iloc[0]
        assert xs['open'] == s[0]
        assert xs['high'] == s[:5].max()
        assert xs['low'] == s[:5].min()
        assert xs['close'] == s[4]

    def test_resample_ohlc_result(self):

        # GH 12332
        index = pd.date_range('1-1-2000', '2-15-2000', freq='h')
        index = index.union(pd.date_range('4-15-2000', '5-15-2000', freq='h'))
        s = Series(range(len(index)), index=index)

        a = s.loc[:'4-15-2000'].resample('30T').ohlc()
        assert isinstance(a, DataFrame)

        b = s.loc[:'4-14-2000'].resample('30T').ohlc()
        assert isinstance(b, DataFrame)

        # GH12348
        # raising on odd period
        rng = date_range('2013-12-30', '2014-01-07')
        index = rng.drop([Timestamp('2014-01-01'),
                          Timestamp('2013-12-31'),
                          Timestamp('2014-01-04'),
                          Timestamp('2014-01-05')])
        df = DataFrame(data=np.arange(len(index)), index=index)
        result = df.resample('B').mean()
        expected = df.reindex(index=date_range(rng[0], rng[-1], freq='B'))
        assert_frame_equal(result, expected)

    def test_resample_ohlc_dataframe(self):
        df = (
            DataFrame({
                'PRICE': {
                    Timestamp('2011-01-06 10:59:05', tz=None): 24990,
                    Timestamp('2011-01-06 12:43:33', tz=None): 25499,
                    Timestamp('2011-01-06 12:54:09', tz=None): 25499},
                'VOLUME': {
                    Timestamp('2011-01-06 10:59:05', tz=None): 1500000000,
                    Timestamp('2011-01-06 12:43:33', tz=None): 5000000000,
                    Timestamp('2011-01-06 12:54:09', tz=None): 100000000}})
        ).reindex(['VOLUME', 'PRICE'], axis=1)
        res = df.resample('H').ohlc()
        exp = pd.concat([df['VOLUME'].resample('H').ohlc(),
                         df['PRICE'].resample('H').ohlc()],
                        axis=1,
                        keys=['VOLUME', 'PRICE'])
        assert_frame_equal(exp, res)

        df.columns = [['a', 'b'], ['c', 'd']]
        res = df.resample('H').ohlc()
        exp.columns = pd.MultiIndex.from_tuples([
            ('a', 'c', 'open'), ('a', 'c', 'high'), ('a', 'c', 'low'),
            ('a', 'c', 'close'), ('b', 'd', 'open'), ('b', 'd', 'high'),
            ('b', 'd', 'low'), ('b', 'd', 'close')])
        assert_frame_equal(exp, res)

        # dupe columns fail atm
        # df.columns = ['PRICE', 'PRICE']

    def test_resample_dup_index(self):

        # GH 4812
        # dup columns with resample raising
        df = DataFrame(np.random.randn(4, 12), index=[2000, 2000, 2000, 2000],
                       columns=[Period(year=2000, month=i + 1, freq='M')
                                for i in range(12)])
        df.iloc[3, :] = np.nan
        result = df.resample('Q', axis=1).mean()
        expected = df.groupby(lambda x: int((x.month - 1) / 3), axis=1).mean()
        expected.columns = [
            Period(year=2000, quarter=i + 1, freq='Q') for i in range(4)]
        assert_frame_equal(result, expected)

    def test_resample_reresample(self):
        dti = date_range(start=datetime(2005, 1, 1),
                         end=datetime(2005, 1, 10), freq='D')
        s = Series(np.random.rand(len(dti)), dti)
        bs = s.resample('B', closed='right', label='right').mean()
        result = bs.resample('8H').mean()
        assert len(result) == 22
        assert isinstance(result.index.freq, offsets.DateOffset)
        assert result.index.freq == offsets.Hour(8)

    def test_resample_timestamp_to_period(self):
        ts = simple_date_range_series('1/1/1990', '1/1/2000')

        result = ts.resample('A-DEC', kind='period').mean()
        expected = ts.resample('A-DEC').mean()
        expected.index = period_range('1990', '2000', freq='a-dec')
        assert_series_equal(result, expected)

        result = ts.resample('A-JUN', kind='period').mean()
        expected = ts.resample('A-JUN').mean()
        expected.index = period_range('1990', '2000', freq='a-jun')
        assert_series_equal(result, expected)

        result = ts.resample('M', kind='period').mean()
        expected = ts.resample('M').mean()
        expected.index = period_range('1990-01', '2000-01', freq='M')
        assert_series_equal(result, expected)

        result = ts.resample('M', kind='period').mean()
        expected = ts.resample('M').mean()
        expected.index = period_range('1990-01', '2000-01', freq='M')
        assert_series_equal(result, expected)

    def test_ohlc_5min(self):
        def _ohlc(group):
            if isna(group).all():
                return np.repeat(np.nan, 4)
            return [group[0], group.max(), group.min(), group[-1]]

        rng = date_range('1/1/2000 00:00:00', '1/1/2000 5:59:50', freq='10s')
        ts = Series(np.random.randn(len(rng)), index=rng)

        resampled = ts.resample('5min', closed='right',
                                label='right').ohlc()

        assert (resampled.loc['1/1/2000 00:00'] == ts[0]).all()

        exp = _ohlc(ts[1:31])
        assert (resampled.loc['1/1/2000 00:05'] == exp).all()

        exp = _ohlc(ts['1/1/2000 5:55:01':])
        assert (resampled.loc['1/1/2000 6:00:00'] == exp).all()

    def test_downsample_non_unique(self):
        rng = date_range('1/1/2000', '2/29/2000')
        rng2 = rng.repeat(5).values
        ts = Series(np.random.randn(len(rng2)), index=rng2)

        result = ts.resample('M').mean()

        expected = ts.groupby(lambda x: x.month).mean()
        assert len(result) == 2
        assert_almost_equal(result[0], expected[1])
        assert_almost_equal(result[1], expected[2])

    def test_asfreq_non_unique(self):
        # GH #1077
        rng = date_range('1/1/2000', '2/29/2000')
        rng2 = rng.repeat(2).values
        ts = Series(np.random.randn(len(rng2)), index=rng2)

        pytest.raises(Exception, ts.asfreq, 'B')

    def test_resample_axis1(self):
        rng = date_range('1/1/2000', '2/29/2000')
        df = DataFrame(np.random.randn(3, len(rng)), columns=rng,
                       index=['a', 'b', 'c'])

        result = df.resample('M', axis=1).mean()
        expected = df.T.resample('M').mean().T
        tm.assert_frame_equal(result, expected)

    def test_resample_panel(self):
        rng = date_range('1/1/2000', '6/30/2000')
        n = len(rng)

        with catch_warnings(record=True):
            simplefilter("ignore", FutureWarning)
            panel = Panel(np.random.randn(3, n, 5),
                          items=['one', 'two', 'three'],
                          major_axis=rng,
                          minor_axis=['a', 'b', 'c', 'd', 'e'])

            result = panel.resample('M', axis=1).mean()

            def p_apply(panel, f):
                result = {}
                for item in panel.items:
                    result[item] = f(panel[item])
                return Panel(result, items=panel.items)

            expected = p_apply(panel, lambda x: x.resample('M').mean())
            tm.assert_panel_equal(result, expected)

            panel2 = panel.swapaxes(1, 2)
            result = panel2.resample('M', axis=2).mean()
            expected = p_apply(panel2,
                               lambda x: x.resample('M', axis=1).mean())
            tm.assert_panel_equal(result, expected)

    @pytest.mark.filterwarnings("ignore:\\nPanel:FutureWarning")
    def test_resample_panel_numpy(self):
        rng = date_range('1/1/2000', '6/30/2000')
        n = len(rng)

        with catch_warnings(record=True):
            panel = Panel(np.random.randn(3, n, 5),
                          items=['one', 'two', 'three'],
                          major_axis=rng,
                          minor_axis=['a', 'b', 'c', 'd', 'e'])

            result = panel.resample('M', axis=1).apply(lambda x: x.mean(1))
            expected = panel.resample('M', axis=1).mean()
            tm.assert_panel_equal(result, expected)

            panel = panel.swapaxes(1, 2)
            result = panel.resample('M', axis=2).apply(lambda x: x.mean(2))
            expected = panel.resample('M', axis=2).mean()
            tm.assert_panel_equal(result, expected)

    def test_resample_anchored_ticks(self):
        # If a fixed delta (5 minute, 4 hour) evenly divides a day, we should
        # "anchor" the origin at midnight so we get regular intervals rather
        # than starting from the first timestamp which might start in the
        # middle of a desired interval

        rng = date_range('1/1/2000 04:00:00', periods=86400, freq='s')
        ts = Series(np.random.randn(len(rng)), index=rng)
        ts[:2] = np.nan  # so results are the same

        freqs = ['t', '5t', '15t', '30t', '4h', '12h']
        for freq in freqs:
            result = ts[2:].resample(freq, closed='left', label='left').mean()
            expected = ts.resample(freq, closed='left', label='left').mean()
            assert_series_equal(result, expected)

    def test_resample_single_group(self):
        mysum = lambda x: x.sum()

        rng = date_range('2000-1-1', '2000-2-10', freq='D')
        ts = Series(np.random.randn(len(rng)), index=rng)
        assert_series_equal(ts.resample('M').sum(),
                            ts.resample('M').apply(mysum))

        rng = date_range('2000-1-1', '2000-1-10', freq='D')
        ts = Series(np.random.randn(len(rng)), index=rng)
        assert_series_equal(ts.resample('M').sum(),
                            ts.resample('M').apply(mysum))

        # GH 3849
        s = Series([30.1, 31.6], index=[Timestamp('20070915 15:30:00'),
                                        Timestamp('20070915 15:40:00')])
        expected = Series([0.75], index=[Timestamp('20070915')])
        result = s.resample('D').apply(lambda x: np.std(x))
        assert_series_equal(result, expected)

    def test_resample_base(self):
        rng = date_range('1/1/2000 00:00:00', '1/1/2000 02:00', freq='s')
        ts = Series(np.random.randn(len(rng)), index=rng)

        resampled = ts.resample('5min', base=2).mean()
        exp_rng = date_range('12/31/1999 23:57:00', '1/1/2000 01:57',
                             freq='5min')
        tm.assert_index_equal(resampled.index, exp_rng)

    def test_resample_base_with_timedeltaindex(self):

        # GH 10530
        rng = timedelta_range(start='0s', periods=25, freq='s')
        ts = Series(np.random.randn(len(rng)), index=rng)

        with_base = ts.resample('2s', base=5).mean()
        without_base = ts.resample('2s').mean()

        exp_without_base = timedelta_range(start='0s', end='25s', freq='2s')
        exp_with_base = timedelta_range(start='5s', end='29s', freq='2s')

        tm.assert_index_equal(without_base.index, exp_without_base)
        tm.assert_index_equal(with_base.index, exp_with_base)

    def test_resample_categorical_data_with_timedeltaindex(self):
        # GH #12169
        df = DataFrame({'Group_obj': 'A'},
                       index=pd.to_timedelta(list(range(20)), unit='s'))
        df['Group'] = df['Group_obj'].astype('category')
        result = df.resample('10s').agg(lambda x: (x.value_counts().index[0]))
        expected = DataFrame({'Group_obj': ['A', 'A'],
                              'Group': ['A', 'A']},
                             index=pd.to_timedelta([0, 10], unit='s'))
        expected = expected.reindex(['Group_obj', 'Group'], axis=1)
        expected['Group'] = expected['Group_obj'].astype('category')
        tm.assert_frame_equal(result, expected)

    def test_resample_daily_anchored(self):
        rng = date_range('1/1/2000 0:00:00', periods=10000, freq='T')
        ts = Series(np.random.randn(len(rng)), index=rng)
        ts[:2] = np.nan  # so results are the same

        result = ts[2:].resample('D', closed='left', label='left').mean()
        expected = ts.resample('D', closed='left', label='left').mean()
        assert_series_equal(result, expected)

    def test_resample_to_period_monthly_buglet(self):
        # GH #1259

        rng = date_range('1/1/2000', '12/31/2000')
        ts = Series(np.random.randn(len(rng)), index=rng)

        result = ts.resample('M', kind='period').mean()
        exp_index = period_range('Jan-2000', 'Dec-2000', freq='M')
        tm.assert_index_equal(result.index, exp_index)

    def test_period_with_agg(self):

        # aggregate a period resampler with a lambda
        s2 = Series(np.random.randint(0, 5, 50),
                    index=pd.period_range('2012-01-01', freq='H', periods=50),
                    dtype='float64')

        expected = s2.to_timestamp().resample('D').mean().to_period()
        result = s2.resample('D').agg(lambda x: x.mean())
        assert_series_equal(result, expected)

    def test_resample_segfault(self):
        # GH 8573
        # segfaulting in older versions
        all_wins_and_wagers = [
            (1, datetime(2013, 10, 1, 16, 20), 1, 0),
            (2, datetime(2013, 10, 1, 16, 10), 1, 0),
            (2, datetime(2013, 10, 1, 18, 15), 1, 0),
            (2, datetime(2013, 10, 1, 16, 10, 31), 1, 0)]

        df = DataFrame.from_records(all_wins_and_wagers,
                                    columns=("ID", "timestamp", "A", "B")
                                    ).set_index("timestamp")
        result = df.groupby("ID").resample("5min").sum()
        expected = df.groupby("ID").apply(lambda x: x.resample("5min").sum())
        assert_frame_equal(result, expected)

    def test_resample_dtype_preservation(self):

        # GH 12202
        # validation tests for dtype preservation

        df = DataFrame({'date': pd.date_range(start='2016-01-01',
                                              periods=4, freq='W'),
                        'group': [1, 1, 2, 2],
                        'val': Series([5, 6, 7, 8],
                                      dtype='int32')}
                       ).set_index('date')

        result = df.resample('1D').ffill()
        assert result.val.dtype == np.int32

        result = df.groupby('group').resample('1D').ffill()
        assert result.val.dtype == np.int32

    def test_resample_dtype_coerceion(self):

        pytest.importorskip('scipy.interpolate')

        # GH 16361
        df = {"a": [1, 3, 1, 4]}
        df = DataFrame(df, index=pd.date_range("2017-01-01", "2017-01-04"))

        expected = (df.astype("float64")
                    .resample("H")
                    .mean()
                    ["a"]
                    .interpolate("cubic")
                    )

        result = df.resample("H")["a"].mean().interpolate("cubic")
        tm.assert_series_equal(result, expected)

        result = df.resample("H").mean()["a"].interpolate("cubic")
        tm.assert_series_equal(result, expected)

    def test_weekly_resample_buglet(self):
        # #1327
        rng = date_range('1/1/2000', freq='B', periods=20)
        ts = Series(np.random.randn(len(rng)), index=rng)

        resampled = ts.resample('W').mean()
        expected = ts.resample('W-SUN').mean()
        assert_series_equal(resampled, expected)

    def test_monthly_resample_error(self):
        # #1451
        dates = date_range('4/16/2012 20:00', periods=5000, freq='h')
        ts = Series(np.random.randn(len(dates)), index=dates)
        # it works!
        ts.resample('M')

    def test_nanosecond_resample_error(self):
        # GH 12307 - Values falls after last bin when
        # Resampling using pd.tseries.offsets.Nano as period
        start = 1443707890427
        exp_start = 1443707890400
        indx = pd.date_range(
            start=pd.to_datetime(start),
            periods=10,
            freq='100n'
        )
        ts = Series(range(len(indx)), index=indx)
        r = ts.resample(pd.tseries.offsets.Nano(100))
        result = r.agg('mean')

        exp_indx = pd.date_range(
            start=pd.to_datetime(exp_start),
            periods=10,
            freq='100n'
        )
        exp = Series(range(len(exp_indx)), index=exp_indx)

        assert_series_equal(result, exp)

    def test_resample_anchored_intraday(self):
        # #1471, #1458

        rng = date_range('1/1/2012', '4/1/2012', freq='100min')
        df = DataFrame(rng.month, index=rng)

        result = df.resample('M').mean()
        expected = df.resample(
            'M', kind='period').mean().to_timestamp(how='end')
        expected.index += Timedelta(1, 'ns') - Timedelta(1, 'D')
        tm.assert_frame_equal(result, expected)

        result = df.resample('M', closed='left').mean()
        exp = df.tshift(1, freq='D').resample('M', kind='period').mean()
        exp = exp.to_timestamp(how='end')

        exp.index = exp.index + Timedelta(1, 'ns') - Timedelta(1, 'D')
        tm.assert_frame_equal(result, exp)

        rng = date_range('1/1/2012', '4/1/2012', freq='100min')
        df = DataFrame(rng.month, index=rng)

        result = df.resample('Q').mean()
        expected = df.resample(
            'Q', kind='period').mean().to_timestamp(how='end')
        expected.index += Timedelta(1, 'ns') - Timedelta(1, 'D')
        tm.assert_frame_equal(result, expected)

        result = df.resample('Q', closed='left').mean()
        expected = df.tshift(1, freq='D').resample('Q', kind='period',
                                                   closed='left').mean()
        expected = expected.to_timestamp(how='end')
        expected.index += Timedelta(1, 'ns') - Timedelta(1, 'D')
        tm.assert_frame_equal(result, expected)

        ts = simple_date_range_series('2012-04-29 23:00', '2012-04-30 5:00',
                                      freq='h')
        resampled = ts.resample('M').mean()
        assert len(resampled) == 1

    def test_resample_anchored_monthstart(self):
        ts = simple_date_range_series('1/1/2000', '12/31/2002')

        freqs = ['MS', 'BMS', 'QS-MAR', 'AS-DEC', 'AS-JUN']

        for freq in freqs:
            ts.resample(freq).mean()

    def test_resample_anchored_multiday(self):
        # When resampling a range spanning multiple days, ensure that the
        # start date gets used to determine the offset.  Fixes issue where
        # a one day period is not a multiple of the frequency.
        #
        # See: https://github.com/pandas-dev/pandas/issues/8683

        index = pd.date_range(
            '2014-10-14 23:06:23.206', periods=3, freq='400L'
        ) | pd.date_range(
            '2014-10-15 23:00:00', periods=2, freq='2200L')

        s = Series(np.random.randn(5), index=index)

        # Ensure left closing works
        result = s.resample('2200L').mean()
        assert result.index[-1] == Timestamp('2014-10-15 23:00:02.000')

        # Ensure right closing works
        result = s.resample('2200L', label='right').mean()
        assert result.index[-1] == Timestamp('2014-10-15 23:00:04.200')

    def test_corner_cases(self):
        # miscellaneous test coverage

        rng = date_range('1/1/2000', periods=12, freq='t')
        ts = Series(np.random.randn(len(rng)), index=rng)

        result = ts.resample('5t', closed='right', label='left').mean()
        ex_index = date_range('1999-12-31 23:55', periods=4, freq='5t')
        tm.assert_index_equal(result.index, ex_index)

        len0pts = simple_period_range_series(
            '2007-01', '2010-05', freq='M')[:0]
        # it works
        result = len0pts.resample('A-DEC').mean()
        assert len(result) == 0

        # resample to periods
        ts = simple_date_range_series(
            '2000-04-28', '2000-04-30 11:00', freq='h')
        result = ts.resample('M', kind='period').mean()
        assert len(result) == 1
        assert result.index[0] == Period('2000-04', freq='M')

    def test_anchored_lowercase_buglet(self):
        dates = date_range('4/16/2012 20:00', periods=50000, freq='s')
        ts = Series(np.random.randn(len(dates)), index=dates)
        # it works!
        ts.resample('d').mean()

    def test_upsample_apply_functions(self):
        # #1596
        rng = pd.date_range('2012-06-12', periods=4, freq='h')

        ts = Series(np.random.randn(len(rng)), index=rng)

        result = ts.resample('20min').aggregate(['mean', 'sum'])
        assert isinstance(result, DataFrame)

    def test_resample_not_monotonic(self):
        rng = pd.date_range('2012-06-12', periods=200, freq='h')
        ts = Series(np.random.randn(len(rng)), index=rng)

        ts = ts.take(np.random.permutation(len(ts)))

        result = ts.resample('D').sum()
        exp = ts.sort_index().resample('D').sum()
        assert_series_equal(result, exp)

    def test_resample_median_bug_1688(self):

        for dtype in ['int64', 'int32', 'float64', 'float32']:
            df = DataFrame([1, 2], index=[datetime(2012, 1, 1, 0, 0, 0),
                                          datetime(2012, 1, 1, 0, 5, 0)],
                           dtype=dtype)

            result = df.resample("T").apply(lambda x: x.mean())
            exp = df.asfreq('T')
            tm.assert_frame_equal(result, exp)

            result = df.resample("T").median()
            exp = df.asfreq('T')
            tm.assert_frame_equal(result, exp)

    def test_how_lambda_functions(self):

        ts = simple_date_range_series('1/1/2000', '4/1/2000')

        result = ts.resample('M').apply(lambda x: x.mean())
        exp = ts.resample('M').mean()
        tm.assert_series_equal(result, exp)

        foo_exp = ts.resample('M').mean()
        foo_exp.name = 'foo'
        bar_exp = ts.resample('M').std()
        bar_exp.name = 'bar'

        result = ts.resample('M').apply(
            [lambda x: x.mean(), lambda x: x.std(ddof=1)])
        result.columns = ['foo', 'bar']
        tm.assert_series_equal(result['foo'], foo_exp)
        tm.assert_series_equal(result['bar'], bar_exp)

        # this is a MI Series, so comparing the names of the results
        # doesn't make sense
        result = ts.resample('M').aggregate({'foo': lambda x: x.mean(),
                                             'bar': lambda x: x.std(ddof=1)})
        tm.assert_series_equal(result['foo'], foo_exp, check_names=False)
        tm.assert_series_equal(result['bar'], bar_exp, check_names=False)

    def test_resample_unequal_times(self):
        # #1772
        start = datetime(1999, 3, 1, 5)
        # end hour is less than start
        end = datetime(2012, 7, 31, 4)
        bad_ind = date_range(start, end, freq="30min")
        df = DataFrame({'close': 1}, index=bad_ind)

        # it works!
        df.resample('AS').sum()

    def test_resample_consistency(self):

        # GH 6418
        # resample with bfill / limit / reindex consistency

        i30 = pd.date_range('2002-02-02', periods=4, freq='30T')
        s = Series(np.arange(4.), index=i30)
        s[2] = np.NaN

        # Upsample by factor 3 with reindex() and resample() methods:
        i10 = pd.date_range(i30[0], i30[-1], freq='10T')

        s10 = s.reindex(index=i10, method='bfill')
        s10_2 = s.reindex(index=i10, method='bfill', limit=2)
        rl = s.reindex_like(s10, method='bfill', limit=2)
        r10_2 = s.resample('10Min').bfill(limit=2)
        r10 = s.resample('10Min').bfill()

        # s10_2, r10, r10_2, rl should all be equal
        assert_series_equal(s10_2, r10)
        assert_series_equal(s10_2, r10_2)
        assert_series_equal(s10_2, rl)

    def test_resample_timegrouper(self):
        # GH 7227
        dates1 = [datetime(2014, 10, 1), datetime(2014, 9, 3),
                  datetime(2014, 11, 5), datetime(2014, 9, 5),
                  datetime(2014, 10, 8), datetime(2014, 7, 15)]

        dates2 = dates1[:2] + [pd.NaT] + dates1[2:4] + [pd.NaT] + dates1[4:]
        dates3 = [pd.NaT] + dates1 + [pd.NaT]

        for dates in [dates1, dates2, dates3]:
            df = DataFrame(dict(A=dates, B=np.arange(len(dates))))
            result = df.set_index('A').resample('M').count()
            exp_idx = pd.DatetimeIndex(['2014-07-31', '2014-08-31',
                                        '2014-09-30',
                                        '2014-10-31', '2014-11-30'],
                                       freq='M', name='A')
            expected = DataFrame({'B': [1, 0, 2, 2, 1]}, index=exp_idx)
            assert_frame_equal(result, expected)

            result = df.groupby(pd.Grouper(freq='M', key='A')).count()
            assert_frame_equal(result, expected)

            df = DataFrame(dict(A=dates, B=np.arange(len(dates)), C=np.arange(
                len(dates))))
            result = df.set_index('A').resample('M').count()
            expected = DataFrame({'B': [1, 0, 2, 2, 1], 'C': [1, 0, 2, 2, 1]},
                                 index=exp_idx, columns=['B', 'C'])
            assert_frame_equal(result, expected)

            result = df.groupby(pd.Grouper(freq='M', key='A')).count()
            assert_frame_equal(result, expected)

    def test_resample_nunique(self):

        # GH 12352
        df = DataFrame({
            'ID': {Timestamp('2015-06-05 00:00:00'): '0010100903',
                   Timestamp('2015-06-08 00:00:00'): '0010150847'},
            'DATE': {Timestamp('2015-06-05 00:00:00'): '2015-06-05',
                     Timestamp('2015-06-08 00:00:00'): '2015-06-08'}})
        r = df.resample('D')
        g = df.groupby(pd.Grouper(freq='D'))
        expected = df.groupby(pd.Grouper(freq='D')).ID.apply(lambda x:
                                                             x.nunique())
        assert expected.name == 'ID'

        for t in [r, g]:
            result = r.ID.nunique()
            assert_series_equal(result, expected)

        result = df.ID.resample('D').nunique()
        assert_series_equal(result, expected)

        result = df.ID.groupby(pd.Grouper(freq='D')).nunique()
        assert_series_equal(result, expected)

    def test_resample_nunique_with_date_gap(self):
        # GH 13453
        index = pd.date_range('1-1-2000', '2-15-2000', freq='h')
        index2 = pd.date_range('4-15-2000', '5-15-2000', freq='h')
        index3 = index.append(index2)
        s = Series(range(len(index3)), index=index3, dtype='int64')
        r = s.resample('M')

        # Since all elements are unique, these should all be the same
        results = [
            r.count(),
            r.nunique(),
            r.agg(Series.nunique),
            r.agg('nunique')
        ]

        assert_series_equal(results[0], results[1])
        assert_series_equal(results[0], results[2])
        assert_series_equal(results[0], results[3])

    @pytest.mark.parametrize('n', [10000, 100000])
    @pytest.mark.parametrize('k', [10, 100, 1000])
    def test_resample_group_info(self, n, k):
        # GH10914
        dr = date_range(start='2015-08-27', periods=n // 10, freq='T')
        ts = Series(np.random.randint(0, n // k, n).astype('int64'),
                    index=np.random.choice(dr, n))

        left = ts.resample('30T').nunique()
        ix = date_range(start=ts.index.min(), end=ts.index.max(),
                        freq='30T')

        vals = ts.values
        bins = np.searchsorted(ix.values, ts.index, side='right')

        sorter = np.lexsort((vals, bins))
        vals, bins = vals[sorter], bins[sorter]

        mask = np.r_[True, vals[1:] != vals[:-1]]
        mask |= np.r_[True, bins[1:] != bins[:-1]]

        arr = np.bincount(bins[mask] - 1,
                          minlength=len(ix)).astype('int64', copy=False)
        right = Series(arr, index=ix)

        assert_series_equal(left, right)

    def test_resample_size(self):
        n = 10000
        dr = date_range('2015-09-19', periods=n, freq='T')
        ts = Series(np.random.randn(n), index=np.random.choice(dr, n))

        left = ts.resample('7T').size()
        ix = date_range(start=left.index.min(), end=ts.index.max(), freq='7T')

        bins = np.searchsorted(ix.values, ts.index.values, side='right')
        val = np.bincount(bins, minlength=len(ix) + 1)[1:].astype('int64',
                                                                  copy=False)

        right = Series(val, index=ix)
        assert_series_equal(left, right)

    def test_resample_across_dst(self):
        # The test resamples a DatetimeIndex with values before and after a
        # DST change
        # Issue: 14682

        # The DatetimeIndex we will start with
        # (note that DST happens at 03:00+02:00 -> 02:00+01:00)
        # 2016-10-30 02:23:00+02:00, 2016-10-30 02:23:00+01:00
        df1 = DataFrame([1477786980, 1477790580], columns=['ts'])
        dti1 = DatetimeIndex(pd.to_datetime(df1.ts, unit='s')
                             .dt.tz_localize('UTC')
                             .dt.tz_convert('Europe/Madrid'))

        # The expected DatetimeIndex after resampling.
        # 2016-10-30 02:00:00+02:00, 2016-10-30 02:00:00+01:00
        df2 = DataFrame([1477785600, 1477789200], columns=['ts'])
        dti2 = DatetimeIndex(pd.to_datetime(df2.ts, unit='s')
                             .dt.tz_localize('UTC')
                             .dt.tz_convert('Europe/Madrid'))
        df = DataFrame([5, 5], index=dti1)

        result = df.resample(rule='H').sum()
        expected = DataFrame([5, 5], index=dti2)

        assert_frame_equal(result, expected)

    def test_resample_dst_anchor(self):
        # 5172
        dti = DatetimeIndex([datetime(2012, 11, 4, 23)], tz='US/Eastern')
        df = DataFrame([5], index=dti)
        assert_frame_equal(df.resample(rule='CD').sum(),
                           DataFrame([5], index=df.index.normalize()))
        df.resample(rule='MS').sum()
        assert_frame_equal(
            df.resample(rule='MS').sum(),
            DataFrame([5], index=DatetimeIndex([datetime(2012, 11, 1)],
                                               tz='US/Eastern')))

        dti = date_range('2013-09-30', '2013-11-02', freq='30Min',
                         tz='Europe/Paris')
        values = range(dti.size)
        df = DataFrame({"a": values,
                        "b": values,
                        "c": values}, index=dti, dtype='int64')
        how = {"a": "min", "b": "max", "c": "count"}

        assert_frame_equal(
            df.resample("W-MON").agg(how)[["a", "b", "c"]],
            DataFrame({"a": [0, 48, 384, 720, 1056, 1394],
                       "b": [47, 383, 719, 1055, 1393, 1586],
                       "c": [48, 336, 336, 336, 338, 193]},
                      index=date_range('9/30/2013', '11/4/2013',
                                       freq='W-MON', tz='Europe/Paris')),
            'W-MON Frequency')

        assert_frame_equal(
            df.resample("2W-MON").agg(how)[["a", "b", "c"]],
            DataFrame({"a": [0, 48, 720, 1394],
                       "b": [47, 719, 1393, 1586],
                       "c": [48, 672, 674, 193]},
                      index=date_range('9/30/2013', '11/11/2013',
                                       freq='2W-MON', tz='Europe/Paris')),
            '2W-MON Frequency')

        assert_frame_equal(
            df.resample("MS").agg(how)[["a", "b", "c"]],
            DataFrame({"a": [0, 48, 1538],
                       "b": [47, 1537, 1586],
                       "c": [48, 1490, 49]},
                      index=date_range('9/1/2013', '11/1/2013',
                                       freq='MS', tz='Europe/Paris')),
            'MS Frequency')

        assert_frame_equal(
            df.resample("2MS").agg(how)[["a", "b", "c"]],
            DataFrame({"a": [0, 1538],
                       "b": [1537, 1586],
                       "c": [1538, 49]},
                      index=date_range('9/1/2013', '11/1/2013',
                                       freq='2MS', tz='Europe/Paris')),
            '2MS Frequency')

        df_daily = df['10/26/2013':'10/29/2013']
        assert_frame_equal(
            df_daily.resample("CD").agg({"a": "min", "b": "max", "c": "count"})
            [["a", "b", "c"]],
            DataFrame({"a": [1248, 1296, 1346, 1394],
                       "b": [1295, 1345, 1393, 1441],
                       "c": [48, 50, 48, 48]},
                      index=date_range('10/26/2013', '10/29/2013',
                                       freq='CD', tz='Europe/Paris')),
            'CD Frequency')

    def test_downsample_across_dst(self):
        # GH 8531
        tz = pytz.timezone('Europe/Berlin')
        dt = datetime(2014, 10, 26)
        dates = date_range(tz.localize(dt), periods=4, freq='2H')
        result = Series(5, index=dates).resample('H').mean()
        expected = Series([5., np.nan] * 3 + [5.],
                          index=date_range(tz.localize(dt), periods=7,
                                           freq='H'))
        tm.assert_series_equal(result, expected)

    def test_downsample_across_dst_weekly(self):
        # GH 9119, GH 21459
        df = DataFrame(index=DatetimeIndex([
            '2017-03-25', '2017-03-26', '2017-03-27',
            '2017-03-28', '2017-03-29'
        ], tz='Europe/Amsterdam'),
            data=[11, 12, 13, 14, 15])
        result = df.resample('1W').sum()
        expected = DataFrame([23, 42], index=pd.DatetimeIndex([
            '2017-03-26', '2017-04-02'
        ], tz='Europe/Amsterdam'))
        tm.assert_frame_equal(result, expected)

        idx = pd.date_range("2013-04-01", "2013-05-01", tz='Europe/London',
                            freq='H')
        s = Series(index=idx)
        result = s.resample('W').mean()
        expected = Series(index=pd.date_range(
            '2013-04-07', freq='W', periods=5, tz='Europe/London'
        ))
        tm.assert_series_equal(result, expected)

    def test_resample_with_nat(self):
        # GH 13020
        index = DatetimeIndex([pd.NaT,
                               '1970-01-01 00:00:00',
                               pd.NaT,
                               '1970-01-01 00:00:01',
                               '1970-01-01 00:00:02'])
        frame = DataFrame([2, 3, 5, 7, 11], index=index)

        index_1s = DatetimeIndex(['1970-01-01 00:00:00',
                                  '1970-01-01 00:00:01',
                                  '1970-01-01 00:00:02'])
        frame_1s = DataFrame([3, 7, 11], index=index_1s)
        assert_frame_equal(frame.resample('1s').mean(), frame_1s)

        index_2s = DatetimeIndex(['1970-01-01 00:00:00',
                                  '1970-01-01 00:00:02'])
        frame_2s = DataFrame([5, 11], index=index_2s)
        assert_frame_equal(frame.resample('2s').mean(), frame_2s)

        index_3s = DatetimeIndex(['1970-01-01 00:00:00'])
        frame_3s = DataFrame([7], index=index_3s)
        assert_frame_equal(frame.resample('3s').mean(), frame_3s)

        assert_frame_equal(frame.resample('60s').mean(), frame_3s)

    def test_resample_timedelta_values(self):
        # GH 13119
        # check that timedelta dtype is preserved when NaT values are
        # introduced by the resampling

        times = timedelta_range('1 day', '4 day', freq='4D')
        df = DataFrame({'time': times}, index=times)

        times2 = timedelta_range('1 day', '4 day', freq='2D')
        exp = Series(times2, index=times2, name='time')
        exp.iloc[1] = pd.NaT

        res = df.resample('2D').first()['time']
        tm.assert_series_equal(res, exp)
        res = df['time'].resample('2D').first()
        tm.assert_series_equal(res, exp)

    def test_resample_datetime_values(self):
        # GH 13119
        # check that datetime dtype is preserved when NaT values are
        # introduced by the resampling

        dates = [datetime(2016, 1, 15), datetime(2016, 1, 19)]
        df = DataFrame({'timestamp': dates}, index=dates)

        exp = Series([datetime(2016, 1, 15), pd.NaT, datetime(2016, 1, 19)],
                     index=date_range('2016-01-15', periods=3, freq='2D'),
                     name='timestamp')

        res = df.resample('2D').first()['timestamp']
        tm.assert_series_equal(res, exp)
        res = df['timestamp'].resample('2D').first()
        tm.assert_series_equal(res, exp)

    def test_resample_apply_with_additional_args(self):
        # GH 14615
        def f(data, add_arg):
            return np.mean(data) * add_arg

        multiplier = 10
        result = self.series.resample('D').apply(f, multiplier)
        expected = self.series.resample('D').mean().multiply(multiplier)
        tm.assert_series_equal(result, expected)

        # Testing as kwarg
        result = self.series.resample('D').apply(f, add_arg=multiplier)
        expected = self.series.resample('D').mean().multiply(multiplier)
        tm.assert_series_equal(result, expected)

        # Testing dataframe
        df = pd.DataFrame({"A": 1, "B": 2},
                          index=pd.date_range('2017', periods=10))
        result = df.groupby("A").resample("D").agg(f, multiplier)
        expected = df.groupby("A").resample('D').mean().multiply(multiplier)
        assert_frame_equal(result, expected)

<<<<<<< HEAD
    @pytest.mark.parametrize('first,last,offset,exp_first,exp_last', [
        ('19910905', '19920406', 'D', '19910905', '19920407'),
        ('19910905 00:00', '19920406 06:00', 'D', '19910905', '19920407'),
        ('19910905 06:00', '19920406 06:00', 'H', '19910905 06:00',
         '19920406 07:00'),
        ('19910906', '19920406', 'M', '19910831', '19920430'),
        ('19910831', '19920430', 'M', '19910831', '19920531'),
        ('1991-08', '1992-04', 'M', '19910831', '19920531'),
    ])
    def test_get_timestamp_range_edges(self, first, last, offset,
                                       exp_first, exp_last):
        first = pd.Period(first)
        first = first.to_timestamp(first.freq)
        last = pd.Period(last)
        last = last.to_timestamp(last.freq)

        exp_first = pd.Timestamp(exp_first, freq=offset)
        exp_last = pd.Timestamp(exp_last, freq=offset)

        offset = pd.tseries.frequencies.to_offset(offset)
        result = _get_timestamp_range_edges(first, last, offset)
        expected = (exp_first, exp_last)
        assert result == expected
=======
    @pytest.mark.parametrize('k', [1, 2, 3])
    @pytest.mark.parametrize('n1, freq1, n2, freq2', [
        (30, 'S', 0.5, 'Min'),
        (60, 'S', 1, 'Min'),
        (3600, 'S', 1, 'H'),
        (60, 'Min', 1, 'H'),
        (21600, 'S', 0.25, 'D'),
        (86400, 'S', 1, 'D'),
        (43200, 'S', 0.5, 'D'),
        (1440, 'Min', 1, 'D'),
        (12, 'H', 0.5, 'D'),
        (24, 'H', 1, 'D'),
    ])
    def test_resample_equivalent_offsets(self, n1, freq1, n2, freq2, k):
        # GH 24127
        n1_ = n1 * k
        n2_ = n2 * k
        s = pd.Series(0, index=pd.date_range('19910905 13:00',
                                             '19911005 07:00',
                                             freq=freq1))
        s = s + range(len(s))

        result1 = s.resample(str(n1_) + freq1).mean()
        result2 = s.resample(str(n2_) + freq2).mean()
        assert_series_equal(result1, result2)
>>>>>>> b7ee8292
<|MERGE_RESOLUTION|>--- conflicted
+++ resolved
@@ -1465,31 +1465,6 @@
         expected = df.groupby("A").resample('D').mean().multiply(multiplier)
         assert_frame_equal(result, expected)
 
-<<<<<<< HEAD
-    @pytest.mark.parametrize('first,last,offset,exp_first,exp_last', [
-        ('19910905', '19920406', 'D', '19910905', '19920407'),
-        ('19910905 00:00', '19920406 06:00', 'D', '19910905', '19920407'),
-        ('19910905 06:00', '19920406 06:00', 'H', '19910905 06:00',
-         '19920406 07:00'),
-        ('19910906', '19920406', 'M', '19910831', '19920430'),
-        ('19910831', '19920430', 'M', '19910831', '19920531'),
-        ('1991-08', '1992-04', 'M', '19910831', '19920531'),
-    ])
-    def test_get_timestamp_range_edges(self, first, last, offset,
-                                       exp_first, exp_last):
-        first = pd.Period(first)
-        first = first.to_timestamp(first.freq)
-        last = pd.Period(last)
-        last = last.to_timestamp(last.freq)
-
-        exp_first = pd.Timestamp(exp_first, freq=offset)
-        exp_last = pd.Timestamp(exp_last, freq=offset)
-
-        offset = pd.tseries.frequencies.to_offset(offset)
-        result = _get_timestamp_range_edges(first, last, offset)
-        expected = (exp_first, exp_last)
-        assert result == expected
-=======
     @pytest.mark.parametrize('k', [1, 2, 3])
     @pytest.mark.parametrize('n1, freq1, n2, freq2', [
         (30, 'S', 0.5, 'Min'),
@@ -1515,4 +1490,27 @@
         result1 = s.resample(str(n1_) + freq1).mean()
         result2 = s.resample(str(n2_) + freq2).mean()
         assert_series_equal(result1, result2)
->>>>>>> b7ee8292
+
+    @pytest.mark.parametrize('first,last,offset,exp_first,exp_last', [
+        ('19910905', '19920406', 'D', '19910905', '19920407'),
+        ('19910905 00:00', '19920406 06:00', 'D', '19910905', '19920407'),
+        ('19910905 06:00', '19920406 06:00', 'H', '19910905 06:00',
+         '19920406 07:00'),
+        ('19910906', '19920406', 'M', '19910831', '19920430'),
+        ('19910831', '19920430', 'M', '19910831', '19920531'),
+        ('1991-08', '1992-04', 'M', '19910831', '19920531'),
+    ])
+    def test_get_timestamp_range_edges(self, first, last, offset,
+                                       exp_first, exp_last):
+        first = pd.Period(first)
+        first = first.to_timestamp(first.freq)
+        last = pd.Period(last)
+        last = last.to_timestamp(last.freq)
+
+        exp_first = pd.Timestamp(exp_first, freq=offset)
+        exp_last = pd.Timestamp(exp_last, freq=offset)
+
+        offset = pd.tseries.frequencies.to_offset(offset)
+        result = _get_timestamp_range_edges(first, last, offset)
+        expected = (exp_first, exp_last)
+        assert result == expected