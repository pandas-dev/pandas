--- conflicted
+++ resolved
@@ -34,27 +34,6 @@
 
 from pandas.tseries import offsets
 from pandas.tseries.offsets import Minute
-
-
-<<<<<<< HEAD
-@pytest.fixture()
-def _index_factory():
-    return date_range
-
-
-@pytest.fixture
-def _index_freq():
-    return "Min"
-
-
-@pytest.fixture
-def _static_values(index):
-    return np.random.default_rng(2).random(len(index))
-=======
-@pytest.fixture(params=["s", "ms", "us", "ns"])
-def unit(request):
-    return request.param
->>>>>>> 55b969b1
 
 
 @pytest.fixture
