from datetime import datetime

import numpy as np
import pytest

from pandas._libs import lib

import pandas as pd
from pandas import (
    DataFrame,
    NamedAgg,
    Series,
)
import pandas._testing as tm
from pandas.core.indexes.datetimes import date_range

dti = date_range(start=datetime(2005, 1, 1), end=datetime(2005, 1, 10), freq="Min")

test_series = Series(np.random.rand(len(dti)), dti)
_test_frame = DataFrame({"A": test_series, "B": test_series, "C": np.arange(len(dti))})


@pytest.fixture
def test_frame():
    return _test_frame.copy()


def test_str():

    r = test_series.resample("H")
    assert (
        "DatetimeIndexResampler [freq=<Hour>, axis=0, closed=left, "
        "label=left, convention=start, origin=start_day]" in str(r)
    )

    r = test_series.resample("H", origin="2000-01-01")
    assert (
        "DatetimeIndexResampler [freq=<Hour>, axis=0, closed=left, "
        "label=left, convention=start, origin=2000-01-01 00:00:00]" in str(r)
    )


def test_api():

    r = test_series.resample("H")
    result = r.mean()
    assert isinstance(result, Series)
    assert len(result) == 217

    r = test_series.to_frame().resample("H")
    result = r.mean()
    assert isinstance(result, DataFrame)
    assert len(result) == 217


def test_groupby_resample_api():

    # GH 12448
    # .groupby(...).resample(...) hitting warnings
    # when appropriate
    df = DataFrame(
        {
            "date": date_range(start="2016-01-01", periods=4, freq="W"),
            "group": [1, 1, 2, 2],
            "val": [5, 6, 7, 8],
        }
    ).set_index("date")

    # replication step
    i = (
        date_range("2016-01-03", periods=8).tolist()
        + date_range("2016-01-17", periods=8).tolist()
    )
    index = pd.MultiIndex.from_arrays([[1] * 8 + [2] * 8, i], names=["group", "date"])
    expected = DataFrame({"val": [5] * 7 + [6] + [7] * 7 + [8]}, index=index)
    result = df.groupby("group").apply(lambda x: x.resample("1D").ffill())[["val"]]
    tm.assert_frame_equal(result, expected)


def test_groupby_resample_on_api():

    # GH 15021
    # .groupby(...).resample(on=...) results in an unexpected
    # keyword warning.
    df = DataFrame(
        {
            "key": ["A", "B"] * 5,
            "dates": date_range("2016-01-01", periods=10),
            "values": np.random.randn(10),
        }
    )

    expected = df.set_index("dates").groupby("key").resample("D").mean()
    result = df.groupby("key").resample("D", on="dates").mean()
    tm.assert_frame_equal(result, expected)


def test_resample_group_keys():
    df = DataFrame({"A": 1, "B": 2}, index=date_range("2000", periods=10))
    expected = df.copy()

    # no warning
    g = df.resample("5D", group_keys=False)
    with tm.assert_produces_warning(None):
        result = g.apply(lambda x: x)
    tm.assert_frame_equal(result, expected)

    # no warning, group keys
    expected.index = pd.MultiIndex.from_arrays(
        [pd.to_datetime(["2000-01-01", "2000-01-06"]).repeat(5), expected.index]
    )

    g = df.resample("5D")
    result = g.apply(lambda x: x)
    tm.assert_frame_equal(result, expected)

    g = df.resample("5D", group_keys=True)
    with tm.assert_produces_warning(None):
        result = g.apply(lambda x: x)
    tm.assert_frame_equal(result, expected)


def test_pipe(test_frame):
    # GH17905

    # series
    r = test_series.resample("H")
    expected = r.max() - r.mean()
    result = r.pipe(lambda x: x.max() - x.mean())
    tm.assert_series_equal(result, expected)

    # dataframe
    r = test_frame.resample("H")
    expected = r.max() - r.mean()
    result = r.pipe(lambda x: x.max() - x.mean())
    tm.assert_frame_equal(result, expected)


def test_getitem(test_frame):

    r = test_frame.resample("H")
    tm.assert_index_equal(r._selected_obj.columns, test_frame.columns)

    r = test_frame.resample("H")["B"]
    assert r._selected_obj.name == test_frame.columns[1]

    # technically this is allowed
    r = test_frame.resample("H")["A", "B"]
    tm.assert_index_equal(r._selected_obj.columns, test_frame.columns[[0, 1]])

    r = test_frame.resample("H")["A", "B"]
    tm.assert_index_equal(r._selected_obj.columns, test_frame.columns[[0, 1]])


@pytest.mark.parametrize("key", [["D"], ["A", "D"]])
def test_select_bad_cols(key, test_frame):
    g = test_frame.resample("H")
    # 'A' should not be referenced as a bad column...
    # will have to rethink regex if you change message!
    msg = r"^\"Columns not found: 'D'\"$"
    with pytest.raises(KeyError, match=msg):
        g[key]


def test_attribute_access(test_frame):

    r = test_frame.resample("H")
    tm.assert_series_equal(r.A.sum(), r["A"].sum())


@pytest.mark.parametrize("attr", ["groups", "ngroups", "indices"])
def test_api_compat_before_use(attr):

    # make sure that we are setting the binner
    # on these attributes
    rng = date_range("1/1/2012", periods=100, freq="S")
    ts = Series(np.arange(len(rng)), index=rng)
    rs = ts.resample("30s")

    # before use
    getattr(rs, attr)

    # after grouper is initialized is ok
    rs.mean()
    getattr(rs, attr)


def tests_raises_on_nuisance(test_frame):

    df = test_frame
    df["D"] = "foo"
    r = df.resample("H")
    result = r[["A", "B"]].mean()
    expected = pd.concat([r.A.mean(), r.B.mean()], axis=1)
    tm.assert_frame_equal(result, expected)

    expected = r[["A", "B", "C"]].mean()
    with pytest.raises(TypeError, match="Could not convert"):
        r.mean()
    result = r.mean(numeric_only=True)
    tm.assert_frame_equal(result, expected)


def test_downsample_but_actually_upsampling():

    # this is reindex / asfreq
    rng = date_range("1/1/2012", periods=100, freq="S")
    ts = Series(np.arange(len(rng), dtype="int64"), index=rng)
    result = ts.resample("20s").asfreq()
    expected = Series(
        [0, 20, 40, 60, 80],
        index=date_range("2012-01-01 00:00:00", freq="20s", periods=5),
    )
    tm.assert_series_equal(result, expected)


def test_combined_up_downsampling_of_irregular():

    # since we are really doing an operation like this
    # ts2.resample('2s').mean().ffill()
    # preserve these semantics

    rng = date_range("1/1/2012", periods=100, freq="S")
    ts = Series(np.arange(len(rng)), index=rng)
    ts2 = ts.iloc[[0, 1, 2, 3, 5, 7, 11, 15, 16, 25, 30]]

    result = ts2.resample("2s").mean().ffill()
    expected = Series(
        [
            0.5,
            2.5,
            5.0,
            7.0,
            7.0,
            11.0,
            11.0,
            15.0,
            16.0,
            16.0,
            16.0,
            16.0,
            25.0,
            25.0,
            25.0,
            30.0,
        ],
        index=pd.DatetimeIndex(
            [
                "2012-01-01 00:00:00",
                "2012-01-01 00:00:02",
                "2012-01-01 00:00:04",
                "2012-01-01 00:00:06",
                "2012-01-01 00:00:08",
                "2012-01-01 00:00:10",
                "2012-01-01 00:00:12",
                "2012-01-01 00:00:14",
                "2012-01-01 00:00:16",
                "2012-01-01 00:00:18",
                "2012-01-01 00:00:20",
                "2012-01-01 00:00:22",
                "2012-01-01 00:00:24",
                "2012-01-01 00:00:26",
                "2012-01-01 00:00:28",
                "2012-01-01 00:00:30",
            ],
            dtype="datetime64[ns]",
            freq="2S",
        ),
    )
    tm.assert_series_equal(result, expected)


def test_transform_series():
    r = test_series.resample("20min")
    expected = test_series.groupby(pd.Grouper(freq="20min")).transform("mean")
    result = r.transform("mean")
    tm.assert_series_equal(result, expected)


@pytest.mark.parametrize("on", [None, "date"])
def test_transform_frame(on):
    # GH#47079
    index = date_range(datetime(2005, 1, 1), datetime(2005, 1, 10), freq="D")
    index.name = "date"
    df = DataFrame(np.random.rand(10, 2), columns=list("AB"), index=index)
    expected = df.groupby(pd.Grouper(freq="20min")).transform("mean")
    if on == "date":
        # Move date to being a column; result will then have a RangeIndex
        expected = expected.reset_index(drop=True)
        df = df.reset_index()

    r = df.resample("20min", on=on)
    result = r.transform("mean")
    tm.assert_frame_equal(result, expected)


def test_fillna():

    # need to upsample here
    rng = date_range("1/1/2012", periods=10, freq="2S")
    ts = Series(np.arange(len(rng), dtype="int64"), index=rng)
    r = ts.resample("s")

    expected = r.ffill()
    result = r.fillna(method="ffill")
    tm.assert_series_equal(result, expected)

    expected = r.bfill()
    result = r.fillna(method="bfill")
    tm.assert_series_equal(result, expected)

    msg = (
        r"Invalid fill method\. Expecting pad \(ffill\), backfill "
        r"\(bfill\) or nearest\. Got 0"
    )
    with pytest.raises(ValueError, match=msg):
        r.fillna(0)


@pytest.mark.parametrize(
    "func",
    [
        lambda x: x.resample("20min", group_keys=False),
        lambda x: x.groupby(pd.Grouper(freq="20min"), group_keys=False),
    ],
    ids=["resample", "groupby"],
)
def test_apply_without_aggregation(func):
    # both resample and groupby should work w/o aggregation
    t = func(test_series)
    result = t.apply(lambda x: x)
    tm.assert_series_equal(result, test_series)


def test_apply_without_aggregation2():
    grouped = test_series.to_frame(name="foo").resample("20min", group_keys=False)
    result = grouped["foo"].apply(lambda x: x)
    tm.assert_series_equal(result, test_series.rename("foo"))


def test_agg_consistency():

    # make sure that we are consistent across
    # similar aggregations with and w/o selection list
    df = DataFrame(
        np.random.randn(1000, 3),
        index=date_range("1/1/2012", freq="S", periods=1000),
        columns=["A", "B", "C"],
    )

    r = df.resample("3T")

    msg = r"Column\(s\) \['r1', 'r2'\] do not exist"
    with pytest.raises(KeyError, match=msg):
        r.agg({"r1": "mean", "r2": "sum"})


def test_agg_consistency_int_str_column_mix():
    # GH#39025
    df = DataFrame(
        np.random.randn(1000, 2),
        index=date_range("1/1/2012", freq="S", periods=1000),
        columns=[1, "a"],
    )

    r = df.resample("3T")

    msg = r"Column\(s\) \[2, 'b'\] do not exist"
    with pytest.raises(KeyError, match=msg):
        r.agg({2: "mean", "b": "sum"})


# TODO(GH#14008): once GH 14008 is fixed, move these tests into
# `Base` test class


def test_agg():
    # test with all three Resampler apis and TimeGrouper

    np.random.seed(1234)
    index = date_range(datetime(2005, 1, 1), datetime(2005, 1, 10), freq="D")
    index.name = "date"
    df = DataFrame(np.random.rand(10, 2), columns=list("AB"), index=index)
    df_col = df.reset_index()
    df_mult = df_col.copy()
    df_mult.index = pd.MultiIndex.from_arrays(
        [range(10), df.index], names=["index", "date"]
    )
    r = df.resample("2D")
    cases = [
        r,
        df_col.resample("2D", on="date"),
        df_mult.resample("2D", level="date"),
        df.groupby(pd.Grouper(freq="2D")),
    ]

    a_mean = r["A"].mean()
    a_std = r["A"].std()
    a_sum = r["A"].sum()
    b_mean = r["B"].mean()
    b_std = r["B"].std()
    b_sum = r["B"].sum()

    expected = pd.concat([a_mean, a_std, b_mean, b_std], axis=1)
    expected.columns = pd.MultiIndex.from_product([["A", "B"], ["mean", "std"]])
    for t in cases:
        # In case 2, "date" is an index and a column, so agg still tries to agg
        if t == cases[2]:
            # .var on dt64 column raises
            msg = "Cannot cast DatetimeArray to dtype float64"
            with pytest.raises(TypeError, match=msg):
                t.aggregate([np.mean, np.std])
        else:
            result = t.aggregate([np.mean, np.std])
            tm.assert_frame_equal(result, expected)

    expected = pd.concat([a_mean, b_std], axis=1)
    for t in cases:
        result = t.aggregate({"A": np.mean, "B": np.std})
        tm.assert_frame_equal(result, expected, check_like=True)

        result = t.aggregate(A=("A", np.mean), B=("B", np.std))
        tm.assert_frame_equal(result, expected, check_like=True)

        result = t.aggregate(A=NamedAgg("A", np.mean), B=NamedAgg("B", np.std))
        tm.assert_frame_equal(result, expected, check_like=True)

    expected = pd.concat([a_mean, a_std], axis=1)
    expected.columns = pd.MultiIndex.from_tuples([("A", "mean"), ("A", "std")])
    for t in cases:
        result = t.aggregate({"A": ["mean", "std"]})
        tm.assert_frame_equal(result, expected)

    expected = pd.concat([a_mean, a_sum], axis=1)
    expected.columns = ["mean", "sum"]
    for t in cases:
        result = t["A"].aggregate(["mean", "sum"])
        tm.assert_frame_equal(result, expected)

        result = t["A"].aggregate(mean="mean", sum="sum")
        tm.assert_frame_equal(result, expected)

    msg = "nested renamer is not supported"
    for t in cases:
        with pytest.raises(pd.errors.SpecificationError, match=msg):
            t.aggregate({"A": {"mean": "mean", "sum": "sum"}})

    expected = pd.concat([a_mean, a_sum, b_mean, b_sum], axis=1)
    expected.columns = pd.MultiIndex.from_tuples(
        [("A", "mean"), ("A", "sum"), ("B", "mean2"), ("B", "sum2")]
    )
    for t in cases:
        with pytest.raises(pd.errors.SpecificationError, match=msg):
            t.aggregate(
                {
                    "A": {"mean": "mean", "sum": "sum"},
                    "B": {"mean2": "mean", "sum2": "sum"},
                }
            )

    expected = pd.concat([a_mean, a_std, b_mean, b_std], axis=1)
    expected.columns = pd.MultiIndex.from_tuples(
        [("A", "mean"), ("A", "std"), ("B", "mean"), ("B", "std")]
    )
    for t in cases:
        result = t.aggregate({"A": ["mean", "std"], "B": ["mean", "std"]})
        tm.assert_frame_equal(result, expected, check_like=True)

    expected = pd.concat([a_mean, a_sum, b_mean, b_sum], axis=1)
    expected.columns = pd.MultiIndex.from_tuples(
        [
            ("r1", "A", "mean"),
            ("r1", "A", "sum"),
            ("r2", "B", "mean"),
            ("r2", "B", "sum"),
        ]
    )


def test_agg_misc():
    # test with all three Resampler apis and TimeGrouper

    np.random.seed(1234)
    index = date_range(datetime(2005, 1, 1), datetime(2005, 1, 10), freq="D")
    index.name = "date"
    df = DataFrame(np.random.rand(10, 2), columns=list("AB"), index=index)
    df_col = df.reset_index()
    df_mult = df_col.copy()
    df_mult.index = pd.MultiIndex.from_arrays(
        [range(10), df.index], names=["index", "date"]
    )

    r = df.resample("2D")
    cases = [
        r,
        df_col.resample("2D", on="date"),
        df_mult.resample("2D", level="date"),
        df.groupby(pd.Grouper(freq="2D")),
    ]

    # passed lambda
    for t in cases:
        result = t.agg({"A": np.sum, "B": lambda x: np.std(x, ddof=1)})
        rcustom = t["B"].apply(lambda x: np.std(x, ddof=1))
        expected = pd.concat([r["A"].sum(), rcustom], axis=1)
        tm.assert_frame_equal(result, expected, check_like=True)

        result = t.agg(A=("A", np.sum), B=("B", lambda x: np.std(x, ddof=1)))
        tm.assert_frame_equal(result, expected, check_like=True)

        result = t.agg(
            A=NamedAgg("A", np.sum), B=NamedAgg("B", lambda x: np.std(x, ddof=1))
        )
        tm.assert_frame_equal(result, expected, check_like=True)

    # agg with renamers
    expected = pd.concat(
        [t["A"].sum(), t["B"].sum(), t["A"].mean(), t["B"].mean()], axis=1
    )
    expected.columns = pd.MultiIndex.from_tuples(
        [("result1", "A"), ("result1", "B"), ("result2", "A"), ("result2", "B")]
    )

    msg = r"Column\(s\) \['result1', 'result2'\] do not exist"
    for t in cases:
        with pytest.raises(KeyError, match=msg):
            t[["A", "B"]].agg({"result1": np.sum, "result2": np.mean})

        with pytest.raises(KeyError, match=msg):
            t[["A", "B"]].agg(A=("result1", np.sum), B=("result2", np.mean))

        with pytest.raises(KeyError, match=msg):
            t[["A", "B"]].agg(
                A=NamedAgg("result1", np.sum), B=NamedAgg("result2", np.mean)
            )

    # agg with different hows
    expected = pd.concat(
        [t["A"].sum(), t["A"].std(), t["B"].mean(), t["B"].std()], axis=1
    )
    expected.columns = pd.MultiIndex.from_tuples(
        [("A", "sum"), ("A", "std"), ("B", "mean"), ("B", "std")]
    )
    for t in cases:
        result = t.agg({"A": ["sum", "std"], "B": ["mean", "std"]})
        tm.assert_frame_equal(result, expected, check_like=True)

    # equivalent of using a selection list / or not
    for t in cases:
        result = t[["A", "B"]].agg({"A": ["sum", "std"], "B": ["mean", "std"]})
        tm.assert_frame_equal(result, expected, check_like=True)

    msg = "nested renamer is not supported"

    # series like aggs
    for t in cases:
        with pytest.raises(pd.errors.SpecificationError, match=msg):
            t["A"].agg({"A": ["sum", "std"]})

        with pytest.raises(pd.errors.SpecificationError, match=msg):
            t["A"].agg({"A": ["sum", "std"], "B": ["mean", "std"]})

    # errors
    # invalid names in the agg specification
    msg = r"Column\(s\) \['B'\] do not exist"
    for t in cases:
        with pytest.raises(KeyError, match=msg):
            t[["A"]].agg({"A": ["sum", "std"], "B": ["mean", "std"]})


@pytest.mark.parametrize(
    "func", [["min"], ["mean", "max"], {"A": "sum"}, {"A": "prod", "B": "median"}]
)
def test_multi_agg_axis_1_raises(func):
    # GH#46904
    np.random.seed(1234)
    index = date_range(datetime(2005, 1, 1), datetime(2005, 1, 10), freq="D")
    index.name = "date"
    df = DataFrame(np.random.rand(10, 2), columns=list("AB"), index=index).T
    res = df.resample("M", axis=1)
    with pytest.raises(NotImplementedError, match="axis other than 0 is not supported"):
        res.agg(func)


def test_agg_nested_dicts():

    np.random.seed(1234)
    index = date_range(datetime(2005, 1, 1), datetime(2005, 1, 10), freq="D")
    index.name = "date"
    df = DataFrame(np.random.rand(10, 2), columns=list("AB"), index=index)
    df_col = df.reset_index()
    df_mult = df_col.copy()
    df_mult.index = pd.MultiIndex.from_arrays(
        [range(10), df.index], names=["index", "date"]
    )
    r = df.resample("2D")
    cases = [
        r,
        df_col.resample("2D", on="date"),
        df_mult.resample("2D", level="date"),
        df.groupby(pd.Grouper(freq="2D")),
    ]

    msg = "nested renamer is not supported"
    for t in cases:
        with pytest.raises(pd.errors.SpecificationError, match=msg):
            t.aggregate({"r1": {"A": ["mean", "sum"]}, "r2": {"B": ["mean", "sum"]}})

    for t in cases:

        with pytest.raises(pd.errors.SpecificationError, match=msg):
            t[["A", "B"]].agg(
                {"A": {"ra": ["mean", "std"]}, "B": {"rb": ["mean", "std"]}}
            )

        with pytest.raises(pd.errors.SpecificationError, match=msg):
            t.agg({"A": {"ra": ["mean", "std"]}, "B": {"rb": ["mean", "std"]}})


def test_try_aggregate_non_existing_column():
    # GH 16766
    data = [
        {"dt": datetime(2017, 6, 1, 0), "x": 1.0, "y": 2.0},
        {"dt": datetime(2017, 6, 1, 1), "x": 2.0, "y": 2.0},
        {"dt": datetime(2017, 6, 1, 2), "x": 3.0, "y": 1.5},
    ]
    df = DataFrame(data).set_index("dt")

    # Error as we don't have 'z' column
    msg = r"Column\(s\) \['z'\] do not exist"
    with pytest.raises(KeyError, match=msg):
        df.resample("30T").agg({"x": ["mean"], "y": ["median"], "z": ["sum"]})


def test_selection_api_validation():
    # GH 13500
    index = date_range(datetime(2005, 1, 1), datetime(2005, 1, 10), freq="D")

    rng = np.arange(len(index), dtype=np.int64)
    df = DataFrame(
        {"date": index, "a": rng},
        index=pd.MultiIndex.from_arrays([rng, index], names=["v", "d"]),
    )
    df_exp = DataFrame({"a": rng}, index=index)

    # non DatetimeIndex
    msg = (
        "Only valid with DatetimeIndex, TimedeltaIndex or PeriodIndex, "
        "but got an instance of 'Int64Index'"
    )
    with pytest.raises(TypeError, match=msg):
        df.resample("2D", level="v")

    msg = "The Grouper cannot specify both a key and a level!"
    with pytest.raises(ValueError, match=msg):
        df.resample("2D", on="date", level="d")

    msg = "unhashable type: 'list'"
    with pytest.raises(TypeError, match=msg):
        df.resample("2D", on=["a", "date"])

    msg = r"\"Level \['a', 'date'\] not found\""
    with pytest.raises(KeyError, match=msg):
        df.resample("2D", level=["a", "date"])

    # upsampling not allowed
    msg = (
        "Upsampling from level= or on= selection is not supported, use "
        r"\.set_index\(\.\.\.\) to explicitly set index to datetime-like"
    )
    with pytest.raises(ValueError, match=msg):
        df.resample("2D", level="d").asfreq()
    with pytest.raises(ValueError, match=msg):
        df.resample("2D", on="date").asfreq()

    exp = df_exp.resample("2D").sum()
    exp.index.name = "date"
    result = df.resample("2D", on="date").sum()
    tm.assert_frame_equal(exp, result)

    exp.index.name = "d"
    with pytest.raises(TypeError, match="datetime64 type does not support sum"):
        df.resample("2D", level="d").sum()
    result = df.resample("2D", level="d").sum(numeric_only=True)
    tm.assert_frame_equal(exp, result)


@pytest.mark.parametrize(
    "col_name", ["t2", "t2x", "t2q", "T_2M", "t2p", "t2m", "t2m1", "T2M"]
)
def test_agg_with_datetime_index_list_agg_func(col_name):
    # GH 22660
    # The parametrized column names would get converted to dates by our
    # date parser. Some would result in OutOfBoundsError (ValueError) while
    # others would result in OverflowError when passed into Timestamp.
    # We catch these errors and move on to the correct branch.
    df = DataFrame(
        list(range(200)),
        index=date_range(
            start="2017-01-01", freq="15min", periods=200, tz="Europe/Berlin"
        ),
        columns=[col_name],
    )
    result = df.resample("1d").aggregate(["mean"])
    expected = DataFrame(
        [47.5, 143.5, 195.5],
        index=date_range(start="2017-01-01", freq="D", periods=3, tz="Europe/Berlin"),
        columns=pd.MultiIndex(levels=[[col_name], ["mean"]], codes=[[0], [0]]),
    )
    tm.assert_frame_equal(result, expected)


def test_resample_agg_readonly():
    # GH#31710 cython needs to allow readonly data
    index = date_range("2020-01-01", "2020-01-02", freq="1h")
    arr = np.zeros_like(index)
    arr.setflags(write=False)

    ser = Series(arr, index=index)
    rs = ser.resample("1D")

    expected = Series([pd.Timestamp(0), pd.Timestamp(0)], index=index[::24])

    result = rs.agg("last")
    tm.assert_series_equal(result, expected)

    result = rs.agg("first")
    tm.assert_series_equal(result, expected)

    result = rs.agg("max")
    tm.assert_series_equal(result, expected)

    result = rs.agg("min")
    tm.assert_series_equal(result, expected)


@pytest.mark.parametrize(
    "start,end,freq,data,resample_freq,origin,closed,exp_data,exp_end,exp_periods",
    [
        (
            "2000-10-01 23:30:00",
            "2000-10-02 00:26:00",
            "7min",
            [0, 3, 6, 9, 12, 15, 18, 21, 24],
            "17min",
            "end",
            None,
            [0, 18, 27, 63],
            "20001002 00:26:00",
            4,
        ),
        (
            "20200101 8:26:35",
            "20200101 9:31:58",
            "77s",
            [1] * 51,
            "7min",
            "end",
            "right",
            [1, 6, 5, 6, 5, 6, 5, 6, 5, 6],
            "2020-01-01 09:30:45",
            10,
        ),
        (
            "2000-10-01 23:30:00",
            "2000-10-02 00:26:00",
            "7min",
            [0, 3, 6, 9, 12, 15, 18, 21, 24],
            "17min",
            "end",
            "left",
            [0, 18, 27, 39, 24],
            "20001002 00:43:00",
            5,
        ),
        (
            "2000-10-01 23:30:00",
            "2000-10-02 00:26:00",
            "7min",
            [0, 3, 6, 9, 12, 15, 18, 21, 24],
            "17min",
            "end_day",
            None,
            [3, 15, 45, 45],
            "2000-10-02 00:29:00",
            4,
        ),
    ],
)
def test_end_and_end_day_origin(
    start,
    end,
    freq,
    data,
    resample_freq,
    origin,
    closed,
    exp_data,
    exp_end,
    exp_periods,
):
    rng = date_range(start, end, freq=freq)
    ts = Series(data, index=rng)

    res = ts.resample(resample_freq, origin=origin, closed=closed).sum()
    expected = Series(
        exp_data,
        index=date_range(end=exp_end, freq=resample_freq, periods=exp_periods),
    )

    tm.assert_series_equal(res, expected)


@pytest.mark.parametrize(
    # expected_data is a string when op raises a ValueError
    "method, numeric_only, expected_data",
    [
        ("sum", True, {"num": [25]}),
        ("sum", False, {"cat": ["cat_1cat_2"], "num": [25]}),
        ("sum", lib.no_default, {"cat": ["cat_1cat_2"], "num": [25]}),
        ("prod", True, {"num": [100]}),
        ("prod", False, "can't multiply sequence"),
        ("prod", lib.no_default, "can't multiply sequence"),
        ("min", True, {"num": [5]}),
        ("min", False, {"cat": ["cat_1"], "num": [5]}),
        ("min", lib.no_default, {"cat": ["cat_1"], "num": [5]}),
        ("max", True, {"num": [20]}),
        ("max", False, {"cat": ["cat_2"], "num": [20]}),
        ("max", lib.no_default, {"cat": ["cat_2"], "num": [20]}),
        ("first", True, {"num": [5]}),
        ("first", False, {"cat": ["cat_1"], "num": [5]}),
        ("first", lib.no_default, {"cat": ["cat_1"], "num": [5]}),
        ("last", True, {"num": [20]}),
        ("last", False, {"cat": ["cat_2"], "num": [20]}),
        ("last", lib.no_default, {"cat": ["cat_2"], "num": [20]}),
        ("mean", True, {"num": [12.5]}),
        ("mean", False, "Could not convert"),
        ("mean", lib.no_default, "Could not convert"),
        ("median", True, {"num": [12.5]}),
        ("median", False, "could not convert"),
        ("median", lib.no_default, "could not convert"),
        ("std", True, {"num": [10.606601717798213]}),
        ("std", False, "could not convert string to float"),
        ("std", lib.no_default, "could not convert string to float"),
        ("var", True, {"num": [112.5]}),
        ("var", False, "could not convert string to float"),
        ("var", lib.no_default, "could not convert string to float"),
        ("sem", True, {"num": [7.5]}),
        ("sem", False, "could not convert string to float"),
        ("sem", lib.no_default, "could not convert string to float"),
    ],
)
def test_frame_downsample_method(method, numeric_only, expected_data):
    # GH#46442 test if `numeric_only` behave as expected for DataFrameGroupBy

    index = date_range("2018-01-01", periods=2, freq="D")
    expected_index = date_range("2018-12-31", periods=1, freq="Y")
    df = DataFrame({"cat": ["cat_1", "cat_2"], "num": [5, 20]}, index=index)
    resampled = df.resample("Y")
    if numeric_only is lib.no_default:
        kwargs = {}
    else:
        kwargs = {"numeric_only": numeric_only}

    func = getattr(resampled, method)
<<<<<<< HEAD
    if numeric_only is lib.no_default and method not in (
        "min",
        "max",
        "first",
        "last",
        "prod",
        "std",
    ):
        warn = FutureWarning
        msg = (
            f"default value of numeric_only in DataFrameGroupBy.{method} is deprecated"
        )
=======
    if isinstance(expected_data, str):
        klass = TypeError if method in ("var", "mean", "median", "prod") else ValueError
        with pytest.raises(klass, match=expected_data):
            _ = func(**kwargs)
>>>>>>> 61e0db25
    else:
        result = func(**kwargs)
        expected = DataFrame(expected_data, index=expected_index)
        tm.assert_frame_equal(result, expected)


@pytest.mark.parametrize(
    "method, numeric_only, expected_data",
    [
        ("sum", True, ()),
        ("sum", False, ["cat_1cat_2"]),
        ("sum", lib.no_default, ["cat_1cat_2"]),
        ("prod", True, ()),
        ("prod", False, ()),
        ("prod", lib.no_default, ()),
        ("min", True, ()),
        ("min", False, ["cat_1"]),
        ("min", lib.no_default, ["cat_1"]),
        ("max", True, ()),
        ("max", False, ["cat_2"]),
        ("max", lib.no_default, ["cat_2"]),
        ("first", True, ()),
        ("first", False, ["cat_1"]),
        ("first", lib.no_default, ["cat_1"]),
        ("last", True, ()),
        ("last", False, ["cat_2"]),
        ("last", lib.no_default, ["cat_2"]),
    ],
)
def test_series_downsample_method(method, numeric_only, expected_data):
    # GH#46442 test if `numeric_only` behave as expected for SeriesGroupBy

    index = date_range("2018-01-01", periods=2, freq="D")
    expected_index = date_range("2018-12-31", periods=1, freq="Y")
    df = Series(["cat_1", "cat_2"], index=index)
    resampled = df.resample("Y")

    func = getattr(resampled, method)
    if numeric_only and numeric_only is not lib.no_default:
        with tm.assert_produces_warning(
            FutureWarning, match="This will raise a TypeError"
        ):
            with pytest.raises(NotImplementedError, match="not implement numeric_only"):
                func(numeric_only=numeric_only)
    elif method == "prod":
        with pytest.raises(TypeError, match="can't multiply sequence by non-int"):
            func(numeric_only=numeric_only)
    else:
        result = func(numeric_only=numeric_only)
        expected = Series(expected_data, index=expected_index)
        tm.assert_series_equal(result, expected)<|MERGE_RESOLUTION|>--- conflicted
+++ resolved
@@ -863,25 +863,10 @@
         kwargs = {"numeric_only": numeric_only}
 
     func = getattr(resampled, method)
-<<<<<<< HEAD
-    if numeric_only is lib.no_default and method not in (
-        "min",
-        "max",
-        "first",
-        "last",
-        "prod",
-        "std",
-    ):
-        warn = FutureWarning
-        msg = (
-            f"default value of numeric_only in DataFrameGroupBy.{method} is deprecated"
-        )
-=======
     if isinstance(expected_data, str):
         klass = TypeError if method in ("var", "mean", "median", "prod") else ValueError
         with pytest.raises(klass, match=expected_data):
             _ = func(**kwargs)
->>>>>>> 61e0db25
     else:
         result = func(**kwargs)
         expected = DataFrame(expected_data, index=expected_index)
