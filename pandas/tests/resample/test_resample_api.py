--- conflicted
+++ resolved
@@ -300,24 +300,20 @@
 
 @pytest.mark.parametrize(
     "func",
-    [lambda x: x.resample("20min"), lambda x: x.groupby(pd.Grouper(freq="20min"))],
+    [
+        lambda x: x.resample("20min", group_keys=False),
+        lambda x: x.groupby(pd.Grouper(freq="20min"), group_keys=False),
+    ],
     ids=["resample", "groupby"],
 )
 def test_apply_without_aggregation(func):
     # both resample and groupby should work w/o aggregation
-<<<<<<< HEAD
-    r = test_series.resample("20min", group_keys=False)
-    g = test_series.groupby(pd.Grouper(freq="20min"), group_keys=False)
-
-    for t in [g, r]:
-        result = t.apply(lambda x: x)
-        tm.assert_series_equal(result, test_series)
-=======
     t = func(test_series)
     result = t.apply(lambda x: x)
     tm.assert_series_equal(result, test_series)
->>>>>>> ce8fae0d
-
+
+
+def test_apply_without_aggregation2():
     grouped = test_series.to_frame(name="foo").resample("20min", group_keys=False)
     result = grouped["foo"].apply(lambda x: x)
     tm.assert_series_equal(result, test_series.rename("foo"))
