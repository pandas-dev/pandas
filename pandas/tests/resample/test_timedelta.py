--- conflicted
+++ resolved
@@ -154,13 +154,8 @@
 def test_resample_with_timedelta_yields_no_empty_groups(duplicates):
     # GH 10603
     df = DataFrame(
-<<<<<<< HEAD
-        np.random.normal(size=(10000, 4)),
+        np.random.default_rng(2).normal(size=(10000, 4)),
         index=timedelta_range(start="0s", periods=10000, freq="3906250ns"),
-=======
-        np.random.default_rng(2).normal(size=(10000, 4)),
-        index=timedelta_range(start="0s", periods=10000, freq="3906250n"),
->>>>>>> 11cdde6f
     )
     if duplicates:
         # case with non-unique columns
