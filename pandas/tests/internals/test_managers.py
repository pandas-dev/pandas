--- conflicted
+++ resolved
@@ -5,17 +5,12 @@
 
 import pandas as pd
 import pandas._testing as tm
-<<<<<<< HEAD
-from pandas.core.internals import ArrayManager
-from pandas.core.internals.managers import BlockManager
-=======
 from pandas.core.internals import (
     ArrayManager,
-    BlockManager,
     SingleArrayManager,
     SingleBlockManager,
 )
->>>>>>> 5dc5b1a4
+from pandas.core.internals.managers import BlockManager
 
 
 def test_dataframe_creation():
