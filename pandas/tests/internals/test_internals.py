--- conflicted
+++ resolved
@@ -1072,26 +1072,6 @@
             arr[0] = val
 
 
-<<<<<<< HEAD
-=======
-class TestShouldStore:
-    def test_should_store_categorical(self):
-        cat = Categorical(["A", "B", "C"])
-        df = DataFrame(cat)
-        blk = df._mgr.blocks[0]
-
-        # matching dtype
-        assert blk.should_store(cat)
-        assert blk.should_store(cat[:-1])
-
-        # different dtype
-        assert not blk.should_store(cat.as_ordered())
-
-        # ndarray instead of Categorical
-        assert not blk.should_store(np.asarray(cat))
-
-
->>>>>>> 22799d7b
 @pytest.mark.parametrize(
     "typestr, holder",
     [
