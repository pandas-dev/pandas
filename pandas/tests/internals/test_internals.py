from datetime import (
    date,
    datetime,
)
import itertools
import re

import numpy as np
import pytest

from pandas._libs.internals import BlockPlacement
from pandas.compat import IS64
import pandas.util._test_decorators as td

from pandas.core.dtypes.common import is_scalar

import pandas as pd
from pandas import (
    Categorical,
    DataFrame,
    DatetimeIndex,
    Index,
    IntervalIndex,
    Series,
    Timedelta,
    Timestamp,
    period_range,
)
import pandas._testing as tm
import pandas.core.algorithms as algos
from pandas.core.arrays import (
    DatetimeArray,
    SparseArray,
    TimedeltaArray,
)
from pandas.core.internals import (
    BlockManager,
    SingleBlockManager,
    make_block,
)
from pandas.core.internals.blocks import (
    ensure_block_shape,
    new_block,
)

# this file contains BlockManager specific tests
# TODO(ArrayManager) factor out interleave_dtype tests
pytestmark = td.skip_array_manager_invalid_test


@pytest.fixture(params=[new_block, make_block])
def block_maker(request):
    """
    Fixture to test both the internal new_block and pseudo-public make_block.
    """
    return request.param


@pytest.fixture
def mgr():
    return create_mgr(
        "a: f8; b: object; c: f8; d: object; e: f8;"
        "f: bool; g: i8; h: complex; i: datetime-1; j: datetime-2;"
        "k: M8[ns, US/Eastern]; l: M8[ns, CET];"
    )


def assert_block_equal(left, right):
    tm.assert_numpy_array_equal(left.values, right.values)
    assert left.dtype == right.dtype
    assert isinstance(left.mgr_locs, BlockPlacement)
    assert isinstance(right.mgr_locs, BlockPlacement)
    tm.assert_numpy_array_equal(left.mgr_locs.as_array, right.mgr_locs.as_array)


def get_numeric_mat(shape):
    arr = np.arange(shape[0])
    return np.lib.stride_tricks.as_strided(
        x=arr, shape=shape, strides=(arr.itemsize,) + (0,) * (len(shape) - 1)
    ).copy()


N = 10


def create_block(typestr, placement, item_shape=None, num_offset=0, maker=new_block):
    """
    Supported typestr:

        * float, f8, f4, f2
        * int, i8, i4, i2, i1
        * uint, u8, u4, u2, u1
        * complex, c16, c8
        * bool
        * object, string, O
        * datetime, dt, M8[ns], M8[ns, tz]
        * timedelta, td, m8[ns]
        * sparse (SparseArray with fill_value=0.0)
        * sparse_na (SparseArray with fill_value=np.nan)
        * category, category2

    """
    placement = BlockPlacement(placement)
    num_items = len(placement)

    if item_shape is None:
        item_shape = (N,)

    shape = (num_items,) + item_shape

    mat = get_numeric_mat(shape)

    if typestr in (
        "float",
        "f8",
        "f4",
        "f2",
        "int",
        "i8",
        "i4",
        "i2",
        "i1",
        "uint",
        "u8",
        "u4",
        "u2",
        "u1",
    ):
        values = mat.astype(typestr) + num_offset
    elif typestr in ("complex", "c16", "c8"):
        values = 1.0j * (mat.astype(typestr) + num_offset)
    elif typestr in ("object", "string", "O"):
        values = np.reshape([f"A{i:d}" for i in mat.ravel() + num_offset], shape)
    elif typestr in ("b", "bool"):
        values = np.ones(shape, dtype=np.bool_)
    elif typestr in ("datetime", "dt", "M8[ns]"):
        values = (mat * 1e9).astype("M8[ns]")
    elif typestr.startswith("M8[ns"):
        # datetime with tz
        m = re.search(r"M8\[ns,\s*(\w+\/?\w*)\]", typestr)
        assert m is not None, f"incompatible typestr -> {typestr}"
        tz = m.groups()[0]
        assert num_items == 1, "must have only 1 num items for a tz-aware"
        values = DatetimeIndex(np.arange(N) * 10**9, tz=tz)._data
        values = ensure_block_shape(values, ndim=len(shape))
    elif typestr in ("timedelta", "td", "m8[ns]"):
        values = (mat * 1).astype("m8[ns]")
    elif typestr in ("category",):
        values = Categorical([1, 1, 2, 2, 3, 3, 3, 3, 4, 4])
    elif typestr in ("category2",):
        values = Categorical(["a", "a", "a", "a", "b", "b", "c", "c", "c", "d"])
    elif typestr in ("sparse", "sparse_na"):
        if shape[-1] != 10:
            # We also are implicitly assuming this in the category cases above
            raise NotImplementedError

        assert all(s == 1 for s in shape[:-1])
        if typestr.endswith("_na"):
            fill_value = np.nan
        else:
            fill_value = 0.0
        values = SparseArray(
            [fill_value, fill_value, 1, 2, 3, fill_value, 4, 5, fill_value, 6],
            fill_value=fill_value,
        )
        arr = values.sp_values.view()
        arr += num_offset - 1
    else:
        raise ValueError(f'Unsupported typestr: "{typestr}"')

    return maker(values, placement=placement, ndim=len(shape))


def create_single_mgr(typestr, num_rows=None):
    if num_rows is None:
        num_rows = N

    return SingleBlockManager(
        create_block(typestr, placement=slice(0, num_rows), item_shape=()),
        Index(np.arange(num_rows)),
    )


def create_mgr(descr, item_shape=None):
    """
    Construct BlockManager from string description.

    String description syntax looks similar to np.matrix initializer.  It looks
    like this::

        a,b,c: f8; d,e,f: i8

    Rules are rather simple:

    * see list of supported datatypes in `create_block` method
    * components are semicolon-separated
    * each component is `NAME,NAME,NAME: DTYPE_ID`
    * whitespace around colons & semicolons are removed
    * components with same DTYPE_ID are combined into single block
    * to force multiple blocks with same dtype, use '-SUFFIX'::

        'a:f8-1; b:f8-2; c:f8-foobar'

    """
    if item_shape is None:
        item_shape = (N,)

    offset = 0
    mgr_items = []
    block_placements = {}
    for d in descr.split(";"):
        d = d.strip()
        if not len(d):
            continue
        names, blockstr = d.partition(":")[::2]
        blockstr = blockstr.strip()
        names = names.strip().split(",")

        mgr_items.extend(names)
        placement = list(np.arange(len(names)) + offset)
        try:
            block_placements[blockstr].extend(placement)
        except KeyError:
            block_placements[blockstr] = placement
        offset += len(names)

    mgr_items = Index(mgr_items)

    blocks = []
    num_offset = 0
    for blockstr, placement in block_placements.items():
        typestr = blockstr.split("-")[0]
        blocks.append(
            create_block(
                typestr, placement, item_shape=item_shape, num_offset=num_offset
            )
        )
        num_offset += len(placement)

    sblocks = sorted(blocks, key=lambda b: b.mgr_locs[0])
    return BlockManager(
        tuple(sblocks),
        [mgr_items] + [Index(np.arange(n)) for n in item_shape],
    )


@pytest.fixture
def fblock():
    return create_block("float", [0, 2, 4])


class TestBlock:
    def test_constructor(self):
        int32block = create_block("i4", [0])
        assert int32block.dtype == np.int32

    @pytest.mark.parametrize(
        "typ, data",
        [
            ["float", [0, 2, 4]],
            ["complex", [7]],
            ["object", [1, 3]],
            ["bool", [5]],
        ],
    )
    def test_pickle(self, typ, data):
        blk = create_block(typ, data)
        assert_block_equal(tm.round_trip_pickle(blk), blk)

    def test_mgr_locs(self, fblock):
        assert isinstance(fblock.mgr_locs, BlockPlacement)
        tm.assert_numpy_array_equal(
            fblock.mgr_locs.as_array, np.array([0, 2, 4], dtype=np.intp)
        )

    def test_attrs(self, fblock):
        assert fblock.shape == fblock.values.shape
        assert fblock.dtype == fblock.values.dtype
        assert len(fblock) == len(fblock.values)

    def test_copy(self, fblock):
        cop = fblock.copy()
        assert cop is not fblock
        assert_block_equal(fblock, cop)

    def test_delete(self, fblock):
        newb = fblock.copy()
        locs = newb.mgr_locs
        nb = newb.delete(0)[0]
        assert newb.mgr_locs is locs

        assert nb is not newb

        tm.assert_numpy_array_equal(
            nb.mgr_locs.as_array, np.array([2, 4], dtype=np.intp)
        )
        assert not (newb.values[0] == 1).all()
        assert (nb.values[0] == 1).all()

        newb = fblock.copy()
        locs = newb.mgr_locs
        nb = newb.delete(1)
        assert len(nb) == 2
        assert newb.mgr_locs is locs

        tm.assert_numpy_array_equal(
            nb[0].mgr_locs.as_array, np.array([0], dtype=np.intp)
        )
        tm.assert_numpy_array_equal(
            nb[1].mgr_locs.as_array, np.array([4], dtype=np.intp)
        )
        assert not (newb.values[1] == 2).all()
        assert (nb[1].values[0] == 2).all()

        newb = fblock.copy()
        nb = newb.delete(2)
        assert len(nb) == 1
        tm.assert_numpy_array_equal(
            nb[0].mgr_locs.as_array, np.array([0, 2], dtype=np.intp)
        )
        assert (nb[0].values[1] == 1).all()

        newb = fblock.copy()

        with pytest.raises(IndexError, match=None):
            newb.delete(3)

    def test_delete_datetimelike(self):
        # dont use np.delete on values, as that will coerce from DTA/TDA to ndarray
        arr = np.arange(20, dtype="i8").reshape(5, 4).view("m8[ns]")
        df = DataFrame(arr)
        blk = df._mgr.blocks[0]
        assert isinstance(blk.values, TimedeltaArray)

        nb = blk.delete(1)
        assert len(nb) == 2
        assert isinstance(nb[0].values, TimedeltaArray)
        assert isinstance(nb[1].values, TimedeltaArray)

        df = DataFrame(arr.view("M8[ns]"))
        blk = df._mgr.blocks[0]
        assert isinstance(blk.values, DatetimeArray)

        nb = blk.delete([1, 3])
        assert len(nb) == 2
        assert isinstance(nb[0].values, DatetimeArray)
        assert isinstance(nb[1].values, DatetimeArray)

    def test_split(self):
        # GH#37799
        values = np.random.randn(3, 4)
        blk = new_block(values, placement=[3, 1, 6], ndim=2)
        result = blk._split()

        # check that we get views, not copies
        values[:] = -9999
        assert (blk.values == -9999).all()

        assert len(result) == 3
        expected = [
            new_block(values[[0]], placement=[3], ndim=2),
            new_block(values[[1]], placement=[1], ndim=2),
            new_block(values[[2]], placement=[6], ndim=2),
        ]
        for res, exp in zip(result, expected):
            assert_block_equal(res, exp)


class TestBlockManager:
    def test_attrs(self):
        mgr = create_mgr("a,b,c: f8-1; d,e,f: f8-2")
        assert mgr.nblocks == 2
        assert len(mgr) == 6

    def test_duplicate_ref_loc_failure(self):
        tmp_mgr = create_mgr("a:bool; a: f8")

        axes, blocks = tmp_mgr.axes, tmp_mgr.blocks

        blocks[0].mgr_locs = BlockPlacement(np.array([0]))
        blocks[1].mgr_locs = BlockPlacement(np.array([0]))

        # test trying to create block manager with overlapping ref locs

        msg = "Gaps in blk ref_locs"

        with pytest.raises(AssertionError, match=msg):
            mgr = BlockManager(blocks, axes)
            mgr._rebuild_blknos_and_blklocs()

        blocks[0].mgr_locs = BlockPlacement(np.array([0]))
        blocks[1].mgr_locs = BlockPlacement(np.array([1]))
        mgr = BlockManager(blocks, axes)
        mgr.iget(1)

    def test_pickle(self, mgr):

        mgr2 = tm.round_trip_pickle(mgr)
        tm.assert_frame_equal(DataFrame(mgr), DataFrame(mgr2))

        # GH2431
        assert hasattr(mgr2, "_is_consolidated")
        assert hasattr(mgr2, "_known_consolidated")

        # reset to False on load
        assert not mgr2._is_consolidated
        assert not mgr2._known_consolidated

    @pytest.mark.parametrize("mgr_string", ["a,a,a:f8", "a: f8; a: i8"])
    def test_non_unique_pickle(self, mgr_string):
        mgr = create_mgr(mgr_string)
        mgr2 = tm.round_trip_pickle(mgr)
        tm.assert_frame_equal(DataFrame(mgr), DataFrame(mgr2))

    def test_categorical_block_pickle(self):
        mgr = create_mgr("a: category")
        mgr2 = tm.round_trip_pickle(mgr)
        tm.assert_frame_equal(DataFrame(mgr), DataFrame(mgr2))

        smgr = create_single_mgr("category")
        smgr2 = tm.round_trip_pickle(smgr)
        tm.assert_series_equal(Series(smgr), Series(smgr2))

    def test_iget(self):
        cols = Index(list("abc"))
        values = np.random.rand(3, 3)
        block = new_block(
            values=values.copy(),
            placement=np.arange(3, dtype=np.intp),
            ndim=values.ndim,
        )
        mgr = BlockManager(blocks=(block,), axes=[cols, Index(np.arange(3))])

        tm.assert_almost_equal(mgr.iget(0).internal_values(), values[0])
        tm.assert_almost_equal(mgr.iget(1).internal_values(), values[1])
        tm.assert_almost_equal(mgr.iget(2).internal_values(), values[2])

    def test_set(self):
        mgr = create_mgr("a,b,c: int", item_shape=(3,))

        mgr.insert(len(mgr.items), "d", np.array(["foo"] * 3))
        mgr.iset(1, np.array(["bar"] * 3))
        tm.assert_numpy_array_equal(mgr.iget(0).internal_values(), np.array([0] * 3))
        tm.assert_numpy_array_equal(
            mgr.iget(1).internal_values(), np.array(["bar"] * 3, dtype=np.object_)
        )
        tm.assert_numpy_array_equal(mgr.iget(2).internal_values(), np.array([2] * 3))
        tm.assert_numpy_array_equal(
            mgr.iget(3).internal_values(), np.array(["foo"] * 3, dtype=np.object_)
        )

    def test_set_change_dtype(self, mgr):
        mgr.insert(len(mgr.items), "baz", np.zeros(N, dtype=bool))

        mgr.iset(mgr.items.get_loc("baz"), np.repeat("foo", N))
        idx = mgr.items.get_loc("baz")
        assert mgr.iget(idx).dtype == np.object_

        mgr2 = mgr.consolidate()
        mgr2.iset(mgr2.items.get_loc("baz"), np.repeat("foo", N))
        idx = mgr2.items.get_loc("baz")
        assert mgr2.iget(idx).dtype == np.object_

        mgr2.insert(len(mgr2.items), "quux", np.random.randn(N).astype(int))
        idx = mgr2.items.get_loc("quux")
        assert mgr2.iget(idx).dtype == np.int_

        mgr2.iset(mgr2.items.get_loc("quux"), np.random.randn(N))
        assert mgr2.iget(idx).dtype == np.float_

    def test_copy(self, mgr):
        cp = mgr.copy(deep=False)
        for blk, cp_blk in zip(mgr.blocks, cp.blocks):

            # view assertion
            tm.assert_equal(cp_blk.values, blk.values)
            if isinstance(blk.values, np.ndarray):
                assert cp_blk.values.base is blk.values.base
            else:
                # DatetimeTZBlock has DatetimeIndex values
                assert cp_blk.values._ndarray.base is blk.values._ndarray.base

        # copy(deep=True) consolidates, so the block-wise assertions will
        #  fail is mgr is not consolidated
        mgr._consolidate_inplace()
        cp = mgr.copy(deep=True)
        for blk, cp_blk in zip(mgr.blocks, cp.blocks):

            bvals = blk.values
            cpvals = cp_blk.values

            tm.assert_equal(cpvals, bvals)

            if isinstance(cpvals, np.ndarray):
                lbase = cpvals.base
                rbase = bvals.base
            else:
                lbase = cpvals._ndarray.base
                rbase = bvals._ndarray.base

            # copy assertion we either have a None for a base or in case of
            # some blocks it is an array (e.g. datetimetz), but was copied
            if isinstance(cpvals, DatetimeArray):
                assert (lbase is None and rbase is None) or (lbase is not rbase)
            elif not isinstance(cpvals, np.ndarray):
                assert lbase is not rbase
            else:
                assert lbase is None and rbase is None

    def test_sparse(self):
        mgr = create_mgr("a: sparse-1; b: sparse-2")
        assert mgr.as_array().dtype == np.float64

    def test_sparse_mixed(self):
        mgr = create_mgr("a: sparse-1; b: sparse-2; c: f8")
        assert len(mgr.blocks) == 3
        assert isinstance(mgr, BlockManager)

    @pytest.mark.parametrize(
        "mgr_string, dtype",
        [("c: f4; d: f2", np.float32), ("c: f4; d: f2; e: f8", np.float64)],
    )
    def test_as_array_float(self, mgr_string, dtype):
        mgr = create_mgr(mgr_string)
        assert mgr.as_array().dtype == dtype

    @pytest.mark.parametrize(
        "mgr_string, dtype",
        [
            ("a: bool-1; b: bool-2", np.bool_),
            ("a: i8-1; b: i8-2; c: i4; d: i2; e: u1", np.int64),
            ("c: i4; d: i2; e: u1", np.int32),
        ],
    )
    def test_as_array_int_bool(self, mgr_string, dtype):
        mgr = create_mgr(mgr_string)
        assert mgr.as_array().dtype == dtype

    def test_as_array_datetime(self):
        mgr = create_mgr("h: datetime-1; g: datetime-2")
        assert mgr.as_array().dtype == "M8[ns]"

    def test_as_array_datetime_tz(self):
        mgr = create_mgr("h: M8[ns, US/Eastern]; g: M8[ns, CET]")
        assert mgr.iget(0).dtype == "datetime64[ns, US/Eastern]"
        assert mgr.iget(1).dtype == "datetime64[ns, CET]"
        assert mgr.as_array().dtype == "object"

    @pytest.mark.parametrize("t", ["float16", "float32", "float64", "int32", "int64"])
    def test_astype(self, t):
        # coerce all
        mgr = create_mgr("c: f4; d: f2; e: f8")

        t = np.dtype(t)
        tmgr = mgr.astype(t)
        assert tmgr.iget(0).dtype.type == t
        assert tmgr.iget(1).dtype.type == t
        assert tmgr.iget(2).dtype.type == t

        # mixed
        mgr = create_mgr("a,b: object; c: bool; d: datetime; e: f4; f: f2; g: f8")

        t = np.dtype(t)
        tmgr = mgr.astype(t, errors="ignore")
        assert tmgr.iget(2).dtype.type == t
        assert tmgr.iget(4).dtype.type == t
        assert tmgr.iget(5).dtype.type == t
        assert tmgr.iget(6).dtype.type == t

        assert tmgr.iget(0).dtype.type == np.object_
        assert tmgr.iget(1).dtype.type == np.object_
        if t != np.int64:
            assert tmgr.iget(3).dtype.type == np.datetime64
        else:
            assert tmgr.iget(3).dtype.type == t

    def test_convert(self):
        def _compare(old_mgr, new_mgr):
            """compare the blocks, numeric compare ==, object don't"""
            old_blocks = set(old_mgr.blocks)
            new_blocks = set(new_mgr.blocks)
            assert len(old_blocks) == len(new_blocks)

            # compare non-numeric
            for b in old_blocks:
                found = False
                for nb in new_blocks:
                    if (b.values == nb.values).all():
                        found = True
                        break
                assert found

            for b in new_blocks:
                found = False
                for ob in old_blocks:
                    if (b.values == ob.values).all():
                        found = True
                        break
                assert found

        # noops
        mgr = create_mgr("f: i8; g: f8")
        new_mgr = mgr.convert(copy=True)
        _compare(mgr, new_mgr)

        # convert
        mgr = create_mgr("a,b,foo: object; f: i8; g: f8")
        mgr.iset(0, np.array(["1"] * N, dtype=np.object_))
        mgr.iset(1, np.array(["2."] * N, dtype=np.object_))
        mgr.iset(2, np.array(["foo."] * N, dtype=np.object_))
        new_mgr = mgr.convert(copy=True)
        assert new_mgr.iget(0).dtype == np.object_
        assert new_mgr.iget(1).dtype == np.object_
        assert new_mgr.iget(2).dtype == np.object_
        assert new_mgr.iget(3).dtype == np.int64
        assert new_mgr.iget(4).dtype == np.float64

        mgr = create_mgr(
            "a,b,foo: object; f: i4; bool: bool; dt: datetime; i: i8; g: f8; h: f2"
        )
        mgr.iset(0, np.array(["1"] * N, dtype=np.object_))
        mgr.iset(1, np.array(["2."] * N, dtype=np.object_))
        mgr.iset(2, np.array(["foo."] * N, dtype=np.object_))
        new_mgr = mgr.convert(copy=True)
        assert new_mgr.iget(0).dtype == np.object_
        assert new_mgr.iget(1).dtype == np.object_
        assert new_mgr.iget(2).dtype == np.object_
        assert new_mgr.iget(3).dtype == np.int32
        assert new_mgr.iget(4).dtype == np.bool_
        assert new_mgr.iget(5).dtype.type, np.datetime64
        assert new_mgr.iget(6).dtype == np.int64
        assert new_mgr.iget(7).dtype == np.float64
        assert new_mgr.iget(8).dtype == np.float16

    def test_invalid_ea_block(self):
        with pytest.raises(ValueError, match="need to split"):
            create_mgr("a: category; b: category")

        with pytest.raises(ValueError, match="need to split"):
            create_mgr("a: category2; b: category2")

    def test_interleave(self):
        # self
        for dtype in ["f8", "i8", "object", "bool", "complex", "M8[ns]", "m8[ns]"]:
            mgr = create_mgr(f"a: {dtype}")
            assert mgr.as_array().dtype == dtype
            mgr = create_mgr(f"a: {dtype}; b: {dtype}")
            assert mgr.as_array().dtype == dtype

    @pytest.mark.parametrize(
        "mgr_string, dtype",
        [
            ("a: category", "i8"),
            ("a: category; b: category", "i8"),
            ("a: category; b: category2", "object"),
            ("a: category2", "object"),
            ("a: category2; b: category2", "object"),
            ("a: f8", "f8"),
            ("a: f8; b: i8", "f8"),
            ("a: f4; b: i8", "f8"),
            ("a: f4; b: i8; d: object", "object"),
            ("a: bool; b: i8", "object"),
            ("a: complex", "complex"),
            ("a: f8; b: category", "object"),
            ("a: M8[ns]; b: category", "object"),
            ("a: M8[ns]; b: bool", "object"),
            ("a: M8[ns]; b: i8", "object"),
            ("a: m8[ns]; b: bool", "object"),
            ("a: m8[ns]; b: i8", "object"),
            ("a: M8[ns]; b: m8[ns]", "object"),
        ],
    )
    def test_interleave_dtype(self, mgr_string, dtype):
        # will be converted according the actual dtype of the underlying
        mgr = create_mgr("a: category")
        assert mgr.as_array().dtype == "i8"
        mgr = create_mgr("a: category; b: category2")
        assert mgr.as_array().dtype == "object"
        mgr = create_mgr("a: category2")
        assert mgr.as_array().dtype == "object"

        # combinations
        mgr = create_mgr("a: f8")
        assert mgr.as_array().dtype == "f8"
        mgr = create_mgr("a: f8; b: i8")
        assert mgr.as_array().dtype == "f8"
        mgr = create_mgr("a: f4; b: i8")
        assert mgr.as_array().dtype == "f8"
        mgr = create_mgr("a: f4; b: i8; d: object")
        assert mgr.as_array().dtype == "object"
        mgr = create_mgr("a: bool; b: i8")
        assert mgr.as_array().dtype == "object"
        mgr = create_mgr("a: complex")
        assert mgr.as_array().dtype == "complex"
        mgr = create_mgr("a: f8; b: category")
        assert mgr.as_array().dtype == "f8"
        mgr = create_mgr("a: M8[ns]; b: category")
        assert mgr.as_array().dtype == "object"
        mgr = create_mgr("a: M8[ns]; b: bool")
        assert mgr.as_array().dtype == "object"
        mgr = create_mgr("a: M8[ns]; b: i8")
        assert mgr.as_array().dtype == "object"
        mgr = create_mgr("a: m8[ns]; b: bool")
        assert mgr.as_array().dtype == "object"
        mgr = create_mgr("a: m8[ns]; b: i8")
        assert mgr.as_array().dtype == "object"
        mgr = create_mgr("a: M8[ns]; b: m8[ns]")
        assert mgr.as_array().dtype == "object"

    def test_consolidate_ordering_issues(self, mgr):
        mgr.iset(mgr.items.get_loc("f"), np.random.randn(N))
        mgr.iset(mgr.items.get_loc("d"), np.random.randn(N))
        mgr.iset(mgr.items.get_loc("b"), np.random.randn(N))
        mgr.iset(mgr.items.get_loc("g"), np.random.randn(N))
        mgr.iset(mgr.items.get_loc("h"), np.random.randn(N))

        # we have datetime/tz blocks in mgr
        cons = mgr.consolidate()
        assert cons.nblocks == 4
        cons = mgr.consolidate().get_numeric_data()
        assert cons.nblocks == 1
        assert isinstance(cons.blocks[0].mgr_locs, BlockPlacement)
        tm.assert_numpy_array_equal(
            cons.blocks[0].mgr_locs.as_array, np.arange(len(cons.items), dtype=np.intp)
        )

    def test_reindex_items(self):
        # mgr is not consolidated, f8 & f8-2 blocks
        mgr = create_mgr("a: f8; b: i8; c: f8; d: i8; e: f8; f: bool; g: f8-2")

        reindexed = mgr.reindex_axis(["g", "c", "a", "d"], axis=0)
        # reindex_axis does not consolidate_inplace, as that risks failing to
        #  invalidate _item_cache
        assert not reindexed.is_consolidated()

        tm.assert_index_equal(reindexed.items, Index(["g", "c", "a", "d"]))
        tm.assert_almost_equal(
            mgr.iget(6).internal_values(), reindexed.iget(0).internal_values()
        )
        tm.assert_almost_equal(
            mgr.iget(2).internal_values(), reindexed.iget(1).internal_values()
        )
        tm.assert_almost_equal(
            mgr.iget(0).internal_values(), reindexed.iget(2).internal_values()
        )
        tm.assert_almost_equal(
            mgr.iget(3).internal_values(), reindexed.iget(3).internal_values()
        )

    def test_get_numeric_data(self, using_copy_on_write):
        mgr = create_mgr(
            "int: int; float: float; complex: complex;"
            "str: object; bool: bool; obj: object; dt: datetime",
            item_shape=(3,),
        )
        mgr.iset(5, np.array([1, 2, 3], dtype=np.object_))

        numeric = mgr.get_numeric_data()
        tm.assert_index_equal(numeric.items, Index(["int", "float", "complex", "bool"]))
        tm.assert_almost_equal(
            mgr.iget(mgr.items.get_loc("float")).internal_values(),
            numeric.iget(numeric.items.get_loc("float")).internal_values(),
        )

        # Check sharing
        numeric.iset(
            numeric.items.get_loc("float"),
            np.array([100.0, 200.0, 300.0]),
            inplace=True,
        )
        if using_copy_on_write:
            tm.assert_almost_equal(
                mgr.iget(mgr.items.get_loc("float")).internal_values(),
                np.array([1.0, 1.0, 1.0]),
            )
        else:
            tm.assert_almost_equal(
                mgr.iget(mgr.items.get_loc("float")).internal_values(),
                np.array([100.0, 200.0, 300.0]),
            )

        numeric2 = mgr.get_numeric_data(copy=True)
        tm.assert_index_equal(numeric.items, Index(["int", "float", "complex", "bool"]))
        numeric2.iset(
            numeric2.items.get_loc("float"),
            np.array([1000.0, 2000.0, 3000.0]),
            inplace=True,
        )
        if using_copy_on_write:
            tm.assert_almost_equal(
                mgr.iget(mgr.items.get_loc("float")).internal_values(),
                np.array([1.0, 1.0, 1.0]),
            )
        else:
            tm.assert_almost_equal(
                mgr.iget(mgr.items.get_loc("float")).internal_values(),
                np.array([100.0, 200.0, 300.0]),
            )

    def test_get_bool_data(self, using_copy_on_write):
        mgr = create_mgr(
            "int: int; float: float; complex: complex;"
            "str: object; bool: bool; obj: object; dt: datetime",
            item_shape=(3,),
        )
        mgr.iset(6, np.array([True, False, True], dtype=np.object_))

        bools = mgr.get_bool_data()
        tm.assert_index_equal(bools.items, Index(["bool"]))
        tm.assert_almost_equal(
            mgr.iget(mgr.items.get_loc("bool")).internal_values(),
            bools.iget(bools.items.get_loc("bool")).internal_values(),
        )

        bools.iset(0, np.array([True, False, True]), inplace=True)
        if using_copy_on_write:
            tm.assert_numpy_array_equal(
                mgr.iget(mgr.items.get_loc("bool")).internal_values(),
                np.array([True, True, True]),
            )
        else:
            tm.assert_numpy_array_equal(
                mgr.iget(mgr.items.get_loc("bool")).internal_values(),
                np.array([True, False, True]),
            )

        # Check sharing
        bools2 = mgr.get_bool_data(copy=True)
        bools2.iset(0, np.array([False, True, False]))
        if using_copy_on_write:
            tm.assert_numpy_array_equal(
                mgr.iget(mgr.items.get_loc("bool")).internal_values(),
                np.array([True, True, True]),
            )
        else:
            tm.assert_numpy_array_equal(
                mgr.iget(mgr.items.get_loc("bool")).internal_values(),
                np.array([True, False, True]),
            )

    def test_unicode_repr_doesnt_raise(self):
        repr(create_mgr("b,\u05d0: object"))

    @pytest.mark.parametrize(
        "mgr_string", ["a,b,c: i8-1; d,e,f: i8-2", "a,a,a: i8-1; b,b,b: i8-2"]
    )
    def test_equals(self, mgr_string):
        # unique items
        bm1 = create_mgr(mgr_string)
        bm2 = BlockManager(bm1.blocks[::-1], bm1.axes)
        assert bm1.equals(bm2)

    @pytest.mark.parametrize(
        "mgr_string",
        [
            "a:i8;b:f8",  # basic case
            "a:i8;b:f8;c:c8;d:b",  # many types
            "a:i8;e:dt;f:td;g:string",  # more types
            "a:i8;b:category;c:category2",  # categories
            "c:sparse;d:sparse_na;b:f8",  # sparse
        ],
    )
    def test_equals_block_order_different_dtypes(self, mgr_string):
        # GH 9330
        bm = create_mgr(mgr_string)
        block_perms = itertools.permutations(bm.blocks)
        for bm_perm in block_perms:
            bm_this = BlockManager(tuple(bm_perm), bm.axes)
            assert bm.equals(bm_this)
            assert bm_this.equals(bm)

    def test_single_mgr_ctor(self):
        mgr = create_single_mgr("f8", num_rows=5)
        assert mgr.external_values().tolist() == [0.0, 1.0, 2.0, 3.0, 4.0]

    @pytest.mark.parametrize("value", [1, "True", [1, 2, 3], 5.0])
    def test_validate_bool_args(self, value):
        bm1 = create_mgr("a,b,c: i8-1; d,e,f: i8-2")

        msg = (
            'For argument "inplace" expected type bool, '
            f"received type {type(value).__name__}."
        )
        with pytest.raises(ValueError, match=msg):
            bm1.replace_list([1], [2], inplace=value)

    def test_iset_split_block(self):
        bm = create_mgr("a,b,c: i8; d: f8")
        bm._iset_split_block(0, np.array([0]))
<<<<<<< HEAD
        tm.assert_numpy_array_equal(bm.blklocs, np.array([0, 0, 1, 0]))
        # First indexer currently does not have a block associated with it in case
        tm.assert_numpy_array_equal(bm.blknos, np.array([0, 0, 0, 1]))
=======
        tm.assert_numpy_array_equal(
            bm.blklocs, np.array([0, 0, 1, 0], dtype="int64" if IS64 else "int32")
        )
        # First indexer currently does not have a block associated with it in case
        tm.assert_numpy_array_equal(
            bm.blknos, np.array([0, 0, 0, 1], dtype="int64" if IS64 else "int32")
        )
>>>>>>> 2096725d
        assert len(bm.blocks) == 2

    def test_iset_split_block_values(self):
        bm = create_mgr("a,b,c: i8; d: f8")
        bm._iset_split_block(0, np.array([0]), np.array([list(range(10))]))
<<<<<<< HEAD
        tm.assert_numpy_array_equal(bm.blklocs, np.array([0, 0, 1, 0]))
        # First indexer currently does not have a block associated with it in case
        tm.assert_numpy_array_equal(bm.blknos, np.array([0, 2, 2, 1]))
=======
        tm.assert_numpy_array_equal(
            bm.blklocs, np.array([0, 0, 1, 0], dtype="int64" if IS64 else "int32")
        )
        # First indexer currently does not have a block associated with it in case
        tm.assert_numpy_array_equal(
            bm.blknos, np.array([0, 2, 2, 1], dtype="int64" if IS64 else "int32")
        )
>>>>>>> 2096725d
        assert len(bm.blocks) == 3


def _as_array(mgr):
    if mgr.ndim == 1:
        return mgr.external_values()
    return mgr.as_array().T


class TestIndexing:
    # Nosetests-style data-driven tests.
    #
    # This test applies different indexing routines to block managers and
    # compares the outcome to the result of same operations on np.ndarray.
    #
    # NOTE: sparse (SparseBlock with fill_value != np.nan) fail a lot of tests
    #       and are disabled.

    MANAGERS = [
        create_single_mgr("f8", N),
        create_single_mgr("i8", N),
        # 2-dim
        create_mgr("a,b,c,d,e,f: f8", item_shape=(N,)),
        create_mgr("a,b,c,d,e,f: i8", item_shape=(N,)),
        create_mgr("a,b: f8; c,d: i8; e,f: string", item_shape=(N,)),
        create_mgr("a,b: f8; c,d: i8; e,f: f8", item_shape=(N,)),
    ]

    @pytest.mark.parametrize("mgr", MANAGERS)
    def test_get_slice(self, mgr):
        def assert_slice_ok(mgr, axis, slobj):
            mat = _as_array(mgr)

            # we maybe using an ndarray to test slicing and
            # might not be the full length of the axis
            if isinstance(slobj, np.ndarray):
                ax = mgr.axes[axis]
                if len(ax) and len(slobj) and len(slobj) != len(ax):
                    slobj = np.concatenate(
                        [slobj, np.zeros(len(ax) - len(slobj), dtype=bool)]
                    )

            if isinstance(slobj, slice):
                sliced = mgr.get_slice(slobj, axis=axis)
            elif mgr.ndim == 1 and axis == 0:
                sliced = mgr.getitem_mgr(slobj)
            else:
                # BlockManager doesn't support non-slice, SingleBlockManager
                #  doesn't support axis > 0
                return

            mat_slobj = (slice(None),) * axis + (slobj,)
            tm.assert_numpy_array_equal(
                mat[mat_slobj], _as_array(sliced), check_dtype=False
            )
            tm.assert_index_equal(mgr.axes[axis][slobj], sliced.axes[axis])

        assert mgr.ndim <= 2, mgr.ndim
        for ax in range(mgr.ndim):
            # slice
            assert_slice_ok(mgr, ax, slice(None))
            assert_slice_ok(mgr, ax, slice(3))
            assert_slice_ok(mgr, ax, slice(100))
            assert_slice_ok(mgr, ax, slice(1, 4))
            assert_slice_ok(mgr, ax, slice(3, 0, -2))

            if mgr.ndim < 2:
                # 2D only support slice objects

                # boolean mask
                assert_slice_ok(mgr, ax, np.array([], dtype=np.bool_))
                assert_slice_ok(mgr, ax, np.ones(mgr.shape[ax], dtype=np.bool_))
                assert_slice_ok(mgr, ax, np.zeros(mgr.shape[ax], dtype=np.bool_))

                if mgr.shape[ax] >= 3:
                    assert_slice_ok(mgr, ax, np.arange(mgr.shape[ax]) % 3 == 0)
                    assert_slice_ok(
                        mgr, ax, np.array([True, True, False], dtype=np.bool_)
                    )

                # fancy indexer
                assert_slice_ok(mgr, ax, [])
                assert_slice_ok(mgr, ax, list(range(mgr.shape[ax])))

                if mgr.shape[ax] >= 3:
                    assert_slice_ok(mgr, ax, [0, 1, 2])
                    assert_slice_ok(mgr, ax, [-1, -2, -3])

    @pytest.mark.parametrize("mgr", MANAGERS)
    def test_take(self, mgr):
        def assert_take_ok(mgr, axis, indexer):
            mat = _as_array(mgr)
            taken = mgr.take(indexer, axis)
            tm.assert_numpy_array_equal(
                np.take(mat, indexer, axis), _as_array(taken), check_dtype=False
            )
            tm.assert_index_equal(mgr.axes[axis].take(indexer), taken.axes[axis])

        for ax in range(mgr.ndim):
            # take/fancy indexer
            assert_take_ok(mgr, ax, indexer=[])
            assert_take_ok(mgr, ax, indexer=[0, 0, 0])
            assert_take_ok(mgr, ax, indexer=list(range(mgr.shape[ax])))

            if mgr.shape[ax] >= 3:
                assert_take_ok(mgr, ax, indexer=[0, 1, 2])
                assert_take_ok(mgr, ax, indexer=[-1, -2, -3])

    @pytest.mark.parametrize("mgr", MANAGERS)
    @pytest.mark.parametrize("fill_value", [None, np.nan, 100.0])
    def test_reindex_axis(self, fill_value, mgr):
        def assert_reindex_axis_is_ok(mgr, axis, new_labels, fill_value):
            mat = _as_array(mgr)
            indexer = mgr.axes[axis].get_indexer_for(new_labels)

            reindexed = mgr.reindex_axis(new_labels, axis, fill_value=fill_value)
            tm.assert_numpy_array_equal(
                algos.take_nd(mat, indexer, axis, fill_value=fill_value),
                _as_array(reindexed),
                check_dtype=False,
            )
            tm.assert_index_equal(reindexed.axes[axis], new_labels)

        for ax in range(mgr.ndim):
            assert_reindex_axis_is_ok(mgr, ax, Index([]), fill_value)
            assert_reindex_axis_is_ok(mgr, ax, mgr.axes[ax], fill_value)
            assert_reindex_axis_is_ok(mgr, ax, mgr.axes[ax][[0, 0, 0]], fill_value)
            assert_reindex_axis_is_ok(mgr, ax, Index(["foo", "bar", "baz"]), fill_value)
            assert_reindex_axis_is_ok(
                mgr, ax, Index(["foo", mgr.axes[ax][0], "baz"]), fill_value
            )

            if mgr.shape[ax] >= 3:
                assert_reindex_axis_is_ok(mgr, ax, mgr.axes[ax][:-3], fill_value)
                assert_reindex_axis_is_ok(mgr, ax, mgr.axes[ax][-3::-1], fill_value)
                assert_reindex_axis_is_ok(
                    mgr, ax, mgr.axes[ax][[0, 1, 2, 0, 1, 2]], fill_value
                )

    @pytest.mark.parametrize("mgr", MANAGERS)
    @pytest.mark.parametrize("fill_value", [None, np.nan, 100.0])
    def test_reindex_indexer(self, fill_value, mgr):
        def assert_reindex_indexer_is_ok(mgr, axis, new_labels, indexer, fill_value):
            mat = _as_array(mgr)
            reindexed_mat = algos.take_nd(mat, indexer, axis, fill_value=fill_value)
            reindexed = mgr.reindex_indexer(
                new_labels, indexer, axis, fill_value=fill_value
            )
            tm.assert_numpy_array_equal(
                reindexed_mat, _as_array(reindexed), check_dtype=False
            )
            tm.assert_index_equal(reindexed.axes[axis], new_labels)

        for ax in range(mgr.ndim):
            assert_reindex_indexer_is_ok(
                mgr, ax, Index([]), np.array([], dtype=np.intp), fill_value
            )
            assert_reindex_indexer_is_ok(
                mgr, ax, mgr.axes[ax], np.arange(mgr.shape[ax]), fill_value
            )
            assert_reindex_indexer_is_ok(
                mgr,
                ax,
                Index(["foo"] * mgr.shape[ax]),
                np.arange(mgr.shape[ax]),
                fill_value,
            )
            assert_reindex_indexer_is_ok(
                mgr, ax, mgr.axes[ax][::-1], np.arange(mgr.shape[ax]), fill_value
            )
            assert_reindex_indexer_is_ok(
                mgr, ax, mgr.axes[ax], np.arange(mgr.shape[ax])[::-1], fill_value
            )
            assert_reindex_indexer_is_ok(
                mgr, ax, Index(["foo", "bar", "baz"]), np.array([0, 0, 0]), fill_value
            )
            assert_reindex_indexer_is_ok(
                mgr, ax, Index(["foo", "bar", "baz"]), np.array([-1, 0, -1]), fill_value
            )
            assert_reindex_indexer_is_ok(
                mgr,
                ax,
                Index(["foo", mgr.axes[ax][0], "baz"]),
                np.array([-1, -1, -1]),
                fill_value,
            )

            if mgr.shape[ax] >= 3:
                assert_reindex_indexer_is_ok(
                    mgr,
                    ax,
                    Index(["foo", "bar", "baz"]),
                    np.array([0, 1, 2]),
                    fill_value,
                )


class TestBlockPlacement:
    @pytest.mark.parametrize(
        "slc, expected",
        [
            (slice(0, 4), 4),
            (slice(0, 4, 2), 2),
            (slice(0, 3, 2), 2),
            (slice(0, 1, 2), 1),
            (slice(1, 0, -1), 1),
        ],
    )
    def test_slice_len(self, slc, expected):
        assert len(BlockPlacement(slc)) == expected

    @pytest.mark.parametrize("slc", [slice(1, 1, 0), slice(1, 2, 0)])
    def test_zero_step_raises(self, slc):
        msg = "slice step cannot be zero"
        with pytest.raises(ValueError, match=msg):
            BlockPlacement(slc)

    def test_slice_canonize_negative_stop(self):
        # GH#37524 negative stop is OK with negative step and positive start
        slc = slice(3, -1, -2)

        bp = BlockPlacement(slc)
        assert bp.indexer == slice(3, None, -2)

    @pytest.mark.parametrize(
        "slc",
        [
            slice(None, None),
            slice(10, None),
            slice(None, None, -1),
            slice(None, 10, -1),
            # These are "unbounded" because negative index will
            #  change depending on container shape.
            slice(-1, None),
            slice(None, -1),
            slice(-1, -1),
            slice(-1, None, -1),
            slice(None, -1, -1),
            slice(-1, -1, -1),
        ],
    )
    def test_unbounded_slice_raises(self, slc):
        msg = "unbounded slice"
        with pytest.raises(ValueError, match=msg):
            BlockPlacement(slc)

    @pytest.mark.parametrize(
        "slc",
        [
            slice(0, 0),
            slice(100, 0),
            slice(100, 100),
            slice(100, 100, -1),
            slice(0, 100, -1),
        ],
    )
    def test_not_slice_like_slices(self, slc):
        assert not BlockPlacement(slc).is_slice_like

    @pytest.mark.parametrize(
        "arr, slc",
        [
            ([0], slice(0, 1, 1)),
            ([100], slice(100, 101, 1)),
            ([0, 1, 2], slice(0, 3, 1)),
            ([0, 5, 10], slice(0, 15, 5)),
            ([0, 100], slice(0, 200, 100)),
            ([2, 1], slice(2, 0, -1)),
        ],
    )
    def test_array_to_slice_conversion(self, arr, slc):
        assert BlockPlacement(arr).as_slice == slc

    @pytest.mark.parametrize(
        "arr",
        [
            [],
            [-1],
            [-1, -2, -3],
            [-10],
            [-1],
            [-1, 0, 1, 2],
            [-2, 0, 2, 4],
            [1, 0, -1],
            [1, 1, 1],
        ],
    )
    def test_not_slice_like_arrays(self, arr):
        assert not BlockPlacement(arr).is_slice_like

    @pytest.mark.parametrize(
        "slc, expected",
        [(slice(0, 3), [0, 1, 2]), (slice(0, 0), []), (slice(3, 0), [])],
    )
    def test_slice_iter(self, slc, expected):
        assert list(BlockPlacement(slc)) == expected

    @pytest.mark.parametrize(
        "slc, arr",
        [
            (slice(0, 3), [0, 1, 2]),
            (slice(0, 0), []),
            (slice(3, 0), []),
            (slice(3, 0, -1), [3, 2, 1]),
        ],
    )
    def test_slice_to_array_conversion(self, slc, arr):
        tm.assert_numpy_array_equal(
            BlockPlacement(slc).as_array, np.asarray(arr, dtype=np.intp)
        )

    def test_blockplacement_add(self):
        bpl = BlockPlacement(slice(0, 5))
        assert bpl.add(1).as_slice == slice(1, 6, 1)
        assert bpl.add(np.arange(5)).as_slice == slice(0, 10, 2)
        assert list(bpl.add(np.arange(5, 0, -1))) == [5, 5, 5, 5, 5]

    @pytest.mark.parametrize(
        "val, inc, expected",
        [
            (slice(0, 0), 0, []),
            (slice(1, 4), 0, [1, 2, 3]),
            (slice(3, 0, -1), 0, [3, 2, 1]),
            ([1, 2, 4], 0, [1, 2, 4]),
            (slice(0, 0), 10, []),
            (slice(1, 4), 10, [11, 12, 13]),
            (slice(3, 0, -1), 10, [13, 12, 11]),
            ([1, 2, 4], 10, [11, 12, 14]),
            (slice(0, 0), -1, []),
            (slice(1, 4), -1, [0, 1, 2]),
            ([1, 2, 4], -1, [0, 1, 3]),
        ],
    )
    def test_blockplacement_add_int(self, val, inc, expected):
        assert list(BlockPlacement(val).add(inc)) == expected

    @pytest.mark.parametrize("val", [slice(1, 4), [1, 2, 4]])
    def test_blockplacement_add_int_raises(self, val):
        msg = "iadd causes length change"
        with pytest.raises(ValueError, match=msg):
            BlockPlacement(val).add(-10)


class TestCanHoldElement:
    @pytest.fixture(
        params=[
            lambda x: x,
            lambda x: x.to_series(),
            lambda x: x._data,
            lambda x: list(x),
            lambda x: x.astype(object),
            lambda x: np.asarray(x),
            lambda x: x[0],
            lambda x: x[:0],
        ]
    )
    def element(self, request):
        """
        Functions that take an Index and return an element that should have
        blk._can_hold_element(element) for a Block with this index's dtype.
        """
        return request.param

    def test_datetime_block_can_hold_element(self):
        block = create_block("datetime", [0])

        assert block._can_hold_element([])

        # We will check that block._can_hold_element iff arr.__setitem__ works
        arr = pd.array(block.values.ravel())

        # coerce None
        assert block._can_hold_element(None)
        arr[0] = None
        assert arr[0] is pd.NaT

        # coerce different types of datetime objects
        vals = [np.datetime64("2010-10-10"), datetime(2010, 10, 10)]
        for val in vals:
            assert block._can_hold_element(val)
            arr[0] = val

        val = date(2010, 10, 10)
        assert not block._can_hold_element(val)

        msg = (
            "value should be a 'Timestamp', 'NaT', "
            "or array of those. Got 'date' instead."
        )
        with pytest.raises(TypeError, match=msg):
            arr[0] = val

    @pytest.mark.parametrize("dtype", [np.int64, np.uint64, np.float64])
    def test_interval_can_hold_element_emptylist(self, dtype, element):
        arr = np.array([1, 3, 4], dtype=dtype)
        ii = IntervalIndex.from_breaks(arr)
        blk = new_block(ii._data, [1], ndim=2)

        assert blk._can_hold_element([])
        # TODO: check this holds for all blocks

    @pytest.mark.parametrize("dtype", [np.int64, np.uint64, np.float64])
    def test_interval_can_hold_element(self, dtype, element):
        arr = np.array([1, 3, 4, 9], dtype=dtype)
        ii = IntervalIndex.from_breaks(arr)
        blk = new_block(ii._data, [1], ndim=2)

        elem = element(ii)
        self.check_series_setitem(elem, ii, True)
        assert blk._can_hold_element(elem)

        # Careful: to get the expected Series-inplace behavior we need
        # `elem` to not have the same length as `arr`
        ii2 = IntervalIndex.from_breaks(arr[:-1], closed="neither")
        elem = element(ii2)
        self.check_series_setitem(elem, ii, False)
        assert not blk._can_hold_element(elem)

        ii3 = IntervalIndex.from_breaks([Timestamp(1), Timestamp(3), Timestamp(4)])
        elem = element(ii3)
        self.check_series_setitem(elem, ii, False)
        assert not blk._can_hold_element(elem)

        ii4 = IntervalIndex.from_breaks([Timedelta(1), Timedelta(3), Timedelta(4)])
        elem = element(ii4)
        self.check_series_setitem(elem, ii, False)
        assert not blk._can_hold_element(elem)

    def test_period_can_hold_element_emptylist(self):
        pi = period_range("2016", periods=3, freq="A")
        blk = new_block(pi._data.reshape(1, 3), [1], ndim=2)

        assert blk._can_hold_element([])

    def test_period_can_hold_element(self, element):
        pi = period_range("2016", periods=3, freq="A")

        elem = element(pi)
        self.check_series_setitem(elem, pi, True)

        # Careful: to get the expected Series-inplace behavior we need
        # `elem` to not have the same length as `arr`
        pi2 = pi.asfreq("D")[:-1]
        elem = element(pi2)
        self.check_series_setitem(elem, pi, False)

        dti = pi.to_timestamp("S")[:-1]
        elem = element(dti)
        self.check_series_setitem(elem, pi, False)

    def check_can_hold_element(self, obj, elem, inplace: bool):
        blk = obj._mgr.blocks[0]
        if inplace:
            assert blk._can_hold_element(elem)
        else:
            assert not blk._can_hold_element(elem)

    def check_series_setitem(self, elem, index: Index, inplace: bool):
        arr = index._data.copy()
        ser = Series(arr)

        self.check_can_hold_element(ser, elem, inplace)

        if is_scalar(elem):
            ser[0] = elem
        else:
            ser[: len(elem)] = elem

        if inplace:
            assert ser.array is arr  # i.e. setting was done inplace
        else:
            assert ser.dtype == object


class TestShouldStore:
    def test_should_store_categorical(self):
        cat = Categorical(["A", "B", "C"])
        df = DataFrame(cat)
        blk = df._mgr.blocks[0]

        # matching dtype
        assert blk.should_store(cat)
        assert blk.should_store(cat[:-1])

        # different dtype
        assert not blk.should_store(cat.as_ordered())

        # ndarray instead of Categorical
        assert not blk.should_store(np.asarray(cat))


def test_validate_ndim(block_maker):
    values = np.array([1.0, 2.0])
    placement = slice(2)
    msg = r"Wrong number of dimensions. values.ndim != ndim \[1 != 2\]"

    with pytest.raises(ValueError, match=msg):
        block_maker(values, placement, ndim=2)


def test_block_shape():
    idx = Index([0, 1, 2, 3, 4])
    a = Series([1, 2, 3]).reindex(idx)
    b = Series(Categorical([1, 2, 3])).reindex(idx)

    assert a._mgr.blocks[0].mgr_locs.indexer == b._mgr.blocks[0].mgr_locs.indexer


def test_make_block_no_pandas_array(block_maker):
    # https://github.com/pandas-dev/pandas/pull/24866
    arr = pd.arrays.PandasArray(np.array([1, 2]))

    # PandasArray, no dtype
    result = block_maker(arr, slice(len(arr)), ndim=arr.ndim)
    assert result.dtype.kind in ["i", "u"]

    if block_maker is make_block:
        # new_block requires caller to unwrap PandasArray
        assert result.is_extension is False

        # PandasArray, PandasDtype
        result = block_maker(arr, slice(len(arr)), dtype=arr.dtype, ndim=arr.ndim)
        assert result.dtype.kind in ["i", "u"]
        assert result.is_extension is False

        # new_block no longer taked dtype keyword
        # ndarray, PandasDtype
        result = block_maker(
            arr.to_numpy(), slice(len(arr)), dtype=arr.dtype, ndim=arr.ndim
        )
        assert result.dtype.kind in ["i", "u"]
        assert result.is_extension is False<|MERGE_RESOLUTION|>--- conflicted
+++ resolved
@@ -887,11 +887,6 @@
     def test_iset_split_block(self):
         bm = create_mgr("a,b,c: i8; d: f8")
         bm._iset_split_block(0, np.array([0]))
-<<<<<<< HEAD
-        tm.assert_numpy_array_equal(bm.blklocs, np.array([0, 0, 1, 0]))
-        # First indexer currently does not have a block associated with it in case
-        tm.assert_numpy_array_equal(bm.blknos, np.array([0, 0, 0, 1]))
-=======
         tm.assert_numpy_array_equal(
             bm.blklocs, np.array([0, 0, 1, 0], dtype="int64" if IS64 else "int32")
         )
@@ -899,17 +894,11 @@
         tm.assert_numpy_array_equal(
             bm.blknos, np.array([0, 0, 0, 1], dtype="int64" if IS64 else "int32")
         )
->>>>>>> 2096725d
         assert len(bm.blocks) == 2
 
     def test_iset_split_block_values(self):
         bm = create_mgr("a,b,c: i8; d: f8")
         bm._iset_split_block(0, np.array([0]), np.array([list(range(10))]))
-<<<<<<< HEAD
-        tm.assert_numpy_array_equal(bm.blklocs, np.array([0, 0, 1, 0]))
-        # First indexer currently does not have a block associated with it in case
-        tm.assert_numpy_array_equal(bm.blknos, np.array([0, 2, 2, 1]))
-=======
         tm.assert_numpy_array_equal(
             bm.blklocs, np.array([0, 0, 1, 0], dtype="int64" if IS64 else "int32")
         )
@@ -917,7 +906,6 @@
         tm.assert_numpy_array_equal(
             bm.blknos, np.array([0, 2, 2, 1], dtype="int64" if IS64 else "int32")
         )
->>>>>>> 2096725d
         assert len(bm.blocks) == 3
 
 
