--- conflicted
+++ resolved
@@ -305,7 +305,6 @@
         ser[2000, 3:4]
 
 
-<<<<<<< HEAD
 def test_getitem_dataframe_raises():
     rng = list(range(10))
     ser = Series(10, index=rng)
@@ -316,13 +315,13 @@
     )
     with pytest.raises(TypeError, match=msg):
         ser[df > 5]
-=======
+
+
 def test_getitem_assignment_series_aligment():
     # https://github.com/pandas-dev/pandas/issues/37427
     # with getitem, when assigning with a Series, it is not first aligned
-    s = Series(range(10))
+    ser = Series(range(10))
     idx = np.array([2, 4, 9])
-    s[idx] = Series([10, 11, 12])
+    ser[idx] = Series([10, 11, 12])
     expected = Series([0, 1, 10, 3, 11, 5, 6, 7, 8, 12])
-    tm.assert_series_equal(s, expected)
->>>>>>> a6311fb7
+    tm.assert_series_equal(ser, expected)