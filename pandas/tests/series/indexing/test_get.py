import numpy as np
import pytest

import pandas as pd
from pandas import Series
import pandas._testing as tm


def test_get():
    # GH 6383
    s = Series(
        np.array(
            [
                43,
                48,
                60,
                48,
                50,
                51,
                50,
                45,
                57,
                48,
                56,
                45,
                51,
                39,
                55,
                43,
                54,
                52,
                51,
                54,
            ]
        )
    )

    result = s.get(25, 0)
    expected = 0
    assert result == expected

    s = Series(
        np.array(
            [
                43,
                48,
                60,
                48,
                50,
                51,
                50,
                45,
                57,
                48,
                56,
                45,
                51,
                39,
                55,
                43,
                54,
                52,
                51,
                54,
            ]
        ),
        index=pd.Float64Index(
            [
                25.0,
                36.0,
                49.0,
                64.0,
                81.0,
                100.0,
                121.0,
                144.0,
                169.0,
                196.0,
                1225.0,
                1296.0,
                1369.0,
                1444.0,
                1521.0,
                1600.0,
                1681.0,
                1764.0,
                1849.0,
                1936.0,
            ]
        ),
    )

    result = s.get(25, 0)
    expected = 43
    assert result == expected

    # GH 7407
    # with a boolean accessor
    df = pd.DataFrame({"i": [0] * 3, "b": [False] * 3})
    vc = df.i.value_counts()
    result = vc.get(99, default="Missing")
    assert result == "Missing"

    vc = df.b.value_counts()
    result = vc.get(False, default="Missing")
    assert result == 3

    result = vc.get(True, default="Missing")
    assert result == "Missing"


def test_get_nan():
    # GH 8569
    s = pd.Float64Index(range(10)).to_series()
    assert s.get(np.nan) is None
    assert s.get(np.nan, default="Missing") == "Missing"


def test_get_nan_multiple():
    # GH 8569
    # ensure that fixing "test_get_nan" above hasn't broken get
    # with multiple elements
    s = pd.Float64Index(range(10)).to_series()

    idx = [2, 30]
    assert s.get(idx) is None

    idx = [2, np.nan]
    assert s.get(idx) is None

    # GH 17295 - all missing keys
    idx = [20, 30]
    assert s.get(idx) is None

    idx = [np.nan, np.nan]
    assert s.get(idx) is None


def test_get_with_default():
    # GH#7725
    d0 = ["a", "b", "c", "d"]
    d1 = np.arange(4, dtype="int64")
    others = ["e", 10]

    for data, index in ((d0, d1), (d1, d0)):
        s = Series(data, index=index)
        for i, d in zip(index, data):
            assert s.get(i) == d
            assert s.get(i, d) == d
            assert s.get(i, "z") == d
            for other in others:
                assert s.get(other, "z") == "z"
<<<<<<< HEAD
                assert s.get(other, other) == other
=======
                assert s.get(other, other) == other


@pytest.mark.parametrize(
    "arr",
    [np.random.randn(10), tm.makeDateIndex(10, name="a").tz_localize(tz="US/Eastern")],
)
def test_get2(arr):
    # TODO: better name, possibly split
    # GH#21260
    ser = Series(arr, index=[2 * i for i in range(len(arr))])
    assert ser.get(4) == ser.iloc[2]

    result = ser.get([4, 6])
    expected = ser.iloc[[2, 3]]
    tm.assert_series_equal(result, expected)

    result = ser.get(slice(2))
    expected = ser.iloc[[0, 1]]
    tm.assert_series_equal(result, expected)

    assert ser.get(-1) is None
    assert ser.get(ser.index.max() + 1) is None

    ser = Series(arr[:6], index=list("abcdef"))
    assert ser.get("c") == ser.iloc[2]

    result = ser.get(slice("b", "d"))
    expected = ser.iloc[[1, 2, 3]]
    tm.assert_series_equal(result, expected)

    result = ser.get("Z")
    assert result is None

    assert ser.get(4) == ser.iloc[4]
    assert ser.get(-1) == ser.iloc[-1]
    assert ser.get(len(ser)) is None

    # GH#21257
    ser = Series(arr)
    ser2 = ser[::2]
    assert ser2.get(1) is None
>>>>>>> 06f4c902
<|MERGE_RESOLUTION|>--- conflicted
+++ resolved
@@ -150,9 +150,6 @@
             assert s.get(i, "z") == d
             for other in others:
                 assert s.get(other, "z") == "z"
-<<<<<<< HEAD
-                assert s.get(other, other) == other
-=======
                 assert s.get(other, other) == other
 
 
@@ -194,5 +191,4 @@
     # GH#21257
     ser = Series(arr)
     ser2 = ser[::2]
-    assert ser2.get(1) is None
->>>>>>> 06f4c902
+    assert ser2.get(1) is None