# coding=utf-8
# pylint: disable-msg=E1101,W0612

from distutils.version import LooseVersion
from itertools import product
import operator

import numpy as np
from numpy import nan
import pytest

from pandas.compat import PY35, lrange, range
import pandas.util._test_decorators as td

import pandas as pd
from pandas import (
    Categorical, CategoricalIndex, DataFrame, Series, compat, date_range, isna,
    notna)
from pandas.api.types import is_scalar
from pandas.core.index import MultiIndex
from pandas.core.indexes.datetimes import Timestamp
import pandas.util.testing as tm
from pandas.util.testing import (
    assert_almost_equal, assert_frame_equal, assert_index_equal,
    assert_series_equal)


class TestSeriesAnalytics(object):

    def test_describe(self):
        s = Series([0, 1, 2, 3, 4], name='int_data')
        result = s.describe()
        expected = Series([5, 2, s.std(), 0, 1, 2, 3, 4],
                          name='int_data',
                          index=['count', 'mean', 'std', 'min', '25%',
                                 '50%', '75%', 'max'])
        tm.assert_series_equal(result, expected)

        s = Series([True, True, False, False, False], name='bool_data')
        result = s.describe()
        expected = Series([5, 2, False, 3], name='bool_data',
                          index=['count', 'unique', 'top', 'freq'])
        tm.assert_series_equal(result, expected)

        s = Series(['a', 'a', 'b', 'c', 'd'], name='str_data')
        result = s.describe()
        expected = Series([5, 4, 'a', 2], name='str_data',
                          index=['count', 'unique', 'top', 'freq'])
        tm.assert_series_equal(result, expected)

    def test_describe_with_tz(self, tz_naive_fixture):
        # GH 21332
        tz = tz_naive_fixture
        name = str(tz_naive_fixture)
        start = Timestamp(2018, 1, 1)
        end = Timestamp(2018, 1, 5)
        s = Series(date_range(start, end, tz=tz), name=name)
        result = s.describe()
        expected = Series(
            [5, 5, s.value_counts().index[0], 1, start.tz_localize(tz),
             end.tz_localize(tz)
             ],
            name=name,
            index=['count', 'unique', 'top', 'freq', 'first', 'last']
        )
        tm.assert_series_equal(result, expected)

    def test_argsort(self, datetime_series):
        self._check_accum_op('argsort', datetime_series, check_dtype=False)
        argsorted = datetime_series.argsort()
        assert issubclass(argsorted.dtype.type, np.integer)

        # GH 2967 (introduced bug in 0.11-dev I think)
        s = Series([Timestamp('201301%02d' % (i + 1)) for i in range(5)])
        assert s.dtype == 'datetime64[ns]'
        shifted = s.shift(-1)
        assert shifted.dtype == 'datetime64[ns]'
        assert isna(shifted[4])

        result = s.argsort()
        expected = Series(lrange(5), dtype='int64')
        assert_series_equal(result, expected)

        result = shifted.argsort()
        expected = Series(lrange(4) + [-1], dtype='int64')
        assert_series_equal(result, expected)

    def test_argsort_stable(self):
        s = Series(np.random.randint(0, 100, size=10000))
        mindexer = s.argsort(kind='mergesort')
        qindexer = s.argsort()

        mexpected = np.argsort(s.values, kind='mergesort')
        qexpected = np.argsort(s.values, kind='quicksort')

        tm.assert_series_equal(mindexer, Series(mexpected),
                               check_dtype=False)
        tm.assert_series_equal(qindexer, Series(qexpected),
                               check_dtype=False)
        pytest.raises(AssertionError, tm.assert_numpy_array_equal,
                      qindexer, mindexer)

    def test_cumsum(self, datetime_series):
        self._check_accum_op('cumsum', datetime_series)

    def test_cumprod(self, datetime_series):
        self._check_accum_op('cumprod', datetime_series)

    def test_cummin(self, datetime_series):
        tm.assert_numpy_array_equal(datetime_series.cummin().values,
                                    np.minimum
                                    .accumulate(np.array(datetime_series)))
        ts = datetime_series.copy()
        ts[::2] = np.NaN
        result = ts.cummin()[1::2]
        expected = np.minimum.accumulate(ts.dropna())

        tm.assert_series_equal(result, expected)

    def test_cummax(self, datetime_series):
        tm.assert_numpy_array_equal(datetime_series.cummax().values,
                                    np.maximum
                                    .accumulate(np.array(datetime_series)))
        ts = datetime_series.copy()
        ts[::2] = np.NaN
        result = ts.cummax()[1::2]
        expected = np.maximum.accumulate(ts.dropna())

        tm.assert_series_equal(result, expected)

    def test_cummin_datetime64(self):
        s = pd.Series(pd.to_datetime(['NaT', '2000-1-2', 'NaT', '2000-1-1',
                                      'NaT', '2000-1-3']))

        expected = pd.Series(pd.to_datetime(['NaT', '2000-1-2', 'NaT',
                                             '2000-1-1', 'NaT', '2000-1-1']))
        result = s.cummin(skipna=True)
        tm.assert_series_equal(expected, result)

        expected = pd.Series(pd.to_datetime(
            ['NaT', '2000-1-2', '2000-1-2', '2000-1-1', '2000-1-1', '2000-1-1'
             ]))
        result = s.cummin(skipna=False)
        tm.assert_series_equal(expected, result)

    def test_cummax_datetime64(self):
        s = pd.Series(pd.to_datetime(['NaT', '2000-1-2', 'NaT', '2000-1-1',
                                      'NaT', '2000-1-3']))

        expected = pd.Series(pd.to_datetime(['NaT', '2000-1-2', 'NaT',
                                             '2000-1-2', 'NaT', '2000-1-3']))
        result = s.cummax(skipna=True)
        tm.assert_series_equal(expected, result)

        expected = pd.Series(pd.to_datetime(
            ['NaT', '2000-1-2', '2000-1-2', '2000-1-2', '2000-1-2', '2000-1-3'
             ]))
        result = s.cummax(skipna=False)
        tm.assert_series_equal(expected, result)

    def test_cummin_timedelta64(self):
        s = pd.Series(pd.to_timedelta(['NaT',
                                       '2 min',
                                       'NaT',
                                       '1 min',
                                       'NaT',
                                       '3 min', ]))

        expected = pd.Series(pd.to_timedelta(['NaT',
                                              '2 min',
                                              'NaT',
                                              '1 min',
                                              'NaT',
                                              '1 min', ]))
        result = s.cummin(skipna=True)
        tm.assert_series_equal(expected, result)

        expected = pd.Series(pd.to_timedelta(['NaT',
                                              '2 min',
                                              '2 min',
                                              '1 min',
                                              '1 min',
                                              '1 min', ]))
        result = s.cummin(skipna=False)
        tm.assert_series_equal(expected, result)

    def test_cummax_timedelta64(self):
        s = pd.Series(pd.to_timedelta(['NaT',
                                       '2 min',
                                       'NaT',
                                       '1 min',
                                       'NaT',
                                       '3 min', ]))

        expected = pd.Series(pd.to_timedelta(['NaT',
                                              '2 min',
                                              'NaT',
                                              '2 min',
                                              'NaT',
                                              '3 min', ]))
        result = s.cummax(skipna=True)
        tm.assert_series_equal(expected, result)

        expected = pd.Series(pd.to_timedelta(['NaT',
                                              '2 min',
                                              '2 min',
                                              '2 min',
                                              '2 min',
                                              '3 min', ]))
        result = s.cummax(skipna=False)
        tm.assert_series_equal(expected, result)

    def test_npdiff(self):
        pytest.skip("skipping due to Series no longer being an "
                    "ndarray")

        # no longer works as the return type of np.diff is now nd.array
        s = Series(np.arange(5))

        r = np.diff(s)
        assert_series_equal(Series([nan, 0, 0, 0, nan]), r)

<<<<<<< HEAD
    def _check_stat_op(self, name, alternate, string_series_,
                       check_objects=False, check_allna=False):

        with pd.option_context('use_bottleneck', False):
            f = getattr(Series, name)

            # add some NaNs
            string_series_[5:15] = np.NaN

            # idxmax, idxmin, min, and max are valid for dates
            if name not in ['max', 'min', 'mean']:
                ds = Series(date_range('1/1/2001', periods=10))
                with pytest.raises(TypeError):
                    f(ds)

            # skipna or no
            assert notna(f(string_series_))
            assert isna(f(string_series_, skipna=False))

            # check the result is correct
            nona = string_series_.dropna()
            assert_almost_equal(f(nona), alternate(nona.values))
            assert_almost_equal(f(string_series_), alternate(nona.values))

            allna = string_series_ * nan

            if check_allna:
                assert np.isnan(f(allna))

            # dtype=object with None, it works!
            s = Series([1, 2, 3, None, 5])
            f(s)

            # 2888
            items = [0]
            items.extend(lrange(2 ** 40, 2 ** 40 + 1000))
            s = Series(items, dtype='int64')
            assert_almost_equal(float(f(s)), float(alternate(s.values)))

            # check date range
            if check_objects:
                s = Series(bdate_range('1/1/2000', periods=10))
                res = f(s)
                exp = alternate(s)
                assert res == exp

            # check on string data
            if name not in ['sum', 'min', 'max']:
                pytest.raises(TypeError, f, Series(list('abc')))

            # Invalid axis.
            pytest.raises(ValueError, f, string_series_, axis=1)

            # Unimplemented numeric_only parameter.
            if 'numeric_only' in compat.signature(f).args:
                with pytest.raises(NotImplementedError, match=name):
                    f(string_series_, numeric_only=True)

=======
>>>>>>> 1cd077a3
    def _check_accum_op(self, name, datetime_series_, check_dtype=True):
        func = getattr(np, name)
        tm.assert_numpy_array_equal(func(datetime_series_).values,
                                    func(np.array(datetime_series_)),
                                    check_dtype=check_dtype)

        # with missing values
        ts = datetime_series_.copy()
        ts[::2] = np.NaN

        result = func(ts)[1::2]
        expected = func(np.array(ts.dropna()))

        tm.assert_numpy_array_equal(result.values, expected,
                                    check_dtype=False)

    def test_compress(self):
        cond = [True, False, True, False, False]
        s = Series([1, -1, 5, 8, 7],
                   index=list('abcde'), name='foo')
        expected = Series(s.values.compress(cond),
                          index=list('ac'), name='foo')
        with tm.assert_produces_warning(FutureWarning):
            result = s.compress(cond)
        tm.assert_series_equal(result, expected)

    def test_numpy_compress(self):
        cond = [True, False, True, False, False]
        s = Series([1, -1, 5, 8, 7],
                   index=list('abcde'), name='foo')
        expected = Series(s.values.compress(cond),
                          index=list('ac'), name='foo')
        with tm.assert_produces_warning(FutureWarning, check_stacklevel=False):
            tm.assert_series_equal(np.compress(cond, s), expected)

        with tm.assert_produces_warning(FutureWarning, check_stacklevel=False):
            msg = "the 'axis' parameter is not supported"
            with pytest.raises(ValueError, match=msg):
                np.compress(cond, s, axis=1)

            msg = "the 'out' parameter is not supported"
            with pytest.raises(ValueError, match=msg):
                np.compress(cond, s, out=s)

    def test_round(self, datetime_series):
        datetime_series.index.name = "index_name"
        result = datetime_series.round(2)
        expected = Series(np.round(datetime_series.values, 2),
                          index=datetime_series.index, name='ts')
        assert_series_equal(result, expected)
        assert result.name == datetime_series.name

    def test_numpy_round(self):
        # See gh-12600
        s = Series([1.53, 1.36, 0.06])
        out = np.round(s, decimals=0)
        expected = Series([2., 1., 0.])
        assert_series_equal(out, expected)

        msg = "the 'out' parameter is not supported"
        with pytest.raises(ValueError, match=msg):
            np.round(s, decimals=0, out=s)

    def test_built_in_round(self):
        if not compat.PY3:
            pytest.skip(
                'build in round cannot be overridden prior to Python 3')

        s = Series([1.123, 2.123, 3.123], index=lrange(3))
        result = round(s)
        expected_rounded0 = Series([1., 2., 3.], index=lrange(3))
        tm.assert_series_equal(result, expected_rounded0)

        decimals = 2
        expected_rounded = Series([1.12, 2.12, 3.12], index=lrange(3))
        result = round(s, decimals)
        tm.assert_series_equal(result, expected_rounded)

    def test_prod_numpy16_bug(self):
        s = Series([1., 1., 1.], index=lrange(3))
        result = s.prod()

        assert not isinstance(result, Series)

    @td.skip_if_no_scipy
    def test_corr(self, datetime_series):
        import scipy.stats as stats

        # full overlap
        tm.assert_almost_equal(datetime_series.corr(datetime_series), 1)

        # partial overlap
        tm.assert_almost_equal(datetime_series[:15].corr(datetime_series[5:]),
                               1)

        assert isna(datetime_series[:15].corr(datetime_series[5:],
                    min_periods=12))

        ts1 = datetime_series[:15].reindex(datetime_series.index)
        ts2 = datetime_series[5:].reindex(datetime_series.index)
        assert isna(ts1.corr(ts2, min_periods=12))

        # No overlap
        assert np.isnan(datetime_series[::2].corr(datetime_series[1::2]))

        # all NA
        cp = datetime_series[:10].copy()
        cp[:] = np.nan
        assert isna(cp.corr(cp))

        A = tm.makeTimeSeries()
        B = tm.makeTimeSeries()
        result = A.corr(B)
        expected, _ = stats.pearsonr(A, B)
        tm.assert_almost_equal(result, expected)

    @td.skip_if_no_scipy
    def test_corr_rank(self):
        import scipy
        import scipy.stats as stats

        # kendall and spearman
        A = tm.makeTimeSeries()
        B = tm.makeTimeSeries()
        A[-5:] = A[:5]
        result = A.corr(B, method='kendall')
        expected = stats.kendalltau(A, B)[0]
        tm.assert_almost_equal(result, expected)

        result = A.corr(B, method='spearman')
        expected = stats.spearmanr(A, B)[0]
        tm.assert_almost_equal(result, expected)

        # these methods got rewritten in 0.8
        if LooseVersion(scipy.__version__) < LooseVersion('0.9'):
            pytest.skip("skipping corr rank because of scipy version "
                        "{0}".format(scipy.__version__))

        # results from R
        A = Series(
            [-0.89926396, 0.94209606, -1.03289164, -0.95445587, 0.76910310, -
             0.06430576, -2.09704447, 0.40660407, -0.89926396, 0.94209606])
        B = Series(
            [-1.01270225, -0.62210117, -1.56895827, 0.59592943, -0.01680292,
             1.17258718, -1.06009347, -0.10222060, -0.89076239, 0.89372375])
        kexp = 0.4319297
        sexp = 0.5853767
        tm.assert_almost_equal(A.corr(B, method='kendall'), kexp)
        tm.assert_almost_equal(A.corr(B, method='spearman'), sexp)

    def test_corr_invalid_method(self):
        # GH PR #22298
        s1 = pd.Series(np.random.randn(10))
        s2 = pd.Series(np.random.randn(10))
        msg = ("method must be either 'pearson', 'spearman', "
               "or 'kendall'")
        with pytest.raises(ValueError, match=msg):
            s1.corr(s2, method="____")

    def test_corr_callable_method(self, datetime_series):
        # simple correlation example
        # returns 1 if exact equality, 0 otherwise
        my_corr = lambda a, b: 1. if (a == b).all() else 0.

        # simple example
        s1 = Series([1, 2, 3, 4, 5])
        s2 = Series([5, 4, 3, 2, 1])
        expected = 0
        tm.assert_almost_equal(
            s1.corr(s2, method=my_corr),
            expected)

        # full overlap
        tm.assert_almost_equal(datetime_series.corr(
            datetime_series, method=my_corr), 1.)

        # partial overlap
        tm.assert_almost_equal(datetime_series[:15].corr(
            datetime_series[5:], method=my_corr), 1.)

        # No overlap
        assert np.isnan(datetime_series[::2].corr(
            datetime_series[1::2], method=my_corr))

        # dataframe example
        df = pd.DataFrame([s1, s2])
        expected = pd.DataFrame([
            {0: 1., 1: 0}, {0: 0, 1: 1.}])
        tm.assert_almost_equal(
            df.transpose().corr(method=my_corr), expected)

    def test_cov(self, datetime_series):
        # full overlap
        tm.assert_almost_equal(datetime_series.cov(datetime_series),
                               datetime_series.std() ** 2)

        # partial overlap
        tm.assert_almost_equal(datetime_series[:15].cov(datetime_series[5:]),
                               datetime_series[5:15].std() ** 2)

        # No overlap
        assert np.isnan(datetime_series[::2].cov(datetime_series[1::2]))

        # all NA
        cp = datetime_series[:10].copy()
        cp[:] = np.nan
        assert isna(cp.cov(cp))

        # min_periods
        assert isna(datetime_series[:15].cov(datetime_series[5:],
                    min_periods=12))

        ts1 = datetime_series[:15].reindex(datetime_series.index)
        ts2 = datetime_series[5:].reindex(datetime_series.index)
        assert isna(ts1.cov(ts2, min_periods=12))

    def test_count(self, datetime_series):
        assert datetime_series.count() == len(datetime_series)

        datetime_series[::2] = np.NaN

        assert datetime_series.count() == np.isfinite(datetime_series).sum()

        mi = MultiIndex.from_arrays([list('aabbcc'), [1, 2, 2, nan, 1, 2]])
        ts = Series(np.arange(len(mi)), index=mi)

        left = ts.count(level=1)
        right = Series([2, 3, 1], index=[1, 2, nan])
        assert_series_equal(left, right)

        ts.iloc[[0, 3, 5]] = nan
        assert_series_equal(ts.count(level=1), right - 1)

    def test_dot(self):
        a = Series(np.random.randn(4), index=['p', 'q', 'r', 's'])
        b = DataFrame(np.random.randn(3, 4), index=['1', '2', '3'],
                      columns=['p', 'q', 'r', 's']).T

        result = a.dot(b)
        expected = Series(np.dot(a.values, b.values), index=['1', '2', '3'])
        assert_series_equal(result, expected)

        # Check index alignment
        b2 = b.reindex(index=reversed(b.index))
        result = a.dot(b)
        assert_series_equal(result, expected)

        # Check ndarray argument
        result = a.dot(b.values)
        assert np.all(result == expected.values)
        assert_almost_equal(a.dot(b['2'].values), expected['2'])

        # Check series argument
        assert_almost_equal(a.dot(b['1']), expected['1'])
        assert_almost_equal(a.dot(b2['1']), expected['1'])

        pytest.raises(Exception, a.dot, a.values[:3])
        pytest.raises(ValueError, a.dot, b.T)

    @pytest.mark.skipif(not PY35,
                        reason='matmul supported for Python>=3.5')
    def test_matmul(self):
        # matmul test is for GH #10259
        a = Series(np.random.randn(4), index=['p', 'q', 'r', 's'])
        b = DataFrame(np.random.randn(3, 4), index=['1', '2', '3'],
                      columns=['p', 'q', 'r', 's']).T

        # Series @ DataFrame
        result = operator.matmul(a, b)
        expected = Series(np.dot(a.values, b.values), index=['1', '2', '3'])
        assert_series_equal(result, expected)

        # DataFrame @ Series
        result = operator.matmul(b.T, a)
        expected = Series(np.dot(b.T.values, a.T.values),
                          index=['1', '2', '3'])
        assert_series_equal(result, expected)

        # Series @ Series
        result = operator.matmul(a, a)
        expected = np.dot(a.values, a.values)
        assert_almost_equal(result, expected)

        # GH 21530
        # vector (1D np.array) @ Series (__rmatmul__)
        result = operator.matmul(a.values, a)
        expected = np.dot(a.values, a.values)
        assert_almost_equal(result, expected)

        # GH 21530
        # vector (1D list) @ Series (__rmatmul__)
        result = operator.matmul(a.values.tolist(), a)
        expected = np.dot(a.values, a.values)
        assert_almost_equal(result, expected)

        # GH 21530
        # matrix (2D np.array) @ Series (__rmatmul__)
        result = operator.matmul(b.T.values, a)
        expected = np.dot(b.T.values, a.values)
        assert_almost_equal(result, expected)

        # GH 21530
        # matrix (2D nested lists) @ Series (__rmatmul__)
        result = operator.matmul(b.T.values.tolist(), a)
        expected = np.dot(b.T.values, a.values)
        assert_almost_equal(result, expected)

        # mixed dtype DataFrame @ Series
        a['p'] = int(a.p)
        result = operator.matmul(b.T, a)
        expected = Series(np.dot(b.T.values, a.T.values),
                          index=['1', '2', '3'])
        assert_series_equal(result, expected)

        # different dtypes DataFrame @ Series
        a = a.astype(int)
        result = operator.matmul(b.T, a)
        expected = Series(np.dot(b.T.values, a.T.values),
                          index=['1', '2', '3'])
        assert_series_equal(result, expected)

        pytest.raises(Exception, a.dot, a.values[:3])
        pytest.raises(ValueError, a.dot, b.T)

    def test_clip(self, datetime_series):
        val = datetime_series.median()

        with tm.assert_produces_warning(FutureWarning):
            assert datetime_series.clip_lower(val).min() == val
        with tm.assert_produces_warning(FutureWarning):
            assert datetime_series.clip_upper(val).max() == val

        assert datetime_series.clip(lower=val).min() == val
        assert datetime_series.clip(upper=val).max() == val

        result = datetime_series.clip(-0.5, 0.5)
        expected = np.clip(datetime_series, -0.5, 0.5)
        assert_series_equal(result, expected)
        assert isinstance(expected, Series)

    def test_clip_types_and_nulls(self):

        sers = [Series([np.nan, 1.0, 2.0, 3.0]), Series([None, 'a', 'b', 'c']),
                Series(pd.to_datetime(
                    [np.nan, 1, 2, 3], unit='D'))]

        for s in sers:
            thresh = s[2]
            with tm.assert_produces_warning(FutureWarning):
                lower = s.clip_lower(thresh)
            with tm.assert_produces_warning(FutureWarning):
                upper = s.clip_upper(thresh)
            assert lower[notna(lower)].min() == thresh
            assert upper[notna(upper)].max() == thresh
            assert list(isna(s)) == list(isna(lower))
            assert list(isna(s)) == list(isna(upper))

    def test_clip_with_na_args(self):
        """Should process np.nan argument as None """
        # GH # 17276
        s = Series([1, 2, 3])

        assert_series_equal(s.clip(np.nan), Series([1, 2, 3]))
        assert_series_equal(s.clip(upper=np.nan, lower=np.nan),
                            Series([1, 2, 3]))

        # GH #19992
        assert_series_equal(s.clip(lower=[0, 4, np.nan]),
                            Series([1, 4, np.nan]))
        assert_series_equal(s.clip(upper=[1, np.nan, 1]),
                            Series([1, np.nan, 1]))

    def test_clip_against_series(self):
        # GH #6966

        s = Series([1.0, 1.0, 4.0])
        threshold = Series([1.0, 2.0, 3.0])

        with tm.assert_produces_warning(FutureWarning):
            assert_series_equal(s.clip_lower(threshold),
                                Series([1.0, 2.0, 4.0]))
        with tm.assert_produces_warning(FutureWarning):
            assert_series_equal(s.clip_upper(threshold),
                                Series([1.0, 1.0, 3.0]))

        lower = Series([1.0, 2.0, 3.0])
        upper = Series([1.5, 2.5, 3.5])

        assert_series_equal(s.clip(lower, upper), Series([1.0, 2.0, 3.5]))
        assert_series_equal(s.clip(1.5, upper), Series([1.5, 1.5, 3.5]))

    @pytest.mark.parametrize("inplace", [True, False])
    @pytest.mark.parametrize("upper", [[1, 2, 3], np.asarray([1, 2, 3])])
    def test_clip_against_list_like(self, inplace, upper):
        # GH #15390
        original = pd.Series([5, 6, 7])
        result = original.clip(upper=upper, inplace=inplace)
        expected = pd.Series([1, 2, 3])

        if inplace:
            result = original
        tm.assert_series_equal(result, expected, check_exact=True)

    def test_clip_with_datetimes(self):

        # GH 11838
        # naive and tz-aware datetimes

        t = Timestamp('2015-12-01 09:30:30')
        s = Series([Timestamp('2015-12-01 09:30:00'),
                    Timestamp('2015-12-01 09:31:00')])
        result = s.clip(upper=t)
        expected = Series([Timestamp('2015-12-01 09:30:00'),
                           Timestamp('2015-12-01 09:30:30')])
        assert_series_equal(result, expected)

        t = Timestamp('2015-12-01 09:30:30', tz='US/Eastern')
        s = Series([Timestamp('2015-12-01 09:30:00', tz='US/Eastern'),
                    Timestamp('2015-12-01 09:31:00', tz='US/Eastern')])
        result = s.clip(upper=t)
        expected = Series([Timestamp('2015-12-01 09:30:00', tz='US/Eastern'),
                           Timestamp('2015-12-01 09:30:30', tz='US/Eastern')])
        assert_series_equal(result, expected)

    def test_cummethods_bool(self):
        # GH 6270

        a = pd.Series([False, False, False, True, True, False, False])
        b = ~a
        c = pd.Series([False] * len(b))
        d = ~c
        methods = {'cumsum': np.cumsum,
                   'cumprod': np.cumprod,
                   'cummin': np.minimum.accumulate,
                   'cummax': np.maximum.accumulate}
        args = product((a, b, c, d), methods)
        for s, method in args:
            expected = Series(methods[method](s.values))
            result = getattr(s, method)()
            assert_series_equal(result, expected)

        e = pd.Series([False, True, nan, False])
        cse = pd.Series([0, 1, nan, 1], dtype=object)
        cpe = pd.Series([False, 0, nan, 0])
        cmin = pd.Series([False, False, nan, False])
        cmax = pd.Series([False, True, nan, True])
        expecteds = {'cumsum': cse,
                     'cumprod': cpe,
                     'cummin': cmin,
                     'cummax': cmax}

        for method in methods:
            res = getattr(e, method)()
            assert_series_equal(res, expecteds[method])

    def test_isin(self):
        s = Series(['A', 'B', 'C', 'a', 'B', 'B', 'A', 'C'])

        result = s.isin(['A', 'C'])
        expected = Series([True, False, True, False, False, False, True, True])
        assert_series_equal(result, expected)

        # GH: 16012
        # This specific issue has to have a series over 1e6 in len, but the
        # comparison array (in_list) must be large enough so that numpy doesn't
        # do a manual masking trick that will avoid this issue altogether
        s = Series(list('abcdefghijk' * 10 ** 5))
        # If numpy doesn't do the manual comparison/mask, these
        # unorderable mixed types are what cause the exception in numpy
        in_list = [-1, 'a', 'b', 'G', 'Y', 'Z', 'E',
                   'K', 'E', 'S', 'I', 'R', 'R'] * 6

        assert s.isin(in_list).sum() == 200000

    def test_isin_with_string_scalar(self):
        # GH4763
        s = Series(['A', 'B', 'C', 'a', 'B', 'B', 'A', 'C'])
        with pytest.raises(TypeError):
            s.isin('a')

        with pytest.raises(TypeError):
            s = Series(['aaa', 'b', 'c'])
            s.isin('aaa')

    def test_isin_with_i8(self):
        # GH 5021

        expected = Series([True, True, False, False, False])
        expected2 = Series([False, True, False, False, False])

        # datetime64[ns]
        s = Series(date_range('jan-01-2013', 'jan-05-2013'))

        result = s.isin(s[0:2])
        assert_series_equal(result, expected)

        result = s.isin(s[0:2].values)
        assert_series_equal(result, expected)

        # fails on dtype conversion in the first place
        result = s.isin(s[0:2].values.astype('datetime64[D]'))
        assert_series_equal(result, expected)

        result = s.isin([s[1]])
        assert_series_equal(result, expected2)

        result = s.isin([np.datetime64(s[1])])
        assert_series_equal(result, expected2)

        result = s.isin(set(s[0:2]))
        assert_series_equal(result, expected)

        # timedelta64[ns]
        s = Series(pd.to_timedelta(lrange(5), unit='d'))
        result = s.isin(s[0:2])
        assert_series_equal(result, expected)

    @pytest.mark.parametrize("empty", [[], Series(), np.array([])])
    def test_isin_empty(self, empty):
        # see gh-16991
        s = Series(["a", "b"])
        expected = Series([False, False])

        result = s.isin(empty)
        tm.assert_series_equal(expected, result)

    def test_ptp(self):
        # GH21614
        N = 1000
        arr = np.random.randn(N)
        ser = Series(arr)
        with tm.assert_produces_warning(FutureWarning, check_stacklevel=False):
            assert np.ptp(ser) == np.ptp(arr)

        # GH11163
        s = Series([3, 5, np.nan, -3, 10])
        with tm.assert_produces_warning(FutureWarning, check_stacklevel=False):
            assert s.ptp() == 13
            assert pd.isna(s.ptp(skipna=False))

        mi = pd.MultiIndex.from_product([['a', 'b'], [1, 2, 3]])
        s = pd.Series([1, np.nan, 7, 3, 5, np.nan], index=mi)

        expected = pd.Series([6, 2], index=['a', 'b'], dtype=np.float64)
        with tm.assert_produces_warning(FutureWarning, check_stacklevel=False):
            tm.assert_series_equal(s.ptp(level=0), expected)

        expected = pd.Series([np.nan, np.nan], index=['a', 'b'])
        with tm.assert_produces_warning(FutureWarning, check_stacklevel=False):
            tm.assert_series_equal(s.ptp(level=0, skipna=False), expected)

        with pytest.raises(ValueError):
            with tm.assert_produces_warning(FutureWarning,
                                            check_stacklevel=False):
                s.ptp(axis=1)

        s = pd.Series(['a', 'b', 'c', 'd', 'e'])
        with pytest.raises(TypeError):
            with tm.assert_produces_warning(FutureWarning,
                                            check_stacklevel=False):
                s.ptp()

        with pytest.raises(NotImplementedError):
            with tm.assert_produces_warning(FutureWarning,
                                            check_stacklevel=False):
                s.ptp(numeric_only=True)

<<<<<<< HEAD
    def test_empty_timeseries_reductions_return_nat(self):
        # covers #11245
        for dtype in ('m8[ns]', 'm8[ns]', 'M8[ns]', 'M8[ns, UTC]'):
            assert Series([], dtype=dtype).min() is pd.NaT
            assert Series([], dtype=dtype).max() is pd.NaT
            assert Series([], dtype=dtype).min(skipna=False) is pd.NaT
            assert Series([], dtype=dtype).max(skipna=False) is pd.NaT

=======
>>>>>>> 1cd077a3
    def test_repeat(self):
        s = Series(np.random.randn(3), index=['a', 'b', 'c'])

        reps = s.repeat(5)
        exp = Series(s.values.repeat(5), index=s.index.values.repeat(5))
        assert_series_equal(reps, exp)

        to_rep = [2, 3, 4]
        reps = s.repeat(to_rep)
        exp = Series(s.values.repeat(to_rep),
                     index=s.index.values.repeat(to_rep))
        assert_series_equal(reps, exp)

    def test_numpy_repeat(self):
        s = Series(np.arange(3), name='x')
        expected = Series(s.values.repeat(2), name='x',
                          index=s.index.values.repeat(2))
        assert_series_equal(np.repeat(s, 2), expected)

        msg = "the 'axis' parameter is not supported"
        with pytest.raises(ValueError, match=msg):
            np.repeat(s, 2, axis=0)

    def test_searchsorted(self):
        s = Series([1, 2, 3])

        result = s.searchsorted(1, side='left')
        assert is_scalar(result)
        assert result == 0

        result = s.searchsorted(1, side='right')
        assert is_scalar(result)
        assert result == 1

    def test_searchsorted_numeric_dtypes_scalar(self):
        s = Series([1, 2, 90, 1000, 3e9])
        r = s.searchsorted(30)
        assert is_scalar(r)
        assert r == 2

        r = s.searchsorted([30])
        e = np.array([2], dtype=np.intp)
        tm.assert_numpy_array_equal(r, e)

    def test_searchsorted_numeric_dtypes_vector(self):
        s = Series([1, 2, 90, 1000, 3e9])
        r = s.searchsorted([91, 2e6])
        e = np.array([3, 4], dtype=np.intp)
        tm.assert_numpy_array_equal(r, e)

    def test_search_sorted_datetime64_scalar(self):
        s = Series(pd.date_range('20120101', periods=10, freq='2D'))
        v = pd.Timestamp('20120102')
        r = s.searchsorted(v)
        assert is_scalar(r)
        assert r == 1

    def test_search_sorted_datetime64_list(self):
        s = Series(pd.date_range('20120101', periods=10, freq='2D'))
        v = [pd.Timestamp('20120102'), pd.Timestamp('20120104')]
        r = s.searchsorted(v)
        e = np.array([1, 2], dtype=np.intp)
        tm.assert_numpy_array_equal(r, e)

    def test_searchsorted_sorter(self):
        # GH8490
        s = Series([3, 1, 2])
        r = s.searchsorted([0, 3], sorter=np.argsort(s))
        e = np.array([0, 2], dtype=np.intp)
        tm.assert_numpy_array_equal(r, e)

    def test_is_monotonic(self):

        s = Series(np.random.randint(0, 10, size=1000))
        assert not s.is_monotonic
        s = Series(np.arange(1000))
        assert s.is_monotonic is True
        assert s.is_monotonic_increasing is True
        s = Series(np.arange(1000, 0, -1))
        assert s.is_monotonic_decreasing is True

        s = Series(pd.date_range('20130101', periods=10))
        assert s.is_monotonic is True
        assert s.is_monotonic_increasing is True
        s = Series(list(reversed(s.tolist())))
        assert s.is_monotonic is False
        assert s.is_monotonic_decreasing is True

    def test_sort_index_level(self):
        mi = MultiIndex.from_tuples([[1, 1, 3], [1, 1, 1]], names=list('ABC'))
        s = Series([1, 2], mi)
        backwards = s.iloc[[1, 0]]

        res = s.sort_index(level='A')
        assert_series_equal(backwards, res)

        res = s.sort_index(level=['A', 'B'])
        assert_series_equal(backwards, res)

        res = s.sort_index(level='A', sort_remaining=False)
        assert_series_equal(s, res)

        res = s.sort_index(level=['A', 'B'], sort_remaining=False)
        assert_series_equal(s, res)

    def test_apply_categorical(self):
        values = pd.Categorical(list('ABBABCD'), categories=list('DCBA'),
                                ordered=True)
        s = pd.Series(values, name='XX', index=list('abcdefg'))
        result = s.apply(lambda x: x.lower())

        # should be categorical dtype when the number of categories are
        # the same
        values = pd.Categorical(list('abbabcd'), categories=list('dcba'),
                                ordered=True)
        exp = pd.Series(values, name='XX', index=list('abcdefg'))
        tm.assert_series_equal(result, exp)
        tm.assert_categorical_equal(result.values, exp.values)

        result = s.apply(lambda x: 'A')
        exp = pd.Series(['A'] * 7, name='XX', index=list('abcdefg'))
        tm.assert_series_equal(result, exp)
        assert result.dtype == np.object

    def test_shift_int(self, datetime_series):
        ts = datetime_series.astype(int)
        shifted = ts.shift(1)
        expected = ts.astype(float).shift(1)
        assert_series_equal(shifted, expected)

    def test_shift_categorical(self):
        # GH 9416
        s = pd.Series(['a', 'b', 'c', 'd'], dtype='category')

        assert_series_equal(s.iloc[:-1], s.shift(1).shift(-1).dropna())

        sp1 = s.shift(1)
        assert_index_equal(s.index, sp1.index)
        assert np.all(sp1.values.codes[:1] == -1)
        assert np.all(s.values.codes[:-1] == sp1.values.codes[1:])

        sn2 = s.shift(-2)
        assert_index_equal(s.index, sn2.index)
        assert np.all(sn2.values.codes[-2:] == -1)
        assert np.all(s.values.codes[2:] == sn2.values.codes[:-2])

        assert_index_equal(s.values.categories, sp1.values.categories)
        assert_index_equal(s.values.categories, sn2.values.categories)

    def test_unstack(self):
        from numpy import nan

        index = MultiIndex(levels=[['bar', 'foo'], ['one', 'three', 'two']],
                           codes=[[1, 1, 0, 0], [0, 1, 0, 2]])

        s = Series(np.arange(4.), index=index)
        unstacked = s.unstack()

        expected = DataFrame([[2., nan, 3.], [0., 1., nan]],
                             index=['bar', 'foo'],
                             columns=['one', 'three', 'two'])

        assert_frame_equal(unstacked, expected)

        unstacked = s.unstack(level=0)
        assert_frame_equal(unstacked, expected.T)

        index = MultiIndex(levels=[['bar'], ['one', 'two', 'three'], [0, 1]],
                           codes=[[0, 0, 0, 0, 0, 0], [0, 1, 2, 0, 1, 2],
                                  [0, 1, 0, 1, 0, 1]])
        s = Series(np.random.randn(6), index=index)
        exp_index = MultiIndex(levels=[['one', 'two', 'three'], [0, 1]],
                               codes=[[0, 1, 2, 0, 1, 2], [0, 1, 0, 1, 0, 1]])
        expected = DataFrame({'bar': s.values},
                             index=exp_index).sort_index(level=0)
        unstacked = s.unstack(0).sort_index()
        assert_frame_equal(unstacked, expected)

        # GH5873
        idx = pd.MultiIndex.from_arrays([[101, 102], [3.5, np.nan]])
        ts = pd.Series([1, 2], index=idx)
        left = ts.unstack()
        right = DataFrame([[nan, 1], [2, nan]], index=[101, 102],
                          columns=[nan, 3.5])
        assert_frame_equal(left, right)

        idx = pd.MultiIndex.from_arrays([['cat', 'cat', 'cat', 'dog', 'dog'
                                          ], ['a', 'a', 'b', 'a', 'b'],
                                         [1, 2, 1, 1, np.nan]])
        ts = pd.Series([1.0, 1.1, 1.2, 1.3, 1.4], index=idx)
        right = DataFrame([[1.0, 1.3], [1.1, nan], [nan, 1.4], [1.2, nan]],
                          columns=['cat', 'dog'])
        tpls = [('a', 1), ('a', 2), ('b', nan), ('b', 1)]
        right.index = pd.MultiIndex.from_tuples(tpls)
        assert_frame_equal(ts.unstack(level=0), right)

    def test_value_counts_datetime(self):
        # most dtypes are tested in test_base.py
        values = [pd.Timestamp('2011-01-01 09:00'),
                  pd.Timestamp('2011-01-01 10:00'),
                  pd.Timestamp('2011-01-01 11:00'),
                  pd.Timestamp('2011-01-01 09:00'),
                  pd.Timestamp('2011-01-01 09:00'),
                  pd.Timestamp('2011-01-01 11:00')]

        exp_idx = pd.DatetimeIndex(['2011-01-01 09:00', '2011-01-01 11:00',
                                    '2011-01-01 10:00'])
        exp = pd.Series([3, 2, 1], index=exp_idx, name='xxx')

        s = pd.Series(values, name='xxx')
        tm.assert_series_equal(s.value_counts(), exp)
        # check DatetimeIndex outputs the same result
        idx = pd.DatetimeIndex(values, name='xxx')
        tm.assert_series_equal(idx.value_counts(), exp)

        # normalize
        exp = pd.Series(np.array([3., 2., 1]) / 6.,
                        index=exp_idx, name='xxx')
        tm.assert_series_equal(s.value_counts(normalize=True), exp)
        tm.assert_series_equal(idx.value_counts(normalize=True), exp)

    def test_value_counts_datetime_tz(self):
        values = [pd.Timestamp('2011-01-01 09:00', tz='US/Eastern'),
                  pd.Timestamp('2011-01-01 10:00', tz='US/Eastern'),
                  pd.Timestamp('2011-01-01 11:00', tz='US/Eastern'),
                  pd.Timestamp('2011-01-01 09:00', tz='US/Eastern'),
                  pd.Timestamp('2011-01-01 09:00', tz='US/Eastern'),
                  pd.Timestamp('2011-01-01 11:00', tz='US/Eastern')]

        exp_idx = pd.DatetimeIndex(['2011-01-01 09:00', '2011-01-01 11:00',
                                    '2011-01-01 10:00'], tz='US/Eastern')
        exp = pd.Series([3, 2, 1], index=exp_idx, name='xxx')

        s = pd.Series(values, name='xxx')
        tm.assert_series_equal(s.value_counts(), exp)
        idx = pd.DatetimeIndex(values, name='xxx')
        tm.assert_series_equal(idx.value_counts(), exp)

        exp = pd.Series(np.array([3., 2., 1]) / 6.,
                        index=exp_idx, name='xxx')
        tm.assert_series_equal(s.value_counts(normalize=True), exp)
        tm.assert_series_equal(idx.value_counts(normalize=True), exp)

    def test_value_counts_period(self):
        values = [pd.Period('2011-01', freq='M'),
                  pd.Period('2011-02', freq='M'),
                  pd.Period('2011-03', freq='M'),
                  pd.Period('2011-01', freq='M'),
                  pd.Period('2011-01', freq='M'),
                  pd.Period('2011-03', freq='M')]

        exp_idx = pd.PeriodIndex(['2011-01', '2011-03', '2011-02'], freq='M')
        exp = pd.Series([3, 2, 1], index=exp_idx, name='xxx')

        s = pd.Series(values, name='xxx')
        tm.assert_series_equal(s.value_counts(), exp)
        # check DatetimeIndex outputs the same result
        idx = pd.PeriodIndex(values, name='xxx')
        tm.assert_series_equal(idx.value_counts(), exp)

        # normalize
        exp = pd.Series(np.array([3., 2., 1]) / 6.,
                        index=exp_idx, name='xxx')
        tm.assert_series_equal(s.value_counts(normalize=True), exp)
        tm.assert_series_equal(idx.value_counts(normalize=True), exp)

    def test_value_counts_categorical_ordered(self):
        # most dtypes are tested in test_base.py
        values = pd.Categorical([1, 2, 3, 1, 1, 3], ordered=True)

        exp_idx = pd.CategoricalIndex([1, 3, 2], categories=[1, 2, 3],
                                      ordered=True)
        exp = pd.Series([3, 2, 1], index=exp_idx, name='xxx')

        s = pd.Series(values, name='xxx')
        tm.assert_series_equal(s.value_counts(), exp)
        # check CategoricalIndex outputs the same result
        idx = pd.CategoricalIndex(values, name='xxx')
        tm.assert_series_equal(idx.value_counts(), exp)

        # normalize
        exp = pd.Series(np.array([3., 2., 1]) / 6.,
                        index=exp_idx, name='xxx')
        tm.assert_series_equal(s.value_counts(normalize=True), exp)
        tm.assert_series_equal(idx.value_counts(normalize=True), exp)

    def test_value_counts_categorical_not_ordered(self):
        values = pd.Categorical([1, 2, 3, 1, 1, 3], ordered=False)

        exp_idx = pd.CategoricalIndex([1, 3, 2], categories=[1, 2, 3],
                                      ordered=False)
        exp = pd.Series([3, 2, 1], index=exp_idx, name='xxx')

        s = pd.Series(values, name='xxx')
        tm.assert_series_equal(s.value_counts(), exp)
        # check CategoricalIndex outputs the same result
        idx = pd.CategoricalIndex(values, name='xxx')
        tm.assert_series_equal(idx.value_counts(), exp)

        # normalize
        exp = pd.Series(np.array([3., 2., 1]) / 6.,
                        index=exp_idx, name='xxx')
        tm.assert_series_equal(s.value_counts(normalize=True), exp)
        tm.assert_series_equal(idx.value_counts(normalize=True), exp)

    @pytest.mark.parametrize("func", [np.any, np.all])
    @pytest.mark.parametrize("kwargs", [
        dict(keepdims=True),
        dict(out=object()),
    ])
    @td.skip_if_np_lt_115
    def test_validate_any_all_out_keepdims_raises(self, kwargs, func):
        s = pd.Series([1, 2])
        param = list(kwargs)[0]
        name = func.__name__

        msg = "the '{}' parameter .* {}".format(param, name)
        with pytest.raises(ValueError, match=msg):
            func(s, **kwargs)

    @td.skip_if_np_lt_115
    def test_validate_sum_initial(self):
        s = pd.Series([1, 2])
        with pytest.raises(ValueError, match="the 'initial' .* sum"):
            np.sum(s, initial=10)

    def test_validate_median_initial(self):
        s = pd.Series([1, 2])
        with pytest.raises(ValueError,
                           match="the 'overwrite_input' .* median"):
            # It seems like np.median doesn't dispatch, so we use the
            # method instead of the ufunc.
            s.median(overwrite_input=True)

    @td.skip_if_np_lt_115
    def test_validate_stat_keepdims(self):
        s = pd.Series([1, 2])
        with pytest.raises(ValueError,
                           match="the 'keepdims'"):
            np.sum(s, keepdims=True)


main_dtypes = [
    'datetime',
    'datetimetz',
    'timedelta',
    'int8',
    'int16',
    'int32',
    'int64',
    'float32',
    'float64',
    'uint8',
    'uint16',
    'uint32',
    'uint64'
]


@pytest.fixture
def s_main_dtypes():
    """A DataFrame with many dtypes

    * datetime
    * datetimetz
    * timedelta
    * [u]int{8,16,32,64}
    * float{32,64}

    The columns are the name of the dtype.
    """
    df = pd.DataFrame(
        {'datetime': pd.to_datetime(['2003', '2002',
                                     '2001', '2002',
                                     '2005']),
         'datetimetz': pd.to_datetime(
             ['2003', '2002',
              '2001', '2002',
              '2005']).tz_localize('US/Eastern'),
         'timedelta': pd.to_timedelta(['3d', '2d', '1d',
                                       '2d', '5d'])})

    for dtype in ['int8', 'int16', 'int32', 'int64',
                  'float32', 'float64',
                  'uint8', 'uint16', 'uint32', 'uint64']:
        df[dtype] = Series([3, 2, 1, 2, 5], dtype=dtype)

    return df


@pytest.fixture(params=main_dtypes)
def s_main_dtypes_split(request, s_main_dtypes):
    """Each series in s_main_dtypes."""
    return s_main_dtypes[request.param]


def assert_check_nselect_boundary(vals, dtype, method):
    # helper function for 'test_boundary_{dtype}' tests
    s = Series(vals, dtype=dtype)
    result = getattr(s, method)(3)
    expected_idxr = [0, 1, 2] if method == 'nsmallest' else [3, 2, 1]
    expected = s.loc[expected_idxr]
    tm.assert_series_equal(result, expected)


class TestNLargestNSmallest(object):

    @pytest.mark.parametrize(
        "r", [Series([3., 2, 1, 2, '5'], dtype='object'),
              Series([3., 2, 1, 2, 5], dtype='object'),
              # not supported on some archs
              # Series([3., 2, 1, 2, 5], dtype='complex256'),
              Series([3., 2, 1, 2, 5], dtype='complex128'),
              Series(list('abcde')),
              Series(list('abcde'), dtype='category')])
    def test_error(self, r):
        dt = r.dtype
        msg = ("Cannot use method 'n(larg|small)est' with "
               "dtype {dt}".format(dt=dt))
        args = 2, len(r), 0, -1
        methods = r.nlargest, r.nsmallest
        for method, arg in product(methods, args):
            with pytest.raises(TypeError, match=msg):
                method(arg)

    def test_nsmallest_nlargest(self, s_main_dtypes_split):
        # float, int, datetime64 (use i8), timedelts64 (same),
        # object that are numbers, object that are strings
        s = s_main_dtypes_split

        assert_series_equal(s.nsmallest(2), s.iloc[[2, 1]])
        assert_series_equal(s.nsmallest(2, keep='last'), s.iloc[[2, 3]])

        empty = s.iloc[0:0]
        assert_series_equal(s.nsmallest(0), empty)
        assert_series_equal(s.nsmallest(-1), empty)
        assert_series_equal(s.nlargest(0), empty)
        assert_series_equal(s.nlargest(-1), empty)

        assert_series_equal(s.nsmallest(len(s)), s.sort_values())
        assert_series_equal(s.nsmallest(len(s) + 1), s.sort_values())
        assert_series_equal(s.nlargest(len(s)), s.iloc[[4, 0, 1, 3, 2]])
        assert_series_equal(s.nlargest(len(s) + 1),
                            s.iloc[[4, 0, 1, 3, 2]])

    def test_misc(self):

        s = Series([3., np.nan, 1, 2, 5])
        assert_series_equal(s.nlargest(), s.iloc[[4, 0, 3, 2]])
        assert_series_equal(s.nsmallest(), s.iloc[[2, 3, 0, 4]])

        msg = 'keep must be either "first", "last"'
        with pytest.raises(ValueError, match=msg):
            s.nsmallest(keep='invalid')
        with pytest.raises(ValueError, match=msg):
            s.nlargest(keep='invalid')

        # GH 15297
        s = Series([1] * 5, index=[1, 2, 3, 4, 5])
        expected_first = Series([1] * 3, index=[1, 2, 3])
        expected_last = Series([1] * 3, index=[5, 4, 3])

        result = s.nsmallest(3)
        assert_series_equal(result, expected_first)

        result = s.nsmallest(3, keep='last')
        assert_series_equal(result, expected_last)

        result = s.nlargest(3)
        assert_series_equal(result, expected_first)

        result = s.nlargest(3, keep='last')
        assert_series_equal(result, expected_last)

    @pytest.mark.parametrize('n', range(1, 5))
    def test_n(self, n):

        # GH 13412
        s = Series([1, 4, 3, 2], index=[0, 0, 1, 1])
        result = s.nlargest(n)
        expected = s.sort_values(ascending=False).head(n)
        assert_series_equal(result, expected)

        result = s.nsmallest(n)
        expected = s.sort_values().head(n)
        assert_series_equal(result, expected)

    def test_boundary_integer(self, nselect_method, any_int_dtype):
        # GH 21426
        dtype_info = np.iinfo(any_int_dtype)
        min_val, max_val = dtype_info.min, dtype_info.max
        vals = [min_val, min_val + 1, max_val - 1, max_val]
        assert_check_nselect_boundary(vals, any_int_dtype, nselect_method)

    def test_boundary_float(self, nselect_method, float_dtype):
        # GH 21426
        dtype_info = np.finfo(float_dtype)
        min_val, max_val = dtype_info.min, dtype_info.max
        min_2nd, max_2nd = np.nextafter(
            [min_val, max_val], 0, dtype=float_dtype)
        vals = [min_val, min_2nd, max_2nd, max_val]
        assert_check_nselect_boundary(vals, float_dtype, nselect_method)

    @pytest.mark.parametrize('dtype', ['datetime64[ns]', 'timedelta64[ns]'])
    def test_boundary_datetimelike(self, nselect_method, dtype):
        # GH 21426
        # use int64 bounds and +1 to min_val since true minimum is NaT
        # (include min_val/NaT at end to maintain same expected_idxr)
        dtype_info = np.iinfo('int64')
        min_val, max_val = dtype_info.min, dtype_info.max
        vals = [min_val + 1, min_val + 2, max_val - 1, max_val, min_val]
        assert_check_nselect_boundary(vals, dtype, nselect_method)

    def test_duplicate_keep_all_ties(self):
        # see gh-16818
        s = Series([10, 9, 8, 7, 7, 7, 7, 6])
        result = s.nlargest(4, keep='all')
        expected = Series([10, 9, 8, 7, 7, 7, 7])
        assert_series_equal(result, expected)

        result = s.nsmallest(2, keep='all')
        expected = Series([6, 7, 7, 7, 7], index=[7, 3, 4, 5, 6])
        assert_series_equal(result, expected)


class TestCategoricalSeriesAnalytics(object):

    def test_count(self):

        s = Series(Categorical([np.nan, 1, 2, np.nan],
                               categories=[5, 4, 3, 2, 1], ordered=True))
        result = s.count()
        assert result == 2

    def test_value_counts(self):
        # GH 12835
        cats = Categorical(list('abcccb'), categories=list('cabd'))
        s = Series(cats, name='xxx')
        res = s.value_counts(sort=False)

        exp_index = CategoricalIndex(list('cabd'), categories=cats.categories)
        exp = Series([3, 1, 2, 0], name='xxx', index=exp_index)
        tm.assert_series_equal(res, exp)

        res = s.value_counts(sort=True)

        exp_index = CategoricalIndex(list('cbad'), categories=cats.categories)
        exp = Series([3, 2, 1, 0], name='xxx', index=exp_index)
        tm.assert_series_equal(res, exp)

        # check object dtype handles the Series.name as the same
        # (tested in test_base.py)
        s = Series(["a", "b", "c", "c", "c", "b"], name='xxx')
        res = s.value_counts()
        exp = Series([3, 2, 1], name='xxx', index=["c", "b", "a"])
        tm.assert_series_equal(res, exp)

    def test_value_counts_with_nan(self):
        # see gh-9443

        # sanity check
        s = Series(["a", "b", "a"], dtype="category")
        exp = Series([2, 1], index=CategoricalIndex(["a", "b"]))

        res = s.value_counts(dropna=True)
        tm.assert_series_equal(res, exp)

        res = s.value_counts(dropna=True)
        tm.assert_series_equal(res, exp)

        # same Series via two different constructions --> same behaviour
        series = [
            Series(["a", "b", None, "a", None, None], dtype="category"),
            Series(Categorical(["a", "b", None, "a", None, None],
                               categories=["a", "b"]))
        ]

        for s in series:
            # None is a NaN value, so we exclude its count here
            exp = Series([2, 1], index=CategoricalIndex(["a", "b"]))
            res = s.value_counts(dropna=True)
            tm.assert_series_equal(res, exp)

            # we don't exclude the count of None and sort by counts
            exp = Series([3, 2, 1], index=CategoricalIndex([np.nan, "a", "b"]))
            res = s.value_counts(dropna=False)
            tm.assert_series_equal(res, exp)

            # When we aren't sorting by counts, and np.nan isn't a
            # category, it should be last.
            exp = Series([2, 1, 3], index=CategoricalIndex(["a", "b", np.nan]))
            res = s.value_counts(dropna=False, sort=False)
            tm.assert_series_equal(res, exp)

    @pytest.mark.parametrize(
        "dtype",
        ["int_", "uint", "float_", "unicode_", "timedelta64[h]",
         pytest.param("datetime64[D]",
                      marks=pytest.mark.xfail(reason="GH#7996"))]
    )
    @pytest.mark.parametrize("is_ordered", [True, False])
    def test_drop_duplicates_categorical_non_bool(self, dtype, is_ordered):
        cat_array = np.array([1, 2, 3, 4, 5], dtype=np.dtype(dtype))

        # Test case 1
        input1 = np.array([1, 2, 3, 3], dtype=np.dtype(dtype))
        tc1 = Series(Categorical(input1, categories=cat_array,
                                 ordered=is_ordered))

        expected = Series([False, False, False, True])
        tm.assert_series_equal(tc1.duplicated(), expected)
        tm.assert_series_equal(tc1.drop_duplicates(), tc1[~expected])
        sc = tc1.copy()
        sc.drop_duplicates(inplace=True)
        tm.assert_series_equal(sc, tc1[~expected])

        expected = Series([False, False, True, False])
        tm.assert_series_equal(tc1.duplicated(keep='last'), expected)
        tm.assert_series_equal(tc1.drop_duplicates(keep='last'),
                               tc1[~expected])
        sc = tc1.copy()
        sc.drop_duplicates(keep='last', inplace=True)
        tm.assert_series_equal(sc, tc1[~expected])

        expected = Series([False, False, True, True])
        tm.assert_series_equal(tc1.duplicated(keep=False), expected)
        tm.assert_series_equal(tc1.drop_duplicates(keep=False), tc1[~expected])
        sc = tc1.copy()
        sc.drop_duplicates(keep=False, inplace=True)
        tm.assert_series_equal(sc, tc1[~expected])

        # Test case 2
        input2 = np.array([1, 2, 3, 5, 3, 2, 4], dtype=np.dtype(dtype))
        tc2 = Series(Categorical(
            input2, categories=cat_array, ordered=is_ordered)
        )

        expected = Series([False, False, False, False, True, True, False])
        tm.assert_series_equal(tc2.duplicated(), expected)
        tm.assert_series_equal(tc2.drop_duplicates(), tc2[~expected])
        sc = tc2.copy()
        sc.drop_duplicates(inplace=True)
        tm.assert_series_equal(sc, tc2[~expected])

        expected = Series([False, True, True, False, False, False, False])
        tm.assert_series_equal(tc2.duplicated(keep='last'), expected)
        tm.assert_series_equal(tc2.drop_duplicates(keep='last'),
                               tc2[~expected])
        sc = tc2.copy()
        sc.drop_duplicates(keep='last', inplace=True)
        tm.assert_series_equal(sc, tc2[~expected])

        expected = Series([False, True, True, False, True, True, False])
        tm.assert_series_equal(tc2.duplicated(keep=False), expected)
        tm.assert_series_equal(tc2.drop_duplicates(keep=False), tc2[~expected])
        sc = tc2.copy()
        sc.drop_duplicates(keep=False, inplace=True)
        tm.assert_series_equal(sc, tc2[~expected])

    @pytest.mark.parametrize("is_ordered", [True, False])
    def test_drop_duplicates_categorical_bool(self, is_ordered):
        tc = Series(Categorical([True, False, True, False],
                                categories=[True, False], ordered=is_ordered))

        expected = Series([False, False, True, True])
        tm.assert_series_equal(tc.duplicated(), expected)
        tm.assert_series_equal(tc.drop_duplicates(), tc[~expected])
        sc = tc.copy()
        sc.drop_duplicates(inplace=True)
        tm.assert_series_equal(sc, tc[~expected])

        expected = Series([True, True, False, False])
        tm.assert_series_equal(tc.duplicated(keep='last'), expected)
        tm.assert_series_equal(tc.drop_duplicates(keep='last'), tc[~expected])
        sc = tc.copy()
        sc.drop_duplicates(keep='last', inplace=True)
        tm.assert_series_equal(sc, tc[~expected])

        expected = Series([True, True, True, True])
        tm.assert_series_equal(tc.duplicated(keep=False), expected)
        tm.assert_series_equal(tc.drop_duplicates(keep=False), tc[~expected])
        sc = tc.copy()
        sc.drop_duplicates(keep=False, inplace=True)
        tm.assert_series_equal(sc, tc[~expected])<|MERGE_RESOLUTION|>--- conflicted
+++ resolved
@@ -220,67 +220,6 @@
         r = np.diff(s)
         assert_series_equal(Series([nan, 0, 0, 0, nan]), r)
 
-<<<<<<< HEAD
-    def _check_stat_op(self, name, alternate, string_series_,
-                       check_objects=False, check_allna=False):
-
-        with pd.option_context('use_bottleneck', False):
-            f = getattr(Series, name)
-
-            # add some NaNs
-            string_series_[5:15] = np.NaN
-
-            # idxmax, idxmin, min, and max are valid for dates
-            if name not in ['max', 'min', 'mean']:
-                ds = Series(date_range('1/1/2001', periods=10))
-                with pytest.raises(TypeError):
-                    f(ds)
-
-            # skipna or no
-            assert notna(f(string_series_))
-            assert isna(f(string_series_, skipna=False))
-
-            # check the result is correct
-            nona = string_series_.dropna()
-            assert_almost_equal(f(nona), alternate(nona.values))
-            assert_almost_equal(f(string_series_), alternate(nona.values))
-
-            allna = string_series_ * nan
-
-            if check_allna:
-                assert np.isnan(f(allna))
-
-            # dtype=object with None, it works!
-            s = Series([1, 2, 3, None, 5])
-            f(s)
-
-            # 2888
-            items = [0]
-            items.extend(lrange(2 ** 40, 2 ** 40 + 1000))
-            s = Series(items, dtype='int64')
-            assert_almost_equal(float(f(s)), float(alternate(s.values)))
-
-            # check date range
-            if check_objects:
-                s = Series(bdate_range('1/1/2000', periods=10))
-                res = f(s)
-                exp = alternate(s)
-                assert res == exp
-
-            # check on string data
-            if name not in ['sum', 'min', 'max']:
-                pytest.raises(TypeError, f, Series(list('abc')))
-
-            # Invalid axis.
-            pytest.raises(ValueError, f, string_series_, axis=1)
-
-            # Unimplemented numeric_only parameter.
-            if 'numeric_only' in compat.signature(f).args:
-                with pytest.raises(NotImplementedError, match=name):
-                    f(string_series_, numeric_only=True)
-
-=======
->>>>>>> 1cd077a3
     def _check_accum_op(self, name, datetime_series_, check_dtype=True):
         func = getattr(np, name)
         tm.assert_numpy_array_equal(func(datetime_series_).values,
@@ -848,17 +787,6 @@
                                             check_stacklevel=False):
                 s.ptp(numeric_only=True)
 
-<<<<<<< HEAD
-    def test_empty_timeseries_reductions_return_nat(self):
-        # covers #11245
-        for dtype in ('m8[ns]', 'm8[ns]', 'M8[ns]', 'M8[ns, UTC]'):
-            assert Series([], dtype=dtype).min() is pd.NaT
-            assert Series([], dtype=dtype).max() is pd.NaT
-            assert Series([], dtype=dtype).min(skipna=False) is pd.NaT
-            assert Series([], dtype=dtype).max(skipna=False) is pd.NaT
-
-=======
->>>>>>> 1cd077a3
     def test_repeat(self):
         s = Series(np.random.randn(3), index=['a', 'b', 'c'])
 
