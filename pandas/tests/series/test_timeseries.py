from datetime import datetime, time, timedelta
from io import StringIO
from itertools import product

import numpy as np
import pytest

from pandas._libs.tslib import iNaT
from pandas._libs.tslibs.np_datetime import OutOfBoundsDatetime
from pandas.errors import NullFrequencyError
import pandas.util._test_decorators as td

import pandas as pd
from pandas import (
    DataFrame,
    Index,
    NaT,
    Series,
    Timestamp,
    concat,
    date_range,
    offsets,
    timedelta_range,
    to_datetime,
)
from pandas.core.indexes.datetimes import DatetimeIndex
from pandas.core.indexes.timedeltas import TimedeltaIndex
from pandas.tests.series.common import TestData
import pandas.util.testing as tm
from pandas.util.testing import (
    assert_almost_equal,
    assert_frame_equal,
    assert_series_equal,
)

from pandas.tseries.offsets import BDay, BMonthEnd


def _simple_ts(start, end, freq="D"):
    rng = date_range(start, end, freq=freq)
    return Series(np.random.randn(len(rng)), index=rng)


def assert_range_equal(left, right):
    assert left.equals(right)
    assert left.freq == right.freq
    assert left.tz == right.tz


class TestTimeSeries(TestData):
    def test_shift(self):
        shifted = self.ts.shift(1)
        unshifted = shifted.shift(-1)

        tm.assert_index_equal(shifted.index, self.ts.index)
        tm.assert_index_equal(unshifted.index, self.ts.index)
        tm.assert_numpy_array_equal(unshifted.dropna().values, self.ts.values[:-1])

        offset = BDay()
        shifted = self.ts.shift(1, freq=offset)
        unshifted = shifted.shift(-1, freq=offset)

        assert_series_equal(unshifted, self.ts)

        unshifted = self.ts.shift(0, freq=offset)
        assert_series_equal(unshifted, self.ts)

        shifted = self.ts.shift(1, freq="B")
        unshifted = shifted.shift(-1, freq="B")

        assert_series_equal(unshifted, self.ts)

        # corner case
        unshifted = self.ts.shift(0)
        assert_series_equal(unshifted, self.ts)

        # Shifting with PeriodIndex
        ps = tm.makePeriodSeries()
        shifted = ps.shift(1)
        unshifted = shifted.shift(-1)
        tm.assert_index_equal(shifted.index, ps.index)
        tm.assert_index_equal(unshifted.index, ps.index)
        tm.assert_numpy_array_equal(unshifted.dropna().values, ps.values[:-1])

        shifted2 = ps.shift(1, "B")
        shifted3 = ps.shift(1, BDay())
        assert_series_equal(shifted2, shifted3)
        assert_series_equal(ps, shifted2.shift(-1, "B"))

        msg = "Given freq D does not match PeriodIndex freq B"
        with pytest.raises(ValueError, match=msg):
            ps.shift(freq="D")

        # legacy support
        shifted4 = ps.shift(1, freq="B")
        assert_series_equal(shifted2, shifted4)

        shifted5 = ps.shift(1, freq=BDay())
        assert_series_equal(shifted5, shifted4)

        # 32-bit taking
        # GH 8129
        index = date_range("2000-01-01", periods=5)
        for dtype in ["int32", "int64"]:
            s1 = Series(np.arange(5, dtype=dtype), index=index)
            p = s1.iloc[1]
            result = s1.shift(periods=p)
            expected = Series([np.nan, 0, 1, 2, 3], index=index)
            assert_series_equal(result, expected)

        # xref 8260
        # with tz
        s = Series(
            date_range("2000-01-01 09:00:00", periods=5, tz="US/Eastern"), name="foo"
        )
        result = s - s.shift()

        exp = Series(TimedeltaIndex(["NaT"] + ["1 days"] * 4), name="foo")
        assert_series_equal(result, exp)

        # incompat tz
        s2 = Series(date_range("2000-01-01 09:00:00", periods=5, tz="CET"), name="foo")
        msg = "DatetimeArray subtraction must have the same timezones or no timezones"
        with pytest.raises(TypeError, match=msg):
            s - s2

    def test_shift2(self):
        ts = Series(
            np.random.randn(5), index=date_range("1/1/2000", periods=5, freq="H")
        )

        result = ts.shift(1, freq="5T")
        exp_index = ts.index.shift(1, freq="5T")
        tm.assert_index_equal(result.index, exp_index)

        # GH #1063, multiple of same base
        result = ts.shift(1, freq="4H")
        exp_index = ts.index + offsets.Hour(4)
        tm.assert_index_equal(result.index, exp_index)

        idx = DatetimeIndex(["2000-01-01", "2000-01-02", "2000-01-04"])
        msg = "Cannot shift with no freq"
        with pytest.raises(NullFrequencyError, match=msg):
            idx.shift(1)

    def test_shift_fill_value(self):
        # GH #24128
        ts = Series(
            [1.0, 2.0, 3.0, 4.0, 5.0], index=date_range("1/1/2000", periods=5, freq="H")
        )

        exp = Series(
            [0.0, 1.0, 2.0, 3.0, 4.0], index=date_range("1/1/2000", periods=5, freq="H")
        )
        # check that fill value works
        result = ts.shift(1, fill_value=0.0)
        tm.assert_series_equal(result, exp)

        exp = Series(
            [0.0, 0.0, 1.0, 2.0, 3.0], index=date_range("1/1/2000", periods=5, freq="H")
        )
        result = ts.shift(2, fill_value=0.0)
        tm.assert_series_equal(result, exp)

        ts = pd.Series([1, 2, 3])
        res = ts.shift(2, fill_value=0)
        assert res.dtype == ts.dtype

    def test_categorical_shift_fill_value(self):
        ts = pd.Series(["a", "b", "c", "d"], dtype="category")
        res = ts.shift(1, fill_value="a")
        expected = pd.Series(
            pd.Categorical(
                ["a", "a", "b", "c"], categories=["a", "b", "c", "d"], ordered=False
            )
        )
        tm.assert_equal(res, expected)

        # check for incorrect fill_value
        msg = "'fill_value=f' is not present in this Categorical's categories"
        with pytest.raises(ValueError, match=msg):
            ts.shift(1, fill_value="f")

    def test_shift_dst(self):
        # GH 13926
        dates = date_range("2016-11-06", freq="H", periods=10, tz="US/Eastern")
        s = Series(dates)

        res = s.shift(0)
        tm.assert_series_equal(res, s)
        assert res.dtype == "datetime64[ns, US/Eastern]"

        res = s.shift(1)
        exp_vals = [NaT] + dates.astype(object).values.tolist()[:9]
        exp = Series(exp_vals)
        tm.assert_series_equal(res, exp)
        assert res.dtype == "datetime64[ns, US/Eastern]"

        res = s.shift(-2)
        exp_vals = dates.astype(object).values.tolist()[2:] + [NaT, NaT]
        exp = Series(exp_vals)
        tm.assert_series_equal(res, exp)
        assert res.dtype == "datetime64[ns, US/Eastern]"

        for ex in [10, -10, 20, -20]:
            res = s.shift(ex)
            exp = Series([NaT] * 10, dtype="datetime64[ns, US/Eastern]")
            tm.assert_series_equal(res, exp)
            assert res.dtype == "datetime64[ns, US/Eastern]"

    def test_tshift(self):
        # PeriodIndex
        ps = tm.makePeriodSeries()
        shifted = ps.tshift(1)
        unshifted = shifted.tshift(-1)

        assert_series_equal(unshifted, ps)

        shifted2 = ps.tshift(freq="B")
        assert_series_equal(shifted, shifted2)

        shifted3 = ps.tshift(freq=BDay())
        assert_series_equal(shifted, shifted3)

        msg = "Given freq M does not match PeriodIndex freq B"
        with pytest.raises(ValueError, match=msg):
            ps.tshift(freq="M")

        # DatetimeIndex
        shifted = self.ts.tshift(1)
        unshifted = shifted.tshift(-1)

        assert_series_equal(self.ts, unshifted)

        shifted2 = self.ts.tshift(freq=self.ts.index.freq)
        assert_series_equal(shifted, shifted2)

        inferred_ts = Series(
            self.ts.values, Index(np.asarray(self.ts.index)), name="ts"
        )
        shifted = inferred_ts.tshift(1)
        unshifted = shifted.tshift(-1)
        assert_series_equal(shifted, self.ts.tshift(1))
        assert_series_equal(unshifted, inferred_ts)

        no_freq = self.ts[[0, 5, 7]]
        msg = "Freq was not given and was not set in the index"
        with pytest.raises(ValueError, match=msg):
            no_freq.tshift()

    def test_truncate(self):
        offset = BDay()

        ts = self.ts[::3]

        start, end = self.ts.index[3], self.ts.index[6]
        start_missing, end_missing = self.ts.index[2], self.ts.index[7]

        # neither specified
        truncated = ts.truncate()
        assert_series_equal(truncated, ts)

        # both specified
        expected = ts[1:3]

        truncated = ts.truncate(start, end)
        assert_series_equal(truncated, expected)

        truncated = ts.truncate(start_missing, end_missing)
        assert_series_equal(truncated, expected)

        # start specified
        expected = ts[1:]

        truncated = ts.truncate(before=start)
        assert_series_equal(truncated, expected)

        truncated = ts.truncate(before=start_missing)
        assert_series_equal(truncated, expected)

        # end specified
        expected = ts[:3]

        truncated = ts.truncate(after=end)
        assert_series_equal(truncated, expected)

        truncated = ts.truncate(after=end_missing)
        assert_series_equal(truncated, expected)

        # corner case, empty series returned
        truncated = ts.truncate(after=self.ts.index[0] - offset)
        assert len(truncated) == 0

        truncated = ts.truncate(before=self.ts.index[-1] + offset)
        assert len(truncated) == 0

        msg = "Truncate: 1999-12-31 00:00:00 must be after 2000-02-14 00:00:00"
        with pytest.raises(ValueError, match=msg):
            ts.truncate(
                before=self.ts.index[-1] + offset, after=self.ts.index[0] - offset
            )

    def test_truncate_nonsortedindex(self):
        # GH 17935

        s = pd.Series(["a", "b", "c", "d", "e"], index=[5, 3, 2, 9, 0])
        msg = "truncate requires a sorted index"

        with pytest.raises(ValueError, match=msg):
            s.truncate(before=3, after=9)

        rng = pd.date_range("2011-01-01", "2012-01-01", freq="W")
        ts = pd.Series(np.random.randn(len(rng)), index=rng)
        msg = "truncate requires a sorted index"

        with pytest.raises(ValueError, match=msg):
            ts.sort_values(ascending=False).truncate(before="2011-11", after="2011-12")

    def test_asfreq(self):
        ts = Series(
            [0.0, 1.0, 2.0],
            index=[
                datetime(2009, 10, 30),
                datetime(2009, 11, 30),
                datetime(2009, 12, 31),
            ],
        )

        daily_ts = ts.asfreq("B")
        monthly_ts = daily_ts.asfreq("BM")
        tm.assert_series_equal(monthly_ts, ts)

        daily_ts = ts.asfreq("B", method="pad")
        monthly_ts = daily_ts.asfreq("BM")
        tm.assert_series_equal(monthly_ts, ts)

        daily_ts = ts.asfreq(BDay())
        monthly_ts = daily_ts.asfreq(BMonthEnd())
        tm.assert_series_equal(monthly_ts, ts)

        result = ts[:0].asfreq("M")
        assert len(result) == 0
        assert result is not ts

        daily_ts = ts.asfreq("D", fill_value=-1)
        result = daily_ts.value_counts().sort_index()
        expected = Series([60, 1, 1, 1], index=[-1.0, 2.0, 1.0, 0.0]).sort_index()
        tm.assert_series_equal(result, expected)

    def test_asfreq_datetimeindex_empty_series(self):
        # GH 14320
        expected = Series(index=pd.DatetimeIndex(["2016-09-29 11:00"])).asfreq("H")
        result = Series(index=pd.DatetimeIndex(["2016-09-29 11:00"]), data=[3]).asfreq(
            "H"
        )
        tm.assert_index_equal(expected.index, result.index)

    def test_diff(self):
        # Just run the function
        self.ts.diff()

        # int dtype
        a = 10000000000000000
        b = a + 1
        s = Series([a, b])

        rs = s.diff()
        assert rs[1] == 1

        # neg n
        rs = self.ts.diff(-1)
        xp = self.ts - self.ts.shift(-1)
        assert_series_equal(rs, xp)

        # 0
        rs = self.ts.diff(0)
        xp = self.ts - self.ts
        assert_series_equal(rs, xp)

        # datetime diff (GH3100)
        s = Series(date_range("20130102", periods=5))
        rs = s - s.shift(1)
        xp = s.diff()
        assert_series_equal(rs, xp)

        # timedelta diff
        nrs = rs - rs.shift(1)
        nxp = xp.diff()
        assert_series_equal(nrs, nxp)

        # with tz
        s = Series(
            date_range("2000-01-01 09:00:00", periods=5, tz="US/Eastern"), name="foo"
        )
        result = s.diff()
        assert_series_equal(
            result, Series(TimedeltaIndex(["NaT"] + ["1 days"] * 4), name="foo")
        )

    def test_pct_change(self):
        rs = self.ts.pct_change(fill_method=None)
        assert_series_equal(rs, self.ts / self.ts.shift(1) - 1)

<<<<<<< HEAD
        rs = self.ts.pct_change(periods=2)
        filled = self.ts.fillna(method='pad')
=======
        rs = self.ts.pct_change(2)
        filled = self.ts.fillna(method="pad")
>>>>>>> 5d9fd7e3
        assert_series_equal(rs, filled / filled.shift(2) - 1)

        rs = self.ts.pct_change(fill_method="bfill", limit=1)
        filled = self.ts.fillna(method="bfill", limit=1)
        assert_series_equal(rs, filled / filled.shift(1) - 1)

        rs = self.ts.pct_change(freq="5D")
        filled = self.ts.fillna(method="pad")
        assert_series_equal(
            rs, (filled / filled.shift(freq="5D") - 1).reindex_like(filled)
        )

    def test_pct_change_shift_over_nas(self):
        s = Series([1.0, 1.5, np.nan, 2.5, 3.0])

<<<<<<< HEAD
        chg = s.pct_change(fill_method='ffill')
        expected = Series([np.nan, 0.5, 0., 2.5 / 1.5 - 1, .2])
=======
        chg = s.pct_change()
        expected = Series([np.nan, 0.5, 0.0, 2.5 / 1.5 - 1, 0.2])
>>>>>>> 5d9fd7e3
        assert_series_equal(chg, expected)

    @pytest.mark.parametrize(
        "freq, periods, fill_method, limit",
        [
            ("5B", 5, None, None),
            ("3B", 3, None, None),
            ("3B", 3, "bfill", None),
            ("7B", 7, "pad", 1),
            ("7B", 7, "bfill", 3),
            ("14B", 14, None, None),
        ],
    )
    def test_pct_change_periods_freq(self, freq, periods, fill_method, limit):
        # GH 7292
<<<<<<< HEAD
        rs_freq = self.ts.pct_change(freq=freq,
                                     fill_method=fill_method,
                                     limit=limit)
        rs_periods = self.ts.pct_change(periods=periods,
                                        fill_method=fill_method,
                                        limit=limit)
        assert_series_equal(rs_freq, rs_periods)

        empty_ts = Series(index=self.ts.index)
        rs_freq = empty_ts.pct_change(freq=freq,
                                      fill_method=fill_method,
                                      limit=limit)
        rs_periods = empty_ts.pct_change(periods=periods,
                                         fill_method=fill_method,
                                         limit=limit)
=======
        rs_freq = self.ts.pct_change(freq=freq, fill_method=fill_method, limit=limit)
        rs_periods = self.ts.pct_change(periods, fill_method=fill_method, limit=limit)
        assert_series_equal(rs_freq, rs_periods)

        empty_ts = Series(index=self.ts.index)
        rs_freq = empty_ts.pct_change(freq=freq, fill_method=fill_method, limit=limit)
        rs_periods = empty_ts.pct_change(periods, fill_method=fill_method, limit=limit)
>>>>>>> 5d9fd7e3
        assert_series_equal(rs_freq, rs_periods)

    def test_autocorr(self):
        # Just run the function
        corr1 = self.ts.autocorr()

        # Now run it with the lag parameter
        corr2 = self.ts.autocorr(lag=1)

        # corr() with lag needs Series of at least length 2
        if len(self.ts) <= 2:
            assert np.isnan(corr1)
            assert np.isnan(corr2)
        else:
            assert corr1 == corr2

        # Choose a random lag between 1 and length of Series - 2
        # and compare the result with the Series corr() function
        n = 1 + np.random.randint(max(1, len(self.ts) - 2))
        corr1 = self.ts.corr(self.ts.shift(n))
        corr2 = self.ts.autocorr(lag=n)

        # corr() with lag needs Series of at least length 2
        if len(self.ts) <= 2:
            assert np.isnan(corr1)
            assert np.isnan(corr2)
        else:
            assert corr1 == corr2

    def test_first_last_valid(self):
        ts = self.ts.copy()
        ts[:5] = np.NaN

        index = ts.first_valid_index()
        assert index == ts.index[5]

        ts[-5:] = np.NaN
        index = ts.last_valid_index()
        assert index == ts.index[-6]

        ts[:] = np.nan
        assert ts.last_valid_index() is None
        assert ts.first_valid_index() is None

        ser = Series([], index=[])
        assert ser.last_valid_index() is None
        assert ser.first_valid_index() is None

        # GH12800
        empty = Series()
        assert empty.last_valid_index() is None
        assert empty.first_valid_index() is None

        # GH20499: its preserves freq with holes
        ts.index = date_range("20110101", periods=len(ts), freq="B")
        ts.iloc[1] = 1
        ts.iloc[-2] = 1
        assert ts.first_valid_index() == ts.index[1]
        assert ts.last_valid_index() == ts.index[-2]
        assert ts.first_valid_index().freq == ts.index.freq
        assert ts.last_valid_index().freq == ts.index.freq

    def test_mpl_compat_hack(self):
        result = self.ts[:, np.newaxis]
        expected = self.ts.values[:, np.newaxis]
        assert_almost_equal(result, expected)

    def test_timeseries_coercion(self):
        idx = tm.makeDateIndex(10000)
        ser = Series(np.random.randn(len(idx)), idx.astype(object))
        assert ser.index.is_all_dates
        assert isinstance(ser.index, DatetimeIndex)

    def test_contiguous_boolean_preserve_freq(self):
        rng = date_range("1/1/2000", "3/1/2000", freq="B")

        mask = np.zeros(len(rng), dtype=bool)
        mask[10:20] = True

        masked = rng[mask]
        expected = rng[10:20]
        assert expected.freq is not None
        assert_range_equal(masked, expected)

        mask[22] = True
        masked = rng[mask]
        assert masked.freq is None

    def test_to_datetime_unit(self):

        epoch = 1370745748
        s = Series([epoch + t for t in range(20)])
        result = to_datetime(s, unit="s")
        expected = Series(
            [Timestamp("2013-06-09 02:42:28") + timedelta(seconds=t) for t in range(20)]
        )
        assert_series_equal(result, expected)

        s = Series([epoch + t for t in range(20)]).astype(float)
        result = to_datetime(s, unit="s")
        expected = Series(
            [Timestamp("2013-06-09 02:42:28") + timedelta(seconds=t) for t in range(20)]
        )
        assert_series_equal(result, expected)

        s = Series([epoch + t for t in range(20)] + [iNaT])
        result = to_datetime(s, unit="s")
        expected = Series(
            [Timestamp("2013-06-09 02:42:28") + timedelta(seconds=t) for t in range(20)]
            + [NaT]
        )
        assert_series_equal(result, expected)

        s = Series([epoch + t for t in range(20)] + [iNaT]).astype(float)
        result = to_datetime(s, unit="s")
        expected = Series(
            [Timestamp("2013-06-09 02:42:28") + timedelta(seconds=t) for t in range(20)]
            + [NaT]
        )
        assert_series_equal(result, expected)

        # GH13834
        s = Series([epoch + t for t in np.arange(0, 2, 0.25)] + [iNaT]).astype(float)
        result = to_datetime(s, unit="s")
        expected = Series(
            [
                Timestamp("2013-06-09 02:42:28") + timedelta(seconds=t)
                for t in np.arange(0, 2, 0.25)
            ]
            + [NaT]
        )
        assert_series_equal(result, expected)

        s = concat(
            [Series([epoch + t for t in range(20)]).astype(float), Series([np.nan])],
            ignore_index=True,
        )
        result = to_datetime(s, unit="s")
        expected = Series(
            [Timestamp("2013-06-09 02:42:28") + timedelta(seconds=t) for t in range(20)]
            + [NaT]
        )
        assert_series_equal(result, expected)

        result = to_datetime([1, 2, "NaT", pd.NaT, np.nan], unit="D")
        expected = DatetimeIndex(
            [Timestamp("1970-01-02"), Timestamp("1970-01-03")] + ["NaT"] * 3
        )
        tm.assert_index_equal(result, expected)

        msg = "non convertible value foo with the unit 'D'"
        with pytest.raises(ValueError, match=msg):
            to_datetime([1, 2, "foo"], unit="D")
        msg = "cannot convert input 111111111 with the unit 'D'"
        with pytest.raises(OutOfBoundsDatetime, match=msg):
            to_datetime([1, 2, 111111111], unit="D")

        # coerce we can process
        expected = DatetimeIndex(
            [Timestamp("1970-01-02"), Timestamp("1970-01-03")] + ["NaT"] * 1
        )
        result = to_datetime([1, 2, "foo"], unit="D", errors="coerce")
        tm.assert_index_equal(result, expected)

        result = to_datetime([1, 2, 111111111], unit="D", errors="coerce")
        tm.assert_index_equal(result, expected)

    def test_series_ctor_datetime64(self):
        rng = date_range("1/1/2000 00:00:00", "1/1/2000 1:59:50", freq="10s")
        dates = np.asarray(rng)

        series = Series(dates)
        assert np.issubdtype(series.dtype, np.dtype("M8[ns]"))

    def test_series_repr_nat(self):
        series = Series([0, 1000, 2000, iNaT], dtype="M8[ns]")

        result = repr(series)
        expected = (
            "0   1970-01-01 00:00:00.000000\n"
            "1   1970-01-01 00:00:00.000001\n"
            "2   1970-01-01 00:00:00.000002\n"
            "3                          NaT\n"
            "dtype: datetime64[ns]"
        )
        assert result == expected

    def test_asfreq_keep_index_name(self):
        # GH #9854
        index_name = "bar"
        index = pd.date_range("20130101", periods=20, name=index_name)
        df = pd.DataFrame([x for x in range(20)], columns=["foo"], index=index)

        assert index_name == df.index.name
        assert index_name == df.asfreq("10D").index.name

    def test_promote_datetime_date(self):
        rng = date_range("1/1/2000", periods=20)
        ts = Series(np.random.randn(20), index=rng)

        ts_slice = ts[5:]
        ts2 = ts_slice.copy()
        ts2.index = [x.date() for x in ts2.index]

        result = ts + ts2
        result2 = ts2 + ts
        expected = ts + ts[5:]
        assert_series_equal(result, expected)
        assert_series_equal(result2, expected)

        # test asfreq
        result = ts2.asfreq("4H", method="ffill")
        expected = ts[5:].asfreq("4H", method="ffill")
        assert_series_equal(result, expected)

        result = rng.get_indexer(ts2.index)
        expected = rng.get_indexer(ts_slice.index)
        tm.assert_numpy_array_equal(result, expected)

    def test_asfreq_normalize(self):
        rng = date_range("1/1/2000 09:30", periods=20)
        norm = date_range("1/1/2000", periods=20)
        vals = np.random.randn(20)
        ts = Series(vals, index=rng)

        result = ts.asfreq("D", normalize=True)
        norm = date_range("1/1/2000", periods=20)
        expected = Series(vals, index=norm)

        assert_series_equal(result, expected)

        vals = np.random.randn(20, 3)
        ts = DataFrame(vals, index=rng)

        result = ts.asfreq("D", normalize=True)
        expected = DataFrame(vals, index=norm)

        assert_frame_equal(result, expected)

    def test_first_subset(self):
        ts = _simple_ts("1/1/2000", "1/1/2010", freq="12h")
        result = ts.first("10d")
        assert len(result) == 20

        ts = _simple_ts("1/1/2000", "1/1/2010")
        result = ts.first("10d")
        assert len(result) == 10

        result = ts.first("3M")
        expected = ts[:"3/31/2000"]
        assert_series_equal(result, expected)

        result = ts.first("21D")
        expected = ts[:21]
        assert_series_equal(result, expected)

        result = ts[:0].first("3M")
        assert_series_equal(result, ts[:0])

    def test_first_raises(self):
        # GH20725
        ser = pd.Series("a b c".split())
        msg = "'first' only supports a DatetimeIndex index"
        with pytest.raises(TypeError, match=msg):
            ser.first("1D")

    def test_last_subset(self):
        ts = _simple_ts("1/1/2000", "1/1/2010", freq="12h")
        result = ts.last("10d")
        assert len(result) == 20

        ts = _simple_ts("1/1/2000", "1/1/2010")
        result = ts.last("10d")
        assert len(result) == 10

        result = ts.last("21D")
        expected = ts["12/12/2009":]
        assert_series_equal(result, expected)

        result = ts.last("21D")
        expected = ts[-21:]
        assert_series_equal(result, expected)

        result = ts[:0].last("3M")
        assert_series_equal(result, ts[:0])

    def test_last_raises(self):
        # GH20725
        ser = pd.Series("a b c".split())
        msg = "'last' only supports a DatetimeIndex index"
        with pytest.raises(TypeError, match=msg):
            ser.last("1D")

    def test_format_pre_1900_dates(self):
        rng = date_range("1/1/1850", "1/1/1950", freq="A-DEC")
        rng.format()
        ts = Series(1, index=rng)
        repr(ts)

    def test_at_time(self):
        rng = date_range("1/1/2000", "1/5/2000", freq="5min")
        ts = Series(np.random.randn(len(rng)), index=rng)
        rs = ts.at_time(rng[1])
        assert (rs.index.hour == rng[1].hour).all()
        assert (rs.index.minute == rng[1].minute).all()
        assert (rs.index.second == rng[1].second).all()

        result = ts.at_time("9:30")
        expected = ts.at_time(time(9, 30))
        assert_series_equal(result, expected)

        df = DataFrame(np.random.randn(len(rng), 3), index=rng)

        result = ts[time(9, 30)]
        result_df = df.loc[time(9, 30)]
        expected = ts[(rng.hour == 9) & (rng.minute == 30)]
        exp_df = df[(rng.hour == 9) & (rng.minute == 30)]

        # expected.index = date_range('1/1/2000', '1/4/2000')

        assert_series_equal(result, expected)
        tm.assert_frame_equal(result_df, exp_df)

        chunk = df.loc["1/4/2000":]
        result = chunk.loc[time(9, 30)]
        expected = result_df[-1:]
        tm.assert_frame_equal(result, expected)

        # midnight, everything
        rng = date_range("1/1/2000", "1/31/2000")
        ts = Series(np.random.randn(len(rng)), index=rng)

        result = ts.at_time(time(0, 0))
        assert_series_equal(result, ts)

        # time doesn't exist
        rng = date_range("1/1/2012", freq="23Min", periods=384)
        ts = Series(np.random.randn(len(rng)), rng)
        rs = ts.at_time("16:00")
        assert len(rs) == 0

    def test_at_time_raises(self):
        # GH20725
        ser = pd.Series("a b c".split())
        msg = "Index must be DatetimeIndex"
        with pytest.raises(TypeError, match=msg):
            ser.at_time("00:00")

    def test_between(self):
        series = Series(date_range("1/1/2000", periods=10))
        left, right = series[[2, 7]]

        result = series.between(left, right)
        expected = (series >= left) & (series <= right)
        assert_series_equal(result, expected)

    def test_between_time(self):
        rng = date_range("1/1/2000", "1/5/2000", freq="5min")
        ts = Series(np.random.randn(len(rng)), index=rng)
        stime = time(0, 0)
        etime = time(1, 0)

        close_open = product([True, False], [True, False])
        for inc_start, inc_end in close_open:
            filtered = ts.between_time(stime, etime, inc_start, inc_end)
            exp_len = 13 * 4 + 1
            if not inc_start:
                exp_len -= 5
            if not inc_end:
                exp_len -= 4

            assert len(filtered) == exp_len
            for rs in filtered.index:
                t = rs.time()
                if inc_start:
                    assert t >= stime
                else:
                    assert t > stime

                if inc_end:
                    assert t <= etime
                else:
                    assert t < etime

        result = ts.between_time("00:00", "01:00")
        expected = ts.between_time(stime, etime)
        assert_series_equal(result, expected)

        # across midnight
        rng = date_range("1/1/2000", "1/5/2000", freq="5min")
        ts = Series(np.random.randn(len(rng)), index=rng)
        stime = time(22, 0)
        etime = time(9, 0)

        close_open = product([True, False], [True, False])
        for inc_start, inc_end in close_open:
            filtered = ts.between_time(stime, etime, inc_start, inc_end)
            exp_len = (12 * 11 + 1) * 4 + 1
            if not inc_start:
                exp_len -= 4
            if not inc_end:
                exp_len -= 4

            assert len(filtered) == exp_len
            for rs in filtered.index:
                t = rs.time()
                if inc_start:
                    assert (t >= stime) or (t <= etime)
                else:
                    assert (t > stime) or (t <= etime)

                if inc_end:
                    assert (t <= etime) or (t >= stime)
                else:
                    assert (t < etime) or (t >= stime)

    def test_between_time_raises(self):
        # GH20725
        ser = pd.Series("a b c".split())
        msg = "Index must be DatetimeIndex"
        with pytest.raises(TypeError, match=msg):
            ser.between_time(start_time="00:00", end_time="12:00")

    def test_between_time_types(self):
        # GH11818
        rng = date_range("1/1/2000", "1/5/2000", freq="5min")
        msg = (
            r"Cannot convert arg \[datetime\.datetime\(2010, 1, 2, 1, 0\)\]"
            " to a time"
        )
        with pytest.raises(ValueError, match=msg):
            rng.indexer_between_time(datetime(2010, 1, 2, 1), datetime(2010, 1, 2, 5))

        frame = DataFrame({"A": 0}, index=rng)
        with pytest.raises(ValueError, match=msg):
            frame.between_time(datetime(2010, 1, 2, 1), datetime(2010, 1, 2, 5))

        series = Series(0, index=rng)
        with pytest.raises(ValueError, match=msg):
            series.between_time(datetime(2010, 1, 2, 1), datetime(2010, 1, 2, 5))

    @td.skip_if_has_locale
    def test_between_time_formats(self):
        # GH11818
        rng = date_range("1/1/2000", "1/5/2000", freq="5min")
        ts = DataFrame(np.random.randn(len(rng), 2), index=rng)

        strings = [
            ("2:00", "2:30"),
            ("0200", "0230"),
            ("2:00am", "2:30am"),
            ("0200am", "0230am"),
            ("2:00:00", "2:30:00"),
            ("020000", "023000"),
            ("2:00:00am", "2:30:00am"),
            ("020000am", "023000am"),
        ]
        expected_length = 28

        for time_string in strings:
            assert len(ts.between_time(*time_string)) == expected_length

    def test_between_time_axis(self):
        # issue 8839
        rng = date_range("1/1/2000", periods=100, freq="10min")
        ts = Series(np.random.randn(len(rng)), index=rng)
        stime, etime = ("08:00:00", "09:00:00")
        expected_length = 7

        assert len(ts.between_time(stime, etime)) == expected_length
        assert len(ts.between_time(stime, etime, axis=0)) == expected_length
        msg = "No axis named 1 for object type <class 'pandas.core.series.Series'>"
        with pytest.raises(ValueError, match=msg):
            ts.between_time(stime, etime, axis=1)

    def test_to_period(self):
        from pandas.core.indexes.period import period_range

        ts = _simple_ts("1/1/2000", "1/1/2001")

        pts = ts.to_period()
        exp = ts.copy()
        exp.index = period_range("1/1/2000", "1/1/2001")
        assert_series_equal(pts, exp)

        pts = ts.to_period("M")
        exp.index = exp.index.asfreq("M")
        tm.assert_index_equal(pts.index, exp.index.asfreq("M"))
        assert_series_equal(pts, exp)

        # GH 7606 without freq
        idx = DatetimeIndex(["2011-01-01", "2011-01-02", "2011-01-03", "2011-01-04"])
        exp_idx = pd.PeriodIndex(
            ["2011-01-01", "2011-01-02", "2011-01-03", "2011-01-04"], freq="D"
        )

        s = Series(np.random.randn(4), index=idx)
        expected = s.copy()
        expected.index = exp_idx
        assert_series_equal(s.to_period(), expected)

        df = DataFrame(np.random.randn(4, 4), index=idx, columns=idx)
        expected = df.copy()
        expected.index = exp_idx
        assert_frame_equal(df.to_period(), expected)

        expected = df.copy()
        expected.columns = exp_idx
        assert_frame_equal(df.to_period(axis=1), expected)

    def test_groupby_count_dateparseerror(self):
        dr = date_range(start="1/1/2012", freq="5min", periods=10)

        # BAD Example, datetimes first
        s = Series(np.arange(10), index=[dr, np.arange(10)])
        grouped = s.groupby(lambda x: x[1] % 2 == 0)
        result = grouped.count()

        s = Series(np.arange(10), index=[np.arange(10), dr])
        grouped = s.groupby(lambda x: x[0] % 2 == 0)
        expected = grouped.count()

        assert_series_equal(result, expected)

    def test_to_csv_numpy_16_bug(self):
        frame = DataFrame({"a": date_range("1/1/2000", periods=10)})

        buf = StringIO()
        frame.to_csv(buf)

        result = buf.getvalue()
        assert "2000-01-01" in result

    def test_series_map_box_timedelta(self):
        # GH 11349
        s = Series(timedelta_range("1 day 1 s", periods=5, freq="h"))

        def f(x):
            return x.total_seconds()

        s.map(f)
        s.apply(f)
        DataFrame(s).applymap(f)

    def test_asfreq_resample_set_correct_freq(self):
        # GH5613
        # we test if .asfreq() and .resample() set the correct value for .freq
        df = pd.DataFrame(
            {"date": ["2012-01-01", "2012-01-02", "2012-01-03"], "col": [1, 2, 3]}
        )
        df = df.set_index(pd.to_datetime(df.date))

        # testing the settings before calling .asfreq() and .resample()
        assert df.index.freq is None
        assert df.index.inferred_freq == "D"

        # does .asfreq() set .freq correctly?
        assert df.asfreq("D").index.freq == "D"

        # does .resample() set .freq correctly?
        assert df.resample("D").asfreq().index.freq == "D"

    def test_pickle(self):

        # GH4606
        p = tm.round_trip_pickle(NaT)
        assert p is NaT

        idx = pd.to_datetime(["2013-01-01", NaT, "2014-01-06"])
        idx_p = tm.round_trip_pickle(idx)
        assert idx_p[0] == idx[0]
        assert idx_p[1] is NaT
        assert idx_p[2] == idx[2]

        # GH11002
        # don't infer freq
        idx = date_range("1750-1-1", "2050-1-1", freq="7D")
        idx_p = tm.round_trip_pickle(idx)
        tm.assert_index_equal(idx, idx_p)

    @pytest.mark.parametrize("tz", [None, "Asia/Tokyo", "US/Eastern"])
    def test_setops_preserve_freq(self, tz):
        rng = date_range("1/1/2000", "1/1/2002", name="idx", tz=tz)

        result = rng[:50].union(rng[50:100])
        assert result.name == rng.name
        assert result.freq == rng.freq
        assert result.tz == rng.tz

        result = rng[:50].union(rng[30:100])
        assert result.name == rng.name
        assert result.freq == rng.freq
        assert result.tz == rng.tz

        result = rng[:50].union(rng[60:100])
        assert result.name == rng.name
        assert result.freq is None
        assert result.tz == rng.tz

        result = rng[:50].intersection(rng[25:75])
        assert result.name == rng.name
        assert result.freqstr == "D"
        assert result.tz == rng.tz

        nofreq = DatetimeIndex(list(rng[25:75]), name="other")
        result = rng[:50].union(nofreq)
        assert result.name is None
        assert result.freq == rng.freq
        assert result.tz == rng.tz

        result = rng[:50].intersection(nofreq)
        assert result.name is None
        assert result.freq == rng.freq
        assert result.tz == rng.tz

    def test_from_M8_structured(self):
        dates = [(datetime(2012, 9, 9, 0, 0), datetime(2012, 9, 8, 15, 10))]
        arr = np.array(dates, dtype=[("Date", "M8[us]"), ("Forecasting", "M8[us]")])
        df = DataFrame(arr)

        assert df["Date"][0] == dates[0][0]
        assert df["Forecasting"][0] == dates[0][1]

        s = Series(arr["Date"])
        assert isinstance(s[0], Timestamp)
        assert s[0] == dates[0][0]

        with tm.assert_produces_warning(FutureWarning, check_stacklevel=False):
            s = Series.from_array(arr["Date"], Index([0]))
            assert s[0] == dates[0][0]

    def test_get_level_values_box(self):
        from pandas import MultiIndex

        dates = date_range("1/1/2000", periods=4)
        levels = [dates, [0, 1]]
        codes = [[0, 0, 1, 1, 2, 2, 3, 3], [0, 1, 0, 1, 0, 1, 0, 1]]

        index = MultiIndex(levels=levels, codes=codes)

        assert isinstance(index.get_level_values(0)[0], Timestamp)

    def test_view_tz(self):
        # GH#24024
        ser = pd.Series(pd.date_range("2000", periods=4, tz="US/Central"))
        result = ser.view("i8")
        expected = pd.Series(
            [
                946706400000000000,
                946792800000000000,
                946879200000000000,
                946965600000000000,
            ]
        )
        tm.assert_series_equal(result, expected)

    def test_asarray_tz_naive(self):
        # This shouldn't produce a warning.
        ser = pd.Series(pd.date_range("2000", periods=2))
        expected = np.array(["2000-01-01", "2000-01-02"], dtype="M8[ns]")
        with tm.assert_produces_warning(None):
            result = np.asarray(ser)

        tm.assert_numpy_array_equal(result, expected)

        # optionally, object
        with tm.assert_produces_warning(None):
            result = np.asarray(ser, dtype=object)

        expected = np.array([pd.Timestamp("2000-01-01"), pd.Timestamp("2000-01-02")])
        tm.assert_numpy_array_equal(result, expected)

    def test_asarray_tz_aware(self):
        tz = "US/Central"
        ser = pd.Series(pd.date_range("2000", periods=2, tz=tz))
        expected = np.array(["2000-01-01T06", "2000-01-02T06"], dtype="M8[ns]")
        # We warn by default and return an ndarray[M8[ns]]
        with tm.assert_produces_warning(FutureWarning):
            result = np.asarray(ser)

        tm.assert_numpy_array_equal(result, expected)

        # Old behavior with no warning
        with tm.assert_produces_warning(None):
            result = np.asarray(ser, dtype="M8[ns]")

        tm.assert_numpy_array_equal(result, expected)

        # Future behavior with no warning
        expected = np.array(
            [pd.Timestamp("2000-01-01", tz=tz), pd.Timestamp("2000-01-02", tz=tz)]
        )
        with tm.assert_produces_warning(None):
            result = np.asarray(ser, dtype=object)

        tm.assert_numpy_array_equal(result, expected)<|MERGE_RESOLUTION|>--- conflicted
+++ resolved
@@ -401,13 +401,8 @@
         rs = self.ts.pct_change(fill_method=None)
         assert_series_equal(rs, self.ts / self.ts.shift(1) - 1)
 
-<<<<<<< HEAD
         rs = self.ts.pct_change(periods=2)
-        filled = self.ts.fillna(method='pad')
-=======
-        rs = self.ts.pct_change(2)
         filled = self.ts.fillna(method="pad")
->>>>>>> 5d9fd7e3
         assert_series_equal(rs, filled / filled.shift(2) - 1)
 
         rs = self.ts.pct_change(fill_method="bfill", limit=1)
@@ -423,13 +418,8 @@
     def test_pct_change_shift_over_nas(self):
         s = Series([1.0, 1.5, np.nan, 2.5, 3.0])
 
-<<<<<<< HEAD
-        chg = s.pct_change(fill_method='ffill')
-        expected = Series([np.nan, 0.5, 0., 2.5 / 1.5 - 1, .2])
-=======
-        chg = s.pct_change()
+        chg = s.pct_change(fill_method="ffill")
         expected = Series([np.nan, 0.5, 0.0, 2.5 / 1.5 - 1, 0.2])
->>>>>>> 5d9fd7e3
         assert_series_equal(chg, expected)
 
     @pytest.mark.parametrize(
@@ -445,31 +435,13 @@
     )
     def test_pct_change_periods_freq(self, freq, periods, fill_method, limit):
         # GH 7292
-<<<<<<< HEAD
-        rs_freq = self.ts.pct_change(freq=freq,
-                                     fill_method=fill_method,
-                                     limit=limit)
-        rs_periods = self.ts.pct_change(periods=periods,
-                                        fill_method=fill_method,
-                                        limit=limit)
-        assert_series_equal(rs_freq, rs_periods)
-
-        empty_ts = Series(index=self.ts.index)
-        rs_freq = empty_ts.pct_change(freq=freq,
-                                      fill_method=fill_method,
-                                      limit=limit)
-        rs_periods = empty_ts.pct_change(periods=periods,
-                                         fill_method=fill_method,
-                                         limit=limit)
-=======
         rs_freq = self.ts.pct_change(freq=freq, fill_method=fill_method, limit=limit)
-        rs_periods = self.ts.pct_change(periods, fill_method=fill_method, limit=limit)
+        rs_periods = self.ts.pct_change(periods=periods, fill_method=fill_method, limit=limit)
         assert_series_equal(rs_freq, rs_periods)
 
         empty_ts = Series(index=self.ts.index)
         rs_freq = empty_ts.pct_change(freq=freq, fill_method=fill_method, limit=limit)
-        rs_periods = empty_ts.pct_change(periods, fill_method=fill_method, limit=limit)
->>>>>>> 5d9fd7e3
+        rs_periods = empty_ts.pct_change(periods=periods, fill_method=fill_method, limit=limit)
         assert_series_equal(rs_freq, rs_periods)
 
     def test_autocorr(self):
