--- conflicted
+++ resolved
@@ -454,12 +454,7 @@
         ufunc(ser, ser, df)
 
 
-<<<<<<< HEAD
-# TODO(CoW) see https://github.com/pandas-dev/pandas/pull/51082
-@pytest.mark.skip(reason="not implemented with CoW")
-=======
 @pytest.mark.xfail(reason="see https://github.com/pandas-dev/pandas/pull/51082")
->>>>>>> bb42fc0c
 def test_np_fix():
     # np.fix is not a ufunc but is composed of several ufunc calls under the hood
     # with `out` and `where` keywords
