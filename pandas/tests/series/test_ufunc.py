from collections import deque
import re
import string

import numpy as np
import pytest

from pandas.compat.numpy import is_numpy_dev

import pandas as pd
import pandas._testing as tm
from pandas.arrays import SparseArray


@pytest.fixture(params=[np.add, np.logaddexp])
def ufunc(request):
    # dunder op
    return request.param


@pytest.fixture(
    params=[pytest.param(True, marks=pytest.mark.fails_arm_wheels), False],
    ids=["sparse", "dense"],
)
def sparse(request):
    return request.param


@pytest.fixture
def arrays_for_binary_ufunc():
    """
    A pair of random, length-100 integer-dtype arrays, that are mostly 0.
    """
    a1 = np.random.default_rng(2).integers(0, 10, 100, dtype="int64")
    a2 = np.random.default_rng(2).integers(0, 10, 100, dtype="int64")
    a1[::3] = 0
    a2[::4] = 0
    return a1, a2


@pytest.mark.parametrize("ufunc", [np.positive, np.floor, np.exp])
def test_unary_ufunc(ufunc, sparse):
    # Test that ufunc(pd.Series) == pd.Series(ufunc)
    arr = np.random.default_rng(2).integers(0, 10, 10, dtype="int64")
    arr[::2] = 0
    if sparse:
        arr = SparseArray(arr, dtype=pd.SparseDtype("int64", 0))

    index = list(string.ascii_letters[:10])
    name = "name"
    series = pd.Series(arr, index=index, name=name)

    result = ufunc(series)
    expected = pd.Series(ufunc(arr), index=index, name=name)
    tm.assert_series_equal(result, expected)


@pytest.mark.parametrize("flip", [True, False], ids=["flipped", "straight"])
def test_binary_ufunc_with_array(flip, sparse, ufunc, arrays_for_binary_ufunc):
    # Test that ufunc(pd.Series(a), array) == pd.Series(ufunc(a, b))
    a1, a2 = arrays_for_binary_ufunc
    if sparse:
        a1 = SparseArray(a1, dtype=pd.SparseDtype("int64", 0))
        a2 = SparseArray(a2, dtype=pd.SparseDtype("int64", 0))

    name = "name"  # op(pd.Series, array) preserves the name.
    series = pd.Series(a1, name=name)
    other = a2

    array_args = (a1, a2)
    series_args = (series, other)  # ufunc(series, array)

    if flip:
        array_args = reversed(array_args)
        series_args = reversed(series_args)  # ufunc(array, series)

    expected = pd.Series(ufunc(*array_args), name=name)
    result = ufunc(*series_args)
    tm.assert_series_equal(result, expected)


@pytest.mark.parametrize("flip", [True, False], ids=["flipped", "straight"])
def test_binary_ufunc_with_index(flip, sparse, ufunc, arrays_for_binary_ufunc):
    # Test that
    #   * func(pd.Series(a), pd.Series(b)) == pd.Series(ufunc(a, b))
    #   * ufunc(Index, pd.Series) dispatches to pd.Series (returns a pd.Series)
    a1, a2 = arrays_for_binary_ufunc
    if sparse:
        a1 = SparseArray(a1, dtype=pd.SparseDtype("int64", 0))
        a2 = SparseArray(a2, dtype=pd.SparseDtype("int64", 0))

    name = "name"  # op(pd.Series, array) preserves the name.
    series = pd.Series(a1, name=name)

    other = pd.Index(a2, name=name).astype("int64")

    array_args = (a1, a2)
    series_args = (series, other)  # ufunc(series, array)

    if flip:
        array_args = reversed(array_args)
        series_args = reversed(series_args)  # ufunc(array, series)

    expected = pd.Series(ufunc(*array_args), name=name)
    result = ufunc(*series_args)
    tm.assert_series_equal(result, expected)


@pytest.mark.parametrize("shuffle", [True, False], ids=["unaligned", "aligned"])
@pytest.mark.parametrize("flip", [True, False], ids=["flipped", "straight"])
def test_binary_ufunc_with_series(
    flip, shuffle, sparse, ufunc, arrays_for_binary_ufunc
):
    # Test that
    #   * func(pd.Series(a), pd.Series(b)) == pd.Series(ufunc(a, b))
    #   with alignment between the indices
    a1, a2 = arrays_for_binary_ufunc
    if sparse:
        a1 = SparseArray(a1, dtype=pd.SparseDtype("int64", 0))
        a2 = SparseArray(a2, dtype=pd.SparseDtype("int64", 0))

    name = "name"  # op(pd.Series, array) preserves the name.
    series = pd.Series(a1, name=name)
    other = pd.Series(a2, name=name)

    idx = np.random.default_rng(2).permutation(len(a1))

    if shuffle:
        other = other.take(idx)
        if flip:
            index = other.align(series)[0].index
        else:
            index = series.align(other)[0].index
    else:
        index = series.index

    array_args = (a1, a2)
    series_args = (series, other)  # ufunc(series, array)

    if flip:
        array_args = tuple(reversed(array_args))
        series_args = tuple(reversed(series_args))  # ufunc(array, series)

    expected = pd.Series(ufunc(*array_args), index=index, name=name)
    result = ufunc(*series_args)
    tm.assert_series_equal(result, expected)


@pytest.mark.parametrize("flip", [True, False])
def test_binary_ufunc_scalar(ufunc, sparse, flip, arrays_for_binary_ufunc):
    # Test that
    #   * ufunc(pd.Series, scalar) == pd.Series(ufunc(array, scalar))
    #   * ufunc(pd.Series, scalar) == ufunc(scalar, pd.Series)
    arr, _ = arrays_for_binary_ufunc
    if sparse:
        arr = SparseArray(arr)
    other = 2
    series = pd.Series(arr, name="name")

    series_args = (series, other)
    array_args = (arr, other)

    if flip:
        series_args = tuple(reversed(series_args))
        array_args = tuple(reversed(array_args))

    expected = pd.Series(ufunc(*array_args), name="name")
    result = ufunc(*series_args)

    tm.assert_series_equal(result, expected)


@pytest.mark.parametrize("ufunc", [np.divmod])  # TODO: np.modf, np.frexp
@pytest.mark.parametrize("shuffle", [True, False])
@pytest.mark.filterwarnings("ignore:divide by zero:RuntimeWarning")
def test_multiple_output_binary_ufuncs(ufunc, sparse, shuffle, arrays_for_binary_ufunc):
    # Test that
    #  the same conditions from binary_ufunc_scalar apply to
    #  ufuncs with multiple outputs.

    a1, a2 = arrays_for_binary_ufunc
    # work around https://github.com/pandas-dev/pandas/issues/26987
    a1[a1 == 0] = 1
    a2[a2 == 0] = 1

    if sparse:
        a1 = SparseArray(a1, dtype=pd.SparseDtype("int64", 0))
        a2 = SparseArray(a2, dtype=pd.SparseDtype("int64", 0))

    s1 = pd.Series(a1)
    s2 = pd.Series(a2)

    if shuffle:
        # ensure we align before applying the ufunc
        s2 = s2.sample(frac=1)

    expected = ufunc(a1, a2)
    assert isinstance(expected, tuple)

    result = ufunc(s1, s2)
    assert isinstance(result, tuple)
    tm.assert_series_equal(result[0], pd.Series(expected[0]))
    tm.assert_series_equal(result[1], pd.Series(expected[1]))


def test_multiple_output_ufunc(sparse, arrays_for_binary_ufunc):
    # Test that the same conditions from unary input apply to multi-output
    # ufuncs
    arr, _ = arrays_for_binary_ufunc

    if sparse:
        arr = SparseArray(arr)

    series = pd.Series(arr, name="name")
    result = np.modf(series)
    expected = np.modf(arr)

    assert isinstance(result, tuple)
    assert isinstance(expected, tuple)

    tm.assert_series_equal(result[0], pd.Series(expected[0], name="name"))
    tm.assert_series_equal(result[1], pd.Series(expected[1], name="name"))


def test_binary_ufunc_drops_series_name(ufunc, sparse, arrays_for_binary_ufunc):
    # Drop the names when they differ.
    a1, a2 = arrays_for_binary_ufunc
    s1 = pd.Series(a1, name="a")
    s2 = pd.Series(a2, name="b")

    result = ufunc(s1, s2)
    assert result.name is None


def test_object_series_ok():
    class Dummy:
        def __init__(self, value) -> None:
            self.value = value

        def __add__(self, other):
            return self.value + other.value

    arr = np.array([Dummy(0), Dummy(1)])
    ser = pd.Series(arr)
    tm.assert_series_equal(np.add(ser, ser), pd.Series(np.add(ser, arr)))
    tm.assert_series_equal(np.add(ser, Dummy(1)), pd.Series(np.add(ser, Dummy(1))))


@pytest.fixture(
    params=[
        pd.array([1, 3, 2], dtype=np.int64),
        pd.array([1, 3, 2], dtype="Int64"),
        pd.array([1, 3, 2], dtype="Float32"),
        pd.array([1, 10, 2], dtype="Sparse[int]"),
        pd.to_datetime(["2000", "2010", "2001"]),
        pd.to_datetime(["2000", "2010", "2001"]).tz_localize("CET"),
        pd.to_datetime(["2000", "2010", "2001"]).to_period(freq="D"),
        pd.to_timedelta(["1 Day", "3 Days", "2 Days"]),
        pd.IntervalIndex([pd.Interval(0, 1), pd.Interval(2, 3), pd.Interval(1, 2)]),
    ],
    ids=lambda x: str(x.dtype),
)
def values_for_np_reduce(request):
    # min/max tests assume that these are monotonic increasing
    return request.param


class TestNumpyReductions:
    # TODO: cases with NAs, axis kwarg for DataFrame

    def test_multiply(self, values_for_np_reduce, box_with_array, request):
        box = box_with_array
        values = values_for_np_reduce

        with tm.assert_produces_warning(None):
            obj = box(values)

        if isinstance(values, pd.core.arrays.SparseArray):
            mark = pytest.mark.xfail(reason="SparseArray has no 'prod'")
            request.applymarker(mark)

        if values.dtype.kind in "iuf":
            result = np.multiply.reduce(obj)
            if box is pd.DataFrame:
                expected = obj.prod(numeric_only=False)
                tm.assert_series_equal(result, expected)
            elif box is pd.Index:
                # Index has no 'prod'
                expected = obj._values.prod()
                assert result == expected
            else:
                expected = obj.prod()
                assert result == expected
        else:
            msg = "|".join(
                [
                    "does not support operation",
                    "unsupported operand type",
                    "ufunc 'multiply' cannot use operands",
                ]
            )
            with pytest.raises(TypeError, match=msg):
                np.multiply.reduce(obj)

    def test_add(self, values_for_np_reduce, box_with_array):
        box = box_with_array
        values = values_for_np_reduce

        with tm.assert_produces_warning(None):
            obj = box(values)

        if values.dtype.kind in "miuf":
            result = np.add.reduce(obj)
            if box is pd.DataFrame:
                expected = obj.sum(numeric_only=False)
                tm.assert_series_equal(result, expected)
            elif box is pd.Index:
                # Index has no 'sum'
                expected = obj._values.sum()
                assert result == expected
            else:
                expected = obj.sum()
                assert result == expected
        else:
            msg = "|".join(
                [
                    "does not support operation",
                    "unsupported operand type",
                    "ufunc 'add' cannot use operands",
                ]
            )
            with pytest.raises(TypeError, match=msg):
                np.add.reduce(obj)

    def test_max(self, values_for_np_reduce, box_with_array):
        box = box_with_array
        values = values_for_np_reduce

        same_type = True
        if box is pd.Index and values.dtype.kind in ["i", "f"]:
            # ATM Index casts to object, so we get python ints/floats
            same_type = False

        with tm.assert_produces_warning(None):
            obj = box(values)

        result = np.maximum.reduce(obj)
        if box is pd.DataFrame:
            # TODO: cases with axis kwarg
            expected = obj.max(numeric_only=False)
            tm.assert_series_equal(result, expected)
        else:
            expected = values[1]
            assert result == expected
            if same_type:
                # check we have e.g. Timestamp instead of dt64
                assert type(result) == type(expected)

    def test_min(self, values_for_np_reduce, box_with_array):
        box = box_with_array
        values = values_for_np_reduce

        same_type = True
        if box is pd.Index and values.dtype.kind in ["i", "f"]:
            # ATM Index casts to object, so we get python ints/floats
            same_type = False

        with tm.assert_produces_warning(None):
            obj = box(values)

        result = np.minimum.reduce(obj)
        if box is pd.DataFrame:
            expected = obj.min(numeric_only=False)
            tm.assert_series_equal(result, expected)
        else:
            expected = values[0]
            assert result == expected
            if same_type:
                # check we have e.g. Timestamp instead of dt64
                assert type(result) == type(expected)


@pytest.mark.parametrize("type_", [list, deque, tuple])
def test_binary_ufunc_other_types(type_):
    a = pd.Series([1, 2, 3], name="name")
    b = type_([3, 4, 5])

    result = np.add(a, b)
    expected = pd.Series(np.add(a.to_numpy(), b), name="name")
    tm.assert_series_equal(result, expected)


def test_object_dtype_ok():
    class Thing:
        def __init__(self, value) -> None:
            self.value = value

        def __add__(self, other):
            other = getattr(other, "value", other)
            return type(self)(self.value + other)

        def __eq__(self, other) -> bool:
            return type(other) is Thing and self.value == other.value

        def __repr__(self) -> str:
            return f"Thing({self.value})"

    s = pd.Series([Thing(1), Thing(2)])
    result = np.add(s, Thing(1))
    expected = pd.Series([Thing(2), Thing(3)])
    tm.assert_series_equal(result, expected)


def test_outer():
    # https://github.com/pandas-dev/pandas/issues/27186
    ser = pd.Series([1, 2, 3])
    obj = np.array([1, 2, 3])

    with pytest.raises(NotImplementedError, match="^$"):
        np.subtract.outer(ser, obj)


def test_np_matmul():
    # GH26650
    df1 = pd.DataFrame(data=[[-1, 1, 10]])
    df2 = pd.DataFrame(data=[-1, 1, 10])
    expected = pd.DataFrame(data=[102])

    result = np.matmul(df1, df2)
    tm.assert_frame_equal(expected, result)


@pytest.mark.parametrize("box", [pd.Index, pd.Series])
def test_np_matmul_1D(box):
    result = np.matmul(box([1, 2]), box([2, 3]))
    assert result == 8
    assert isinstance(result, np.int64)


def test_array_ufuncs_for_many_arguments():
    # GH39853
    def add3(x, y, z):
        return x + y + z

    ufunc = np.frompyfunc(add3, 3, 1)
    ser = pd.Series([1, 2])

    result = ufunc(ser, ser, 1)
    expected = pd.Series([3, 5], dtype=object)
    tm.assert_series_equal(result, expected)

    df = pd.DataFrame([[1, 2]])

    msg = (
        "Cannot apply ufunc <ufunc 'add3 (vectorized)'> "
        "to mixed DataFrame and Series inputs."
    )
    with pytest.raises(NotImplementedError, match=re.escape(msg)):
        ufunc(ser, ser, df)


<<<<<<< HEAD
@pytest.mark.xfail(
    condition=not is_numpy_dev,
    reason="see https://github.com/pandas-dev/pandas/pull/51082",
)
def test_np_fix():
    # np.fix is not a ufunc but is composed of several ufunc calls under the hood
    # with `out` and `where` keywords
=======
def test_np_trunc():
    # This used to test np.fix, which is not a ufunc but is composed of
    # several ufunc calls under the hood with `out` and `where` keywords. But numpy
    # is deprecating that (or at least discussing deprecating) in favor of np.trunc,
    # which _is_ a ufunc without the out keyword usage.
>>>>>>> fa5b90a0
    ser = pd.Series([-1.5, -0.5, 0.5, 1.5])
    result = np.trunc(ser)
    expected = pd.Series([-1.0, -0.0, 0.0, 1.0])
    tm.assert_series_equal(result, expected)<|MERGE_RESOLUTION|>--- conflicted
+++ resolved
@@ -459,21 +459,11 @@
         ufunc(ser, ser, df)
 
 
-<<<<<<< HEAD
-@pytest.mark.xfail(
-    condition=not is_numpy_dev,
-    reason="see https://github.com/pandas-dev/pandas/pull/51082",
-)
-def test_np_fix():
-    # np.fix is not a ufunc but is composed of several ufunc calls under the hood
-    # with `out` and `where` keywords
-=======
 def test_np_trunc():
     # This used to test np.fix, which is not a ufunc but is composed of
     # several ufunc calls under the hood with `out` and `where` keywords. But numpy
     # is deprecating that (or at least discussing deprecating) in favor of np.trunc,
     # which _is_ a ufunc without the out keyword usage.
->>>>>>> fa5b90a0
     ser = pd.Series([-1.5, -0.5, 0.5, 1.5])
     result = np.trunc(ser)
     expected = pd.Series([-1.0, -0.0, 0.0, 1.0])
