--- conflicted
+++ resolved
@@ -349,11 +349,7 @@
             tm.assert_series_equal(result, expected)
         else:
             expected = values[1]
-<<<<<<< HEAD
-            if using_python_scalars and values.dtype.kind in ["i", "f"]:
-=======
             if using_python_scalars and values.dtype.kind in "if":
->>>>>>> 9b8598a3
                 expected = expected.item()
             assert result == expected
             if same_type:
