--- conflicted
+++ resolved
@@ -348,7 +348,6 @@
     tm.assert_series_equal(result, expected)
 
 
-<<<<<<< HEAD
 def test_reindex_too_many_args():
     # GH 40980
     ser = Series([1, 2])
@@ -371,7 +370,9 @@
     ser = Series([1, 2])
     result = ser.reindex(index=[1, 0])
     expected = Series([2, 1], index=[1, 0])
-=======
+    tm.assert_series_equal(result, expected)
+
+
 @pytest.mark.parametrize("values", [[["a"], ["x"]], [[], []]])
 def test_reindex_empty_with_level(values):
     # GH41170
@@ -382,5 +383,4 @@
     expected = Series(
         index=MultiIndex(levels=[["b"], values[1]], codes=[[], []]), dtype="object"
     )
->>>>>>> 21d61451
     tm.assert_series_equal(result, expected)