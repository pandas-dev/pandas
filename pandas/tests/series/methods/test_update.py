import numpy as np
import pytest

import pandas.util._test_decorators as td

from pandas import (
    CategoricalDtype,
    DataFrame,
    NaT,
    Series,
    Timestamp,
)
import pandas._testing as tm


class TestUpdate:
    def test_update(self, using_copy_on_write):
        s = Series([1.5, np.nan, 3.0, 4.0, np.nan])
        s2 = Series([np.nan, 3.5, np.nan, 5.0])
        s.update(s2)

        expected = Series([1.5, 3.5, 3.0, 5.0, np.nan])
        tm.assert_series_equal(s, expected)

        # GH 3217
        df = DataFrame([{"a": 1}, {"a": 3, "b": 2}])
        df["c"] = np.nan
        df_orig = df.copy()

        with tm.assert_produces_warning(FutureWarning, match="incompatible dtype"):
            df["c"].update(Series(["foo"], index=[0]))
        if using_copy_on_write:
            expected = df_orig
        else:
            expected = DataFrame(
                [[1, np.nan, "foo"], [3, 2.0, np.nan]], columns=["a", "b", "c"]
            )
        tm.assert_frame_equal(df, expected)

    @pytest.mark.parametrize(
        "other, dtype, expected, warn",
        [
            # other is int
            ([61, 63], "int32", Series([10, 61, 12], dtype="int32"), None),
            ([61, 63], "int64", Series([10, 61, 12]), None),
            ([61, 63], float, Series([10.0, 61.0, 12.0]), None),
            ([61, 63], object, Series([10, 61, 12], dtype=object), None),
            # other is float, but can be cast to int
            ([61.0, 63.0], "int32", Series([10, 61, 12], dtype="int32"), None),
            ([61.0, 63.0], "int64", Series([10, 61, 12]), None),
            ([61.0, 63.0], float, Series([10.0, 61.0, 12.0]), None),
            ([61.0, 63.0], object, Series([10, 61.0, 12], dtype=object), None),
            # others is float, cannot be cast to int
            ([61.1, 63.1], "int32", Series([10.0, 61.1, 12.0]), FutureWarning),
            ([61.1, 63.1], "int64", Series([10.0, 61.1, 12.0]), FutureWarning),
            ([61.1, 63.1], float, Series([10.0, 61.1, 12.0]), None),
            ([61.1, 63.1], object, Series([10, 61.1, 12], dtype=object), None),
            # other is object, cannot be cast
            ([(61,), (63,)], "int32", Series([10, (61,), 12]), FutureWarning),
            ([(61,), (63,)], "int64", Series([10, (61,), 12]), FutureWarning),
            ([(61,), (63,)], float, Series([10.0, (61,), 12.0]), FutureWarning),
            ([(61,), (63,)], object, Series([10, (61,), 12]), None),
        ],
    )
<<<<<<< HEAD
    def test_update_dtypes(self, other, dtype, expected, warn):

=======
    def test_update_dtypes(self, other, dtype, expected):
>>>>>>> 23c3dc2c
        ser = Series([10, 11, 12], dtype=dtype)
        other = Series(other, index=[1, 3])
        with tm.assert_produces_warning(warn, match="item of incompatible dtype"):
            ser.update(other)

        tm.assert_series_equal(ser, expected)

    @pytest.mark.parametrize(
        "series, other, expected",
        [
            # update by key
            (
                Series({"a": 1, "b": 2, "c": 3, "d": 4}),
                {"b": 5, "c": np.nan},
                Series({"a": 1, "b": 5, "c": 3, "d": 4}),
            ),
            # update by position
            (Series([1, 2, 3, 4]), [np.nan, 5, 1], Series([1, 5, 1, 4])),
        ],
    )
    def test_update_from_non_series(self, series, other, expected):
        # GH 33215
        series.update(other)
        tm.assert_series_equal(series, expected)

    @pytest.mark.parametrize(
        "data, other, expected, dtype",
        [
            (["a", None], [None, "b"], ["a", "b"], "string[python]"),
            pytest.param(
                ["a", None],
                [None, "b"],
                ["a", "b"],
                "string[pyarrow]",
                marks=td.skip_if_no("pyarrow"),
            ),
            ([1, None], [None, 2], [1, 2], "Int64"),
            ([True, None], [None, False], [True, False], "boolean"),
            (
                ["a", None],
                [None, "b"],
                ["a", "b"],
                CategoricalDtype(categories=["a", "b"]),
            ),
            (
                [Timestamp(year=2020, month=1, day=1, tz="Europe/London"), NaT],
                [NaT, Timestamp(year=2020, month=1, day=1, tz="Europe/London")],
                [Timestamp(year=2020, month=1, day=1, tz="Europe/London")] * 2,
                "datetime64[ns, Europe/London]",
            ),
        ],
    )
    def test_update_extension_array_series(self, data, other, expected, dtype):
        result = Series(data, dtype=dtype)
        other = Series(other, dtype=dtype)
        expected = Series(expected, dtype=dtype)

        result.update(other)
        tm.assert_series_equal(result, expected)

    def test_update_with_categorical_type(self):
        # GH 25744
        dtype = CategoricalDtype(["a", "b", "c", "d"])
        s1 = Series(["a", "b", "c"], index=[1, 2, 3], dtype=dtype)
        s2 = Series(["b", "a"], index=[1, 2], dtype=dtype)
        s1.update(s2)
        result = s1
        expected = Series(["b", "a", "c"], index=[1, 2, 3], dtype=dtype)
        tm.assert_series_equal(result, expected)<|MERGE_RESOLUTION|>--- conflicted
+++ resolved
@@ -62,12 +62,7 @@
             ([(61,), (63,)], object, Series([10, (61,), 12]), None),
         ],
     )
-<<<<<<< HEAD
     def test_update_dtypes(self, other, dtype, expected, warn):
-
-=======
-    def test_update_dtypes(self, other, dtype, expected):
->>>>>>> 23c3dc2c
         ser = Series([10, 11, 12], dtype=dtype)
         other = Series(other, index=[1, 3])
         with tm.assert_produces_warning(warn, match="item of incompatible dtype"):
