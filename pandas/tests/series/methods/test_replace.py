--- conflicted
+++ resolved
@@ -654,12 +654,8 @@
 
     def test_replace_different_int_types(self):
         # GH#45311
-<<<<<<< HEAD
-        labs = pd.Series([1, 1, 1, 0, 0, 2, 2, 2]).astype(np.int32)
-=======
         labs = pd.Series([1, 1, 1, 0, 0, 2, 2, 2]).astype(np.int8)
 
->>>>>>> 0fb4565e
         maps = pd.Series([np.int8(0), np.int8(2), np.int8(1)])
         map_dict = {old: new for (old, new) in zip(maps.values, maps.index)}
 
