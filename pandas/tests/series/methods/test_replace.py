--- conflicted
+++ resolved
@@ -450,7 +450,6 @@
         expected = pd.Series(["z", "b", "c"])
         tm.assert_series_equal(result, expected)
 
-<<<<<<< HEAD
     @pytest.mark.parametrize("value", [pd.Period("2020-01"), pd.Interval(0, 5)])
     def test_replace_period_ignore_float(self, value):
         """
@@ -462,7 +461,7 @@
         result = series.replace(1.0, 0.0)
         expected = pd.Series([value] * 3)
         tm.assert_series_equal(expected, result)
-=======
+
     @pytest.mark.parametrize("pattern", ["^.$", "."])
     def test_str_replace_regex_default_raises_warning(self, pattern):
         # https://github.com/pandas-dev/pandas/pull/24809
@@ -472,5 +471,4 @@
             msg += r".*single character regular expressions.*not.*literal strings"
         with tm.assert_produces_warning(FutureWarning, check_stacklevel=False) as w:
             s.str.replace(pattern, "")
-            assert re.match(msg, str(w[0].message))
->>>>>>> d7a5b838
+            assert re.match(msg, str(w[0].message))