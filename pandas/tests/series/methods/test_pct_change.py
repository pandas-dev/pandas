--- conflicted
+++ resolved
@@ -23,14 +23,9 @@
         filled = datetime_series.ffill()
         tm.assert_series_equal(rs, filled / filled.shift(2) - 1)
 
-<<<<<<< HEAD
         with tm.assert_produces_warning(FutureWarning, match=msg):
             rs = datetime_series.pct_change(fill_method="bfill", limit=1)
-        filled = datetime_series.fillna(method="bfill", limit=1)
-=======
-        rs = datetime_series.pct_change(fill_method="bfill", limit=1)
         filled = datetime_series.bfill(limit=1)
->>>>>>> 4e830669
         tm.assert_series_equal(rs, filled / filled.shift(1) - 1)
 
         rs = datetime_series.pct_change(freq="5D")
