# coding=utf-8
# pylint: disable-msg=E1101,W0612

import pytest
import pytz

from collections import Iterable
from datetime import datetime, timedelta
import operator
from itertools import product, starmap

from numpy import nan, inf
import numpy as np
import pandas as pd

from pandas import (Index, Series, DataFrame, isna, bdate_range,
                    NaT, date_range, timedelta_range, Categorical)
from pandas.core.indexes.datetimes import Timestamp
from pandas.core.indexes.timedeltas import Timedelta
import pandas.core.nanops as nanops

from pandas.compat import range, zip
from pandas import compat
from pandas.util.testing import (assert_series_equal, assert_almost_equal,
                                 assert_frame_equal, assert_index_equal)
import pandas.util.testing as tm

from .common import TestData


class TestSeriesComparisons(object):
    def test_series_comparison_scalars(self):
        series = Series(date_range('1/1/2000', periods=10))

        val = datetime(2000, 1, 4)
        result = series > val
        expected = Series([x > val for x in series])
        tm.assert_series_equal(result, expected)

        val = series[5]
        result = series > val
        expected = Series([x > val for x in series])
        tm.assert_series_equal(result, expected)

    def test_comparisons(self):
        left = np.random.randn(10)
        right = np.random.randn(10)
        left[:3] = np.nan

        result = nanops.nangt(left, right)
        with np.errstate(invalid='ignore'):
            expected = (left > right).astype('O')
        expected[:3] = np.nan

        assert_almost_equal(result, expected)

        s = Series(['a', 'b', 'c'])
        s2 = Series([False, True, False])

        # it works!
        exp = Series([False, False, False])
        assert_series_equal(s == s2, exp)
        assert_series_equal(s2 == s, exp)

    def test_operator_series_comparison_zerorank(self):
        # GH 13006
        result = np.float64(0) > pd.Series([1, 2, 3])
        expected = 0.0 > pd.Series([1, 2, 3])
        tm.assert_series_equal(result, expected)
        result = pd.Series([1, 2, 3]) < np.float64(0)
        expected = pd.Series([1, 2, 3]) < 0.0
        tm.assert_series_equal(result, expected)
        result = np.array([0, 1, 2])[0] > pd.Series([0, 1, 2])
        expected = 0.0 > pd.Series([1, 2, 3])
        tm.assert_series_equal(result, expected)

    def test_object_comparisons(self):
        s = Series(['a', 'b', np.nan, 'c', 'a'])

        result = s == 'a'
        expected = Series([True, False, False, False, True])
        assert_series_equal(result, expected)

        result = s < 'a'
        expected = Series([False, False, False, False, False])
        assert_series_equal(result, expected)

        result = s != 'a'
        expected = -(s == 'a')
        assert_series_equal(result, expected)

    def test_categorical_comparisons(self):
        # GH 8938
        # allow equality comparisons
        a = Series(list('abc'), dtype="category")
        b = Series(list('abc'), dtype="object")
        c = Series(['a', 'b', 'cc'], dtype="object")
        d = Series(list('acb'), dtype="object")
        e = Categorical(list('abc'))
        f = Categorical(list('acb'))

        # vs scalar
        assert not (a == 'a').all()
        assert ((a != 'a') == ~(a == 'a')).all()

        assert not ('a' == a).all()
        assert (a == 'a')[0]
        assert ('a' == a)[0]
        assert not ('a' != a)[0]

        # vs list-like
        assert (a == a).all()
        assert not (a != a).all()

        assert (a == list(a)).all()
        assert (a == b).all()
        assert (b == a).all()
        assert ((~(a == b)) == (a != b)).all()
        assert ((~(b == a)) == (b != a)).all()

        assert not (a == c).all()
        assert not (c == a).all()
        assert not (a == d).all()
        assert not (d == a).all()

        # vs a cat-like
        assert (a == e).all()
        assert (e == a).all()
        assert not (a == f).all()
        assert not (f == a).all()

        assert ((~(a == e) == (a != e)).all())
        assert ((~(e == a) == (e != a)).all())
        assert ((~(a == f) == (a != f)).all())
        assert ((~(f == a) == (f != a)).all())

        # non-equality is not comparable
        pytest.raises(TypeError, lambda: a < b)
        pytest.raises(TypeError, lambda: b < a)
        pytest.raises(TypeError, lambda: a > b)
        pytest.raises(TypeError, lambda: b > a)

    def test_comparison_tuples(self):
        # GH11339
        # comparisons vs tuple
        s = Series([(1, 1), (1, 2)])

        result = s == (1, 2)
        expected = Series([False, True])
        assert_series_equal(result, expected)

        result = s != (1, 2)
        expected = Series([True, False])
        assert_series_equal(result, expected)

        result = s == (0, 0)
        expected = Series([False, False])
        assert_series_equal(result, expected)

        result = s != (0, 0)
        expected = Series([True, True])
        assert_series_equal(result, expected)

        s = Series([(1, 1), (1, 1)])

        result = s == (1, 1)
        expected = Series([True, True])
        assert_series_equal(result, expected)

        result = s != (1, 1)
        expected = Series([False, False])
        assert_series_equal(result, expected)

        s = Series([frozenset([1]), frozenset([1, 2])])

        result = s == frozenset([1])
        expected = Series([True, False])
        assert_series_equal(result, expected)

    def test_comparison_operators_with_nas(self):
        s = Series(bdate_range('1/1/2000', periods=10), dtype=object)
        s[::2] = np.nan

        # test that comparisons work
        ops = ['lt', 'le', 'gt', 'ge', 'eq', 'ne']
        for op in ops:
            val = s[5]

            f = getattr(operator, op)
            result = f(s, val)

            expected = f(s.dropna(), val).reindex(s.index)

            if op == 'ne':
                expected = expected.fillna(True).astype(bool)
            else:
                expected = expected.fillna(False).astype(bool)

            assert_series_equal(result, expected)

            # fffffffuuuuuuuuuuuu
            # result = f(val, s)
            # expected = f(val, s.dropna()).reindex(s.index)
            # assert_series_equal(result, expected)

            # boolean &, |, ^ should work with object arrays and propagate NAs

        ops = ['and_', 'or_', 'xor']
        mask = s.isna()
        for bool_op in ops:
            f = getattr(operator, bool_op)

            filled = s.fillna(s[0])

            result = f(s < s[9], s > s[3])

            expected = f(filled < filled[9], filled > filled[3])
            expected[mask] = False
            assert_series_equal(result, expected)

    def test_comparison_object_numeric_nas(self):
        s = Series(np.random.randn(10), dtype=object)
        shifted = s.shift(2)

        ops = ['lt', 'le', 'gt', 'ge', 'eq', 'ne']
        for op in ops:
            f = getattr(operator, op)

            result = f(s, shifted)
            expected = f(s.astype(float), shifted.astype(float))
            assert_series_equal(result, expected)

    def test_comparison_invalid(self):
        # GH4968
        # invalid date/int comparisons
        s = Series(range(5))
        s2 = Series(date_range('20010101', periods=5))

        for (x, y) in [(s, s2), (s2, s)]:
            pytest.raises(TypeError, lambda: x == y)
            pytest.raises(TypeError, lambda: x != y)
            pytest.raises(TypeError, lambda: x >= y)
            pytest.raises(TypeError, lambda: x > y)
            pytest.raises(TypeError, lambda: x < y)
            pytest.raises(TypeError, lambda: x <= y)

    def test_unequal_categorical_comparison_raises_type_error(self):
        # unequal comparison should raise for unordered cats
        cat = Series(Categorical(list("abc")))

        def f():
            cat > "b"

        pytest.raises(TypeError, f)
        cat = Series(Categorical(list("abc"), ordered=False))

        def f():
            cat > "b"

        pytest.raises(TypeError, f)

        # https://github.com/pandas-dev/pandas/issues/9836#issuecomment-92123057
        # and following comparisons with scalars not in categories should raise
        # for unequal comps, but not for equal/not equal
        cat = Series(Categorical(list("abc"), ordered=True))

        pytest.raises(TypeError, lambda: cat < "d")
        pytest.raises(TypeError, lambda: cat > "d")
        pytest.raises(TypeError, lambda: "d" < cat)
        pytest.raises(TypeError, lambda: "d" > cat)

        tm.assert_series_equal(cat == "d", Series([False, False, False]))
        tm.assert_series_equal(cat != "d", Series([True, True, True]))

    def test_more_na_comparisons(self):
        for dtype in [None, object]:
            left = Series(['a', np.nan, 'c'], dtype=dtype)
            right = Series(['a', np.nan, 'd'], dtype=dtype)

            result = left == right
            expected = Series([True, False, False])
            assert_series_equal(result, expected)

            result = left != right
            expected = Series([False, True, True])
            assert_series_equal(result, expected)

            result = left == np.nan
            expected = Series([False, False, False])
            assert_series_equal(result, expected)

            result = left != np.nan
            expected = Series([True, True, True])
            assert_series_equal(result, expected)

    def test_nat_comparisons(self):
        data = [([pd.Timestamp('2011-01-01'), pd.NaT,
                  pd.Timestamp('2011-01-03')],
                 [pd.NaT, pd.NaT, pd.Timestamp('2011-01-03')]),

                ([pd.Timedelta('1 days'), pd.NaT,
                  pd.Timedelta('3 days')],
                 [pd.NaT, pd.NaT, pd.Timedelta('3 days')]),

                ([pd.Period('2011-01', freq='M'), pd.NaT,
                  pd.Period('2011-03', freq='M')],
                 [pd.NaT, pd.NaT, pd.Period('2011-03', freq='M')])]

        # add lhs / rhs switched data
        data = data + [(r, l) for l, r in data]

        for l, r in data:
            for dtype in [None, object]:
                left = Series(l, dtype=dtype)

                # Series, Index
                for right in [Series(r, dtype=dtype), Index(r, dtype=dtype)]:
                    expected = Series([False, False, True])
                    assert_series_equal(left == right, expected)

                    expected = Series([True, True, False])
                    assert_series_equal(left != right, expected)

                    expected = Series([False, False, False])
                    assert_series_equal(left < right, expected)

                    expected = Series([False, False, False])
                    assert_series_equal(left > right, expected)

                    expected = Series([False, False, True])
                    assert_series_equal(left >= right, expected)

                    expected = Series([False, False, True])
                    assert_series_equal(left <= right, expected)

    def test_nat_comparisons_scalar(self):
        data = [[pd.Timestamp('2011-01-01'), pd.NaT,
                 pd.Timestamp('2011-01-03')],

                [pd.Timedelta('1 days'), pd.NaT, pd.Timedelta('3 days')],

                [pd.Period('2011-01', freq='M'), pd.NaT,
                 pd.Period('2011-03', freq='M')]]

        for l in data:
            for dtype in [None, object]:
                left = Series(l, dtype=dtype)

                expected = Series([False, False, False])
                assert_series_equal(left == pd.NaT, expected)
                assert_series_equal(pd.NaT == left, expected)

                expected = Series([True, True, True])
                assert_series_equal(left != pd.NaT, expected)
                assert_series_equal(pd.NaT != left, expected)

                expected = Series([False, False, False])
                assert_series_equal(left < pd.NaT, expected)
                assert_series_equal(pd.NaT > left, expected)
                assert_series_equal(left <= pd.NaT, expected)
                assert_series_equal(pd.NaT >= left, expected)

                assert_series_equal(left > pd.NaT, expected)
                assert_series_equal(pd.NaT < left, expected)
                assert_series_equal(left >= pd.NaT, expected)
                assert_series_equal(pd.NaT <= left, expected)

    def test_comparison_different_length(self):
        a = Series(['a', 'b', 'c'])
        b = Series(['b', 'a'])
        pytest.raises(ValueError, a.__lt__, b)

        a = Series([1, 2])
        b = Series([2, 3, 4])
        pytest.raises(ValueError, a.__eq__, b)

    def test_comparison_label_based(self):

        # GH 4947
        # comparisons should be label based

        a = Series([True, False, True], list('bca'))
        b = Series([False, True, False], list('abc'))

        expected = Series([False, True, False], list('abc'))
        result = a & b
        assert_series_equal(result, expected)

        expected = Series([True, True, False], list('abc'))
        result = a | b
        assert_series_equal(result, expected)

        expected = Series([True, False, False], list('abc'))
        result = a ^ b
        assert_series_equal(result, expected)

        # rhs is bigger
        a = Series([True, False, True], list('bca'))
        b = Series([False, True, False, True], list('abcd'))

        expected = Series([False, True, False, False], list('abcd'))
        result = a & b
        assert_series_equal(result, expected)

        expected = Series([True, True, False, False], list('abcd'))
        result = a | b
        assert_series_equal(result, expected)

        # filling

        # vs empty
        result = a & Series([])
        expected = Series([False, False, False], list('bca'))
        assert_series_equal(result, expected)

        result = a | Series([])
        expected = Series([True, False, True], list('bca'))
        assert_series_equal(result, expected)

        # vs non-matching
        result = a & Series([1], ['z'])
        expected = Series([False, False, False, False], list('abcz'))
        assert_series_equal(result, expected)

        result = a | Series([1], ['z'])
        expected = Series([True, True, False, False], list('abcz'))
        assert_series_equal(result, expected)

        # identity
        # we would like s[s|e] == s to hold for any e, whether empty or not
        for e in [Series([]), Series([1], ['z']),
                  Series(np.nan, b.index), Series(np.nan, a.index)]:
            result = a[a | e]
            assert_series_equal(result, a[a])

        for e in [Series(['z'])]:
            if compat.PY3:
                with tm.assert_produces_warning(RuntimeWarning):
                    result = a[a | e]
            else:
                result = a[a | e]
            assert_series_equal(result, a[a])

        # vs scalars
        index = list('bca')
        t = Series([True, False, True])

        for v in [True, 1, 2]:
            result = Series([True, False, True], index=index) | v
            expected = Series([True, True, True], index=index)
            assert_series_equal(result, expected)

        for v in [np.nan, 'foo']:
            pytest.raises(TypeError, lambda: t | v)

        for v in [False, 0]:
            result = Series([True, False, True], index=index) | v
            expected = Series([True, False, True], index=index)
            assert_series_equal(result, expected)

        for v in [True, 1]:
            result = Series([True, False, True], index=index) & v
            expected = Series([True, False, True], index=index)
            assert_series_equal(result, expected)

        for v in [False, 0]:
            result = Series([True, False, True], index=index) & v
            expected = Series([False, False, False], index=index)
            assert_series_equal(result, expected)
        for v in [np.nan]:
            pytest.raises(TypeError, lambda: t & v)

    def test_comparison_flex_basic(self):
        left = pd.Series(np.random.randn(10))
        right = pd.Series(np.random.randn(10))

        assert_series_equal(left.eq(right), left == right)
        assert_series_equal(left.ne(right), left != right)
        assert_series_equal(left.le(right), left < right)
        assert_series_equal(left.lt(right), left <= right)
        assert_series_equal(left.gt(right), left > right)
        assert_series_equal(left.ge(right), left >= right)

        # axis
        for axis in [0, None, 'index']:
            assert_series_equal(left.eq(right, axis=axis), left == right)
            assert_series_equal(left.ne(right, axis=axis), left != right)
            assert_series_equal(left.le(right, axis=axis), left < right)
            assert_series_equal(left.lt(right, axis=axis), left <= right)
            assert_series_equal(left.gt(right, axis=axis), left > right)
            assert_series_equal(left.ge(right, axis=axis), left >= right)

        #
        msg = 'No axis named 1 for object type'
        for op in ['eq', 'ne', 'le', 'le', 'gt', 'ge']:
            with tm.assert_raises_regex(ValueError, msg):
                getattr(left, op)(right, axis=1)

    def test_comparison_flex_alignment(self):
        left = Series([1, 3, 2], index=list('abc'))
        right = Series([2, 2, 2], index=list('bcd'))

        exp = pd.Series([False, False, True, False], index=list('abcd'))
        assert_series_equal(left.eq(right), exp)

        exp = pd.Series([True, True, False, True], index=list('abcd'))
        assert_series_equal(left.ne(right), exp)

        exp = pd.Series([False, False, True, False], index=list('abcd'))
        assert_series_equal(left.le(right), exp)

        exp = pd.Series([False, False, False, False], index=list('abcd'))
        assert_series_equal(left.lt(right), exp)

        exp = pd.Series([False, True, True, False], index=list('abcd'))
        assert_series_equal(left.ge(right), exp)

        exp = pd.Series([False, True, False, False], index=list('abcd'))
        assert_series_equal(left.gt(right), exp)

    def test_comparison_flex_alignment_fill(self):
        left = Series([1, 3, 2], index=list('abc'))
        right = Series([2, 2, 2], index=list('bcd'))

        exp = pd.Series([False, False, True, True], index=list('abcd'))
        assert_series_equal(left.eq(right, fill_value=2), exp)

        exp = pd.Series([True, True, False, False], index=list('abcd'))
        assert_series_equal(left.ne(right, fill_value=2), exp)

        exp = pd.Series([False, False, True, True], index=list('abcd'))
        assert_series_equal(left.le(right, fill_value=0), exp)

        exp = pd.Series([False, False, False, True], index=list('abcd'))
        assert_series_equal(left.lt(right, fill_value=0), exp)

        exp = pd.Series([True, True, True, False], index=list('abcd'))
        assert_series_equal(left.ge(right, fill_value=0), exp)

        exp = pd.Series([True, True, False, False], index=list('abcd'))
        assert_series_equal(left.gt(right, fill_value=0), exp)

    def test_ne(self):
        ts = Series([3, 4, 5, 6, 7], [3, 4, 5, 6, 7], dtype=float)
        expected = [True, True, False, True, True]
        assert tm.equalContents(ts.index != 5, expected)
        assert tm.equalContents(~(ts.index == 5), expected)

    def test_comp_ops_df_compat(self):
        # GH 1134
        s1 = pd.Series([1, 2, 3], index=list('ABC'), name='x')
        s2 = pd.Series([2, 2, 2], index=list('ABD'), name='x')

        s3 = pd.Series([1, 2, 3], index=list('ABC'), name='x')
        s4 = pd.Series([2, 2, 2, 2], index=list('ABCD'), name='x')

        for l, r in [(s1, s2), (s2, s1), (s3, s4), (s4, s3)]:

            msg = "Can only compare identically-labeled Series objects"
            with tm.assert_raises_regex(ValueError, msg):
                l == r

            with tm.assert_raises_regex(ValueError, msg):
                l != r

            with tm.assert_raises_regex(ValueError, msg):
                l < r

            msg = "Can only compare identically-labeled DataFrame objects"
            with tm.assert_raises_regex(ValueError, msg):
                l.to_frame() == r.to_frame()

            with tm.assert_raises_regex(ValueError, msg):
                l.to_frame() != r.to_frame()

            with tm.assert_raises_regex(ValueError, msg):
                l.to_frame() < r.to_frame()


class TestSeriesArithmetic(object):
    def test_divide_decimal(self):
        """ resolves issue #9787 """
        from decimal import Decimal

        expected = Series([Decimal(5)])

        s = Series([Decimal(10)])
        s = s / Decimal(2)

        assert_series_equal(expected, s)

        s = Series([Decimal(10)])
        s = s // Decimal(2)

        assert_series_equal(expected, s)

    def test_div(self):
        with np.errstate(all='ignore'):
            # no longer do integer div for any ops, but deal with the 0's
            p = DataFrame({'first': [3, 4, 5, 8], 'second': [0, 0, 0, 3]})
            result = p['first'] / p['second']
            expected = Series(
                p['first'].values.astype(float) / p['second'].values,
                dtype='float64')
            expected.iloc[0:3] = np.inf
            assert_series_equal(result, expected)

            result = p['first'] / 0
            expected = Series(np.inf, index=p.index, name='first')
            assert_series_equal(result, expected)

            p = p.astype('float64')
            result = p['first'] / p['second']
            expected = Series(p['first'].values / p['second'].values)
            assert_series_equal(result, expected)

            p = DataFrame({'first': [3, 4, 5, 8], 'second': [1, 1, 1, 1]})
            result = p['first'] / p['second']
            assert_series_equal(result, p['first'].astype('float64'),
                                check_names=False)
            assert result.name is None
            assert not result.equals(p['second'] / p['first'])

            # inf signing
            s = Series([np.nan, 1., -1.])
            result = s / 0
            expected = Series([np.nan, np.inf, -np.inf])
            assert_series_equal(result, expected)

            # float/integer issue
            # GH 7785
            p = DataFrame({'first': (1, 0), 'second': (-0.01, -0.02)})
            expected = Series([-0.01, -np.inf])

            result = p['second'].div(p['first'])
            assert_series_equal(result, expected, check_names=False)

            result = p['second'] / p['first']
            assert_series_equal(result, expected)

            # GH 9144
            s = Series([-1, 0, 1])

            result = 0 / s
            expected = Series([0.0, nan, 0.0])
            assert_series_equal(result, expected)

            result = s / 0
            expected = Series([-inf, nan, inf])
            assert_series_equal(result, expected)

            result = s // 0
            expected = Series([-inf, nan, inf])
            assert_series_equal(result, expected)

            # GH 8674
            zero_array = np.array([0] * 5)
            data = np.random.randn(5)
            expected = pd.Series([0.] * 5)
            result = zero_array / pd.Series(data)
            assert_series_equal(result, expected)

            result = pd.Series(zero_array) / data
            assert_series_equal(result, expected)

            result = pd.Series(zero_array) / pd.Series(data)
            assert_series_equal(result, expected)


class TestTimedeltaSeriesArithmetic(object):
    def test_timedelta_series_ops(self):
        # GH11925
        s = Series(timedelta_range('1 day', periods=3))
        ts = Timestamp('2012-01-01')
        expected = Series(date_range('2012-01-02', periods=3))
        assert_series_equal(ts + s, expected)
        assert_series_equal(s + ts, expected)

        expected2 = Series(date_range('2011-12-31', periods=3, freq='-1D'))
        assert_series_equal(ts - s, expected2)
        assert_series_equal(ts + (-s), expected2)

    def test_timedelta64_operations_with_integers(self):
        # GH 4521
        # divide/multiply by integers
        startdate = Series(date_range('2013-01-01', '2013-01-03'))
        enddate = Series(date_range('2013-03-01', '2013-03-03'))

        s1 = enddate - startdate
        s1[2] = np.nan
        s2 = Series([2, 3, 4])
        expected = Series(s1.values.astype(np.int64) / s2, dtype='m8[ns]')
        expected[2] = np.nan
        result = s1 / s2
        assert_series_equal(result, expected)

        s2 = Series([20, 30, 40])
        expected = Series(s1.values.astype(np.int64) / s2, dtype='m8[ns]')
        expected[2] = np.nan
        result = s1 / s2
        assert_series_equal(result, expected)

        result = s1 / 2
        expected = Series(s1.values.astype(np.int64) / 2, dtype='m8[ns]')
        expected[2] = np.nan
        assert_series_equal(result, expected)

        s2 = Series([20, 30, 40])
        expected = Series(s1.values.astype(np.int64) * s2, dtype='m8[ns]')
        expected[2] = np.nan
        result = s1 * s2
        assert_series_equal(result, expected)

        for dtype in ['int32', 'int16', 'uint32', 'uint64', 'uint32', 'uint16',
                      'uint8']:
            s2 = Series([20, 30, 40], dtype=dtype)
            expected = Series(
                s1.values.astype(np.int64) * s2.astype(np.int64),
                dtype='m8[ns]')
            expected[2] = np.nan
            result = s1 * s2
            assert_series_equal(result, expected)

        result = s1 * 2
        expected = Series(s1.values.astype(np.int64) * 2, dtype='m8[ns]')
        expected[2] = np.nan
        assert_series_equal(result, expected)

        result = s1 * -1
        expected = Series(s1.values.astype(np.int64) * -1, dtype='m8[ns]')
        expected[2] = np.nan
        assert_series_equal(result, expected)

        # invalid ops
        assert_series_equal(s1 / s2.astype(float),
                            Series([Timedelta('2 days 22:48:00'), Timedelta(
                                '1 days 23:12:00'), Timedelta('NaT')]))
        assert_series_equal(s1 / 2.0,
                            Series([Timedelta('29 days 12:00:00'), Timedelta(
                                '29 days 12:00:00'), Timedelta('NaT')]))

        for op in ['__add__', '__sub__']:
            sop = getattr(s1, op, None)
            if sop is not None:
                pytest.raises(TypeError, sop, 1)
                pytest.raises(TypeError, sop, s2.values)

    def test_timedelta64_operations_with_DateOffset(self):
        # GH 10699
        td = Series([timedelta(minutes=5, seconds=3)] * 3)
        result = td + pd.offsets.Minute(1)
        expected = Series([timedelta(minutes=6, seconds=3)] * 3)
        assert_series_equal(result, expected)

        result = td - pd.offsets.Minute(1)
        expected = Series([timedelta(minutes=4, seconds=3)] * 3)
        assert_series_equal(result, expected)

        result = td + Series([pd.offsets.Minute(1), pd.offsets.Second(3),
                              pd.offsets.Hour(2)])
        expected = Series([timedelta(minutes=6, seconds=3), timedelta(
            minutes=5, seconds=6), timedelta(hours=2, minutes=5, seconds=3)])
        assert_series_equal(result, expected)

        result = td + pd.offsets.Minute(1) + pd.offsets.Second(12)
        expected = Series([timedelta(minutes=6, seconds=15)] * 3)
        assert_series_equal(result, expected)

        # valid DateOffsets
        for do in ['Hour', 'Minute', 'Second', 'Day', 'Micro', 'Milli',
                   'Nano']:
            op = getattr(pd.offsets, do)
            td + op(5)
            op(5) + td
            td - op(5)
            op(5) - td

    def test_timedelta64_operations_with_timedeltas(self):
        # td operate with td
        td1 = Series([timedelta(minutes=5, seconds=3)] * 3)
        td2 = timedelta(minutes=5, seconds=4)
        result = td1 - td2
        expected = (Series([timedelta(seconds=0)] * 3) -
                    Series([timedelta(seconds=1)] * 3))
        assert result.dtype == 'm8[ns]'
        assert_series_equal(result, expected)

        result2 = td2 - td1
        expected = (Series([timedelta(seconds=1)] * 3) -
                    Series([timedelta(seconds=0)] * 3))
        assert_series_equal(result2, expected)

        # roundtrip
        assert_series_equal(result + td2, td1)

        # Now again, using pd.to_timedelta, which should build
        # a Series or a scalar, depending on input.
        td1 = Series(pd.to_timedelta(['00:05:03'] * 3))
        td2 = pd.to_timedelta('00:05:04')
        result = td1 - td2
        expected = (Series([timedelta(seconds=0)] * 3) -
                    Series([timedelta(seconds=1)] * 3))
        assert result.dtype == 'm8[ns]'
        assert_series_equal(result, expected)

        result2 = td2 - td1
        expected = (Series([timedelta(seconds=1)] * 3) -
                    Series([timedelta(seconds=0)] * 3))
        assert_series_equal(result2, expected)

        # roundtrip
        assert_series_equal(result + td2, td1)

    def test_operators_timedelta64(self):
        # series ops
        v1 = date_range('2012-1-1', periods=3, freq='D')
        v2 = date_range('2012-1-2', periods=3, freq='D')
        rs = Series(v2) - Series(v1)
        xp = Series(1e9 * 3600 * 24,
                    rs.index).astype('int64').astype('timedelta64[ns]')
        assert_series_equal(rs, xp)
        assert rs.dtype == 'timedelta64[ns]'

        df = DataFrame(dict(A=v1))
        td = Series([timedelta(days=i) for i in range(3)])
        assert td.dtype == 'timedelta64[ns]'

        # series on the rhs
        result = df['A'] - df['A'].shift()
        assert result.dtype == 'timedelta64[ns]'

        result = df['A'] + td
        assert result.dtype == 'M8[ns]'

        # scalar Timestamp on rhs
        maxa = df['A'].max()
        assert isinstance(maxa, Timestamp)

        resultb = df['A'] - df['A'].max()
        assert resultb.dtype == 'timedelta64[ns]'

        # timestamp on lhs
        result = resultb + df['A']
        values = [Timestamp('20111230'), Timestamp('20120101'),
                  Timestamp('20120103')]
        expected = Series(values, name='A')
        assert_series_equal(result, expected)

        # datetimes on rhs
        result = df['A'] - datetime(2001, 1, 1)
        expected = Series(
            [timedelta(days=4017 + i) for i in range(3)], name='A')
        assert_series_equal(result, expected)
        assert result.dtype == 'm8[ns]'

        d = datetime(2001, 1, 1, 3, 4)
        resulta = df['A'] - d
        assert resulta.dtype == 'm8[ns]'

        # roundtrip
        resultb = resulta + d
        assert_series_equal(df['A'], resultb)

        # timedeltas on rhs
        td = timedelta(days=1)
        resulta = df['A'] + td
        resultb = resulta - td
        assert_series_equal(resultb, df['A'])
        assert resultb.dtype == 'M8[ns]'

        # roundtrip
        td = timedelta(minutes=5, seconds=3)
        resulta = df['A'] + td
        resultb = resulta - td
        assert_series_equal(df['A'], resultb)
        assert resultb.dtype == 'M8[ns]'

        # inplace
        value = rs[2] + np.timedelta64(timedelta(minutes=5, seconds=1))
        rs[2] += np.timedelta64(timedelta(minutes=5, seconds=1))
        assert rs[2] == value

    def test_timedelta64_ops_nat(self):
        # GH 11349
        timedelta_series = Series([NaT, Timedelta('1s')])
        nat_series_dtype_timedelta = Series([NaT, NaT],
                                            dtype='timedelta64[ns]')
        single_nat_dtype_timedelta = Series([NaT], dtype='timedelta64[ns]')

        # subtraction
        assert_series_equal(timedelta_series - NaT,
                            nat_series_dtype_timedelta)
        assert_series_equal(-NaT + timedelta_series,
                            nat_series_dtype_timedelta)

        assert_series_equal(timedelta_series - single_nat_dtype_timedelta,
                            nat_series_dtype_timedelta)
        assert_series_equal(-single_nat_dtype_timedelta + timedelta_series,
                            nat_series_dtype_timedelta)

        # addition
        assert_series_equal(nat_series_dtype_timedelta + NaT,
                            nat_series_dtype_timedelta)
        assert_series_equal(NaT + nat_series_dtype_timedelta,
                            nat_series_dtype_timedelta)

        assert_series_equal(nat_series_dtype_timedelta +
                            single_nat_dtype_timedelta,
                            nat_series_dtype_timedelta)
        assert_series_equal(single_nat_dtype_timedelta +
                            nat_series_dtype_timedelta,
                            nat_series_dtype_timedelta)

        assert_series_equal(timedelta_series + NaT,
                            nat_series_dtype_timedelta)
        assert_series_equal(NaT + timedelta_series,
                            nat_series_dtype_timedelta)

        assert_series_equal(timedelta_series + single_nat_dtype_timedelta,
                            nat_series_dtype_timedelta)
        assert_series_equal(single_nat_dtype_timedelta + timedelta_series,
                            nat_series_dtype_timedelta)

        assert_series_equal(nat_series_dtype_timedelta + NaT,
                            nat_series_dtype_timedelta)
        assert_series_equal(NaT + nat_series_dtype_timedelta,
                            nat_series_dtype_timedelta)

        assert_series_equal(nat_series_dtype_timedelta +
                            single_nat_dtype_timedelta,
                            nat_series_dtype_timedelta)
        assert_series_equal(single_nat_dtype_timedelta +
                            nat_series_dtype_timedelta,
                            nat_series_dtype_timedelta)

        # multiplication
        assert_series_equal(nat_series_dtype_timedelta * 1.0,
                            nat_series_dtype_timedelta)
        assert_series_equal(1.0 * nat_series_dtype_timedelta,
                            nat_series_dtype_timedelta)

        assert_series_equal(timedelta_series * 1, timedelta_series)
        assert_series_equal(1 * timedelta_series, timedelta_series)

        assert_series_equal(timedelta_series * 1.5,
                            Series([NaT, Timedelta('1.5s')]))
        assert_series_equal(1.5 * timedelta_series,
                            Series([NaT, Timedelta('1.5s')]))

        assert_series_equal(timedelta_series * nan,
                            nat_series_dtype_timedelta)
        assert_series_equal(nan * timedelta_series,
                            nat_series_dtype_timedelta)

        # division
        assert_series_equal(timedelta_series / 2,
                            Series([NaT, Timedelta('0.5s')]))
        assert_series_equal(timedelta_series / 2.0,
                            Series([NaT, Timedelta('0.5s')]))
        assert_series_equal(timedelta_series / nan,
                            nat_series_dtype_timedelta)

<<<<<<< HEAD
    def test_td64_sub_NaT(self):
        # GH#18808
        ser = pd.Series([pd.NaT, pd.Timedelta('1s')])
        res = ser - pd.NaT
        expected = pd.Series([pd.NaT, pd.NaT], dtype='timedelta64[ns]')
        tm.assert_series_equal(res, expected)
=======
    @pytest.mark.parametrize('scalar_td', [timedelta(minutes=5, seconds=4),
                                           Timedelta(minutes=5, seconds=4),
                                           Timedelta('5m4s').to_timedelta64()])
    def test_operators_timedelta64_with_timedelta(self, scalar_td):
        # smoke tests
        td1 = Series([timedelta(minutes=5, seconds=3)] * 3)
        td1.iloc[2] = np.nan

        td1 + scalar_td
        scalar_td + td1
        td1 - scalar_td
        scalar_td - td1
        td1 / scalar_td
        scalar_td / td1

    @pytest.mark.parametrize('scalar_td', [
        timedelta(minutes=5, seconds=4),
        pytest.param(Timedelta('5m4s'),
                     marks=pytest.mark.xfail(reason="Timedelta.__floordiv__ "
                                                    "bug GH#18846")),
        Timedelta('5m4s').to_timedelta64()])
    def test_operators_timedelta64_with_timedelta_invalid(self, scalar_td):
        td1 = Series([timedelta(minutes=5, seconds=3)] * 3)
        td1.iloc[2] = np.nan

        # check that we are getting a TypeError
        # with 'operate' (from core/ops.py) for the ops that are not
        # defined
        pattern = 'operate|unsupported|cannot'
        with tm.assert_raises_regex(TypeError, pattern):
            td1 * scalar_td
        with tm.assert_raises_regex(TypeError, pattern):
            scalar_td * td1
        with tm.assert_raises_regex(TypeError, pattern):
            td1 // scalar_td
        with tm.assert_raises_regex(TypeError, pattern):
            scalar_td // td1
        with tm.assert_raises_regex(TypeError, pattern):
            scalar_td ** td1
        with tm.assert_raises_regex(TypeError, pattern):
            td1 ** scalar_td
>>>>>>> feef9041


class TestDatetimeSeriesArithmetic(object):

    def test_operators_datetimelike(self):
        def run_ops(ops, get_ser, test_ser):

            # check that we are getting a TypeError
            # with 'operate' (from core/ops.py) for the ops that are not
            # defined
            for op_str in ops:
                op = getattr(get_ser, op_str, None)
                with tm.assert_raises_regex(TypeError, 'operate'):
                    op(test_ser)

        # ## timedelta64 ###
        td1 = Series([timedelta(minutes=5, seconds=3)] * 3)
        td1.iloc[2] = np.nan

        # ## datetime64 ###
        dt1 = Series([Timestamp('20111230'), Timestamp('20120101'),
                      Timestamp('20120103')])
        dt1.iloc[2] = np.nan
        dt2 = Series([Timestamp('20111231'), Timestamp('20120102'),
                      Timestamp('20120104')])
        ops = ['__add__', '__mul__', '__floordiv__', '__truediv__', '__div__',
               '__pow__', '__radd__', '__rmul__', '__rfloordiv__',
               '__rtruediv__', '__rdiv__', '__rpow__']
        run_ops(ops, dt1, dt2)
        dt1 - dt2
        dt2 - dt1

        # ## datetime64 with timetimedelta ###
        ops = ['__mul__', '__floordiv__', '__truediv__', '__div__', '__pow__',
               '__rmul__', '__rfloordiv__', '__rtruediv__', '__rdiv__',
               '__rpow__']
        run_ops(ops, dt1, td1)
        dt1 + td1
        td1 + dt1
        dt1 - td1
        # TODO: Decide if this ought to work.
        # td1 - dt1

        # ## timetimedelta with datetime64 ###
        ops = ['__sub__', '__mul__', '__floordiv__', '__truediv__', '__div__',
               '__pow__', '__rmul__', '__rfloordiv__', '__rtruediv__',
               '__rdiv__', '__rpow__']
        run_ops(ops, td1, dt1)
        td1 + dt1
        dt1 + td1

        # 8260, 10763
        # datetime64 with tz
        ops = ['__mul__', '__floordiv__', '__truediv__', '__div__', '__pow__',
               '__rmul__', '__rfloordiv__', '__rtruediv__', '__rdiv__',
               '__rpow__']

        tz = 'US/Eastern'
        dt1 = Series(date_range('2000-01-01 09:00:00', periods=5,
                                tz=tz), name='foo')
        dt2 = dt1.copy()
        dt2.iloc[2] = np.nan
        td1 = Series(timedelta_range('1 days 1 min', periods=5, freq='H'))
        td2 = td1.copy()
        td2.iloc[1] = np.nan
        run_ops(ops, dt1, td1)

        result = dt1 + td1[0]
        exp = (dt1.dt.tz_localize(None) + td1[0]).dt.tz_localize(tz)
        assert_series_equal(result, exp)

        result = dt2 + td2[0]
        exp = (dt2.dt.tz_localize(None) + td2[0]).dt.tz_localize(tz)
        assert_series_equal(result, exp)

        # odd numpy behavior with scalar timedeltas
        result = td1[0] + dt1
        exp = (dt1.dt.tz_localize(None) + td1[0]).dt.tz_localize(tz)
        assert_series_equal(result, exp)

        result = td2[0] + dt2
        exp = (dt2.dt.tz_localize(None) + td2[0]).dt.tz_localize(tz)
        assert_series_equal(result, exp)

        result = dt1 - td1[0]
        exp = (dt1.dt.tz_localize(None) - td1[0]).dt.tz_localize(tz)
        assert_series_equal(result, exp)
        pytest.raises(TypeError, lambda: td1[0] - dt1)

        result = dt2 - td2[0]
        exp = (dt2.dt.tz_localize(None) - td2[0]).dt.tz_localize(tz)
        assert_series_equal(result, exp)
        pytest.raises(TypeError, lambda: td2[0] - dt2)

        result = dt1 + td1
        exp = (dt1.dt.tz_localize(None) + td1).dt.tz_localize(tz)
        assert_series_equal(result, exp)

        result = dt2 + td2
        exp = (dt2.dt.tz_localize(None) + td2).dt.tz_localize(tz)
        assert_series_equal(result, exp)

        result = dt1 - td1
        exp = (dt1.dt.tz_localize(None) - td1).dt.tz_localize(tz)
        assert_series_equal(result, exp)

        result = dt2 - td2
        exp = (dt2.dt.tz_localize(None) - td2).dt.tz_localize(tz)
        assert_series_equal(result, exp)

        pytest.raises(TypeError, lambda: td1 - dt1)
        pytest.raises(TypeError, lambda: td2 - dt2)

    def test_sub_single_tz(self):
        # GH12290
        s1 = Series([pd.Timestamp('2016-02-10', tz='America/Sao_Paulo')])
        s2 = Series([pd.Timestamp('2016-02-08', tz='America/Sao_Paulo')])
        result = s1 - s2
        expected = Series([Timedelta('2days')])
        assert_series_equal(result, expected)
        result = s2 - s1
        expected = Series([Timedelta('-2days')])
        assert_series_equal(result, expected)

    def test_sub_datetime_compat(self):
        # see gh-14088
        s = Series([datetime(2016, 8, 23, 12, tzinfo=pytz.utc), pd.NaT])
        dt = datetime(2016, 8, 22, 12, tzinfo=pytz.utc)
        exp = Series([Timedelta('1 days'), pd.NaT])
        assert_series_equal(s - dt, exp)
        assert_series_equal(s - Timestamp(dt), exp)

    def test_datetime_series_with_timedelta(self):
        # scalar timedeltas/np.timedelta64 objects
        # operate with np.timedelta64 correctly
        s = Series([Timestamp('20130101 9:01'), Timestamp('20130101 9:02')])

        result = s + np.timedelta64(1, 's')
        result2 = np.timedelta64(1, 's') + s
        expected = Series([Timestamp('20130101 9:01:01'),
                           Timestamp('20130101 9:02:01')])
        assert_series_equal(result, expected)
        assert_series_equal(result2, expected)

        result = s + np.timedelta64(5, 'ms')
        result2 = np.timedelta64(5, 'ms') + s
        expected = Series([Timestamp('20130101 9:01:00.005'),
                           Timestamp('20130101 9:02:00.005')])
        assert_series_equal(result, expected)
        assert_series_equal(result2, expected)

    def test_datetime_series_with_DateOffset(self):
        # GH 4532
        # operate with pd.offsets
        s = Series([Timestamp('20130101 9:01'), Timestamp('20130101 9:02')])

        result = s + pd.offsets.Second(5)
        result2 = pd.offsets.Second(5) + s
        expected = Series([Timestamp('20130101 9:01:05'),
                           Timestamp('20130101 9:02:05')])
        assert_series_equal(result, expected)
        assert_series_equal(result2, expected)

        result = s - pd.offsets.Second(5)
        result2 = -pd.offsets.Second(5) + s
        expected = Series([Timestamp('20130101 9:00:55'),
                           Timestamp('20130101 9:01:55')])
        assert_series_equal(result, expected)
        assert_series_equal(result2, expected)

        result = s + pd.offsets.Milli(5)
        result2 = pd.offsets.Milli(5) + s
        expected = Series([Timestamp('20130101 9:01:00.005'),
                           Timestamp('20130101 9:02:00.005')])
        assert_series_equal(result, expected)
        assert_series_equal(result2, expected)

        result = s + pd.offsets.Minute(5) + pd.offsets.Milli(5)
        expected = Series([Timestamp('20130101 9:06:00.005'),
                           Timestamp('20130101 9:07:00.005')])
        assert_series_equal(result, expected)

        # valid DateOffsets
        for do in ['Hour', 'Minute', 'Second', 'Day', 'Micro', 'Milli',
                   'Nano']:
            op = getattr(pd.offsets, do)
            s + op(5)
            op(5) + s

    def test_datetime64_ops_nat(self):
        # GH 11349
        datetime_series = Series([NaT, Timestamp('19900315')])
        nat_series_dtype_timestamp = Series([NaT, NaT], dtype='datetime64[ns]')
        single_nat_dtype_datetime = Series([NaT], dtype='datetime64[ns]')

        # subtraction
        assert_series_equal(-NaT + datetime_series, nat_series_dtype_timestamp)
        with pytest.raises(TypeError):
            -single_nat_dtype_datetime + datetime_series

        assert_series_equal(-NaT + nat_series_dtype_timestamp,
                            nat_series_dtype_timestamp)
        with pytest.raises(TypeError):
            -single_nat_dtype_datetime + nat_series_dtype_timestamp

        # addition
        assert_series_equal(nat_series_dtype_timestamp + NaT,
                            nat_series_dtype_timestamp)
        assert_series_equal(NaT + nat_series_dtype_timestamp,
                            nat_series_dtype_timestamp)

        assert_series_equal(nat_series_dtype_timestamp + NaT,
                            nat_series_dtype_timestamp)
        assert_series_equal(NaT + nat_series_dtype_timestamp,
                            nat_series_dtype_timestamp)

        # multiplication
        with pytest.raises(TypeError):
            datetime_series * 1
        with pytest.raises(TypeError):
            nat_series_dtype_timestamp * 1
        with pytest.raises(TypeError):
            datetime_series * 1.0
        with pytest.raises(TypeError):
            nat_series_dtype_timestamp * 1.0

        # division
        with pytest.raises(TypeError):
            nat_series_dtype_timestamp / 1.0
        with pytest.raises(TypeError):
            nat_series_dtype_timestamp / 1

    def test_dt64_sub_NaT(self):
        # GH#18808
        dti = pd.DatetimeIndex([pd.NaT, pd.Timestamp('19900315')])
        ser = pd.Series(dti)
        res = ser - pd.NaT
        expected = pd.Series([pd.NaT, pd.NaT], dtype='timedelta64[ns]')
        tm.assert_series_equal(res, expected)

        dti_tz = dti.tz_localize('Asia/Tokyo')
        ser_tz = pd.Series(dti_tz)
        res = ser_tz - pd.NaT
        expected = pd.Series([pd.NaT, pd.NaT], dtype='timedelta64[ns]')
        tm.assert_series_equal(res, expected)


class TestSeriesOperators(TestData):
    def test_op_method(self):
        def check(series, other, check_reverse=False):
            simple_ops = ['add', 'sub', 'mul', 'floordiv', 'truediv', 'pow']
            if not compat.PY3:
                simple_ops.append('div')

            for opname in simple_ops:
                op = getattr(Series, opname)

                if op == 'div':
                    alt = operator.truediv
                else:
                    alt = getattr(operator, opname)

                result = op(series, other)
                expected = alt(series, other)
                assert_almost_equal(result, expected)
                if check_reverse:
                    rop = getattr(Series, "r" + opname)
                    result = rop(series, other)
                    expected = alt(other, series)
                    assert_almost_equal(result, expected)

        check(self.ts, self.ts * 2)
        check(self.ts, self.ts[::2])
        check(self.ts, 5, check_reverse=True)
        check(tm.makeFloatSeries(), tm.makeFloatSeries(), check_reverse=True)

    def test_neg(self):
        assert_series_equal(-self.series, -1 * self.series)

    def test_invert(self):
        assert_series_equal(-(self.series < 0), ~(self.series < 0))

    def test_operators(self):
        def _check_op(series, other, op, pos_only=False,
                      check_dtype=True):
            left = np.abs(series) if pos_only else series
            right = np.abs(other) if pos_only else other

            cython_or_numpy = op(left, right)
            python = left.combine(right, op)
            assert_series_equal(cython_or_numpy, python,
                                check_dtype=check_dtype)

        def check(series, other):
            simple_ops = ['add', 'sub', 'mul', 'truediv', 'floordiv', 'mod']

            for opname in simple_ops:
                _check_op(series, other, getattr(operator, opname))

            _check_op(series, other, operator.pow, pos_only=True)

            _check_op(series, other, lambda x, y: operator.add(y, x))
            _check_op(series, other, lambda x, y: operator.sub(y, x))
            _check_op(series, other, lambda x, y: operator.truediv(y, x))
            _check_op(series, other, lambda x, y: operator.floordiv(y, x))
            _check_op(series, other, lambda x, y: operator.mul(y, x))
            _check_op(series, other, lambda x, y: operator.pow(y, x),
                      pos_only=True)
            _check_op(series, other, lambda x, y: operator.mod(y, x))

        check(self.ts, self.ts * 2)
        check(self.ts, self.ts * 0)
        check(self.ts, self.ts[::2])
        check(self.ts, 5)

        def check_comparators(series, other, check_dtype=True):
            _check_op(series, other, operator.gt, check_dtype=check_dtype)
            _check_op(series, other, operator.ge, check_dtype=check_dtype)
            _check_op(series, other, operator.eq, check_dtype=check_dtype)
            _check_op(series, other, operator.lt, check_dtype=check_dtype)
            _check_op(series, other, operator.le, check_dtype=check_dtype)

        check_comparators(self.ts, 5)
        check_comparators(self.ts, self.ts + 1, check_dtype=False)

    def test_divmod(self):
        def check(series, other):
            results = divmod(series, other)
            if isinstance(other, Iterable) and len(series) != len(other):
                # if the lengths don't match, this is the test where we use
                # `self.ts[::2]`. Pad every other value in `other_np` with nan.
                other_np = []
                for n in other:
                    other_np.append(n)
                    other_np.append(np.nan)
            else:
                other_np = other
            other_np = np.asarray(other_np)
            with np.errstate(all='ignore'):
                expecteds = divmod(series.values, np.asarray(other_np))

            for result, expected in zip(results, expecteds):
                # check the values, name, and index separatly
                assert_almost_equal(np.asarray(result), expected)

                assert result.name == series.name
                assert_index_equal(result.index, series.index)

        check(self.ts, self.ts * 2)
        check(self.ts, self.ts * 0)
        check(self.ts, self.ts[::2])
        check(self.ts, 5)

    def test_operators_empty_int_corner(self):
        s1 = Series([], [], dtype=np.int32)
        s2 = Series({'x': 0.})
        assert_series_equal(s1 * s2, Series([np.nan], index=['x']))

    def test_invalid_ops(self):
        # invalid ops
        pytest.raises(Exception, self.objSeries.__add__, 1)
        pytest.raises(Exception, self.objSeries.__add__,
                      np.array(1, dtype=np.int64))
        pytest.raises(Exception, self.objSeries.__sub__, 1)
        pytest.raises(Exception, self.objSeries.__sub__,
                      np.array(1, dtype=np.int64))

    def test_timedelta64_conversions(self):
        startdate = Series(date_range('2013-01-01', '2013-01-03'))
        enddate = Series(date_range('2013-03-01', '2013-03-03'))

        s1 = enddate - startdate
        s1[2] = np.nan

        for m in [1, 3, 10]:
            for unit in ['D', 'h', 'm', 's', 'ms', 'us', 'ns']:

                # op
                expected = s1.apply(lambda x: x / np.timedelta64(m, unit))
                result = s1 / np.timedelta64(m, unit)
                assert_series_equal(result, expected)

                if m == 1 and unit != 'ns':

                    # astype
                    result = s1.astype("timedelta64[{0}]".format(unit))
                    assert_series_equal(result, expected)

                # reverse op
                expected = s1.apply(
                    lambda x: Timedelta(np.timedelta64(m, unit)) / x)
                result = np.timedelta64(m, unit) / s1

        # astype
        s = Series(date_range('20130101', periods=3))
        result = s.astype(object)
        assert isinstance(result.iloc[0], datetime)
        assert result.dtype == np.object_

        result = s1.astype(object)
        assert isinstance(result.iloc[0], timedelta)
        assert result.dtype == np.object_

    @pytest.mark.parametrize('op', [operator.add, operator.sub])
    def test_timedelta64_equal_timedelta_supported_ops(self, op):
        ser = Series([Timestamp('20130301'), Timestamp('20130228 23:00:00'),
                      Timestamp('20130228 22:00:00'),
                      Timestamp('20130228 21:00:00')])

        intervals = 'D', 'h', 'm', 's', 'us'

        # TODO: unused
        # npy16_mappings = {'D': 24 * 60 * 60 * 1000000,
        #                   'h': 60 * 60 * 1000000,
        #                   'm': 60 * 1000000,
        #                   's': 1000000,
        #                   'us': 1}

        def timedelta64(*args):
            return sum(starmap(np.timedelta64, zip(args, intervals)))

        for d, h, m, s, us in product(*([range(2)] * 5)):
            nptd = timedelta64(d, h, m, s, us)
            pytd = timedelta(days=d, hours=h, minutes=m, seconds=s,
                             microseconds=us)
            lhs = op(ser, nptd)
            rhs = op(ser, pytd)

            try:
                assert_series_equal(lhs, rhs)
            except:
                raise AssertionError(
                    "invalid comparsion [op->{0},d->{1},h->{2},m->{3},"
                    "s->{4},us->{5}]\n{6}\n{7}\n".format(op, d, h, m, s,
                                                         us, lhs, rhs))

    def test_ops_nat_mixed_datetime64_timedelta64(self):
        # GH 11349
        timedelta_series = Series([NaT, Timedelta('1s')])
        datetime_series = Series([NaT, Timestamp('19900315')])
        nat_series_dtype_timedelta = Series([NaT, NaT],
                                            dtype='timedelta64[ns]')
        nat_series_dtype_timestamp = Series([NaT, NaT], dtype='datetime64[ns]')
        single_nat_dtype_datetime = Series([NaT], dtype='datetime64[ns]')
        single_nat_dtype_timedelta = Series([NaT], dtype='timedelta64[ns]')

        # subtraction
        assert_series_equal(datetime_series - single_nat_dtype_datetime,
                            nat_series_dtype_timedelta)

        assert_series_equal(datetime_series - single_nat_dtype_timedelta,
                            nat_series_dtype_timestamp)
        assert_series_equal(-single_nat_dtype_timedelta + datetime_series,
                            nat_series_dtype_timestamp)

        # without a Series wrapping the NaT, it is ambiguous
        # whether it is a datetime64 or timedelta64
        # defaults to interpreting it as timedelta64
        assert_series_equal(nat_series_dtype_timestamp -
                            single_nat_dtype_datetime,
                            nat_series_dtype_timedelta)

        assert_series_equal(nat_series_dtype_timestamp -
                            single_nat_dtype_timedelta,
                            nat_series_dtype_timestamp)
        assert_series_equal(-single_nat_dtype_timedelta +
                            nat_series_dtype_timestamp,
                            nat_series_dtype_timestamp)

        with pytest.raises(TypeError):
            timedelta_series - single_nat_dtype_datetime

        # addition
        assert_series_equal(nat_series_dtype_timestamp +
                            single_nat_dtype_timedelta,
                            nat_series_dtype_timestamp)
        assert_series_equal(single_nat_dtype_timedelta +
                            nat_series_dtype_timestamp,
                            nat_series_dtype_timestamp)

        assert_series_equal(nat_series_dtype_timestamp +
                            single_nat_dtype_timedelta,
                            nat_series_dtype_timestamp)
        assert_series_equal(single_nat_dtype_timedelta +
                            nat_series_dtype_timestamp,
                            nat_series_dtype_timestamp)

        assert_series_equal(nat_series_dtype_timedelta +
                            single_nat_dtype_datetime,
                            nat_series_dtype_timestamp)
        assert_series_equal(single_nat_dtype_datetime +
                            nat_series_dtype_timedelta,
                            nat_series_dtype_timestamp)

    def test_ops_datetimelike_align(self):
        # GH 7500
        # datetimelike ops need to align
        dt = Series(date_range('2012-1-1', periods=3, freq='D'))
        dt.iloc[2] = np.nan
        dt2 = dt[::-1]

        expected = Series([timedelta(0), timedelta(0), pd.NaT])
        # name is reset
        result = dt2 - dt
        assert_series_equal(result, expected)

        expected = Series(expected, name=0)
        result = (dt2.to_frame() - dt.to_frame())[0]
        assert_series_equal(result, expected)

    def test_return_dtypes_bool_op_costant(self):
        # gh15115
        s = pd.Series([1, 3, 2], index=range(3))
        const = 2
        for op in ['eq', 'ne', 'gt', 'lt', 'ge', 'le']:
            result = getattr(s, op)(const).get_dtype_counts()
            tm.assert_series_equal(result, Series([1], ['bool']))

        # empty Series
        empty = s.iloc[:0]
        for op in ['eq', 'ne', 'gt', 'lt', 'ge', 'le']:
            result = getattr(empty, op)(const).get_dtype_counts()
            tm.assert_series_equal(result, Series([1], ['bool']))

    def test_operators_bitwise(self):
        # GH 9016: support bitwise op for integer types
        index = list('bca')

        s_tft = Series([True, False, True], index=index)
        s_fff = Series([False, False, False], index=index)
        s_tff = Series([True, False, False], index=index)
        s_empty = Series([])

        # TODO: unused
        # s_0101 = Series([0, 1, 0, 1])

        s_0123 = Series(range(4), dtype='int64')
        s_3333 = Series([3] * 4)
        s_4444 = Series([4] * 4)

        res = s_tft & s_empty
        expected = s_fff
        assert_series_equal(res, expected)

        res = s_tft | s_empty
        expected = s_tft
        assert_series_equal(res, expected)

        res = s_0123 & s_3333
        expected = Series(range(4), dtype='int64')
        assert_series_equal(res, expected)

        res = s_0123 | s_4444
        expected = Series(range(4, 8), dtype='int64')
        assert_series_equal(res, expected)

        s_a0b1c0 = Series([1], list('b'))

        res = s_tft & s_a0b1c0
        expected = s_tff.reindex(list('abc'))
        assert_series_equal(res, expected)

        res = s_tft | s_a0b1c0
        expected = s_tft.reindex(list('abc'))
        assert_series_equal(res, expected)

        n0 = 0
        res = s_tft & n0
        expected = s_fff
        assert_series_equal(res, expected)

        res = s_0123 & n0
        expected = Series([0] * 4)
        assert_series_equal(res, expected)

        n1 = 1
        res = s_tft & n1
        expected = s_tft
        assert_series_equal(res, expected)

        res = s_0123 & n1
        expected = Series([0, 1, 0, 1])
        assert_series_equal(res, expected)

        s_1111 = Series([1] * 4, dtype='int8')
        res = s_0123 & s_1111
        expected = Series([0, 1, 0, 1], dtype='int64')
        assert_series_equal(res, expected)

        res = s_0123.astype(np.int16) | s_1111.astype(np.int32)
        expected = Series([1, 1, 3, 3], dtype='int32')
        assert_series_equal(res, expected)

        pytest.raises(TypeError, lambda: s_1111 & 'a')
        pytest.raises(TypeError, lambda: s_1111 & ['a', 'b', 'c', 'd'])
        pytest.raises(TypeError, lambda: s_0123 & np.NaN)
        pytest.raises(TypeError, lambda: s_0123 & 3.14)
        pytest.raises(TypeError, lambda: s_0123 & [0.1, 4, 3.14, 2])

        # s_0123 will be all false now because of reindexing like s_tft
        if compat.PY3:
            # unable to sort incompatible object via .union.
            exp = Series([False] * 7, index=['b', 'c', 'a', 0, 1, 2, 3])
            with tm.assert_produces_warning(RuntimeWarning):
                assert_series_equal(s_tft & s_0123, exp)
        else:
            exp = Series([False] * 7, index=[0, 1, 2, 3, 'a', 'b', 'c'])
            assert_series_equal(s_tft & s_0123, exp)

        # s_tft will be all false now because of reindexing like s_0123
        if compat.PY3:
            # unable to sort incompatible object via .union.
            exp = Series([False] * 7, index=[0, 1, 2, 3, 'b', 'c', 'a'])
            with tm.assert_produces_warning(RuntimeWarning):
                assert_series_equal(s_0123 & s_tft, exp)
        else:
            exp = Series([False] * 7, index=[0, 1, 2, 3, 'a', 'b', 'c'])
            assert_series_equal(s_0123 & s_tft, exp)

        assert_series_equal(s_0123 & False, Series([False] * 4))
        assert_series_equal(s_0123 ^ False, Series([False, True, True, True]))
        assert_series_equal(s_0123 & [False], Series([False] * 4))
        assert_series_equal(s_0123 & (False), Series([False] * 4))
        assert_series_equal(s_0123 & Series([False, np.NaN, False, False]),
                            Series([False] * 4))

        s_ftft = Series([False, True, False, True])
        assert_series_equal(s_0123 & Series([0.1, 4, -3.14, 2]), s_ftft)

        s_abNd = Series(['a', 'b', np.NaN, 'd'])
        res = s_0123 & s_abNd
        expected = s_ftft
        assert_series_equal(res, expected)

    def test_scalar_na_cmp_corners(self):
        s = Series([2, 3, 4, 5, 6, 7, 8, 9, 10])

        def tester(a, b):
            return a & b

        pytest.raises(TypeError, tester, s, datetime(2005, 1, 1))

        s = Series([2, 3, 4, 5, 6, 7, 8, 9, datetime(2005, 1, 1)])
        s[::2] = np.nan

        expected = Series(True, index=s.index)
        expected[::2] = False
        assert_series_equal(tester(s, list(s)), expected)

        d = DataFrame({'A': s})
        # TODO: Fix this exception - needs to be fixed! (see GH5035)
        # (previously this was a TypeError because series returned
        # NotImplemented

        # this is an alignment issue; these are equivalent
        # https://github.com/pandas-dev/pandas/issues/5284

        pytest.raises(ValueError, lambda: d.__and__(s, axis='columns'))
        pytest.raises(ValueError, tester, s, d)

        # this is wrong as its not a boolean result
        # result = d.__and__(s,axis='index')

    def test_operators_corner(self):
        series = self.ts

        empty = Series([], index=Index([]))

        result = series + empty
        assert np.isnan(result).all()

        result = empty + Series([], index=Index([]))
        assert len(result) == 0

        # TODO: this returned NotImplemented earlier, what to do?
        # deltas = Series([timedelta(1)] * 5, index=np.arange(5))
        # sub_deltas = deltas[::2]
        # deltas5 = deltas * 5
        # deltas = deltas + sub_deltas

        # float + int
        int_ts = self.ts.astype(int)[:-5]
        added = self.ts + int_ts
        expected = Series(self.ts.values[:-5] + int_ts.values,
                          index=self.ts.index[:-5], name='ts')
        tm.assert_series_equal(added[:-5], expected)

    def test_operators_reverse_object(self):
        # GH 56
        arr = Series(np.random.randn(10), index=np.arange(10), dtype=object)

        def _check_op(arr, op):
            result = op(1., arr)
            expected = op(1., arr.astype(float))
            assert_series_equal(result.astype(float), expected)

        _check_op(arr, operator.add)
        _check_op(arr, operator.sub)
        _check_op(arr, operator.mul)
        _check_op(arr, operator.truediv)
        _check_op(arr, operator.floordiv)

    def test_arith_ops_df_compat(self):
        # GH 1134
        s1 = pd.Series([1, 2, 3], index=list('ABC'), name='x')
        s2 = pd.Series([2, 2, 2], index=list('ABD'), name='x')

        exp = pd.Series([3.0, 4.0, np.nan, np.nan],
                        index=list('ABCD'), name='x')
        assert_series_equal(s1 + s2, exp)
        assert_series_equal(s2 + s1, exp)

        exp = pd.DataFrame({'x': [3.0, 4.0, np.nan, np.nan]},
                           index=list('ABCD'))
        assert_frame_equal(s1.to_frame() + s2.to_frame(), exp)
        assert_frame_equal(s2.to_frame() + s1.to_frame(), exp)

        # different length
        s3 = pd.Series([1, 2, 3], index=list('ABC'), name='x')
        s4 = pd.Series([2, 2, 2, 2], index=list('ABCD'), name='x')

        exp = pd.Series([3, 4, 5, np.nan],
                        index=list('ABCD'), name='x')
        assert_series_equal(s3 + s4, exp)
        assert_series_equal(s4 + s3, exp)

        exp = pd.DataFrame({'x': [3, 4, 5, np.nan]},
                           index=list('ABCD'))
        assert_frame_equal(s3.to_frame() + s4.to_frame(), exp)
        assert_frame_equal(s4.to_frame() + s3.to_frame(), exp)

    def test_bool_ops_df_compat(self):
        # GH 1134
        s1 = pd.Series([True, False, True], index=list('ABC'), name='x')
        s2 = pd.Series([True, True, False], index=list('ABD'), name='x')

        exp = pd.Series([True, False, False, False],
                        index=list('ABCD'), name='x')
        assert_series_equal(s1 & s2, exp)
        assert_series_equal(s2 & s1, exp)

        # True | np.nan => True
        exp = pd.Series([True, True, True, False],
                        index=list('ABCD'), name='x')
        assert_series_equal(s1 | s2, exp)
        # np.nan | True => np.nan, filled with False
        exp = pd.Series([True, True, False, False],
                        index=list('ABCD'), name='x')
        assert_series_equal(s2 | s1, exp)

        # DataFrame doesn't fill nan with False
        exp = pd.DataFrame({'x': [True, False, np.nan, np.nan]},
                           index=list('ABCD'))
        assert_frame_equal(s1.to_frame() & s2.to_frame(), exp)
        assert_frame_equal(s2.to_frame() & s1.to_frame(), exp)

        exp = pd.DataFrame({'x': [True, True, np.nan, np.nan]},
                           index=list('ABCD'))
        assert_frame_equal(s1.to_frame() | s2.to_frame(), exp)
        assert_frame_equal(s2.to_frame() | s1.to_frame(), exp)

        # different length
        s3 = pd.Series([True, False, True], index=list('ABC'), name='x')
        s4 = pd.Series([True, True, True, True], index=list('ABCD'), name='x')

        exp = pd.Series([True, False, True, False],
                        index=list('ABCD'), name='x')
        assert_series_equal(s3 & s4, exp)
        assert_series_equal(s4 & s3, exp)

        # np.nan | True => np.nan, filled with False
        exp = pd.Series([True, True, True, False],
                        index=list('ABCD'), name='x')
        assert_series_equal(s3 | s4, exp)
        # True | np.nan => True
        exp = pd.Series([True, True, True, True],
                        index=list('ABCD'), name='x')
        assert_series_equal(s4 | s3, exp)

        exp = pd.DataFrame({'x': [True, False, True, np.nan]},
                           index=list('ABCD'))
        assert_frame_equal(s3.to_frame() & s4.to_frame(), exp)
        assert_frame_equal(s4.to_frame() & s3.to_frame(), exp)

        exp = pd.DataFrame({'x': [True, True, True, np.nan]},
                           index=list('ABCD'))
        assert_frame_equal(s3.to_frame() | s4.to_frame(), exp)
        assert_frame_equal(s4.to_frame() | s3.to_frame(), exp)

    def test_series_frame_radd_bug(self):
        # GH 353
        vals = Series(tm.rands_array(5, 10))
        result = 'foo_' + vals
        expected = vals.map(lambda x: 'foo_' + x)
        assert_series_equal(result, expected)

        frame = DataFrame({'vals': vals})
        result = 'foo_' + frame
        expected = DataFrame({'vals': vals.map(lambda x: 'foo_' + x)})
        assert_frame_equal(result, expected)

        # really raise this time
        with pytest.raises(TypeError):
            datetime.now() + self.ts

        with pytest.raises(TypeError):
            self.ts + datetime.now()

    def test_series_radd_more(self):
        data = [[1, 2, 3],
                [1.1, 2.2, 3.3],
                [pd.Timestamp('2011-01-01'), pd.Timestamp('2011-01-02'),
                 pd.NaT],
                ['x', 'y', 1]]

        for d in data:
            for dtype in [None, object]:
                s = Series(d, dtype=dtype)
                with pytest.raises(TypeError):
                    'foo_' + s

        for dtype in [None, object]:
            res = 1 + pd.Series([1, 2, 3], dtype=dtype)
            exp = pd.Series([2, 3, 4], dtype=dtype)
            assert_series_equal(res, exp)
            res = pd.Series([1, 2, 3], dtype=dtype) + 1
            assert_series_equal(res, exp)

            res = np.nan + pd.Series([1, 2, 3], dtype=dtype)
            exp = pd.Series([np.nan, np.nan, np.nan], dtype=dtype)
            assert_series_equal(res, exp)
            res = pd.Series([1, 2, 3], dtype=dtype) + np.nan
            assert_series_equal(res, exp)

            s = pd.Series([pd.Timedelta('1 days'), pd.Timedelta('2 days'),
                           pd.Timedelta('3 days')], dtype=dtype)
            exp = pd.Series([pd.Timedelta('4 days'), pd.Timedelta('5 days'),
                             pd.Timedelta('6 days')])
            assert_series_equal(pd.Timedelta('3 days') + s, exp)
            assert_series_equal(s + pd.Timedelta('3 days'), exp)

        s = pd.Series(['x', np.nan, 'x'])
        assert_series_equal('a' + s, pd.Series(['ax', np.nan, 'ax']))
        assert_series_equal(s + 'a', pd.Series(['xa', np.nan, 'xa']))

    def test_frame_radd_more(self):
        data = [[1, 2, 3],
                [1.1, 2.2, 3.3],
                [pd.Timestamp('2011-01-01'), pd.Timestamp('2011-01-02'),
                 pd.NaT],
                ['x', 'y', 1]]

        for d in data:
            for dtype in [None, object]:
                s = DataFrame(d, dtype=dtype)
                with pytest.raises(TypeError):
                    'foo_' + s

        for dtype in [None, object]:
            res = 1 + pd.DataFrame([1, 2, 3], dtype=dtype)
            exp = pd.DataFrame([2, 3, 4], dtype=dtype)
            assert_frame_equal(res, exp)
            res = pd.DataFrame([1, 2, 3], dtype=dtype) + 1
            assert_frame_equal(res, exp)

            res = np.nan + pd.DataFrame([1, 2, 3], dtype=dtype)
            exp = pd.DataFrame([np.nan, np.nan, np.nan], dtype=dtype)
            assert_frame_equal(res, exp)
            res = pd.DataFrame([1, 2, 3], dtype=dtype) + np.nan
            assert_frame_equal(res, exp)

        df = pd.DataFrame(['x', np.nan, 'x'])
        assert_frame_equal('a' + df, pd.DataFrame(['ax', np.nan, 'ax']))
        assert_frame_equal(df + 'a', pd.DataFrame(['xa', np.nan, 'xa']))

    def test_operators_frame(self):
        # rpow does not work with DataFrame
        df = DataFrame({'A': self.ts})

        assert_series_equal(self.ts + self.ts, self.ts + df['A'],
                            check_names=False)
        assert_series_equal(self.ts ** self.ts, self.ts ** df['A'],
                            check_names=False)
        assert_series_equal(self.ts < self.ts, self.ts < df['A'],
                            check_names=False)
        assert_series_equal(self.ts / self.ts, self.ts / df['A'],
                            check_names=False)

    def test_operators_combine(self):
        def _check_fill(meth, op, a, b, fill_value=0):
            exp_index = a.index.union(b.index)
            a = a.reindex(exp_index)
            b = b.reindex(exp_index)

            amask = isna(a)
            bmask = isna(b)

            exp_values = []
            for i in range(len(exp_index)):
                with np.errstate(all='ignore'):
                    if amask[i]:
                        if bmask[i]:
                            exp_values.append(nan)
                            continue
                        exp_values.append(op(fill_value, b[i]))
                    elif bmask[i]:
                        if amask[i]:
                            exp_values.append(nan)
                            continue
                        exp_values.append(op(a[i], fill_value))
                    else:
                        exp_values.append(op(a[i], b[i]))

            result = meth(a, b, fill_value=fill_value)
            expected = Series(exp_values, exp_index)
            assert_series_equal(result, expected)

        a = Series([nan, 1., 2., 3., nan], index=np.arange(5))
        b = Series([nan, 1, nan, 3, nan, 4.], index=np.arange(6))

        pairings = []
        for op in ['add', 'sub', 'mul', 'pow', 'truediv', 'floordiv']:
            fv = 0
            lop = getattr(Series, op)
            lequiv = getattr(operator, op)
            rop = getattr(Series, 'r' + op)
            # bind op at definition time...
            requiv = lambda x, y, op=op: getattr(operator, op)(y, x)
            pairings.append((lop, lequiv, fv))
            pairings.append((rop, requiv, fv))

        if compat.PY3:
            pairings.append((Series.div, operator.truediv, 1))
            pairings.append((Series.rdiv, lambda x, y: operator.truediv(y, x),
                             1))
        else:
            pairings.append((Series.div, operator.div, 1))
            pairings.append((Series.rdiv, lambda x, y: operator.div(y, x), 1))

        for op, equiv_op, fv in pairings:
            result = op(a, b)
            exp = equiv_op(a, b)
            assert_series_equal(result, exp)
            _check_fill(op, equiv_op, a, b, fill_value=fv)
            # should accept axis=0 or axis='rows'
            op(a, b, axis=0)

    def test_operators_na_handling(self):
        from decimal import Decimal
        from datetime import date
        s = Series([Decimal('1.3'), Decimal('2.3')],
                   index=[date(2012, 1, 1), date(2012, 1, 2)])

        result = s + s.shift(1)
        result2 = s.shift(1) + s
        assert isna(result[0])
        assert isna(result2[0])

        s = Series(['foo', 'bar', 'baz', np.nan])
        result = 'prefix_' + s
        expected = Series(['prefix_foo', 'prefix_bar', 'prefix_baz', np.nan])
        assert_series_equal(result, expected)

        result = s + '_suffix'
        expected = Series(['foo_suffix', 'bar_suffix', 'baz_suffix', np.nan])
        assert_series_equal(result, expected)

    def test_datetime64_with_index(self):

        # arithmetic integer ops with an index
        s = Series(np.random.randn(5))
        expected = s - s.index.to_series()
        result = s - s.index
        assert_series_equal(result, expected)

        # GH 4629
        # arithmetic datetime64 ops with an index
        s = Series(date_range('20130101', periods=5),
                   index=date_range('20130101', periods=5))
        expected = s - s.index.to_series()
        result = s - s.index
        assert_series_equal(result, expected)

        result = s - s.index.to_period()
        assert_series_equal(result, expected)

        df = DataFrame(np.random.randn(5, 2),
                       index=date_range('20130101', periods=5))
        df['date'] = Timestamp('20130102')
        df['expected'] = df['date'] - df.index.to_series()
        df['result'] = df['date'] - df.index
        assert_series_equal(df['result'], df['expected'], check_names=False)

    def test_dti_tz_convert_to_utc(self):
        base = pd.DatetimeIndex(['2011-01-01', '2011-01-02', '2011-01-03'],
                                tz='UTC')
        idx1 = base.tz_convert('Asia/Tokyo')[:2]
        idx2 = base.tz_convert('US/Eastern')[1:]

        res = Series([1, 2], index=idx1) + Series([1, 1], index=idx2)
        assert_series_equal(res, Series([np.nan, 3, np.nan], index=base))

    def test_op_duplicate_index(self):
        # GH14227
        s1 = Series([1, 2], index=[1, 1])
        s2 = Series([10, 10], index=[1, 2])
        result = s1 + s2
        expected = pd.Series([11, 12, np.nan], index=[1, 1, 2])
        assert_series_equal(result, expected)

    @pytest.mark.parametrize(
        "test_input,error_type",
        [
            (pd.Series([]), ValueError),

            # For strings, or any Series with dtype 'O'
            (pd.Series(['foo', 'bar', 'baz']), TypeError),
            (pd.Series([(1,), (2,)]), TypeError),

            # For mixed data types
            (
                pd.Series(['foo', 'foo', 'bar', 'bar', None, np.nan, 'baz']),
                TypeError
            ),
        ]
    )
    def test_assert_idxminmax_raises(self, test_input, error_type):
        """
        Cases where ``Series.argmax`` and related should raise an exception
        """
        with pytest.raises(error_type):
            test_input.idxmin()
        with pytest.raises(error_type):
            test_input.idxmin(skipna=False)
        with pytest.raises(error_type):
            test_input.idxmax()
        with pytest.raises(error_type):
            test_input.idxmax(skipna=False)

    def test_idxminmax_with_inf(self):
        # For numeric data with NA and Inf (GH #13595)
        s = pd.Series([0, -np.inf, np.inf, np.nan])

        assert s.idxmin() == 1
        assert np.isnan(s.idxmin(skipna=False))

        assert s.idxmax() == 2
        assert np.isnan(s.idxmax(skipna=False))

        # Using old-style behavior that treats floating point nan, -inf, and
        # +inf as missing
        with pd.option_context('mode.use_inf_as_na', True):
            assert s.idxmin() == 0
            assert np.isnan(s.idxmin(skipna=False))
            assert s.idxmax() == 0
            np.isnan(s.idxmax(skipna=False))<|MERGE_RESOLUTION|>--- conflicted
+++ resolved
@@ -960,14 +960,13 @@
         assert_series_equal(timedelta_series / nan,
                             nat_series_dtype_timedelta)
 
-<<<<<<< HEAD
     def test_td64_sub_NaT(self):
         # GH#18808
         ser = pd.Series([pd.NaT, pd.Timedelta('1s')])
         res = ser - pd.NaT
         expected = pd.Series([pd.NaT, pd.NaT], dtype='timedelta64[ns]')
         tm.assert_series_equal(res, expected)
-=======
+
     @pytest.mark.parametrize('scalar_td', [timedelta(minutes=5, seconds=4),
                                            Timedelta(minutes=5, seconds=4),
                                            Timedelta('5m4s').to_timedelta64()])
@@ -1009,11 +1008,9 @@
             scalar_td ** td1
         with tm.assert_raises_regex(TypeError, pattern):
             td1 ** scalar_td
->>>>>>> feef9041
 
 
 class TestDatetimeSeriesArithmetic(object):
-
     def test_operators_datetimelike(self):
         def run_ops(ops, get_ser, test_ser):
 
