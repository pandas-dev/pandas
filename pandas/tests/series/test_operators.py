--- conflicted
+++ resolved
@@ -760,9 +760,6 @@
         s2 = Series([10, 10], index=[1, 2])
         result = s1 + s2
         expected = pd.Series([11, 12, np.nan], index=[1, 1, 2])
-<<<<<<< HEAD
-        assert_series_equal(result, expected)
-=======
         assert_series_equal(result, expected)
 
     def test_divmod(self):
@@ -792,5 +789,4 @@
     def test_invert(self):
         ser = tm.makeStringSeries()
         ser.name = 'series'
-        assert_series_equal(-(ser < 0), ~(ser < 0))
->>>>>>> 3937fbc5
+        assert_series_equal(-(ser < 0), ~(ser < 0))