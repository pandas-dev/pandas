import gc
from typing import Optional, Type

import numpy as np
import pytest

from pandas._libs.tslib import iNaT

from pandas.core.dtypes.common import is_datetime64tz_dtype
from pandas.core.dtypes.dtypes import CategoricalDtype

import pandas as pd
from pandas import (
    CategoricalIndex,
    DatetimeIndex,
    Index,
    Int64Index,
    IntervalIndex,
    MultiIndex,
    PeriodIndex,
    RangeIndex,
    Series,
    TimedeltaIndex,
    UInt64Index,
    isna,
)
import pandas._testing as tm
from pandas.core.indexes.base import InvalidIndexError
from pandas.core.indexes.datetimelike import DatetimeIndexOpsMixin


class Base:
    """ base class for index sub-class tests """

    _holder: Optional[Type[Index]] = None
    _compat_props = ["shape", "ndim", "size", "nbytes"]

    def test_pickle_compat_construction(self):
        # need an object to create with
        msg = (
            r"Index\(\.\.\.\) must be called with a collection of some "
            r"kind, None was passed|"
            r"__new__\(\) missing 1 required positional argument: 'data'|"
            r"__new__\(\) takes at least 2 arguments \(1 given\)"
        )
        with pytest.raises(TypeError, match=msg):
            self._holder()

    def test_to_series(self):
        # assert that we are creating a copy of the index

        idx = self.create_index()
        s = idx.to_series()
        assert s.values is not idx.values
        assert s.index is not idx
        assert s.name == idx.name

    def test_to_series_with_arguments(self):
        # GH18699

        # index kwarg
        idx = self.create_index()
        s = idx.to_series(index=idx)

        assert s.values is not idx.values
        assert s.index is idx
        assert s.name == idx.name

        # name kwarg
        idx = self.create_index()
        s = idx.to_series(name="__test")

        assert s.values is not idx.values
        assert s.index is not idx
        assert s.name != idx.name

    @pytest.mark.parametrize("name", [None, "new_name"])
    def test_to_frame(self, name):
        # see GH-15230, GH-22580
        idx = self.create_index()

        if name:
            idx_name = name
        else:
            idx_name = idx.name or 0

        df = idx.to_frame(name=idx_name)

        assert df.index is idx
        assert len(df.columns) == 1
        assert df.columns[0] == idx_name
        assert df[idx_name].values is not idx.values

        df = idx.to_frame(index=False, name=idx_name)
        assert df.index is not idx

    def test_shift(self):

        # GH8083 test the base class for shift
        idx = self.create_index()
        msg = "Not supported for type {}".format(type(idx).__name__)
        with pytest.raises(NotImplementedError, match=msg):
            idx.shift(1)
        with pytest.raises(NotImplementedError, match=msg):
            idx.shift(1, 2)

    def test_constructor_name_unhashable(self):
        # GH#29069 check that name is hashable
        # See also same-named test in tests.series.test_constructors
        idx = self.create_index()
        with pytest.raises(TypeError, match="Index.name must be a hashable type"):
            type(idx)(idx, name=[])

    def test_create_index_existing_name(self):

        # GH11193, when an existing index is passed, and a new name is not
        # specified, the new index should inherit the previous object name
        expected = self.create_index()
        if not isinstance(expected, MultiIndex):
            expected.name = "foo"
            result = pd.Index(expected)
            tm.assert_index_equal(result, expected)

            result = pd.Index(expected, name="bar")
            expected.name = "bar"
            tm.assert_index_equal(result, expected)
        else:
            expected.names = ["foo", "bar"]
            result = pd.Index(expected)
            tm.assert_index_equal(
                result,
                Index(
                    Index(
                        [
                            ("foo", "one"),
                            ("foo", "two"),
                            ("bar", "one"),
                            ("baz", "two"),
                            ("qux", "one"),
                            ("qux", "two"),
                        ],
                        dtype="object",
                    ),
                    names=["foo", "bar"],
                ),
            )

            result = pd.Index(expected, names=["A", "B"])
            tm.assert_index_equal(
                result,
                Index(
                    Index(
                        [
                            ("foo", "one"),
                            ("foo", "two"),
                            ("bar", "one"),
                            ("baz", "two"),
                            ("qux", "one"),
                            ("qux", "two"),
                        ],
                        dtype="object",
                    ),
                    names=["A", "B"],
                ),
            )

    def test_numeric_compat(self):

        idx = self.create_index()
<<<<<<< HEAD

=======
>>>>>>> 980ab6be
        # Check that this doesn't cover MultiIndex case, if/when it does,
        #  we can remove multi.test_compat.test_numeric_compat
        assert not isinstance(idx, MultiIndex)

        with pytest.raises(TypeError, match="cannot perform __mul__"):
            idx * 1
        with pytest.raises(TypeError, match="cannot perform __rmul__"):
            1 * idx

        div_err = "cannot perform __truediv__"
        with pytest.raises(TypeError, match=div_err):
            idx / 1

        div_err = div_err.replace(" __", " __r")
        with pytest.raises(TypeError, match=div_err):
            1 / idx
        with pytest.raises(TypeError, match="cannot perform __floordiv__"):
            idx // 1
        with pytest.raises(TypeError, match="cannot perform __rfloordiv__"):
            1 // idx

    def test_logical_compat(self):
        idx = self.create_index()
        with pytest.raises(TypeError, match="cannot perform all"):
            idx.all()
        with pytest.raises(TypeError, match="cannot perform any"):
            idx.any()

    def test_boolean_context_compat(self):

        # boolean context compat
        idx = self.create_index()

        with pytest.raises(ValueError, match="The truth value of a"):
            if idx:
                pass

    def test_reindex_base(self):
        idx = self.create_index()
        expected = np.arange(idx.size, dtype=np.intp)

        actual = idx.get_indexer(idx)
        tm.assert_numpy_array_equal(expected, actual)

        with pytest.raises(ValueError, match="Invalid fill method"):
            idx.get_indexer(idx, method="invalid")

    def test_get_indexer_consistency(self, indices):
        # See GH 16819
        if isinstance(indices, IntervalIndex):
            return

        if indices.is_unique or isinstance(indices, CategoricalIndex):
            indexer = indices.get_indexer(indices[0:2])
            assert isinstance(indexer, np.ndarray)
            assert indexer.dtype == np.intp
        else:
            e = "Reindexing only valid with uniquely valued Index objects"
            with pytest.raises(InvalidIndexError, match=e):
                indices.get_indexer(indices[0:2])

        indexer, _ = indices.get_indexer_non_unique(indices[0:2])
        assert isinstance(indexer, np.ndarray)
        assert indexer.dtype == np.intp

    def test_ndarray_compat_properties(self):
        idx = self.create_index()
        assert idx.T.equals(idx)
        assert idx.transpose().equals(idx)

        values = idx.values
        for prop in self._compat_props:
            assert getattr(idx, prop) == getattr(values, prop)

        # test for validity
        idx.nbytes
        idx.values.nbytes

    def test_repr_roundtrip(self):

        idx = self.create_index()
        tm.assert_index_equal(eval(repr(idx)), idx)

    def test_str(self):

        # test the string repr
        idx = self.create_index()
        idx.name = "foo"
        assert "'foo'" in str(idx)
        assert type(idx).__name__ in str(idx)

    def test_repr_max_seq_item_setting(self):
        # GH10182
        idx = self.create_index()
        idx = idx.repeat(50)
        with pd.option_context("display.max_seq_items", None):
            repr(idx)
            assert "..." not in str(idx)

    def test_copy_name(self, indices):
        # gh-12309: Check that the "name" argument
        # passed at initialization is honored.
        if isinstance(indices, MultiIndex):
            return

        first = type(indices)(indices, copy=True, name="mario")
        second = type(first)(first, copy=False)

        # Even though "copy=False", we want a new object.
        assert first is not second

        # Not using tm.assert_index_equal() since names differ.
        assert indices.equals(first)

        assert first.name == "mario"
        assert second.name == "mario"

        s1 = Series(2, index=first)
        s2 = Series(3, index=second[:-1])

        if not isinstance(indices, CategoricalIndex):
            # See gh-13365
            s3 = s1 * s2
            assert s3.index.name == "mario"

    def test_ensure_copied_data(self, indices):
        # Check the "copy" argument of each Index.__new__ is honoured
        # GH12309
        init_kwargs = {}
        if isinstance(indices, PeriodIndex):
            # Needs "freq" specification:
            init_kwargs["freq"] = indices.freq
        elif isinstance(indices, (RangeIndex, MultiIndex, CategoricalIndex)):
            # RangeIndex cannot be initialized from data
            # MultiIndex and CategoricalIndex are tested separately
            return

        index_type = type(indices)
        result = index_type(indices.values, copy=True, **init_kwargs)
        if is_datetime64tz_dtype(indices.dtype):
            result = result.tz_localize("UTC").tz_convert(indices.tz)

        tm.assert_index_equal(indices, result)
        tm.assert_numpy_array_equal(
            indices._ndarray_values, result._ndarray_values, check_same="copy"
        )

        if isinstance(indices, PeriodIndex):
            # .values an object array of Period, thus copied
            result = index_type(ordinal=indices.asi8, copy=False, **init_kwargs)
            tm.assert_numpy_array_equal(
                indices._ndarray_values, result._ndarray_values, check_same="same"
            )
        elif isinstance(indices, IntervalIndex):
            # checked in test_interval.py
            pass
        else:
            result = index_type(indices.values, copy=False, **init_kwargs)
            tm.assert_numpy_array_equal(
                indices.values, result.values, check_same="same"
            )
            tm.assert_numpy_array_equal(
                indices._ndarray_values, result._ndarray_values, check_same="same"
            )

    def test_memory_usage(self, indices):
        indices._engine.clear_mapping()
        result = indices.memory_usage()
        if indices.empty:
            # we report 0 for no-length
            assert result == 0
            return

        # non-zero length
        indices.get_loc(indices[0])
        result2 = indices.memory_usage()
        result3 = indices.memory_usage(deep=True)

        # RangeIndex, IntervalIndex
        # don't have engines
        if not isinstance(indices, (RangeIndex, IntervalIndex)):
            assert result2 > result

        if indices.inferred_type == "object":
            assert result3 > result2

    def test_argsort(self, request, indices):
        # separately tested
        if isinstance(indices, CategoricalIndex):
            return

        result = indices.argsort()
        expected = np.array(indices).argsort()
        tm.assert_numpy_array_equal(result, expected, check_dtype=False)

    def test_numpy_argsort(self, indices):
        result = np.argsort(indices)
        expected = indices.argsort()
        tm.assert_numpy_array_equal(result, expected)

        # these are the only two types that perform
        # pandas compatibility input validation - the
        # rest already perform separate (or no) such
        # validation via their 'values' attribute as
        # defined in pandas.core.indexes/base.py - they
        # cannot be changed at the moment due to
        # backwards compatibility concerns
        if isinstance(type(indices), (CategoricalIndex, RangeIndex)):
            msg = "the 'axis' parameter is not supported"
            with pytest.raises(ValueError, match=msg):
                np.argsort(indices, axis=1)

            msg = "the 'kind' parameter is not supported"
            with pytest.raises(ValueError, match=msg):
                np.argsort(indices, kind="mergesort")

            msg = "the 'order' parameter is not supported"
            with pytest.raises(ValueError, match=msg):
                np.argsort(indices, order=("a", "b"))

    def test_take(self, indices):
        indexer = [4, 3, 0, 2]
        if len(indices) < 5:
            # not enough elements; ignore
            return

        result = indices.take(indexer)
        expected = indices[indexer]
        assert result.equals(expected)

        if not isinstance(indices, (DatetimeIndex, PeriodIndex, TimedeltaIndex)):
            # GH 10791
            with pytest.raises(AttributeError):
                indices.freq

    def test_take_invalid_kwargs(self):
        idx = self.create_index()
        indices = [1, 2]

        msg = r"take\(\) got an unexpected keyword argument 'foo'"
        with pytest.raises(TypeError, match=msg):
            idx.take(indices, foo=2)

        msg = "the 'out' parameter is not supported"
        with pytest.raises(ValueError, match=msg):
            idx.take(indices, out=indices)

        msg = "the 'mode' parameter is not supported"
        with pytest.raises(ValueError, match=msg):
            idx.take(indices, mode="clip")

    def test_repeat(self):
        rep = 2
        i = self.create_index()
        expected = pd.Index(i.values.repeat(rep), name=i.name)
        tm.assert_index_equal(i.repeat(rep), expected)

        i = self.create_index()
        rep = np.arange(len(i))
        expected = pd.Index(i.values.repeat(rep), name=i.name)
        tm.assert_index_equal(i.repeat(rep), expected)

    def test_numpy_repeat(self):
        rep = 2
        i = self.create_index()
        expected = i.repeat(rep)
        tm.assert_index_equal(np.repeat(i, rep), expected)

        msg = "the 'axis' parameter is not supported"
        with pytest.raises(ValueError, match=msg):
            np.repeat(i, rep, axis=0)

    @pytest.mark.parametrize("klass", [list, tuple, np.array, Series])
    def test_where(self, klass):
        i = self.create_index()

        cond = [True] * len(i)
        result = i.where(klass(cond))
        expected = i
        tm.assert_index_equal(result, expected)

        cond = [False] + [True] * len(i[1:])
        expected = pd.Index([i._na_value] + i[1:].tolist(), dtype=i.dtype)
        result = i.where(klass(cond))
        tm.assert_index_equal(result, expected)

    @pytest.mark.parametrize("case", [0.5, "xxx"])
    @pytest.mark.parametrize(
        "method", ["intersection", "union", "difference", "symmetric_difference"]
    )
    def test_set_ops_error_cases(self, case, method, indices):
        # non-iterable input
        msg = "Input must be Index or array-like"
        with pytest.raises(TypeError, match=msg):
            getattr(indices, method)(case)

    def test_intersection_base(self, indices):
        if isinstance(indices, CategoricalIndex):
            return

        first = indices[:5]
        second = indices[:3]
        intersect = first.intersection(second)
        assert tm.equalContents(intersect, second)

        if is_datetime64tz_dtype(indices.dtype):
            # The second.values below will drop tz, so the rest of this test
            #  is not applicable.
            return

        # GH 10149
        cases = [klass(second.values) for klass in [np.array, Series, list]]
        for case in cases:
            result = first.intersection(case)
            assert tm.equalContents(result, second)

        if isinstance(indices, MultiIndex):
            msg = "other must be a MultiIndex or a list of tuples"
            with pytest.raises(TypeError, match=msg):
                first.intersection([1, 2, 3])

    def test_union_base(self, indices):
        first = indices[3:]
        second = indices[:5]
        everything = indices
        union = first.union(second)
        assert tm.equalContents(union, everything)

        if is_datetime64tz_dtype(indices.dtype):
            # The second.values below will drop tz, so the rest of this test
            #  is not applicable.
            return

        # GH 10149
        cases = [klass(second.values) for klass in [np.array, Series, list]]
        for case in cases:
            if not isinstance(indices, CategoricalIndex):
                result = first.union(case)
                assert tm.equalContents(result, everything)

        if isinstance(indices, MultiIndex):
            msg = "other must be a MultiIndex or a list of tuples"
            with pytest.raises(TypeError, match=msg):
                first.union([1, 2, 3])

    @pytest.mark.parametrize("sort", [None, False])
    def test_difference_base(self, sort, indices):
        if isinstance(indices, CategoricalIndex):
            return

        first = indices[2:]
        second = indices[:4]
        answer = indices[4:]
        result = first.difference(second, sort)
        assert tm.equalContents(result, answer)

        # GH 10149
        cases = [klass(second.values) for klass in [np.array, Series, list]]
        for case in cases:
            if isinstance(indices, (DatetimeIndex, TimedeltaIndex)):
                assert type(result) == type(answer)
                tm.assert_numpy_array_equal(
                    result.sort_values().asi8, answer.sort_values().asi8
                )
            else:
                result = first.difference(case, sort)
                assert tm.equalContents(result, answer)

        if isinstance(indices, MultiIndex):
            msg = "other must be a MultiIndex or a list of tuples"
            with pytest.raises(TypeError, match=msg):
                first.difference([1, 2, 3], sort)

    def test_symmetric_difference(self, indices):
        if isinstance(indices, CategoricalIndex):
            return

        first = indices[1:]
        second = indices[:-1]
        answer = indices[[0, -1]]
        result = first.symmetric_difference(second)
        assert tm.equalContents(result, answer)

        # GH 10149
        cases = [klass(second.values) for klass in [np.array, Series, list]]
        for case in cases:
            result = first.symmetric_difference(case)
            assert tm.equalContents(result, answer)

        if isinstance(indices, MultiIndex):
            msg = "other must be a MultiIndex or a list of tuples"
            with pytest.raises(TypeError, match=msg):
                first.symmetric_difference([1, 2, 3])

    def test_insert_base(self, indices):
        result = indices[1:4]

        if not len(indices):
            return

        # test 0th element
        assert indices[0:4].equals(result.insert(0, indices[0]))

    def test_delete_base(self, indices):
        if not len(indices):
            return

        if isinstance(indices, RangeIndex):
            # tested in class
            return

        expected = indices[1:]
        result = indices.delete(0)
        assert result.equals(expected)
        assert result.name == expected.name

        expected = indices[:-1]
        result = indices.delete(-1)
        assert result.equals(expected)
        assert result.name == expected.name

        with pytest.raises((IndexError, ValueError)):
            # either depending on numpy version
            indices.delete(len(indices))

    def test_equals(self, indices):
        if isinstance(indices, IntervalIndex):
            # IntervalIndex tested separately
            return

        assert indices.equals(indices)
        assert indices.equals(indices.copy())
        assert indices.equals(indices.astype(object))

        assert not indices.equals(list(indices))
        assert not indices.equals(np.array(indices))

        # Cannot pass in non-int64 dtype to RangeIndex
        if not isinstance(indices, RangeIndex):
            same_values = Index(indices, dtype=object)
            assert indices.equals(same_values)
            assert same_values.equals(indices)

        if indices.nlevels == 1:
            # do not test MultiIndex
            assert not indices.equals(Series(indices))

    def test_equals_op(self):
        # GH9947, GH10637
        index_a = self.create_index()
        if isinstance(index_a, PeriodIndex):
            pytest.skip("Skip check for PeriodIndex")

        n = len(index_a)
        index_b = index_a[0:-1]
        index_c = index_a[0:-1].append(index_a[-2:-1])
        index_d = index_a[0:1]

        msg = "Lengths must match|could not be broadcast"
        with pytest.raises(ValueError, match=msg):
            index_a == index_b
        expected1 = np.array([True] * n)
        expected2 = np.array([True] * (n - 1) + [False])
        tm.assert_numpy_array_equal(index_a == index_a, expected1)
        tm.assert_numpy_array_equal(index_a == index_c, expected2)

        # test comparisons with numpy arrays
        array_a = np.array(index_a)
        array_b = np.array(index_a[0:-1])
        array_c = np.array(index_a[0:-1].append(index_a[-2:-1]))
        array_d = np.array(index_a[0:1])
        with pytest.raises(ValueError, match=msg):
            index_a == array_b
        tm.assert_numpy_array_equal(index_a == array_a, expected1)
        tm.assert_numpy_array_equal(index_a == array_c, expected2)

        # test comparisons with Series
        series_a = Series(array_a)
        series_b = Series(array_b)
        series_c = Series(array_c)
        series_d = Series(array_d)
        with pytest.raises(ValueError, match=msg):
            index_a == series_b

        tm.assert_numpy_array_equal(index_a == series_a, expected1)
        tm.assert_numpy_array_equal(index_a == series_c, expected2)

        # cases where length is 1 for one of them
        with pytest.raises(ValueError, match="Lengths must match"):
            index_a == index_d
        with pytest.raises(ValueError, match="Lengths must match"):
            index_a == series_d
        with pytest.raises(ValueError, match="Lengths must match"):
            index_a == array_d
        msg = "Can only compare identically-labeled Series objects"
        with pytest.raises(ValueError, match=msg):
            series_a == series_d
        with pytest.raises(ValueError, match="Lengths must match"):
            series_a == array_d

        # comparing with a scalar should broadcast; note that we are excluding
        # MultiIndex because in this case each item in the index is a tuple of
        # length 2, and therefore is considered an array of length 2 in the
        # comparison instead of a scalar
        if not isinstance(index_a, MultiIndex):
            expected3 = np.array([False] * (len(index_a) - 2) + [True, False])
            # assuming the 2nd to last item is unique in the data
            item = index_a[-2]
            tm.assert_numpy_array_equal(index_a == item, expected3)
            tm.assert_series_equal(series_a == item, Series(expected3))

    def test_hasnans_isnans(self, indices):
        # GH 11343, added tests for hasnans / isnans
        if isinstance(indices, MultiIndex):
            return

        # cases in indices doesn't include NaN
        idx = indices.copy(deep=True)
        expected = np.array([False] * len(idx), dtype=bool)
        tm.assert_numpy_array_equal(idx._isnan, expected)
        assert idx.hasnans is False

        idx = indices.copy(deep=True)
        values = np.asarray(idx.values)

        if len(indices) == 0:
            return
        elif isinstance(indices, DatetimeIndexOpsMixin):
            values[1] = iNaT
        elif isinstance(indices, (Int64Index, UInt64Index)):
            return
        else:
            values[1] = np.nan

        if isinstance(indices, PeriodIndex):
            idx = type(indices)(values, freq=indices.freq)
        else:
            idx = type(indices)(values)

            expected = np.array([False] * len(idx), dtype=bool)
            expected[1] = True
            tm.assert_numpy_array_equal(idx._isnan, expected)
            assert idx.hasnans is True

    def test_fillna(self, indices):
        # GH 11343
        if len(indices) == 0:
            pass
        elif isinstance(indices, MultiIndex):
            idx = indices.copy(deep=True)
            msg = "isna is not defined for MultiIndex"
            with pytest.raises(NotImplementedError, match=msg):
                idx.fillna(idx[0])
        else:
            idx = indices.copy(deep=True)
            result = idx.fillna(idx[0])
            tm.assert_index_equal(result, idx)
            assert result is not idx

            msg = "'value' must be a scalar, passed: "
            with pytest.raises(TypeError, match=msg):
                idx.fillna([idx[0]])

            idx = indices.copy(deep=True)
            values = np.asarray(idx.values)

            if isinstance(indices, DatetimeIndexOpsMixin):
                values[1] = iNaT
            elif isinstance(indices, (Int64Index, UInt64Index)):
                return
            else:
                values[1] = np.nan

            if isinstance(indices, PeriodIndex):
                idx = type(indices)(values, freq=indices.freq)
            else:
                idx = type(indices)(values)

            expected = np.array([False] * len(idx), dtype=bool)
            expected[1] = True
            tm.assert_numpy_array_equal(idx._isnan, expected)
            assert idx.hasnans is True

    def test_nulls(self, indices):
        # this is really a smoke test for the methods
        # as these are adequately tested for function elsewhere
        if len(indices) == 0:
            tm.assert_numpy_array_equal(indices.isna(), np.array([], dtype=bool))
        elif isinstance(indices, MultiIndex):
            idx = indices.copy()
            msg = "isna is not defined for MultiIndex"
            with pytest.raises(NotImplementedError, match=msg):
                idx.isna()
        elif not indices.hasnans:
            tm.assert_numpy_array_equal(
                indices.isna(), np.zeros(len(indices), dtype=bool)
            )
            tm.assert_numpy_array_equal(
                indices.notna(), np.ones(len(indices), dtype=bool)
            )
        else:
            result = isna(indices)
            tm.assert_numpy_array_equal(indices.isna(), result)
            tm.assert_numpy_array_equal(indices.notna(), ~result)

    def test_empty(self):
        # GH 15270
        index = self.create_index()
        assert not index.empty
        assert index[:0].empty

    def test_join_self_unique(self, join_type):
        index = self.create_index()
        if index.is_unique:
            joined = index.join(index, how=join_type)
            assert (index == joined).all()

    def test_map(self):
        # callable
        index = self.create_index()

        # we don't infer UInt64
        if isinstance(index, pd.UInt64Index):
            expected = index.astype("int64")
        else:
            expected = index

        result = index.map(lambda x: x)
        tm.assert_index_equal(result, expected)

    @pytest.mark.parametrize(
        "mapper",
        [
            lambda values, index: {i: e for e, i in zip(values, index)},
            lambda values, index: pd.Series(values, index),
        ],
    )
    def test_map_dictlike(self, mapper):

        index = self.create_index()
        if isinstance(index, (pd.CategoricalIndex, pd.IntervalIndex)):
            pytest.skip("skipping tests for {}".format(type(index)))

        identity = mapper(index.values, index)

        # we don't infer to UInt64 for a dict
        if isinstance(index, pd.UInt64Index) and isinstance(identity, dict):
            expected = index.astype("int64")
        else:
            expected = index

        result = index.map(identity)
        tm.assert_index_equal(result, expected)

        # empty mappable
        expected = pd.Index([np.nan] * len(index))
        result = index.map(mapper(expected, index))
        tm.assert_index_equal(result, expected)

    def test_map_str(self):
        # GH 31202
        index = self.create_index()
        result = index.map(str)
        expected = Index([str(x) for x in index], dtype=object)
        tm.assert_index_equal(result, expected)

    def test_putmask_with_wrong_mask(self):
        # GH18368
        index = self.create_index()

        with pytest.raises(ValueError):
            index.putmask(np.ones(len(index) + 1, np.bool), 1)

        with pytest.raises(ValueError):
            index.putmask(np.ones(len(index) - 1, np.bool), 1)

        with pytest.raises(ValueError):
            index.putmask("foo", 1)

    @pytest.mark.parametrize("copy", [True, False])
    @pytest.mark.parametrize("name", [None, "foo"])
    @pytest.mark.parametrize("ordered", [True, False])
    def test_astype_category(self, copy, name, ordered):
        # GH 18630
        index = self.create_index()
        if name:
            index = index.rename(name)

        # standard categories
        dtype = CategoricalDtype(ordered=ordered)
        result = index.astype(dtype, copy=copy)
        expected = CategoricalIndex(index.values, name=name, ordered=ordered)
        tm.assert_index_equal(result, expected)

        # non-standard categories
        dtype = CategoricalDtype(index.unique().tolist()[:-1], ordered)
        result = index.astype(dtype, copy=copy)
        expected = CategoricalIndex(index.values, name=name, dtype=dtype)
        tm.assert_index_equal(result, expected)

        if ordered is False:
            # dtype='category' defaults to ordered=False, so only test once
            result = index.astype("category", copy=copy)
            expected = CategoricalIndex(index.values, name=name)
            tm.assert_index_equal(result, expected)

    def test_is_unique(self):
        # initialize a unique index
        index = self.create_index().drop_duplicates()
        assert index.is_unique is True

        # empty index should be unique
        index_empty = index[:0]
        assert index_empty.is_unique is True

        # test basic dupes
        index_dup = index.insert(0, index[0])
        assert index_dup.is_unique is False

        # single NA should be unique
        index_na = index.insert(0, np.nan)
        assert index_na.is_unique is True

        # multiple NA should not be unique
        index_na_dup = index_na.insert(0, np.nan)
        assert index_na_dup.is_unique is False

    def test_engine_reference_cycle(self):
        # GH27585
        index = self.create_index()
        nrefs_pre = len(gc.get_referrers(index))
        index._engine
        assert len(gc.get_referrers(index)) == nrefs_pre

    def test_getitem_2d_deprecated(self):
        # GH#30588
        idx = self.create_index()
        with tm.assert_produces_warning(DeprecationWarning, check_stacklevel=False):
            res = idx[:, None]

        assert isinstance(res, np.ndarray), type(res)

    def test_contains_requires_hashable_raises(self):
        idx = self.create_index()
        with pytest.raises(TypeError, match="unhashable type"):
            [] in idx

        with pytest.raises(TypeError):
            {} in idx._engine<|MERGE_RESOLUTION|>--- conflicted
+++ resolved
@@ -167,10 +167,6 @@
     def test_numeric_compat(self):
 
         idx = self.create_index()
-<<<<<<< HEAD
-
-=======
->>>>>>> 980ab6be
         # Check that this doesn't cover MultiIndex case, if/when it does,
         #  we can remove multi.test_compat.test_numeric_compat
         assert not isinstance(idx, MultiIndex)
