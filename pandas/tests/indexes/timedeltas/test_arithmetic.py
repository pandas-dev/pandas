--- conflicted
+++ resolved
@@ -295,19 +295,12 @@
         with pytest.raises(TypeError):
             idx * idx
 
-<<<<<<< HEAD
-        # invalid
-        pytest.raises(TypeError, lambda: idx * idx)
-        pytest.raises(TypeError, lambda: idx * self._holder(np.arange(3)))
-        pytest.raises(ValueError, lambda: idx * np.array([1, 2]))
-=======
     def test_dti_mul_too_short_raises(self):
         idx = self._holder(np.arange(5, dtype='int64'))
         with pytest.raises(ValueError):
             idx * self._holder(np.arange(3))
         with pytest.raises(ValueError):
             idx * np.array([1, 2])
->>>>>>> 6ba65ca8
 
     def test_ufunc_coercions(self):
         # normal ops are also tested in tseries/test_timedeltas.py
