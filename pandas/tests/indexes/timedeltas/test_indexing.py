--- conflicted
+++ resolved
@@ -159,7 +159,10 @@
         with pytest.raises(TypeError, match="Where requires matching dtype"):
             tdi.where(notna(i2), (i2 + pd.Timestamp.now()).to_period("D"))
 
-<<<<<<< HEAD
+        with pytest.raises(TypeError, match="Where requires matching dtype"):
+            # non-matching scalar
+            tdi.where(notna(i2), pd.Timestamp.now())
+
     def test_where_mismatched_nat(self):
         tdi = timedelta_range("1 day", periods=3, freq="D", name="idx")
         cond = np.array([True, False, False])
@@ -168,15 +171,6 @@
         with pytest.raises(TypeError, match=msg):
             # wrong-dtyped NaT
             tdi.where(cond, np.datetime64("NaT", "ns"))
-=======
-        with pytest.raises(TypeError, match="Where requires matching dtype"):
-            # non-matching scalar
-            tdi.where(notna(i2), pd.Timestamp.now())
-
-        with pytest.raises(TypeError, match="Where requires matching dtype"):
-            # non-matching NA value
-            tdi.where(notna(i2), np.datetime64("NaT", "ns"))
->>>>>>> 3c09d22f
 
 
 class TestTake:
