--- conflicted
+++ resolved
@@ -30,19 +30,7 @@
             index.get_loc([1, 2])
 
     def test_get_loc_float64(self):
-<<<<<<< HEAD
-        idx = Float64Index([0.0, 1.0, 2.0])
-=======
         idx = Index([0.0, 1.0, 2.0], dtype=np.float64)
-        for method in [None, "pad", "backfill", "nearest"]:
-            assert idx.get_loc(1, method) == 1
-            if method is not None:
-                assert idx.get_loc(1, method, tolerance=0) == 1
-
-        for method, loc in [("pad", 1), ("backfill", 2), ("nearest", 1)]:
-            assert idx.get_loc(1.1, method) == loc
-            assert idx.get_loc(1.1, method, tolerance=0.9) == loc
->>>>>>> ffd8b00e
 
         with pytest.raises(KeyError, match="^'foo'$"):
             idx.get_loc("foo")
