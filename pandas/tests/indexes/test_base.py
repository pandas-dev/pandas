from collections import defaultdict
from datetime import datetime
from io import StringIO
import math
import operator
import re

import numpy as np
import pytest

from pandas.compat import (
    IS64,
    pa_version_under7p0,
)
from pandas.errors import (
    InvalidIndexError,
    PerformanceWarning,
)
from pandas.util._test_decorators import async_mark

<<<<<<< HEAD
from pandas.core.dtypes.common import (
    is_bool_dtype,
    is_complex_dtype,
    is_numeric_dtype,
)
=======
from pandas.core.dtypes.common import is_numeric_dtype
>>>>>>> 579e0709

import pandas as pd
from pandas import (
    CategoricalIndex,
    DataFrame,
    DatetimeIndex,
    IntervalIndex,
    PeriodIndex,
    RangeIndex,
    Series,
    TimedeltaIndex,
    date_range,
    period_range,
)
import pandas._testing as tm
from pandas.core.api import NumericIndex
from pandas.core.indexes.api import (
    Index,
    MultiIndex,
    _get_combined_index,
    ensure_index,
    ensure_index_from_sequences,
)
from pandas.tests.indexes.common import Base


class TestIndex(Base):
    _index_cls = Index

    @pytest.fixture
    def simple_index(self) -> Index:
        return self._index_cls(list("abcde"))

    def test_can_hold_identifiers(self, simple_index):
        index = simple_index
        key = index[0]
        assert index._can_hold_identifiers_and_holds_name(key) is True

    @pytest.mark.parametrize("index", ["datetime"], indirect=True)
    def test_new_axis(self, index):
        # TODO: a bunch of scattered tests check this deprecation is enforced.
        #  de-duplicate/centralize them.
        with pytest.raises(ValueError, match="Multi-dimensional indexing"):
            # GH#30588 multi-dimensional indexing deprecated
            index[None, :]

    def test_argsort(self, index):
        with tm.maybe_produces_warning(
            PerformanceWarning,
            pa_version_under7p0 and getattr(index.dtype, "storage", "") == "pyarrow",
            check_stacklevel=False,
        ):
            super().test_argsort(index)

    def test_numpy_argsort(self, index):
        with tm.maybe_produces_warning(
            PerformanceWarning,
            pa_version_under7p0 and getattr(index.dtype, "storage", "") == "pyarrow",
            check_stacklevel=False,
        ):
            super().test_numpy_argsort(index)

    def test_constructor_regular(self, index):
        tm.assert_contains_all(index, index)

    @pytest.mark.parametrize("index", ["string"], indirect=True)
    def test_constructor_casting(self, index):
        # casting
        arr = np.array(index)
        new_index = Index(arr)
        tm.assert_contains_all(arr, new_index)
        tm.assert_index_equal(index, new_index)

    @pytest.mark.parametrize("index", ["string"], indirect=True)
    def test_constructor_copy(self, index):
        arr = np.array(index)
        new_index = Index(arr, copy=True, name="name")
        assert isinstance(new_index, Index)
        assert new_index.name == "name"
        tm.assert_numpy_array_equal(arr, new_index.values)
        arr[0] = "SOMEBIGLONGSTRING"
        assert new_index[0] != "SOMEBIGLONGSTRING"

    @pytest.mark.parametrize("cast_as_obj", [True, False])
    @pytest.mark.parametrize(
        "index",
        [
            date_range(
                "2015-01-01 10:00",
                freq="D",
                periods=3,
                tz="US/Eastern",
                name="Green Eggs & Ham",
            ),  # DTI with tz
            date_range("2015-01-01 10:00", freq="D", periods=3),  # DTI no tz
            pd.timedelta_range("1 days", freq="D", periods=3),  # td
            period_range("2015-01-01", freq="D", periods=3),  # period
        ],
    )
    def test_constructor_from_index_dtlike(self, cast_as_obj, index):
        if cast_as_obj:
            result = Index(index.astype(object))
        else:
            result = Index(index)

        tm.assert_index_equal(result, index)

        if isinstance(index, DatetimeIndex):
            assert result.tz == index.tz
            if cast_as_obj:
                # GH#23524 check that Index(dti, dtype=object) does not
                #  incorrectly raise ValueError, and that nanoseconds are not
                #  dropped
                index += pd.Timedelta(nanoseconds=50)
                result = Index(index, dtype=object)
                assert result.dtype == np.object_
                assert list(result) == list(index)

    @pytest.mark.parametrize(
        "index,has_tz",
        [
            (
                date_range("2015-01-01 10:00", freq="D", periods=3, tz="US/Eastern"),
                True,
            ),  # datetimetz
            (pd.timedelta_range("1 days", freq="D", periods=3), False),  # td
            (period_range("2015-01-01", freq="D", periods=3), False),  # period
        ],
    )
    def test_constructor_from_series_dtlike(self, index, has_tz):
        result = Index(Series(index))
        tm.assert_index_equal(result, index)

        if has_tz:
            assert result.tz == index.tz

    def test_constructor_from_series_freq(self):
        # GH 6273
        # create from a series, passing a freq
        dts = ["1-1-1990", "2-1-1990", "3-1-1990", "4-1-1990", "5-1-1990"]
        expected = DatetimeIndex(dts, freq="MS")

        s = Series(pd.to_datetime(dts))
        result = DatetimeIndex(s, freq="MS")

        tm.assert_index_equal(result, expected)

    def test_constructor_from_frame_series_freq(self):
        # GH 6273
        # create from a series, passing a freq
        dts = ["1-1-1990", "2-1-1990", "3-1-1990", "4-1-1990", "5-1-1990"]
        expected = DatetimeIndex(dts, freq="MS")

        df = DataFrame(np.random.rand(5, 3))
        df["date"] = dts
        result = DatetimeIndex(df["date"], freq="MS")

        assert df["date"].dtype == object
        expected.name = "date"
        tm.assert_index_equal(result, expected)

        expected = Series(dts, name="date")
        tm.assert_series_equal(df["date"], expected)

        # GH 6274
        # infer freq of same
        freq = pd.infer_freq(df["date"])
        assert freq == "MS"

    def test_constructor_int_dtype_nan(self):
        # see gh-15187
        data = [np.nan]
        expected = NumericIndex(data, dtype=np.float64)
        result = Index(data, dtype="float")
        tm.assert_index_equal(result, expected)

    @pytest.mark.parametrize(
        "klass,dtype,na_val",
        [
            (NumericIndex, np.float64, np.nan),
            (DatetimeIndex, "datetime64[ns]", pd.NaT),
        ],
    )
    def test_index_ctor_infer_nan_nat(self, klass, dtype, na_val):
        # GH 13467
        na_list = [na_val, na_val]
        expected = klass(na_list)
        assert expected.dtype == dtype

        result = Index(na_list)
        tm.assert_index_equal(result, expected)

        result = Index(np.array(na_list))
        tm.assert_index_equal(result, expected)

    @pytest.mark.parametrize(
        "vals,dtype",
        [
            ([1, 2, 3, 4, 5], "int"),
            ([1.1, np.nan, 2.2, 3.0], "float"),
            (["A", "B", "C", np.nan], "obj"),
        ],
    )
    def test_constructor_simple_new(self, vals, dtype):
        index = Index(vals, name=dtype)
        result = index._simple_new(index.values, dtype)
        tm.assert_index_equal(result, index)

    @pytest.mark.parametrize("attr", ["values", "asi8"])
    @pytest.mark.parametrize("klass", [Index, DatetimeIndex])
    def test_constructor_dtypes_datetime(self, tz_naive_fixture, attr, klass):
        # Test constructing with a datetimetz dtype
        # .values produces numpy datetimes, so these are considered naive
        # .asi8 produces integers, so these are considered epoch timestamps
        # ^the above will be true in a later version. Right now we `.view`
        # the i8 values as NS_DTYPE, effectively treating them as wall times.
        index = date_range("2011-01-01", periods=5)
        arg = getattr(index, attr)
        index = index.tz_localize(tz_naive_fixture)
        dtype = index.dtype

        # As of 2.0 astype raises on dt64.astype(dt64tz)
        err = tz_naive_fixture is not None
        msg = "Cannot use .astype to convert from timezone-naive dtype to"

        if attr == "asi8":
            result = DatetimeIndex(arg).tz_localize(tz_naive_fixture)
            tm.assert_index_equal(result, index)
        elif klass is Index:
            with pytest.raises(TypeError, match="unexpected keyword"):
                klass(arg, tz=tz_naive_fixture)
        else:
            result = klass(arg, tz=tz_naive_fixture)
            tm.assert_index_equal(result, index)

        if attr == "asi8":
            if err:
                with pytest.raises(TypeError, match=msg):
                    DatetimeIndex(arg).astype(dtype)
            else:
                result = DatetimeIndex(arg).astype(dtype)
                tm.assert_index_equal(result, index)
        else:
            result = klass(arg, dtype=dtype)
            tm.assert_index_equal(result, index)

        if attr == "asi8":
            result = DatetimeIndex(list(arg)).tz_localize(tz_naive_fixture)
            tm.assert_index_equal(result, index)
        elif klass is Index:
            with pytest.raises(TypeError, match="unexpected keyword"):
                klass(arg, tz=tz_naive_fixture)
        else:
            result = klass(list(arg), tz=tz_naive_fixture)
            tm.assert_index_equal(result, index)

        if attr == "asi8":
            if err:
                with pytest.raises(TypeError, match=msg):
                    DatetimeIndex(list(arg)).astype(dtype)
            else:
                result = DatetimeIndex(list(arg)).astype(dtype)
                tm.assert_index_equal(result, index)
        else:
            result = klass(list(arg), dtype=dtype)
            tm.assert_index_equal(result, index)

    @pytest.mark.parametrize("attr", ["values", "asi8"])
    @pytest.mark.parametrize("klass", [Index, TimedeltaIndex])
    def test_constructor_dtypes_timedelta(self, attr, klass):
        index = pd.timedelta_range("1 days", periods=5)
        index = index._with_freq(None)  # won't be preserved by constructors
        dtype = index.dtype

        values = getattr(index, attr)

        result = klass(values, dtype=dtype)
        tm.assert_index_equal(result, index)

        result = klass(list(values), dtype=dtype)
        tm.assert_index_equal(result, index)

    @pytest.mark.parametrize("value", [[], iter([]), (_ for _ in [])])
    @pytest.mark.parametrize(
        "klass",
        [
            Index,
            NumericIndex,
            CategoricalIndex,
            DatetimeIndex,
            TimedeltaIndex,
        ],
    )
    def test_constructor_empty(self, value, klass):
        empty = klass(value)
        assert isinstance(empty, klass)
        assert not len(empty)

    @pytest.mark.parametrize(
        "empty,klass",
        [
            (PeriodIndex([], freq="B"), PeriodIndex),
            (PeriodIndex(iter([]), freq="B"), PeriodIndex),
            (PeriodIndex((_ for _ in []), freq="B"), PeriodIndex),
            (RangeIndex(step=1), RangeIndex),
            (MultiIndex(levels=[[1, 2], ["blue", "red"]], codes=[[], []]), MultiIndex),
        ],
    )
    def test_constructor_empty_special(self, empty, klass):
        assert isinstance(empty, klass)
        assert not len(empty)

    @pytest.mark.parametrize(
        "index",
        [
            "datetime",
            "float64",
            "float32",
            "int64",
            "int32",
            "period",
            "range",
            "repeats",
            "timedelta",
            "tuples",
            "uint64",
            "uint32",
        ],
        indirect=True,
    )
    def test_view_with_args(self, index):
        index.view("i8")

    @pytest.mark.parametrize(
        "index",
        [
            "string",
            pytest.param("categorical", marks=pytest.mark.xfail(reason="gh-25464")),
            "bool-object",
            "bool-dtype",
            "empty",
        ],
        indirect=True,
    )
    def test_view_with_args_object_array_raises(self, index):
        if index.dtype == bool:
            msg = "When changing to a larger dtype"
            with pytest.raises(ValueError, match=msg):
                index.view("i8")
        else:
            msg = "Cannot change data-type for object array"
            with pytest.raises(TypeError, match=msg):
                index.view("i8")

    @pytest.mark.parametrize(
        "index",
        ["int64", "int32", "range"],
        indirect=True,
    )
    def test_astype(self, index):
        casted = index.astype("i8")

        # it works!
        casted.get_loc(5)

        # pass on name
        index.name = "foobar"
        casted = index.astype("i8")
        assert casted.name == "foobar"

    def test_equals_object(self):
        # same
        assert Index(["a", "b", "c"]).equals(Index(["a", "b", "c"]))

    @pytest.mark.parametrize(
        "comp", [Index(["a", "b"]), Index(["a", "b", "d"]), ["a", "b", "c"]]
    )
    def test_not_equals_object(self, comp):
        assert not Index(["a", "b", "c"]).equals(comp)

    def test_identical(self):

        # index
        i1 = Index(["a", "b", "c"])
        i2 = Index(["a", "b", "c"])

        assert i1.identical(i2)

        i1 = i1.rename("foo")
        assert i1.equals(i2)
        assert not i1.identical(i2)

        i2 = i2.rename("foo")
        assert i1.identical(i2)

        i3 = Index([("a", "a"), ("a", "b"), ("b", "a")])
        i4 = Index([("a", "a"), ("a", "b"), ("b", "a")], tupleize_cols=False)
        assert not i3.identical(i4)

    def test_is_(self):
        ind = Index(range(10))
        assert ind.is_(ind)
        assert ind.is_(ind.view().view().view().view())
        assert not ind.is_(Index(range(10)))
        assert not ind.is_(ind.copy())
        assert not ind.is_(ind.copy(deep=False))
        assert not ind.is_(ind[:])
        assert not ind.is_(np.array(range(10)))

        # quasi-implementation dependent
        assert ind.is_(ind.view())
        ind2 = ind.view()
        ind2.name = "bob"
        assert ind.is_(ind2)
        assert ind2.is_(ind)
        # doesn't matter if Indices are *actually* views of underlying data,
        assert not ind.is_(Index(ind.values))
        arr = np.array(range(1, 11))
        ind1 = Index(arr, copy=False)
        ind2 = Index(arr, copy=False)
        assert not ind1.is_(ind2)

    def test_asof_numeric_vs_bool_raises(self):
        left = Index([1, 2, 3])
        right = Index([True, False], dtype=object)

        msg = "Cannot compare dtypes int64 and bool"
        with pytest.raises(TypeError, match=msg):
            left.asof(right[0])
        # TODO: should right.asof(left[0]) also raise?

        with pytest.raises(InvalidIndexError, match=re.escape(str(right))):
            left.asof(right)

        with pytest.raises(InvalidIndexError, match=re.escape(str(left))):
            right.asof(left)

    @pytest.mark.parametrize("index", ["string"], indirect=True)
    def test_booleanindex(self, index):
        bool_index = np.ones(len(index), dtype=bool)
        bool_index[5:30:2] = False

        sub_index = index[bool_index]

        for i, val in enumerate(sub_index):
            assert sub_index.get_loc(val) == i

        sub_index = index[list(bool_index)]
        for i, val in enumerate(sub_index):
            assert sub_index.get_loc(val) == i

    def test_fancy(self, simple_index):
        index = simple_index
        sl = index[[1, 2, 3]]
        for i in sl:
            assert i == sl[sl.get_loc(i)]

    @pytest.mark.parametrize(
        "index",
        ["string", "int64", "int32", "uint64", "uint32", "float64", "float32"],
        indirect=True,
    )
    @pytest.mark.parametrize("dtype", [np.int_, np.bool_])
    def test_empty_fancy(self, index, dtype):
        empty_arr = np.array([], dtype=dtype)
        empty_index = type(index)([])

        assert index[[]].identical(empty_index)
        assert index[empty_arr].identical(empty_index)

    @pytest.mark.parametrize(
        "index",
        ["string", "int64", "int32", "uint64", "uint32", "float64", "float32"],
        indirect=True,
    )
    def test_empty_fancy_raises(self, index):
        # DatetimeIndex is excluded, because it overrides getitem and should
        # be tested separately.
        empty_farr = np.array([], dtype=np.float_)
        empty_index = type(index)([])

        assert index[[]].identical(empty_index)
        # np.ndarray only accepts ndarray of int & bool dtypes, so should Index
        msg = r"arrays used as indices must be of integer \(or boolean\) type"
        with pytest.raises(IndexError, match=msg):
            index[empty_farr]

    def test_union_dt_as_obj(self, simple_index):
        # TODO: Replace with fixturesult
        index = simple_index
        date_index = date_range("2019-01-01", periods=10)
        first_cat = index.union(date_index)
        second_cat = index.union(index)

        appended = np.append(index, date_index.astype("O"))

        assert tm.equalContents(first_cat, appended)
        assert tm.equalContents(second_cat, index)
        tm.assert_contains_all(index, first_cat)
        tm.assert_contains_all(index, second_cat)
        tm.assert_contains_all(date_index, first_cat)

    def test_map_with_tuples(self):
        # GH 12766

        # Test that returning a single tuple from an Index
        #   returns an Index.
        index = tm.makeIntIndex(3)
        result = tm.makeIntIndex(3).map(lambda x: (x,))
        expected = Index([(i,) for i in index])
        tm.assert_index_equal(result, expected)

        # Test that returning a tuple from a map of a single index
        #   returns a MultiIndex object.
        result = index.map(lambda x: (x, x == 1))
        expected = MultiIndex.from_tuples([(i, i == 1) for i in index])
        tm.assert_index_equal(result, expected)

    def test_map_with_tuples_mi(self):
        # Test that returning a single object from a MultiIndex
        #   returns an Index.
        first_level = ["foo", "bar", "baz"]
        multi_index = MultiIndex.from_tuples(zip(first_level, [1, 2, 3]))
        reduced_index = multi_index.map(lambda x: x[0])
        tm.assert_index_equal(reduced_index, Index(first_level))

    @pytest.mark.parametrize(
        "attr", ["makeDateIndex", "makePeriodIndex", "makeTimedeltaIndex"]
    )
    def test_map_tseries_indices_return_index(self, attr):
        index = getattr(tm, attr)(10)
        expected = Index([1] * 10)
        result = index.map(lambda x: 1)
        tm.assert_index_equal(expected, result)

    def test_map_tseries_indices_accsr_return_index(self):
        date_index = tm.makeDateIndex(24, freq="h", name="hourly")
        expected = Index(range(24), dtype="int32", name="hourly")
        tm.assert_index_equal(expected, date_index.map(lambda x: x.hour), exact=True)

    @pytest.mark.parametrize(
        "mapper",
        [
            lambda values, index: {i: e for e, i in zip(values, index)},
            lambda values, index: Series(values, index),
        ],
    )
    def test_map_dictlike_simple(self, mapper):
        # GH 12756
        expected = Index(["foo", "bar", "baz"])
        index = tm.makeIntIndex(3)
        result = index.map(mapper(expected.values, index))
        tm.assert_index_equal(result, expected)

    @pytest.mark.parametrize(
        "mapper",
        [
            lambda values, index: {i: e for e, i in zip(values, index)},
            lambda values, index: Series(values, index),
        ],
    )
    def test_map_dictlike(self, index, mapper, request):
        # GH 12756
        if isinstance(index, CategoricalIndex):
            # Tested in test_categorical
            return
        elif not index.is_unique:
            # Cannot map duplicated index
            return

        rng = np.arange(len(index), 0, -1, dtype=np.int64)

        if index.empty:
            # to match proper result coercion for uints
            expected = Index([])
        elif is_numeric_dtype(index.dtype):
            expected = index._constructor(rng, dtype=index.dtype)
        elif type(index) is Index and index.dtype != object:
            # i.e. EA-backed, for now just Nullable
            expected = Index(rng, dtype=index.dtype)
        else:
            expected = Index(rng)

        result = index.map(mapper(expected, index))
        tm.assert_index_equal(result, expected)

    @pytest.mark.parametrize(
        "mapper",
        [Series(["foo", 2.0, "baz"], index=[0, 2, -1]), {0: "foo", 2: 2.0, -1: "baz"}],
    )
    def test_map_with_non_function_missing_values(self, mapper):
        # GH 12756
        expected = Index([2.0, np.nan, "foo"])
        result = Index([2, 1, 0]).map(mapper)

        tm.assert_index_equal(expected, result)

    def test_map_na_exclusion(self):
        index = Index([1.5, np.nan, 3, np.nan, 5])

        result = index.map(lambda x: x * 2, na_action="ignore")
        expected = index * 2
        tm.assert_index_equal(result, expected)

    def test_map_defaultdict(self):
        index = Index([1, 2, 3])
        default_dict = defaultdict(lambda: "blank")
        default_dict[1] = "stuff"
        result = index.map(default_dict)
        expected = Index(["stuff", "blank", "blank"])
        tm.assert_index_equal(result, expected)

    @pytest.mark.parametrize("name,expected", [("foo", "foo"), ("bar", None)])
    def test_append_empty_preserve_name(self, name, expected):
        left = Index([], name="foo")
        right = Index([1, 2, 3], name=name)

        result = left.append(right)
        assert result.name == expected

    @pytest.mark.parametrize(
        "index, expected",
        [
            ("string", False),
            ("bool-object", False),
            ("bool-dtype", False),
            ("categorical", False),
            ("int64", True),
            ("int32", True),
            ("uint64", True),
            ("uint32", True),
            ("datetime", False),
            ("float64", True),
            ("float32", True),
        ],
        indirect=["index"],
    )
    def test_is_numeric(self, index, expected):
        assert (
            is_numeric_dtype(index)
            and not is_bool_dtype(index)
            and not is_complex_dtype(index)
        ) is expected

    @pytest.mark.parametrize(
        "index, expected",
        [
            ("string", True),
            ("bool-object", True),
            ("bool-dtype", False),
            ("categorical", False),
            ("int64", False),
            ("int32", False),
            ("uint64", False),
            ("uint32", False),
            ("datetime", False),
            ("float64", False),
            ("float32", False),
        ],
        indirect=["index"],
    )
    def test_is_object(self, index, expected):
        assert index.is_object() is expected

    def test_summary(self, index):
        index._summary()

    def test_format_bug(self):
        # GH 14626
        # windows has different precision on datetime.datetime.now (it doesn't
        # include us since the default for Timestamp shows these but Index
        # formatting does not we are skipping)
        now = datetime.now()
        if not str(now).endswith("000"):
            index = Index([now])
            formatted = index.format()
            expected = [str(index[0])]
            assert formatted == expected

        Index([]).format()

    @pytest.mark.parametrize("vals", [[1, 2.0 + 3.0j, 4.0], ["a", "b", "c"]])
    def test_format_missing(self, vals, nulls_fixture):
        # 2845
        vals = list(vals)  # Copy for each iteration
        vals.append(nulls_fixture)
        index = Index(vals, dtype=object)
        # TODO: case with complex dtype?

        formatted = index.format()
        null_repr = "NaN" if isinstance(nulls_fixture, float) else str(nulls_fixture)
        expected = [str(index[0]), str(index[1]), str(index[2]), null_repr]

        assert formatted == expected
        assert index[3] is nulls_fixture

    @pytest.mark.parametrize("op", ["any", "all"])
    def test_logical_compat(self, op, simple_index):
        index = simple_index
        assert getattr(index, op)() == getattr(index.values, op)()

    @pytest.mark.parametrize(
        "index", ["string", "int64", "int32", "float64", "float32"], indirect=True
    )
    def test_drop_by_str_label(self, index):
        n = len(index)
        drop = index[list(range(5, 10))]
        dropped = index.drop(drop)

        expected = index[list(range(5)) + list(range(10, n))]
        tm.assert_index_equal(dropped, expected)

        dropped = index.drop(index[0])
        expected = index[1:]
        tm.assert_index_equal(dropped, expected)

    @pytest.mark.parametrize(
        "index", ["string", "int64", "int32", "float64", "float32"], indirect=True
    )
    @pytest.mark.parametrize("keys", [["foo", "bar"], ["1", "bar"]])
    def test_drop_by_str_label_raises_missing_keys(self, index, keys):
        with pytest.raises(KeyError, match=""):
            index.drop(keys)

    @pytest.mark.parametrize(
        "index", ["string", "int64", "int32", "float64", "float32"], indirect=True
    )
    def test_drop_by_str_label_errors_ignore(self, index):
        n = len(index)
        drop = index[list(range(5, 10))]
        mixed = drop.tolist() + ["foo"]
        dropped = index.drop(mixed, errors="ignore")

        expected = index[list(range(5)) + list(range(10, n))]
        tm.assert_index_equal(dropped, expected)

        dropped = index.drop(["foo", "bar"], errors="ignore")
        expected = index[list(range(n))]
        tm.assert_index_equal(dropped, expected)

    def test_drop_by_numeric_label_loc(self):
        # TODO: Parametrize numeric and str tests after self.strIndex fixture
        index = Index([1, 2, 3])
        dropped = index.drop(1)
        expected = Index([2, 3])

        tm.assert_index_equal(dropped, expected)

    def test_drop_by_numeric_label_raises_missing_keys(self):
        index = Index([1, 2, 3])
        with pytest.raises(KeyError, match=""):
            index.drop([3, 4])

    @pytest.mark.parametrize(
        "key,expected", [(4, Index([1, 2, 3])), ([3, 4, 5], Index([1, 2]))]
    )
    def test_drop_by_numeric_label_errors_ignore(self, key, expected):
        index = Index([1, 2, 3])
        dropped = index.drop(key, errors="ignore")

        tm.assert_index_equal(dropped, expected)

    @pytest.mark.parametrize(
        "values",
        [["a", "b", ("c", "d")], ["a", ("c", "d"), "b"], [("c", "d"), "a", "b"]],
    )
    @pytest.mark.parametrize("to_drop", [[("c", "d"), "a"], ["a", ("c", "d")]])
    def test_drop_tuple(self, values, to_drop):
        # GH 18304
        index = Index(values)
        expected = Index(["b"])

        result = index.drop(to_drop)
        tm.assert_index_equal(result, expected)

        removed = index.drop(to_drop[0])
        for drop_me in to_drop[1], [to_drop[1]]:
            result = removed.drop(drop_me)
            tm.assert_index_equal(result, expected)

        removed = index.drop(to_drop[1])
        msg = rf"\"\[{re.escape(to_drop[1].__repr__())}\] not found in axis\""
        for drop_me in to_drop[1], [to_drop[1]]:
            with pytest.raises(KeyError, match=msg):
                removed.drop(drop_me)

    def test_drop_with_duplicates_in_index(self, index):
        # GH38051
        if len(index) == 0 or isinstance(index, MultiIndex):
            return
        if isinstance(index, IntervalIndex) and not IS64:
            pytest.skip("Cannot test IntervalIndex with int64 dtype on 32 bit platform")
        index = index.unique().repeat(2)
        expected = index[2:]
        result = index.drop(index[0])
        tm.assert_index_equal(result, expected)

    @pytest.mark.parametrize(
        "attr",
        [
            "is_monotonic_increasing",
            "is_monotonic_decreasing",
            "_is_strictly_monotonic_increasing",
            "_is_strictly_monotonic_decreasing",
        ],
    )
    def test_is_monotonic_incomparable(self, attr):
        index = Index([5, datetime.now(), 7])
        assert not getattr(index, attr)

    @pytest.mark.parametrize("values", [["foo", "bar", "quux"], {"foo", "bar", "quux"}])
    @pytest.mark.parametrize(
        "index,expected",
        [
            (Index(["qux", "baz", "foo", "bar"]), np.array([False, False, True, True])),
            (Index([]), np.array([], dtype=bool)),  # empty
        ],
    )
    def test_isin(self, values, index, expected):
        result = index.isin(values)
        tm.assert_numpy_array_equal(result, expected)

    def test_isin_nan_common_object(self, nulls_fixture, nulls_fixture2):
        # Test cartesian product of null fixtures and ensure that we don't
        # mangle the various types (save a corner case with PyPy)

        # all nans are the same
        if (
            isinstance(nulls_fixture, float)
            and isinstance(nulls_fixture2, float)
            and math.isnan(nulls_fixture)
            and math.isnan(nulls_fixture2)
        ):
            tm.assert_numpy_array_equal(
                Index(["a", nulls_fixture]).isin([nulls_fixture2]),
                np.array([False, True]),
            )

        elif nulls_fixture is nulls_fixture2:  # should preserve NA type
            tm.assert_numpy_array_equal(
                Index(["a", nulls_fixture]).isin([nulls_fixture2]),
                np.array([False, True]),
            )

        else:
            tm.assert_numpy_array_equal(
                Index(["a", nulls_fixture]).isin([nulls_fixture2]),
                np.array([False, False]),
            )

    def test_isin_nan_common_float64(self, nulls_fixture):

        if nulls_fixture is pd.NaT or nulls_fixture is pd.NA:
            # Check 1) that we cannot construct a float64 Index with this value
            #  and 2) that with an NaN we do not have .isin(nulls_fixture)
            msg = "data is not compatible with NumericIndex"
            with pytest.raises(ValueError, match=msg):
                NumericIndex([1.0, nulls_fixture], dtype=np.float64)

            idx = NumericIndex([1.0, np.nan], dtype=np.float64)
            assert not idx.isin([nulls_fixture]).any()
            return

        idx = NumericIndex([1.0, nulls_fixture], dtype=np.float64)
        res = idx.isin([np.nan])
        tm.assert_numpy_array_equal(res, np.array([False, True]))

        # we cannot compare NaT with NaN
        res = idx.isin([pd.NaT])
        tm.assert_numpy_array_equal(res, np.array([False, False]))

    @pytest.mark.parametrize("level", [0, -1])
    @pytest.mark.parametrize(
        "index",
        [
            Index(["qux", "baz", "foo", "bar"]),
            NumericIndex([1.0, 2.0, 3.0, 4.0], dtype=np.float64),
        ],
    )
    def test_isin_level_kwarg(self, level, index):
        values = index.tolist()[-2:] + ["nonexisting"]

        expected = np.array([False, False, True, True])
        tm.assert_numpy_array_equal(expected, index.isin(values, level=level))

        index.name = "foobar"
        tm.assert_numpy_array_equal(expected, index.isin(values, level="foobar"))

    def test_isin_level_kwarg_bad_level_raises(self, index):
        for level in [10, index.nlevels, -(index.nlevels + 1)]:
            with pytest.raises(IndexError, match="Too many levels"):
                index.isin([], level=level)

    @pytest.mark.parametrize("label", [1.0, "foobar", "xyzzy", np.nan])
    def test_isin_level_kwarg_bad_label_raises(self, label, index):
        if isinstance(index, MultiIndex):
            index = index.rename(["foo", "bar"] + index.names[2:])
            msg = f"'Level {label} not found'"
        else:
            index = index.rename("foo")
            msg = rf"Requested level \({label}\) does not match index name \(foo\)"
        with pytest.raises(KeyError, match=msg):
            index.isin([], level=label)

    @pytest.mark.parametrize("empty", [[], Series(dtype=object), np.array([])])
    def test_isin_empty(self, empty):
        # see gh-16991
        index = Index(["a", "b"])
        expected = np.array([False, False])

        result = index.isin(empty)
        tm.assert_numpy_array_equal(expected, result)

    @pytest.mark.parametrize(
        "values",
        [
            [1, 2, 3, 4],
            [1.0, 2.0, 3.0, 4.0],
            [True, True, True, True],
            ["foo", "bar", "baz", "qux"],
            date_range("2018-01-01", freq="D", periods=4),
        ],
    )
    def test_boolean_cmp(self, values):
        index = Index(values)
        result = index == values
        expected = np.array([True, True, True, True], dtype=bool)

        tm.assert_numpy_array_equal(result, expected)

    @pytest.mark.parametrize("index", ["string"], indirect=True)
    @pytest.mark.parametrize("name,level", [(None, 0), ("a", "a")])
    def test_get_level_values(self, index, name, level):
        expected = index.copy()
        if name:
            expected.name = name

        result = expected.get_level_values(level)
        tm.assert_index_equal(result, expected)

    def test_slice_keep_name(self):
        index = Index(["a", "b"], name="asdf")
        assert index.name == index[1:].name

    @pytest.mark.parametrize(
        "index",
        [
            "string",
            "datetime",
            "int64",
            "int32",
            "uint64",
            "uint32",
            "float64",
            "float32",
        ],
        indirect=True,
    )
    def test_join_self(self, index, join_type):
        joined = index.join(index, how=join_type)
        assert index is joined

    @pytest.mark.parametrize("method", ["strip", "rstrip", "lstrip"])
    def test_str_attribute(self, method):
        # GH9068
        index = Index([" jack", "jill ", " jesse ", "frank"])
        expected = Index([getattr(str, method)(x) for x in index.values])

        result = getattr(index.str, method)()
        tm.assert_index_equal(result, expected)

    @pytest.mark.parametrize(
        "index",
        [
            Index(range(5)),
            tm.makeDateIndex(10),
            MultiIndex.from_tuples([("foo", "1"), ("bar", "3")]),
            period_range(start="2000", end="2010", freq="A"),
        ],
    )
    def test_str_attribute_raises(self, index):
        with pytest.raises(AttributeError, match="only use .str accessor"):
            index.str.repeat(2)

    @pytest.mark.parametrize(
        "expand,expected",
        [
            (None, Index([["a", "b", "c"], ["d", "e"], ["f"]])),
            (False, Index([["a", "b", "c"], ["d", "e"], ["f"]])),
            (
                True,
                MultiIndex.from_tuples(
                    [("a", "b", "c"), ("d", "e", np.nan), ("f", np.nan, np.nan)]
                ),
            ),
        ],
    )
    def test_str_split(self, expand, expected):
        index = Index(["a b c", "d e", "f"])
        if expand is not None:
            result = index.str.split(expand=expand)
        else:
            result = index.str.split()

        tm.assert_index_equal(result, expected)

    def test_str_bool_return(self):
        # test boolean case, should return np.array instead of boolean Index
        index = Index(["a1", "a2", "b1", "b2"])
        result = index.str.startswith("a")
        expected = np.array([True, True, False, False])

        tm.assert_numpy_array_equal(result, expected)
        assert isinstance(result, np.ndarray)

    def test_str_bool_series_indexing(self):
        index = Index(["a1", "a2", "b1", "b2"])
        s = Series(range(4), index=index)

        result = s[s.index.str.startswith("a")]
        expected = Series(range(2), index=["a1", "a2"])
        tm.assert_series_equal(result, expected)

    @pytest.mark.parametrize(
        "index,expected", [(Index(list("abcd")), True), (Index(range(4)), False)]
    )
    def test_tab_completion(self, index, expected):
        # GH 9910
        result = "str" in dir(index)
        assert result == expected

    def test_indexing_doesnt_change_class(self):
        index = Index([1, 2, 3, "a", "b", "c"])

        assert index[1:3].identical(Index([2, 3], dtype=np.object_))
        assert index[[0, 1]].identical(Index([1, 2], dtype=np.object_))

    def test_outer_join_sort(self):
        left_index = Index(np.random.permutation(15))
        right_index = tm.makeDateIndex(10)

        with tm.assert_produces_warning(RuntimeWarning):
            result = left_index.join(right_index, how="outer")

        # right_index in this case because DatetimeIndex has join precedence
        # over int64 Index
        with tm.assert_produces_warning(RuntimeWarning):
            expected = right_index.astype(object).union(left_index.astype(object))

        tm.assert_index_equal(result, expected)

    def test_take_fill_value(self):
        # GH 12631
        index = Index(list("ABC"), name="xxx")
        result = index.take(np.array([1, 0, -1]))
        expected = Index(list("BAC"), name="xxx")
        tm.assert_index_equal(result, expected)

        # fill_value
        result = index.take(np.array([1, 0, -1]), fill_value=True)
        expected = Index(["B", "A", np.nan], name="xxx")
        tm.assert_index_equal(result, expected)

        # allow_fill=False
        result = index.take(np.array([1, 0, -1]), allow_fill=False, fill_value=True)
        expected = Index(["B", "A", "C"], name="xxx")
        tm.assert_index_equal(result, expected)

    def test_take_fill_value_none_raises(self):
        index = Index(list("ABC"), name="xxx")
        msg = (
            "When allow_fill=True and fill_value is not None, "
            "all indices must be >= -1"
        )

        with pytest.raises(ValueError, match=msg):
            index.take(np.array([1, 0, -2]), fill_value=True)
        with pytest.raises(ValueError, match=msg):
            index.take(np.array([1, 0, -5]), fill_value=True)

    def test_take_bad_bounds_raises(self):
        index = Index(list("ABC"), name="xxx")
        with pytest.raises(IndexError, match="out of bounds"):
            index.take(np.array([1, -5]))

    @pytest.mark.parametrize("name", [None, "foobar"])
    @pytest.mark.parametrize(
        "labels",
        [
            [],
            np.array([]),
            ["A", "B", "C"],
            ["C", "B", "A"],
            np.array(["A", "B", "C"]),
            np.array(["C", "B", "A"]),
            # Must preserve name even if dtype changes
            date_range("20130101", periods=3).values,
            date_range("20130101", periods=3).tolist(),
        ],
    )
    def test_reindex_preserves_name_if_target_is_list_or_ndarray(self, name, labels):
        # GH6552
        index = Index([0, 1, 2])
        index.name = name
        assert index.reindex(labels)[0].name == name

    @pytest.mark.parametrize("labels", [[], np.array([]), np.array([], dtype=np.int64)])
    def test_reindex_preserves_type_if_target_is_empty_list_or_array(self, labels):
        # GH7774
        index = Index(list("abc"))
        assert index.reindex(labels)[0].dtype.type == np.object_

    @pytest.mark.parametrize(
        "labels,dtype",
        [
            (DatetimeIndex([]), np.datetime64),
        ],
    )
    def test_reindex_doesnt_preserve_type_if_target_is_empty_index(self, labels, dtype):
        # GH7774
        index = Index(list("abc"))
        assert index.reindex(labels)[0].dtype.type == dtype

    def test_reindex_doesnt_preserve_type_if_target_is_empty_index_numeric(
        self, any_real_numpy_dtype
    ):
        # GH7774
        dtype = any_real_numpy_dtype
        index = Index(list("abc"))
        labels = NumericIndex([], dtype=dtype)
        assert index.reindex(labels)[0].dtype == dtype

    def test_reindex_no_type_preserve_target_empty_mi(self):
        index = Index(list("abc"))
        result = index.reindex(
            MultiIndex([Index([], np.int64), Index([], np.float64)], [[], []])
        )[0]
        assert result.levels[0].dtype.type == np.int64
        assert result.levels[1].dtype.type == np.float64

    def test_reindex_ignoring_level(self):
        # GH#35132
        idx = Index([1, 2, 3], name="x")
        idx2 = Index([1, 2, 3, 4], name="x")
        expected = Index([1, 2, 3, 4], name="x")
        result, _ = idx.reindex(idx2, level="x")
        tm.assert_index_equal(result, expected)

    def test_groupby(self):
        index = Index(range(5))
        result = index.groupby(np.array([1, 1, 2, 2, 2]))
        expected = {1: Index([0, 1]), 2: Index([2, 3, 4])}

        tm.assert_dict_equal(result, expected)

    @pytest.mark.parametrize(
        "mi,expected",
        [
            (MultiIndex.from_tuples([(1, 2), (4, 5)]), np.array([True, True])),
            (MultiIndex.from_tuples([(1, 2), (4, 6)]), np.array([True, False])),
        ],
    )
    def test_equals_op_multiindex(self, mi, expected):
        # GH9785
        # test comparisons of multiindex
        df = pd.read_csv(StringIO("a,b,c\n1,2,3\n4,5,6"), index_col=[0, 1])

        result = df.index == mi
        tm.assert_numpy_array_equal(result, expected)

    def test_equals_op_multiindex_identify(self):
        df = pd.read_csv(StringIO("a,b,c\n1,2,3\n4,5,6"), index_col=[0, 1])

        result = df.index == df.index
        expected = np.array([True, True])
        tm.assert_numpy_array_equal(result, expected)

    @pytest.mark.parametrize(
        "index",
        [
            MultiIndex.from_tuples([(1, 2), (4, 5), (8, 9)]),
            Index(["foo", "bar", "baz"]),
        ],
    )
    def test_equals_op_mismatched_multiindex_raises(self, index):
        df = pd.read_csv(StringIO("a,b,c\n1,2,3\n4,5,6"), index_col=[0, 1])

        with pytest.raises(ValueError, match="Lengths must match"):
            df.index == index

    def test_equals_op_index_vs_mi_same_length(self):
        mi = MultiIndex.from_tuples([(1, 2), (4, 5), (8, 9)])
        index = Index(["foo", "bar", "baz"])

        result = mi == index
        expected = np.array([False, False, False])
        tm.assert_numpy_array_equal(result, expected)

    @pytest.mark.parametrize(
        "dt_conv, arg",
        [
            (pd.to_datetime, ["2000-01-01", "2000-01-02"]),
            (pd.to_timedelta, ["01:02:03", "01:02:04"]),
        ],
    )
    def test_dt_conversion_preserves_name(self, dt_conv, arg):
        # GH 10875
        index = Index(arg, name="label")
        assert index.name == dt_conv(index).name

    def test_cached_properties_not_settable(self):
        index = Index([1, 2, 3])
        with pytest.raises(AttributeError, match="Can't set attribute"):
            index.is_unique = False

    @async_mark()
    async def test_tab_complete_warning(self, ip):
        # https://github.com/pandas-dev/pandas/issues/16409
        pytest.importorskip("IPython", minversion="6.0.0")
        from IPython.core.completer import provisionalcompleter

        code = "import pandas as pd; idx = pd.Index([1, 2])"
        await ip.run_code(code)

        # GH 31324 newer jedi version raises Deprecation warning;
        #  appears resolved 2021-02-02
        with tm.assert_produces_warning(None):
            with provisionalcompleter("ignore"):
                list(ip.Completer.completions("idx.", 4))

    def test_contains_method_removed(self, index):
        # GH#30103 method removed for all types except IntervalIndex
        if isinstance(index, IntervalIndex):
            index.contains(1)
        else:
            msg = f"'{type(index).__name__}' object has no attribute 'contains'"
            with pytest.raises(AttributeError, match=msg):
                index.contains(1)

    def test_sortlevel(self):
        index = Index([5, 4, 3, 2, 1])
        with pytest.raises(Exception, match="ascending must be a single bool value or"):
            index.sortlevel(ascending="True")

        with pytest.raises(
            Exception, match="ascending must be a list of bool values of length 1"
        ):
            index.sortlevel(ascending=[True, True])

        with pytest.raises(Exception, match="ascending must be a bool value"):
            index.sortlevel(ascending=["True"])

        expected = Index([1, 2, 3, 4, 5])
        result = index.sortlevel(ascending=[True])
        tm.assert_index_equal(result[0], expected)

        expected = Index([1, 2, 3, 4, 5])
        result = index.sortlevel(ascending=True)
        tm.assert_index_equal(result[0], expected)

        expected = Index([5, 4, 3, 2, 1])
        result = index.sortlevel(ascending=False)
        tm.assert_index_equal(result[0], expected)


class TestMixedIntIndex(Base):
    # Mostly the tests from common.py for which the results differ
    # in py2 and py3 because ints and strings are uncomparable in py3
    # (GH 13514)
    _index_cls = Index

    @pytest.fixture
    def simple_index(self) -> Index:
        return self._index_cls([0, "a", 1, "b", 2, "c"])

    @pytest.fixture(params=[[0, "a", 1, "b", 2, "c"]], ids=["mixedIndex"])
    def index(self, request):
        return Index(request.param)

    def test_argsort(self, simple_index):
        index = simple_index
        with pytest.raises(TypeError, match="'>|<' not supported"):
            index.argsort()

    def test_numpy_argsort(self, simple_index):
        index = simple_index
        with pytest.raises(TypeError, match="'>|<' not supported"):
            np.argsort(index)

    def test_copy_name(self, simple_index):
        # Check that "name" argument passed at initialization is honoured
        # GH12309
        index = simple_index

        first = type(index)(index, copy=True, name="mario")
        second = type(first)(first, copy=False)

        # Even though "copy=False", we want a new object.
        assert first is not second
        tm.assert_index_equal(first, second)

        assert first.name == "mario"
        assert second.name == "mario"

        s1 = Series(2, index=first)
        s2 = Series(3, index=second[:-1])

        s3 = s1 * s2

        assert s3.index.name == "mario"

    def test_copy_name2(self):
        # Check that adding a "name" parameter to the copy is honored
        # GH14302
        index = Index([1, 2], name="MyName")
        index1 = index.copy()

        tm.assert_index_equal(index, index1)

        index2 = index.copy(name="NewName")
        tm.assert_index_equal(index, index2, check_names=False)
        assert index.name == "MyName"
        assert index2.name == "NewName"

    def test_unique_na(self):
        idx = Index([2, np.nan, 2, 1], name="my_index")
        expected = Index([2, np.nan, 1], name="my_index")
        result = idx.unique()
        tm.assert_index_equal(result, expected)

    def test_logical_compat(self, simple_index):
        index = simple_index
        assert index.all() == index.values.all()
        assert index.any() == index.values.any()

    @pytest.mark.parametrize("how", ["any", "all"])
    @pytest.mark.parametrize("dtype", [None, object, "category"])
    @pytest.mark.parametrize(
        "vals,expected",
        [
            ([1, 2, 3], [1, 2, 3]),
            ([1.0, 2.0, 3.0], [1.0, 2.0, 3.0]),
            ([1.0, 2.0, np.nan, 3.0], [1.0, 2.0, 3.0]),
            (["A", "B", "C"], ["A", "B", "C"]),
            (["A", np.nan, "B", "C"], ["A", "B", "C"]),
        ],
    )
    def test_dropna(self, how, dtype, vals, expected):
        # GH 6194
        index = Index(vals, dtype=dtype)
        result = index.dropna(how=how)
        expected = Index(expected, dtype=dtype)
        tm.assert_index_equal(result, expected)

    @pytest.mark.parametrize("how", ["any", "all"])
    @pytest.mark.parametrize(
        "index,expected",
        [
            (
                DatetimeIndex(["2011-01-01", "2011-01-02", "2011-01-03"]),
                DatetimeIndex(["2011-01-01", "2011-01-02", "2011-01-03"]),
            ),
            (
                DatetimeIndex(["2011-01-01", "2011-01-02", "2011-01-03", pd.NaT]),
                DatetimeIndex(["2011-01-01", "2011-01-02", "2011-01-03"]),
            ),
            (
                TimedeltaIndex(["1 days", "2 days", "3 days"]),
                TimedeltaIndex(["1 days", "2 days", "3 days"]),
            ),
            (
                TimedeltaIndex([pd.NaT, "1 days", "2 days", "3 days", pd.NaT]),
                TimedeltaIndex(["1 days", "2 days", "3 days"]),
            ),
            (
                PeriodIndex(["2012-02", "2012-04", "2012-05"], freq="M"),
                PeriodIndex(["2012-02", "2012-04", "2012-05"], freq="M"),
            ),
            (
                PeriodIndex(["2012-02", "2012-04", "NaT", "2012-05"], freq="M"),
                PeriodIndex(["2012-02", "2012-04", "2012-05"], freq="M"),
            ),
        ],
    )
    def test_dropna_dt_like(self, how, index, expected):
        result = index.dropna(how=how)
        tm.assert_index_equal(result, expected)

    def test_dropna_invalid_how_raises(self):
        msg = "invalid how option: xxx"
        with pytest.raises(ValueError, match=msg):
            Index([1, 2, 3]).dropna(how="xxx")

    @pytest.mark.parametrize(
        "index",
        [
            Index([np.nan]),
            Index([np.nan, 1]),
            Index([1, 2, np.nan]),
            Index(["a", "b", np.nan]),
            pd.to_datetime(["NaT"]),
            pd.to_datetime(["NaT", "2000-01-01"]),
            pd.to_datetime(["2000-01-01", "NaT", "2000-01-02"]),
            pd.to_timedelta(["1 day", "NaT"]),
        ],
    )
    def test_is_monotonic_na(self, index):
        assert index.is_monotonic_increasing is False
        assert index.is_monotonic_decreasing is False
        assert index._is_strictly_monotonic_increasing is False
        assert index._is_strictly_monotonic_decreasing is False

    def test_int_name_format(self, frame_or_series):
        index = Index(["a", "b", "c"], name=0)
        result = frame_or_series(list(range(3)), index=index)
        assert "0" in repr(result)

    def test_str_to_bytes_raises(self):
        # GH 26447
        index = Index([str(x) for x in range(10)])
        msg = "^'str' object cannot be interpreted as an integer$"
        with pytest.raises(TypeError, match=msg):
            bytes(index)

    @pytest.mark.filterwarnings("ignore:elementwise comparison failed:FutureWarning")
    def test_index_with_tuple_bool(self):
        # GH34123
        # TODO: also this op right now produces FutureWarning from numpy
        #  https://github.com/numpy/numpy/issues/11521
        idx = Index([("a", "b"), ("b", "c"), ("c", "a")])
        result = idx == ("c", "a")
        expected = np.array([False, False, True])
        tm.assert_numpy_array_equal(result, expected)


class TestIndexUtils:
    @pytest.mark.parametrize(
        "data, names, expected",
        [
            ([[1, 2, 3]], None, Index([1, 2, 3])),
            ([[1, 2, 3]], ["name"], Index([1, 2, 3], name="name")),
            (
                [["a", "a"], ["c", "d"]],
                None,
                MultiIndex([["a"], ["c", "d"]], [[0, 0], [0, 1]]),
            ),
            (
                [["a", "a"], ["c", "d"]],
                ["L1", "L2"],
                MultiIndex([["a"], ["c", "d"]], [[0, 0], [0, 1]], names=["L1", "L2"]),
            ),
        ],
    )
    def test_ensure_index_from_sequences(self, data, names, expected):
        result = ensure_index_from_sequences(data, names)
        tm.assert_index_equal(result, expected)

    def test_ensure_index_mixed_closed_intervals(self):
        # GH27172
        intervals = [
            pd.Interval(0, 1, closed="left"),
            pd.Interval(1, 2, closed="right"),
            pd.Interval(2, 3, closed="neither"),
            pd.Interval(3, 4, closed="both"),
        ]
        result = ensure_index(intervals)
        expected = Index(intervals, dtype=object)
        tm.assert_index_equal(result, expected)

    def test_ensure_index_uint64(self):
        # with both 0 and a large-uint64, np.array will infer to float64
        #  https://github.com/numpy/numpy/issues/19146
        #  but a more accurate choice would be uint64
        values = [0, np.iinfo(np.uint64).max]

        result = ensure_index(values)
        assert list(result) == values

        expected = Index(values, dtype="uint64")
        tm.assert_index_equal(result, expected)

    def test_get_combined_index(self):
        result = _get_combined_index([])
        expected = Index([])
        tm.assert_index_equal(result, expected)


@pytest.mark.parametrize(
    "opname",
    [
        "eq",
        "ne",
        "le",
        "lt",
        "ge",
        "gt",
        "add",
        "radd",
        "sub",
        "rsub",
        "mul",
        "rmul",
        "truediv",
        "rtruediv",
        "floordiv",
        "rfloordiv",
        "pow",
        "rpow",
        "mod",
        "divmod",
    ],
)
def test_generated_op_names(opname, index):
    opname = f"__{opname}__"
    method = getattr(index, opname)
    assert method.__name__ == opname


@pytest.mark.parametrize("index_maker", tm.index_subclass_makers_generator())
def test_index_subclass_constructor_wrong_kwargs(index_maker):
    # GH #19348
    with pytest.raises(TypeError, match="unexpected keyword argument"):
        index_maker(foo="bar")


def test_deprecated_fastpath():
    msg = "[Uu]nexpected keyword argument"
    with pytest.raises(TypeError, match=msg):
        Index(np.array(["a", "b"], dtype=object), name="test", fastpath=True)

    with pytest.raises(TypeError, match=msg):
        Index(np.array([1, 2, 3], dtype="int64"), name="test", fastpath=True)

    with pytest.raises(TypeError, match=msg):
        RangeIndex(0, 5, 2, name="test", fastpath=True)

    with pytest.raises(TypeError, match=msg):
        CategoricalIndex(["a", "b", "c"], name="test", fastpath=True)


def test_shape_of_invalid_index():
    # Pre-2.0, it was possible to create "invalid" index objects backed by
    # a multi-dimensional array (see https://github.com/pandas-dev/pandas/issues/27125
    # about this). However, as long as this is not solved in general,this test ensures
    # that the returned shape is consistent with this underlying array for
    # compat with matplotlib (see https://github.com/pandas-dev/pandas/issues/27775)
    idx = Index([0, 1, 2, 3])
    with pytest.raises(ValueError, match="Multi-dimensional indexing"):
        # GH#30588 multi-dimensional indexing deprecated
        idx[:, None]


@pytest.mark.parametrize("dtype", [None, np.int64, np.uint64, np.float64])
def test_validate_1d_input(dtype):
    # GH#27125 check that we do not have >1-dimensional input
    msg = "Index data must be 1-dimensional"

    arr = np.arange(8).reshape(2, 2, 2)
    with pytest.raises(ValueError, match=msg):
        Index(arr, dtype=dtype)

    df = DataFrame(arr.reshape(4, 2))
    with pytest.raises(ValueError, match=msg):
        Index(df, dtype=dtype)

    # GH#13601 trying to assign a multi-dimensional array to an index is not allowed
    ser = Series(0, range(4))
    with pytest.raises(ValueError, match=msg):
        ser.index = np.array([[2, 3]] * 4, dtype=dtype)


@pytest.mark.parametrize(
    "klass, extra_kwargs",
    [
        [Index, {}],
        [lambda x: NumericIndex(x, np.int64), {}],
        [lambda x: NumericIndex(x, np.float64), {}],
        [DatetimeIndex, {}],
        [TimedeltaIndex, {}],
        [NumericIndex, {}],
        [PeriodIndex, {"freq": "Y"}],
    ],
)
def test_construct_from_memoryview(klass, extra_kwargs):
    # GH 13120
    result = klass(memoryview(np.arange(2000, 2005)), **extra_kwargs)
    expected = klass(list(range(2000, 2005)), **extra_kwargs)
    tm.assert_index_equal(result, expected, exact=True)


@pytest.mark.parametrize("op", [operator.lt, operator.gt])
def test_nan_comparison_same_object(op):
    # GH#47105
    idx = Index([np.nan])
    expected = np.array([False])

    result = op(idx, idx)
    tm.assert_numpy_array_equal(result, expected)

    result = op(idx, idx.copy())
    tm.assert_numpy_array_equal(result, expected)<|MERGE_RESOLUTION|>--- conflicted
+++ resolved
@@ -18,15 +18,12 @@
 )
 from pandas.util._test_decorators import async_mark
 
-<<<<<<< HEAD
+
 from pandas.core.dtypes.common import (
     is_bool_dtype,
     is_complex_dtype,
     is_numeric_dtype,
 )
-=======
-from pandas.core.dtypes.common import is_numeric_dtype
->>>>>>> 579e0709
 
 import pandas as pd
 from pandas import (
