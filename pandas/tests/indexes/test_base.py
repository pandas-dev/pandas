from collections import defaultdict
from datetime import datetime, timedelta
from io import StringIO
import math
import operator
import re

import numpy as np
import pytest

import pandas._config.config as cf

from pandas._libs.tslib import Timestamp
from pandas.compat.numpy import np_datetime64_compat
from pandas.util._test_decorators import async_mark

from pandas.core.dtypes.generic import ABCIndex

import pandas as pd
from pandas import (
    CategoricalIndex,
    DataFrame,
    DatetimeIndex,
    Float64Index,
    Int64Index,
    PeriodIndex,
    RangeIndex,
    Series,
    TimedeltaIndex,
    UInt64Index,
    date_range,
    isna,
    period_range,
)
import pandas._testing as tm
from pandas.conftest import indices_dict
from pandas.core.indexes.api import (
    Index,
    MultiIndex,
    _get_combined_index,
    ensure_index,
    ensure_index_from_sequences,
)
from pandas.tests.indexes.common import Base


class TestIndex(Base):
    _holder = Index

    @pytest.fixture
    def index(self, request):
        """
        Fixture for selectively parametrizing indices_dict via indirect parametrization
        (parametrize over indices_dict keys with indirect=True). Defaults to string
        index if no keys are provided.
        """
        key = getattr(request, "param", "string")

        # copy to avoid mutation, e.g. setting .name
        return indices_dict[key].copy()

    def create_index(self):
        return Index(list("abcde"))

    def test_can_hold_identifiers(self):
        index = self.create_index()
        key = index[0]
        assert index._can_hold_identifiers_and_holds_name(key) is True

    @pytest.mark.parametrize("index", ["datetime"], indirect=True)
    def test_new_axis(self, index):
        with tm.assert_produces_warning(DeprecationWarning):
            # GH#30588 multi-dimensional indexing deprecated
            new_index = index[None, :]
        assert new_index.ndim == 2
        assert isinstance(new_index, np.ndarray)

    @pytest.mark.parametrize("index", ["int", "uint", "float"], indirect=True)
    def test_copy_and_deepcopy(self, index):
        new_copy2 = index.copy(dtype=int)
        assert new_copy2.dtype.kind == "i"

    def test_constructor_regular(self, indices):
        tm.assert_contains_all(indices, indices)

    def test_constructor_casting(self, index):
        # casting
        arr = np.array(index)
        new_index = Index(arr)
        tm.assert_contains_all(arr, new_index)
        tm.assert_index_equal(index, new_index)

    def test_constructor_copy(self, index):
        # copy
        # index = self.create_index()
        arr = np.array(index)
        new_index = Index(arr, copy=True, name="name")
        assert isinstance(new_index, Index)
        assert new_index.name == "name"
        tm.assert_numpy_array_equal(arr, new_index.values)
        arr[0] = "SOMEBIGLONGSTRING"
        assert new_index[0] != "SOMEBIGLONGSTRING"

        # FIXME: dont leave commented-out
        # what to do here?
        # arr = np.array(5.)
        # pytest.raises(Exception, arr.view, Index)

    @pytest.mark.parametrize("cast_as_obj", [True, False])
    @pytest.mark.parametrize(
        "index",
        [
            pd.date_range(
                "2015-01-01 10:00",
                freq="D",
                periods=3,
                tz="US/Eastern",
                name="Green Eggs & Ham",
            ),  # DTI with tz
            pd.date_range("2015-01-01 10:00", freq="D", periods=3),  # DTI no tz
            pd.timedelta_range("1 days", freq="D", periods=3),  # td
            pd.period_range("2015-01-01", freq="D", periods=3),  # period
        ],
    )
    def test_constructor_from_index_dtlike(self, cast_as_obj, index):
        if cast_as_obj:
            result = pd.Index(index.astype(object))
        else:
            result = pd.Index(index)

        tm.assert_index_equal(result, index)

        if isinstance(index, pd.DatetimeIndex):
            assert result.tz == index.tz
            if cast_as_obj:
                # GH#23524 check that Index(dti, dtype=object) does not
                #  incorrectly raise ValueError, and that nanoseconds are not
                #  dropped
                index += pd.Timedelta(nanoseconds=50)
                result = pd.Index(index, dtype=object)
                assert result.dtype == np.object_
                assert list(result) == list(index)

    @pytest.mark.parametrize(
        "index,has_tz",
        [
            (
                pd.date_range("2015-01-01 10:00", freq="D", periods=3, tz="US/Eastern"),
                True,
            ),  # datetimetz
            (pd.timedelta_range("1 days", freq="D", periods=3), False),  # td
            (pd.period_range("2015-01-01", freq="D", periods=3), False),  # period
        ],
    )
    def test_constructor_from_series_dtlike(self, index, has_tz):
        result = pd.Index(pd.Series(index))
        tm.assert_index_equal(result, index)

        if has_tz:
            assert result.tz == index.tz

    @pytest.mark.parametrize("klass", [Index, DatetimeIndex])
    def test_constructor_from_series(self, klass):
        expected = DatetimeIndex(
            [Timestamp("20110101"), Timestamp("20120101"), Timestamp("20130101")]
        )
        s = Series(
            [Timestamp("20110101"), Timestamp("20120101"), Timestamp("20130101")]
        )
        result = klass(s)
        tm.assert_index_equal(result, expected)

    def test_constructor_from_series_freq(self):
        # GH 6273
        # create from a series, passing a freq
        dts = ["1-1-1990", "2-1-1990", "3-1-1990", "4-1-1990", "5-1-1990"]
        expected = DatetimeIndex(dts, freq="MS")

        s = Series(pd.to_datetime(dts))
        result = DatetimeIndex(s, freq="MS")

        tm.assert_index_equal(result, expected)

    def test_constructor_from_frame_series_freq(self):
        # GH 6273
        # create from a series, passing a freq
        dts = ["1-1-1990", "2-1-1990", "3-1-1990", "4-1-1990", "5-1-1990"]
        expected = DatetimeIndex(dts, freq="MS")

        df = pd.DataFrame(np.random.rand(5, 3))
        df["date"] = dts
        result = DatetimeIndex(df["date"], freq="MS")

        assert df["date"].dtype == object
        expected.name = "date"
        tm.assert_index_equal(result, expected)

        expected = pd.Series(dts, name="date")
        tm.assert_series_equal(df["date"], expected)

        # GH 6274
        # infer freq of same
        freq = pd.infer_freq(df["date"])
        assert freq == "MS"

    @pytest.mark.parametrize(
        "array",
        [
            np.arange(5),
            np.array(["a", "b", "c"]),
            date_range("2000-01-01", periods=3).values,
        ],
    )
    def test_constructor_ndarray_like(self, array):
        # GH 5460#issuecomment-44474502
        # it should be possible to convert any object that satisfies the numpy
        # ndarray interface directly into an Index
        class ArrayLike:
            def __init__(self, array):
                self.array = array

            def __array__(self, dtype=None) -> np.ndarray:
                return self.array

        expected = pd.Index(array)
        result = pd.Index(ArrayLike(array))
        tm.assert_index_equal(result, expected)

    def test_constructor_int_dtype_nan(self):
        # see gh-15187
        data = [np.nan]
        expected = Float64Index(data)
        result = Index(data, dtype="float")
        tm.assert_index_equal(result, expected)

    @pytest.mark.parametrize("dtype", ["int64", "uint64"])
    def test_constructor_int_dtype_nan_raises(self, dtype):
        # see gh-15187
        data = [np.nan]
        msg = "cannot convert"
        with pytest.raises(ValueError, match=msg):
            Index(data, dtype=dtype)

    def test_constructor_no_pandas_array(self):
        ser = pd.Series([1, 2, 3])
        result = pd.Index(ser.array)
        expected = pd.Index([1, 2, 3])
        tm.assert_index_equal(result, expected)

    @pytest.mark.parametrize(
        "klass,dtype,na_val",
        [
            (pd.Float64Index, np.float64, np.nan),
            (pd.DatetimeIndex, "datetime64[ns]", pd.NaT),
        ],
    )
    def test_index_ctor_infer_nan_nat(self, klass, dtype, na_val):
        # GH 13467
        na_list = [na_val, na_val]
        expected = klass(na_list)
        assert expected.dtype == dtype

        result = Index(na_list)
        tm.assert_index_equal(result, expected)

        result = Index(np.array(na_list))
        tm.assert_index_equal(result, expected)

    @pytest.mark.parametrize("pos", [0, 1])
    @pytest.mark.parametrize(
        "klass,dtype,ctor",
        [
            (pd.DatetimeIndex, "datetime64[ns]", np.datetime64("nat")),
            (pd.TimedeltaIndex, "timedelta64[ns]", np.timedelta64("nat")),
        ],
    )
    def test_index_ctor_infer_nat_dt_like(self, pos, klass, dtype, ctor, nulls_fixture):
        expected = klass([pd.NaT, pd.NaT])
        assert expected.dtype == dtype
        data = [ctor]
        data.insert(pos, nulls_fixture)

        if nulls_fixture is pd.NA:
            expected = Index([pd.NA, pd.NaT])
            pytest.xfail("Broken with np.NaT ctor; see GH 31884")

        result = Index(data)
        tm.assert_index_equal(result, expected)

        result = Index(np.array(data, dtype=object))
        tm.assert_index_equal(result, expected)

    @pytest.mark.parametrize("swap_objs", [True, False])
    def test_index_ctor_nat_result(self, swap_objs):
        # mixed np.datetime64/timedelta64 nat results in object
        data = [np.datetime64("nat"), np.timedelta64("nat")]
        if swap_objs:
            data = data[::-1]

        expected = pd.Index(data, dtype=object)
        tm.assert_index_equal(Index(data), expected)
        tm.assert_index_equal(Index(np.array(data, dtype=object)), expected)

    def test_index_ctor_infer_periodindex(self):
        xp = period_range("2012-1-1", freq="M", periods=3)
        rs = Index(xp)
        tm.assert_index_equal(rs, xp)
        assert isinstance(rs, PeriodIndex)

    @pytest.mark.parametrize(
        "vals,dtype",
        [
            ([1, 2, 3, 4, 5], "int"),
            ([1.1, np.nan, 2.2, 3.0], "float"),
            (["A", "B", "C", np.nan], "obj"),
        ],
    )
    def test_constructor_simple_new(self, vals, dtype):
        index = Index(vals, name=dtype)
        result = index._simple_new(index.values, dtype)
        tm.assert_index_equal(result, index)

    @pytest.mark.parametrize(
        "vals",
        [
            [1, 2, 3],
            np.array([1, 2, 3]),
            np.array([1, 2, 3], dtype=int),
            # below should coerce
            [1.0, 2.0, 3.0],
            np.array([1.0, 2.0, 3.0], dtype=float),
        ],
    )
    def test_constructor_dtypes_to_int64(self, vals):
        index = Index(vals, dtype=int)
        assert isinstance(index, Int64Index)

    @pytest.mark.parametrize(
        "vals",
        [
            [1, 2, 3],
            [1.0, 2.0, 3.0],
            np.array([1.0, 2.0, 3.0]),
            np.array([1, 2, 3], dtype=int),
            np.array([1.0, 2.0, 3.0], dtype=float),
        ],
    )
    def test_constructor_dtypes_to_float64(self, vals):
        index = Index(vals, dtype=float)
        assert isinstance(index, Float64Index)

<<<<<<< HEAD
    @pytest.mark.parametrize("cast_index", [True, False])
    @pytest.mark.parametrize(
        "vals", [[True, False, True], np.array([True, False, True], dtype=bool)]
    )
    def test_constructor_dtypes_to_object(self, cast_index, vals):
        if cast_index:
            index = Index(vals, dtype=bool)
        else:
            index = Index(vals)

        assert isinstance(index, Index)
        assert index.dtype == object

    def test_constructor_categorical_to_object(self):
        # GH#32167 Categorical data and dtype=object should return object-dtype
        ci = CategoricalIndex(range(5))
        result = Index(ci, dtype=object)
        assert not isinstance(result, CategoricalIndex)

=======
>>>>>>> 89d5f876
    @pytest.mark.parametrize(
        "vals",
        [
            [1, 2, 3],
            np.array([1, 2, 3], dtype=int),
            np.array(
                [np_datetime64_compat("2011-01-01"), np_datetime64_compat("2011-01-02")]
            ),
            [datetime(2011, 1, 1), datetime(2011, 1, 2)],
        ],
    )
    def test_constructor_dtypes_to_categorical(self, vals):
        index = Index(vals, dtype="category")
        assert isinstance(index, CategoricalIndex)

    @pytest.mark.parametrize("cast_index", [True, False])
    @pytest.mark.parametrize(
        "vals",
        [
            Index(
                np.array(
                    [
                        np_datetime64_compat("2011-01-01"),
                        np_datetime64_compat("2011-01-02"),
                    ]
                )
            ),
            Index([datetime(2011, 1, 1), datetime(2011, 1, 2)]),
        ],
    )
    def test_constructor_dtypes_to_datetime(self, cast_index, vals):
        if cast_index:
            index = Index(vals, dtype=object)
            assert isinstance(index, Index)
            assert index.dtype == object
        else:
            index = Index(vals)
            assert isinstance(index, DatetimeIndex)

    @pytest.mark.parametrize("cast_index", [True, False])
    @pytest.mark.parametrize(
        "vals",
        [
            np.array([np.timedelta64(1, "D"), np.timedelta64(1, "D")]),
            [timedelta(1), timedelta(1)],
        ],
    )
    def test_constructor_dtypes_to_timedelta(self, cast_index, vals):
        if cast_index:
            index = Index(vals, dtype=object)
            assert isinstance(index, Index)
            assert index.dtype == object
        else:
            index = Index(vals)
            assert isinstance(index, TimedeltaIndex)

    @pytest.mark.parametrize("attr", ["values", "asi8"])
    @pytest.mark.parametrize("klass", [pd.Index, pd.DatetimeIndex])
    def test_constructor_dtypes_datetime(self, tz_naive_fixture, attr, klass):
        # Test constructing with a datetimetz dtype
        # .values produces numpy datetimes, so these are considered naive
        # .asi8 produces integers, so these are considered epoch timestamps
        # ^the above will be true in a later version. Right now we `.view`
        # the i8 values as NS_DTYPE, effectively treating them as wall times.
        index = pd.date_range("2011-01-01", periods=5)
        arg = getattr(index, attr)
        index = index.tz_localize(tz_naive_fixture)
        dtype = index.dtype

        if attr == "asi8":
            result = pd.DatetimeIndex(arg).tz_localize(tz_naive_fixture)
        else:
            result = klass(arg, tz=tz_naive_fixture)
        tm.assert_index_equal(result, index)

        if attr == "asi8":
            result = pd.DatetimeIndex(arg).astype(dtype)
        else:
            result = klass(arg, dtype=dtype)
        tm.assert_index_equal(result, index)

        if attr == "asi8":
            result = pd.DatetimeIndex(list(arg)).tz_localize(tz_naive_fixture)
        else:
            result = klass(list(arg), tz=tz_naive_fixture)
        tm.assert_index_equal(result, index)

        if attr == "asi8":
            result = pd.DatetimeIndex(list(arg)).astype(dtype)
        else:
            result = klass(list(arg), dtype=dtype)
        tm.assert_index_equal(result, index)

    @pytest.mark.parametrize("attr", ["values", "asi8"])
    @pytest.mark.parametrize("klass", [pd.Index, pd.TimedeltaIndex])
    def test_constructor_dtypes_timedelta(self, attr, klass):
        index = pd.timedelta_range("1 days", periods=5)
        dtype = index.dtype

        values = getattr(index, attr)

        result = klass(values, dtype=dtype)
        tm.assert_index_equal(result, index)

        result = klass(list(values), dtype=dtype)
        tm.assert_index_equal(result, index)

    @pytest.mark.parametrize("value", [[], iter([]), (_ for _ in [])])
    @pytest.mark.parametrize(
        "klass",
        [
            Index,
            Float64Index,
            Int64Index,
            UInt64Index,
            CategoricalIndex,
            DatetimeIndex,
            TimedeltaIndex,
        ],
    )
    def test_constructor_empty(self, value, klass):
        empty = klass(value)
        assert isinstance(empty, klass)
        assert not len(empty)

    @pytest.mark.parametrize(
        "empty,klass",
        [
            (PeriodIndex([], freq="B"), PeriodIndex),
            (PeriodIndex(iter([]), freq="B"), PeriodIndex),
            (PeriodIndex((_ for _ in []), freq="B"), PeriodIndex),
            (RangeIndex(step=1), pd.RangeIndex),
            (MultiIndex(levels=[[1, 2], ["blue", "red"]], codes=[[], []]), MultiIndex),
        ],
    )
    def test_constructor_empty_special(self, empty, klass):
        assert isinstance(empty, klass)
        assert not len(empty)

    def test_constructor_overflow_int64(self):
        # see gh-15832
        msg = (
            "The elements provided in the data cannot "
            "all be casted to the dtype int64"
        )
        with pytest.raises(OverflowError, match=msg):
            Index([np.iinfo(np.uint64).max - 1], dtype="int64")

    @pytest.mark.parametrize(
        "index",
        [
            "datetime",
            "float",
            "int",
            "period",
            "range",
            "repeats",
            "timedelta",
            "tuples",
            "uint",
        ],
        indirect=True,
    )
    def test_view_with_args(self, index):
        index.view("i8")

    @pytest.mark.parametrize(
        "index",
        [
            "unicode",
            "string",
            pytest.param("categorical", marks=pytest.mark.xfail(reason="gh-25464")),
            "bool",
            "empty",
        ],
        indirect=True,
    )
    def test_view_with_args_object_array_raises(self, index):
        msg = "Cannot change data-type for object array"
        with pytest.raises(TypeError, match=msg):
            index.view("i8")

    @pytest.mark.parametrize("index", ["int", "range"], indirect=True)
    def test_astype(self, index):
        casted = index.astype("i8")

        # it works!
        casted.get_loc(5)

        # pass on name
        index.name = "foobar"
        casted = index.astype("i8")
        assert casted.name == "foobar"

    def test_equals_object(self):
        # same
        assert Index(["a", "b", "c"]).equals(Index(["a", "b", "c"]))

    @pytest.mark.parametrize(
        "comp", [Index(["a", "b"]), Index(["a", "b", "d"]), ["a", "b", "c"]]
    )
    def test_not_equals_object(self, comp):
        assert not Index(["a", "b", "c"]).equals(comp)

    def test_insert_missing(self, nulls_fixture):
        # GH 22295
        # test there is no mangling of NA values
        expected = Index(["a", nulls_fixture, "b", "c"])
        result = Index(list("abc")).insert(1, nulls_fixture)
        tm.assert_index_equal(result, expected)

    def test_delete_raises(self):
        index = Index(["a", "b", "c", "d"], name="index")
        msg = "index 5 is out of bounds for axis 0 with size 4"
        with pytest.raises(IndexError, match=msg):
            index.delete(5)

    def test_identical(self):

        # index
        i1 = Index(["a", "b", "c"])
        i2 = Index(["a", "b", "c"])

        assert i1.identical(i2)

        i1 = i1.rename("foo")
        assert i1.equals(i2)
        assert not i1.identical(i2)

        i2 = i2.rename("foo")
        assert i1.identical(i2)

        i3 = Index([("a", "a"), ("a", "b"), ("b", "a")])
        i4 = Index([("a", "a"), ("a", "b"), ("b", "a")], tupleize_cols=False)
        assert not i3.identical(i4)

    def test_is_(self):
        ind = Index(range(10))
        assert ind.is_(ind)
        assert ind.is_(ind.view().view().view().view())
        assert not ind.is_(Index(range(10)))
        assert not ind.is_(ind.copy())
        assert not ind.is_(ind.copy(deep=False))
        assert not ind.is_(ind[:])
        assert not ind.is_(np.array(range(10)))

        # quasi-implementation dependent
        assert ind.is_(ind.view())
        ind2 = ind.view()
        ind2.name = "bob"
        assert ind.is_(ind2)
        assert ind2.is_(ind)
        # doesn't matter if Indices are *actually* views of underlying data,
        assert not ind.is_(Index(ind.values))
        arr = np.array(range(1, 11))
        ind1 = Index(arr, copy=False)
        ind2 = Index(arr, copy=False)
        assert not ind1.is_(ind2)

    @pytest.mark.parametrize("index", ["datetime"], indirect=True)
    def test_asof(self, index):
        d = index[0]
        assert index.asof(d) == d
        assert isna(index.asof(d - timedelta(1)))

        d = index[-1]
        assert index.asof(d + timedelta(1)) == d

        d = index[0].to_pydatetime()
        assert isinstance(index.asof(d), Timestamp)

    def test_asof_datetime_partial(self):
        index = pd.date_range("2010-01-01", periods=2, freq="m")
        expected = Timestamp("2010-02-28")
        result = index.asof("2010-02")
        assert result == expected
        assert not isinstance(result, Index)

    def test_nanosecond_index_access(self):
        s = Series([Timestamp("20130101")]).values.view("i8")[0]
        r = DatetimeIndex([s + 50 + i for i in range(100)])
        x = Series(np.random.randn(100), index=r)

        first_value = x.asof(x.index[0])

        # this does not yet work, as parsing strings is done via dateutil
        # assert first_value == x['2013-01-01 00:00:00.000000050+0000']

        expected_ts = np_datetime64_compat("2013-01-01 00:00:00.000000050+0000", "ns")
        assert first_value == x[Timestamp(expected_ts)]

    def test_booleanindex(self, index):
        bool_index = np.ones(len(index), dtype=bool)
        bool_index[5:30:2] = False

        sub_index = index[bool_index]

        for i, val in enumerate(sub_index):
            assert sub_index.get_loc(val) == i

        sub_index = index[list(bool_index)]
        for i, val in enumerate(sub_index):
            assert sub_index.get_loc(val) == i

    def test_fancy(self):
        index = self.create_index()
        sl = index[[1, 2, 3]]
        for i in sl:
            assert i == sl[sl.get_loc(i)]

    @pytest.mark.parametrize("index", ["string", "int", "float"], indirect=True)
    @pytest.mark.parametrize("dtype", [np.int_, np.bool_])
    def test_empty_fancy(self, index, dtype):
        empty_arr = np.array([], dtype=dtype)
        empty_index = type(index)([])

        assert index[[]].identical(empty_index)
        assert index[empty_arr].identical(empty_index)

    @pytest.mark.parametrize("index", ["string", "int", "float"], indirect=True)
    def test_empty_fancy_raises(self, index):
        # pd.DatetimeIndex is excluded, because it overrides getitem and should
        # be tested separately.
        empty_farr = np.array([], dtype=np.float_)
        empty_index = type(index)([])

        assert index[[]].identical(empty_index)
        # np.ndarray only accepts ndarray of int & bool dtypes, so should Index
        msg = r"arrays used as indices must be of integer \(or boolean\) type"
        with pytest.raises(IndexError, match=msg):
            index[empty_farr]

    @pytest.mark.parametrize("sort", [None, False])
    def test_intersection(self, index, sort):
        first = index[:20]
        second = index[:10]
        intersect = first.intersection(second, sort=sort)
        if sort is None:
            tm.assert_index_equal(intersect, second.sort_values())
        assert tm.equalContents(intersect, second)

        # Corner cases
        inter = first.intersection(first, sort=sort)
        assert inter is first

    @pytest.mark.parametrize(
        "index2,keeps_name",
        [
            (Index([3, 4, 5, 6, 7], name="index"), True),  # preserve same name
            (Index([3, 4, 5, 6, 7], name="other"), False),  # drop diff names
            (Index([3, 4, 5, 6, 7]), False),
        ],
    )
    @pytest.mark.parametrize("sort", [None, False])
    def test_intersection_name_preservation(self, index2, keeps_name, sort):
        index1 = Index([1, 2, 3, 4, 5], name="index")
        expected = Index([3, 4, 5])
        result = index1.intersection(index2, sort)

        if keeps_name:
            expected.name = "index"

        assert result.name == expected.name
        tm.assert_index_equal(result, expected)

    @pytest.mark.parametrize(
        "first_name,second_name,expected_name",
        [("A", "A", "A"), ("A", "B", None), (None, "B", None)],
    )
    @pytest.mark.parametrize("sort", [None, False])
    def test_intersection_name_preservation2(
        self, index, first_name, second_name, expected_name, sort
    ):
        first = index[5:20]
        second = index[:10]
        first.name = first_name
        second.name = second_name
        intersect = first.intersection(second, sort=sort)
        assert intersect.name == expected_name

    @pytest.mark.parametrize(
        "index2,keeps_name",
        [
            (Index([4, 7, 6, 5, 3], name="index"), True),
            (Index([4, 7, 6, 5, 3], name="other"), False),
        ],
    )
    @pytest.mark.parametrize("sort", [None, False])
    def test_intersection_monotonic(self, index2, keeps_name, sort):
        index1 = Index([5, 3, 2, 4, 1], name="index")
        expected = Index([5, 3, 4])

        if keeps_name:
            expected.name = "index"

        result = index1.intersection(index2, sort=sort)
        if sort is None:
            expected = expected.sort_values()
        tm.assert_index_equal(result, expected)

    @pytest.mark.parametrize(
        "index2,expected_arr",
        [(Index(["B", "D"]), ["B"]), (Index(["B", "D", "A"]), ["A", "B", "A"])],
    )
    @pytest.mark.parametrize("sort", [None, False])
    def test_intersection_non_monotonic_non_unique(self, index2, expected_arr, sort):
        # non-monotonic non-unique
        index1 = Index(["A", "B", "A", "C"])
        expected = Index(expected_arr, dtype="object")
        result = index1.intersection(index2, sort=sort)
        if sort is None:
            expected = expected.sort_values()
        tm.assert_index_equal(result, expected)

    @pytest.mark.parametrize("sort", [None, False])
    def test_intersect_str_dates(self, sort):
        dt_dates = [datetime(2012, 2, 9), datetime(2012, 2, 22)]

        i1 = Index(dt_dates, dtype=object)
        i2 = Index(["aa"], dtype=object)
        result = i2.intersection(i1, sort=sort)

        assert len(result) == 0

    @pytest.mark.xfail(reason="Not implemented")
    def test_intersection_equal_sort_true(self):
        # TODO decide on True behaviour
        idx = pd.Index(["c", "a", "b"])
        sorted_ = pd.Index(["a", "b", "c"])
        tm.assert_index_equal(idx.intersection(idx, sort=True), sorted_)

    @pytest.mark.parametrize("sort", [None, False])
    def test_chained_union(self, sort):
        # Chained unions handles names correctly
        i1 = Index([1, 2], name="i1")
        i2 = Index([5, 6], name="i2")
        i3 = Index([3, 4], name="i3")
        union = i1.union(i2.union(i3, sort=sort), sort=sort)
        expected = i1.union(i2, sort=sort).union(i3, sort=sort)
        tm.assert_index_equal(union, expected)

        j1 = Index([1, 2], name="j1")
        j2 = Index([], name="j2")
        j3 = Index([], name="j3")
        union = j1.union(j2.union(j3, sort=sort), sort=sort)
        expected = j1.union(j2, sort=sort).union(j3, sort=sort)
        tm.assert_index_equal(union, expected)

    @pytest.mark.parametrize("sort", [None, False])
    def test_union(self, index, sort):
        first = index[5:20]
        second = index[:10]
        everything = index[:20]

        union = first.union(second, sort=sort)
        if sort is None:
            tm.assert_index_equal(union, everything.sort_values())
        assert tm.equalContents(union, everything)

    @pytest.mark.parametrize("slice_", [slice(None), slice(0)])
    def test_union_sort_other_special(self, slice_):
        # https://github.com/pandas-dev/pandas/issues/24959

        idx = pd.Index([1, 0, 2])
        # default, sort=None
        other = idx[slice_]
        tm.assert_index_equal(idx.union(other), idx)
        tm.assert_index_equal(other.union(idx), idx)

        # sort=False
        tm.assert_index_equal(idx.union(other, sort=False), idx)

    @pytest.mark.xfail(reason="Not implemented")
    @pytest.mark.parametrize("slice_", [slice(None), slice(0)])
    def test_union_sort_special_true(self, slice_):
        # TODO decide on True behaviour
        # sort=True
        idx = pd.Index([1, 0, 2])
        # default, sort=None
        other = idx[slice_]

        result = idx.union(other, sort=True)
        expected = pd.Index([0, 1, 2])
        tm.assert_index_equal(result, expected)

    @pytest.mark.parametrize("klass", [np.array, Series, list])
    @pytest.mark.parametrize("sort", [None, False])
    def test_union_from_iterables(self, index, klass, sort):
        # GH 10149
        first = index[5:20]
        second = index[:10]
        everything = index[:20]

        case = klass(second.values)
        result = first.union(case, sort=sort)
        if sort is None:
            tm.assert_index_equal(result, everything.sort_values())
        assert tm.equalContents(result, everything)

    @pytest.mark.parametrize("sort", [None, False])
    def test_union_identity(self, index, sort):
        first = index[5:20]

        union = first.union(first, sort=sort)
        # i.e. identity is not preserved when sort is True
        assert (union is first) is (not sort)

        # This should no longer be the same object, since [] is not consistent,
        # both objects will be recast to dtype('O')
        union = first.union([], sort=sort)
        assert (union is first) is (not sort)

        union = Index([]).union(first, sort=sort)
        assert (union is first) is (not sort)

    @pytest.mark.parametrize("first_list", [list("ba"), list()])
    @pytest.mark.parametrize("second_list", [list("ab"), list()])
    @pytest.mark.parametrize(
        "first_name, second_name, expected_name",
        [("A", "B", None), (None, "B", None), ("A", None, None)],
    )
    @pytest.mark.parametrize("sort", [None, False])
    def test_union_name_preservation(
        self, first_list, second_list, first_name, second_name, expected_name, sort
    ):
        first = Index(first_list, name=first_name)
        second = Index(second_list, name=second_name)
        union = first.union(second, sort=sort)

        vals = set(first_list).union(second_list)

        if sort is None and len(first_list) > 0 and len(second_list) > 0:
            expected = Index(sorted(vals), name=expected_name)
            tm.assert_index_equal(union, expected)
        else:
            expected = Index(vals, name=expected_name)
            assert tm.equalContents(union, expected)

    @pytest.mark.parametrize("sort", [None, False])
    def test_union_dt_as_obj(self, sort):
        # TODO: Replace with fixturesult
        index = self.create_index()
        date_index = pd.date_range("2019-01-01", periods=10)
        first_cat = index.union(date_index)
        second_cat = index.union(index)

        if date_index.dtype == np.object_:
            appended = np.append(index, date_index)
        else:
            appended = np.append(index, date_index.astype("O"))

        assert tm.equalContents(first_cat, appended)
        assert tm.equalContents(second_cat, index)
        tm.assert_contains_all(index, first_cat)
        tm.assert_contains_all(index, second_cat)
        tm.assert_contains_all(date_index, first_cat)

    def test_map_identity_mapping(self, indices):
        # GH 12766
        tm.assert_index_equal(indices, indices.map(lambda x: x))

    def test_map_with_tuples(self):
        # GH 12766

        # Test that returning a single tuple from an Index
        #   returns an Index.
        index = tm.makeIntIndex(3)
        result = tm.makeIntIndex(3).map(lambda x: (x,))
        expected = Index([(i,) for i in index])
        tm.assert_index_equal(result, expected)

        # Test that returning a tuple from a map of a single index
        #   returns a MultiIndex object.
        result = index.map(lambda x: (x, x == 1))
        expected = MultiIndex.from_tuples([(i, i == 1) for i in index])
        tm.assert_index_equal(result, expected)

    def test_map_with_tuples_mi(self):
        # Test that returning a single object from a MultiIndex
        #   returns an Index.
        first_level = ["foo", "bar", "baz"]
        multi_index = MultiIndex.from_tuples(zip(first_level, [1, 2, 3]))
        reduced_index = multi_index.map(lambda x: x[0])
        tm.assert_index_equal(reduced_index, Index(first_level))

    @pytest.mark.parametrize(
        "attr", ["makeDateIndex", "makePeriodIndex", "makeTimedeltaIndex"]
    )
    def test_map_tseries_indices_return_index(self, attr):
        index = getattr(tm, attr)(10)
        expected = Index([1] * 10)
        result = index.map(lambda x: 1)
        tm.assert_index_equal(expected, result)

    def test_map_tseries_indices_accsr_return_index(self):
        date_index = tm.makeDateIndex(24, freq="h", name="hourly")
        expected = Index(range(24), name="hourly")
        tm.assert_index_equal(expected, date_index.map(lambda x: x.hour))

    @pytest.mark.parametrize(
        "mapper",
        [
            lambda values, index: {i: e for e, i in zip(values, index)},
            lambda values, index: pd.Series(values, index),
        ],
    )
    def test_map_dictlike_simple(self, mapper):
        # GH 12756
        expected = Index(["foo", "bar", "baz"])
        index = tm.makeIntIndex(3)
        result = index.map(mapper(expected.values, index))
        tm.assert_index_equal(result, expected)

    @pytest.mark.parametrize(
        "mapper",
        [
            lambda values, index: {i: e for e, i in zip(values, index)},
            lambda values, index: pd.Series(values, index),
        ],
    )
    def test_map_dictlike(self, indices, mapper):
        # GH 12756
        if isinstance(indices, CategoricalIndex):
            # Tested in test_categorical
            return
        elif not indices.is_unique:
            # Cannot map duplicated index
            return

        if indices.empty:
            # to match proper result coercion for uints
            expected = Index([])
        else:
            expected = Index(np.arange(len(indices), 0, -1))

        result = indices.map(mapper(expected, indices))
        tm.assert_index_equal(result, expected)

    @pytest.mark.parametrize(
        "mapper",
        [Series(["foo", 2.0, "baz"], index=[0, 2, -1]), {0: "foo", 2: 2.0, -1: "baz"}],
    )
    def test_map_with_non_function_missing_values(self, mapper):
        # GH 12756
        expected = Index([2.0, np.nan, "foo"])
        result = Index([2, 1, 0]).map(mapper)

        tm.assert_index_equal(expected, result)

    def test_map_na_exclusion(self):
        index = Index([1.5, np.nan, 3, np.nan, 5])

        result = index.map(lambda x: x * 2, na_action="ignore")
        expected = index * 2
        tm.assert_index_equal(result, expected)

    def test_map_defaultdict(self):
        index = Index([1, 2, 3])
        default_dict = defaultdict(lambda: "blank")
        default_dict[1] = "stuff"
        result = index.map(default_dict)
        expected = Index(["stuff", "blank", "blank"])
        tm.assert_index_equal(result, expected)

    @pytest.mark.parametrize("name,expected", [("foo", "foo"), ("bar", None)])
    def test_append_empty_preserve_name(self, name, expected):
        left = Index([], name="foo")
        right = Index([1, 2, 3], name=name)

        result = left.append(right)
        assert result.name == expected

    @pytest.mark.parametrize("second_name,expected", [(None, None), ("name", "name")])
    @pytest.mark.parametrize("sort", [None, False])
    def test_difference_name_preservation(self, index, second_name, expected, sort):
        first = index[5:20]
        second = index[:10]
        answer = index[10:20]

        first.name = "name"
        second.name = second_name
        result = first.difference(second, sort=sort)

        assert tm.equalContents(result, answer)

        if expected is None:
            assert result.name is None
        else:
            assert result.name == expected

    @pytest.mark.parametrize("sort", [None, False])
    def test_difference_empty_arg(self, index, sort):
        first = index[5:20]
        first.name == "name"
        result = first.difference([], sort)

        assert tm.equalContents(result, first)
        assert result.name == first.name

    @pytest.mark.parametrize("sort", [None, False])
    def test_difference_identity(self, index, sort):
        first = index[5:20]
        first.name == "name"
        result = first.difference(first, sort)

        assert len(result) == 0
        assert result.name == first.name

    @pytest.mark.parametrize("sort", [None, False])
    def test_difference_sort(self, index, sort):
        first = index[5:20]
        second = index[:10]

        result = first.difference(second, sort)
        expected = index[10:20]

        if sort is None:
            expected = expected.sort_values()

        tm.assert_index_equal(result, expected)

    @pytest.mark.parametrize("sort", [None, False])
    def test_symmetric_difference(self, sort):
        # smoke
        index1 = Index([5, 2, 3, 4], name="index1")
        index2 = Index([2, 3, 4, 1])
        result = index1.symmetric_difference(index2, sort=sort)
        expected = Index([5, 1])
        assert tm.equalContents(result, expected)
        assert result.name is None
        if sort is None:
            expected = expected.sort_values()
        tm.assert_index_equal(result, expected)

        # __xor__ syntax
        expected = index1 ^ index2
        assert tm.equalContents(result, expected)
        assert result.name is None

    @pytest.mark.parametrize("opname", ["difference", "symmetric_difference"])
    def test_difference_incomparable(self, opname):
        a = pd.Index([3, pd.Timestamp("2000"), 1])
        b = pd.Index([2, pd.Timestamp("1999"), 1])
        op = operator.methodcaller(opname, b)

        # sort=None, the default
        result = op(a)
        expected = pd.Index([3, pd.Timestamp("2000"), 2, pd.Timestamp("1999")])
        if opname == "difference":
            expected = expected[:2]
        tm.assert_index_equal(result, expected)

        # sort=False
        op = operator.methodcaller(opname, b, sort=False)
        result = op(a)
        tm.assert_index_equal(result, expected)

    @pytest.mark.xfail(reason="Not implemented")
    @pytest.mark.parametrize("opname", ["difference", "symmetric_difference"])
    def test_difference_incomparable_true(self, opname):
        # TODO decide on True behaviour
        # # sort=True, raises
        a = pd.Index([3, pd.Timestamp("2000"), 1])
        b = pd.Index([2, pd.Timestamp("1999"), 1])
        op = operator.methodcaller(opname, b, sort=True)

        with pytest.raises(TypeError, match="Cannot compare"):
            op(a)

    @pytest.mark.parametrize("sort", [None, False])
    def test_symmetric_difference_mi(self, sort):
        index1 = MultiIndex.from_tuples(zip(["foo", "bar", "baz"], [1, 2, 3]))
        index2 = MultiIndex.from_tuples([("foo", 1), ("bar", 3)])
        result = index1.symmetric_difference(index2, sort=sort)
        expected = MultiIndex.from_tuples([("bar", 2), ("baz", 3), ("bar", 3)])
        if sort is None:
            expected = expected.sort_values()
        tm.assert_index_equal(result, expected)
        assert tm.equalContents(result, expected)

    @pytest.mark.parametrize(
        "index2,expected",
        [
            (Index([0, 1, np.nan]), Index([2.0, 3.0, 0.0])),
            (Index([0, 1]), Index([np.nan, 2.0, 3.0, 0.0])),
        ],
    )
    @pytest.mark.parametrize("sort", [None, False])
    def test_symmetric_difference_missing(self, index2, expected, sort):
        # GH 13514 change: {nan} - {nan} == {}
        # (GH 6444, sorting of nans, is no longer an issue)
        index1 = Index([1, np.nan, 2, 3])

        result = index1.symmetric_difference(index2, sort=sort)
        if sort is None:
            expected = expected.sort_values()
        tm.assert_index_equal(result, expected)

    @pytest.mark.parametrize("sort", [None, False])
    def test_symmetric_difference_non_index(self, sort):
        index1 = Index([1, 2, 3, 4], name="index1")
        index2 = np.array([2, 3, 4, 5])
        expected = Index([1, 5])
        result = index1.symmetric_difference(index2, sort=sort)
        assert tm.equalContents(result, expected)
        assert result.name == "index1"

        result = index1.symmetric_difference(index2, result_name="new_name", sort=sort)
        assert tm.equalContents(result, expected)
        assert result.name == "new_name"

    @pytest.mark.parametrize("sort", [None, False])
    def test_difference_type(self, indices, sort):
        # GH 20040
        # If taking difference of a set and itself, it
        # needs to preserve the type of the index
        if not indices.is_unique:
            return
        result = indices.difference(indices, sort=sort)
        expected = indices.drop(indices)
        tm.assert_index_equal(result, expected)

    @pytest.mark.parametrize("sort", [None, False])
    def test_intersection_difference(self, indices, sort):
        # GH 20040
        # Test that the intersection of an index with an
        # empty index produces the same index as the difference
        # of an index with itself.  Test for all types
        if not indices.is_unique:
            return
        inter = indices.intersection(indices.drop(indices))
        diff = indices.difference(indices, sort=sort)
        tm.assert_index_equal(inter, diff)

    @pytest.mark.parametrize(
        "index, expected",
        [
            ("string", False),
            ("bool", False),
            ("categorical", False),
            ("int", True),
            ("datetime", False),
            ("float", True),
        ],
        indirect=["index"],
    )
    def test_is_numeric(self, index, expected):
        assert index.is_numeric() is expected

    @pytest.mark.parametrize(
        "index, expected",
        [
            ("string", True),
            ("bool", True),
            ("categorical", False),
            ("int", False),
            ("datetime", False),
            ("float", False),
        ],
        indirect=["index"],
    )
    def test_is_object(self, index, expected):
        assert index.is_object() is expected

    @pytest.mark.parametrize(
        "index, expected",
        [
            ("string", False),
            ("bool", False),
            ("categorical", False),
            ("int", False),
            ("datetime", True),
            ("float", False),
        ],
        indirect=["index"],
    )
    def test_is_all_dates(self, index, expected):
        assert index.is_all_dates is expected

    def test_summary(self, indices):
        self._check_method_works(Index._summary, indices)

    def test_summary_bug(self):
        # GH3869`
        ind = Index(["{other}%s", "~:{range}:0"], name="A")
        result = ind._summary()
        # shouldn't be formatted accidentally.
        assert "~:{range}:0" in result
        assert "{other}%s" in result

    def test_format(self, indices):
        self._check_method_works(Index.format, indices)

    def test_format_bug(self):
        # GH 14626
        # windows has different precision on datetime.datetime.now (it doesn't
        # include us since the default for Timestamp shows these but Index
        # formatting does not we are skipping)
        now = datetime.now()
        if not str(now).endswith("000"):
            index = Index([now])
            formatted = index.format()
            expected = [str(index[0])]
            assert formatted == expected

        Index([]).format()

    @pytest.mark.parametrize("vals", [[1, 2.0 + 3.0j, 4.0], ["a", "b", "c"]])
    def test_format_missing(self, vals, nulls_fixture):
        # 2845
        vals = list(vals)  # Copy for each iteration
        vals.append(nulls_fixture)
        index = Index(vals)

        formatted = index.format()
        expected = [str(index[0]), str(index[1]), str(index[2]), "NaN"]

        assert formatted == expected
        assert index[3] is nulls_fixture

    def test_format_with_name_time_info(self):
        # bug I fixed 12/20/2011
        dates = date_range("2011-01-01 04:00:00", periods=10, name="something")

        formatted = dates.format(name=True)
        assert formatted[0] == "something"

    def test_format_datetime_with_time(self):
        t = Index([datetime(2012, 2, 7), datetime(2012, 2, 7, 23)])

        result = t.format()
        expected = ["2012-02-07 00:00:00", "2012-02-07 23:00:00"]
        assert len(result) == 2
        assert result == expected

    @pytest.mark.parametrize("op", ["any", "all"])
    def test_logical_compat(self, op):
        index = self.create_index()
        assert getattr(index, op)() == getattr(index.values, op)()

    def _check_method_works(self, method, index):
        method(index)

    def test_get_indexer(self):
        index1 = Index([1, 2, 3, 4, 5])
        index2 = Index([2, 4, 6])

        r1 = index1.get_indexer(index2)
        e1 = np.array([1, 3, -1], dtype=np.intp)
        tm.assert_almost_equal(r1, e1)

    @pytest.mark.parametrize("reverse", [True, False])
    @pytest.mark.parametrize(
        "expected,method",
        [
            (np.array([-1, 0, 0, 1, 1], dtype=np.intp), "pad"),
            (np.array([-1, 0, 0, 1, 1], dtype=np.intp), "ffill"),
            (np.array([0, 0, 1, 1, 2], dtype=np.intp), "backfill"),
            (np.array([0, 0, 1, 1, 2], dtype=np.intp), "bfill"),
        ],
    )
    def test_get_indexer_methods(self, reverse, expected, method):
        index1 = Index([1, 2, 3, 4, 5])
        index2 = Index([2, 4, 6])

        if reverse:
            index1 = index1[::-1]
            expected = expected[::-1]

        result = index2.get_indexer(index1, method=method)
        tm.assert_almost_equal(result, expected)

    def test_get_indexer_invalid(self):
        # GH10411
        index = Index(np.arange(10))

        with pytest.raises(ValueError, match="tolerance argument"):
            index.get_indexer([1, 0], tolerance=1)

        with pytest.raises(ValueError, match="limit argument"):
            index.get_indexer([1, 0], limit=1)

    @pytest.mark.parametrize(
        "method, tolerance, indexer, expected",
        [
            ("pad", None, [0, 5, 9], [0, 5, 9]),
            ("backfill", None, [0, 5, 9], [0, 5, 9]),
            ("nearest", None, [0, 5, 9], [0, 5, 9]),
            ("pad", 0, [0, 5, 9], [0, 5, 9]),
            ("backfill", 0, [0, 5, 9], [0, 5, 9]),
            ("nearest", 0, [0, 5, 9], [0, 5, 9]),
            ("pad", None, [0.2, 1.8, 8.5], [0, 1, 8]),
            ("backfill", None, [0.2, 1.8, 8.5], [1, 2, 9]),
            ("nearest", None, [0.2, 1.8, 8.5], [0, 2, 9]),
            ("pad", 1, [0.2, 1.8, 8.5], [0, 1, 8]),
            ("backfill", 1, [0.2, 1.8, 8.5], [1, 2, 9]),
            ("nearest", 1, [0.2, 1.8, 8.5], [0, 2, 9]),
            ("pad", 0.2, [0.2, 1.8, 8.5], [0, -1, -1]),
            ("backfill", 0.2, [0.2, 1.8, 8.5], [-1, 2, -1]),
            ("nearest", 0.2, [0.2, 1.8, 8.5], [0, 2, -1]),
        ],
    )
    def test_get_indexer_nearest(self, method, tolerance, indexer, expected):
        index = Index(np.arange(10))

        actual = index.get_indexer(indexer, method=method, tolerance=tolerance)
        tm.assert_numpy_array_equal(actual, np.array(expected, dtype=np.intp))

    @pytest.mark.parametrize("listtype", [list, tuple, Series, np.array])
    @pytest.mark.parametrize(
        "tolerance, expected",
        list(
            zip(
                [[0.3, 0.3, 0.1], [0.2, 0.1, 0.1], [0.1, 0.5, 0.5]],
                [[0, 2, -1], [0, -1, -1], [-1, 2, 9]],
            )
        ),
    )
    def test_get_indexer_nearest_listlike_tolerance(
        self, tolerance, expected, listtype
    ):
        index = Index(np.arange(10))

        actual = index.get_indexer(
            [0.2, 1.8, 8.5], method="nearest", tolerance=listtype(tolerance)
        )
        tm.assert_numpy_array_equal(actual, np.array(expected, dtype=np.intp))

    def test_get_indexer_nearest_error(self):
        index = Index(np.arange(10))
        with pytest.raises(ValueError, match="limit argument"):
            index.get_indexer([1, 0], method="nearest", limit=1)

        with pytest.raises(ValueError, match="tolerance size must match"):
            index.get_indexer([1, 0], method="nearest", tolerance=[1, 2, 3])

    @pytest.mark.parametrize(
        "method,expected",
        [("pad", [8, 7, 0]), ("backfill", [9, 8, 1]), ("nearest", [9, 7, 0])],
    )
    def test_get_indexer_nearest_decreasing(self, method, expected):
        index = Index(np.arange(10))[::-1]

        actual = index.get_indexer([0, 5, 9], method=method)
        tm.assert_numpy_array_equal(actual, np.array([9, 4, 0], dtype=np.intp))

        actual = index.get_indexer([0.2, 1.8, 8.5], method=method)
        tm.assert_numpy_array_equal(actual, np.array(expected, dtype=np.intp))

    @pytest.mark.parametrize(
        "method,expected",
        [
            ("pad", np.array([-1, 0, 1, 1], dtype=np.intp)),
            ("backfill", np.array([0, 0, 1, -1], dtype=np.intp)),
        ],
    )
    def test_get_indexer_strings(self, method, expected):
        index = pd.Index(["b", "c"])
        actual = index.get_indexer(["a", "b", "c", "d"], method=method)

        tm.assert_numpy_array_equal(actual, expected)

    def test_get_indexer_strings_raises(self):
        index = pd.Index(["b", "c"])

        msg = r"unsupported operand type\(s\) for -: 'str' and 'str'"
        with pytest.raises(TypeError, match=msg):
            index.get_indexer(["a", "b", "c", "d"], method="nearest")

        with pytest.raises(TypeError, match=msg):
            index.get_indexer(["a", "b", "c", "d"], method="pad", tolerance=2)

        with pytest.raises(TypeError, match=msg):
            index.get_indexer(
                ["a", "b", "c", "d"], method="pad", tolerance=[2, 2, 2, 2]
            )

    @pytest.mark.parametrize("idx_class", [Int64Index, RangeIndex, Float64Index])
    def test_get_indexer_numeric_index_boolean_target(self, idx_class):
        # GH 16877

        numeric_index = idx_class(RangeIndex((4)))
        result = numeric_index.get_indexer([True, False, True])
        expected = np.array([-1, -1, -1], dtype=np.intp)
        tm.assert_numpy_array_equal(result, expected)

    def test_get_indexer_with_NA_values(
        self, unique_nulls_fixture, unique_nulls_fixture2
    ):
        # GH 22332
        # check pairwise, that no pair of na values
        # is mangled
        if unique_nulls_fixture is unique_nulls_fixture2:
            return  # skip it, values are not unique
        arr = np.array([unique_nulls_fixture, unique_nulls_fixture2], dtype=np.object)
        index = pd.Index(arr, dtype=np.object)
        result = index.get_indexer(
            [unique_nulls_fixture, unique_nulls_fixture2, "Unknown"]
        )
        expected = np.array([0, 1, -1], dtype=np.intp)
        tm.assert_numpy_array_equal(result, expected)

    @pytest.mark.parametrize("method", [None, "pad", "backfill", "nearest"])
    def test_get_loc(self, method):
        index = pd.Index([0, 1, 2])
        assert index.get_loc(1, method=method) == 1

        if method:
            assert index.get_loc(1, method=method, tolerance=0) == 1

    @pytest.mark.parametrize("method", [None, "pad", "backfill", "nearest"])
    def test_get_loc_raises_bad_label(self, method):
        index = pd.Index([0, 1, 2])
        if method:
            msg = "not supported between"
        else:
            msg = "invalid key"

        with pytest.raises(TypeError, match=msg):
            index.get_loc([1, 2], method=method)

    @pytest.mark.parametrize(
        "method,loc", [("pad", 1), ("backfill", 2), ("nearest", 1)]
    )
    def test_get_loc_tolerance(self, method, loc):
        index = pd.Index([0, 1, 2])
        assert index.get_loc(1.1, method) == loc
        assert index.get_loc(1.1, method, tolerance=1) == loc

    @pytest.mark.parametrize("method", ["pad", "backfill", "nearest"])
    def test_get_loc_outside_tolerance_raises(self, method):
        index = pd.Index([0, 1, 2])
        with pytest.raises(KeyError, match="1.1"):
            index.get_loc(1.1, method, tolerance=0.05)

    def test_get_loc_bad_tolerance_raises(self):
        index = pd.Index([0, 1, 2])
        with pytest.raises(ValueError, match="must be numeric"):
            index.get_loc(1.1, "nearest", tolerance="invalid")

    def test_get_loc_tolerance_no_method_raises(self):
        index = pd.Index([0, 1, 2])
        with pytest.raises(ValueError, match="tolerance .* valid if"):
            index.get_loc(1.1, tolerance=1)

    def test_get_loc_raises_missized_tolerance(self):
        index = pd.Index([0, 1, 2])
        with pytest.raises(ValueError, match="tolerance size must match"):
            index.get_loc(1.1, "nearest", tolerance=[1, 1])

    def test_get_loc_raises_object_nearest(self):
        index = pd.Index(["a", "c"])
        with pytest.raises(TypeError, match="unsupported operand type"):
            index.get_loc("a", method="nearest")

    def test_get_loc_raises_object_tolerance(self):
        index = pd.Index(["a", "c"])
        with pytest.raises(TypeError, match="unsupported operand type"):
            index.get_loc("a", method="pad", tolerance="invalid")

    @pytest.mark.parametrize("dtype", [int, float])
    def test_slice_locs(self, dtype):
        index = Index(np.array([0, 1, 2, 5, 6, 7, 9, 10], dtype=dtype))
        n = len(index)

        assert index.slice_locs(start=2) == (2, n)
        assert index.slice_locs(start=3) == (3, n)
        assert index.slice_locs(3, 8) == (3, 6)
        assert index.slice_locs(5, 10) == (3, n)
        assert index.slice_locs(end=8) == (0, 6)
        assert index.slice_locs(end=9) == (0, 7)

        # reversed
        index2 = index[::-1]
        assert index2.slice_locs(8, 2) == (2, 6)
        assert index2.slice_locs(7, 3) == (2, 5)

    @pytest.mark.parametrize("dtype", [int, float])
    def test_slice_float_locs(self, dtype):
        index = Index(np.array([0, 1, 2, 5, 6, 7, 9, 10], dtype=dtype))
        n = len(index)
        assert index.slice_locs(5.0, 10.0) == (3, n)
        assert index.slice_locs(4.5, 10.5) == (3, 8)

        index2 = index[::-1]
        assert index2.slice_locs(8.5, 1.5) == (2, 6)
        assert index2.slice_locs(10.5, -1) == (0, n)

    def test_slice_locs_dup(self):
        index = Index(["a", "a", "b", "c", "d", "d"])
        assert index.slice_locs("a", "d") == (0, 6)
        assert index.slice_locs(end="d") == (0, 6)
        assert index.slice_locs("a", "c") == (0, 4)
        assert index.slice_locs("b", "d") == (2, 6)

        index2 = index[::-1]
        assert index2.slice_locs("d", "a") == (0, 6)
        assert index2.slice_locs(end="a") == (0, 6)
        assert index2.slice_locs("d", "b") == (0, 4)
        assert index2.slice_locs("c", "a") == (2, 6)

    @pytest.mark.parametrize("dtype", [int, float])
    def test_slice_locs_dup_numeric(self, dtype):
        index = Index(np.array([10, 12, 12, 14], dtype=dtype))
        assert index.slice_locs(12, 12) == (1, 3)
        assert index.slice_locs(11, 13) == (1, 3)

        index2 = index[::-1]
        assert index2.slice_locs(12, 12) == (1, 3)
        assert index2.slice_locs(13, 11) == (1, 3)

    def test_slice_locs_na(self):
        index = Index([np.nan, 1, 2])
        assert index.slice_locs(1) == (1, 3)
        assert index.slice_locs(np.nan) == (0, 3)

        index = Index([0, np.nan, np.nan, 1, 2])
        assert index.slice_locs(np.nan) == (1, 5)

    def test_slice_locs_na_raises(self):
        index = Index([np.nan, 1, 2])
        with pytest.raises(KeyError, match=""):
            index.slice_locs(start=1.5)

        with pytest.raises(KeyError, match=""):
            index.slice_locs(end=1.5)

    @pytest.mark.parametrize(
        "in_slice,expected",
        [
            (pd.IndexSlice[::-1], "yxdcb"),
            (pd.IndexSlice["b":"y":-1], ""),  # type: ignore
            (pd.IndexSlice["b"::-1], "b"),  # type: ignore
            (pd.IndexSlice[:"b":-1], "yxdcb"),  # type: ignore
            (pd.IndexSlice[:"y":-1], "y"),  # type: ignore
            (pd.IndexSlice["y"::-1], "yxdcb"),  # type: ignore
            (pd.IndexSlice["y"::-4], "yb"),  # type: ignore
            # absent labels
            (pd.IndexSlice[:"a":-1], "yxdcb"),  # type: ignore
            (pd.IndexSlice[:"a":-2], "ydb"),  # type: ignore
            (pd.IndexSlice["z"::-1], "yxdcb"),  # type: ignore
            (pd.IndexSlice["z"::-3], "yc"),  # type: ignore
            (pd.IndexSlice["m"::-1], "dcb"),  # type: ignore
            (pd.IndexSlice[:"m":-1], "yx"),  # type: ignore
            (pd.IndexSlice["a":"a":-1], ""),  # type: ignore
            (pd.IndexSlice["z":"z":-1], ""),  # type: ignore
            (pd.IndexSlice["m":"m":-1], ""),  # type: ignore
        ],
    )
    def test_slice_locs_negative_step(self, in_slice, expected):
        index = Index(list("bcdxy"))

        s_start, s_stop = index.slice_locs(in_slice.start, in_slice.stop, in_slice.step)
        result = index[s_start : s_stop : in_slice.step]
        expected = pd.Index(list(expected))
        tm.assert_index_equal(result, expected)

    @pytest.mark.parametrize("index", ["string", "int", "float"], indirect=True)
    def test_drop_by_str_label(self, index):
        n = len(index)
        drop = index[list(range(5, 10))]
        dropped = index.drop(drop)

        expected = index[list(range(5)) + list(range(10, n))]
        tm.assert_index_equal(dropped, expected)

        dropped = index.drop(index[0])
        expected = index[1:]
        tm.assert_index_equal(dropped, expected)

    @pytest.mark.parametrize("index", ["string", "int", "float"], indirect=True)
    @pytest.mark.parametrize("keys", [["foo", "bar"], ["1", "bar"]])
    def test_drop_by_str_label_raises_missing_keys(self, index, keys):
        with pytest.raises(KeyError, match=""):
            index.drop(keys)

    @pytest.mark.parametrize("index", ["string", "int", "float"], indirect=True)
    def test_drop_by_str_label_errors_ignore(self, index):
        n = len(index)
        drop = index[list(range(5, 10))]
        mixed = drop.tolist() + ["foo"]
        dropped = index.drop(mixed, errors="ignore")

        expected = index[list(range(5)) + list(range(10, n))]
        tm.assert_index_equal(dropped, expected)

        dropped = index.drop(["foo", "bar"], errors="ignore")
        expected = index[list(range(n))]
        tm.assert_index_equal(dropped, expected)

    def test_drop_by_numeric_label_loc(self):
        # TODO: Parametrize numeric and str tests after self.strIndex fixture
        index = Index([1, 2, 3])
        dropped = index.drop(1)
        expected = Index([2, 3])

        tm.assert_index_equal(dropped, expected)

    def test_drop_by_numeric_label_raises_missing_keys(self):
        index = Index([1, 2, 3])
        with pytest.raises(KeyError, match=""):
            index.drop([3, 4])

    @pytest.mark.parametrize(
        "key,expected", [(4, Index([1, 2, 3])), ([3, 4, 5], Index([1, 2]))]
    )
    def test_drop_by_numeric_label_errors_ignore(self, key, expected):
        index = Index([1, 2, 3])
        dropped = index.drop(key, errors="ignore")

        tm.assert_index_equal(dropped, expected)

    @pytest.mark.parametrize(
        "values",
        [["a", "b", ("c", "d")], ["a", ("c", "d"), "b"], [("c", "d"), "a", "b"]],
    )
    @pytest.mark.parametrize("to_drop", [[("c", "d"), "a"], ["a", ("c", "d")]])
    def test_drop_tuple(self, values, to_drop):
        # GH 18304
        index = pd.Index(values)
        expected = pd.Index(["b"])

        result = index.drop(to_drop)
        tm.assert_index_equal(result, expected)

        removed = index.drop(to_drop[0])
        for drop_me in to_drop[1], [to_drop[1]]:
            result = removed.drop(drop_me)
            tm.assert_index_equal(result, expected)

        removed = index.drop(to_drop[1])
        msg = fr"\"\[{re.escape(to_drop[1].__repr__())}\] not found in axis\""
        for drop_me in to_drop[1], [to_drop[1]]:
            with pytest.raises(KeyError, match=msg):
                removed.drop(drop_me)

    @pytest.mark.parametrize(
        "method,expected,sort",
        [
            (
                "intersection",
                np.array(
                    [(1, "A"), (2, "A"), (1, "B"), (2, "B")],
                    dtype=[("num", int), ("let", "a1")],
                ),
                False,
            ),
            (
                "intersection",
                np.array(
                    [(1, "A"), (1, "B"), (2, "A"), (2, "B")],
                    dtype=[("num", int), ("let", "a1")],
                ),
                None,
            ),
            (
                "union",
                np.array(
                    [(1, "A"), (1, "B"), (1, "C"), (2, "A"), (2, "B"), (2, "C")],
                    dtype=[("num", int), ("let", "a1")],
                ),
                None,
            ),
        ],
    )
    def test_tuple_union_bug(self, method, expected, sort):
        index1 = Index(
            np.array(
                [(1, "A"), (2, "A"), (1, "B"), (2, "B")],
                dtype=[("num", int), ("let", "a1")],
            )
        )
        index2 = Index(
            np.array(
                [(1, "A"), (2, "A"), (1, "B"), (2, "B"), (1, "C"), (2, "C")],
                dtype=[("num", int), ("let", "a1")],
            )
        )

        result = getattr(index1, method)(index2, sort=sort)
        assert result.ndim == 1

        expected = Index(expected)
        tm.assert_index_equal(result, expected)

    @pytest.mark.parametrize(
        "attr",
        [
            "is_monotonic_increasing",
            "is_monotonic_decreasing",
            "_is_strictly_monotonic_increasing",
            "_is_strictly_monotonic_decreasing",
        ],
    )
    def test_is_monotonic_incomparable(self, attr):
        index = Index([5, datetime.now(), 7])
        assert not getattr(index, attr)

    def test_set_value_deprecated(self):
        # GH 28621
        idx = self.create_index()
        arr = np.array([1, 2, 3])
        with tm.assert_produces_warning(FutureWarning):
            idx.set_value(arr, idx[1], 80)
        assert arr[1] == 80

    @pytest.mark.parametrize(
        "index", ["string", "int", "datetime", "timedelta"], indirect=True
    )
    def test_get_value(self, index):
        # TODO: Remove function? GH 19728
        values = np.random.randn(100)
        value = index[67]

        with pytest.raises(AttributeError, match="has no attribute '_values'"):
            # Index.get_value requires a Series, not an ndarray
            index.get_value(values, value)

        result = index.get_value(Series(values, index=values), value)
        tm.assert_almost_equal(result, values[67])

    @pytest.mark.parametrize("values", [["foo", "bar", "quux"], {"foo", "bar", "quux"}])
    @pytest.mark.parametrize(
        "index,expected",
        [
            (Index(["qux", "baz", "foo", "bar"]), np.array([False, False, True, True])),
            (Index([]), np.array([], dtype=bool)),  # empty
        ],
    )
    def test_isin(self, values, index, expected):
        result = index.isin(values)
        tm.assert_numpy_array_equal(result, expected)

    def test_isin_nan_common_object(self, nulls_fixture, nulls_fixture2):
        # Test cartesian product of null fixtures and ensure that we don't
        # mangle the various types (save a corner case with PyPy)

        # all nans are the same
        if (
            isinstance(nulls_fixture, float)
            and isinstance(nulls_fixture2, float)
            and math.isnan(nulls_fixture)
            and math.isnan(nulls_fixture2)
        ):
            tm.assert_numpy_array_equal(
                Index(["a", nulls_fixture]).isin([nulls_fixture2]),
                np.array([False, True]),
            )

        elif nulls_fixture is nulls_fixture2:  # should preserve NA type
            tm.assert_numpy_array_equal(
                Index(["a", nulls_fixture]).isin([nulls_fixture2]),
                np.array([False, True]),
            )

        else:
            tm.assert_numpy_array_equal(
                Index(["a", nulls_fixture]).isin([nulls_fixture2]),
                np.array([False, False]),
            )

    def test_isin_nan_common_float64(self, nulls_fixture):
        if nulls_fixture is pd.NaT:
            pytest.skip("pd.NaT not compatible with Float64Index")

        # Float64Index overrides isin, so must be checked separately
        if nulls_fixture is pd.NA:
            pytest.xfail("Float64Index cannot contain pd.NA")

        tm.assert_numpy_array_equal(
            Float64Index([1.0, nulls_fixture]).isin([np.nan]), np.array([False, True])
        )

        # we cannot compare NaT with NaN
        tm.assert_numpy_array_equal(
            Float64Index([1.0, nulls_fixture]).isin([pd.NaT]), np.array([False, False])
        )

    @pytest.mark.parametrize("level", [0, -1])
    @pytest.mark.parametrize(
        "index",
        [
            Index(["qux", "baz", "foo", "bar"]),
            # Float64Index overrides isin, so must be checked separately
            Float64Index([1.0, 2.0, 3.0, 4.0]),
        ],
    )
    def test_isin_level_kwarg(self, level, index):
        values = index.tolist()[-2:] + ["nonexisting"]

        expected = np.array([False, False, True, True])
        tm.assert_numpy_array_equal(expected, index.isin(values, level=level))

        index.name = "foobar"
        tm.assert_numpy_array_equal(expected, index.isin(values, level="foobar"))

    @pytest.mark.parametrize("level", [2, 10, -3])
    def test_isin_level_kwarg_bad_level_raises(self, level, indices):
        index = indices
        with pytest.raises(IndexError, match="Too many levels"):
            index.isin([], level=level)

    @pytest.mark.parametrize("label", [1.0, "foobar", "xyzzy", np.nan])
    def test_isin_level_kwarg_bad_label_raises(self, label, indices):
        index = indices
        if isinstance(index, MultiIndex):
            index = index.rename(["foo", "bar"])
            msg = f"'Level {label} not found'"
        else:
            index = index.rename("foo")
            msg = fr"Requested level \({label}\) does not match index name \(foo\)"
        with pytest.raises(KeyError, match=msg):
            index.isin([], level=label)

    @pytest.mark.parametrize("empty", [[], Series(dtype=object), np.array([])])
    def test_isin_empty(self, empty):
        # see gh-16991
        index = Index(["a", "b"])
        expected = np.array([False, False])

        result = index.isin(empty)
        tm.assert_numpy_array_equal(expected, result)

    @pytest.mark.parametrize(
        "values",
        [
            [1, 2, 3, 4],
            [1.0, 2.0, 3.0, 4.0],
            [True, True, True, True],
            ["foo", "bar", "baz", "qux"],
            pd.date_range("2018-01-01", freq="D", periods=4),
        ],
    )
    def test_boolean_cmp(self, values):
        index = Index(values)
        result = index == values
        expected = np.array([True, True, True, True], dtype=bool)

        tm.assert_numpy_array_equal(result, expected)

    @pytest.mark.parametrize("name,level", [(None, 0), ("a", "a")])
    def test_get_level_values(self, index, name, level):
        expected = index.copy()
        if name:
            expected.name = name

        result = expected.get_level_values(level)
        tm.assert_index_equal(result, expected)

    def test_slice_keep_name(self):
        index = Index(["a", "b"], name="asdf")
        assert index.name == index[1:].name

    @pytest.mark.parametrize(
        "index",
        ["unicode", "string", "datetime", "int", "uint", "float"],
        indirect=True,
    )
    def test_join_self(self, index, join_type):
        joined = index.join(index, how=join_type)
        assert index is joined

    @pytest.mark.parametrize("method", ["strip", "rstrip", "lstrip"])
    def test_str_attribute(self, method):
        # GH9068
        index = Index([" jack", "jill ", " jesse ", "frank"])
        expected = Index([getattr(str, method)(x) for x in index.values])

        result = getattr(index.str, method)()
        tm.assert_index_equal(result, expected)

    @pytest.mark.parametrize(
        "index",
        [
            Index(range(5)),
            tm.makeDateIndex(10),
            MultiIndex.from_tuples([("foo", "1"), ("bar", "3")]),
            period_range(start="2000", end="2010", freq="A"),
        ],
    )
    def test_str_attribute_raises(self, index):
        with pytest.raises(AttributeError, match="only use .str accessor"):
            index.str.repeat(2)

    @pytest.mark.parametrize(
        "expand,expected",
        [
            (None, Index([["a", "b", "c"], ["d", "e"], ["f"]])),
            (False, Index([["a", "b", "c"], ["d", "e"], ["f"]])),
            (
                True,
                MultiIndex.from_tuples(
                    [("a", "b", "c"), ("d", "e", np.nan), ("f", np.nan, np.nan)]
                ),
            ),
        ],
    )
    def test_str_split(self, expand, expected):
        index = Index(["a b c", "d e", "f"])
        if expand is not None:
            result = index.str.split(expand=expand)
        else:
            result = index.str.split()

        tm.assert_index_equal(result, expected)

    def test_str_bool_return(self):
        # test boolean case, should return np.array instead of boolean Index
        index = Index(["a1", "a2", "b1", "b2"])
        result = index.str.startswith("a")
        expected = np.array([True, True, False, False])

        tm.assert_numpy_array_equal(result, expected)
        assert isinstance(result, np.ndarray)

    def test_str_bool_series_indexing(self):
        index = Index(["a1", "a2", "b1", "b2"])
        s = Series(range(4), index=index)

        result = s[s.index.str.startswith("a")]
        expected = Series(range(2), index=["a1", "a2"])
        tm.assert_series_equal(result, expected)

    @pytest.mark.parametrize(
        "index,expected", [(Index(list("abcd")), True), (Index(range(4)), False)]
    )
    def test_tab_completion(self, index, expected):
        # GH 9910
        result = "str" in dir(index)
        assert result == expected

    def test_indexing_doesnt_change_class(self):
        index = Index([1, 2, 3, "a", "b", "c"])

        assert index[1:3].identical(pd.Index([2, 3], dtype=np.object_))
        assert index[[0, 1]].identical(pd.Index([1, 2], dtype=np.object_))

    def test_outer_join_sort(self):
        left_index = Index(np.random.permutation(15))
        right_index = tm.makeDateIndex(10)

        with tm.assert_produces_warning(RuntimeWarning):
            result = left_index.join(right_index, how="outer")

        # right_index in this case because DatetimeIndex has join precedence
        # over Int64Index
        with tm.assert_produces_warning(RuntimeWarning):
            expected = right_index.astype(object).union(left_index.astype(object))

        tm.assert_index_equal(result, expected)

    def test_nan_first_take_datetime(self):
        index = Index([pd.NaT, Timestamp("20130101"), Timestamp("20130102")])
        result = index.take([-1, 0, 1])
        expected = Index([index[-1], index[0], index[1]])
        tm.assert_index_equal(result, expected)

    def test_take_fill_value(self):
        # GH 12631
        index = pd.Index(list("ABC"), name="xxx")
        result = index.take(np.array([1, 0, -1]))
        expected = pd.Index(list("BAC"), name="xxx")
        tm.assert_index_equal(result, expected)

        # fill_value
        result = index.take(np.array([1, 0, -1]), fill_value=True)
        expected = pd.Index(["B", "A", np.nan], name="xxx")
        tm.assert_index_equal(result, expected)

        # allow_fill=False
        result = index.take(np.array([1, 0, -1]), allow_fill=False, fill_value=True)
        expected = pd.Index(["B", "A", "C"], name="xxx")
        tm.assert_index_equal(result, expected)

    def test_take_fill_value_none_raises(self):
        index = pd.Index(list("ABC"), name="xxx")
        msg = (
            "When allow_fill=True and fill_value is not None, "
            "all indices must be >= -1"
        )

        with pytest.raises(ValueError, match=msg):
            index.take(np.array([1, 0, -2]), fill_value=True)
        with pytest.raises(ValueError, match=msg):
            index.take(np.array([1, 0, -5]), fill_value=True)

    def test_take_bad_bounds_raises(self):
        index = pd.Index(list("ABC"), name="xxx")
        with pytest.raises(IndexError, match="out of bounds"):
            index.take(np.array([1, -5]))

    @pytest.mark.parametrize("name", [None, "foobar"])
    @pytest.mark.parametrize(
        "labels",
        [
            [],
            np.array([]),
            ["A", "B", "C"],
            ["C", "B", "A"],
            np.array(["A", "B", "C"]),
            np.array(["C", "B", "A"]),
            # Must preserve name even if dtype changes
            pd.date_range("20130101", periods=3).values,
            pd.date_range("20130101", periods=3).tolist(),
        ],
    )
    def test_reindex_preserves_name_if_target_is_list_or_ndarray(self, name, labels):
        # GH6552
        index = pd.Index([0, 1, 2])
        index.name = name
        assert index.reindex(labels)[0].name == name

    @pytest.mark.parametrize("labels", [[], np.array([]), np.array([], dtype=np.int64)])
    def test_reindex_preserves_type_if_target_is_empty_list_or_array(self, labels):
        # GH7774
        index = pd.Index(list("abc"))
        assert index.reindex(labels)[0].dtype.type == np.object_

    @pytest.mark.parametrize(
        "labels,dtype",
        [
            (pd.Int64Index([]), np.int64),
            (pd.Float64Index([]), np.float64),
            (pd.DatetimeIndex([]), np.datetime64),
        ],
    )
    def test_reindex_doesnt_preserve_type_if_target_is_empty_index(self, labels, dtype):
        # GH7774
        index = pd.Index(list("abc"))
        assert index.reindex(labels)[0].dtype.type == dtype

    def test_reindex_no_type_preserve_target_empty_mi(self):
        index = pd.Index(list("abc"))
        result = index.reindex(
            pd.MultiIndex([pd.Int64Index([]), pd.Float64Index([])], [[], []])
        )[0]
        assert result.levels[0].dtype.type == np.int64
        assert result.levels[1].dtype.type == np.float64

    def test_groupby(self):
        index = Index(range(5))
        result = index.groupby(np.array([1, 1, 2, 2, 2]))
        expected = {1: pd.Index([0, 1]), 2: pd.Index([2, 3, 4])}

        tm.assert_dict_equal(result, expected)

    @pytest.mark.parametrize(
        "mi,expected",
        [
            (MultiIndex.from_tuples([(1, 2), (4, 5)]), np.array([True, True])),
            (MultiIndex.from_tuples([(1, 2), (4, 6)]), np.array([True, False])),
        ],
    )
    def test_equals_op_multiindex(self, mi, expected):
        # GH9785
        # test comparisons of multiindex
        df = pd.read_csv(StringIO("a,b,c\n1,2,3\n4,5,6"), index_col=[0, 1])

        result = df.index == mi
        tm.assert_numpy_array_equal(result, expected)

    def test_equals_op_multiindex_identify(self):
        df = pd.read_csv(StringIO("a,b,c\n1,2,3\n4,5,6"), index_col=[0, 1])

        result = df.index == df.index
        expected = np.array([True, True])
        tm.assert_numpy_array_equal(result, expected)

    @pytest.mark.parametrize(
        "index",
        [
            MultiIndex.from_tuples([(1, 2), (4, 5), (8, 9)]),
            Index(["foo", "bar", "baz"]),
        ],
    )
    def test_equals_op_mismatched_multiindex_raises(self, index):
        df = pd.read_csv(StringIO("a,b,c\n1,2,3\n4,5,6"), index_col=[0, 1])

        with pytest.raises(ValueError, match="Lengths must match"):
            df.index == index

    def test_equals_op_index_vs_mi_same_length(self):
        mi = MultiIndex.from_tuples([(1, 2), (4, 5), (8, 9)])
        index = Index(["foo", "bar", "baz"])

        result = mi == index
        expected = np.array([False, False, False])
        tm.assert_numpy_array_equal(result, expected)

    @pytest.mark.parametrize("dt_conv", [pd.to_datetime, pd.to_timedelta])
    def test_dt_conversion_preserves_name(self, dt_conv):
        # GH 10875
        index = pd.Index(["01:02:03", "01:02:04"], name="label")
        assert index.name == dt_conv(index).name

    @pytest.mark.parametrize(
        "index,expected",
        [
            # ASCII
            # short
            (
                pd.Index(["a", "bb", "ccc"]),
                """Index(['a', 'bb', 'ccc'], dtype='object')""",
            ),
            # multiple lines
            (
                pd.Index(["a", "bb", "ccc"] * 10),
                """\
Index(['a', 'bb', 'ccc', 'a', 'bb', 'ccc', 'a', 'bb', 'ccc', 'a', 'bb', 'ccc',
       'a', 'bb', 'ccc', 'a', 'bb', 'ccc', 'a', 'bb', 'ccc', 'a', 'bb', 'ccc',
       'a', 'bb', 'ccc', 'a', 'bb', 'ccc'],
      dtype='object')""",
            ),
            # truncated
            (
                pd.Index(["a", "bb", "ccc"] * 100),
                """\
Index(['a', 'bb', 'ccc', 'a', 'bb', 'ccc', 'a', 'bb', 'ccc', 'a',
       ...
       'ccc', 'a', 'bb', 'ccc', 'a', 'bb', 'ccc', 'a', 'bb', 'ccc'],
      dtype='object', length=300)""",
            ),
            # Non-ASCII
            # short
            (
                pd.Index(["あ", "いい", "ううう"]),
                """Index(['あ', 'いい', 'ううう'], dtype='object')""",
            ),
            # multiple lines
            (
                pd.Index(["あ", "いい", "ううう"] * 10),
                (
                    "Index(['あ', 'いい', 'ううう', 'あ', 'いい', 'ううう', "
                    "'あ', 'いい', 'ううう', 'あ', 'いい', 'ううう',\n"
                    "       'あ', 'いい', 'ううう', 'あ', 'いい', 'ううう', "
                    "'あ', 'いい', 'ううう', 'あ', 'いい', 'ううう',\n"
                    "       'あ', 'いい', 'ううう', 'あ', 'いい', "
                    "'ううう'],\n"
                    "      dtype='object')"
                ),
            ),
            # truncated
            (
                pd.Index(["あ", "いい", "ううう"] * 100),
                (
                    "Index(['あ', 'いい', 'ううう', 'あ', 'いい', 'ううう', "
                    "'あ', 'いい', 'ううう', 'あ',\n"
                    "       ...\n"
                    "       'ううう', 'あ', 'いい', 'ううう', 'あ', 'いい', "
                    "'ううう', 'あ', 'いい', 'ううう'],\n"
                    "      dtype='object', length=300)"
                ),
            ),
        ],
    )
    def test_string_index_repr(self, index, expected):
        result = repr(index)
        assert result == expected

    @pytest.mark.parametrize(
        "index,expected",
        [
            # short
            (
                pd.Index(["あ", "いい", "ううう"]),
                ("Index(['あ', 'いい', 'ううう'], dtype='object')"),
            ),
            # multiple lines
            (
                pd.Index(["あ", "いい", "ううう"] * 10),
                (
                    "Index(['あ', 'いい', 'ううう', 'あ', 'いい', "
                    "'ううう', 'あ', 'いい', 'ううう',\n"
                    "       'あ', 'いい', 'ううう', 'あ', 'いい', "
                    "'ううう', 'あ', 'いい', 'ううう',\n"
                    "       'あ', 'いい', 'ううう', 'あ', 'いい', "
                    "'ううう', 'あ', 'いい', 'ううう',\n"
                    "       'あ', 'いい', 'ううう'],\n"
                    "      dtype='object')"
                    ""
                ),
            ),
            # truncated
            (
                pd.Index(["あ", "いい", "ううう"] * 100),
                (
                    "Index(['あ', 'いい', 'ううう', 'あ', 'いい', "
                    "'ううう', 'あ', 'いい', 'ううう',\n"
                    "       'あ',\n"
                    "       ...\n"
                    "       'ううう', 'あ', 'いい', 'ううう', 'あ', "
                    "'いい', 'ううう', 'あ', 'いい',\n"
                    "       'ううう'],\n"
                    "      dtype='object', length=300)"
                ),
            ),
        ],
    )
    def test_string_index_repr_with_unicode_option(self, index, expected):
        # Enable Unicode option -----------------------------------------
        with cf.option_context("display.unicode.east_asian_width", True):
            result = repr(index)
            assert result == expected

    def test_cached_properties_not_settable(self):
        index = pd.Index([1, 2, 3])
        with pytest.raises(AttributeError, match="Can't set attribute"):
            index.is_unique = False

    @async_mark()
    async def test_tab_complete_warning(self, ip):
        # https://github.com/pandas-dev/pandas/issues/16409
        pytest.importorskip("IPython", minversion="6.0.0")
        from IPython.core.completer import provisionalcompleter

        code = "import pandas as pd; idx = pd.Index([1, 2])"
        await ip.run_code(code)

        # GH 31324 newer jedi version raises Deprecation warning
        import jedi

        if jedi.__version__ < "0.16.0":
            warning = tm.assert_produces_warning(None)
        else:
            warning = tm.assert_produces_warning(
                DeprecationWarning, check_stacklevel=False
            )
        with warning:
            with provisionalcompleter("ignore"):
                list(ip.Completer.completions("idx.", 4))

    def test_contains_method_removed(self, indices):
        # GH#30103 method removed for all types except IntervalIndex
        if isinstance(indices, pd.IntervalIndex):
            indices.contains(1)
        else:
            with pytest.raises(AttributeError):
                indices.contains(1)


class TestMixedIntIndex(Base):
    # Mostly the tests from common.py for which the results differ
    # in py2 and py3 because ints and strings are uncomparable in py3
    # (GH 13514)
    _holder = Index

    @pytest.fixture(params=[[0, "a", 1, "b", 2, "c"]], ids=["mixedIndex"])
    def indices(self, request):
        return Index(request.param)

    def create_index(self):
        return Index([0, "a", 1, "b", 2, "c"])

    def test_argsort(self):
        index = self.create_index()
        with pytest.raises(TypeError, match="'>|<' not supported"):
            index.argsort()

    def test_numpy_argsort(self):
        index = self.create_index()
        with pytest.raises(TypeError, match="'>|<' not supported"):
            np.argsort(index)

    def test_copy_name(self):
        # Check that "name" argument passed at initialization is honoured
        # GH12309
        index = self.create_index()

        first = type(index)(index, copy=True, name="mario")
        second = type(first)(first, copy=False)

        # Even though "copy=False", we want a new object.
        assert first is not second
        tm.assert_index_equal(first, second)

        assert first.name == "mario"
        assert second.name == "mario"

        s1 = Series(2, index=first)
        s2 = Series(3, index=second[:-1])

        s3 = s1 * s2

        assert s3.index.name == "mario"

    def test_copy_name2(self):
        # Check that adding a "name" parameter to the copy is honored
        # GH14302
        index = pd.Index([1, 2], name="MyName")
        index1 = index.copy()

        tm.assert_index_equal(index, index1)

        index2 = index.copy(name="NewName")
        tm.assert_index_equal(index, index2, check_names=False)
        assert index.name == "MyName"
        assert index2.name == "NewName"

        index3 = index.copy(names=["NewName"])
        tm.assert_index_equal(index, index3, check_names=False)
        assert index.name == "MyName"
        assert index.names == ["MyName"]
        assert index3.name == "NewName"
        assert index3.names == ["NewName"]

    def test_unique_na(self):
        idx = pd.Index([2, np.nan, 2, 1], name="my_index")
        expected = pd.Index([2, np.nan, 1], name="my_index")
        result = idx.unique()
        tm.assert_index_equal(result, expected)

    def test_logical_compat(self):
        index = self.create_index()
        assert index.all() == index.values.all()
        assert index.any() == index.values.any()

    @pytest.mark.parametrize("how", ["any", "all"])
    @pytest.mark.parametrize("dtype", [None, object, "category"])
    @pytest.mark.parametrize(
        "vals,expected",
        [
            ([1, 2, 3], [1, 2, 3]),
            ([1.0, 2.0, 3.0], [1.0, 2.0, 3.0]),
            ([1.0, 2.0, np.nan, 3.0], [1.0, 2.0, 3.0]),
            (["A", "B", "C"], ["A", "B", "C"]),
            (["A", np.nan, "B", "C"], ["A", "B", "C"]),
        ],
    )
    def test_dropna(self, how, dtype, vals, expected):
        # GH 6194
        index = pd.Index(vals, dtype=dtype)
        result = index.dropna(how=how)
        expected = pd.Index(expected, dtype=dtype)
        tm.assert_index_equal(result, expected)

    @pytest.mark.parametrize("how", ["any", "all"])
    @pytest.mark.parametrize(
        "index,expected",
        [
            (
                pd.DatetimeIndex(["2011-01-01", "2011-01-02", "2011-01-03"]),
                pd.DatetimeIndex(["2011-01-01", "2011-01-02", "2011-01-03"]),
            ),
            (
                pd.DatetimeIndex(["2011-01-01", "2011-01-02", "2011-01-03", pd.NaT]),
                pd.DatetimeIndex(["2011-01-01", "2011-01-02", "2011-01-03"]),
            ),
            (
                pd.TimedeltaIndex(["1 days", "2 days", "3 days"]),
                pd.TimedeltaIndex(["1 days", "2 days", "3 days"]),
            ),
            (
                pd.TimedeltaIndex([pd.NaT, "1 days", "2 days", "3 days", pd.NaT]),
                pd.TimedeltaIndex(["1 days", "2 days", "3 days"]),
            ),
            (
                pd.PeriodIndex(["2012-02", "2012-04", "2012-05"], freq="M"),
                pd.PeriodIndex(["2012-02", "2012-04", "2012-05"], freq="M"),
            ),
            (
                pd.PeriodIndex(["2012-02", "2012-04", "NaT", "2012-05"], freq="M"),
                pd.PeriodIndex(["2012-02", "2012-04", "2012-05"], freq="M"),
            ),
        ],
    )
    def test_dropna_dt_like(self, how, index, expected):
        result = index.dropna(how=how)
        tm.assert_index_equal(result, expected)

    def test_dropna_invalid_how_raises(self):
        msg = "invalid how option: xxx"
        with pytest.raises(ValueError, match=msg):
            pd.Index([1, 2, 3]).dropna(how="xxx")

    def test_get_combined_index(self):
        result = _get_combined_index([])
        expected = Index([])
        tm.assert_index_equal(result, expected)

    @pytest.mark.parametrize(
        "index",
        [
            pd.Index([np.nan]),
            pd.Index([np.nan, 1]),
            pd.Index([1, 2, np.nan]),
            pd.Index(["a", "b", np.nan]),
            pd.to_datetime(["NaT"]),
            pd.to_datetime(["NaT", "2000-01-01"]),
            pd.to_datetime(["2000-01-01", "NaT", "2000-01-02"]),
            pd.to_timedelta(["1 day", "NaT"]),
        ],
    )
    def test_is_monotonic_na(self, index):
        assert index.is_monotonic_increasing is False
        assert index.is_monotonic_decreasing is False
        assert index._is_strictly_monotonic_increasing is False
        assert index._is_strictly_monotonic_decreasing is False

    def test_repr_summary(self):
        with cf.option_context("display.max_seq_items", 10):
            result = repr(pd.Index(np.arange(1000)))
            assert len(result) < 200
            assert "..." in result

    @pytest.mark.parametrize("klass", [Series, DataFrame])
    def test_int_name_format(self, klass):
        index = Index(["a", "b", "c"], name=0)
        result = klass(list(range(3)), index=index)
        assert "0" in repr(result)

    def test_print_unicode_columns(self):
        df = pd.DataFrame({"\u05d0": [1, 2, 3], "\u05d1": [4, 5, 6], "c": [7, 8, 9]})
        repr(df.columns)  # should not raise UnicodeDecodeError

    def test_str_to_bytes_raises(self):
        # GH 26447
        index = Index([str(x) for x in range(10)])
        msg = "^'str' object cannot be interpreted as an integer$"
        with pytest.raises(TypeError, match=msg):
            bytes(index)

    def test_intersect_str_dates(self):
        dt_dates = [datetime(2012, 2, 9), datetime(2012, 2, 22)]

        index1 = Index(dt_dates, dtype=object)
        index2 = Index(["aa"], dtype=object)
        result = index2.intersection(index1)

        expected = Index([], dtype=object)
        tm.assert_index_equal(result, expected)


class TestIndexUtils:
    @pytest.mark.parametrize(
        "data, names, expected",
        [
            ([[1, 2, 3]], None, Index([1, 2, 3])),
            ([[1, 2, 3]], ["name"], Index([1, 2, 3], name="name")),
            (
                [["a", "a"], ["c", "d"]],
                None,
                MultiIndex([["a"], ["c", "d"]], [[0, 0], [0, 1]]),
            ),
            (
                [["a", "a"], ["c", "d"]],
                ["L1", "L2"],
                MultiIndex([["a"], ["c", "d"]], [[0, 0], [0, 1]], names=["L1", "L2"]),
            ),
        ],
    )
    def test_ensure_index_from_sequences(self, data, names, expected):
        result = ensure_index_from_sequences(data, names)
        tm.assert_index_equal(result, expected)

    def test_ensure_index_mixed_closed_intervals(self):
        # GH27172
        intervals = [
            pd.Interval(0, 1, closed="left"),
            pd.Interval(1, 2, closed="right"),
            pd.Interval(2, 3, closed="neither"),
            pd.Interval(3, 4, closed="both"),
        ]
        result = ensure_index(intervals)
        expected = Index(intervals, dtype=object)
        tm.assert_index_equal(result, expected)


@pytest.mark.parametrize(
    "opname",
    [
        "eq",
        "ne",
        "le",
        "lt",
        "ge",
        "gt",
        "add",
        "radd",
        "sub",
        "rsub",
        "mul",
        "rmul",
        "truediv",
        "rtruediv",
        "floordiv",
        "rfloordiv",
        "pow",
        "rpow",
        "mod",
        "divmod",
    ],
)
def test_generated_op_names(opname, indices):
    if isinstance(indices, ABCIndex) and opname == "rsub":
        # pd.Index.__rsub__ does not exist; though the method does exist
        # for subclasses.  see GH#19723
        return
    opname = f"__{opname}__"
    method = getattr(indices, opname)
    assert method.__name__ == opname


@pytest.mark.parametrize("index_maker", tm.index_subclass_makers_generator())
def test_index_subclass_constructor_wrong_kwargs(index_maker):
    # GH #19348
    with pytest.raises(TypeError, match="unexpected keyword argument"):
        index_maker(foo="bar")


def test_deprecated_fastpath():
    msg = "[Uu]nexpected keyword argument"
    with pytest.raises(TypeError, match=msg):
        pd.Index(np.array(["a", "b"], dtype=object), name="test", fastpath=True)

    with pytest.raises(TypeError, match=msg):
        pd.Int64Index(np.array([1, 2, 3], dtype="int64"), name="test", fastpath=True)

    with pytest.raises(TypeError, match=msg):
        pd.RangeIndex(0, 5, 2, name="test", fastpath=True)

    with pytest.raises(TypeError, match=msg):
        pd.CategoricalIndex(["a", "b", "c"], name="test", fastpath=True)


def test_shape_of_invalid_index():
    # Currently, it is possible to create "invalid" index objects backed by
    # a multi-dimensional array (see https://github.com/pandas-dev/pandas/issues/27125
    # about this). However, as long as this is not solved in general,this test ensures
    # that the returned shape is consistent with this underlying array for
    # compat with matplotlib (see https://github.com/pandas-dev/pandas/issues/27775)
    idx = pd.Index([0, 1, 2, 3])
    with tm.assert_produces_warning(DeprecationWarning):
        # GH#30588 multi-dimensional indexing deprecated
        assert idx[:, None].shape == (4, 1)


def test_validate_1d_input():
    # GH#27125 check that we do not have >1-dimensional input
    msg = "Index data must be 1-dimensional"

    arr = np.arange(8).reshape(2, 2, 2)
    with pytest.raises(ValueError, match=msg):
        pd.Index(arr)

    with pytest.raises(ValueError, match=msg):
        pd.Float64Index(arr.astype(np.float64))

    with pytest.raises(ValueError, match=msg):
        pd.Int64Index(arr.astype(np.int64))

    with pytest.raises(ValueError, match=msg):
        pd.UInt64Index(arr.astype(np.uint64))

    df = pd.DataFrame(arr.reshape(4, 2))
    with pytest.raises(ValueError, match=msg):
        pd.Index(df)

    # GH#13601 trying to assign a multi-dimensional array to an index is not
    #  allowed
    ser = pd.Series(0, range(4))
    with pytest.raises(ValueError, match=msg):
        ser.index = np.array([[2, 3]] * 4)<|MERGE_RESOLUTION|>--- conflicted
+++ resolved
@@ -349,28 +349,6 @@
         index = Index(vals, dtype=float)
         assert isinstance(index, Float64Index)
 
-<<<<<<< HEAD
-    @pytest.mark.parametrize("cast_index", [True, False])
-    @pytest.mark.parametrize(
-        "vals", [[True, False, True], np.array([True, False, True], dtype=bool)]
-    )
-    def test_constructor_dtypes_to_object(self, cast_index, vals):
-        if cast_index:
-            index = Index(vals, dtype=bool)
-        else:
-            index = Index(vals)
-
-        assert isinstance(index, Index)
-        assert index.dtype == object
-
-    def test_constructor_categorical_to_object(self):
-        # GH#32167 Categorical data and dtype=object should return object-dtype
-        ci = CategoricalIndex(range(5))
-        result = Index(ci, dtype=object)
-        assert not isinstance(result, CategoricalIndex)
-
-=======
->>>>>>> 89d5f876
     @pytest.mark.parametrize(
         "vals",
         [
