--- conflicted
+++ resolved
@@ -763,7 +763,6 @@
         ri[[True]]
 
 
-<<<<<<< HEAD
 def test_pos_returns_rangeindex():
     ri = RangeIndex(2, name="foo")
     expected = ri.copy()
@@ -823,7 +822,8 @@
     assert isinstance(result, RangeIndex)
     expected = ~Index(list(rng), name="foo")
     tm.assert_index_equal(result, expected, exact=False)
-=======
+
+
 @pytest.mark.parametrize(
     "rng",
     [
@@ -846,7 +846,6 @@
 def test_empty_argmin_argmax_raises(meth):
     with pytest.raises(ValueError, match=f"attempt to get {meth} of an empty sequence"):
         getattr(RangeIndex(0), meth)()
->>>>>>> d79910c1
 
 
 def test_getitem_integers_return_rangeindex():
