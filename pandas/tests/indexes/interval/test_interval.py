--- conflicted
+++ resolved
@@ -81,16 +81,8 @@
         [
             [1, 1, 2, 5, 15, 53, 217, 1014, 5335, 31240, 201608],
             [-np.inf, -100, -10, 0.5, 1, 1.5, 3.8, 101, 202, np.inf],
-<<<<<<< HEAD
-            date_range("2017-01-01", "2017-01-04"),
+            date_range("2017-01-01", "2017-01-04", unit="ns"),
             date_range("2017-01-01", "2017-01-04", unit="s"),
-=======
-            date_range("2017-01-01", "2017-01-04", unit="ns"),
-            pytest.param(
-                date_range("2017-01-01", "2017-01-04", unit="s"),
-                marks=pytest.mark.xfail(reason="mismatched result unit"),
-            ),
->>>>>>> 809d9b72
             pd.to_timedelta(["1ns", "2ms", "3s", "4min", "5h", "6D"]),
         ],
     )
