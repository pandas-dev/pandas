from itertools import permutations
import re

import numpy as np
import pytest

import pandas as pd
from pandas import (
    Index, Interval, IntervalIndex, Timedelta, Timestamp, date_range,
    interval_range, isna, notna, timedelta_range)
import pandas.core.common as com
from pandas.tests.indexes.common import Base
import pandas.util.testing as tm


@pytest.fixture(scope='class', params=[None, 'foo'])
def name(request):
    return request.param


class TestIntervalIndex(Base):
    _holder = IntervalIndex

    def setup_method(self, method):
        self.index = IntervalIndex.from_arrays([0, 1], [1, 2])
        self.index_with_nan = IntervalIndex.from_tuples(
            [(0, 1), np.nan, (1, 2)])
        self.indices = dict(intervalIndex=tm.makeIntervalIndex(10))

    def create_index(self, closed='right'):
        return IntervalIndex.from_breaks(range(11), closed=closed)

    def create_index_with_nan(self, closed='right'):
        mask = [True, False] + [True] * 8
        return IntervalIndex.from_arrays(
            np.where(mask, np.arange(10), np.nan),
            np.where(mask, np.arange(1, 11), np.nan), closed=closed)

    def test_properties(self, closed):
        index = self.create_index(closed=closed)
        assert len(index) == 10
        assert index.size == 10
        assert index.shape == (10, )

        tm.assert_index_equal(index.left, Index(np.arange(10)))
        tm.assert_index_equal(index.right, Index(np.arange(1, 11)))
        tm.assert_index_equal(index.mid, Index(np.arange(0.5, 10.5)))

        assert index.closed == closed

        ivs = [Interval(l, r, closed) for l, r in zip(range(10), range(1, 11))]
        expected = np.array(ivs, dtype=object)
        tm.assert_numpy_array_equal(np.asarray(index), expected)

        # with nans
        index = self.create_index_with_nan(closed=closed)
        assert len(index) == 10
        assert index.size == 10
        assert index.shape == (10, )

        expected_left = Index([0, np.nan, 2, 3, 4, 5, 6, 7, 8, 9])
        expected_right = expected_left + 1
        expected_mid = expected_left + 0.5
        tm.assert_index_equal(index.left, expected_left)
        tm.assert_index_equal(index.right, expected_right)
        tm.assert_index_equal(index.mid, expected_mid)

        assert index.closed == closed

        ivs = [Interval(l, r, closed) if notna(l) else np.nan
               for l, r in zip(expected_left, expected_right)]
        expected = np.array(ivs, dtype=object)
        tm.assert_numpy_array_equal(np.asarray(index), expected)

    @pytest.mark.parametrize('breaks', [
        [1, 1, 2, 5, 15, 53, 217, 1014, 5335, 31240, 201608],
        [-np.inf, -100, -10, 0.5, 1, 1.5, 3.8, 101, 202, np.inf],
        pd.to_datetime(['20170101', '20170202', '20170303', '20170404']),
        pd.to_timedelta(['1ns', '2ms', '3s', '4M', '5H', '6D'])])
    def test_length(self, closed, breaks):
        # GH 18789
        index = IntervalIndex.from_breaks(breaks, closed=closed)
        result = index.length
        expected = Index(iv.length for iv in index)
        tm.assert_index_equal(result, expected)

        # with NA
        index = index.insert(1, np.nan)
        result = index.length
        expected = Index(iv.length if notna(iv) else iv for iv in index)
        tm.assert_index_equal(result, expected)

    def test_with_nans(self, closed):
        index = self.create_index(closed=closed)
        assert index.hasnans is False

        result = index.isna()
        expected = np.repeat(False, len(index))
        tm.assert_numpy_array_equal(result, expected)

        result = index.notna()
        expected = np.repeat(True, len(index))
        tm.assert_numpy_array_equal(result, expected)

        index = self.create_index_with_nan(closed=closed)
        assert index.hasnans is True

        result = index.isna()
        expected = np.array([False, True] + [False] * (len(index) - 2))
        tm.assert_numpy_array_equal(result, expected)

        result = index.notna()
        expected = np.array([True, False] + [True] * (len(index) - 2))
        tm.assert_numpy_array_equal(result, expected)

    def test_copy(self, closed):
        expected = self.create_index(closed=closed)

        result = expected.copy()
        assert result.equals(expected)

        result = expected.copy(deep=True)
        assert result.equals(expected)
        assert result.left is not expected.left

    def test_ensure_copied_data(self, closed):
        # exercise the copy flag in the constructor

        # not copying
        index = self.create_index(closed=closed)
        result = IntervalIndex(index, copy=False)
        tm.assert_numpy_array_equal(index.left.values, result.left.values,
                                    check_same='same')
        tm.assert_numpy_array_equal(index.right.values, result.right.values,
                                    check_same='same')

        # by-definition make a copy
        result = IntervalIndex(index._ndarray_values, copy=False)
        tm.assert_numpy_array_equal(index.left.values, result.left.values,
                                    check_same='copy')
        tm.assert_numpy_array_equal(index.right.values, result.right.values,
                                    check_same='copy')

    def test_equals(self, closed):
        expected = IntervalIndex.from_breaks(np.arange(5), closed=closed)
        assert expected.equals(expected)
        assert expected.equals(expected.copy())

        assert not expected.equals(expected.astype(object))
        assert not expected.equals(np.array(expected))
        assert not expected.equals(list(expected))

        assert not expected.equals([1, 2])
        assert not expected.equals(np.array([1, 2]))
        assert not expected.equals(pd.date_range('20130101', periods=2))

        expected_name1 = IntervalIndex.from_breaks(
            np.arange(5), closed=closed, name='foo')
        expected_name2 = IntervalIndex.from_breaks(
            np.arange(5), closed=closed, name='bar')
        assert expected.equals(expected_name1)
        assert expected_name1.equals(expected_name2)

        for other_closed in {'left', 'right', 'both', 'neither'} - {closed}:
            expected_other_closed = IntervalIndex.from_breaks(
                np.arange(5), closed=other_closed)
            assert not expected.equals(expected_other_closed)

    @pytest.mark.parametrize('klass', [list, tuple, np.array, pd.Series])
    def test_where(self, closed, klass):
        idx = self.create_index(closed=closed)
        cond = [True] * len(idx)
        expected = idx
        result = expected.where(klass(cond))
        tm.assert_index_equal(result, expected)

        cond = [False] + [True] * len(idx[1:])
        expected = IntervalIndex([np.nan] + idx[1:].tolist())
        result = idx.where(klass(cond))
        tm.assert_index_equal(result, expected)

    def test_delete(self, closed):
        expected = IntervalIndex.from_breaks(np.arange(1, 11), closed=closed)
        result = self.create_index(closed=closed).delete(0)
        tm.assert_index_equal(result, expected)

    @pytest.mark.parametrize('data', [
        interval_range(0, periods=10, closed='neither'),
        interval_range(1.7, periods=8, freq=2.5, closed='both'),
        interval_range(Timestamp('20170101'), periods=12, closed='left'),
        interval_range(Timedelta('1 day'), periods=6, closed='right')])
    def test_insert(self, data):
        item = data[0]
        idx_item = IntervalIndex([item])

        # start
        expected = idx_item.append(data)
        result = data.insert(0, item)
        tm.assert_index_equal(result, expected)

        # end
        expected = data.append(idx_item)
        result = data.insert(len(data), item)
        tm.assert_index_equal(result, expected)

        # mid
        expected = data[:3].append(idx_item).append(data[3:])
        result = data.insert(3, item)
        tm.assert_index_equal(result, expected)

        # invalid type
        msg = 'can only insert Interval objects and NA into an IntervalIndex'
        with pytest.raises(ValueError, match=msg):
            data.insert(1, 'foo')

        # invalid closed
        msg = 'inserted item must be closed on the same side as the index'
        for closed in {'left', 'right', 'both', 'neither'} - {item.closed}:
            with pytest.raises(ValueError, match=msg):
                bad_item = Interval(item.left, item.right, closed=closed)
                data.insert(1, bad_item)

        # GH 18295 (test missing)
        na_idx = IntervalIndex([np.nan], closed=data.closed)
        for na in (np.nan, pd.NaT, None):
            expected = data[:1].append(na_idx).append(data[1:])
            result = data.insert(1, na)
            tm.assert_index_equal(result, expected)

    def test_take(self, closed):
        index = self.create_index(closed=closed)

        result = index.take(range(10))
        tm.assert_index_equal(result, index)

        result = index.take([0, 0, 1])
        expected = IntervalIndex.from_arrays(
            [0, 0, 1], [1, 1, 2], closed=closed)
        tm.assert_index_equal(result, expected)

    def test_is_unique_interval(self, closed):
        """
        Interval specific tests for is_unique in addition to base class tests
        """
        # unique overlapping - distinct endpoints
        idx = IntervalIndex.from_tuples([(0, 1), (0.5, 1.5)], closed=closed)
        assert idx.is_unique is True

        # unique overlapping - shared endpoints
        idx = pd.IntervalIndex.from_tuples(
            [(1, 2), (1, 3), (2, 3)], closed=closed)
        assert idx.is_unique is True

        # unique nested
        idx = IntervalIndex.from_tuples([(-1, 1), (-2, 2)], closed=closed)
        assert idx.is_unique is True

    def test_monotonic(self, closed):
        # increasing non-overlapping
        idx = IntervalIndex.from_tuples(
            [(0, 1), (2, 3), (4, 5)], closed=closed)
        assert idx.is_monotonic is True
        assert idx._is_strictly_monotonic_increasing is True
        assert idx.is_monotonic_decreasing is False
        assert idx._is_strictly_monotonic_decreasing is False

        # decreasing non-overlapping
        idx = IntervalIndex.from_tuples(
            [(4, 5), (2, 3), (1, 2)], closed=closed)
        assert idx.is_monotonic is False
        assert idx._is_strictly_monotonic_increasing is False
        assert idx.is_monotonic_decreasing is True
        assert idx._is_strictly_monotonic_decreasing is True

        # unordered non-overlapping
        idx = IntervalIndex.from_tuples(
            [(0, 1), (4, 5), (2, 3)], closed=closed)
        assert idx.is_monotonic is False
        assert idx._is_strictly_monotonic_increasing is False
        assert idx.is_monotonic_decreasing is False
        assert idx._is_strictly_monotonic_decreasing is False

        # increasing overlapping
        idx = IntervalIndex.from_tuples(
            [(0, 2), (0.5, 2.5), (1, 3)], closed=closed)
        assert idx.is_monotonic is True
        assert idx._is_strictly_monotonic_increasing is True
        assert idx.is_monotonic_decreasing is False
        assert idx._is_strictly_monotonic_decreasing is False

        # decreasing overlapping
        idx = IntervalIndex.from_tuples(
            [(1, 3), (0.5, 2.5), (0, 2)], closed=closed)
        assert idx.is_monotonic is False
        assert idx._is_strictly_monotonic_increasing is False
        assert idx.is_monotonic_decreasing is True
        assert idx._is_strictly_monotonic_decreasing is True

        # unordered overlapping
        idx = IntervalIndex.from_tuples(
            [(0.5, 2.5), (0, 2), (1, 3)], closed=closed)
        assert idx.is_monotonic is False
        assert idx._is_strictly_monotonic_increasing is False
        assert idx.is_monotonic_decreasing is False
        assert idx._is_strictly_monotonic_decreasing is False

        # increasing overlapping shared endpoints
        idx = pd.IntervalIndex.from_tuples(
            [(1, 2), (1, 3), (2, 3)], closed=closed)
        assert idx.is_monotonic is True
        assert idx._is_strictly_monotonic_increasing is True
        assert idx.is_monotonic_decreasing is False
        assert idx._is_strictly_monotonic_decreasing is False

        # decreasing overlapping shared endpoints
        idx = pd.IntervalIndex.from_tuples(
            [(2, 3), (1, 3), (1, 2)], closed=closed)
        assert idx.is_monotonic is False
        assert idx._is_strictly_monotonic_increasing is False
        assert idx.is_monotonic_decreasing is True
        assert idx._is_strictly_monotonic_decreasing is True

        # stationary
        idx = IntervalIndex.from_tuples([(0, 1), (0, 1)], closed=closed)
        assert idx.is_monotonic is True
        assert idx._is_strictly_monotonic_increasing is False
        assert idx.is_monotonic_decreasing is True
        assert idx._is_strictly_monotonic_decreasing is False

        # empty
        idx = IntervalIndex([], closed=closed)
        assert idx.is_monotonic is True
        assert idx._is_strictly_monotonic_increasing is True
        assert idx.is_monotonic_decreasing is True
        assert idx._is_strictly_monotonic_decreasing is True

    @pytest.mark.skip(reason='not a valid repr as we use interval notation')
    def test_repr(self):
        i = IntervalIndex.from_tuples([(0, 1), (1, 2)], closed='right')
        expected = ("IntervalIndex(left=[0, 1],"
                    "\n              right=[1, 2],"
                    "\n              closed='right',"
                    "\n              dtype='interval[int64]')")
        assert repr(i) == expected

        i = IntervalIndex.from_tuples((Timestamp('20130101'),
                                       Timestamp('20130102')),
                                      (Timestamp('20130102'),
                                       Timestamp('20130103')),
                                      closed='right')
        expected = ("IntervalIndex(left=['2013-01-01', '2013-01-02'],"
                    "\n              right=['2013-01-02', '2013-01-03'],"
                    "\n              closed='right',"
                    "\n              dtype='interval[datetime64[ns]]')")
        assert repr(i) == expected

    @pytest.mark.skip(reason='not a valid repr as we use interval notation')
    def test_repr_max_seq_item_setting(self):
        super().test_repr_max_seq_item_setting()

    @pytest.mark.skip(reason='not a valid repr as we use interval notation')
    def test_repr_roundtrip(self):
        super().test_repr_roundtrip()

    def test_frame_repr(self):
        # https://github.com/pandas-dev/pandas/pull/24134/files
        df = pd.DataFrame({'A': [1, 2, 3, 4]},
                          index=pd.IntervalIndex.from_breaks([0, 1, 2, 3, 4]))
        result = repr(df)
        expected = (
            '        A\n'
            '(0, 1]  1\n'
            '(1, 2]  2\n'
            '(2, 3]  3\n'
            '(3, 4]  4'
        )
        assert result == expected

    @pytest.mark.parametrize('constructor,expected', [
        (pd.Series, ('(0.0, 1.0]    a\n'
                     'NaN           b\n'
                     '(2.0, 3.0]    c\n'
                     'dtype: object')),
        (pd.DataFrame, ('            0\n'
                        '(0.0, 1.0]  a\n'
                        'NaN         b\n'
                        '(2.0, 3.0]  c'))
    ])
    def test_repr_missing(self, constructor, expected):
        # GH 25984
        index = IntervalIndex.from_tuples([(0, 1), np.nan, (2, 3)])
        obj = constructor(list('abc'), index=index)
        result = repr(obj)
        assert result == expected

    def test_get_item(self, closed):
        i = IntervalIndex.from_arrays((0, 1, np.nan), (1, 2, np.nan),
                                      closed=closed)
        assert i[0] == Interval(0.0, 1.0, closed=closed)
        assert i[1] == Interval(1.0, 2.0, closed=closed)
        assert isna(i[2])

        result = i[0:1]
        expected = IntervalIndex.from_arrays((0.,), (1.,), closed=closed)
        tm.assert_index_equal(result, expected)

        result = i[0:2]
        expected = IntervalIndex.from_arrays((0., 1), (1., 2.), closed=closed)
        tm.assert_index_equal(result, expected)

        result = i[1:3]
        expected = IntervalIndex.from_arrays((1., np.nan), (2., np.nan),
                                             closed=closed)
        tm.assert_index_equal(result, expected)

    @pytest.mark.parametrize('scalar', [-1, 0, 0.5, 3, 4.5, 5, 6])
    def test_get_loc_length_one_scalar(self, scalar, closed):
        # GH 20921
        index = IntervalIndex.from_tuples([(0, 5)], closed=closed)
        if scalar in index[0]:
            result = index.get_loc(scalar)
            assert result == 0
        else:
            with pytest.raises(KeyError):
                index.get_loc(scalar)

    @pytest.mark.parametrize('other_closed', [
        'left', 'right', 'both', 'neither'])
    @pytest.mark.parametrize('left, right', [(0, 5), (-1, 4), (-1, 6), (6, 7)])
    def test_get_loc_length_one_interval(
            self, left, right, closed, other_closed):
        # GH 20921
        index = IntervalIndex.from_tuples([(0, 5)], closed=closed)
        interval = Interval(left, right, closed=other_closed)
        if interval == index[0]:
            result = index.get_loc(interval)
            assert result == 0
        else:
            with pytest.raises(KeyError):
                index.get_loc(interval)

    # Make consistent with test_interval_new.py (see #16316, #16386)
    @pytest.mark.parametrize('breaks', [
        date_range('20180101', periods=4),
        date_range('20180101', periods=4, tz='US/Eastern'),
        timedelta_range('0 days', periods=4)], ids=lambda x: str(x.dtype))
    def test_get_loc_datetimelike_nonoverlapping(self, breaks):
        # GH 20636
        # nonoverlapping = IntervalIndex method and no i8 conversion
        index = IntervalIndex.from_breaks(breaks)

        value = index[0].mid
        result = index.get_loc(value)
        expected = 0
        assert result == expected

        interval = Interval(index[0].left, index[0].right)
        result = index.get_loc(interval)
        expected = 0
        assert result == expected

    @pytest.mark.parametrize('arrays', [
        (date_range('20180101', periods=4), date_range('20180103', periods=4)),
        (date_range('20180101', periods=4, tz='US/Eastern'),
         date_range('20180103', periods=4, tz='US/Eastern')),
        (timedelta_range('0 days', periods=4),
         timedelta_range('2 days', periods=4))], ids=lambda x: str(x[0].dtype))
    def test_get_loc_datetimelike_overlapping(self, arrays):
        # GH 20636
        index = IntervalIndex.from_arrays(*arrays)

        value = index[0].mid + Timedelta('12 hours')
        result = index.get_loc(value)
        expected = slice(0, 2, None)
        assert result == expected

        interval = Interval(index[0].left, index[0].right)
        result = index.get_loc(interval)
        expected = 0
        assert result == expected

    @pytest.mark.parametrize('values', [
        date_range('2018-01-04', periods=4, freq='-1D'),
        date_range('2018-01-04', periods=4, freq='-1D', tz='US/Eastern'),
        timedelta_range('3 days', periods=4, freq='-1D'),
        np.arange(3.0, -1.0, -1.0),
        np.arange(3, -1, -1)], ids=lambda x: str(x.dtype))
    def test_get_loc_decreasing(self, values):
        # GH 25860
        index = IntervalIndex.from_arrays(values[1:], values[:-1])
        result = index.get_loc(index[0])
        expected = 0
        assert result == expected

    @pytest.mark.parametrize('item', [[3], np.arange(0.5, 5, 0.5)])
    def test_get_indexer_length_one(self, item, closed):
        # GH 17284
        index = IntervalIndex.from_tuples([(0, 5)], closed=closed)
        result = index.get_indexer(item)
        expected = np.array([0] * len(item), dtype='intp')
        tm.assert_numpy_array_equal(result, expected)

    @pytest.mark.parametrize('size', [1, 5])
    def test_get_indexer_length_one_interval(self, size, closed):
        # GH 17284
        index = IntervalIndex.from_tuples([(0, 5)], closed=closed)
        result = index.get_indexer([Interval(0, 5, closed)] * size)
        expected = np.array([0] * size, dtype='intp')
        tm.assert_numpy_array_equal(result, expected)

    @pytest.mark.parametrize('breaks', [
        date_range('20180101', periods=4),
        date_range('20180101', periods=4, tz='US/Eastern'),
        timedelta_range('0 days', periods=4)], ids=lambda x: str(x.dtype))
    def test_maybe_convert_i8(self, breaks):
        # GH 20636
        index = IntervalIndex.from_breaks(breaks)

        # intervalindex
        result = index._maybe_convert_i8(index)
        expected = IntervalIndex.from_breaks(breaks.asi8)
        tm.assert_index_equal(result, expected)

        # interval
        interval = Interval(breaks[0], breaks[1])
        result = index._maybe_convert_i8(interval)
        expected = Interval(breaks[0].value, breaks[1].value)
        assert result == expected

        # datetimelike index
        result = index._maybe_convert_i8(breaks)
        expected = Index(breaks.asi8)
        tm.assert_index_equal(result, expected)

        # datetimelike scalar
        result = index._maybe_convert_i8(breaks[0])
        expected = breaks[0].value
        assert result == expected

        # list-like of datetimelike scalars
        result = index._maybe_convert_i8(list(breaks))
        expected = Index(breaks.asi8)
        tm.assert_index_equal(result, expected)

    @pytest.mark.parametrize('breaks', [
        date_range('2018-01-01', periods=5),
        timedelta_range('0 days', periods=5)])
    def test_maybe_convert_i8_nat(self, breaks):
        # GH 20636
        index = IntervalIndex.from_breaks(breaks)

        to_convert = breaks._constructor([pd.NaT] * 3)
        expected = pd.Float64Index([np.nan] * 3)
        result = index._maybe_convert_i8(to_convert)
        tm.assert_index_equal(result, expected)

        to_convert = to_convert.insert(0, breaks[0])
        expected = expected.insert(0, float(breaks[0].value))
        result = index._maybe_convert_i8(to_convert)
        tm.assert_index_equal(result, expected)

    @pytest.mark.parametrize('breaks', [
        np.arange(5, dtype='int64'),
        np.arange(5, dtype='float64')], ids=lambda x: str(x.dtype))
    @pytest.mark.parametrize('make_key', [
        IntervalIndex.from_breaks,
        lambda breaks: Interval(breaks[0], breaks[1]),
        lambda breaks: breaks,
        lambda breaks: breaks[0],
        list], ids=['IntervalIndex', 'Interval', 'Index', 'scalar', 'list'])
    def test_maybe_convert_i8_numeric(self, breaks, make_key):
        # GH 20636
        index = IntervalIndex.from_breaks(breaks)
        key = make_key(breaks)

        # no conversion occurs for numeric
        result = index._maybe_convert_i8(key)
        assert result is key

    @pytest.mark.parametrize('breaks1, breaks2', permutations([
        date_range('20180101', periods=4),
        date_range('20180101', periods=4, tz='US/Eastern'),
        timedelta_range('0 days', periods=4)], 2), ids=lambda x: str(x.dtype))
    @pytest.mark.parametrize('make_key', [
        IntervalIndex.from_breaks,
        lambda breaks: Interval(breaks[0], breaks[1]),
        lambda breaks: breaks,
        lambda breaks: breaks[0],
        list], ids=['IntervalIndex', 'Interval', 'Index', 'scalar', 'list'])
    def test_maybe_convert_i8_errors(self, breaks1, breaks2, make_key):
        # GH 20636
        index = IntervalIndex.from_breaks(breaks1)
        key = make_key(breaks2)

        msg = ('Cannot index an IntervalIndex of subtype {dtype1} with '
               'values of dtype {dtype2}')
        msg = re.escape(msg.format(dtype1=breaks1.dtype, dtype2=breaks2.dtype))
        with pytest.raises(ValueError, match=msg):
            index._maybe_convert_i8(key)

<<<<<<< HEAD
=======
    # To be removed, replaced by test_interval_new.py (see #16316, #16386)
    def test_contains(self):
        # Only endpoints are valid.
        i = IntervalIndex.from_arrays([0, 1], [1, 2])

        # Invalid
        assert 0 not in i
        assert 1 not in i
        assert 2 not in i

        # Valid
        assert Interval(0, 1) in i
        assert Interval(0, 2) in i
        assert Interval(0, 0.5) in i
        assert Interval(3, 5) not in i
        assert Interval(-1, 0, closed='left') not in i

    def test_contains_method(self):
        # can select values that are IN the range of a value
        i = IntervalIndex.from_arrays([0, 1], [1, 2])

        expected = np.array([False, False], dtype='bool')
        actual = i.contains(0)
        tm.assert_numpy_array_equal(actual, expected)
        actual = i.contains(3)
        tm.assert_numpy_array_equal(actual, expected)

        expected = np.array([True, False], dtype='bool')
        actual = i.contains(0.5)
        tm.assert_numpy_array_equal(actual, expected)
        actual = i.contains(1)
        tm.assert_numpy_array_equal(actual, expected)

        # __contains__ not implemented for "interval in interval", follow
        # that for the contains method for now
        with pytest.raises(
                NotImplementedError,
                match='contains not implemented for two'):
            i.contains(Interval(0, 1))

>>>>>>> a99c4630
    def test_dropna(self, closed):

        expected = IntervalIndex.from_tuples(
            [(0.0, 1.0), (1.0, 2.0)], closed=closed)

        ii = IntervalIndex.from_tuples([(0, 1), (1, 2), np.nan], closed=closed)
        result = ii.dropna()
        tm.assert_index_equal(result, expected)

        ii = IntervalIndex.from_arrays(
            [0, 1, np.nan], [1, 2, np.nan], closed=closed)
        result = ii.dropna()
        tm.assert_index_equal(result, expected)

    def test_non_contiguous(self, closed):
        index = IntervalIndex.from_tuples([(0, 1), (2, 3)], closed=closed)
        target = [0.5, 1.5, 2.5]
        actual = index.get_indexer(target)
        expected = np.array([0, -1, 1], dtype='intp')
        tm.assert_numpy_array_equal(actual, expected)

        assert 1.5 not in index

    def test_isin(self, closed):
        index = self.create_index(closed=closed)

        expected = np.array([True] + [False] * (len(index) - 1))
        result = index.isin(index[:1])
        tm.assert_numpy_array_equal(result, expected)

        result = index.isin([index[0]])
        tm.assert_numpy_array_equal(result, expected)

        other = IntervalIndex.from_breaks(np.arange(-2, 10), closed=closed)
        expected = np.array([True] * (len(index) - 1) + [False])
        result = index.isin(other)
        tm.assert_numpy_array_equal(result, expected)

        result = index.isin(other.tolist())
        tm.assert_numpy_array_equal(result, expected)

        for other_closed in {'right', 'left', 'both', 'neither'}:
            other = self.create_index(closed=other_closed)
            expected = np.repeat(closed == other_closed, len(index))
            result = index.isin(other)
            tm.assert_numpy_array_equal(result, expected)

            result = index.isin(other.tolist())
            tm.assert_numpy_array_equal(result, expected)

    def test_comparison(self):
        actual = Interval(0, 1) < self.index
        expected = np.array([False, True])
        tm.assert_numpy_array_equal(actual, expected)

        actual = Interval(0.5, 1.5) < self.index
        expected = np.array([False, True])
        tm.assert_numpy_array_equal(actual, expected)
        actual = self.index > Interval(0.5, 1.5)
        tm.assert_numpy_array_equal(actual, expected)

        actual = self.index == self.index
        expected = np.array([True, True])
        tm.assert_numpy_array_equal(actual, expected)
        actual = self.index <= self.index
        tm.assert_numpy_array_equal(actual, expected)
        actual = self.index >= self.index
        tm.assert_numpy_array_equal(actual, expected)

        actual = self.index < self.index
        expected = np.array([False, False])
        tm.assert_numpy_array_equal(actual, expected)
        actual = self.index > self.index
        tm.assert_numpy_array_equal(actual, expected)

        actual = self.index == IntervalIndex.from_breaks([0, 1, 2], 'left')
        tm.assert_numpy_array_equal(actual, expected)

        actual = self.index == self.index.values
        tm.assert_numpy_array_equal(actual, np.array([True, True]))
        actual = self.index.values == self.index
        tm.assert_numpy_array_equal(actual, np.array([True, True]))
        actual = self.index <= self.index.values
        tm.assert_numpy_array_equal(actual, np.array([True, True]))
        actual = self.index != self.index.values
        tm.assert_numpy_array_equal(actual, np.array([False, False]))
        actual = self.index > self.index.values
        tm.assert_numpy_array_equal(actual, np.array([False, False]))
        actual = self.index.values > self.index
        tm.assert_numpy_array_equal(actual, np.array([False, False]))

        # invalid comparisons
        actual = self.index == 0
        tm.assert_numpy_array_equal(actual, np.array([False, False]))
        actual = self.index == self.index.left
        tm.assert_numpy_array_equal(actual, np.array([False, False]))

        with pytest.raises(TypeError, match='unorderable types'):
            self.index > 0
        with pytest.raises(TypeError, match='unorderable types'):
            self.index <= 0
        msg = r"unorderable types: Interval\(\) > int\(\)"
        with pytest.raises(TypeError, match=msg):
            self.index > np.arange(2)
        msg = "Lengths must match to compare"
        with pytest.raises(ValueError, match=msg):
            self.index > np.arange(3)

    def test_missing_values(self, closed):
        idx = Index([np.nan, Interval(0, 1, closed=closed),
                     Interval(1, 2, closed=closed)])
        idx2 = IntervalIndex.from_arrays(
            [np.nan, 0, 1], [np.nan, 1, 2], closed=closed)
        assert idx.equals(idx2)

        msg = ("missing values must be missing in the same location both left"
               " and right sides")
        with pytest.raises(ValueError, match=msg):
            IntervalIndex.from_arrays(
                [np.nan, 0, 1], np.array([0, 1, 2]), closed=closed)

        tm.assert_numpy_array_equal(isna(idx),
                                    np.array([True, False, False]))

    def test_sort_values(self, closed):
        index = self.create_index(closed=closed)

        result = index.sort_values()
        tm.assert_index_equal(result, index)

        result = index.sort_values(ascending=False)
        tm.assert_index_equal(result, index[::-1])

        # with nan
        index = IntervalIndex([Interval(1, 2), np.nan, Interval(0, 1)])

        result = index.sort_values()
        expected = IntervalIndex([Interval(0, 1), Interval(1, 2), np.nan])
        tm.assert_index_equal(result, expected)

        result = index.sort_values(ascending=False)
        expected = IntervalIndex([np.nan, Interval(1, 2), Interval(0, 1)])
        tm.assert_index_equal(result, expected)

    @pytest.mark.parametrize('tz', [None, 'US/Eastern'])
    def test_datetime(self, tz):
        start = Timestamp('2000-01-01', tz=tz)
        dates = date_range(start=start, periods=10)
        index = IntervalIndex.from_breaks(dates)

        # test mid
        start = Timestamp('2000-01-01T12:00', tz=tz)
        expected = date_range(start=start, periods=9)
        tm.assert_index_equal(index.mid, expected)

        # __contains__ doesn't check individual points
        assert Timestamp('2000-01-01', tz=tz) not in index
        assert Timestamp('2000-01-01T12', tz=tz) not in index
        assert Timestamp('2000-01-02', tz=tz) not in index
        iv_true = Interval(Timestamp('2000-01-02', tz=tz),
                           Timestamp('2000-01-03', tz=tz))
        iv_false = Interval(Timestamp('1999-12-31', tz=tz),
                            Timestamp('2000-01-01', tz=tz))
        assert iv_true in index
        assert iv_false not in index

        # .contains does check individual points
        assert not index.contains(Timestamp('2000-01-01', tz=tz)).any()
        assert index.contains(Timestamp('2000-01-01T12', tz=tz)).any()
        assert index.contains(Timestamp('2000-01-02', tz=tz)).any()

        # test get_indexer
        start = Timestamp('1999-12-31T12:00', tz=tz)
        target = date_range(start=start, periods=7, freq='12H')
        actual = index.get_indexer(target)
        expected = np.array([-1, -1, 0, 0, 1, 1, 2], dtype='intp')
        tm.assert_numpy_array_equal(actual, expected)

        start = Timestamp('2000-01-08T18:00', tz=tz)
        target = date_range(start=start, periods=7, freq='6H')
        actual = index.get_indexer(target)
        expected = np.array([7, 7, 8, 8, 8, 8, -1], dtype='intp')
        tm.assert_numpy_array_equal(actual, expected)

    def test_append(self, closed):

        index1 = IntervalIndex.from_arrays([0, 1], [1, 2], closed=closed)
        index2 = IntervalIndex.from_arrays([1, 2], [2, 3], closed=closed)

        result = index1.append(index2)
        expected = IntervalIndex.from_arrays(
            [0, 1, 1, 2], [1, 2, 2, 3], closed=closed)
        tm.assert_index_equal(result, expected)

        result = index1.append([index1, index2])
        expected = IntervalIndex.from_arrays(
            [0, 1, 0, 1, 1, 2], [1, 2, 1, 2, 2, 3], closed=closed)
        tm.assert_index_equal(result, expected)

        msg = ('can only append two IntervalIndex objects that are closed '
               'on the same side')
        for other_closed in {'left', 'right', 'both', 'neither'} - {closed}:
            index_other_closed = IntervalIndex.from_arrays(
                [0, 1], [1, 2], closed=other_closed)
            with pytest.raises(ValueError, match=msg):
                index1.append(index_other_closed)

    def test_is_non_overlapping_monotonic(self, closed):
        # Should be True in all cases
        tpls = [(0, 1), (2, 3), (4, 5), (6, 7)]
        idx = IntervalIndex.from_tuples(tpls, closed=closed)
        assert idx.is_non_overlapping_monotonic is True

        idx = IntervalIndex.from_tuples(tpls[::-1], closed=closed)
        assert idx.is_non_overlapping_monotonic is True

        # Should be False in all cases (overlapping)
        tpls = [(0, 2), (1, 3), (4, 5), (6, 7)]
        idx = IntervalIndex.from_tuples(tpls, closed=closed)
        assert idx.is_non_overlapping_monotonic is False

        idx = IntervalIndex.from_tuples(tpls[::-1], closed=closed)
        assert idx.is_non_overlapping_monotonic is False

        # Should be False in all cases (non-monotonic)
        tpls = [(0, 1), (2, 3), (6, 7), (4, 5)]
        idx = IntervalIndex.from_tuples(tpls, closed=closed)
        assert idx.is_non_overlapping_monotonic is False

        idx = IntervalIndex.from_tuples(tpls[::-1], closed=closed)
        assert idx.is_non_overlapping_monotonic is False

        # Should be False for closed='both', otherwise True (GH16560)
        if closed == 'both':
            idx = IntervalIndex.from_breaks(range(4), closed=closed)
            assert idx.is_non_overlapping_monotonic is False
        else:
            idx = IntervalIndex.from_breaks(range(4), closed=closed)
            assert idx.is_non_overlapping_monotonic is True

    @pytest.mark.parametrize('start, shift, na_value', [
        (0, 1, np.nan),
        (Timestamp('2018-01-01'), Timedelta('1 day'), pd.NaT),
        (Timedelta('0 days'), Timedelta('1 day'), pd.NaT)])
    def test_is_overlapping(self, start, shift, na_value, closed):
        # GH 23309
        # see test_interval_tree.py for extensive tests; interface tests here

        # non-overlapping
        tuples = [(start + n * shift, start + (n + 1) * shift)
                  for n in (0, 2, 4)]
        index = IntervalIndex.from_tuples(tuples, closed=closed)
        assert index.is_overlapping is False

        # non-overlapping with NA
        tuples = [(na_value, na_value)] + tuples + [(na_value, na_value)]
        index = IntervalIndex.from_tuples(tuples, closed=closed)
        assert index.is_overlapping is False

        # overlapping
        tuples = [(start + n * shift, start + (n + 2) * shift)
                  for n in range(3)]
        index = IntervalIndex.from_tuples(tuples, closed=closed)
        assert index.is_overlapping is True

        # overlapping with NA
        tuples = [(na_value, na_value)] + tuples + [(na_value, na_value)]
        index = IntervalIndex.from_tuples(tuples, closed=closed)
        assert index.is_overlapping is True

        # common endpoints
        tuples = [(start + n * shift, start + (n + 1) * shift)
                  for n in range(3)]
        index = IntervalIndex.from_tuples(tuples, closed=closed)
        result = index.is_overlapping
        expected = closed == 'both'
        assert result is expected

        # common endpoints with NA
        tuples = [(na_value, na_value)] + tuples + [(na_value, na_value)]
        index = IntervalIndex.from_tuples(tuples, closed=closed)
        result = index.is_overlapping
        assert result is expected

    @pytest.mark.parametrize('tuples', [
        list(zip(range(10), range(1, 11))),
        list(zip(date_range('20170101', periods=10),
             date_range('20170101', periods=10))),
        list(zip(timedelta_range('0 days', periods=10),
             timedelta_range('1 day', periods=10)))])
    def test_to_tuples(self, tuples):
        # GH 18756
        idx = IntervalIndex.from_tuples(tuples)
        result = idx.to_tuples()
        expected = Index(com.asarray_tuplesafe(tuples))
        tm.assert_index_equal(result, expected)

    @pytest.mark.parametrize('tuples', [
        list(zip(range(10), range(1, 11))) + [np.nan],
        list(zip(date_range('20170101', periods=10),
             date_range('20170101', periods=10))) + [np.nan],
        list(zip(timedelta_range('0 days', periods=10),
             timedelta_range('1 day', periods=10))) + [np.nan]])
    @pytest.mark.parametrize('na_tuple', [True, False])
    def test_to_tuples_na(self, tuples, na_tuple):
        # GH 18756
        idx = IntervalIndex.from_tuples(tuples)
        result = idx.to_tuples(na_tuple=na_tuple)

        # check the non-NA portion
        expected_notna = Index(com.asarray_tuplesafe(tuples[:-1]))
        result_notna = result[:-1]
        tm.assert_index_equal(result_notna, expected_notna)

        # check the NA portion
        result_na = result[-1]
        if na_tuple:
            assert isinstance(result_na, tuple)
            assert len(result_na) == 2
            assert all(isna(x) for x in result_na)
        else:
            assert isna(result_na)

    def test_nbytes(self):
        # GH 19209
        left = np.arange(0, 4, dtype='i8')
        right = np.arange(1, 5, dtype='i8')

        result = IntervalIndex.from_arrays(left, right).nbytes
        expected = 64  # 4 * 8 * 2
        assert result == expected

    def test_itemsize(self):
        # GH 19209
        left = np.arange(0, 4, dtype='i8')
        right = np.arange(1, 5, dtype='i8')
        expected = 16  # 8 * 2

        with tm.assert_produces_warning(FutureWarning, check_stacklevel=False):
            result = IntervalIndex.from_arrays(left, right).itemsize

        assert result == expected

    @pytest.mark.parametrize('new_closed', [
        'left', 'right', 'both', 'neither'])
    def test_set_closed(self, name, closed, new_closed):
        # GH 21670
        index = interval_range(0, 5, closed=closed, name=name)
        result = index.set_closed(new_closed)
        expected = interval_range(0, 5, closed=new_closed, name=name)
        tm.assert_index_equal(result, expected)

    @pytest.mark.parametrize('bad_closed', ['foo', 10, 'LEFT', True, False])
    def test_set_closed_errors(self, bad_closed):
        # GH 21670
        index = interval_range(0, 5)
        msg = "invalid option for 'closed': {closed}".format(closed=bad_closed)
        with pytest.raises(ValueError, match=msg):
            index.set_closed(bad_closed)

    def test_is_all_dates(self):
        # GH 23576
        year_2017 = pd.Interval(pd.Timestamp('2017-01-01 00:00:00'),
                                pd.Timestamp('2018-01-01 00:00:00'))
        year_2017_index = pd.IntervalIndex([year_2017])
        assert not year_2017_index.is_all_dates<|MERGE_RESOLUTION|>--- conflicted
+++ resolved
@@ -598,25 +598,6 @@
         with pytest.raises(ValueError, match=msg):
             index._maybe_convert_i8(key)
 
-<<<<<<< HEAD
-=======
-    # To be removed, replaced by test_interval_new.py (see #16316, #16386)
-    def test_contains(self):
-        # Only endpoints are valid.
-        i = IntervalIndex.from_arrays([0, 1], [1, 2])
-
-        # Invalid
-        assert 0 not in i
-        assert 1 not in i
-        assert 2 not in i
-
-        # Valid
-        assert Interval(0, 1) in i
-        assert Interval(0, 2) in i
-        assert Interval(0, 0.5) in i
-        assert Interval(3, 5) not in i
-        assert Interval(-1, 0, closed='left') not in i
-
     def test_contains_method(self):
         # can select values that are IN the range of a value
         i = IntervalIndex.from_arrays([0, 1], [1, 2])
@@ -640,7 +621,6 @@
                 match='contains not implemented for two'):
             i.contains(Interval(0, 1))
 
->>>>>>> a99c4630
     def test_dropna(self, closed):
 
         expected = IntervalIndex.from_tuples(
