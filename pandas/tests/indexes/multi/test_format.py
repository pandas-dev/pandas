# -*- coding: utf-8 -*-


import warnings

import pytest

import pandas as pd
from pandas import MultiIndex, compat
import pandas.util.testing as tm


def test_dtype_str(indices):
    dtype = indices.dtype_str
    assert isinstance(dtype, compat.string_types)
    assert dtype == str(indices.dtype)


def test_format(idx):
    idx.format()
    idx[:0].format()


def test_format_integer_names():
    index = MultiIndex(levels=[[0, 1], [0, 1]],
                       codes=[[0, 0, 1, 1], [0, 1, 0, 1]], names=[0, 1])
    index.format(names=True)


def test_format_sparse_config(idx):
    warn_filters = warnings.filters
    warnings.filterwarnings('ignore', category=FutureWarning,
                            module=".*format")
    # GH1538
    pd.set_option('display.multi_sparse', False)

    result = idx.format()
    assert result[1] == 'foo  two'

    tm.reset_display_options()

    warnings.filters = warn_filters


def test_format_sparse_display():
    index = MultiIndex(levels=[[0, 1], [0, 1], [0, 1], [0]],
                       codes=[[0, 0, 0, 1, 1, 1], [0, 0, 1, 0, 0, 1],
                              [0, 1, 0, 0, 1, 0], [0, 0, 0, 0, 0, 0]])

    result = index.format()
    assert result[3] == '1  0  0  0'


def test_repr_with_unicode_data():
<<<<<<< HEAD
    with pd.option_context("display.encoding", 'UTF-8'):
        d = {"a": [u("\u05d0"), 2, 3], "b": [4, 5, 6], "c": [7, 8, 9]}
=======
    with pd.core.config.option_context("display.encoding", 'UTF-8'):
        d = {"a": ["\u05d0", 2, 3], "b": [4, 5, 6], "c": [7, 8, 9]}
>>>>>>> 0f5a7e3a
        index = pd.DataFrame(d).set_index(["a", "b"]).index
        assert "\\u" not in repr(index)  # we don't want unicode-escaped


@pytest.mark.skip(reason="#22511 will remove this test")
def test_repr_roundtrip():

    mi = MultiIndex.from_product([list('ab'), range(3)],
                                 names=['first', 'second'])
    str(mi)

    tm.assert_index_equal(eval(repr(mi)), mi, exact=True)

    mi_u = MultiIndex.from_product(
        [list(u'ab'), range(3)], names=['first', 'second'])
    result = eval(repr(mi_u))
    tm.assert_index_equal(result, mi_u, exact=True)

    # formatting
    str(mi)

    # long format
    mi = MultiIndex.from_product([list('abcdefg'), range(10)],
                                 names=['first', 'second'])

    tm.assert_index_equal(eval(repr(mi)), mi, exact=True)

    result = eval(repr(mi_u))
    tm.assert_index_equal(result, mi_u, exact=True)


def test_unicode_string_with_unicode():
    d = {"a": ["\u05d0", 2, 3], "b": [4, 5, 6], "c": [7, 8, 9]}
    idx = pd.DataFrame(d).set_index(["a", "b"]).index
    str(idx)


def test_bytestring_with_unicode():
    d = {"a": ["\u05d0", 2, 3], "b": [4, 5, 6], "c": [7, 8, 9]}
    idx = pd.DataFrame(d).set_index(["a", "b"]).index
    bytes(idx)


def test_repr_max_seq_item_setting(idx):
    # GH10182
    idx = idx.repeat(50)
    with pd.option_context("display.max_seq_items", None):
        repr(idx)
        assert '...' not in str(idx)<|MERGE_RESOLUTION|>--- conflicted
+++ resolved
@@ -52,13 +52,8 @@
 
 
 def test_repr_with_unicode_data():
-<<<<<<< HEAD
     with pd.option_context("display.encoding", 'UTF-8'):
-        d = {"a": [u("\u05d0"), 2, 3], "b": [4, 5, 6], "c": [7, 8, 9]}
-=======
-    with pd.core.config.option_context("display.encoding", 'UTF-8'):
         d = {"a": ["\u05d0", 2, 3], "b": [4, 5, 6], "c": [7, 8, 9]}
->>>>>>> 0f5a7e3a
         index = pd.DataFrame(d).set_index(["a", "b"]).index
         assert "\\u" not in repr(index)  # we don't want unicode-escaped
 
