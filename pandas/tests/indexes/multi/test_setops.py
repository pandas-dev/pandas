import numpy as np
import pytest

import pandas as pd
from pandas import Index, MultiIndex, Series
import pandas._testing as tm


@pytest.mark.parametrize("case", [0.5, "xxx"])
@pytest.mark.parametrize(
    "method", ["intersection", "union", "difference", "symmetric_difference"]
)
def test_set_ops_error_cases(idx, case, sort, method):
    # non-iterable input
    msg = "Input must be Index or array-like"
    with pytest.raises(TypeError, match=msg):
        getattr(idx, method)(case, sort=sort)


@pytest.mark.parametrize("klass", [MultiIndex, np.array, Series, list])
def test_intersection_base(idx, sort, klass):
    first = idx[2::-1]  # first 3 elements reversed
    second = idx[:5]

    if klass is not MultiIndex:
        second = klass(second.values)

    intersect = first.intersection(second, sort=sort)
    if sort is None:
        expected = first.sort_values()
    else:
        expected = first
    tm.assert_index_equal(intersect, expected)

    msg = "other must be a MultiIndex or a list of tuples"
    with pytest.raises(TypeError, match=msg):
        first.intersection([1, 2, 3], sort=sort)


@pytest.mark.arm_slow
@pytest.mark.parametrize("klass", [MultiIndex, np.array, Series, list])
def test_union_base(idx, sort, klass):
    first = idx[::-1]
    second = idx[:5]

    if klass is not MultiIndex:
        second = klass(second.values)

    union = first.union(second, sort=sort)
    if sort is None:
        expected = first.sort_values()
    else:
        expected = first
    tm.assert_index_equal(union, expected)

    msg = "other must be a MultiIndex or a list of tuples"
    with pytest.raises(TypeError, match=msg):
        first.union([1, 2, 3], sort=sort)


def test_difference_base(idx, sort):
    second = idx[4:]
    answer = idx[:4]
    result = idx.difference(second, sort=sort)

    if sort is None:
        answer = answer.sort_values()

    assert result.equals(answer)
    tm.assert_index_equal(result, answer)

    # GH 10149
    cases = [klass(second.values) for klass in [np.array, Series, list]]
    for case in cases:
        result = idx.difference(case, sort=sort)
        tm.assert_index_equal(result, answer)

    msg = "other must be a MultiIndex or a list of tuples"
    with pytest.raises(TypeError, match=msg):
        idx.difference([1, 2, 3], sort=sort)


def test_symmetric_difference(idx, sort):
    first = idx[1:]
    second = idx[:-1]
    answer = idx[[-1, 0]]
    result = first.symmetric_difference(second, sort=sort)

    if sort is None:
        answer = answer.sort_values()

    tm.assert_index_equal(result, answer)

    # GH 10149
    cases = [klass(second.values) for klass in [np.array, Series, list]]
    for case in cases:
        result = first.symmetric_difference(case, sort=sort)
        tm.assert_index_equal(result, answer)

    msg = "other must be a MultiIndex or a list of tuples"
    with pytest.raises(TypeError, match=msg):
        first.symmetric_difference([1, 2, 3], sort=sort)


def test_multiindex_symmetric_difference():
    # GH 13490
    idx = MultiIndex.from_product([["a", "b"], ["A", "B"]], names=["a", "b"])
    with tm.assert_produces_warning(FutureWarning):
        result = idx ^ idx
    assert result.names == idx.names

    idx2 = idx.copy().rename(["A", "B"])
    with tm.assert_produces_warning(FutureWarning):
        result = idx ^ idx2
    assert result.names == [None, None]


def test_empty(idx):
    # GH 15270
    assert not idx.empty
    assert idx[:0].empty


def test_difference(idx, sort):

    first = idx
    result = first.difference(idx[-3:], sort=sort)
    vals = idx[:-3].values

    if sort is None:
        vals = sorted(vals)

    expected = MultiIndex.from_tuples(vals, sortorder=0, names=idx.names)

    assert isinstance(result, MultiIndex)
    assert result.equals(expected)
    assert result.names == idx.names
    tm.assert_index_equal(result, expected)

    # empty difference: reflexive
    result = idx.difference(idx, sort=sort)
    expected = idx[:0]
    assert result.equals(expected)
    assert result.names == idx.names

    # empty difference: superset
    result = idx[-3:].difference(idx, sort=sort)
    expected = idx[:0]
    assert result.equals(expected)
    assert result.names == idx.names

    # empty difference: degenerate
    result = idx[:0].difference(idx, sort=sort)
    expected = idx[:0]
    assert result.equals(expected)
    assert result.names == idx.names

    # names not the same
    chunklet = idx[-3:]
    chunklet.names = ["foo", "baz"]
    result = first.difference(chunklet, sort=sort)
    assert result.names == (None, None)

    # empty, but non-equal
    result = idx.difference(idx.sortlevel(1)[0], sort=sort)
    assert len(result) == 0

    # raise Exception called with non-MultiIndex
    result = first.difference(first.values, sort=sort)
    assert result.equals(first[:0])

    # name from empty array
    result = first.difference([], sort=sort)
    assert first.equals(result)
    assert first.names == result.names

    # name from non-empty array
    result = first.difference([("foo", "one")], sort=sort)
    expected = pd.MultiIndex.from_tuples(
        [("bar", "one"), ("baz", "two"), ("foo", "two"), ("qux", "one"), ("qux", "two")]
    )
    expected.names = first.names
    assert first.names == result.names

    msg = "other must be a MultiIndex or a list of tuples"
    with pytest.raises(TypeError, match=msg):
        first.difference([1, 2, 3, 4, 5], sort=sort)


def test_difference_sort_special():
    # GH-24959
    idx = pd.MultiIndex.from_product([[1, 0], ["a", "b"]])
    # sort=None, the default
    result = idx.difference([])
    tm.assert_index_equal(result, idx)


@pytest.mark.xfail(reason="Not implemented.")
def test_difference_sort_special_true():
    # TODO decide on True behaviour
    idx = pd.MultiIndex.from_product([[1, 0], ["a", "b"]])
    result = idx.difference([], sort=True)
    expected = pd.MultiIndex.from_product([[0, 1], ["a", "b"]])
    tm.assert_index_equal(result, expected)


def test_difference_sort_incomparable():
    # GH-24959
    idx = pd.MultiIndex.from_product([[1, pd.Timestamp("2000"), 2], ["a", "b"]])

    other = pd.MultiIndex.from_product([[3, pd.Timestamp("2000"), 4], ["c", "d"]])
    # sort=None, the default
    # MultiIndex.difference deviates here from other difference
    # implementations in not catching the TypeError
    msg = "'<' not supported between instances of 'Timestamp' and 'int'"
    with pytest.raises(TypeError, match=msg):
        result = idx.difference(other)

    # sort=False
    result = idx.difference(other, sort=False)
    tm.assert_index_equal(result, idx)


@pytest.mark.xfail(reason="Not implemented.")
def test_difference_sort_incomparable_true():
    # TODO decide on True behaviour
    # # sort=True, raises
    idx = pd.MultiIndex.from_product([[1, pd.Timestamp("2000"), 2], ["a", "b"]])
    other = pd.MultiIndex.from_product([[3, pd.Timestamp("2000"), 4], ["c", "d"]])

    with pytest.raises(TypeError):
        idx.difference(other, sort=True)


def test_union(idx, sort):
    piece1 = idx[:5][::-1]
    piece2 = idx[3:]

    the_union = piece1.union(piece2, sort=sort)

    if sort is None:
        tm.assert_index_equal(the_union, idx.sort_values())

    assert tm.equalContents(the_union, idx)

    # corner case, pass self or empty thing:
    the_union = idx.union(idx, sort=sort)
    tm.assert_index_equal(the_union, idx)

    the_union = idx.union(idx[:0], sort=sort)
    tm.assert_index_equal(the_union, idx)

    # FIXME: dont leave commented-out
    # won't work in python 3
    # tuples = _index.values
    # result = _index[:4] | tuples[4:]
    # assert result.equals(tuples)

    # not valid for python 3
    # def test_union_with_regular_index(self):
    #     other = Index(['A', 'B', 'C'])

    #     result = other.union(idx)
    #     assert ('foo', 'one') in result
    #     assert 'B' in result

    #     result2 = _index.union(other)
    #     assert result.equals(result2)


def test_intersection(idx, sort):
    piece1 = idx[:5][::-1]
    piece2 = idx[3:]

    the_int = piece1.intersection(piece2, sort=sort)

    if sort is None:
        tm.assert_index_equal(the_int, idx[3:5])
    assert tm.equalContents(the_int, idx[3:5])

    # corner case, pass self
    the_int = idx.intersection(idx, sort=sort)
    tm.assert_index_equal(the_int, idx)

    # empty intersection: disjoint
    empty = idx[:2].intersection(idx[2:], sort=sort)
    expected = idx[:0]
    assert empty.equals(expected)

    # FIXME: dont leave commented-out
    # can't do in python 3
    # tuples = _index.values
    # result = _index & tuples
    # assert result.equals(tuples)


def test_intersection_non_object(idx, sort):
    other = Index(range(3), name="foo")

    result = idx.intersection(other, sort=sort)
    expected = MultiIndex(levels=idx.levels, codes=[[]] * idx.nlevels, names=None)
    tm.assert_index_equal(result, expected, exact=True)

    # if we pass a length-0 ndarray (i.e. no name, we retain our idx.name)
    result = idx.intersection(np.asarray(other)[:0], sort=sort)
    expected = MultiIndex(levels=idx.levels, codes=[[]] * idx.nlevels, names=idx.names)
    tm.assert_index_equal(result, expected, exact=True)

    msg = "other must be a MultiIndex or a list of tuples"
    with pytest.raises(TypeError, match=msg):
        # With non-zero length non-index, we try and fail to convert to tuples
        idx.intersection(np.asarray(other), sort=sort)


def test_intersect_equal_sort():
    # GH-24959
    idx = pd.MultiIndex.from_product([[1, 0], ["a", "b"]])
    tm.assert_index_equal(idx.intersection(idx, sort=False), idx)
    tm.assert_index_equal(idx.intersection(idx, sort=None), idx)


@pytest.mark.xfail(reason="Not implemented.")
def test_intersect_equal_sort_true():
    # TODO decide on True behaviour
    idx = pd.MultiIndex.from_product([[1, 0], ["a", "b"]])
    sorted_ = pd.MultiIndex.from_product([[0, 1], ["a", "b"]])
    tm.assert_index_equal(idx.intersection(idx, sort=True), sorted_)


@pytest.mark.parametrize("slice_", [slice(None), slice(0)])
def test_union_sort_other_empty(slice_):
    # https://github.com/pandas-dev/pandas/issues/24959
    idx = pd.MultiIndex.from_product([[1, 0], ["a", "b"]])

    # default, sort=None
    other = idx[slice_]
    tm.assert_index_equal(idx.union(other), idx)
    # MultiIndex does not special case empty.union(idx)
    # tm.assert_index_equal(other.union(idx), idx)

    # sort=False
    tm.assert_index_equal(idx.union(other, sort=False), idx)


@pytest.mark.xfail(reason="Not implemented.")
def test_union_sort_other_empty_sort(slice_):
    # TODO decide on True behaviour
    # # sort=True
    idx = pd.MultiIndex.from_product([[1, 0], ["a", "b"]])
    other = idx[:0]
    result = idx.union(other, sort=True)
    expected = pd.MultiIndex.from_product([[0, 1], ["a", "b"]])
    tm.assert_index_equal(result, expected)


def test_union_sort_other_incomparable():
    # https://github.com/pandas-dev/pandas/issues/24959
    idx = pd.MultiIndex.from_product([[1, pd.Timestamp("2000")], ["a", "b"]])

    # default, sort=None
    with tm.assert_produces_warning(RuntimeWarning):
        result = idx.union(idx[:1])
    tm.assert_index_equal(result, idx)

    # sort=False
    result = idx.union(idx[:1], sort=False)
    tm.assert_index_equal(result, idx)


@pytest.mark.xfail(reason="Not implemented.")
def test_union_sort_other_incomparable_sort():
    # TODO decide on True behaviour
    # # sort=True
    idx = pd.MultiIndex.from_product([[1, pd.Timestamp("2000")], ["a", "b"]])
    with pytest.raises(TypeError, match="Cannot compare"):
        idx.union(idx[:1], sort=True)


def test_union_non_object_dtype_raises():
    # GH#32646 raise NotImplementedError instead of less-informative error
    mi = pd.MultiIndex.from_product([["a", "b"], [1, 2]])

    idx = mi.levels[1]

    msg = "Can only union MultiIndex with MultiIndex or Index of tuples"
    with pytest.raises(NotImplementedError, match=msg):
        mi.union(idx)


@pytest.mark.parametrize(
    "method", ["union", "intersection", "difference", "symmetric_difference"]
)
def test_setops_disallow_true(method):
    idx1 = pd.MultiIndex.from_product([["a", "b"], [1, 2]])
    idx2 = pd.MultiIndex.from_product([["b", "c"], [1, 2]])

    with pytest.raises(ValueError, match="The 'sort' keyword only takes"):
        getattr(idx1, method)(idx2, sort=True)


@pytest.mark.parametrize(
    ("tuples", "exp_tuples"),
    [
        ([("val1", "test1")], [("val1", "test1")]),
        ([("val1", "test1"), ("val1", "test1")], [("val1", "test1")]),
        (
            [("val2", "test2"), ("val1", "test1")],
            [("val2", "test2"), ("val1", "test1")],
        ),
    ],
)
def test_intersect_with_duplicates(tuples, exp_tuples):
    # GH#36915
    left = MultiIndex.from_tuples(tuples, names=["first", "second"])
    right = MultiIndex.from_tuples(
        [("val1", "test1"), ("val1", "test1"), ("val2", "test2")],
        names=["first", "second"],
    )
    result = left.intersection(right)
    expected = MultiIndex.from_tuples(exp_tuples, names=["first", "second"])
    tm.assert_index_equal(result, expected)


<<<<<<< HEAD
def test_intersection_different_names():
    # GH#38323
    mi = MultiIndex.from_arrays([[1], [3]], names=["c", "b"])
    mi2 = MultiIndex.from_arrays([[1], [3]])
    result = mi.intersection(mi2)
    tm.assert_index_equal(result, mi2)
=======
def test_intersection_equal_different_names():
    # GH#30302
    mi1 = MultiIndex.from_arrays([[1, 2], [3, 4]], names=["c", "b"])
    mi2 = MultiIndex.from_arrays([[1, 2], [3, 4]], names=["a", "b"])

    result = mi1.intersection(mi2)
    expected = MultiIndex.from_arrays([[1, 2], [3, 4]], names=[None, "b"])
    tm.assert_index_equal(result, expected)
>>>>>>> 862cd05d
<|MERGE_RESOLUTION|>--- conflicted
+++ resolved
@@ -421,20 +421,19 @@
     tm.assert_index_equal(result, expected)
 
 
-<<<<<<< HEAD
+def test_intersection_equal_different_names():
+    # GH#30302
+    mi1 = MultiIndex.from_arrays([[1, 2], [3, 4]], names=["c", "b"])
+    mi2 = MultiIndex.from_arrays([[1, 2], [3, 4]], names=["a", "b"])
+
+    result = mi1.intersection(mi2)
+    expected = MultiIndex.from_arrays([[1, 2], [3, 4]], names=[None, "b"])
+    tm.assert_index_equal(result, expected)
+
+
 def test_intersection_different_names():
     # GH#38323
     mi = MultiIndex.from_arrays([[1], [3]], names=["c", "b"])
     mi2 = MultiIndex.from_arrays([[1], [3]])
     result = mi.intersection(mi2)
-    tm.assert_index_equal(result, mi2)
-=======
-def test_intersection_equal_different_names():
-    # GH#30302
-    mi1 = MultiIndex.from_arrays([[1, 2], [3, 4]], names=["c", "b"])
-    mi2 = MultiIndex.from_arrays([[1, 2], [3, 4]], names=["a", "b"])
-
-    result = mi1.intersection(mi2)
-    expected = MultiIndex.from_arrays([[1, 2], [3, 4]], names=[None, "b"])
-    tm.assert_index_equal(result, expected)
->>>>>>> 862cd05d
+    tm.assert_index_equal(result, mi2)