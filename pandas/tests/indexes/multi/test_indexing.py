from datetime import timedelta

import numpy as np
import pytest

import pandas as pd
from pandas import Categorical, Index, MultiIndex, date_range
import pandas._testing as tm
from pandas.core.indexes.base import InvalidIndexError


class TestSliceLocs:
    def test_slice_locs_partial(self, idx):
        sorted_idx, _ = idx.sortlevel(0)

        result = sorted_idx.slice_locs(("foo", "two"), ("qux", "one"))
        assert result == (1, 5)

        result = sorted_idx.slice_locs(None, ("qux", "one"))
        assert result == (0, 5)

        result = sorted_idx.slice_locs(("foo", "two"), None)
        assert result == (1, len(sorted_idx))

        result = sorted_idx.slice_locs("bar", "baz")
        assert result == (2, 4)

    def test_slice_locs(self):
        df = tm.makeTimeDataFrame()
        stacked = df.stack()
        idx = stacked.index

        slob = slice(*idx.slice_locs(df.index[5], df.index[15]))
        sliced = stacked[slob]
        expected = df[5:16].stack()
        tm.assert_almost_equal(sliced.values, expected.values)

        slob = slice(
            *idx.slice_locs(
                df.index[5] + timedelta(seconds=30),
                df.index[15] - timedelta(seconds=30),
            )
        )
        sliced = stacked[slob]
        expected = df[6:15].stack()
        tm.assert_almost_equal(sliced.values, expected.values)

    def test_slice_locs_with_type_mismatch(self):
        df = tm.makeTimeDataFrame()
        stacked = df.stack()
        idx = stacked.index
        with pytest.raises(TypeError, match="^Level type mismatch"):
            idx.slice_locs((1, 3))
        with pytest.raises(TypeError, match="^Level type mismatch"):
            idx.slice_locs(df.index[5] + timedelta(seconds=30), (5, 2))
        df = tm.makeCustomDataframe(5, 5)
        stacked = df.stack()
        idx = stacked.index
        with pytest.raises(TypeError, match="^Level type mismatch"):
            idx.slice_locs(timedelta(seconds=30))
        # TODO: Try creating a UnicodeDecodeError in exception message
        with pytest.raises(TypeError, match="^Level type mismatch"):
            idx.slice_locs(df.index[1], (16, "a"))

    def test_slice_locs_not_sorted(self):
        index = MultiIndex(
            levels=[Index(np.arange(4)), Index(np.arange(4)), Index(np.arange(4))],
            codes=[
                np.array([0, 0, 1, 2, 2, 2, 3, 3]),
                np.array([0, 1, 0, 0, 0, 1, 0, 1]),
                np.array([1, 0, 1, 1, 0, 0, 1, 0]),
            ],
        )
        msg = "[Kk]ey length.*greater than MultiIndex lexsort depth"
        with pytest.raises(KeyError, match=msg):
            index.slice_locs((1, 0, 1), (2, 1, 0))

        # works
        sorted_index, _ = index.sortlevel(0)
        # should there be a test case here???
        sorted_index.slice_locs((1, 0, 1), (2, 1, 0))

    def test_slice_locs_not_contained(self):
        # some searchsorted action

        index = MultiIndex(
            levels=[[0, 2, 4, 6], [0, 2, 4]],
            codes=[[0, 0, 0, 1, 1, 2, 3, 3, 3], [0, 1, 2, 1, 2, 2, 0, 1, 2]],
        )

        result = index.slice_locs((1, 0), (5, 2))
        assert result == (3, 6)

        result = index.slice_locs(1, 5)
        assert result == (3, 6)

        result = index.slice_locs((2, 2), (5, 2))
        assert result == (3, 6)

        result = index.slice_locs(2, 5)
        assert result == (3, 6)

        result = index.slice_locs((1, 0), (6, 3))
        assert result == (3, 8)

        result = index.slice_locs(-1, 10)
        assert result == (0, len(index))

    @pytest.mark.parametrize(
        "index_arr,expected,start_idx,end_idx",
        [
            ([[np.nan, "a", "b"], ["c", "d", "e"]], (0, 3), np.nan, None),
            ([[np.nan, "a", "b"], ["c", "d", "e"]], (0, 3), np.nan, "b"),
            ([[np.nan, "a", "b"], ["c", "d", "e"]], (0, 3), np.nan, ("b", "e")),
            ([["a", "b", "c"], ["d", np.nan, "e"]], (1, 3), ("b", np.nan), None),
            ([["a", "b", "c"], ["d", np.nan, "e"]], (1, 3), ("b", np.nan), "c"),
            ([["a", "b", "c"], ["d", np.nan, "e"]], (1, 3), ("b", np.nan), ("c", "e")),
        ],
    )
    def test_slice_locs_with_missing_value(
        self, index_arr, expected, start_idx, end_idx
    ):
        # issue 19132
        idx = MultiIndex.from_arrays(index_arr)
        result = idx.slice_locs(start=start_idx, end=end_idx)
        assert result == expected


def test_putmask_with_wrong_mask(idx):
    # GH18368

    msg = "putmask: mask and data must be the same size"
    with pytest.raises(ValueError, match=msg):
        idx.putmask(np.ones(len(idx) + 1, np.bool), 1)

    with pytest.raises(ValueError, match=msg):
        idx.putmask(np.ones(len(idx) - 1, np.bool), 1)

    with pytest.raises(ValueError, match=msg):
        idx.putmask("foo", 1)


class TestGetIndexer:
    def test_get_indexer(self):
        major_axis = Index(np.arange(4))
        minor_axis = Index(np.arange(2))

        major_codes = np.array([0, 0, 1, 2, 2, 3, 3], dtype=np.intp)
        minor_codes = np.array([0, 1, 0, 0, 1, 0, 1], dtype=np.intp)

        index = MultiIndex(
            levels=[major_axis, minor_axis], codes=[major_codes, minor_codes]
        )
        idx1 = index[:5]
        idx2 = index[[1, 3, 5]]

        r1 = idx1.get_indexer(idx2)
        tm.assert_almost_equal(r1, np.array([1, 3, -1], dtype=np.intp))

        r1 = idx2.get_indexer(idx1, method="pad")
        e1 = np.array([-1, 0, 0, 1, 1], dtype=np.intp)
        tm.assert_almost_equal(r1, e1)

        r2 = idx2.get_indexer(idx1[::-1], method="pad")
        tm.assert_almost_equal(r2, e1[::-1])

        rffill1 = idx2.get_indexer(idx1, method="ffill")
        tm.assert_almost_equal(r1, rffill1)

        r1 = idx2.get_indexer(idx1, method="backfill")
        e1 = np.array([0, 0, 1, 1, 2], dtype=np.intp)
        tm.assert_almost_equal(r1, e1)

        r2 = idx2.get_indexer(idx1[::-1], method="backfill")
        tm.assert_almost_equal(r2, e1[::-1])

        rbfill1 = idx2.get_indexer(idx1, method="bfill")
        tm.assert_almost_equal(r1, rbfill1)

        # pass non-MultiIndex
        r1 = idx1.get_indexer(idx2.values)
        rexp1 = idx1.get_indexer(idx2)
        tm.assert_almost_equal(r1, rexp1)

        r1 = idx1.get_indexer([1, 2, 3])
        assert (r1 == [-1, -1, -1]).all()

        # create index with duplicates
        idx1 = Index(list(range(10)) + list(range(10)))
        idx2 = Index(list(range(20)))

        msg = "Reindexing only valid with uniquely valued Index objects"
        with pytest.raises(InvalidIndexError, match=msg):
            idx1.get_indexer(idx2)

    def test_get_indexer_nearest(self):
        midx = MultiIndex.from_tuples([("a", 1), ("b", 2)])
        msg = (
            "method='nearest' not implemented yet for MultiIndex; "
            "see GitHub issue 9365"
        )
        with pytest.raises(NotImplementedError, match=msg):
            midx.get_indexer(["a"], method="nearest")
        msg = "tolerance not implemented yet for MultiIndex"
        with pytest.raises(NotImplementedError, match=msg):
            midx.get_indexer(["a"], method="pad", tolerance=2)

    def test_get_indexer_categorical_time(self):
        # https://github.com/pandas-dev/pandas/issues/21390
        midx = MultiIndex.from_product(
            [
                Categorical(["a", "b", "c"]),
                Categorical(date_range("2012-01-01", periods=3, freq="H")),
            ]
        )
        result = midx.get_indexer(midx)
        tm.assert_numpy_array_equal(result, np.arange(9, dtype=np.intp))

    @pytest.mark.parametrize(
        "index_arr,labels,expected",
        [
            (
                [[1, np.nan, 2], [3, 4, 5]],
                [1, np.nan, 2],
                np.array([-1, -1, -1], dtype=np.intp),
            ),
            ([[1, np.nan, 2], [3, 4, 5]], [(np.nan, 4)], np.array([1], dtype=np.intp)),
            ([[1, 2, 3], [np.nan, 4, 5]], [(1, np.nan)], np.array([0], dtype=np.intp)),
            (
                [[1, 2, 3], [np.nan, 4, 5]],
                [np.nan, 4, 5],
                np.array([-1, -1, -1], dtype=np.intp),
            ),
        ],
    )
    def test_get_indexer_with_missing_value(self, index_arr, labels, expected):
        # issue 19132
        idx = MultiIndex.from_arrays(index_arr)
        result = idx.get_indexer(labels)
        tm.assert_numpy_array_equal(result, expected)


def test_getitem(idx):
    # scalar
    assert idx[2] == ("bar", "one")

    # slice
    result = idx[2:5]
    expected = idx[[2, 3, 4]]
    assert result.equals(expected)

    # boolean
    result = idx[[True, False, True, False, True, True]]
    result2 = idx[np.array([True, False, True, False, True, True])]
    expected = idx[[0, 2, 4, 5]]
    assert result.equals(expected)
    assert result2.equals(expected)


def test_getitem_group_select(idx):
    sorted_idx, _ = idx.sortlevel(0)
    assert sorted_idx.get_loc("baz") == slice(3, 4)
    assert sorted_idx.get_loc("foo") == slice(0, 2)


@pytest.mark.parametrize("ind1", [[True] * 5, pd.Index([True] * 5)])
@pytest.mark.parametrize(
    "ind2",
    [[True, False, True, False, False], pd.Index([True, False, True, False, False])],
)
def test_getitem_bool_index_all(ind1, ind2):
    # GH#22533
    idx = MultiIndex.from_tuples([(10, 1), (20, 2), (30, 3), (40, 4), (50, 5)])
    tm.assert_index_equal(idx[ind1], idx)

    expected = MultiIndex.from_tuples([(10, 1), (30, 3)])
    tm.assert_index_equal(idx[ind2], expected)


@pytest.mark.parametrize("ind1", [[True], pd.Index([True])])
@pytest.mark.parametrize("ind2", [[False], pd.Index([False])])
def test_getitem_bool_index_single(ind1, ind2):
    # GH#22533
    idx = MultiIndex.from_tuples([(10, 1)])
    tm.assert_index_equal(idx[ind1], idx)

    expected = pd.MultiIndex(
        levels=[np.array([], dtype=np.int64), np.array([], dtype=np.int64)],
        codes=[[], []],
    )
    tm.assert_index_equal(idx[ind2], expected)


<<<<<<< HEAD
class TestGetLoc:
    def test_get_loc(self, idx):
        assert idx.get_loc(("foo", "two")) == 1
        assert idx.get_loc(("baz", "two")) == 3
        with pytest.raises(KeyError, match=r"^10$"):
            idx.get_loc(("bar", "two"))
        with pytest.raises(KeyError, match=r"^'quux'$"):
            idx.get_loc("quux")

        msg = "only the default get_loc method is currently supported for MultiIndex"
        with pytest.raises(NotImplementedError, match=msg):
            idx.get_loc("foo", method="nearest")

        # 3 levels
        index = MultiIndex(
            levels=[Index(np.arange(4)), Index(np.arange(4)), Index(np.arange(4))],
            codes=[
                np.array([0, 0, 1, 2, 2, 2, 3, 3]),
                np.array([0, 1, 0, 0, 0, 1, 0, 1]),
                np.array([1, 0, 1, 1, 0, 0, 1, 0]),
            ],
        )
        with pytest.raises(KeyError, match=r"^\(1, 1\)$"):
            index.get_loc((1, 1))
        assert index.get_loc((2, 0)) == slice(3, 5)

    def test_get_loc_duplicates(self):
        index = Index([2, 2, 2, 2])
        result = index.get_loc(2)
        expected = slice(0, 4)
        assert result == expected
        # pytest.raises(Exception, index.get_loc, 2)

        index = Index(["c", "a", "a", "b", "b"])
        rs = index.get_loc("c")
        xp = 0
        assert rs == xp

    def test_get_loc_level(self):
        index = MultiIndex(
            levels=[Index(np.arange(4)), Index(np.arange(4)), Index(np.arange(4))],
            codes=[
                np.array([0, 0, 1, 2, 2, 2, 3, 3]),
                np.array([0, 1, 0, 0, 0, 1, 0, 1]),
                np.array([1, 0, 1, 1, 0, 0, 1, 0]),
            ],
        )
        loc, new_index = index.get_loc_level((0, 1))
        expected = slice(1, 2)
        exp_index = index[expected].droplevel(0).droplevel(0)
        assert loc == expected
        assert new_index.equals(exp_index)

        loc, new_index = index.get_loc_level((0, 1, 0))
        expected = 1
        assert loc == expected
        assert new_index is None

        with pytest.raises(KeyError, match=r"^\(2, 2\)$"):
            index.get_loc_level((2, 2))
        # GH 22221: unused label
        with pytest.raises(KeyError, match=r"^2$"):
            index.drop(2).get_loc_level(2)
        # Unused label on unsorted level:
        with pytest.raises(KeyError, match=r"^2$"):
            index.drop(1, level=2).get_loc_level(2, level=2)

        index = MultiIndex(
            levels=[[2000], list(range(4))],
            codes=[np.array([0, 0, 0, 0]), np.array([0, 1, 2, 3])],
        )
        result, new_index = index.get_loc_level((2000, slice(None, None)))
        expected = slice(None, None)
        assert result == expected
        assert new_index.equals(index.droplevel(0))

    @pytest.mark.parametrize("dtype1", [int, float, bool, str])
    @pytest.mark.parametrize("dtype2", [int, float, bool, str])
    def test_get_loc_multiple_dtypes(self, dtype1, dtype2):
        # GH 18520
        levels = [np.array([0, 1]).astype(dtype1), np.array([0, 1]).astype(dtype2)]
        idx = pd.MultiIndex.from_product(levels)
        assert idx.get_loc(idx[2]) == 2

    @pytest.mark.parametrize("level", [0, 1])
    @pytest.mark.parametrize("dtypes", [[int, float], [float, int]])
    def test_get_loc_implicit_cast(self, level, dtypes):
        # GH 18818, GH 15994 : as flat index, cast int to float and vice-versa
        levels = [["a", "b"], ["c", "d"]]
        key = ["b", "d"]
        lev_dtype, key_dtype = dtypes
        levels[level] = np.array([0, 1], dtype=lev_dtype)
        key[level] = key_dtype(1)
        idx = MultiIndex.from_product(levels)
        assert idx.get_loc(tuple(key)) == 3

    def test_get_loc_cast_bool(self):
        # GH 19086 : int is casted to bool, but not vice-versa
        levels = [[False, True], np.arange(2, dtype="int64")]
        idx = MultiIndex.from_product(levels)

        assert idx.get_loc((0, 1)) == 1
        assert idx.get_loc((1, 0)) == 2

        with pytest.raises(KeyError, match=r"^\(False, True\)$"):
            idx.get_loc((False, True))
        with pytest.raises(KeyError, match=r"^\(True, False\)$"):
            idx.get_loc((True, False))

    @pytest.mark.parametrize("level", [0, 1])
    def test_get_loc_nan(self, level, nulls_fixture):
        # GH 18485 : NaN in MultiIndex
        levels = [["a", "b"], ["c", "d"]]
        key = ["b", "d"]
        levels[level] = np.array([0, nulls_fixture], dtype=type(nulls_fixture))
        key[level] = nulls_fixture
        idx = MultiIndex.from_product(levels)
        assert idx.get_loc(tuple(key)) == 3

    def test_get_loc_missing_nan(self):
        # GH 8569
        idx = MultiIndex.from_arrays([[1.0, 2.0], [3.0, 4.0]])
        assert isinstance(idx.get_loc(1), slice)
        with pytest.raises(KeyError, match=r"^3$"):
            idx.get_loc(3)
        with pytest.raises(KeyError, match=r"^nan$"):
            idx.get_loc(np.nan)
        with pytest.raises(TypeError, match="unhashable type: 'list'"):
            # listlike/non-hashable raises TypeError
            idx.get_loc([np.nan])

    def test_get_loc_with_values_including_missing_values(self):
        # issue 19132
        idx = MultiIndex.from_product([[np.nan, 1]] * 2)
        expected = slice(0, 2, None)
        assert idx.get_loc(np.nan) == expected

        idx = MultiIndex.from_arrays([[np.nan, 1, 2, np.nan]])
        expected = np.array([True, False, False, True])
        tm.assert_numpy_array_equal(idx.get_loc(np.nan), expected)

        idx = MultiIndex.from_product([[np.nan, 1]] * 3)
        expected = slice(2, 4, None)
        assert idx.get_loc((np.nan, 1)) == expected
=======
def test_get_loc(idx):
    assert idx.get_loc(("foo", "two")) == 1
    assert idx.get_loc(("baz", "two")) == 3
    with pytest.raises(KeyError, match=r"^10$"):
        idx.get_loc(("bar", "two"))
    with pytest.raises(KeyError, match=r"^'quux'$"):
        idx.get_loc("quux")

    msg = "only the default get_loc method is currently supported for MultiIndex"
    with pytest.raises(NotImplementedError, match=msg):
        idx.get_loc("foo", method="nearest")

    # 3 levels
    index = MultiIndex(
        levels=[Index(np.arange(4)), Index(np.arange(4)), Index(np.arange(4))],
        codes=[
            np.array([0, 0, 1, 2, 2, 2, 3, 3]),
            np.array([0, 1, 0, 0, 0, 1, 0, 1]),
            np.array([1, 0, 1, 1, 0, 0, 1, 0]),
        ],
    )
    with pytest.raises(KeyError, match=r"^\(1, 1\)$"):
        index.get_loc((1, 1))
    assert index.get_loc((2, 0)) == slice(3, 5)


def test_get_loc_duplicates():
    index = Index([2, 2, 2, 2])
    result = index.get_loc(2)
    expected = slice(0, 4)
    assert result == expected
    # pytest.raises(Exception, index.get_loc, 2)

    index = Index(["c", "a", "a", "b", "b"])
    rs = index.get_loc("c")
    xp = 0
    assert rs == xp


def test_get_loc_level():
    index = MultiIndex(
        levels=[Index(np.arange(4)), Index(np.arange(4)), Index(np.arange(4))],
        codes=[
            np.array([0, 0, 1, 2, 2, 2, 3, 3]),
            np.array([0, 1, 0, 0, 0, 1, 0, 1]),
            np.array([1, 0, 1, 1, 0, 0, 1, 0]),
        ],
    )
    loc, new_index = index.get_loc_level((0, 1))
    expected = slice(1, 2)
    exp_index = index[expected].droplevel(0).droplevel(0)
    assert loc == expected
    assert new_index.equals(exp_index)

    loc, new_index = index.get_loc_level((0, 1, 0))
    expected = 1
    assert loc == expected
    assert new_index is None

    with pytest.raises(KeyError, match=r"^\(2, 2\)$"):
        index.get_loc_level((2, 2))
    # GH 22221: unused label
    with pytest.raises(KeyError, match=r"^2$"):
        index.drop(2).get_loc_level(2)
    # Unused label on unsorted level:
    with pytest.raises(KeyError, match=r"^2$"):
        index.drop(1, level=2).get_loc_level(2, level=2)

    index = MultiIndex(
        levels=[[2000], list(range(4))],
        codes=[np.array([0, 0, 0, 0]), np.array([0, 1, 2, 3])],
    )
    result, new_index = index.get_loc_level((2000, slice(None, None)))
    expected = slice(None, None)
    assert result == expected
    assert new_index.equals(index.droplevel(0))


@pytest.mark.parametrize("dtype1", [int, float, bool, str])
@pytest.mark.parametrize("dtype2", [int, float, bool, str])
def test_get_loc_multiple_dtypes(dtype1, dtype2):
    # GH 18520
    levels = [np.array([0, 1]).astype(dtype1), np.array([0, 1]).astype(dtype2)]
    idx = pd.MultiIndex.from_product(levels)
    assert idx.get_loc(idx[2]) == 2


@pytest.mark.parametrize("level", [0, 1])
@pytest.mark.parametrize("dtypes", [[int, float], [float, int]])
def test_get_loc_implicit_cast(level, dtypes):
    # GH 18818, GH 15994 : as flat index, cast int to float and vice-versa
    levels = [["a", "b"], ["c", "d"]]
    key = ["b", "d"]
    lev_dtype, key_dtype = dtypes
    levels[level] = np.array([0, 1], dtype=lev_dtype)
    key[level] = key_dtype(1)
    idx = MultiIndex.from_product(levels)
    assert idx.get_loc(tuple(key)) == 3


def test_get_loc_cast_bool():
    # GH 19086 : int is casted to bool, but not vice-versa
    levels = [[False, True], np.arange(2, dtype="int64")]
    idx = MultiIndex.from_product(levels)

    assert idx.get_loc((0, 1)) == 1
    assert idx.get_loc((1, 0)) == 2

    with pytest.raises(KeyError, match=r"^\(False, True\)$"):
        idx.get_loc((False, True))
    with pytest.raises(KeyError, match=r"^\(True, False\)$"):
        idx.get_loc((True, False))


@pytest.mark.parametrize("level", [0, 1])
def test_get_loc_nan(level, nulls_fixture):
    # GH 18485 : NaN in MultiIndex
    levels = [["a", "b"], ["c", "d"]]
    key = ["b", "d"]
    levels[level] = np.array([0, nulls_fixture], dtype=type(nulls_fixture))
    key[level] = nulls_fixture

    if nulls_fixture is pd.NA:
        pytest.xfail("MultiIndex from pd.NA in np.array broken; see GH 31883")

    idx = MultiIndex.from_product(levels)
    assert idx.get_loc(tuple(key)) == 3


def test_get_loc_missing_nan():
    # GH 8569
    idx = MultiIndex.from_arrays([[1.0, 2.0], [3.0, 4.0]])
    assert isinstance(idx.get_loc(1), slice)
    with pytest.raises(KeyError, match=r"^3$"):
        idx.get_loc(3)
    with pytest.raises(KeyError, match=r"^nan$"):
        idx.get_loc(np.nan)
    with pytest.raises(TypeError, match="unhashable type: 'list'"):
        # listlike/non-hashable raises TypeError
        idx.get_loc([np.nan])


def test_get_indexer_categorical_time():
    # https://github.com/pandas-dev/pandas/issues/21390
    midx = MultiIndex.from_product(
        [
            Categorical(["a", "b", "c"]),
            Categorical(date_range("2012-01-01", periods=3, freq="H")),
        ]
    )
    result = midx.get_indexer(midx)
    tm.assert_numpy_array_equal(result, np.arange(9, dtype=np.intp))
>>>>>>> a12ab063


def test_timestamp_multiindex_indexer():
    # https://github.com/pandas-dev/pandas/issues/26944
    idx = pd.MultiIndex.from_product(
        [
            pd.date_range("2019-01-01T00:15:33", periods=100, freq="H", name="date"),
            ["x"],
            [3],
        ]
    )
    df = pd.DataFrame({"foo": np.arange(len(idx))}, idx)
    result = df.loc[pd.IndexSlice["2019-1-2":, "x", :], "foo"]
    qidx = pd.MultiIndex.from_product(
        [
            pd.date_range(
                start="2019-01-02T00:15:33",
                end="2019-01-05T02:15:33",
                freq="H",
                name="date",
            ),
            ["x"],
            [3],
        ]
    )
    should_be = pd.Series(data=np.arange(24, len(qidx) + 24), index=qidx, name="foo")
    tm.assert_series_equal(result, should_be)


@pytest.mark.parametrize(
    "index_arr,expected,target,algo",
    [
        ([[np.nan, "a", "b"], ["c", "d", "e"]], 0, np.nan, "left"),
        ([[np.nan, "a", "b"], ["c", "d", "e"]], 1, (np.nan, "c"), "right"),
        ([["a", "b", "c"], ["d", np.nan, "d"]], 1, ("b", np.nan), "left"),
    ],
)
def test_get_slice_bound_with_missing_value(index_arr, expected, target, algo):
    # issue 19132
    idx = MultiIndex.from_arrays(index_arr)
    result = idx.get_slice_bound(target, side=algo, kind="loc")
    assert result == expected


@pytest.mark.parametrize(
    "index_arr,expected,start_idx,end_idx",
    [
        ([[np.nan, 1, 2], [3, 4, 5]], slice(0, 2, None), np.nan, 1),
        ([[np.nan, 1, 2], [3, 4, 5]], slice(0, 3, None), np.nan, (2, 5)),
        ([[1, 2, 3], [4, np.nan, 5]], slice(1, 3, None), (2, np.nan), 3),
        ([[1, 2, 3], [4, np.nan, 5]], slice(1, 3, None), (2, np.nan), (3, 5)),
    ],
)
def test_slice_indexer_with_missing_value(index_arr, expected, start_idx, end_idx):
    # issue 19132
    idx = MultiIndex.from_arrays(index_arr)
    result = idx.slice_indexer(start=start_idx, end=end_idx)
    assert result == expected<|MERGE_RESOLUTION|>--- conflicted
+++ resolved
@@ -291,7 +291,6 @@
     tm.assert_index_equal(idx[ind2], expected)
 
 
-<<<<<<< HEAD
 class TestGetLoc:
     def test_get_loc(self, idx):
         assert idx.get_loc(("foo", "two")) == 1
@@ -323,6 +322,7 @@
         result = index.get_loc(2)
         expected = slice(0, 4)
         assert result == expected
+        # FIXME: dont leave commented-out
         # pytest.raises(Exception, index.get_loc, 2)
 
         index = Index(["c", "a", "a", "b", "b"])
@@ -408,6 +408,10 @@
         key = ["b", "d"]
         levels[level] = np.array([0, nulls_fixture], dtype=type(nulls_fixture))
         key[level] = nulls_fixture
+
+        if nulls_fixture is pd.NA:
+            pytest.xfail("MultiIndex from pd.NA in np.array broken; see GH 31883")
+
         idx = MultiIndex.from_product(levels)
         assert idx.get_loc(tuple(key)) == 3
 
@@ -436,160 +440,6 @@
         idx = MultiIndex.from_product([[np.nan, 1]] * 3)
         expected = slice(2, 4, None)
         assert idx.get_loc((np.nan, 1)) == expected
-=======
-def test_get_loc(idx):
-    assert idx.get_loc(("foo", "two")) == 1
-    assert idx.get_loc(("baz", "two")) == 3
-    with pytest.raises(KeyError, match=r"^10$"):
-        idx.get_loc(("bar", "two"))
-    with pytest.raises(KeyError, match=r"^'quux'$"):
-        idx.get_loc("quux")
-
-    msg = "only the default get_loc method is currently supported for MultiIndex"
-    with pytest.raises(NotImplementedError, match=msg):
-        idx.get_loc("foo", method="nearest")
-
-    # 3 levels
-    index = MultiIndex(
-        levels=[Index(np.arange(4)), Index(np.arange(4)), Index(np.arange(4))],
-        codes=[
-            np.array([0, 0, 1, 2, 2, 2, 3, 3]),
-            np.array([0, 1, 0, 0, 0, 1, 0, 1]),
-            np.array([1, 0, 1, 1, 0, 0, 1, 0]),
-        ],
-    )
-    with pytest.raises(KeyError, match=r"^\(1, 1\)$"):
-        index.get_loc((1, 1))
-    assert index.get_loc((2, 0)) == slice(3, 5)
-
-
-def test_get_loc_duplicates():
-    index = Index([2, 2, 2, 2])
-    result = index.get_loc(2)
-    expected = slice(0, 4)
-    assert result == expected
-    # pytest.raises(Exception, index.get_loc, 2)
-
-    index = Index(["c", "a", "a", "b", "b"])
-    rs = index.get_loc("c")
-    xp = 0
-    assert rs == xp
-
-
-def test_get_loc_level():
-    index = MultiIndex(
-        levels=[Index(np.arange(4)), Index(np.arange(4)), Index(np.arange(4))],
-        codes=[
-            np.array([0, 0, 1, 2, 2, 2, 3, 3]),
-            np.array([0, 1, 0, 0, 0, 1, 0, 1]),
-            np.array([1, 0, 1, 1, 0, 0, 1, 0]),
-        ],
-    )
-    loc, new_index = index.get_loc_level((0, 1))
-    expected = slice(1, 2)
-    exp_index = index[expected].droplevel(0).droplevel(0)
-    assert loc == expected
-    assert new_index.equals(exp_index)
-
-    loc, new_index = index.get_loc_level((0, 1, 0))
-    expected = 1
-    assert loc == expected
-    assert new_index is None
-
-    with pytest.raises(KeyError, match=r"^\(2, 2\)$"):
-        index.get_loc_level((2, 2))
-    # GH 22221: unused label
-    with pytest.raises(KeyError, match=r"^2$"):
-        index.drop(2).get_loc_level(2)
-    # Unused label on unsorted level:
-    with pytest.raises(KeyError, match=r"^2$"):
-        index.drop(1, level=2).get_loc_level(2, level=2)
-
-    index = MultiIndex(
-        levels=[[2000], list(range(4))],
-        codes=[np.array([0, 0, 0, 0]), np.array([0, 1, 2, 3])],
-    )
-    result, new_index = index.get_loc_level((2000, slice(None, None)))
-    expected = slice(None, None)
-    assert result == expected
-    assert new_index.equals(index.droplevel(0))
-
-
-@pytest.mark.parametrize("dtype1", [int, float, bool, str])
-@pytest.mark.parametrize("dtype2", [int, float, bool, str])
-def test_get_loc_multiple_dtypes(dtype1, dtype2):
-    # GH 18520
-    levels = [np.array([0, 1]).astype(dtype1), np.array([0, 1]).astype(dtype2)]
-    idx = pd.MultiIndex.from_product(levels)
-    assert idx.get_loc(idx[2]) == 2
-
-
-@pytest.mark.parametrize("level", [0, 1])
-@pytest.mark.parametrize("dtypes", [[int, float], [float, int]])
-def test_get_loc_implicit_cast(level, dtypes):
-    # GH 18818, GH 15994 : as flat index, cast int to float and vice-versa
-    levels = [["a", "b"], ["c", "d"]]
-    key = ["b", "d"]
-    lev_dtype, key_dtype = dtypes
-    levels[level] = np.array([0, 1], dtype=lev_dtype)
-    key[level] = key_dtype(1)
-    idx = MultiIndex.from_product(levels)
-    assert idx.get_loc(tuple(key)) == 3
-
-
-def test_get_loc_cast_bool():
-    # GH 19086 : int is casted to bool, but not vice-versa
-    levels = [[False, True], np.arange(2, dtype="int64")]
-    idx = MultiIndex.from_product(levels)
-
-    assert idx.get_loc((0, 1)) == 1
-    assert idx.get_loc((1, 0)) == 2
-
-    with pytest.raises(KeyError, match=r"^\(False, True\)$"):
-        idx.get_loc((False, True))
-    with pytest.raises(KeyError, match=r"^\(True, False\)$"):
-        idx.get_loc((True, False))
-
-
-@pytest.mark.parametrize("level", [0, 1])
-def test_get_loc_nan(level, nulls_fixture):
-    # GH 18485 : NaN in MultiIndex
-    levels = [["a", "b"], ["c", "d"]]
-    key = ["b", "d"]
-    levels[level] = np.array([0, nulls_fixture], dtype=type(nulls_fixture))
-    key[level] = nulls_fixture
-
-    if nulls_fixture is pd.NA:
-        pytest.xfail("MultiIndex from pd.NA in np.array broken; see GH 31883")
-
-    idx = MultiIndex.from_product(levels)
-    assert idx.get_loc(tuple(key)) == 3
-
-
-def test_get_loc_missing_nan():
-    # GH 8569
-    idx = MultiIndex.from_arrays([[1.0, 2.0], [3.0, 4.0]])
-    assert isinstance(idx.get_loc(1), slice)
-    with pytest.raises(KeyError, match=r"^3$"):
-        idx.get_loc(3)
-    with pytest.raises(KeyError, match=r"^nan$"):
-        idx.get_loc(np.nan)
-    with pytest.raises(TypeError, match="unhashable type: 'list'"):
-        # listlike/non-hashable raises TypeError
-        idx.get_loc([np.nan])
-
-
-def test_get_indexer_categorical_time():
-    # https://github.com/pandas-dev/pandas/issues/21390
-    midx = MultiIndex.from_product(
-        [
-            Categorical(["a", "b", "c"]),
-            Categorical(date_range("2012-01-01", periods=3, freq="H")),
-        ]
-    )
-    result = midx.get_indexer(midx)
-    tm.assert_numpy_array_equal(result, np.arange(9, dtype=np.intp))
->>>>>>> a12ab063
 
 
 def test_timestamp_multiindex_indexer():
