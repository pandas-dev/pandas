--- conflicted
+++ resolved
@@ -474,7 +474,15 @@
         result = DatetimeIndex(['2010'], tz=non_norm_tz)
         assert pytz.timezone(tz) is result.tz
 
-<<<<<<< HEAD
+    def test_constructor_timestamp_near_dst(self):
+        # GH 20854
+        ts = [Timestamp('2016-10-30 03:00:00+0300', tz='Europe/Helsinki'),
+              Timestamp('2016-10-30 03:00:00+0200', tz='Europe/Helsinki')]
+        result = DatetimeIndex(ts)
+        expected = DatetimeIndex([ts[0].to_pydatetime(),
+                                  ts[1].to_pydatetime()])
+        tm.assert_index_equal(result, expected)
+
     @pytest.mark.parametrize('klass', [Index, DatetimeIndex])
     @pytest.mark.parametrize('box', [
         np.array, partial(np.array, dtype=object), list])
@@ -486,16 +494,6 @@
         ts = Timestamp('2018-01-01', tz=tz)
         result = klass(box([ts.value]), dtype=dtype)
         expected = klass([ts])
-=======
-    def test_constructor_timestamp_near_dst(self):
-        # GH 20854
-        ts = [Timestamp('2016-10-30 03:00:00+0300', tz='Europe/Helsinki'),
-              Timestamp('2016-10-30 03:00:00+0200', tz='Europe/Helsinki')]
-        result = DatetimeIndex(ts)
-        expected = DatetimeIndex([ts[0].to_pydatetime(),
-                                  ts[1].to_pydatetime()])
->>>>>>> b5fc7695
-        tm.assert_index_equal(result, expected)
 
 
 class TestTimeSeries(object):
