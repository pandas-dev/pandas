--- conflicted
+++ resolved
@@ -246,12 +246,8 @@
             exp = DatetimeIndex([], freq="D", tz=dti.tz, name="name")
             tm.assert_index_equal(res, exp)
 
-<<<<<<< HEAD
+    def test_datetimeindex_accessors2(self):
         dti = date_range(freq="BQ-DEC", start=datetime(1998, 1, 1), periods=4)
-=======
-    def test_datetimeindex_accessors2(self):
-        dti = date_range(freq="BQ-FEB", start=datetime(1998, 1, 1), periods=4)
->>>>>>> 7e0f5cae
 
         assert sum(dti.is_quarter_start) == 0
         assert sum(dti.is_quarter_end) == 4
