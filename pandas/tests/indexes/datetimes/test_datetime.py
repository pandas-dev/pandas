--- conflicted
+++ resolved
@@ -332,12 +332,8 @@
 
     def test_factorize_dst(self, index_or_series):
         # GH 13750
-<<<<<<< HEAD
-        idx = pd.date_range("2016-11-06", freq="H", periods=12, tz="US/Eastern")
+        idx = date_range("2016-11-06", freq="H", periods=12, tz="US/Eastern")
         obj = index_or_series(idx)
-=======
-        idx = date_range("2016-11-06", freq="H", periods=12, tz="US/Eastern")
->>>>>>> 5abc06fb
 
         arr, res = obj.factorize()
         tm.assert_numpy_array_equal(arr, np.arange(12, dtype=np.intp))
@@ -345,12 +341,8 @@
         if index_or_series is Index:
             assert res.freq == idx.freq
 
-<<<<<<< HEAD
-        idx = pd.date_range("2016-06-13", freq="H", periods=12, tz="US/Eastern")
+        idx = date_range("2016-06-13", freq="H", periods=12, tz="US/Eastern")
         obj = index_or_series(idx)
-=======
-        idx = date_range("2016-06-13", freq="H", periods=12, tz="US/Eastern")
->>>>>>> 5abc06fb
 
         arr, res = obj.factorize()
         tm.assert_numpy_array_equal(arr, np.arange(12, dtype=np.intp))
