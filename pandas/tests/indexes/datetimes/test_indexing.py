from datetime import (
    date,
    datetime,
    time,
    timedelta,
)

import numpy as np
import pytest

from pandas._libs import index as libindex
from pandas.compat.numpy import np_long
import pandas.util._test_decorators as td

import pandas as pd
from pandas import (
    DatetimeIndex,
    Index,
    Timestamp,
    bdate_range,
    date_range,
    notna,
)
import pandas._testing as tm

from pandas.tseries.frequencies import to_offset

START, END = datetime(2009, 1, 1), datetime(2010, 1, 1)


class TestGetItem:
    def test_getitem_slice_keeps_name(self):
        # GH4226
        st = Timestamp("2013-07-01 00:00:00", tz="America/Los_Angeles")
        et = Timestamp("2013-07-02 00:00:00", tz="America/Los_Angeles")
        dr = date_range(st, et, freq="h", name="timebucket")
        assert dr[1:].name == dr.name

    @pytest.mark.parametrize("tz", [None, "Asia/Tokyo"])
    def test_getitem(self, tz):
        idx = date_range("2011-01-01", "2011-01-31", freq="D", tz=tz, name="idx")

        result = idx[0]
        assert result == Timestamp("2011-01-01", tz=idx.tz)

        result = idx[0:5]
        expected = date_range(
            "2011-01-01", "2011-01-05", freq="D", tz=idx.tz, name="idx"
        )
        tm.assert_index_equal(result, expected)
        assert result.freq == expected.freq

        result = idx[0:10:2]
        expected = date_range(
            "2011-01-01", "2011-01-09", freq="2D", tz=idx.tz, name="idx"
        )
        tm.assert_index_equal(result, expected)
        assert result.freq == expected.freq

        result = idx[-20:-5:3]
        expected = date_range(
            "2011-01-12", "2011-01-24", freq="3D", tz=idx.tz, name="idx"
        )
        tm.assert_index_equal(result, expected)
        assert result.freq == expected.freq

        result = idx[4::-1]
        expected = DatetimeIndex(
            ["2011-01-05", "2011-01-04", "2011-01-03", "2011-01-02", "2011-01-01"],
            dtype=idx.dtype,
            freq="-1D",
            name="idx",
        )
        tm.assert_index_equal(result, expected)
        assert result.freq == expected.freq

    @pytest.mark.parametrize("freq", ["B", "C"])
    def test_dti_business_getitem(self, freq):
        rng = bdate_range(START, END, freq=freq)
        smaller = rng[:5]
        exp = DatetimeIndex(rng.view(np.ndarray)[:5], freq=freq)
        tm.assert_index_equal(smaller, exp)
        assert smaller.freq == exp.freq
        assert smaller.freq == rng.freq

        sliced = rng[::5]
        assert sliced.freq == to_offset(freq) * 5

        fancy_indexed = rng[[4, 3, 2, 1, 0]]
        assert len(fancy_indexed) == 5
        assert isinstance(fancy_indexed, DatetimeIndex)
        assert fancy_indexed.freq is None

        # 32-bit vs. 64-bit platforms
        assert rng[4] == rng[np_long(4)]

    @pytest.mark.parametrize("freq", ["B", "C"])
    def test_dti_business_getitem_matplotlib_hackaround(self, freq):
        rng = bdate_range(START, END, freq=freq)
        with pytest.raises(ValueError, match="Multi-dimensional indexing"):
            # GH#30588 multi-dimensional indexing deprecated
            rng[:, None]

    def test_getitem_int_list(self):
        dti = date_range(start="1/1/2005", end="12/1/2005", freq="ME")
        dti2 = dti[[1, 3, 5]]

        v1 = dti2[0]
        v2 = dti2[1]
        v3 = dti2[2]

        assert v1 == Timestamp("2/28/2005")
        assert v2 == Timestamp("4/30/2005")
        assert v3 == Timestamp("6/30/2005")

        # getitem with non-slice drops freq
        assert dti2.freq is None


class TestWhere:
    def test_where_doesnt_retain_freq(self):
        dti = date_range("20130101", periods=3, freq="D", name="idx")
        cond = [True, True, False]
        expected = DatetimeIndex([dti[0], dti[1], dti[0]], freq=None, name="idx")

        result = dti.where(cond, dti[::-1])
        tm.assert_index_equal(result, expected)

    def test_where_other(self):
        # other is ndarray or Index
        i = date_range("20130101", periods=3, tz="US/Eastern")

        for arr in [np.nan, pd.NaT]:
            result = i.where(notna(i), other=arr)
            expected = i
            tm.assert_index_equal(result, expected)

        i2 = i.copy()
        i2 = Index([pd.NaT, pd.NaT] + i[2:].tolist())
        result = i.where(notna(i2), i2)
        tm.assert_index_equal(result, i2)

        i2 = i.copy()
        i2 = Index([pd.NaT, pd.NaT] + i[2:].tolist())
        result = i.where(notna(i2), i2._values)
        tm.assert_index_equal(result, i2)

    def test_where_invalid_dtypes(self):
        dti = date_range("20130101", periods=3, tz="US/Eastern")

        tail = dti[2:].tolist()
        i2 = Index([pd.NaT, pd.NaT] + tail)

        mask = notna(i2)

        # passing tz-naive ndarray to tzaware DTI
        result = dti.where(mask, i2.values)
        expected = Index([pd.NaT.asm8, pd.NaT.asm8] + tail, dtype=object)
        tm.assert_index_equal(result, expected)

        # passing tz-aware DTI to tznaive DTI
        naive = dti.tz_localize(None)
        result = naive.where(mask, i2)
        expected = Index([i2[0], i2[1]] + naive[2:].tolist(), dtype=object)
        tm.assert_index_equal(result, expected)

        pi = i2.tz_localize(None).to_period("D")
        result = dti.where(mask, pi)
        expected = Index([pi[0], pi[1]] + tail, dtype=object)
        tm.assert_index_equal(result, expected)

        tda = i2.asi8.view("timedelta64[ns]")
        result = dti.where(mask, tda)
        expected = Index([tda[0], tda[1]] + tail, dtype=object)
        assert isinstance(expected[0], np.timedelta64)
        tm.assert_index_equal(result, expected)

        result = dti.where(mask, i2.asi8)
        expected = Index([pd.NaT._value, pd.NaT._value] + tail, dtype=object)
        assert isinstance(expected[0], int)
        tm.assert_index_equal(result, expected)

        # non-matching scalar
        td = pd.Timedelta(days=4)
        result = dti.where(mask, td)
        expected = Index([td, td] + tail, dtype=object)
        assert expected[0] is td
        tm.assert_index_equal(result, expected)

    def test_where_mismatched_nat(self, tz_aware_fixture):
        tz = tz_aware_fixture
        dti = date_range("2013-01-01", periods=3, tz=tz)
        cond = np.array([True, False, True])

        tdnat = np.timedelta64("NaT", "ns")
        expected = Index([dti[0], tdnat, dti[2]], dtype=object)
        assert expected[1] is tdnat

        result = dti.where(cond, tdnat)
        tm.assert_index_equal(result, expected)

    def test_where_tz(self):
        i = date_range("20130101", periods=3, tz="US/Eastern")
        result = i.where(notna(i))
        expected = i
        tm.assert_index_equal(result, expected)

        i2 = i.copy()
        i2 = Index([pd.NaT, pd.NaT] + i[2:].tolist())
        result = i.where(notna(i2))
        expected = i2
        tm.assert_index_equal(result, expected)


class TestTake:
    @pytest.mark.parametrize("tzstr", ["US/Eastern", "dateutil/US/Eastern"])
    def test_dti_take_dont_lose_meta(self, tzstr):
        rng = date_range("1/1/2000", periods=20, tz=tzstr)

        result = rng.take(range(5))
        assert result.tz == rng.tz
        assert result.freq == rng.freq

    def test_take_nan_first_datetime(self):
        index = DatetimeIndex([pd.NaT, Timestamp("20130101"), Timestamp("20130102")])
        result = index.take([-1, 0, 1])
        expected = DatetimeIndex([index[-1], index[0], index[1]])
        tm.assert_index_equal(result, expected)

    @pytest.mark.parametrize("tz", [None, "Asia/Tokyo"])
    def test_take(self, tz):
        # GH#10295
        idx = date_range("2011-01-01", "2011-01-31", freq="D", name="idx", tz=tz)

        result = idx.take([0])
        assert result == Timestamp("2011-01-01", tz=idx.tz)

        result = idx.take([0, 1, 2])
        expected = date_range(
            "2011-01-01", "2011-01-03", freq="D", tz=idx.tz, name="idx"
        )
        tm.assert_index_equal(result, expected)
        assert result.freq == expected.freq

        result = idx.take([0, 2, 4])
        expected = date_range(
            "2011-01-01", "2011-01-05", freq="2D", tz=idx.tz, name="idx"
        )
        tm.assert_index_equal(result, expected)
        assert result.freq == expected.freq

        result = idx.take([7, 4, 1])
        expected = date_range(
            "2011-01-08", "2011-01-02", freq="-3D", tz=idx.tz, name="idx"
        )
        tm.assert_index_equal(result, expected)
        assert result.freq == expected.freq

        result = idx.take([3, 2, 5])
        expected = DatetimeIndex(
            ["2011-01-04", "2011-01-03", "2011-01-06"],
            dtype=idx.dtype,
            freq=None,
            name="idx",
        )
        tm.assert_index_equal(result, expected)
        assert result.freq is None

        result = idx.take([-3, 2, 5])
        expected = DatetimeIndex(
            ["2011-01-29", "2011-01-03", "2011-01-06"],
            dtype=idx.dtype,
            freq=None,
            name="idx",
        )
        tm.assert_index_equal(result, expected)
        assert result.freq is None

    def test_take_invalid_kwargs(self):
        idx = date_range("2011-01-01", "2011-01-31", freq="D", name="idx")
        indices = [1, 6, 5, 9, 10, 13, 15, 3]

        msg = r"take\(\) got an unexpected keyword argument 'foo'"
        with pytest.raises(TypeError, match=msg):
            idx.take(indices, foo=2)

        msg = "the 'out' parameter is not supported"
        with pytest.raises(ValueError, match=msg):
            idx.take(indices, out=indices)

        msg = "the 'mode' parameter is not supported"
        with pytest.raises(ValueError, match=msg):
            idx.take(indices, mode="clip")

    # TODO: This method came from test_datetime; de-dup with version above
    @pytest.mark.parametrize("tz", [None, "US/Eastern", "Asia/Tokyo"])
    def test_take2(self, tz):
        dates = [
            datetime(2010, 1, 1, 14),
            datetime(2010, 1, 1, 15),
            datetime(2010, 1, 1, 17),
            datetime(2010, 1, 1, 21),
        ]

        idx = date_range(
            start="2010-01-01 09:00",
            end="2010-02-01 09:00",
            freq="h",
            tz=tz,
            name="idx",
        )
        expected = DatetimeIndex(dates, freq=None, name="idx", dtype=idx.dtype)

        taken1 = idx.take([5, 6, 8, 12])
        taken2 = idx[[5, 6, 8, 12]]

        for taken in [taken1, taken2]:
            tm.assert_index_equal(taken, expected)
            assert isinstance(taken, DatetimeIndex)
            assert taken.freq is None
            assert taken.tz == expected.tz
            assert taken.name == expected.name

    def test_take_fill_value(self):
        # GH#12631
        idx = DatetimeIndex(["2011-01-01", "2011-02-01", "2011-03-01"], name="xxx")
        result = idx.take(np.array([1, 0, -1]))
        expected = DatetimeIndex(["2011-02-01", "2011-01-01", "2011-03-01"], name="xxx")
        tm.assert_index_equal(result, expected)

        # fill_value
        result = idx.take(np.array([1, 0, -1]), fill_value=True)
        expected = DatetimeIndex(["2011-02-01", "2011-01-01", "NaT"], name="xxx")
        tm.assert_index_equal(result, expected)

        # allow_fill=False
        result = idx.take(np.array([1, 0, -1]), allow_fill=False, fill_value=True)
        expected = DatetimeIndex(["2011-02-01", "2011-01-01", "2011-03-01"], name="xxx")
        tm.assert_index_equal(result, expected)

        msg = (
            "When allow_fill=True and fill_value is not None, all indices must be >= -1"
        )
        with pytest.raises(ValueError, match=msg):
            idx.take(np.array([1, 0, -2]), fill_value=True)
        with pytest.raises(ValueError, match=msg):
            idx.take(np.array([1, 0, -5]), fill_value=True)

        msg = "out of bounds"
        with pytest.raises(IndexError, match=msg):
            idx.take(np.array([1, -5]))

    def test_take_fill_value_with_timezone(self):
        idx = DatetimeIndex(
            ["2011-01-01", "2011-02-01", "2011-03-01"], name="xxx", tz="US/Eastern"
        )
        result = idx.take(np.array([1, 0, -1]))
        expected = DatetimeIndex(
            ["2011-02-01", "2011-01-01", "2011-03-01"], name="xxx", tz="US/Eastern"
        )
        tm.assert_index_equal(result, expected)

        # fill_value
        result = idx.take(np.array([1, 0, -1]), fill_value=True)
        expected = DatetimeIndex(
            ["2011-02-01", "2011-01-01", "NaT"], name="xxx", tz="US/Eastern"
        )
        tm.assert_index_equal(result, expected)

        # allow_fill=False
        result = idx.take(np.array([1, 0, -1]), allow_fill=False, fill_value=True)
        expected = DatetimeIndex(
            ["2011-02-01", "2011-01-01", "2011-03-01"], name="xxx", tz="US/Eastern"
        )
        tm.assert_index_equal(result, expected)

        msg = (
            "When allow_fill=True and fill_value is not None, all indices must be >= -1"
        )
        with pytest.raises(ValueError, match=msg):
            idx.take(np.array([1, 0, -2]), fill_value=True)
        with pytest.raises(ValueError, match=msg):
            idx.take(np.array([1, 0, -5]), fill_value=True)

        msg = "out of bounds"
        with pytest.raises(IndexError, match=msg):
            idx.take(np.array([1, -5]))


class TestGetLoc:
    def test_get_loc_key_unit_mismatch(self):
        idx = date_range("2000-01-01", periods=3)
        key = idx[1].as_unit("ms")
        loc = idx.get_loc(key)
        assert loc == 1
        assert key in idx

    def test_get_loc_key_unit_mismatch_not_castable(self):
        dta = date_range("2000-01-01", periods=3)._data.astype("M8[s]")
        dti = DatetimeIndex(dta)
        key = dta[0].as_unit("ns") + pd.Timedelta(1)

        with pytest.raises(
            KeyError, match=r"Timestamp\('2000-01-01 00:00:00.000000001'\)"
        ):
            dti.get_loc(key)

        assert key not in dti

    def test_get_loc_time_obj(self):
        # time indexing
        idx = date_range("2000-01-01", periods=24, freq="h")

        result = idx.get_loc(time(12))
        expected = np.array([12])
        tm.assert_numpy_array_equal(result, expected, check_dtype=False)

        result = idx.get_loc(time(12, 30))
        expected = np.array([])
        tm.assert_numpy_array_equal(result, expected, check_dtype=False)

    @pytest.mark.parametrize("offset", [-10, 10])
    def test_get_loc_time_obj2(self, monkeypatch, offset):
        # GH#8667
        size_cutoff = 50
        n = size_cutoff + offset
        key = time(15, 11, 30)
        start = key.hour * 3600 + key.minute * 60 + key.second
        step = 24 * 3600

        with monkeypatch.context():
            monkeypatch.setattr(libindex, "_SIZE_CUTOFF", size_cutoff)
            idx = date_range("2014-11-26", periods=n, freq="s")
            ts = pd.Series(np.random.default_rng(2).standard_normal(n), index=idx)
            locs = np.arange(start, n, step, dtype=np.intp)

            result = ts.index.get_loc(key)
            tm.assert_numpy_array_equal(result, locs)
            tm.assert_series_equal(ts[key], ts.iloc[locs])

            left, right = ts.copy(), ts.copy()
            left[key] *= -10
            right.iloc[locs] *= -10
            tm.assert_series_equal(left, right)

    def test_get_loc_time_nat(self):
        # GH#35114
        # Case where key's total microseconds happens to match iNaT % 1e6 // 1000
        tic = time(minute=12, second=43, microsecond=145224)
        dti = DatetimeIndex([pd.NaT])

        loc = dti.get_loc(tic)
        expected = np.array([], dtype=np.intp)
        tm.assert_numpy_array_equal(loc, expected)

    def test_get_loc_nat(self):
        # GH#20464
        index = DatetimeIndex(["1/3/2000", "NaT"])
        assert index.get_loc(pd.NaT) == 1

        assert index.get_loc(None) == 1

        assert index.get_loc(np.nan) == 1

        assert index.get_loc(pd.NA) == 1

        assert index.get_loc(np.datetime64("NaT")) == 1

        with pytest.raises(KeyError, match="NaT"):
            index.get_loc(np.timedelta64("NaT"))

    @pytest.mark.parametrize("key", [pd.Timedelta(0), pd.Timedelta(1), timedelta(0)])
    def test_get_loc_timedelta_invalid_key(self, key):
        # GH#20464
        dti = date_range("1970-01-01", periods=10)
        msg = "Cannot index DatetimeIndex with [Tt]imedelta"
        with pytest.raises(TypeError, match=msg):
            dti.get_loc(key)

    def test_get_loc_reasonable_key_error(self):
        # GH#1062
        index = DatetimeIndex(["1/3/2000"])
        with pytest.raises(KeyError, match="2000"):
            index.get_loc("1/1/2000")

    def test_get_loc_year_str(self):
        rng = date_range("1/1/2000", "1/1/2010")

        result = rng.get_loc("2009")
        expected = slice(3288, 3653)
        assert result == expected


class TestContains:
    def test_dti_contains_with_duplicates(self):
        d = datetime(2011, 12, 5, 20, 30)
        ix = DatetimeIndex([d, d])
        assert d in ix

    @pytest.mark.parametrize(
        "vals",
        [
            [0, 1, 0],
            [0, 0, -1],
            [0, -1, -1],
            ["2015", "2015", "2016"],
            ["2015", "2015", "2014"],
        ],
    )
    def test_contains_nonunique(self, vals):
        # GH#9512
        idx = DatetimeIndex(vals)
        assert idx[0] in idx


class TestGetIndexer:
<<<<<<< HEAD
=======
    @td.skip_if_no("pyarrow")
    @pytest.mark.parametrize("as_td", [True, False])
    def test_get_indexer_pyarrow(self, as_td):
        # GH#62277
        index = date_range("2016-01-01", periods=3)
        target = index.astype("timestamp[ns][pyarrow]")[::-1]
        if as_td:
            # Test duration dtypes while we're here
            index = index - index[0]
            target = target - target[-1]

        result = index.get_indexer(target)

        expected = np.array([2, 1, 0], dtype=np.intp)
        tm.assert_numpy_array_equal(result, expected)

        # Reversed op should work the same
        result2 = target.get_indexer(index)
        tm.assert_numpy_array_equal(result2, expected)

    def test_get_indexer_date_objs(self):
        rng = date_range("1/1/2000", periods=20)

        result = rng.get_indexer(rng.map(lambda x: x.date()))
        expected = rng.get_indexer(rng)
        tm.assert_numpy_array_equal(result, expected)

>>>>>>> 1fa95a15
    def test_get_indexer(self):
        idx = date_range("2000-01-01", periods=3)
        exp = np.array([0, 1, 2], dtype=np.intp)
        tm.assert_numpy_array_equal(idx.get_indexer(idx), exp)

        target = idx[0] + pd.to_timedelta(["-1 hour", "12 hours", "1 day 1 hour"])
        tm.assert_numpy_array_equal(
            idx.get_indexer(target, "pad"), np.array([-1, 0, 1], dtype=np.intp)
        )
        tm.assert_numpy_array_equal(
            idx.get_indexer(target, "backfill"), np.array([0, 1, 2], dtype=np.intp)
        )
        tm.assert_numpy_array_equal(
            idx.get_indexer(target, "nearest"), np.array([0, 1, 1], dtype=np.intp)
        )
        tm.assert_numpy_array_equal(
            idx.get_indexer(target, "nearest", tolerance=pd.Timedelta("1 hour")),
            np.array([0, -1, 1], dtype=np.intp),
        )
        tol_raw = [
            pd.Timedelta("1 hour"),
            pd.Timedelta("1 hour"),
            pd.Timedelta("1 hour").to_timedelta64(),
        ]
        tm.assert_numpy_array_equal(
            idx.get_indexer(
                target, "nearest", tolerance=[np.timedelta64(x) for x in tol_raw]
            ),
            np.array([0, -1, 1], dtype=np.intp),
        )
        tol_bad = [
            pd.Timedelta("2 hour").to_timedelta64(),
            pd.Timedelta("1 hour").to_timedelta64(),
            "foo",
        ]
        msg = "Could not convert 'foo' to NumPy timedelta"
        with pytest.raises(ValueError, match=msg):
            idx.get_indexer(target, "nearest", tolerance=tol_bad)
        with pytest.raises(ValueError, match="abbreviation w/o a number"):
            idx.get_indexer(idx[[0]], method="nearest", tolerance="foo")

    @pytest.mark.parametrize(
        "target, positions",
        [
            ([date(9999, 1, 1), Timestamp("2020-01-01")], [-1, 0]),
            ([Timestamp("2020-01-01"), date(9999, 1, 1)], [0, -1]),
            ([date(9999, 1, 1), date(9999, 1, 1)], [-1, -1]),
        ],
    )
    def test_get_indexer_out_of_bounds_date(self, target, positions):
        values = DatetimeIndex([Timestamp("2020-01-01"), Timestamp("2020-01-02")])

        result = values.get_indexer(target)
        expected = np.array(positions, dtype=np.intp)
        tm.assert_numpy_array_equal(result, expected)

    def test_get_indexer_pad_requires_monotonicity(self):
        rng = date_range("1/1/2000", "3/1/2000", freq="B")

        # neither monotonic increasing or decreasing
        rng2 = rng[[1, 0, 2]]

        msg = "index must be monotonic increasing or decreasing"
        with pytest.raises(ValueError, match=msg):
            rng2.get_indexer(rng, method="pad")


class TestMaybeCastSliceBound:
    def test_maybe_cast_slice_bounds_empty(self):
        # GH#14354
        empty_idx = date_range(freq="1h", periods=0, end="2015")

        right = empty_idx._maybe_cast_slice_bound("2015-01-02", "right")
        exp = Timestamp("2015-01-02 23:59:59.999999999")
        assert right == exp

        left = empty_idx._maybe_cast_slice_bound("2015-01-02", "left")
        exp = Timestamp("2015-01-02 00:00:00")
        assert left == exp

    def test_maybe_cast_slice_duplicate_monotonic(self):
        # https://github.com/pandas-dev/pandas/issues/16515
        idx = DatetimeIndex(["2017", "2017"])
        result = idx._maybe_cast_slice_bound("2017-01-01", "left")
        expected = Timestamp("2017-01-01")
        assert result == expected


class TestGetSliceBounds:
    @pytest.mark.parametrize("box", [date, datetime, Timestamp])
    @pytest.mark.parametrize("side, expected", [("left", 4), ("right", 5)])
    def test_get_slice_bounds_datetime_within(
        self, box, side, expected, tz_aware_fixture
    ):
        # GH 35690
        tz = tz_aware_fixture
        index = bdate_range("2000-01-03", "2000-02-11").tz_localize(tz)
        key = box(year=2000, month=1, day=7)

        if tz is not None:
            with pytest.raises(TypeError, match="Cannot compare tz-naive"):
                # GH#36148 we require tzawareness-compat as of 2.0
                index.get_slice_bound(key, side=side)
        else:
            result = index.get_slice_bound(key, side=side)
            assert result == expected

    @pytest.mark.parametrize("box", [datetime, Timestamp])
    @pytest.mark.parametrize("side", ["left", "right"])
    @pytest.mark.parametrize("year, expected", [(1999, 0), (2020, 30)])
    def test_get_slice_bounds_datetime_outside(
        self, box, side, year, expected, tz_aware_fixture
    ):
        # GH 35690
        tz = tz_aware_fixture
        index = bdate_range("2000-01-03", "2000-02-11").tz_localize(tz)
        key = box(year=year, month=1, day=7)

        if tz is not None:
            with pytest.raises(TypeError, match="Cannot compare tz-naive"):
                # GH#36148 we require tzawareness-compat as of 2.0
                index.get_slice_bound(key, side=side)
        else:
            result = index.get_slice_bound(key, side=side)
            assert result == expected

    @pytest.mark.parametrize("box", [datetime, Timestamp])
    def test_slice_datetime_locs(self, box, tz_aware_fixture):
        # GH 34077
        tz = tz_aware_fixture
        index = DatetimeIndex(["2010-01-01", "2010-01-03"]).tz_localize(tz)
        key = box(2010, 1, 1)

        if tz is not None:
            with pytest.raises(TypeError, match="Cannot compare tz-naive"):
                # GH#36148 we require tzawareness-compat as of 2.0
                index.slice_locs(key, box(2010, 1, 2))
        else:
            result = index.slice_locs(key, box(2010, 1, 2))
            expected = (0, 1)
            assert result == expected


class TestIndexerBetweenTime:
    def test_indexer_between_time(self):
        # GH#11818
        rng = date_range("1/1/2000", "1/5/2000", freq="5min")
        msg = r"Cannot convert arg \[datetime\.datetime\(2010, 1, 2, 1, 0\)\] to a time"
        with pytest.raises(ValueError, match=msg):
            rng.indexer_between_time(datetime(2010, 1, 2, 1), datetime(2010, 1, 2, 5))

    @pytest.mark.parametrize("unit", ["us", "ms", "s"])
    def test_indexer_between_time_non_nano(self, unit):
        # For simple cases like this, the non-nano indexer_between_time
        #  should match the nano result

        rng = date_range("1/1/2000", "1/5/2000", freq="5min")
        arr_nano = rng._data._ndarray

        arr = arr_nano.astype(f"M8[{unit}]")

        dta = type(rng._data)._simple_new(arr, dtype=arr.dtype)
        dti = DatetimeIndex(dta)
        assert dti.dtype == arr.dtype

        tic = time(1, 25)
        toc = time(2, 29)

        result = dti.indexer_between_time(tic, toc)
        expected = rng.indexer_between_time(tic, toc)
        tm.assert_numpy_array_equal(result, expected)

        # case with non-zero micros in arguments
        tic = time(1, 25, 0, 45678)
        toc = time(2, 29, 0, 1234)

        result = dti.indexer_between_time(tic, toc)
        expected = rng.indexer_between_time(tic, toc)
        tm.assert_numpy_array_equal(result, expected)<|MERGE_RESOLUTION|>--- conflicted
+++ resolved
@@ -514,8 +514,6 @@
 
 
 class TestGetIndexer:
-<<<<<<< HEAD
-=======
     @td.skip_if_no("pyarrow")
     @pytest.mark.parametrize("as_td", [True, False])
     def test_get_indexer_pyarrow(self, as_td):
@@ -543,7 +541,6 @@
         expected = rng.get_indexer(rng)
         tm.assert_numpy_array_equal(result, expected)
 
->>>>>>> 1fa95a15
     def test_get_indexer(self):
         idx = date_range("2000-01-01", periods=3)
         exp = np.array([0, 1, 2], dtype=np.intp)
