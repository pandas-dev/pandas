--- conflicted
+++ resolved
@@ -329,19 +329,17 @@
         with pytest.raises(ValueError, match=msg):
             dti.is_month_start
 
-<<<<<<< HEAD
+    def test_dti_is_year_quarter_start_doubledigit_freq(self):
+        # GH#58523
+        dr = date_range("2017-01-01", periods=2, freq="10YS")
+        assert all(dr.is_year_start)
+
+        dr = date_range("2017-01-01", periods=2, freq="10QS")
+        assert all(dr.is_quarter_start)
+
     def test_dti_is_year_start_freq_custom_business_day_with_digit(self):
         # GH#58664
         dr = date_range("2020-01-01", periods=2, freq="2C")
         msg = "Custom business days is not supported by is_year_start"
         with pytest.raises(ValueError, match=msg):
-            dr.is_year_start
-=======
-    def test_dti_is_year_quarter_start_doubledigit_freq(self):
-        # GH#58523
-        dr = date_range("2017-01-01", periods=2, freq="10YS")
-        assert all(dr.is_year_start)
-
-        dr = date_range("2017-01-01", periods=2, freq="10QS")
-        assert all(dr.is_quarter_start)
->>>>>>> 4d9ffcf8
+            dr.is_year_start