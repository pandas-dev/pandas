import numpy as np
import pytest

from pandas._libs.tslibs.period import IncompatibleFrequency

from pandas import (
    Index,
    NaT,
    Period,
    PeriodIndex,
    Series,
    date_range,
    offsets,
    period_range,
)
import pandas._testing as tm


class TestPeriodIndex:
    def test_make_time_series(self):
        index = period_range(freq="A", start="1/1/2001", end="12/1/2009")
        series = Series(1, index=index)
        assert isinstance(series, Series)

    def test_view_asi8(self):
        idx = PeriodIndex([], freq="M")

        exp = np.array([], dtype=np.int64)
        tm.assert_numpy_array_equal(idx.view("i8"), exp)
        tm.assert_numpy_array_equal(idx.asi8, exp)

        idx = PeriodIndex(["2011-01", NaT], freq="M")

        exp = np.array([492, -9223372036854775808], dtype=np.int64)
        tm.assert_numpy_array_equal(idx.view("i8"), exp)
        tm.assert_numpy_array_equal(idx.asi8, exp)

        exp = np.array([14975, -9223372036854775808], dtype=np.int64)
        idx = PeriodIndex(["2011-01-01", NaT], freq="D")
        tm.assert_numpy_array_equal(idx.view("i8"), exp)
        tm.assert_numpy_array_equal(idx.asi8, exp)

    def test_values(self):
        idx = PeriodIndex([], freq="M")

        exp = np.array([], dtype=object)
        tm.assert_numpy_array_equal(idx.values, exp)
        tm.assert_numpy_array_equal(idx.to_numpy(), exp)

        exp = np.array([], dtype=np.int64)
        tm.assert_numpy_array_equal(idx.asi8, exp)

        idx = PeriodIndex(["2011-01", NaT], freq="M")

        exp = np.array([Period("2011-01", freq="M"), NaT], dtype=object)
        tm.assert_numpy_array_equal(idx.values, exp)
        tm.assert_numpy_array_equal(idx.to_numpy(), exp)
        exp = np.array([492, -9223372036854775808], dtype=np.int64)
        tm.assert_numpy_array_equal(idx.asi8, exp)

        idx = PeriodIndex(["2011-01-01", NaT], freq="D")

        exp = np.array([Period("2011-01-01", freq="D"), NaT], dtype=object)
        tm.assert_numpy_array_equal(idx.values, exp)
        tm.assert_numpy_array_equal(idx.to_numpy(), exp)
        exp = np.array([14975, -9223372036854775808], dtype=np.int64)
        tm.assert_numpy_array_equal(idx.asi8, exp)

    def test_period_index_length(self):
        pi = period_range(freq="A", start="1/1/2001", end="12/1/2009")
        assert len(pi) == 9

        pi = period_range(freq="Q", start="1/1/2001", end="12/1/2009")
        assert len(pi) == 4 * 9

        pi = period_range(freq="M", start="1/1/2001", end="12/1/2009")
        assert len(pi) == 12 * 9

        msg = "Period with BDay freq is deprecated"
        with tm.assert_produces_warning(FutureWarning, match=msg):
            start = Period("02-Apr-2005", "B")
            i1 = period_range(start=start, periods=20)
        assert len(i1) == 20
        assert i1.freq == start.freq
        assert i1[0] == start

        end_intv = Period("2006-12-31", "W")
        i1 = period_range(end=end_intv, periods=10)
        assert len(i1) == 10
        assert i1.freq == end_intv.freq
        assert i1[-1] == end_intv

        end_intv = Period("2006-12-31", "1w")
        i2 = period_range(end=end_intv, periods=10)
        assert len(i1) == len(i2)
        assert (i1 == i2).all()
        assert i1.freq == i2.freq

        msg = "start and end must have same freq"
        msg2 = "Period with BDay freq is deprecated"
        with pytest.raises(ValueError, match=msg):
            with tm.assert_produces_warning(FutureWarning, match=msg2):
                period_range(start=start, end=end_intv)

        with tm.assert_produces_warning(FutureWarning, match=msg2):
            end_intv = Period("2005-05-01", "B")
        with tm.assert_produces_warning(FutureWarning, match=msg2):
            i1 = period_range(start=start, end=end_intv)

        msg = (
            "Of the three parameters: start, end, and periods, exactly two "
            "must be specified"
        )
        with pytest.raises(ValueError, match=msg):
            period_range(start=start)

        # infer freq from first element
        with tm.assert_produces_warning(FutureWarning, match=msg2):
            i2 = PeriodIndex([end_intv, Period("2005-05-05", "B")])
        assert len(i2) == 2
        assert i2[0] == end_intv

        with tm.assert_produces_warning(FutureWarning, match=msg2):
            i2 = PeriodIndex(np.array([end_intv, Period("2005-05-05", "B")]))
        assert len(i2) == 2
        assert i2[0] == end_intv

        # Mixed freq should fail
        vals = [end_intv, Period("2006-12-31", "w")]
        msg = r"Input has different freq=W-SUN from PeriodIndex\(freq=B\)"
        with pytest.raises(IncompatibleFrequency, match=msg):
            PeriodIndex(vals)
        vals = np.array(vals)
        with pytest.raises(ValueError, match=msg):
            PeriodIndex(vals)

<<<<<<< HEAD
    # @pytest.mark.filterwarnings("ignore:Period with BDay freq:FutureWarning")
    def test_fields(self):
        # year, month, day, hour, minute
        # second, weekofyear, week, dayofweek, weekday, dayofyear, quarter
        # qyear
        pi = period_range(freq="A", start="1/1/2001", end="12/1/2005")
        self._check_all_fields(pi)

        pi = period_range(freq="Q", start="1/1/2001", end="12/1/2002")
        self._check_all_fields(pi)

        pi = period_range(freq="M", start="1/1/2001", end="1/1/2002")
        self._check_all_fields(pi)

        pi = period_range(freq="D", start="12/1/2001", end="6/1/2001")
        self._check_all_fields(pi)

        msg2 = "Period with BDay freq is deprecated"

        with tm.assert_produces_warning(FutureWarning, match=msg2):
            pi = period_range(freq="B", start="12/1/2001", end="6/1/2001")
        self._check_all_fields(pi)

        pi = period_range(freq="H", start="12/31/2001", end="1/1/2002 23:00")
        self._check_all_fields(pi)

        pi = period_range(freq="Min", start="12/31/2001", end="1/1/2002 00:20")
        self._check_all_fields(pi)

        pi = period_range(
            freq="S", start="12/31/2001 00:00:00", end="12/31/2001 00:05:00"
        )
        self._check_all_fields(pi)

        end_intv = Period("2006-12-31", "W")
        i1 = period_range(end=end_intv, periods=10)
        self._check_all_fields(i1)

    def _check_all_fields(self, periodindex):
        fields = [
=======
    @pytest.mark.parametrize(
        "field",
        [
>>>>>>> ee18e060
            "year",
            "month",
            "day",
            "hour",
            "minute",
            "second",
            "weekofyear",
            "week",
            "dayofweek",
            "day_of_week",
            "dayofyear",
            "day_of_year",
            "quarter",
            "qyear",
            "days_in_month",
        ],
    )
    @pytest.mark.parametrize(
        "periodindex",
        [
            period_range(freq="A", start="1/1/2001", end="12/1/2005"),
            period_range(freq="Q", start="1/1/2001", end="12/1/2002"),
            period_range(freq="M", start="1/1/2001", end="1/1/2002"),
            period_range(freq="D", start="12/1/2001", end="6/1/2001"),
            period_range(freq="B", start="12/1/2001", end="6/1/2001"),
            period_range(freq="H", start="12/31/2001", end="1/1/2002 23:00"),
            period_range(freq="Min", start="12/31/2001", end="1/1/2002 00:20"),
            period_range(
                freq="S", start="12/31/2001 00:00:00", end="12/31/2001 00:05:00"
            ),
            period_range(end=Period("2006-12-31", "W"), periods=10),
        ],
    )
    def test_fields(self, periodindex, field):
        periods = list(periodindex)
        ser = Series(periodindex)

        field_idx = getattr(periodindex, field)
        assert len(periodindex) == len(field_idx)
        for x, val in zip(periods, field_idx):
            assert getattr(x, field) == val

        if len(ser) == 0:
            return

        field_s = getattr(ser.dt, field)
        assert len(periodindex) == len(field_s)
        for x, val in zip(periods, field_s):
            assert getattr(x, field) == val

    def test_is_(self):
        create_index = lambda: period_range(freq="A", start="1/1/2001", end="12/1/2009")
        index = create_index()
        assert index.is_(index)
        assert not index.is_(create_index())
        assert index.is_(index.view())
        assert index.is_(index.view().view().view().view().view())
        assert index.view().is_(index)
        ind2 = index.view()
        index.name = "Apple"
        assert ind2.is_(index)
        assert not index.is_(index[:])
        assert not index.is_(index.asfreq("M"))
        assert not index.is_(index.asfreq("A"))

        assert not index.is_(index - 2)
        assert not index.is_(index - 0)

    def test_index_unique(self):
        idx = PeriodIndex([2000, 2007, 2007, 2009, 2009], freq="A-JUN")
        expected = PeriodIndex([2000, 2007, 2009], freq="A-JUN")
        tm.assert_index_equal(idx.unique(), expected)
        assert idx.nunique() == 3

    def test_negative_ordinals(self):
        Period(ordinal=-1000, freq="A")
        Period(ordinal=0, freq="A")

        idx1 = PeriodIndex(ordinal=[-1, 0, 1], freq="A")
        idx2 = PeriodIndex(ordinal=np.array([-1, 0, 1]), freq="A")
        tm.assert_index_equal(idx1, idx2)

    def test_pindex_fieldaccessor_nat(self):
        idx = PeriodIndex(
            ["2011-01", "2011-02", "NaT", "2012-03", "2012-04"], freq="D", name="name"
        )

        exp = Index([2011, 2011, -1, 2012, 2012], dtype=np.int64, name="name")
        tm.assert_index_equal(idx.year, exp)
        exp = Index([1, 2, -1, 3, 4], dtype=np.int64, name="name")
        tm.assert_index_equal(idx.month, exp)

    def test_pindex_multiples(self):
        expected = PeriodIndex(
            ["2011-01", "2011-03", "2011-05", "2011-07", "2011-09", "2011-11"],
            freq="2M",
        )

        pi = period_range(start="1/1/11", end="12/31/11", freq="2M")
        tm.assert_index_equal(pi, expected)
        assert pi.freq == offsets.MonthEnd(2)
        assert pi.freqstr == "2M"

        pi = period_range(start="1/1/11", periods=6, freq="2M")
        tm.assert_index_equal(pi, expected)
        assert pi.freq == offsets.MonthEnd(2)
        assert pi.freqstr == "2M"

    @pytest.mark.filterwarnings(r"ignore:PeriodDtype\[B\] is deprecated:FutureWarning")
    @pytest.mark.filterwarnings("ignore:Period with BDay freq:FutureWarning")
    def test_iteration(self):
        index = period_range(start="1/1/10", periods=4, freq="B")

        result = list(index)
        assert isinstance(result[0], Period)
        assert result[0].freq == index.freq

    def test_with_multi_index(self):
        # #1705
        index = date_range("1/1/2012", periods=4, freq="12H")
        index_as_arrays = [index.to_period(freq="D"), index.hour]

        s = Series([0, 1, 2, 3], index_as_arrays)

        assert isinstance(s.index.levels[0], PeriodIndex)

        assert isinstance(s.index.values[0][0], Period)

    def test_map(self):
        # test_map_dictlike generally tests

        index = PeriodIndex([2005, 2007, 2009], freq="A")
        result = index.map(lambda x: x.ordinal)
        exp = Index([x.ordinal for x in index])
        tm.assert_index_equal(result, exp)

    def test_format_empty(self):
        # GH35712
        empty_idx = PeriodIndex([], freq="A")
        assert empty_idx.format() == []
        assert empty_idx.format(name=True) == [""]


def test_maybe_convert_timedelta():
    pi = PeriodIndex(["2000", "2001"], freq="D")
    offset = offsets.Day(2)
    assert pi._maybe_convert_timedelta(offset) == 2
    assert pi._maybe_convert_timedelta(2) == 2

    offset = offsets.BusinessDay()
    msg = r"Input has different freq=B from PeriodIndex\(freq=D\)"
    with pytest.raises(ValueError, match=msg):
        pi._maybe_convert_timedelta(offset)


@pytest.mark.parametrize("array", [True, False])
def test_dunder_array(array):
    obj = PeriodIndex(["2000-01-01", "2001-01-01"], freq="D")
    if array:
        obj = obj._data

    expected = np.array([obj[0], obj[1]], dtype=object)
    result = np.array(obj)
    tm.assert_numpy_array_equal(result, expected)

    result = np.asarray(obj)
    tm.assert_numpy_array_equal(result, expected)

    expected = obj.asi8
    for dtype in ["i8", "int64", np.int64]:
        result = np.array(obj, dtype=dtype)
        tm.assert_numpy_array_equal(result, expected)

        result = np.asarray(obj, dtype=dtype)
        tm.assert_numpy_array_equal(result, expected)

    for dtype in ["float64", "int32", "uint64"]:
        msg = "argument must be"
        with pytest.raises(TypeError, match=msg):
            np.array(obj, dtype=dtype)
        with pytest.raises(TypeError, match=msg):
            np.array(obj, dtype=getattr(np, dtype))<|MERGE_RESOLUTION|>--- conflicted
+++ resolved
@@ -134,52 +134,9 @@
         with pytest.raises(ValueError, match=msg):
             PeriodIndex(vals)
 
-<<<<<<< HEAD
-    # @pytest.mark.filterwarnings("ignore:Period with BDay freq:FutureWarning")
-    def test_fields(self):
-        # year, month, day, hour, minute
-        # second, weekofyear, week, dayofweek, weekday, dayofyear, quarter
-        # qyear
-        pi = period_range(freq="A", start="1/1/2001", end="12/1/2005")
-        self._check_all_fields(pi)
-
-        pi = period_range(freq="Q", start="1/1/2001", end="12/1/2002")
-        self._check_all_fields(pi)
-
-        pi = period_range(freq="M", start="1/1/2001", end="1/1/2002")
-        self._check_all_fields(pi)
-
-        pi = period_range(freq="D", start="12/1/2001", end="6/1/2001")
-        self._check_all_fields(pi)
-
-        msg2 = "Period with BDay freq is deprecated"
-
-        with tm.assert_produces_warning(FutureWarning, match=msg2):
-            pi = period_range(freq="B", start="12/1/2001", end="6/1/2001")
-        self._check_all_fields(pi)
-
-        pi = period_range(freq="H", start="12/31/2001", end="1/1/2002 23:00")
-        self._check_all_fields(pi)
-
-        pi = period_range(freq="Min", start="12/31/2001", end="1/1/2002 00:20")
-        self._check_all_fields(pi)
-
-        pi = period_range(
-            freq="S", start="12/31/2001 00:00:00", end="12/31/2001 00:05:00"
-        )
-        self._check_all_fields(pi)
-
-        end_intv = Period("2006-12-31", "W")
-        i1 = period_range(end=end_intv, periods=10)
-        self._check_all_fields(i1)
-
-    def _check_all_fields(self, periodindex):
-        fields = [
-=======
     @pytest.mark.parametrize(
         "field",
         [
->>>>>>> ee18e060
             "year",
             "month",
             "day",
@@ -204,7 +161,6 @@
             period_range(freq="Q", start="1/1/2001", end="12/1/2002"),
             period_range(freq="M", start="1/1/2001", end="1/1/2002"),
             period_range(freq="D", start="12/1/2001", end="6/1/2001"),
-            period_range(freq="B", start="12/1/2001", end="6/1/2001"),
             period_range(freq="H", start="12/31/2001", end="1/1/2002 23:00"),
             period_range(freq="Min", start="12/31/2001", end="1/1/2002 00:20"),
             period_range(
