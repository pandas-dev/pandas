--- conflicted
+++ resolved
@@ -245,32 +245,6 @@
         assert not index.is_(index - 2)
         assert not index.is_(index - 0)
 
-<<<<<<< HEAD
-    def test_index_duplicate_periods(self, using_array_manager):
-        # monotonic
-        idx = PeriodIndex([2000, 2007, 2007, 2009, 2009], freq="A-JUN")
-        ts = Series(np.random.randn(len(idx)), index=idx)
-        original = ts.copy()
-
-        result = ts["2007"]
-        expected = ts[1:3]
-        tm.assert_series_equal(result, expected)
-        result[:] = 1
-        if using_array_manager:
-            tm.assert_series_equal(ts, original)
-        else:
-            assert (ts[1:3] == 1).all()
-
-        # not monotonic
-        idx = PeriodIndex([2000, 2007, 2007, 2009, 2007], freq="A-JUN")
-        ts = Series(np.random.randn(len(idx)), index=idx)
-
-        result = ts["2007"]
-        expected = ts[idx == "2007"]
-        tm.assert_series_equal(result, expected)
-
-=======
->>>>>>> ba64ab59
     def test_index_unique(self):
         idx = PeriodIndex([2000, 2007, 2007, 2009, 2009], freq="A-JUN")
         expected = PeriodIndex([2000, 2007, 2009], freq="A-JUN")
