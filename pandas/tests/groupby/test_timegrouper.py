--- conflicted
+++ resolved
@@ -67,11 +67,7 @@
     gb = df.groupby(tdg)
 
     # check we're testing the case we're interested in
-<<<<<<< HEAD
-    assert len(gb.grouper.result_index) != len(gb.grouper.codes)
-=======
-    assert len(gb._grouper.result_index) != len(gb._grouper.group_keys_seq)
->>>>>>> bb42fc0c
+    assert len(gb._grouper.result_index) != len(gb._grouper.codes)
 
     return gb
 
