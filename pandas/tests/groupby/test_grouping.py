--- conflicted
+++ resolved
@@ -712,11 +712,7 @@
         # GH 17537
         grouped = multiindex_dataframe_random_data.groupby(level=0, sort=sort)
         exp_labels = np.array(labels, np.intp)
-<<<<<<< HEAD
-        tm.assert_almost_equal(grouped.grouper.ids, exp_labels)
-=======
-        tm.assert_almost_equal(grouped._grouper.codes[0], exp_labels)
->>>>>>> bb42fc0c
+        tm.assert_almost_equal(grouped._grouper.ids, exp_labels)
 
     def test_grouping_labels(self, multiindex_dataframe_random_data):
         grouped = multiindex_dataframe_random_data.groupby(
@@ -787,15 +783,7 @@
             gr._grouper.group_info[0], np.array([], dtype=np.dtype(np.intp))
         )
 
-<<<<<<< HEAD
         assert gr.grouper.group_info[1] == 0
-=======
-        tm.assert_numpy_array_equal(
-            gr._grouper.group_info[1], np.array([], dtype=np.dtype(np.intp))
-        )
-
-        assert gr._grouper.group_info[2] == 0
->>>>>>> bb42fc0c
 
         # check name
         gb = s.groupby(s)
@@ -1179,18 +1167,4 @@
 
     msg = "Grouper.indexer is deprecated"
     with tm.assert_produces_warning(FutureWarning, match=msg):
-<<<<<<< HEAD
-        grper.indexer
-=======
-        grper.indexer
-
-
-@pytest.mark.parametrize("attr", ["group_index", "result_index", "group_arraylike"])
-def test_depr_grouping_attrs(attr):
-    # GH#56148
-    df = DataFrame({"a": [1, 1, 2], "b": [3, 4, 5]})
-    gb = df.groupby("a")
-    msg = f"{attr} is deprecated"
-    with tm.assert_produces_warning(FutureWarning, match=msg):
-        getattr(gb._grouper.groupings[0], attr)
->>>>>>> bb42fc0c
+        grper.indexer