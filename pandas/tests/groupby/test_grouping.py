--- conflicted
+++ resolved
@@ -442,7 +442,6 @@
         with pytest.raises(TypeError, match=msg):
             ts.groupby(lambda key: key[0:6])
 
-<<<<<<< HEAD
     def test_groupby_with_datetime_key(self):
         # GH 51158
         df = DataFrame(
@@ -465,12 +464,12 @@
 
         # test number of group keys
         assert len(gb.groups.keys()) == 4
-=======
+
         result = ts.groupby(lambda x: x).sum()
         expected = ts.groupby(ts.index).sum()
         expected.index.freq = None
         tm.assert_series_equal(result, expected)
->>>>>>> d8d1a474
+        
 
     def test_grouping_error_on_multidim_input(self, df):
         msg = "Grouper for '<class 'pandas.core.frame.DataFrame'>' not 1-dimensional"
