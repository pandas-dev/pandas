""" test with the .transform """
from io import StringIO

import numpy as np
import pytest

from pandas._libs import lib

from pandas.core.dtypes.common import ensure_platform_int

import pandas as pd
from pandas import (
    Categorical,
    DataFrame,
    MultiIndex,
    Series,
    Timestamp,
    concat,
    date_range,
)
import pandas._testing as tm
from pandas.tests.groupby import get_groupby_method_args


def assert_fp_equal(a, b):
    assert (np.abs(a - b) < 1e-12).all()


def test_transform():
    data = Series(np.arange(9) // 3, index=np.arange(9))

    index = np.arange(9)
    np.random.shuffle(index)
    data = data.reindex(index)

    grouped = data.groupby(lambda x: x // 3)

    transformed = grouped.transform(lambda x: x * x.sum())
    assert transformed[7] == 12

    # GH 8046
    # make sure that we preserve the input order

    df = DataFrame(
        np.arange(6, dtype="int64").reshape(3, 2), columns=["a", "b"], index=[0, 2, 1]
    )
    key = [0, 0, 1]
    expected = (
        df.sort_index()
        .groupby(key)
        .transform(lambda x: x - x.mean())
        .groupby(key)
        .mean()
    )
    result = df.groupby(key).transform(lambda x: x - x.mean()).groupby(key).mean()
    tm.assert_frame_equal(result, expected)

    def demean(arr):
        return arr - arr.mean(axis=0)

    people = DataFrame(
        np.random.randn(5, 5),
        columns=["a", "b", "c", "d", "e"],
        index=["Joe", "Steve", "Wes", "Jim", "Travis"],
    )
    key = ["one", "two", "one", "two", "one"]
    result = people.groupby(key).transform(demean).groupby(key).mean()
    expected = people.groupby(key, group_keys=False).apply(demean).groupby(key).mean()
    tm.assert_frame_equal(result, expected)

    # GH 8430
    df = tm.makeTimeDataFrame()
    g = df.groupby(pd.Grouper(freq="M"))
    g.transform(lambda x: x - 1)

    # GH 9700
    df = DataFrame({"a": range(5, 10), "b": range(5)})
    result = df.groupby("a").transform(max)
    expected = DataFrame({"b": range(5)})
    tm.assert_frame_equal(result, expected)


def test_transform_fast():
    df = DataFrame({"id": np.arange(100000) / 3, "val": np.random.randn(100000)})

    grp = df.groupby("id")["val"]

    values = np.repeat(grp.mean().values, ensure_platform_int(grp.count().values))
    expected = Series(values, index=df.index, name="val")

    result = grp.transform(np.mean)
    tm.assert_series_equal(result, expected)

    result = grp.transform("mean")
    tm.assert_series_equal(result, expected)

    # GH 12737
    df = DataFrame(
        {
            "grouping": [0, 1, 1, 3],
            "f": [1.1, 2.1, 3.1, 4.5],
            "d": date_range("2014-1-1", "2014-1-4"),
            "i": [1, 2, 3, 4],
        },
        columns=["grouping", "f", "i", "d"],
    )
    result = df.groupby("grouping").transform("first")

    dates = [
        Timestamp("2014-1-1"),
        Timestamp("2014-1-2"),
        Timestamp("2014-1-2"),
        Timestamp("2014-1-4"),
    ]
    expected = DataFrame(
        {"f": [1.1, 2.1, 2.1, 4.5], "d": dates, "i": [1, 2, 2, 4]},
        columns=["f", "i", "d"],
    )
    tm.assert_frame_equal(result, expected)

    # selection
    result = df.groupby("grouping")[["f", "i"]].transform("first")
    expected = expected[["f", "i"]]
    tm.assert_frame_equal(result, expected)

    # dup columns
    df = DataFrame([[1, 2, 3], [4, 5, 6]], columns=["g", "a", "a"])
    result = df.groupby("g").transform("first")
    expected = df.drop("g", axis=1)
    tm.assert_frame_equal(result, expected)


def test_transform_broadcast(tsframe, ts):
    grouped = ts.groupby(lambda x: x.month)
    result = grouped.transform(np.mean)

    tm.assert_index_equal(result.index, ts.index)
    for _, gp in grouped:
        assert_fp_equal(result.reindex(gp.index), gp.mean())

    grouped = tsframe.groupby(lambda x: x.month)
    result = grouped.transform(np.mean)
    tm.assert_index_equal(result.index, tsframe.index)
    for _, gp in grouped:
        agged = gp.mean(axis=0)
        res = result.reindex(gp.index)
        for col in tsframe:
            assert_fp_equal(res[col], agged[col])

    # group columns
    msg = "DataFrame.groupby with axis=1 is deprecated"
    with tm.assert_produces_warning(FutureWarning, match=msg):
        grouped = tsframe.groupby({"A": 0, "B": 0, "C": 1, "D": 1}, axis=1)
    result = grouped.transform(np.mean)
    tm.assert_index_equal(result.index, tsframe.index)
    tm.assert_index_equal(result.columns, tsframe.columns)
    for _, gp in grouped:
        agged = gp.mean(1)
        res = result.reindex(columns=gp.columns)
        for idx in gp.index:
            assert_fp_equal(res.xs(idx), agged[idx])


def test_transform_axis_1(request, transformation_func):
    # GH 36308

    df = DataFrame({"a": [1, 2], "b": [3, 4], "c": [5, 6]}, index=["x", "y"])
    args = get_groupby_method_args(transformation_func, df)
    msg = "DataFrame.groupby with axis=1 is deprecated"
    with tm.assert_produces_warning(FutureWarning, match=msg):
        gb = df.groupby([0, 0, 1], axis=1)
    result = gb.transform(transformation_func, *args)
    expected = df.T.groupby([0, 0, 1]).transform(transformation_func, *args).T

    if transformation_func in ["diff", "shift"]:
        # Result contains nans, so transpose coerces to float
        expected["b"] = expected["b"].astype("int64")

    # cumcount returns Series; the rest are DataFrame
    tm.assert_equal(result, expected)


def test_transform_axis_1_reducer(request, reduction_func):
    # GH#45715
    if reduction_func in (
        "corrwith",
        "ngroup",
        "nth",
    ):
        marker = pytest.mark.xfail(reason="transform incorrectly fails - GH#45986")
        request.node.add_marker(marker)

    df = DataFrame({"a": [1, 2], "b": [3, 4], "c": [5, 6]}, index=["x", "y"])
    msg = "DataFrame.groupby with axis=1 is deprecated"
    with tm.assert_produces_warning(FutureWarning, match=msg):
        gb = df.groupby([0, 0, 1], axis=1)

    result = gb.transform(reduction_func)
    expected = df.T.groupby([0, 0, 1]).transform(reduction_func).T
    tm.assert_equal(result, expected)


def test_transform_axis_ts(tsframe):
    # make sure that we are setting the axes
    # correctly when on axis=0 or 1
    # in the presence of a non-monotonic indexer
    # GH12713

    base = tsframe.iloc[0:5]
    r = len(base.index)
    c = len(base.columns)
    tso = DataFrame(
        np.random.randn(r, c), index=base.index, columns=base.columns, dtype="float64"
    )
    # monotonic
    ts = tso
    grouped = ts.groupby(lambda x: x.weekday(), group_keys=False)
    result = ts - grouped.transform("mean")
    expected = grouped.apply(lambda x: x - x.mean(axis=0))
    tm.assert_frame_equal(result, expected)

    ts = ts.T
    msg = "DataFrame.groupby with axis=1 is deprecated"
    with tm.assert_produces_warning(FutureWarning, match=msg):
        grouped = ts.groupby(lambda x: x.weekday(), axis=1, group_keys=False)
    result = ts - grouped.transform("mean")
    expected = grouped.apply(lambda x: (x.T - x.mean(1)).T)
    tm.assert_frame_equal(result, expected)

    # non-monotonic
    ts = tso.iloc[[1, 0] + list(range(2, len(base)))]
    grouped = ts.groupby(lambda x: x.weekday(), group_keys=False)
    result = ts - grouped.transform("mean")
    expected = grouped.apply(lambda x: x - x.mean(axis=0))
    tm.assert_frame_equal(result, expected)

    ts = ts.T
    msg = "DataFrame.groupby with axis=1 is deprecated"
    with tm.assert_produces_warning(FutureWarning, match=msg):
        grouped = ts.groupby(lambda x: x.weekday(), axis=1, group_keys=False)
    result = ts - grouped.transform("mean")
    expected = grouped.apply(lambda x: (x.T - x.mean(1)).T)
    tm.assert_frame_equal(result, expected)


def test_transform_dtype():
    # GH 9807
    # Check transform dtype output is preserved
    df = DataFrame([[1, 3], [2, 3]])
    result = df.groupby(1).transform("mean")
    expected = DataFrame([[1.5], [1.5]])
    tm.assert_frame_equal(result, expected)


def test_transform_bug():
    # GH 5712
    # transforming on a datetime column
    df = DataFrame({"A": Timestamp("20130101"), "B": np.arange(5)})
    result = df.groupby("A")["B"].transform(lambda x: x.rank(ascending=False))
    expected = Series(np.arange(5, 0, step=-1), name="B", dtype="float64")
    tm.assert_series_equal(result, expected)


def test_transform_numeric_to_boolean():
    # GH 16875
    # inconsistency in transforming boolean values
    expected = Series([True, True], name="A")

    df = DataFrame({"A": [1.1, 2.2], "B": [1, 2]})
    result = df.groupby("B").A.transform(lambda x: True)
    tm.assert_series_equal(result, expected)

    df = DataFrame({"A": [1, 2], "B": [1, 2]})
    result = df.groupby("B").A.transform(lambda x: True)
    tm.assert_series_equal(result, expected)


def test_transform_datetime_to_timedelta():
    # GH 15429
    # transforming a datetime to timedelta
    df = DataFrame({"A": Timestamp("20130101"), "B": np.arange(5)})
    expected = Series(
        Timestamp("20130101") - Timestamp("20130101"), index=range(5), name="A"
    )

    # this does date math without changing result type in transform
    base_time = df["A"][0]
    result = (
        df.groupby("A")["A"].transform(lambda x: x.max() - x.min() + base_time)
        - base_time
    )
    tm.assert_series_equal(result, expected)

    # this does date math and causes the transform to return timedelta
    result = df.groupby("A")["A"].transform(lambda x: x.max() - x.min())
    tm.assert_series_equal(result, expected)


def test_transform_datetime_to_numeric():
    # GH 10972
    # convert dt to float
    df = DataFrame({"a": 1, "b": date_range("2015-01-01", periods=2, freq="D")})
    result = df.groupby("a").b.transform(
        lambda x: x.dt.dayofweek - x.dt.dayofweek.mean()
    )

    expected = Series([-0.5, 0.5], name="b")
    tm.assert_series_equal(result, expected)

    # convert dt to int
    df = DataFrame({"a": 1, "b": date_range("2015-01-01", periods=2, freq="D")})
    result = df.groupby("a").b.transform(
        lambda x: x.dt.dayofweek - x.dt.dayofweek.min()
    )

    expected = Series([0, 1], dtype=np.int32, name="b")
    tm.assert_series_equal(result, expected)


def test_transform_casting():
    # 13046
    data = """
    idx     A         ID3              DATETIME
    0   B-028  b76cd912ff "2014-10-08 13:43:27"
    1   B-054  4a57ed0b02 "2014-10-08 14:26:19"
    2   B-076  1a682034f8 "2014-10-08 14:29:01"
    3   B-023  b76cd912ff "2014-10-08 18:39:34"
    4   B-023  f88g8d7sds "2014-10-08 18:40:18"
    5   B-033  b76cd912ff "2014-10-08 18:44:30"
    6   B-032  b76cd912ff "2014-10-08 18:46:00"
    7   B-037  b76cd912ff "2014-10-08 18:52:15"
    8   B-046  db959faf02 "2014-10-08 18:59:59"
    9   B-053  b76cd912ff "2014-10-08 19:17:48"
    10  B-065  b76cd912ff "2014-10-08 19:21:38"
    """
    df = pd.read_csv(
        StringIO(data), sep=r"\s+", index_col=[0], parse_dates=["DATETIME"]
    )

    result = df.groupby("ID3")["DATETIME"].transform(lambda x: x.diff())
    assert lib.is_np_dtype(result.dtype, "m")

    result = df[["ID3", "DATETIME"]].groupby("ID3").transform(lambda x: x.diff())
    assert lib.is_np_dtype(result.DATETIME.dtype, "m")


def test_transform_multiple(ts):
    grouped = ts.groupby([lambda x: x.year, lambda x: x.month])

    grouped.transform(lambda x: x * 2)
    grouped.transform(np.mean)


def test_dispatch_transform(tsframe):
    df = tsframe[::5].reindex(tsframe.index)

    grouped = df.groupby(lambda x: x.month)

    msg = "DataFrameGroupBy.fillna with 'method' is deprecated"
    with tm.assert_produces_warning(FutureWarning, match=msg):
        filled = grouped.fillna(method="pad")
    msg = "Series.fillna with 'method' is deprecated"
    fillit = lambda x: x.fillna(method="pad")
    with tm.assert_produces_warning(FutureWarning, match=msg):
        expected = df.groupby(lambda x: x.month).transform(fillit)
    tm.assert_frame_equal(filled, expected)


def test_transform_fillna_null():
    df = DataFrame(
        {
            "price": [10, 10, 20, 20, 30, 30],
            "color": [10, 10, 20, 20, 30, 30],
            "cost": (100, 200, 300, 400, 500, 600),
        }
    )
    with pytest.raises(ValueError, match="Must specify a fill 'value' or 'method'"):
        df.groupby(["price"]).transform("fillna")
    with pytest.raises(ValueError, match="Must specify a fill 'value' or 'method'"):
        df.groupby(["price"]).fillna()


def test_transform_transformation_func(transformation_func):
    # GH 30918
    df = DataFrame(
        {
            "A": ["foo", "foo", "foo", "foo", "bar", "bar", "baz"],
            "B": [1, 2, np.nan, 3, 3, np.nan, 4],
        },
        index=date_range("2020-01-01", "2020-01-07"),
    )
    if transformation_func == "cumcount":
        test_op = lambda x: x.transform("cumcount")
        mock_op = lambda x: Series(range(len(x)), x.index)
    elif transformation_func == "fillna":
        test_op = lambda x: x.transform("fillna", value=0)
        mock_op = lambda x: x.fillna(value=0)
    elif transformation_func == "ngroup":
        test_op = lambda x: x.transform("ngroup")
        counter = -1

        def mock_op(x):
            nonlocal counter
            counter += 1
            return Series(counter, index=x.index)

    else:
        test_op = lambda x: x.transform(transformation_func)
        mock_op = lambda x: getattr(x, transformation_func)()

    msg = "The default fill_method='pad' in DataFrame.pct_change is deprecated"
    groupby_msg = (
        "The default fill_method='ffill' in DataFrameGroupBy.pct_change is deprecated"
    )
    if transformation_func == "pct_change":
        with tm.assert_produces_warning(FutureWarning, match=groupby_msg):
            result = test_op(df.groupby("A"))
    else:
        result = test_op(df.groupby("A"))

    # pass the group in same order as iterating `for ... in df.groupby(...)`
    # but reorder to match df's index since this is a transform
    groups = [df[["B"]].iloc[4:6], df[["B"]].iloc[6:], df[["B"]].iloc[:4]]
    if transformation_func == "pct_change":
        with tm.assert_produces_warning(FutureWarning, match=msg):
            expected = concat([mock_op(g) for g in groups]).sort_index()
    else:
        expected = concat([mock_op(g) for g in groups]).sort_index()
    # sort_index does not preserve the freq
    expected = expected.set_axis(df.index)

    if transformation_func in ("cumcount", "ngroup"):
        tm.assert_series_equal(result, expected)
    else:
        tm.assert_frame_equal(result, expected)


def test_transform_select_columns(df):
    f = lambda x: x.mean()
    result = df.groupby("A")[["C", "D"]].transform(f)

    selection = df[["C", "D"]]
    expected = selection.groupby(df["A"]).transform(f)

    tm.assert_frame_equal(result, expected)


def test_transform_nuisance_raises(df):
    # case that goes through _transform_item_by_item

    df.columns = ["A", "B", "B", "D"]

    # this also tests orderings in transform between
    # series/frame to make sure it's consistent
    grouped = df.groupby("A")

    gbc = grouped["B"]
    with pytest.raises(TypeError, match="Could not convert"):
        gbc.transform(lambda x: np.mean(x))

    with pytest.raises(TypeError, match="Could not convert"):
        df.groupby("A").transform(lambda x: np.mean(x))


def test_transform_function_aliases(df):
    result = df.groupby("A").transform("mean", numeric_only=True)
    expected = df.groupby("A")[["C", "D"]].transform(np.mean)
    tm.assert_frame_equal(result, expected)

    result = df.groupby("A")["C"].transform("mean")
    expected = df.groupby("A")["C"].transform(np.mean)
    tm.assert_series_equal(result, expected)


def test_series_fast_transform_date():
    # GH 13191
    df = DataFrame(
        {"grouping": [np.nan, 1, 1, 3], "d": date_range("2014-1-1", "2014-1-4")}
    )
    result = df.groupby("grouping")["d"].transform("first")
    dates = [
        pd.NaT,
        Timestamp("2014-1-2"),
        Timestamp("2014-1-2"),
        Timestamp("2014-1-4"),
    ]
    expected = Series(dates, name="d")
    tm.assert_series_equal(result, expected)


def test_transform_length():
    # GH 9697
    df = DataFrame({"col1": [1, 1, 2, 2], "col2": [1, 2, 3, np.nan]})
    expected = Series([3.0] * 4)

    def nsum(x):
        return np.nansum(x)

    results = [
        df.groupby("col1").transform(sum)["col2"],
        df.groupby("col1")["col2"].transform(sum),
        df.groupby("col1").transform(nsum)["col2"],
        df.groupby("col1")["col2"].transform(nsum),
    ]
    for result in results:
        tm.assert_series_equal(result, expected, check_names=False)


def test_transform_coercion():
    # 14457
    # when we are transforming be sure to not coerce
    # via assignment
    df = DataFrame({"A": ["a", "a", "b", "b"], "B": [0, 1, 3, 4]})
    g = df.groupby("A")

    expected = g.transform(np.mean)

    result = g.transform(lambda x: np.mean(x, axis=0))
    tm.assert_frame_equal(result, expected)


def test_groupby_transform_with_int():
    # GH 3740, make sure that we might upcast on item-by-item transform

    # floats
    df = DataFrame(
        {
            "A": [1, 1, 1, 2, 2, 2],
            "B": Series(1, dtype="float64"),
            "C": Series([1, 2, 3, 1, 2, 3], dtype="float64"),
            "D": "foo",
        }
    )
    with np.errstate(all="ignore"):
        result = df.groupby("A")[["B", "C"]].transform(
            lambda x: (x - x.mean()) / x.std()
        )
    expected = DataFrame(
        {"B": np.nan, "C": Series([-1, 0, 1, -1, 0, 1], dtype="float64")}
    )
    tm.assert_frame_equal(result, expected)

    # int case
    df = DataFrame(
        {
            "A": [1, 1, 1, 2, 2, 2],
            "B": 1,
            "C": [1, 2, 3, 1, 2, 3],
            "D": "foo",
        }
    )
    with np.errstate(all="ignore"):
        with pytest.raises(TypeError, match="Could not convert"):
            df.groupby("A").transform(lambda x: (x - x.mean()) / x.std())
        result = df.groupby("A")[["B", "C"]].transform(
            lambda x: (x - x.mean()) / x.std()
        )
    expected = DataFrame({"B": np.nan, "C": [-1.0, 0.0, 1.0, -1.0, 0.0, 1.0]})
    tm.assert_frame_equal(result, expected)

    # int that needs float conversion
    s = Series([2, 3, 4, 10, 5, -1])
    df = DataFrame({"A": [1, 1, 1, 2, 2, 2], "B": 1, "C": s, "D": "foo"})
    with np.errstate(all="ignore"):
        with pytest.raises(TypeError, match="Could not convert"):
            df.groupby("A").transform(lambda x: (x - x.mean()) / x.std())
        result = df.groupby("A")[["B", "C"]].transform(
            lambda x: (x - x.mean()) / x.std()
        )

    s1 = s.iloc[0:3]
    s1 = (s1 - s1.mean()) / s1.std()
    s2 = s.iloc[3:6]
    s2 = (s2 - s2.mean()) / s2.std()
    expected = DataFrame({"B": np.nan, "C": concat([s1, s2])})
    tm.assert_frame_equal(result, expected)

    # int doesn't get downcasted
    result = df.groupby("A")[["B", "C"]].transform(lambda x: x * 2 / 2)
    expected = DataFrame({"B": 1.0, "C": [2.0, 3.0, 4.0, 10.0, 5.0, -1.0]})
    tm.assert_frame_equal(result, expected)


def test_groupby_transform_with_nan_group():
    # GH 9941
    df = DataFrame({"a": range(10), "b": [1, 1, 2, 3, np.nan, 4, 4, 5, 5, 5]})
    result = df.groupby(df.b)["a"].transform(max)
    expected = Series([1.0, 1.0, 2.0, 3.0, np.nan, 6.0, 6.0, 9.0, 9.0, 9.0], name="a")
    tm.assert_series_equal(result, expected)


def test_transform_mixed_type():
    index = MultiIndex.from_arrays([[0, 0, 0, 1, 1, 1], [1, 2, 3, 1, 2, 3]])
    df = DataFrame(
        {
            "d": [1.0, 1.0, 1.0, 2.0, 2.0, 2.0],
            "c": np.tile(["a", "b", "c"], 2),
            "v": np.arange(1.0, 7.0),
        },
        index=index,
    )

    def f(group):
        group["g"] = group["d"] * 2
        return group[:1]

    grouped = df.groupby("c")
    result = grouped.apply(f)

    assert result["d"].dtype == np.float64

    # this is by definition a mutating operation!
    with pd.option_context("mode.chained_assignment", None):
        for key, group in grouped:
            res = f(group)
            tm.assert_frame_equal(res, result.loc[key])


@pytest.mark.parametrize(
    "op, args, targop",
    [
        ("cumprod", (), lambda x: x.cumprod()),
        ("cumsum", (), lambda x: x.cumsum()),
        ("shift", (-1,), lambda x: x.shift(-1)),
        ("shift", (1,), lambda x: x.shift()),
    ],
)
def test_cython_transform_series(op, args, targop):
    # GH 4095
    s = Series(np.random.randn(1000))
    s_missing = s.copy()
    s_missing.iloc[2:10] = np.nan
    labels = np.random.randint(0, 50, size=1000).astype(float)

    # series
    for data in [s, s_missing]:
        # print(data.head())
        expected = data.groupby(labels).transform(targop)

        tm.assert_series_equal(expected, data.groupby(labels).transform(op, *args))
        tm.assert_series_equal(expected, getattr(data.groupby(labels), op)(*args))


@pytest.mark.parametrize("op", ["cumprod", "cumsum"])
@pytest.mark.parametrize("skipna", [False, True])
@pytest.mark.parametrize(
    "input, exp",
    [
        # When everything is NaN
        ({"key": ["b"] * 10, "value": np.nan}, Series([np.nan] * 10, name="value")),
        # When there is a single NaN
        (
            {"key": ["b"] * 10 + ["a"] * 2, "value": [3] * 3 + [np.nan] + [3] * 8},
            {
                ("cumprod", False): [3.0, 9.0, 27.0] + [np.nan] * 7 + [3.0, 9.0],
                ("cumprod", True): [
                    3.0,
                    9.0,
                    27.0,
                    np.nan,
                    81.0,
                    243.0,
                    729.0,
                    2187.0,
                    6561.0,
                    19683.0,
                    3.0,
                    9.0,
                ],
                ("cumsum", False): [3.0, 6.0, 9.0] + [np.nan] * 7 + [3.0, 6.0],
                ("cumsum", True): [
                    3.0,
                    6.0,
                    9.0,
                    np.nan,
                    12.0,
                    15.0,
                    18.0,
                    21.0,
                    24.0,
                    27.0,
                    3.0,
                    6.0,
                ],
            },
        ),
    ],
)
def test_groupby_cum_skipna(op, skipna, input, exp):
    df = DataFrame(input)
    result = df.groupby("key")["value"].transform(op, skipna=skipna)
    if isinstance(exp, dict):
        expected = exp[(op, skipna)]
    else:
        expected = exp
    expected = Series(expected, name="value")
    tm.assert_series_equal(expected, result)


@pytest.fixture
def frame():
    floating = Series(np.random.randn(10))
    floating_missing = floating.copy()
    floating_missing.iloc[2:7] = np.nan
    strings = list("abcde") * 2
    strings_missing = strings[:]
    strings_missing[5] = np.nan

    df = DataFrame(
        {
            "float": floating,
            "float_missing": floating_missing,
            "int": [1, 1, 1, 1, 2] * 2,
            "datetime": date_range("1990-1-1", periods=10),
            "timedelta": pd.timedelta_range(1, freq="s", periods=10),
            "string": strings,
            "string_missing": strings_missing,
            "cat": Categorical(strings),
        },
    )
    return df


@pytest.fixture
def frame_mi(frame):
    frame.index = MultiIndex.from_product([range(5), range(2)])
    return frame


@pytest.mark.slow
@pytest.mark.parametrize(
    "op, args, targop",
    [
        ("cumprod", (), lambda x: x.cumprod()),
        ("cumsum", (), lambda x: x.cumsum()),
        ("shift", (-1,), lambda x: x.shift(-1)),
        ("shift", (1,), lambda x: x.shift()),
    ],
)
<<<<<<< HEAD
def test_cython_transform_frame(op, args, targop):
    s = Series(np.random.randn(1000))
    s_missing = s.copy()
    s_missing.iloc[2:10] = np.nan
    labels = np.random.randint(0, 50, size=1000).astype(float)
    strings = list("qwertyuiopasdfghjklz")
    strings_missing = strings[:]
    strings_missing[5] = np.nan
    df = DataFrame(
        {
            "float": s,
            "float_missing": s_missing,
            "int": [1, 1, 1, 1, 2] * 200,
            "datetime": date_range("1990-1-1", periods=1000),
            "timedelta": pd.timedelta_range(1, freq="s", periods=1000),
            "string": strings * 50,
            "string_missing": strings_missing * 50,
        },
        columns=[
            "float",
            "float_missing",
            "int",
            "datetime",
            "timedelta",
            "string",
            "string_missing",
        ],
    )
    df["cat"] = df["string"].astype("category")

    df2 = df.copy()
    df2.index = MultiIndex.from_product([range(100), range(10)])

    # DataFrame - Single and MultiIndex,
    # group by values, index level, columns
    for df in [df, df2]:
        for gb_target in [
            {"by": labels},
            {"level": 0},
            {"by": "string"},
        ]:  # {"by": 'string_missing'}]:
            # {"by": ['int','string']}]:
            # TODO: remove or enable commented-out code

            gb = df.groupby(group_keys=False, **gb_target)

            if op != "shift" and "int" not in gb_target:
                # numeric apply fastpath promotes dtype so have
                # to apply separately and concat
                i = gb[["int"]].apply(targop)
                f = gb[["float", "float_missing"]].apply(targop)
                expected = concat([f, i], axis=1)
            else:
                expected = gb.apply(targop)

            expected = expected.sort_index(axis=1)
            if op == "shift":
                depr_msg = "The 'downcast' keyword in fillna is deprecated"
                with tm.assert_produces_warning(FutureWarning, match=depr_msg):
                    expected["string_missing"] = expected["string_missing"].fillna(
                        np.nan, downcast=False
                    )
                    expected["string"] = expected["string"].fillna(
                        np.nan, downcast=False
                    )

            result = gb[expected.columns].transform(op, *args).sort_index(axis=1)
            tm.assert_frame_equal(result, expected)
            result = getattr(gb[expected.columns], op)(*args).sort_index(axis=1)
            tm.assert_frame_equal(result, expected)
            # individual columns
            for c in df:
                if (
                    c not in ["float", "int", "float_missing"]
                    and op != "shift"
                    and not (c == "timedelta" and op == "cumsum")
                ):
                    msg = "|".join(
                        [
                            "does not support .* operations",
                            ".* is not supported for object dtype",
                            "is not implemented for this dtype",
                        ]
                    )
                    with pytest.raises(TypeError, match=msg):
                        gb[c].transform(op)
                    with pytest.raises(TypeError, match=msg):
                        getattr(gb[c], op)()
                else:
                    expected = gb[c].apply(targop)
                    expected.name = c
                    if c in ["string_missing", "string"]:
                        depr_msg = "The 'downcast' keyword in fillna is deprecated"
                        with tm.assert_produces_warning(FutureWarning, match=depr_msg):
                            expected = expected.fillna(np.nan, downcast=False)

                    res = gb[c].transform(op, *args)
                    tm.assert_series_equal(expected, res)
                    res2 = getattr(gb[c], op)(*args)
                    tm.assert_series_equal(expected, res2)
=======
@pytest.mark.parametrize("df_fix", ["frame", "frame_mi"])
@pytest.mark.parametrize(
    "gb_target",
    [
        {"by": np.random.randint(0, 50, size=10).astype(float)},
        {"level": 0},
        {"by": "string"},
        # {"by": 'string_missing'}]:
        # {"by": ['int','string']}]:
        # TODO: remove or enable commented-out code
    ],
)
def test_cython_transform_frame(request, op, args, targop, df_fix, gb_target):
    df = request.getfixturevalue(df_fix)
    gb = df.groupby(group_keys=False, **gb_target)

    if op != "shift" and "int" not in gb_target:
        # numeric apply fastpath promotes dtype so have
        # to apply separately and concat
        i = gb[["int"]].apply(targop)
        f = gb[["float", "float_missing"]].apply(targop)
        expected = concat([f, i], axis=1)
    else:
        expected = gb.apply(targop)

    expected = expected.sort_index(axis=1)
    if op == "shift":
        expected["string_missing"] = expected["string_missing"].fillna(
            np.nan, downcast=False
        )
        expected["string"] = expected["string"].fillna(np.nan, downcast=False)

    result = gb[expected.columns].transform(op, *args).sort_index(axis=1)
    tm.assert_frame_equal(result, expected)
    result = getattr(gb[expected.columns], op)(*args).sort_index(axis=1)
    tm.assert_frame_equal(result, expected)


@pytest.mark.slow
@pytest.mark.parametrize(
    "op, args, targop",
    [
        ("cumprod", (), lambda x: x.cumprod()),
        ("cumsum", (), lambda x: x.cumsum()),
        ("shift", (-1,), lambda x: x.shift(-1)),
        ("shift", (1,), lambda x: x.shift()),
    ],
)
@pytest.mark.parametrize("df_fix", ["frame", "frame_mi"])
@pytest.mark.parametrize(
    "gb_target",
    [
        {"by": np.random.randint(0, 50, size=10).astype(float)},
        {"level": 0},
        {"by": "string"},
        # {"by": 'string_missing'}]:
        # {"by": ['int','string']}]:
        # TODO: remove or enable commented-out code
    ],
)
@pytest.mark.parametrize(
    "column",
    [
        "float",
        "float_missing",
        "int",
        "datetime",
        "timedelta",
        "string",
        "string_missing",
    ],
)
def test_cython_transform_frame_column(
    request, op, args, targop, df_fix, gb_target, column
):
    df = request.getfixturevalue(df_fix)
    gb = df.groupby(group_keys=False, **gb_target)
    c = column
    if (
        c not in ["float", "int", "float_missing"]
        and op != "shift"
        and not (c == "timedelta" and op == "cumsum")
    ):
        msg = "|".join(
            [
                "does not support .* operations",
                ".* is not supported for object dtype",
                "is not implemented for this dtype",
            ]
        )
        with pytest.raises(TypeError, match=msg):
            gb[c].transform(op)
        with pytest.raises(TypeError, match=msg):
            getattr(gb[c], op)()
    else:
        expected = gb[c].apply(targop)
        expected.name = c
        if c in ["string_missing", "string"]:
            expected = expected.fillna(np.nan, downcast=False)

        res = gb[c].transform(op, *args)
        tm.assert_series_equal(expected, res)
        res2 = getattr(gb[c], op)(*args)
        tm.assert_series_equal(expected, res2)
>>>>>>> 54bf475f


def test_transform_with_non_scalar_group():
    # GH 10165
    cols = MultiIndex.from_tuples(
        [
            ("syn", "A"),
            ("mis", "A"),
            ("non", "A"),
            ("syn", "C"),
            ("mis", "C"),
            ("non", "C"),
            ("syn", "T"),
            ("mis", "T"),
            ("non", "T"),
            ("syn", "G"),
            ("mis", "G"),
            ("non", "G"),
        ]
    )
    df = DataFrame(
        np.random.randint(1, 10, (4, 12)), columns=cols, index=["A", "C", "G", "T"]
    )

    msg = "DataFrame.groupby with axis=1 is deprecated"
    with tm.assert_produces_warning(FutureWarning, match=msg):
        gb = df.groupby(axis=1, level=1)
    msg = "transform must return a scalar value for each group.*"
    with pytest.raises(ValueError, match=msg):
        gb.transform(lambda z: z.div(z.sum(axis=1), axis=0))


@pytest.mark.parametrize(
    "cols,expected",
    [
        ("a", Series([1, 1, 1], name="a")),
        (
            ["a", "c"],
            DataFrame({"a": [1, 1, 1], "c": [1, 1, 1]}),
        ),
    ],
)
@pytest.mark.parametrize("agg_func", ["count", "rank", "size"])
def test_transform_numeric_ret(cols, expected, agg_func):
    # GH#19200 and GH#27469
    df = DataFrame(
        {"a": date_range("2018-01-01", periods=3), "b": range(3), "c": range(7, 10)}
    )
    result = df.groupby("b")[cols].transform(agg_func)

    if agg_func == "rank":
        expected = expected.astype("float")
    elif agg_func == "size" and cols == ["a", "c"]:
        # transform("size") returns a Series
        expected = expected["a"].rename(None)
    tm.assert_equal(result, expected)


def test_transform_ffill():
    # GH 24211
    data = [["a", 0.0], ["a", float("nan")], ["b", 1.0], ["b", float("nan")]]
    df = DataFrame(data, columns=["key", "values"])
    result = df.groupby("key").transform("ffill")
    expected = DataFrame({"values": [0.0, 0.0, 1.0, 1.0]})
    tm.assert_frame_equal(result, expected)
    result = df.groupby("key")["values"].transform("ffill")
    expected = Series([0.0, 0.0, 1.0, 1.0], name="values")
    tm.assert_series_equal(result, expected)


@pytest.mark.parametrize("mix_groupings", [True, False])
@pytest.mark.parametrize("as_series", [True, False])
@pytest.mark.parametrize("val1,val2", [("foo", "bar"), (1, 2), (1.0, 2.0)])
@pytest.mark.parametrize(
    "fill_method,limit,exp_vals",
    [
        (
            "ffill",
            None,
            [np.nan, np.nan, "val1", "val1", "val1", "val2", "val2", "val2"],
        ),
        ("ffill", 1, [np.nan, np.nan, "val1", "val1", np.nan, "val2", "val2", np.nan]),
        (
            "bfill",
            None,
            ["val1", "val1", "val1", "val2", "val2", "val2", np.nan, np.nan],
        ),
        ("bfill", 1, [np.nan, "val1", "val1", np.nan, "val2", "val2", np.nan, np.nan]),
    ],
)
def test_group_fill_methods(
    mix_groupings, as_series, val1, val2, fill_method, limit, exp_vals
):
    vals = [np.nan, np.nan, val1, np.nan, np.nan, val2, np.nan, np.nan]
    _exp_vals = list(exp_vals)
    # Overwrite placeholder values
    for index, exp_val in enumerate(_exp_vals):
        if exp_val == "val1":
            _exp_vals[index] = val1
        elif exp_val == "val2":
            _exp_vals[index] = val2

    # Need to modify values and expectations depending on the
    # Series / DataFrame that we ultimately want to generate
    if mix_groupings:  # ['a', 'b', 'a, 'b', ...]
        keys = ["a", "b"] * len(vals)

        def interweave(list_obj):
            temp = []
            for x in list_obj:
                temp.extend([x, x])

            return temp

        _exp_vals = interweave(_exp_vals)
        vals = interweave(vals)
    else:  # ['a', 'a', 'a', ... 'b', 'b', 'b']
        keys = ["a"] * len(vals) + ["b"] * len(vals)
        _exp_vals = _exp_vals * 2
        vals = vals * 2

    df = DataFrame({"key": keys, "val": vals})
    if as_series:
        result = getattr(df.groupby("key")["val"], fill_method)(limit=limit)
        exp = Series(_exp_vals, name="val")
        tm.assert_series_equal(result, exp)
    else:
        result = getattr(df.groupby("key"), fill_method)(limit=limit)
        exp = DataFrame({"val": _exp_vals})
        tm.assert_frame_equal(result, exp)


@pytest.mark.parametrize("fill_method", ["ffill", "bfill"])
def test_pad_stable_sorting(fill_method):
    # GH 21207
    x = [0] * 20
    y = [np.nan] * 10 + [1] * 10

    if fill_method == "bfill":
        y = y[::-1]

    df = DataFrame({"x": x, "y": y})
    expected = df.drop("x", axis=1)

    result = getattr(df.groupby("x"), fill_method)()

    tm.assert_frame_equal(result, expected)


@pytest.mark.parametrize(
    "freq",
    [
        None,
        pytest.param(
            "D",
            marks=pytest.mark.xfail(
                reason="GH#23918 before method uses freq in vectorized approach"
            ),
        ),
    ],
)
@pytest.mark.parametrize("periods", [1, -1])
@pytest.mark.parametrize("fill_method", ["ffill", "bfill", None])
@pytest.mark.parametrize("limit", [None, 1])
def test_pct_change(frame_or_series, freq, periods, fill_method, limit):
    # GH 21200, 21621, 30463
    vals = [3, np.nan, np.nan, np.nan, 1, 2, 4, 10, np.nan, 4]
    keys = ["a", "b"]
    key_v = np.repeat(keys, len(vals))
    df = DataFrame({"key": key_v, "vals": vals * 2})

    df_g = df
    if fill_method is not None:
        df_g = getattr(df.groupby("key"), fill_method)(limit=limit)
    grp = df_g.groupby(df.key)

    expected = grp["vals"].obj / grp["vals"].shift(periods) - 1

    gb = df.groupby("key")

    if frame_or_series is Series:
        gb = gb["vals"]
    else:
        expected = expected.to_frame("vals")

    msg = (
        "The 'fill_method' and 'limit' keywords in "
        f"{type(gb).__name__}.pct_change are deprecated"
    )
    with tm.assert_produces_warning(FutureWarning, match=msg):
        result = gb.pct_change(
            periods=periods, fill_method=fill_method, limit=limit, freq=freq
        )
    tm.assert_equal(result, expected)


@pytest.mark.parametrize(
    "func, expected_status",
    [
        ("ffill", ["shrt", "shrt", "lng", np.nan, "shrt", "ntrl", "ntrl"]),
        ("bfill", ["shrt", "lng", "lng", "shrt", "shrt", "ntrl", np.nan]),
    ],
)
def test_ffill_bfill_non_unique_multilevel(func, expected_status):
    # GH 19437
    date = pd.to_datetime(
        [
            "2018-01-01",
            "2018-01-01",
            "2018-01-01",
            "2018-01-01",
            "2018-01-02",
            "2018-01-01",
            "2018-01-02",
        ]
    )
    symbol = ["MSFT", "MSFT", "MSFT", "AAPL", "AAPL", "TSLA", "TSLA"]
    status = ["shrt", np.nan, "lng", np.nan, "shrt", "ntrl", np.nan]

    df = DataFrame({"date": date, "symbol": symbol, "status": status})
    df = df.set_index(["date", "symbol"])
    result = getattr(df.groupby("symbol")["status"], func)()

    index = MultiIndex.from_tuples(
        tuples=list(zip(*[date, symbol])), names=["date", "symbol"]
    )
    expected = Series(expected_status, index=index, name="status")

    tm.assert_series_equal(result, expected)


@pytest.mark.parametrize("func", [np.any, np.all])
def test_any_all_np_func(func):
    # GH 20653
    df = DataFrame(
        [["foo", True], [np.nan, True], ["foo", True]], columns=["key", "val"]
    )

    exp = Series([True, np.nan, True], name="val")

    res = df.groupby("key")["val"].transform(func)
    tm.assert_series_equal(res, exp)


def test_groupby_transform_rename():
    # https://github.com/pandas-dev/pandas/issues/23461
    def demean_rename(x):
        result = x - x.mean()

        if isinstance(x, Series):
            return result

        result = result.rename(columns={c: f"{c}_demeaned" for c in result.columns})

        return result

    df = DataFrame({"group": list("ababa"), "value": [1, 1, 1, 2, 2]})
    expected = DataFrame({"value": [-1.0 / 3, -0.5, -1.0 / 3, 0.5, 2.0 / 3]})

    result = df.groupby("group").transform(demean_rename)
    tm.assert_frame_equal(result, expected)
    result_single = df.groupby("group").value.transform(demean_rename)
    tm.assert_series_equal(result_single, expected["value"])


@pytest.mark.parametrize("func", [min, max, np.min, np.max, "first", "last"])
def test_groupby_transform_timezone_column(func):
    # GH 24198
    ts = pd.to_datetime("now", utc=True).tz_convert("Asia/Singapore")
    result = DataFrame({"end_time": [ts], "id": [1]})
    result["max_end_time"] = result.groupby("id").end_time.transform(func)
    expected = DataFrame([[ts, 1, ts]], columns=["end_time", "id", "max_end_time"])
    tm.assert_frame_equal(result, expected)


@pytest.mark.parametrize(
    "func, values",
    [
        ("idxmin", ["1/1/2011"] * 2 + ["1/3/2011"] * 7 + ["1/10/2011"]),
        ("idxmax", ["1/2/2011"] * 2 + ["1/9/2011"] * 7 + ["1/10/2011"]),
    ],
)
def test_groupby_transform_with_datetimes(func, values):
    # GH 15306
    dates = date_range("1/1/2011", periods=10, freq="D")

    stocks = DataFrame({"price": np.arange(10.0)}, index=dates)
    stocks["week_id"] = dates.isocalendar().week

    result = stocks.groupby(stocks["week_id"])["price"].transform(func)

    expected = Series(data=pd.to_datetime(values), index=dates, name="price")

    tm.assert_series_equal(result, expected)


def test_groupby_transform_dtype():
    # GH 22243
    df = DataFrame({"a": [1], "val": [1.35]})

    result = df["val"].transform(lambda x: x.map(lambda y: f"+{y}"))
    expected1 = Series(["+1.35"], name="val", dtype="object")
    tm.assert_series_equal(result, expected1)

    result = df.groupby("a")["val"].transform(lambda x: x.map(lambda y: f"+{y}"))
    tm.assert_series_equal(result, expected1)

    result = df.groupby("a")["val"].transform(lambda x: x.map(lambda y: f"+({y})"))
    expected2 = Series(["+(1.35)"], name="val", dtype="object")
    tm.assert_series_equal(result, expected2)

    df["val"] = df["val"].astype(object)
    result = df.groupby("a")["val"].transform(lambda x: x.map(lambda y: f"+{y}"))
    tm.assert_series_equal(result, expected1)


@pytest.mark.parametrize("func", ["cumsum", "cumprod", "cummin", "cummax"])
def test_transform_absent_categories(func):
    # GH 16771
    # cython transforms with more groups than rows
    x_vals = [1]
    x_cats = range(2)
    y = [1]
    df = DataFrame({"x": Categorical(x_vals, x_cats), "y": y})
    result = getattr(df.y.groupby(df.x, observed=False), func)()
    expected = df.y
    tm.assert_series_equal(result, expected)


@pytest.mark.parametrize("func", ["ffill", "bfill", "shift"])
@pytest.mark.parametrize("key, val", [("level", 0), ("by", Series([0]))])
def test_ffill_not_in_axis(func, key, val):
    # GH 21521
    df = DataFrame([[np.nan]])
    result = getattr(df.groupby(**{key: val}), func)()
    expected = df

    tm.assert_frame_equal(result, expected)


def test_transform_invalid_name_raises():
    # GH#27486
    df = DataFrame({"a": [0, 1, 1, 2]})
    g = df.groupby(["a", "b", "b", "c"])
    with pytest.raises(ValueError, match="not a valid function name"):
        g.transform("some_arbitrary_name")

    # method exists on the object, but is not a valid transformation/agg
    assert hasattr(g, "aggregate")  # make sure the method exists
    with pytest.raises(ValueError, match="not a valid function name"):
        g.transform("aggregate")

    # Test SeriesGroupBy
    g = df["a"].groupby(["a", "b", "b", "c"])
    with pytest.raises(ValueError, match="not a valid function name"):
        g.transform("some_arbitrary_name")


def test_transform_agg_by_name(request, reduction_func, frame_or_series):
    func = reduction_func

    obj = DataFrame(
        {"a": [0, 0, 0, 1, 1, 1], "b": range(6)},
        index=["A", "B", "C", "D", "E", "F"],
    )
    if frame_or_series is Series:
        obj = obj["a"]

    g = obj.groupby(np.repeat([0, 1], 3))

    if func == "corrwith" and isinstance(obj, Series):  # GH#32293
        # TODO: implement SeriesGroupBy.corrwith
        assert not hasattr(g, func)
        return

    args = get_groupby_method_args(reduction_func, obj)
    result = g.transform(func, *args)

    # this is the *definition* of a transformation
    tm.assert_index_equal(result.index, obj.index)

    if func not in ("ngroup", "size") and obj.ndim == 2:
        # size/ngroup return a Series, unlike other transforms
        tm.assert_index_equal(result.columns, obj.columns)

    # verify that values were broadcasted across each group
    assert len(set(DataFrame(result).iloc[-3:, -1])) == 1


def test_transform_lambda_with_datetimetz():
    # GH 27496
    df = DataFrame(
        {
            "time": [
                Timestamp("2010-07-15 03:14:45"),
                Timestamp("2010-11-19 18:47:06"),
            ],
            "timezone": ["Etc/GMT+4", "US/Eastern"],
        }
    )
    result = df.groupby(["timezone"])["time"].transform(
        lambda x: x.dt.tz_localize(x.name)
    )
    expected = Series(
        [
            Timestamp("2010-07-15 03:14:45", tz="Etc/GMT+4"),
            Timestamp("2010-11-19 18:47:06", tz="US/Eastern"),
        ],
        name="time",
    )
    tm.assert_series_equal(result, expected)


def test_transform_fastpath_raises():
    # GH#29631 case where fastpath defined in groupby.generic _choose_path
    #  raises, but slow_path does not

    df = DataFrame({"A": [1, 1, 2, 2], "B": [1, -1, 1, 2]})
    gb = df.groupby("A")

    def func(grp):
        # we want a function such that func(frame) fails but func.apply(frame)
        #  works
        if grp.ndim == 2:
            # Ensure that fast_path fails
            raise NotImplementedError("Don't cross the streams")
        return grp * 2

    # Check that the fastpath raises, see _transform_general
    obj = gb._obj_with_exclusions
    gen = gb.grouper.get_iterator(obj, axis=gb.axis)
    fast_path, slow_path = gb._define_paths(func)
    _, group = next(gen)

    with pytest.raises(NotImplementedError, match="Don't cross the streams"):
        fast_path(group)

    result = gb.transform(func)

    expected = DataFrame([2, -2, 2, 4], columns=["B"])
    tm.assert_frame_equal(result, expected)


def test_transform_lambda_indexing():
    # GH 7883
    df = DataFrame(
        {
            "A": ["foo", "bar", "foo", "bar", "foo", "flux", "foo", "flux"],
            "B": ["one", "one", "two", "three", "two", "six", "five", "three"],
            "C": range(8),
            "D": range(8),
            "E": range(8),
        }
    )
    df = df.set_index(["A", "B"])
    df = df.sort_index()
    result = df.groupby(level="A").transform(lambda x: x.iloc[-1])
    expected = DataFrame(
        {
            "C": [3, 3, 7, 7, 4, 4, 4, 4],
            "D": [3, 3, 7, 7, 4, 4, 4, 4],
            "E": [3, 3, 7, 7, 4, 4, 4, 4],
        },
        index=MultiIndex.from_tuples(
            [
                ("bar", "one"),
                ("bar", "three"),
                ("flux", "six"),
                ("flux", "three"),
                ("foo", "five"),
                ("foo", "one"),
                ("foo", "two"),
                ("foo", "two"),
            ],
            names=["A", "B"],
        ),
    )
    tm.assert_frame_equal(result, expected)


def test_categorical_and_not_categorical_key(observed):
    # Checks that groupby-transform, when grouping by both a categorical
    # and a non-categorical key, doesn't try to expand the output to include
    # non-observed categories but instead matches the input shape.
    # GH 32494
    df_with_categorical = DataFrame(
        {
            "A": Categorical(["a", "b", "a"], categories=["a", "b", "c"]),
            "B": [1, 2, 3],
            "C": ["a", "b", "a"],
        }
    )
    df_without_categorical = DataFrame(
        {"A": ["a", "b", "a"], "B": [1, 2, 3], "C": ["a", "b", "a"]}
    )

    # DataFrame case
    result = df_with_categorical.groupby(["A", "C"], observed=observed).transform("sum")
    expected = df_without_categorical.groupby(["A", "C"]).transform("sum")
    tm.assert_frame_equal(result, expected)
    expected_explicit = DataFrame({"B": [4, 2, 4]})
    tm.assert_frame_equal(result, expected_explicit)

    # Series case
    result = df_with_categorical.groupby(["A", "C"], observed=observed)["B"].transform(
        "sum"
    )
    expected = df_without_categorical.groupby(["A", "C"])["B"].transform("sum")
    tm.assert_series_equal(result, expected)
    expected_explicit = Series([4, 2, 4], name="B")
    tm.assert_series_equal(result, expected_explicit)


def test_string_rank_grouping():
    # GH 19354
    df = DataFrame({"A": [1, 1, 2], "B": [1, 2, 3]})
    result = df.groupby("A").transform("rank")
    expected = DataFrame({"B": [1.0, 2.0, 1.0]})
    tm.assert_frame_equal(result, expected)


def test_transform_cumcount():
    # GH 27472
    df = DataFrame({"a": [0, 0, 0, 1, 1, 1], "b": range(6)})
    grp = df.groupby(np.repeat([0, 1], 3))

    result = grp.cumcount()
    expected = Series([0, 1, 2, 0, 1, 2])
    tm.assert_series_equal(result, expected)

    result = grp.transform("cumcount")
    tm.assert_series_equal(result, expected)


@pytest.mark.parametrize("keys", [["A1"], ["A1", "A2"]])
def test_null_group_lambda_self(sort, dropna, keys):
    # GH 17093
    size = 50
    nulls1 = np.random.choice([False, True], size)
    nulls2 = np.random.choice([False, True], size)
    # Whether a group contains a null value or not
    nulls_grouper = nulls1 if len(keys) == 1 else nulls1 | nulls2

    a1 = np.random.randint(0, 5, size=size).astype(float)
    a1[nulls1] = np.nan
    a2 = np.random.randint(0, 5, size=size).astype(float)
    a2[nulls2] = np.nan
    values = np.random.randint(0, 5, size=a1.shape)
    df = DataFrame({"A1": a1, "A2": a2, "B": values})

    expected_values = values
    if dropna and nulls_grouper.any():
        expected_values = expected_values.astype(float)
        expected_values[nulls_grouper] = np.nan
    expected = DataFrame(expected_values, columns=["B"])

    gb = df.groupby(keys, dropna=dropna, sort=sort)
    result = gb[["B"]].transform(lambda x: x)
    tm.assert_frame_equal(result, expected)


def test_null_group_str_reducer(request, dropna, reduction_func):
    # GH 17093
    if reduction_func == "corrwith":
        msg = "incorrectly raises"
        request.node.add_marker(pytest.mark.xfail(reason=msg))

    index = [1, 2, 3, 4]  # test transform preserves non-standard index
    df = DataFrame({"A": [1, 1, np.nan, np.nan], "B": [1, 2, 2, 3]}, index=index)
    gb = df.groupby("A", dropna=dropna)

    args = get_groupby_method_args(reduction_func, df)

    # Manually handle reducers that don't fit the generic pattern
    # Set expected with dropna=False, then replace if necessary
    if reduction_func == "first":
        expected = DataFrame({"B": [1, 1, 2, 2]}, index=index)
    elif reduction_func == "last":
        expected = DataFrame({"B": [2, 2, 3, 3]}, index=index)
    elif reduction_func == "nth":
        expected = DataFrame({"B": [1, 1, 2, 2]}, index=index)
    elif reduction_func == "size":
        expected = Series([2, 2, 2, 2], index=index)
    elif reduction_func == "corrwith":
        expected = DataFrame({"B": [1.0, 1.0, 1.0, 1.0]}, index=index)
    else:
        expected_gb = df.groupby("A", dropna=False)
        buffer = []
        for idx, group in expected_gb:
            res = getattr(group["B"], reduction_func)()
            buffer.append(Series(res, index=group.index))
        expected = concat(buffer).to_frame("B")
    if dropna:
        dtype = object if reduction_func in ("any", "all") else float
        expected = expected.astype(dtype)
        if expected.ndim == 2:
            expected.iloc[[2, 3], 0] = np.nan
        else:
            expected.iloc[[2, 3]] = np.nan

    result = gb.transform(reduction_func, *args)
    tm.assert_equal(result, expected)


def test_null_group_str_transformer(request, dropna, transformation_func):
    # GH 17093
    df = DataFrame({"A": [1, 1, np.nan], "B": [1, 2, 2]}, index=[1, 2, 3])
    args = get_groupby_method_args(transformation_func, df)
    gb = df.groupby("A", dropna=dropna)

    buffer = []
    for k, (idx, group) in enumerate(gb):
        if transformation_func == "cumcount":
            # DataFrame has no cumcount method
            res = DataFrame({"B": range(len(group))}, index=group.index)
        elif transformation_func == "ngroup":
            res = DataFrame(len(group) * [k], index=group.index, columns=["B"])
        else:
            res = getattr(group[["B"]], transformation_func)(*args)
        buffer.append(res)
    if dropna:
        dtype = object if transformation_func in ("any", "all") else None
        buffer.append(DataFrame([[np.nan]], index=[3], dtype=dtype, columns=["B"]))
    expected = concat(buffer)

    if transformation_func in ("cumcount", "ngroup"):
        # ngroup/cumcount always returns a Series as it counts the groups, not values
        expected = expected["B"].rename(None)

    msg = "The default fill_method='ffill' in DataFrameGroupBy.pct_change is deprecated"
    if transformation_func == "pct_change" and not dropna:
        with tm.assert_produces_warning(FutureWarning, match=msg):
            result = gb.transform("pct_change", *args)
    else:
        result = gb.transform(transformation_func, *args)

    tm.assert_equal(result, expected)


def test_null_group_str_reducer_series(request, dropna, reduction_func):
    # GH 17093
    index = [1, 2, 3, 4]  # test transform preserves non-standard index
    ser = Series([1, 2, 2, 3], index=index)
    gb = ser.groupby([1, 1, np.nan, np.nan], dropna=dropna)

    if reduction_func == "corrwith":
        # corrwith not implemented for SeriesGroupBy
        assert not hasattr(gb, reduction_func)
        return

    args = get_groupby_method_args(reduction_func, ser)

    # Manually handle reducers that don't fit the generic pattern
    # Set expected with dropna=False, then replace if necessary
    if reduction_func == "first":
        expected = Series([1, 1, 2, 2], index=index)
    elif reduction_func == "last":
        expected = Series([2, 2, 3, 3], index=index)
    elif reduction_func == "nth":
        expected = Series([1, 1, 2, 2], index=index)
    elif reduction_func == "size":
        expected = Series([2, 2, 2, 2], index=index)
    elif reduction_func == "corrwith":
        expected = Series([1, 1, 2, 2], index=index)
    else:
        expected_gb = ser.groupby([1, 1, np.nan, np.nan], dropna=False)
        buffer = []
        for idx, group in expected_gb:
            res = getattr(group, reduction_func)()
            buffer.append(Series(res, index=group.index))
        expected = concat(buffer)
    if dropna:
        dtype = object if reduction_func in ("any", "all") else float
        expected = expected.astype(dtype)
        expected.iloc[[2, 3]] = np.nan

    result = gb.transform(reduction_func, *args)
    tm.assert_series_equal(result, expected)


def test_null_group_str_transformer_series(dropna, transformation_func):
    # GH 17093
    ser = Series([1, 2, 2], index=[1, 2, 3])
    args = get_groupby_method_args(transformation_func, ser)
    gb = ser.groupby([1, 1, np.nan], dropna=dropna)

    buffer = []
    for k, (idx, group) in enumerate(gb):
        if transformation_func == "cumcount":
            # Series has no cumcount method
            res = Series(range(len(group)), index=group.index)
        elif transformation_func == "ngroup":
            res = Series(k, index=group.index)
        else:
            res = getattr(group, transformation_func)(*args)
        buffer.append(res)
    if dropna:
        dtype = object if transformation_func in ("any", "all") else None
        buffer.append(Series([np.nan], index=[3], dtype=dtype))
    expected = concat(buffer)

    with tm.assert_produces_warning(None):
        result = gb.transform(transformation_func, *args)

    tm.assert_equal(result, expected)


@pytest.mark.parametrize(
    "func, expected_values",
    [
        (Series.sort_values, [5, 4, 3, 2, 1]),
        (lambda x: x.head(1), [5.0, np.nan, 3, 2, np.nan]),
    ],
)
@pytest.mark.parametrize("keys", [["a1"], ["a1", "a2"]])
@pytest.mark.parametrize("keys_in_index", [True, False])
def test_transform_aligns(func, frame_or_series, expected_values, keys, keys_in_index):
    # GH#45648 - transform should align with the input's index
    df = DataFrame({"a1": [1, 1, 3, 2, 2], "b": [5, 4, 3, 2, 1]})
    if "a2" in keys:
        df["a2"] = df["a1"]
    if keys_in_index:
        df = df.set_index(keys, append=True)

    gb = df.groupby(keys)
    if frame_or_series is Series:
        gb = gb["b"]

    result = gb.transform(func)
    expected = DataFrame({"b": expected_values}, index=df.index)
    if frame_or_series is Series:
        expected = expected["b"]
    tm.assert_equal(result, expected)


@pytest.mark.parametrize("keys", ["A", ["A", "B"]])
def test_as_index_no_change(keys, df, groupby_func):
    # GH#49834 - as_index should have no impact on DataFrameGroupBy.transform
    if keys == "A":
        # Column B is string dtype; will fail on some ops
        df = df.drop(columns="B")
    args = get_groupby_method_args(groupby_func, df)
    gb_as_index_true = df.groupby(keys, as_index=True)
    gb_as_index_false = df.groupby(keys, as_index=False)
    result = gb_as_index_true.transform(groupby_func, *args)
    expected = gb_as_index_false.transform(groupby_func, *args)
    tm.assert_equal(result, expected)<|MERGE_RESOLUTION|>--- conflicted
+++ resolved
@@ -737,108 +737,6 @@
         ("shift", (1,), lambda x: x.shift()),
     ],
 )
-<<<<<<< HEAD
-def test_cython_transform_frame(op, args, targop):
-    s = Series(np.random.randn(1000))
-    s_missing = s.copy()
-    s_missing.iloc[2:10] = np.nan
-    labels = np.random.randint(0, 50, size=1000).astype(float)
-    strings = list("qwertyuiopasdfghjklz")
-    strings_missing = strings[:]
-    strings_missing[5] = np.nan
-    df = DataFrame(
-        {
-            "float": s,
-            "float_missing": s_missing,
-            "int": [1, 1, 1, 1, 2] * 200,
-            "datetime": date_range("1990-1-1", periods=1000),
-            "timedelta": pd.timedelta_range(1, freq="s", periods=1000),
-            "string": strings * 50,
-            "string_missing": strings_missing * 50,
-        },
-        columns=[
-            "float",
-            "float_missing",
-            "int",
-            "datetime",
-            "timedelta",
-            "string",
-            "string_missing",
-        ],
-    )
-    df["cat"] = df["string"].astype("category")
-
-    df2 = df.copy()
-    df2.index = MultiIndex.from_product([range(100), range(10)])
-
-    # DataFrame - Single and MultiIndex,
-    # group by values, index level, columns
-    for df in [df, df2]:
-        for gb_target in [
-            {"by": labels},
-            {"level": 0},
-            {"by": "string"},
-        ]:  # {"by": 'string_missing'}]:
-            # {"by": ['int','string']}]:
-            # TODO: remove or enable commented-out code
-
-            gb = df.groupby(group_keys=False, **gb_target)
-
-            if op != "shift" and "int" not in gb_target:
-                # numeric apply fastpath promotes dtype so have
-                # to apply separately and concat
-                i = gb[["int"]].apply(targop)
-                f = gb[["float", "float_missing"]].apply(targop)
-                expected = concat([f, i], axis=1)
-            else:
-                expected = gb.apply(targop)
-
-            expected = expected.sort_index(axis=1)
-            if op == "shift":
-                depr_msg = "The 'downcast' keyword in fillna is deprecated"
-                with tm.assert_produces_warning(FutureWarning, match=depr_msg):
-                    expected["string_missing"] = expected["string_missing"].fillna(
-                        np.nan, downcast=False
-                    )
-                    expected["string"] = expected["string"].fillna(
-                        np.nan, downcast=False
-                    )
-
-            result = gb[expected.columns].transform(op, *args).sort_index(axis=1)
-            tm.assert_frame_equal(result, expected)
-            result = getattr(gb[expected.columns], op)(*args).sort_index(axis=1)
-            tm.assert_frame_equal(result, expected)
-            # individual columns
-            for c in df:
-                if (
-                    c not in ["float", "int", "float_missing"]
-                    and op != "shift"
-                    and not (c == "timedelta" and op == "cumsum")
-                ):
-                    msg = "|".join(
-                        [
-                            "does not support .* operations",
-                            ".* is not supported for object dtype",
-                            "is not implemented for this dtype",
-                        ]
-                    )
-                    with pytest.raises(TypeError, match=msg):
-                        gb[c].transform(op)
-                    with pytest.raises(TypeError, match=msg):
-                        getattr(gb[c], op)()
-                else:
-                    expected = gb[c].apply(targop)
-                    expected.name = c
-                    if c in ["string_missing", "string"]:
-                        depr_msg = "The 'downcast' keyword in fillna is deprecated"
-                        with tm.assert_produces_warning(FutureWarning, match=depr_msg):
-                            expected = expected.fillna(np.nan, downcast=False)
-
-                    res = gb[c].transform(op, *args)
-                    tm.assert_series_equal(expected, res)
-                    res2 = getattr(gb[c], op)(*args)
-                    tm.assert_series_equal(expected, res2)
-=======
 @pytest.mark.parametrize("df_fix", ["frame", "frame_mi"])
 @pytest.mark.parametrize(
     "gb_target",
@@ -866,10 +764,12 @@
 
     expected = expected.sort_index(axis=1)
     if op == "shift":
-        expected["string_missing"] = expected["string_missing"].fillna(
-            np.nan, downcast=False
-        )
-        expected["string"] = expected["string"].fillna(np.nan, downcast=False)
+        depr_msg = "The 'downcast' keyword in fillna is deprecated"
+        with tm.assert_produces_warning(FutureWarning, match=depr_msg):
+            expected["string_missing"] = expected["string_missing"].fillna(
+                np.nan, downcast=False
+            )
+            expected["string"] = expected["string"].fillna(np.nan, downcast=False)
 
     result = gb[expected.columns].transform(op, *args).sort_index(axis=1)
     tm.assert_frame_equal(result, expected)
@@ -937,13 +837,14 @@
         expected = gb[c].apply(targop)
         expected.name = c
         if c in ["string_missing", "string"]:
-            expected = expected.fillna(np.nan, downcast=False)
+            depr_msg = "The 'downcast' keyword in fillna is deprecated"
+            with tm.assert_produces_warning(FutureWarning, match=depr_msg):
+                expected = expected.fillna(np.nan, downcast=False)
 
         res = gb[c].transform(op, *args)
         tm.assert_series_equal(expected, res)
         res2 = getattr(gb[c], op)(*args)
         tm.assert_series_equal(expected, res2)
->>>>>>> 54bf475f
 
 
 def test_transform_with_non_scalar_group():
