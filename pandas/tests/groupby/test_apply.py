--- conflicted
+++ resolved
@@ -1016,7 +1016,6 @@
     tm.assert_frame_equal(result1, result2)
 
 
-<<<<<<< HEAD
 def test_apply_is_unchanged_when_other_methods_are_called_first(reduction_func):
     # GH 34656
     # GH 34271
@@ -1044,7 +1043,8 @@
     _ = getattr(grp, reduction_func)(*args)
     result = grp.apply(sum)
     tm.assert_frame_equal(result, expected)
-=======
+
+
 def test_apply_with_date_in_multiindex_does_not_convert_to_timestamp():
     # GH 29617
 
@@ -1072,5 +1072,4 @@
 
     tm.assert_frame_equal(result, expected)
     for val in result.index.levels[1]:
-        assert type(val) is date
->>>>>>> 3701a9b1
+        assert type(val) is date