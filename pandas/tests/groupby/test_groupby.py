from datetime import datetime
from decimal import Decimal
import re

import numpy as np
import pytest

from pandas.compat import pa_version_under7p0
from pandas.errors import (
    PerformanceWarning,
    SpecificationError,
)

from pandas.core.dtypes.common import is_string_dtype

import pandas as pd
from pandas import (
    Categorical,
    DataFrame,
    Grouper,
    Index,
    Interval,
    MultiIndex,
    RangeIndex,
    Series,
    Timedelta,
    Timestamp,
    date_range,
    to_datetime,
)
import pandas._testing as tm
from pandas.core.arrays import BooleanArray
import pandas.core.common as com
from pandas.tests.groupby import get_groupby_method_args

pytestmark = pytest.mark.filterwarnings("ignore:Mean of empty slice:RuntimeWarning")


def test_repr():
    # GH18203
    result = repr(Grouper(key="A", level="B"))
    expected = "Grouper(key='A', level='B', axis=0, sort=False, dropna=True)"
    assert result == expected


def test_groupby_std_datetimelike():
    # GH#48481
    tdi = pd.timedelta_range("1 Day", periods=10000)
    ser = Series(tdi)
    ser[::5] *= 2  # get different std for different groups

    df = ser.to_frame("A")

    df["B"] = ser + Timestamp(0)
    df["C"] = ser + Timestamp(0, tz="UTC")
    df.iloc[-1] = pd.NaT  # last group includes NaTs

    gb = df.groupby(list(range(5)) * 2000)

    result = gb.std()

    # Note: this does not _exactly_ match what we would get if we did
    # [gb.get_group(i).std() for i in gb.groups]
    #  but it _does_ match the floating point error we get doing the
    #  same operation on int64 data xref GH#51332
    td1 = Timedelta("2887 days 11:21:02.326710176")
    td4 = Timedelta("2886 days 00:42:34.664668096")
    exp_ser = Series([td1 * 2, td1, td1, td1, td4], index=np.arange(5))
    expected = DataFrame({"A": exp_ser, "B": exp_ser, "C": exp_ser})
    tm.assert_frame_equal(result, expected)


@pytest.mark.parametrize("dtype", ["int64", "int32", "float64", "float32"])
def test_basic_aggregations(dtype):
    data = Series(np.arange(9) // 3, index=np.arange(9), dtype=dtype)

    index = np.arange(9)
    np.random.default_rng(2).shuffle(index)
    data = data.reindex(index)

    grouped = data.groupby(lambda x: x // 3, group_keys=False)

    for k, v in grouped:
        assert len(v) == 3

    msg = "using SeriesGroupBy.mean"
    with tm.assert_produces_warning(FutureWarning, match=msg):
        agged = grouped.aggregate(np.mean)
    assert agged[1] == 1

    msg = "using SeriesGroupBy.mean"
    with tm.assert_produces_warning(FutureWarning, match=msg):
        expected = grouped.agg(np.mean)
    tm.assert_series_equal(agged, expected)  # shorthand
    tm.assert_series_equal(agged, grouped.mean())
    result = grouped.sum()
    msg = "using SeriesGroupBy.sum"
    with tm.assert_produces_warning(FutureWarning, match=msg):
        expected = grouped.agg(np.sum)
    tm.assert_series_equal(result, expected)

    expected = grouped.apply(lambda x: x * x.sum())
    transformed = grouped.transform(lambda x: x * x.sum())
    assert transformed[7] == 12
    tm.assert_series_equal(transformed, expected)

    value_grouped = data.groupby(data)
    msg = "using SeriesGroupBy.mean"
    with tm.assert_produces_warning(FutureWarning, match=msg):
        result = value_grouped.aggregate(np.mean)
    tm.assert_series_equal(result, agged, check_index_type=False)

    # complex agg
    msg = "using SeriesGroupBy.[mean|std]"
    with tm.assert_produces_warning(FutureWarning, match=msg):
        agged = grouped.aggregate([np.mean, np.std])

    msg = r"nested renamer is not supported"
    with pytest.raises(SpecificationError, match=msg):
        grouped.aggregate({"one": np.mean, "two": np.std})

    group_constants = {0: 10, 1: 20, 2: 30}
    msg = (
        "Pinning the groupby key to each group in SeriesGroupBy.agg is deprecated, "
        "and cases that relied on it will raise in a future version"
    )
    with tm.assert_produces_warning(FutureWarning, match=msg):
        # GH#41090
        agged = grouped.agg(lambda x: group_constants[x.name] + x.mean())
    assert agged[1] == 21

    # corner cases
    msg = "Must produce aggregated value"
    # exception raised is type Exception
    with pytest.raises(Exception, match=msg):
        grouped.aggregate(lambda x: x * 2)


def test_groupby_nonobject_dtype(mframe, df_mixed_floats):
    key = mframe.index.codes[0]
    grouped = mframe.groupby(key)
    result = grouped.sum()

    expected = mframe.groupby(key.astype("O")).sum()
    assert result.index.dtype == np.int8
    assert expected.index.dtype == np.int64
    tm.assert_frame_equal(result, expected, check_index_type=False)

    # GH 3911, mixed frame non-conversion
    df = df_mixed_floats.copy()
    df["value"] = range(len(df))

    def max_value(group):
        return group.loc[group["value"].idxmax()]

    msg = "DataFrameGroupBy.apply operated on the grouping columns"
    with tm.assert_produces_warning(FutureWarning, match=msg):
        applied = df.groupby("A").apply(max_value)
    result = applied.dtypes
    expected = df.dtypes
    tm.assert_series_equal(result, expected)


def test_inconsistent_return_type():
    # GH5592
    # inconsistent return type
    df = DataFrame(
        {
            "A": ["Tiger", "Tiger", "Tiger", "Lamb", "Lamb", "Pony", "Pony"],
            "B": Series(np.arange(7), dtype="int64"),
            "C": date_range("20130101", periods=7),
        }
    )

    def f_0(grp):
        return grp.iloc[0]

    expected = df.groupby("A").first()[["B"]]
    msg = "DataFrameGroupBy.apply operated on the grouping columns"
    with tm.assert_produces_warning(FutureWarning, match=msg):
        result = df.groupby("A").apply(f_0)[["B"]]
    tm.assert_frame_equal(result, expected)

    def f_1(grp):
        if grp.name == "Tiger":
            return None
        return grp.iloc[0]

    msg = "DataFrameGroupBy.apply operated on the grouping columns"
    with tm.assert_produces_warning(FutureWarning, match=msg):
        result = df.groupby("A").apply(f_1)[["B"]]
    e = expected.copy()
    e.loc["Tiger"] = np.nan
    tm.assert_frame_equal(result, e)

    def f_2(grp):
        if grp.name == "Pony":
            return None
        return grp.iloc[0]

    msg = "DataFrameGroupBy.apply operated on the grouping columns"
    with tm.assert_produces_warning(FutureWarning, match=msg):
        result = df.groupby("A").apply(f_2)[["B"]]
    e = expected.copy()
    e.loc["Pony"] = np.nan
    tm.assert_frame_equal(result, e)

    # 5592 revisited, with datetimes
    def f_3(grp):
        if grp.name == "Pony":
            return None
        return grp.iloc[0]

    msg = "DataFrameGroupBy.apply operated on the grouping columns"
    with tm.assert_produces_warning(FutureWarning, match=msg):
        result = df.groupby("A").apply(f_3)[["C"]]
    e = df.groupby("A").first()[["C"]]
    e.loc["Pony"] = pd.NaT
    tm.assert_frame_equal(result, e)

    # scalar outputs
    def f_4(grp):
        if grp.name == "Pony":
            return None
        return grp.iloc[0].loc["C"]

    msg = "DataFrameGroupBy.apply operated on the grouping columns"
    with tm.assert_produces_warning(FutureWarning, match=msg):
        result = df.groupby("A").apply(f_4)
    e = df.groupby("A").first()["C"].copy()
    e.loc["Pony"] = np.nan
    e.name = None
    tm.assert_series_equal(result, e)


def test_pass_args_kwargs(ts, tsframe):
    def f(x, q=None, axis=0):
        return np.percentile(x, q, axis=axis)

    g = lambda x: np.percentile(x, 80, axis=0)

    # Series
    ts_grouped = ts.groupby(lambda x: x.month)
    agg_result = ts_grouped.agg(np.percentile, 80, axis=0)
    apply_result = ts_grouped.apply(np.percentile, 80, axis=0)
    trans_result = ts_grouped.transform(np.percentile, 80, axis=0)

    agg_expected = ts_grouped.quantile(0.8)
    trans_expected = ts_grouped.transform(g)

    tm.assert_series_equal(apply_result, agg_expected)
    tm.assert_series_equal(agg_result, agg_expected)
    tm.assert_series_equal(trans_result, trans_expected)

    agg_result = ts_grouped.agg(f, q=80)
    apply_result = ts_grouped.apply(f, q=80)
    trans_result = ts_grouped.transform(f, q=80)
    tm.assert_series_equal(agg_result, agg_expected)
    tm.assert_series_equal(apply_result, agg_expected)
    tm.assert_series_equal(trans_result, trans_expected)

    # DataFrame
    for as_index in [True, False]:
        df_grouped = tsframe.groupby(lambda x: x.month, as_index=as_index)
        warn = None if as_index else FutureWarning
        msg = "A grouping .* was excluded from the result"
        with tm.assert_produces_warning(warn, match=msg):
            agg_result = df_grouped.agg(np.percentile, 80, axis=0)
        with tm.assert_produces_warning(warn, match=msg):
            apply_result = df_grouped.apply(DataFrame.quantile, 0.8)
        with tm.assert_produces_warning(warn, match=msg):
            expected = df_grouped.quantile(0.8)
        tm.assert_frame_equal(apply_result, expected, check_names=False)
        tm.assert_frame_equal(agg_result, expected)

        apply_result = df_grouped.apply(DataFrame.quantile, [0.4, 0.8])
        with tm.assert_produces_warning(warn, match=msg):
            expected_seq = df_grouped.quantile([0.4, 0.8])
        tm.assert_frame_equal(apply_result, expected_seq, check_names=False)

        with tm.assert_produces_warning(warn, match=msg):
            agg_result = df_grouped.agg(f, q=80)
        with tm.assert_produces_warning(warn, match=msg):
            apply_result = df_grouped.apply(DataFrame.quantile, q=0.8)
        tm.assert_frame_equal(agg_result, expected)
        tm.assert_frame_equal(apply_result, expected, check_names=False)


@pytest.mark.parametrize("as_index", [True, False])
def test_pass_args_kwargs_duplicate_columns(tsframe, as_index):
    # go through _aggregate_frame with self.axis == 0 and duplicate columns
    tsframe.columns = ["A", "B", "A", "C"]
    gb = tsframe.groupby(lambda x: x.month, as_index=as_index)

    warn = None if as_index else FutureWarning
    msg = "A grouping .* was excluded from the result"
    with tm.assert_produces_warning(warn, match=msg):
        res = gb.agg(np.percentile, 80, axis=0)

    ex_data = {
        1: tsframe[tsframe.index.month == 1].quantile(0.8),
        2: tsframe[tsframe.index.month == 2].quantile(0.8),
    }
    expected = DataFrame(ex_data).T
    if not as_index:
        # TODO: try to get this more consistent?
        expected.index = Index(range(2))

    tm.assert_frame_equal(res, expected)


def test_len():
    df = tm.makeTimeDataFrame()
    grouped = df.groupby([lambda x: x.year, lambda x: x.month, lambda x: x.day])
    assert len(grouped) == len(df)

    grouped = df.groupby([lambda x: x.year, lambda x: x.month])
    expected = len({(x.year, x.month) for x in df.index})
    assert len(grouped) == expected

    # issue 11016
    df = DataFrame({"a": [np.nan] * 3, "b": [1, 2, 3]})
    assert len(df.groupby("a")) == 0
    assert len(df.groupby("b")) == 3
    assert len(df.groupby(["a", "b"])) == 3


def test_basic_regression():
    # regression
    result = Series([1.0 * x for x in list(range(1, 10)) * 10])

    data = np.random.default_rng(2).random(1100) * 10.0
    groupings = Series(data)

    grouped = result.groupby(groupings)
    grouped.mean()


@pytest.mark.parametrize(
    "dtype", ["float64", "float32", "int64", "int32", "int16", "int8"]
)
def test_with_na_groups(dtype):
    index = Index(np.arange(10))
    values = Series(np.ones(10), index, dtype=dtype)
    labels = Series(
        [np.nan, "foo", "bar", "bar", np.nan, np.nan, "bar", "bar", np.nan, "foo"],
        index=index,
    )

    # this SHOULD be an int
    grouped = values.groupby(labels)
    agged = grouped.agg(len)
    expected = Series([4, 2], index=["bar", "foo"])

    tm.assert_series_equal(agged, expected, check_dtype=False)

    # assert issubclass(agged.dtype.type, np.integer)

    # explicitly return a float from my function
    def f(x):
        return float(len(x))

    agged = grouped.agg(f)
    expected = Series([4.0, 2.0], index=["bar", "foo"])

    tm.assert_series_equal(agged, expected)


def test_indices_concatenation_order():
    # GH 2808

    def f1(x):
        y = x[(x.b % 2) == 1] ** 2
        if y.empty:
            multiindex = MultiIndex(levels=[[]] * 2, codes=[[]] * 2, names=["b", "c"])
            res = DataFrame(columns=["a"], index=multiindex)
            return res
        else:
            y = y.set_index(["b", "c"])
            return y

    def f2(x):
        y = x[(x.b % 2) == 1] ** 2
        if y.empty:
            return DataFrame()
        else:
            y = y.set_index(["b", "c"])
            return y

    def f3(x):
        y = x[(x.b % 2) == 1] ** 2
        if y.empty:
            multiindex = MultiIndex(
                levels=[[]] * 2, codes=[[]] * 2, names=["foo", "bar"]
            )
            res = DataFrame(columns=["a", "b"], index=multiindex)
            return res
        else:
            return y

    df = DataFrame({"a": [1, 2, 2, 2], "b": range(4), "c": range(5, 9)})

    df2 = DataFrame({"a": [3, 2, 2, 2], "b": range(4), "c": range(5, 9)})

    depr_msg = "The behavior of array concatenation with empty entries is deprecated"

    # correct result
    msg = "DataFrameGroupBy.apply operated on the grouping columns"
    with tm.assert_produces_warning(FutureWarning, match=msg):
        result1 = df.groupby("a").apply(f1)
    with tm.assert_produces_warning(FutureWarning, match=msg):
        result2 = df2.groupby("a").apply(f1)
    tm.assert_frame_equal(result1, result2)

    # should fail (not the same number of levels)
    msg = "Cannot concat indices that do not have the same number of levels"
    with pytest.raises(AssertionError, match=msg):
        df.groupby("a").apply(f2)
    with pytest.raises(AssertionError, match=msg):
        df2.groupby("a").apply(f2)

    # should fail (incorrect shape)
    with pytest.raises(AssertionError, match=msg):
        df.groupby("a").apply(f3)
    with pytest.raises(AssertionError, match=msg):
        with tm.assert_produces_warning(FutureWarning, match=depr_msg):
            df2.groupby("a").apply(f3)


def test_attr_wrapper(ts):
    grouped = ts.groupby(lambda x: x.weekday())

    result = grouped.std()
    expected = grouped.agg(lambda x: np.std(x, ddof=1))
    tm.assert_series_equal(result, expected)

    # this is pretty cool
    result = grouped.describe()
    expected = {name: gp.describe() for name, gp in grouped}
    expected = DataFrame(expected).T
    tm.assert_frame_equal(result, expected)

    # get attribute
    result = grouped.dtype
    expected = grouped.agg(lambda x: x.dtype)
    tm.assert_series_equal(result, expected)

    # make sure raises error
    msg = "'SeriesGroupBy' object has no attribute 'foo'"
    with pytest.raises(AttributeError, match=msg):
        getattr(grouped, "foo")


def test_frame_groupby(tsframe):
    grouped = tsframe.groupby(lambda x: x.weekday())

    # aggregate
    aggregated = grouped.aggregate("mean")
    assert len(aggregated) == 5
    assert len(aggregated.columns) == 4

    # by string
    tscopy = tsframe.copy()
    tscopy["weekday"] = [x.weekday() for x in tscopy.index]
    stragged = tscopy.groupby("weekday").aggregate("mean")
    tm.assert_frame_equal(stragged, aggregated, check_names=False)

    # transform
    grouped = tsframe.head(30).groupby(lambda x: x.weekday())
    transformed = grouped.transform(lambda x: x - x.mean())
    assert len(transformed) == 30
    assert len(transformed.columns) == 4

    # transform propagate
    transformed = grouped.transform(lambda x: x.mean())
    for name, group in grouped:
        mean = group.mean()
        for idx in group.index:
            tm.assert_series_equal(transformed.xs(idx), mean, check_names=False)

    # iterate
    for weekday, group in grouped:
        assert group.index[0].weekday() == weekday

    # groups / group_indices
    groups = grouped.groups
    indices = grouped.indices

    for k, v in groups.items():
        samething = tsframe.index.take(indices[k])
        assert (samething == v).all()


def test_frame_groupby_columns(tsframe):
    mapping = {"A": 0, "B": 0, "C": 1, "D": 1}
    msg = "DataFrame.groupby with axis=1 is deprecated"
    with tm.assert_produces_warning(FutureWarning, match=msg):
        grouped = tsframe.groupby(mapping, axis=1)

    # aggregate
    aggregated = grouped.aggregate("mean")
    assert len(aggregated) == len(tsframe)
    assert len(aggregated.columns) == 2

    # transform
    tf = lambda x: x - x.mean()
    msg = "The 'axis' keyword in DataFrame.groupby is deprecated"
    with tm.assert_produces_warning(FutureWarning, match=msg):
        groupedT = tsframe.T.groupby(mapping, axis=0)
    tm.assert_frame_equal(groupedT.transform(tf).T, grouped.transform(tf))

    # iterate
    for k, v in grouped:
        assert len(v.columns) == 2


def test_frame_set_name_single(df):
    grouped = df.groupby("A")

    result = grouped.mean(numeric_only=True)
    assert result.index.name == "A"

    result = df.groupby("A", as_index=False).mean(numeric_only=True)
    assert result.index.name != "A"

    result = grouped[["C", "D"]].agg("mean")
    assert result.index.name == "A"

    result = grouped.agg({"C": "mean", "D": "std"})
    assert result.index.name == "A"

    result = grouped["C"].mean()
    assert result.index.name == "A"
    result = grouped["C"].agg("mean")
    assert result.index.name == "A"
    result = grouped["C"].agg(["mean", "std"])
    assert result.index.name == "A"

    msg = r"nested renamer is not supported"
    with pytest.raises(SpecificationError, match=msg):
        grouped["C"].agg({"foo": "mean", "bar": "std"})


def test_multi_func(df):
    col1 = df["A"]
    col2 = df["B"]

    grouped = df.groupby([col1.get, col2.get])
    agged = grouped.mean(numeric_only=True)
    expected = df.groupby(["A", "B"]).mean()

    # TODO groupby get drops names
    tm.assert_frame_equal(
        agged.loc[:, ["C", "D"]], expected.loc[:, ["C", "D"]], check_names=False
    )

    # some "groups" with no data
    df = DataFrame(
        {
            "v1": np.random.default_rng(2).standard_normal(6),
            "v2": np.random.default_rng(2).standard_normal(6),
            "k1": np.array(["b", "b", "b", "a", "a", "a"]),
            "k2": np.array(["1", "1", "1", "2", "2", "2"]),
        },
        index=["one", "two", "three", "four", "five", "six"],
    )
    # only verify that it works for now
    grouped = df.groupby(["k1", "k2"])
    grouped.agg("sum")


def test_multi_key_multiple_functions(df):
    grouped = df.groupby(["A", "B"])["C"]

    agged = grouped.agg(["mean", "std"])
    expected = DataFrame({"mean": grouped.agg("mean"), "std": grouped.agg("std")})
    tm.assert_frame_equal(agged, expected)


def test_frame_multi_key_function_list():
    data = DataFrame(
        {
            "A": [
                "foo",
                "foo",
                "foo",
                "foo",
                "bar",
                "bar",
                "bar",
                "bar",
                "foo",
                "foo",
                "foo",
            ],
            "B": [
                "one",
                "one",
                "one",
                "two",
                "one",
                "one",
                "one",
                "two",
                "two",
                "two",
                "one",
            ],
            "D": np.random.default_rng(2).standard_normal(11),
            "E": np.random.default_rng(2).standard_normal(11),
            "F": np.random.default_rng(2).standard_normal(11),
        }
    )

    grouped = data.groupby(["A", "B"])
    funcs = ["mean", "std"]
    agged = grouped.agg(funcs)
    expected = pd.concat(
        [grouped["D"].agg(funcs), grouped["E"].agg(funcs), grouped["F"].agg(funcs)],
        keys=["D", "E", "F"],
        axis=1,
    )
    assert isinstance(agged.index, MultiIndex)
    assert isinstance(expected.index, MultiIndex)
    tm.assert_frame_equal(agged, expected)


def test_frame_multi_key_function_list_partial_failure():
    data = DataFrame(
        {
            "A": [
                "foo",
                "foo",
                "foo",
                "foo",
                "bar",
                "bar",
                "bar",
                "bar",
                "foo",
                "foo",
                "foo",
            ],
            "B": [
                "one",
                "one",
                "one",
                "two",
                "one",
                "one",
                "one",
                "two",
                "two",
                "two",
                "one",
            ],
            "C": [
                "dull",
                "dull",
                "shiny",
                "dull",
                "dull",
                "shiny",
                "shiny",
                "dull",
                "shiny",
                "shiny",
                "shiny",
            ],
            "D": np.random.default_rng(2).standard_normal(11),
            "E": np.random.default_rng(2).standard_normal(11),
            "F": np.random.default_rng(2).standard_normal(11),
        }
    )

    grouped = data.groupby(["A", "B"])
    funcs = ["mean", "std"]
    msg = re.escape("agg function failed [how->mean,dtype->")
    with pytest.raises(TypeError, match=msg):
        grouped.agg(funcs)


@pytest.mark.parametrize("op", [lambda x: x.sum(), lambda x: x.mean()])
def test_groupby_multiple_columns(df, op):
    data = df
    grouped = data.groupby(["A", "B"])

    result1 = op(grouped)

    keys = []
    values = []
    for n1, gp1 in data.groupby("A"):
        for n2, gp2 in gp1.groupby("B"):
            keys.append((n1, n2))
            values.append(op(gp2.loc[:, ["C", "D"]]))

    mi = MultiIndex.from_tuples(keys, names=["A", "B"])
    expected = pd.concat(values, axis=1).T
    expected.index = mi

    # a little bit crude
    for col in ["C", "D"]:
        result_col = op(grouped[col])
        pivoted = result1[col]
        exp = expected[col]
        tm.assert_series_equal(result_col, exp)
        tm.assert_series_equal(pivoted, exp)

    # test single series works the same
    result = data["C"].groupby([data["A"], data["B"]]).mean()
    expected = data.groupby(["A", "B"]).mean()["C"]

    tm.assert_series_equal(result, expected)


def test_as_index_select_column():
    # GH 5764
    df = DataFrame([[1, 2], [1, 4], [5, 6]], columns=["A", "B"])
    result = df.groupby("A", as_index=False)["B"].get_group(1)
    expected = Series([2, 4], name="B")
    tm.assert_series_equal(result, expected)

    result = df.groupby("A", as_index=False, group_keys=True)["B"].apply(
        lambda x: x.cumsum()
    )
    expected = Series(
        [2, 6, 6], name="B", index=MultiIndex.from_tuples([(0, 0), (0, 1), (1, 2)])
    )
    tm.assert_series_equal(result, expected)


def test_obj_arg_get_group_deprecated():
    depr_msg = "obj is deprecated"

    df = DataFrame({"a": [1, 1, 2], "b": [3, 4, 5]})
    expected = df.iloc[df.groupby("b").indices.get(4)]
    with tm.assert_produces_warning(FutureWarning, match=depr_msg):
        result = df.groupby("b").get_group(4, obj=df)
        tm.assert_frame_equal(result, expected)


def test_groupby_as_index_select_column_sum_empty_df():
    # GH 35246
    df = DataFrame(columns=Index(["A", "B", "C"], name="alpha"))
    left = df.groupby(by="A", as_index=False)["B"].sum(numeric_only=False)

    expected = DataFrame(columns=df.columns[:2], index=range(0))
    # GH#50744 - Columns after selection shouldn't retain names
    expected.columns.names = [None]
    tm.assert_frame_equal(left, expected)


def test_groupby_as_index_agg(df):
    grouped = df.groupby("A", as_index=False)

    # single-key

    result = grouped[["C", "D"]].agg("mean")
    expected = grouped.mean(numeric_only=True)
    tm.assert_frame_equal(result, expected)

    result2 = grouped.agg({"C": "mean", "D": "sum"})
    expected2 = grouped.mean(numeric_only=True)
    expected2["D"] = grouped.sum()["D"]
    tm.assert_frame_equal(result2, expected2)

    grouped = df.groupby("A", as_index=True)

    msg = r"nested renamer is not supported"
    with pytest.raises(SpecificationError, match=msg):
        grouped["C"].agg({"Q": "sum"})

    # multi-key

    grouped = df.groupby(["A", "B"], as_index=False)

    result = grouped.agg("mean")
    expected = grouped.mean()
    tm.assert_frame_equal(result, expected)

    result2 = grouped.agg({"C": "mean", "D": "sum"})
    expected2 = grouped.mean()
    expected2["D"] = grouped.sum()["D"]
    tm.assert_frame_equal(result2, expected2)

    expected3 = grouped["C"].sum()
    expected3 = DataFrame(expected3).rename(columns={"C": "Q"})
    msg = "Passing a dictionary to SeriesGroupBy.agg is deprecated"
    with tm.assert_produces_warning(FutureWarning, match=msg):
        result3 = grouped["C"].agg({"Q": "sum"})
    tm.assert_frame_equal(result3, expected3)

    # GH7115 & GH8112 & GH8582
    df = DataFrame(
        np.random.default_rng(2).integers(0, 100, (50, 3)),
        columns=["jim", "joe", "jolie"],
    )
    ts = Series(np.random.default_rng(2).integers(5, 10, 50), name="jim")

    gr = df.groupby(ts)
    gr.nth(0)  # invokes set_selection_from_grouper internally

    msg = "The behavior of DataFrame.sum with axis=None is deprecated"
    with tm.assert_produces_warning(FutureWarning, match=msg, check_stacklevel=False):
        res = gr.apply(sum)
    with tm.assert_produces_warning(FutureWarning, match=msg, check_stacklevel=False):
        alt = df.groupby(ts).apply(sum)
    tm.assert_frame_equal(res, alt)

    for attr in ["mean", "max", "count", "idxmax", "cumsum", "all"]:
        gr = df.groupby(ts, as_index=False)
        left = getattr(gr, attr)()

        gr = df.groupby(ts.values, as_index=True)
        right = getattr(gr, attr)().reset_index(drop=True)

        tm.assert_frame_equal(left, right)


def test_ops_not_as_index(reduction_func):
    # GH 10355, 21090
    # Using as_index=False should not modify grouped column

    if reduction_func in ("corrwith", "nth", "ngroup"):
        pytest.skip(f"GH 5755: Test not applicable for {reduction_func}")

    df = DataFrame(
        np.random.default_rng(2).integers(0, 5, size=(100, 2)), columns=["a", "b"]
    )
    expected = getattr(df.groupby("a"), reduction_func)()
    if reduction_func == "size":
        expected = expected.rename("size")
    expected = expected.reset_index()

    if reduction_func != "size":
        # 32 bit compat -> groupby preserves dtype whereas reset_index casts to int64
        expected["a"] = expected["a"].astype(df["a"].dtype)

    g = df.groupby("a", as_index=False)

    result = getattr(g, reduction_func)()
    tm.assert_frame_equal(result, expected)

    result = g.agg(reduction_func)
    tm.assert_frame_equal(result, expected)

    result = getattr(g["b"], reduction_func)()
    tm.assert_frame_equal(result, expected)

    result = g["b"].agg(reduction_func)
    tm.assert_frame_equal(result, expected)


def test_as_index_series_return_frame(df):
    grouped = df.groupby("A", as_index=False)
    grouped2 = df.groupby(["A", "B"], as_index=False)

    result = grouped["C"].agg("sum")
    expected = grouped.agg("sum").loc[:, ["A", "C"]]
    assert isinstance(result, DataFrame)
    tm.assert_frame_equal(result, expected)

    result2 = grouped2["C"].agg("sum")
    expected2 = grouped2.agg("sum").loc[:, ["A", "B", "C"]]
    assert isinstance(result2, DataFrame)
    tm.assert_frame_equal(result2, expected2)

    result = grouped["C"].sum()
    expected = grouped.sum().loc[:, ["A", "C"]]
    assert isinstance(result, DataFrame)
    tm.assert_frame_equal(result, expected)

    result2 = grouped2["C"].sum()
    expected2 = grouped2.sum().loc[:, ["A", "B", "C"]]
    assert isinstance(result2, DataFrame)
    tm.assert_frame_equal(result2, expected2)


def test_as_index_series_column_slice_raises(df):
    # GH15072
    grouped = df.groupby("A", as_index=False)
    msg = r"Column\(s\) C already selected"

    with pytest.raises(IndexError, match=msg):
        grouped["C"].__getitem__("D")


def test_groupby_as_index_cython(df):
    data = df

    # single-key
    grouped = data.groupby("A", as_index=False)
    result = grouped.mean(numeric_only=True)
    expected = data.groupby(["A"]).mean(numeric_only=True)
    expected.insert(0, "A", expected.index)
    expected.index = RangeIndex(len(expected))
    tm.assert_frame_equal(result, expected)

    # multi-key
    grouped = data.groupby(["A", "B"], as_index=False)
    result = grouped.mean()
    expected = data.groupby(["A", "B"]).mean()

    arrays = list(zip(*expected.index.values))
    expected.insert(0, "A", arrays[0])
    expected.insert(1, "B", arrays[1])
    expected.index = RangeIndex(len(expected))
    tm.assert_frame_equal(result, expected)


def test_groupby_as_index_series_scalar(df):
    grouped = df.groupby(["A", "B"], as_index=False)

    # GH #421

    result = grouped["C"].agg(len)
    expected = grouped.agg(len).loc[:, ["A", "B", "C"]]
    tm.assert_frame_equal(result, expected)


def test_groupby_as_index_corner(df, ts):
    msg = "as_index=False only valid with DataFrame"
    with pytest.raises(TypeError, match=msg):
        ts.groupby(lambda x: x.weekday(), as_index=False)

    msg = "as_index=False only valid for axis=0"
    depr_msg = "DataFrame.groupby with axis=1 is deprecated"
    with pytest.raises(ValueError, match=msg):
        with tm.assert_produces_warning(FutureWarning, match=depr_msg):
            df.groupby(lambda x: x.lower(), as_index=False, axis=1)


def test_groupby_multiple_key():
    df = tm.makeTimeDataFrame()
    grouped = df.groupby([lambda x: x.year, lambda x: x.month, lambda x: x.day])
    agged = grouped.sum()
    tm.assert_almost_equal(df.values, agged.values)

    depr_msg = "DataFrame.groupby with axis=1 is deprecated"
    with tm.assert_produces_warning(FutureWarning, match=depr_msg):
        grouped = df.T.groupby(
            [lambda x: x.year, lambda x: x.month, lambda x: x.day], axis=1
        )

    agged = grouped.agg(lambda x: x.sum())
    tm.assert_index_equal(agged.index, df.columns)
    tm.assert_almost_equal(df.T.values, agged.values)

    agged = grouped.agg(lambda x: x.sum())
    tm.assert_almost_equal(df.T.values, agged.values)


def test_groupby_multi_corner(df):
    # test that having an all-NA column doesn't mess you up
    df = df.copy()
    df["bad"] = np.nan
    agged = df.groupby(["A", "B"]).mean()

    expected = df.groupby(["A", "B"]).mean()
    expected["bad"] = np.nan

    tm.assert_frame_equal(agged, expected)


def test_raises_on_nuisance(df):
    grouped = df.groupby("A")
    msg = re.escape("agg function failed [how->mean,dtype->")
    with pytest.raises(TypeError, match=msg):
        grouped.agg("mean")
    with pytest.raises(TypeError, match=msg):
        grouped.mean()

    df = df.loc[:, ["A", "C", "D"]]
    df["E"] = datetime.now()
    grouped = df.groupby("A")
    msg = "datetime64 type does not support sum operations"
    with pytest.raises(TypeError, match=msg):
        grouped.agg("sum")
    with pytest.raises(TypeError, match=msg):
        grouped.sum()

    # won't work with axis = 1
    depr_msg = "DataFrame.groupby with axis=1 is deprecated"
    with tm.assert_produces_warning(FutureWarning, match=depr_msg):
        grouped = df.groupby({"A": 0, "C": 0, "D": 1, "E": 1}, axis=1)
    msg = "does not support reduction 'sum'"
    with pytest.raises(TypeError, match=msg):
        grouped.agg(lambda x: x.sum(0, numeric_only=False))


@pytest.mark.parametrize(
    "agg_function",
    ["max", "min"],
)
def test_keep_nuisance_agg(df, agg_function):
    # GH 38815
    grouped = df.groupby("A")
    result = getattr(grouped, agg_function)()
    expected = result.copy()
    expected.loc["bar", "B"] = getattr(df.loc[df["A"] == "bar", "B"], agg_function)()
    expected.loc["foo", "B"] = getattr(df.loc[df["A"] == "foo", "B"], agg_function)()
    tm.assert_frame_equal(result, expected)


@pytest.mark.parametrize(
    "agg_function",
    ["sum", "mean", "prod", "std", "var", "sem", "median"],
)
@pytest.mark.parametrize("numeric_only", [True, False])
def test_omit_nuisance_agg(df, agg_function, numeric_only):
    # GH 38774, GH 38815
    grouped = df.groupby("A")

    no_drop_nuisance = ("var", "std", "sem", "mean", "prod", "median")
    if agg_function in no_drop_nuisance and not numeric_only:
        # Added numeric_only as part of GH#46560; these do not drop nuisance
        # columns when numeric_only is False
        if agg_function in ("std", "sem"):
            klass = ValueError
            msg = "could not convert string to float: 'one'"
        else:
            klass = TypeError
            msg = re.escape(f"agg function failed [how->{agg_function},dtype->")
        with pytest.raises(klass, match=msg):
            getattr(grouped, agg_function)(numeric_only=numeric_only)
    else:
        result = getattr(grouped, agg_function)(numeric_only=numeric_only)
        if not numeric_only and agg_function == "sum":
            # sum is successful on column B
            columns = ["A", "B", "C", "D"]
        else:
            columns = ["A", "C", "D"]
        expected = getattr(df.loc[:, columns].groupby("A"), agg_function)(
            numeric_only=numeric_only
        )
        tm.assert_frame_equal(result, expected)


def test_raise_on_nuisance_python_single(df):
    # GH 38815
    grouped = df.groupby("A")
    with pytest.raises(ValueError, match="could not convert"):
        grouped.skew()


def test_raise_on_nuisance_python_multiple(three_group):
    grouped = three_group.groupby(["A", "B"])
    msg = re.escape("agg function failed [how->mean,dtype->")
    with pytest.raises(TypeError, match=msg):
        grouped.agg("mean")
    with pytest.raises(TypeError, match=msg):
        grouped.mean()


def test_empty_groups_corner(mframe):
    # handle empty groups
    df = DataFrame(
        {
            "k1": np.array(["b", "b", "b", "a", "a", "a"]),
            "k2": np.array(["1", "1", "1", "2", "2", "2"]),
            "k3": ["foo", "bar"] * 3,
            "v1": np.random.default_rng(2).standard_normal(6),
            "v2": np.random.default_rng(2).standard_normal(6),
        }
    )

    grouped = df.groupby(["k1", "k2"])
    result = grouped[["v1", "v2"]].agg("mean")
    expected = grouped.mean(numeric_only=True)
    tm.assert_frame_equal(result, expected)

    grouped = mframe[3:5].groupby(level=0)
    agged = grouped.apply(lambda x: x.mean())
    agged_A = grouped["A"].apply("mean")
    tm.assert_series_equal(agged["A"], agged_A)
    assert agged.index.name == "first"


def test_nonsense_func():
    df = DataFrame([0])
    msg = r"unsupported operand type\(s\) for \+: 'int' and 'str'"
    with pytest.raises(TypeError, match=msg):
        df.groupby(lambda x: x + "foo")


def test_wrap_aggregated_output_multindex(mframe):
    df = mframe.T
    df["baz", "two"] = "peekaboo"

    keys = [np.array([0, 0, 1]), np.array([0, 0, 1])]
    msg = re.escape("agg function failed [how->mean,dtype->")
    with pytest.raises(TypeError, match=msg):
        df.groupby(keys).agg("mean")
    agged = df.drop(columns=("baz", "two")).groupby(keys).agg("mean")
    assert isinstance(agged.columns, MultiIndex)

    def aggfun(ser):
        if ser.name == ("foo", "one"):
            raise TypeError("Test error message")
        return ser.sum()

    with pytest.raises(TypeError, match="Test error message"):
        df.groupby(keys).aggregate(aggfun)


def test_groupby_level_apply(mframe):
    result = mframe.groupby(level=0).count()
    assert result.index.name == "first"
    result = mframe.groupby(level=1).count()
    assert result.index.name == "second"

    result = mframe["A"].groupby(level=0).count()
    assert result.index.name == "first"


def test_groupby_level_mapper(mframe):
    deleveled = mframe.reset_index()

    mapper0 = {"foo": 0, "bar": 0, "baz": 1, "qux": 1}
    mapper1 = {"one": 0, "two": 0, "three": 1}

    result0 = mframe.groupby(mapper0, level=0).sum()
    result1 = mframe.groupby(mapper1, level=1).sum()

    mapped_level0 = np.array(
        [mapper0.get(x) for x in deleveled["first"]], dtype=np.int64
    )
    mapped_level1 = np.array(
        [mapper1.get(x) for x in deleveled["second"]], dtype=np.int64
    )
    expected0 = mframe.groupby(mapped_level0).sum()
    expected1 = mframe.groupby(mapped_level1).sum()
    expected0.index.name, expected1.index.name = "first", "second"

    tm.assert_frame_equal(result0, expected0)
    tm.assert_frame_equal(result1, expected1)


def test_groupby_level_nonmulti():
    # GH 1313, GH 13901
    s = Series([1, 2, 3, 10, 4, 5, 20, 6], Index([1, 2, 3, 1, 4, 5, 2, 6], name="foo"))
    expected = Series([11, 22, 3, 4, 5, 6], Index(range(1, 7), name="foo"))

    result = s.groupby(level=0).sum()
    tm.assert_series_equal(result, expected)
    result = s.groupby(level=[0]).sum()
    tm.assert_series_equal(result, expected)
    result = s.groupby(level=-1).sum()
    tm.assert_series_equal(result, expected)
    result = s.groupby(level=[-1]).sum()
    tm.assert_series_equal(result, expected)

    msg = "level > 0 or level < -1 only valid with MultiIndex"
    with pytest.raises(ValueError, match=msg):
        s.groupby(level=1)
    with pytest.raises(ValueError, match=msg):
        s.groupby(level=-2)
    msg = "No group keys passed!"
    with pytest.raises(ValueError, match=msg):
        s.groupby(level=[])
    msg = "multiple levels only valid with MultiIndex"
    with pytest.raises(ValueError, match=msg):
        s.groupby(level=[0, 0])
    with pytest.raises(ValueError, match=msg):
        s.groupby(level=[0, 1])
    msg = "level > 0 or level < -1 only valid with MultiIndex"
    with pytest.raises(ValueError, match=msg):
        s.groupby(level=[1])


def test_groupby_complex():
    # GH 12902
    a = Series(data=np.arange(4) * (1 + 2j), index=[0, 0, 1, 1])
    expected = Series((1 + 2j, 5 + 10j))

    result = a.groupby(level=0).sum()
    tm.assert_series_equal(result, expected)


def test_groupby_complex_numbers(using_infer_string):
    # GH 17927
    df = DataFrame(
        [
            {"a": 1, "b": 1 + 1j},
            {"a": 1, "b": 1 + 2j},
            {"a": 4, "b": 1},
        ]
    )
    dtype = "string[pyarrow_numpy]" if using_infer_string else object
    expected = DataFrame(
        np.array([1, 1, 1], dtype=np.int64),
        index=Index([(1 + 1j), (1 + 2j), (1 + 0j)], name="b"),
        columns=Index(["a"], dtype=dtype),
    )
    result = df.groupby("b", sort=False).count()
    tm.assert_frame_equal(result, expected)

    # Sorted by the magnitude of the complex numbers
    expected.index = Index([(1 + 0j), (1 + 1j), (1 + 2j)], name="b")
    result = df.groupby("b", sort=True).count()
    tm.assert_frame_equal(result, expected)


def test_groupby_series_indexed_differently():
    s1 = Series(
        [5.0, -9.0, 4.0, 100.0, -5.0, 55.0, 6.7],
        index=Index(["a", "b", "c", "d", "e", "f", "g"]),
    )
    s2 = Series(
        [1.0, 1.0, 4.0, 5.0, 5.0, 7.0], index=Index(["a", "b", "d", "f", "g", "h"])
    )

    grouped = s1.groupby(s2)
    agged = grouped.mean()
    exp = s1.groupby(s2.reindex(s1.index).get).mean()
    tm.assert_series_equal(agged, exp)


def test_groupby_with_hier_columns():
    tuples = list(
        zip(
            *[
                ["bar", "bar", "baz", "baz", "foo", "foo", "qux", "qux"],
                ["one", "two", "one", "two", "one", "two", "one", "two"],
            ]
        )
    )
    index = MultiIndex.from_tuples(tuples)
    columns = MultiIndex.from_tuples(
        [("A", "cat"), ("B", "dog"), ("B", "cat"), ("A", "dog")]
    )
    df = DataFrame(
        np.random.default_rng(2).standard_normal((8, 4)), index=index, columns=columns
    )

    result = df.groupby(level=0).mean()
    tm.assert_index_equal(result.columns, columns)

    depr_msg = "DataFrame.groupby with axis=1 is deprecated"
    with tm.assert_produces_warning(FutureWarning, match=depr_msg):
        gb = df.groupby(level=0, axis=1)
    result = gb.mean()
    tm.assert_index_equal(result.index, df.index)

    result = df.groupby(level=0).agg("mean")
    tm.assert_index_equal(result.columns, columns)

    result = df.groupby(level=0).apply(lambda x: x.mean())
    tm.assert_index_equal(result.columns, columns)

    with tm.assert_produces_warning(FutureWarning, match=depr_msg):
        gb = df.groupby(level=0, axis=1)
    result = gb.agg(lambda x: x.mean(1))
    tm.assert_index_equal(result.columns, Index(["A", "B"]))
    tm.assert_index_equal(result.index, df.index)

    # add a nuisance column
    sorted_columns, _ = columns.sortlevel(0)
    df["A", "foo"] = "bar"
    result = df.groupby(level=0).mean(numeric_only=True)
    tm.assert_index_equal(result.columns, df.columns[:-1])


def test_grouping_ndarray(df):
    grouped = df.groupby(df["A"].values)
    result = grouped.sum()
    expected = df.groupby(df["A"].rename(None)).sum()
    tm.assert_frame_equal(result, expected)


def test_groupby_wrong_multi_labels():
    index = Index([0, 1, 2, 3, 4], name="index")
    data = DataFrame(
        {
            "foo": ["foo1", "foo1", "foo2", "foo1", "foo3"],
            "bar": ["bar1", "bar2", "bar2", "bar1", "bar1"],
            "baz": ["baz1", "baz1", "baz1", "baz2", "baz2"],
            "spam": ["spam2", "spam3", "spam2", "spam1", "spam1"],
            "data": [20, 30, 40, 50, 60],
        },
        index=index,
    )

    grouped = data.groupby(["foo", "bar", "baz", "spam"])

    result = grouped.agg("mean")
    expected = grouped.mean()
    tm.assert_frame_equal(result, expected)


def test_groupby_series_with_name(df):
    result = df.groupby(df["A"]).mean(numeric_only=True)
    result2 = df.groupby(df["A"], as_index=False).mean(numeric_only=True)
    assert result.index.name == "A"
    assert "A" in result2

    result = df.groupby([df["A"], df["B"]]).mean()
    result2 = df.groupby([df["A"], df["B"]], as_index=False).mean()
    assert result.index.names == ("A", "B")
    assert "A" in result2
    assert "B" in result2


def test_seriesgroupby_name_attr(df):
    # GH 6265
    result = df.groupby("A")["C"]
    assert result.count().name == "C"
    assert result.mean().name == "C"

    testFunc = lambda x: np.sum(x) * 2
    assert result.agg(testFunc).name == "C"


def test_consistency_name():
    # GH 12363

    df = DataFrame(
        {
            "A": ["foo", "bar", "foo", "bar", "foo", "bar", "foo", "foo"],
            "B": ["one", "one", "two", "two", "two", "two", "one", "two"],
            "C": np.random.default_rng(2).standard_normal(8) + 1.0,
            "D": np.arange(8),
        }
    )

    expected = df.groupby(["A"]).B.count()
    result = df.B.groupby(df.A).count()
    tm.assert_series_equal(result, expected)


def test_groupby_name_propagation(df):
    # GH 6124
    def summarize(df, name=None):
        return Series({"count": 1, "mean": 2, "omissions": 3}, name=name)

    def summarize_random_name(df):
        # Provide a different name for each Series.  In this case, groupby
        # should not attempt to propagate the Series name since they are
        # inconsistent.
        return Series({"count": 1, "mean": 2, "omissions": 3}, name=df.iloc[0]["A"])

    msg = "DataFrameGroupBy.apply operated on the grouping columns"
    with tm.assert_produces_warning(FutureWarning, match=msg):
        metrics = df.groupby("A").apply(summarize)
    assert metrics.columns.name is None
    with tm.assert_produces_warning(FutureWarning, match=msg):
        metrics = df.groupby("A").apply(summarize, "metrics")
    assert metrics.columns.name == "metrics"
    with tm.assert_produces_warning(FutureWarning, match=msg):
        metrics = df.groupby("A").apply(summarize_random_name)
    assert metrics.columns.name is None


def test_groupby_nonstring_columns():
    df = DataFrame([np.arange(10) for x in range(10)])
    grouped = df.groupby(0)
    result = grouped.mean()
    expected = df.groupby(df[0]).mean()
    tm.assert_frame_equal(result, expected)


def test_groupby_mixed_type_columns():
    # GH 13432, unorderable types in py3
    df = DataFrame([[0, 1, 2]], columns=["A", "B", 0])
    expected = DataFrame([[1, 2]], columns=["B", 0], index=Index([0], name="A"))

    result = df.groupby("A").first()
    tm.assert_frame_equal(result, expected)

    result = df.groupby("A").sum()
    tm.assert_frame_equal(result, expected)


def test_cython_grouper_series_bug_noncontig():
    arr = np.empty((100, 100))
    arr.fill(np.nan)
    obj = Series(arr[:, 0])
    inds = np.tile(range(10), 10)

    result = obj.groupby(inds).agg(Series.median)
    assert result.isna().all()


def test_series_grouper_noncontig_index():
    index = Index(["a" * 10] * 100)

    values = Series(np.random.default_rng(2).standard_normal(50), index=index[::2])
    labels = np.random.default_rng(2).integers(0, 5, 50)

    # it works!
    grouped = values.groupby(labels)

    # accessing the index elements causes segfault
    f = lambda x: len(set(map(id, x.index)))
    grouped.agg(f)


def test_convert_objects_leave_decimal_alone():
    s = Series(range(5))
    labels = np.array(["a", "b", "c", "d", "e"], dtype="O")

    def convert_fast(x):
        return Decimal(str(x.mean()))

    def convert_force_pure(x):
        # base will be length 0
        assert len(x.values.base) > 0
        return Decimal(str(x.mean()))

    grouped = s.groupby(labels)

    result = grouped.agg(convert_fast)
    assert result.dtype == np.object_
    assert isinstance(result.iloc[0], Decimal)

    result = grouped.agg(convert_force_pure)
    assert result.dtype == np.object_
    assert isinstance(result.iloc[0], Decimal)


def test_groupby_dtype_inference_empty():
    # GH 6733
    df = DataFrame({"x": [], "range": np.arange(0, dtype="int64")})
    assert df["x"].dtype == np.float64

    result = df.groupby("x").first()
    exp_index = Index([], name="x", dtype=np.float64)
    expected = DataFrame({"range": Series([], index=exp_index, dtype="int64")})
    tm.assert_frame_equal(result, expected, by_blocks=True)


def test_groupby_unit64_float_conversion():
    # GH: 30859 groupby converts unit64 to floats sometimes
    df = DataFrame({"first": [1], "second": [1], "value": [16148277970000000000]})
    result = df.groupby(["first", "second"])["value"].max()
    expected = Series(
        [16148277970000000000],
        MultiIndex.from_product([[1], [1]], names=["first", "second"]),
        name="value",
    )
    tm.assert_series_equal(result, expected)


def test_groupby_list_infer_array_like(df):
    result = df.groupby(list(df["A"])).mean(numeric_only=True)
    expected = df.groupby(df["A"]).mean(numeric_only=True)
    tm.assert_frame_equal(result, expected, check_names=False)

    with pytest.raises(KeyError, match=r"^'foo'$"):
        df.groupby(list(df["A"][:-1]))

    # pathological case of ambiguity
    df = DataFrame(
        {
            "foo": [0, 1],
            "bar": [3, 4],
            "val": np.random.default_rng(2).standard_normal(2),
        }
    )

    result = df.groupby(["foo", "bar"]).mean()
    expected = df.groupby([df["foo"], df["bar"]]).mean()[["val"]]


def test_groupby_keys_same_size_as_index():
    # GH 11185
    freq = "s"
    index = date_range(
        start=Timestamp("2015-09-29T11:34:44-0700"), periods=2, freq=freq
    )
    df = DataFrame([["A", 10], ["B", 15]], columns=["metric", "values"], index=index)
    result = df.groupby([Grouper(level=0, freq=freq), "metric"]).mean()
    expected = df.set_index([df.index, "metric"]).astype(float)

    tm.assert_frame_equal(result, expected)


def test_groupby_one_row():
    # GH 11741
    msg = r"^'Z'$"
    df1 = DataFrame(
        np.random.default_rng(2).standard_normal((1, 4)), columns=list("ABCD")
    )
    with pytest.raises(KeyError, match=msg):
        df1.groupby("Z")
    df2 = DataFrame(
        np.random.default_rng(2).standard_normal((2, 4)), columns=list("ABCD")
    )
    with pytest.raises(KeyError, match=msg):
        df2.groupby("Z")


def test_groupby_nat_exclude():
    # GH 6992
    df = DataFrame(
        {
            "values": np.random.default_rng(2).standard_normal(8),
            "dt": [
                np.nan,
                Timestamp("2013-01-01"),
                np.nan,
                Timestamp("2013-02-01"),
                np.nan,
                Timestamp("2013-02-01"),
                np.nan,
                Timestamp("2013-01-01"),
            ],
            "str": [np.nan, "a", np.nan, "a", np.nan, "a", np.nan, "b"],
        }
    )
    grouped = df.groupby("dt")

    expected = [Index([1, 7]), Index([3, 5])]
    keys = sorted(grouped.groups.keys())
    assert len(keys) == 2
    for k, e in zip(keys, expected):
        # grouped.groups keys are np.datetime64 with system tz
        # not to be affected by tz, only compare values
        tm.assert_index_equal(grouped.groups[k], e)

    # confirm obj is not filtered
    tm.assert_frame_equal(grouped.grouper.groupings[0].obj, df)
    assert grouped.ngroups == 2

    expected = {
        Timestamp("2013-01-01 00:00:00"): np.array([1, 7], dtype=np.intp),
        Timestamp("2013-02-01 00:00:00"): np.array([3, 5], dtype=np.intp),
    }

    for k in grouped.indices:
        tm.assert_numpy_array_equal(grouped.indices[k], expected[k])

    tm.assert_frame_equal(grouped.get_group(Timestamp("2013-01-01")), df.iloc[[1, 7]])
    tm.assert_frame_equal(grouped.get_group(Timestamp("2013-02-01")), df.iloc[[3, 5]])

    with pytest.raises(KeyError, match=r"^NaT$"):
        grouped.get_group(pd.NaT)

    nan_df = DataFrame(
        {"nan": [np.nan, np.nan, np.nan], "nat": [pd.NaT, pd.NaT, pd.NaT]}
    )
    assert nan_df["nan"].dtype == "float64"
    assert nan_df["nat"].dtype == "datetime64[ns]"

    for key in ["nan", "nat"]:
        grouped = nan_df.groupby(key)
        assert grouped.groups == {}
        assert grouped.ngroups == 0
        assert grouped.indices == {}
        with pytest.raises(KeyError, match=r"^nan$"):
            grouped.get_group(np.nan)
        with pytest.raises(KeyError, match=r"^NaT$"):
            grouped.get_group(pd.NaT)


def test_groupby_two_group_keys_all_nan():
    # GH #36842: Grouping over two group keys shouldn't raise an error
    df = DataFrame({"a": [np.nan, np.nan], "b": [np.nan, np.nan], "c": [1, 2]})
    result = df.groupby(["a", "b"]).indices
    assert result == {}


def test_groupby_2d_malformed():
    d = DataFrame(index=range(2))
    d["group"] = ["g1", "g2"]
    d["zeros"] = [0, 0]
    d["ones"] = [1, 1]
    d["label"] = ["l1", "l2"]
    tmp = d.groupby(["group"]).mean(numeric_only=True)
    res_values = np.array([[0.0, 1.0], [0.0, 1.0]])
    tm.assert_index_equal(tmp.columns, Index(["zeros", "ones"]))
    tm.assert_numpy_array_equal(tmp.values, res_values)


def test_int32_overflow():
    B = np.concatenate((np.arange(10000), np.arange(10000), np.arange(5000)))
    A = np.arange(25000)
    df = DataFrame(
        {
            "A": A,
            "B": B,
            "C": A,
            "D": B,
            "E": np.random.default_rng(2).standard_normal(25000),
        }
    )

    left = df.groupby(["A", "B", "C", "D"]).sum()
    right = df.groupby(["D", "C", "B", "A"]).sum()
    assert len(left) == len(right)


def test_groupby_sort_multi():
    df = DataFrame(
        {
            "a": ["foo", "bar", "baz"],
            "b": [3, 2, 1],
            "c": [0, 1, 2],
            "d": np.random.default_rng(2).standard_normal(3),
        }
    )

    tups = [tuple(row) for row in df[["a", "b", "c"]].values]
    tups = com.asarray_tuplesafe(tups)
    result = df.groupby(["a", "b", "c"], sort=True).sum()
    tm.assert_numpy_array_equal(result.index.values, tups[[1, 2, 0]])

    tups = [tuple(row) for row in df[["c", "a", "b"]].values]
    tups = com.asarray_tuplesafe(tups)
    result = df.groupby(["c", "a", "b"], sort=True).sum()
    tm.assert_numpy_array_equal(result.index.values, tups)

    tups = [tuple(x) for x in df[["b", "c", "a"]].values]
    tups = com.asarray_tuplesafe(tups)
    result = df.groupby(["b", "c", "a"], sort=True).sum()
    tm.assert_numpy_array_equal(result.index.values, tups[[2, 1, 0]])

    df = DataFrame(
        {
            "a": [0, 1, 2, 0, 1, 2],
            "b": [0, 0, 0, 1, 1, 1],
            "d": np.random.default_rng(2).standard_normal(6),
        }
    )
    grouped = df.groupby(["a", "b"])["d"]
    result = grouped.sum()

    def _check_groupby(df, result, keys, field, f=lambda x: x.sum()):
        tups = [tuple(row) for row in df[keys].values]
        tups = com.asarray_tuplesafe(tups)
        expected = f(df.groupby(tups)[field])
        for k, v in expected.items():
            assert result[k] == v

    _check_groupby(df, result, ["a", "b"], "d")


def test_dont_clobber_name_column():
    df = DataFrame(
        {"key": ["a", "a", "a", "b", "b", "b"], "name": ["foo", "bar", "baz"] * 2}
    )

    msg = "DataFrameGroupBy.apply operated on the grouping columns"
    with tm.assert_produces_warning(FutureWarning, match=msg):
        result = df.groupby("key", group_keys=False).apply(lambda x: x)
    tm.assert_frame_equal(result, df)


def test_skip_group_keys():
    tsf = tm.makeTimeDataFrame()

    grouped = tsf.groupby(lambda x: x.month, group_keys=False)
    result = grouped.apply(lambda x: x.sort_values(by="A")[:3])

    pieces = [group.sort_values(by="A")[:3] for key, group in grouped]

    expected = pd.concat(pieces)
    tm.assert_frame_equal(result, expected)

    grouped = tsf["A"].groupby(lambda x: x.month, group_keys=False)
    result = grouped.apply(lambda x: x.sort_values()[:3])

    pieces = [group.sort_values()[:3] for key, group in grouped]

    expected = pd.concat(pieces)
    tm.assert_series_equal(result, expected)


def test_no_nonsense_name(float_frame):
    # GH #995
    s = float_frame["C"].copy()
    s.name = None

    result = s.groupby(float_frame["A"]).agg("sum")
    assert result.name is None


def test_multifunc_sum_bug():
    # GH #1065
    x = DataFrame(np.arange(9).reshape(3, 3))
    x["test"] = 0
    x["fl"] = [1.3, 1.5, 1.6]

    grouped = x.groupby("test")
    result = grouped.agg({"fl": "sum", 2: "size"})
    assert result["fl"].dtype == np.float64


def test_handle_dict_return_value(df):
    def f(group):
        return {"max": group.max(), "min": group.min()}

    def g(group):
        return Series({"max": group.max(), "min": group.min()})

    result = df.groupby("A")["C"].apply(f)
    expected = df.groupby("A")["C"].apply(g)

    assert isinstance(result, Series)
    tm.assert_series_equal(result, expected)


@pytest.mark.parametrize("grouper", ["A", ["A", "B"]])
def test_set_group_name(df, grouper, using_infer_string):
    def f(group):
        assert group.name is not None
        return group

    def freduce(group):
        assert group.name is not None
        if using_infer_string and grouper == "A" and is_string_dtype(group.dtype):
            with pytest.raises(TypeError, match="does not support"):
                group.sum()
        else:
            return group.sum()

    def freducex(x):
        return freduce(x)

    grouped = df.groupby(grouper, group_keys=False)

    # make sure all these work
    msg = "DataFrameGroupBy.apply operated on the grouping columns"
    with tm.assert_produces_warning(FutureWarning, match=msg):
        grouped.apply(f)
    grouped.aggregate(freduce)
    grouped.aggregate({"C": freduce, "D": freduce})
    grouped.transform(f)

    grouped["C"].apply(f)
    grouped["C"].aggregate(freduce)
    grouped["C"].aggregate([freduce, freducex])
    grouped["C"].transform(f)


def test_group_name_available_in_inference_pass():
    # gh-15062
    df = DataFrame({"a": [0, 0, 1, 1, 2, 2], "b": np.arange(6)})

    names = []

    def f(group):
        names.append(group.name)
        return group.copy()

    msg = "DataFrameGroupBy.apply operated on the grouping columns"
    with tm.assert_produces_warning(FutureWarning, match=msg):
        df.groupby("a", sort=False, group_keys=False).apply(f)

    expected_names = [0, 1, 2]
    assert names == expected_names


def test_no_dummy_key_names(df):
    # see gh-1291
    result = df.groupby(df["A"].values).sum()
    assert result.index.name is None

    result = df.groupby([df["A"].values, df["B"].values]).sum()
    assert result.index.names == (None, None)


def test_groupby_sort_multiindex_series():
    # series multiindex groupby sort argument was not being passed through
    # _compress_group_index
    # GH 9444
    index = MultiIndex(
        levels=[[1, 2], [1, 2]],
        codes=[[0, 0, 0, 0, 1, 1], [1, 1, 0, 0, 0, 0]],
        names=["a", "b"],
    )
    mseries = Series([0, 1, 2, 3, 4, 5], index=index)
    index = MultiIndex(
        levels=[[1, 2], [1, 2]], codes=[[0, 0, 1], [1, 0, 0]], names=["a", "b"]
    )
    mseries_result = Series([0, 2, 4], index=index)

    result = mseries.groupby(level=["a", "b"], sort=False).first()
    tm.assert_series_equal(result, mseries_result)
    result = mseries.groupby(level=["a", "b"], sort=True).first()
    tm.assert_series_equal(result, mseries_result.sort_index())


def test_groupby_reindex_inside_function():
    periods = 1000
    ind = date_range(start="2012/1/1", freq="5min", periods=periods)
    df = DataFrame({"high": np.arange(periods), "low": np.arange(periods)}, index=ind)

    def agg_before(func, fix=False):
        """
        Run an aggregate func on the subset of data.
        """

        def _func(data):
            d = data.loc[data.index.map(lambda x: x.hour < 11)].dropna()
            if fix:
                data[data.index[0]]
            if len(d) == 0:
                return None
            return func(d)

        return _func

    grouped = df.groupby(lambda x: datetime(x.year, x.month, x.day))
    closure_bad = grouped.agg({"high": agg_before(np.max)})
    closure_good = grouped.agg({"high": agg_before(np.max, True)})

    tm.assert_frame_equal(closure_bad, closure_good)


def test_groupby_multiindex_missing_pair():
    # GH9049
    df = DataFrame(
        {
            "group1": ["a", "a", "a", "b"],
            "group2": ["c", "c", "d", "c"],
            "value": [1, 1, 1, 5],
        }
    )
    df = df.set_index(["group1", "group2"])
    df_grouped = df.groupby(level=["group1", "group2"], sort=True)

    res = df_grouped.agg("sum")
    idx = MultiIndex.from_tuples(
        [("a", "c"), ("a", "d"), ("b", "c")], names=["group1", "group2"]
    )
    exp = DataFrame([[2], [1], [5]], index=idx, columns=["value"])

    tm.assert_frame_equal(res, exp)


def test_groupby_multiindex_not_lexsorted():
    # GH 11640

    # define the lexsorted version
    lexsorted_mi = MultiIndex.from_tuples(
        [("a", ""), ("b1", "c1"), ("b2", "c2")], names=["b", "c"]
    )
    lexsorted_df = DataFrame([[1, 3, 4]], columns=lexsorted_mi)
    assert lexsorted_df.columns._is_lexsorted()

    # define the non-lexsorted version
    not_lexsorted_df = DataFrame(
        columns=["a", "b", "c", "d"], data=[[1, "b1", "c1", 3], [1, "b2", "c2", 4]]
    )
    not_lexsorted_df = not_lexsorted_df.pivot_table(
        index="a", columns=["b", "c"], values="d"
    )
    not_lexsorted_df = not_lexsorted_df.reset_index()
    assert not not_lexsorted_df.columns._is_lexsorted()

    expected = lexsorted_df.groupby("a").mean()
    with tm.assert_produces_warning(PerformanceWarning):
        result = not_lexsorted_df.groupby("a").mean()
    tm.assert_frame_equal(expected, result)

    # a transforming function should work regardless of sort
    # GH 14776
    df = DataFrame(
        {"x": ["a", "a", "b", "a"], "y": [1, 1, 2, 2], "z": [1, 2, 3, 4]}
    ).set_index(["x", "y"])
    assert not df.index._is_lexsorted()

    for level in [0, 1, [0, 1]]:
        for sort in [False, True]:
            result = df.groupby(level=level, sort=sort, group_keys=False).apply(
                DataFrame.drop_duplicates
            )
            expected = df
            tm.assert_frame_equal(expected, result)

            result = (
                df.sort_index()
                .groupby(level=level, sort=sort, group_keys=False)
                .apply(DataFrame.drop_duplicates)
            )
            expected = df.sort_index()
            tm.assert_frame_equal(expected, result)


def test_index_label_overlaps_location():
    # checking we don't have any label/location confusion in the
    # wake of GH5375
    df = DataFrame(list("ABCDE"), index=[2, 0, 2, 1, 1])
    g = df.groupby(list("ababb"))
    actual = g.filter(lambda x: len(x) > 2)
    expected = df.iloc[[1, 3, 4]]
    tm.assert_frame_equal(actual, expected)

    ser = df[0]
    g = ser.groupby(list("ababb"))
    actual = g.filter(lambda x: len(x) > 2)
    expected = ser.take([1, 3, 4])
    tm.assert_series_equal(actual, expected)

    #  and again, with a generic Index of floats
    df.index = df.index.astype(float)
    g = df.groupby(list("ababb"))
    actual = g.filter(lambda x: len(x) > 2)
    expected = df.iloc[[1, 3, 4]]
    tm.assert_frame_equal(actual, expected)

    ser = df[0]
    g = ser.groupby(list("ababb"))
    actual = g.filter(lambda x: len(x) > 2)
    expected = ser.take([1, 3, 4])
    tm.assert_series_equal(actual, expected)


def test_transform_doesnt_clobber_ints():
    # GH 7972
    n = 6
    x = np.arange(n)
    df = DataFrame({"a": x // 2, "b": 2.0 * x, "c": 3.0 * x})
    df2 = DataFrame({"a": x // 2 * 1.0, "b": 2.0 * x, "c": 3.0 * x})

    gb = df.groupby("a")
    result = gb.transform("mean")

    gb2 = df2.groupby("a")
    expected = gb2.transform("mean")
    tm.assert_frame_equal(result, expected)


@pytest.mark.parametrize(
    "sort_column",
    ["ints", "floats", "strings", ["ints", "floats"], ["ints", "strings"]],
)
@pytest.mark.parametrize(
    "group_column", ["int_groups", "string_groups", ["int_groups", "string_groups"]]
)
def test_groupby_preserves_sort(sort_column, group_column):
    # Test to ensure that groupby always preserves sort order of original
    # object. Issue #8588 and #9651

    df = DataFrame(
        {
            "int_groups": [3, 1, 0, 1, 0, 3, 3, 3],
            "string_groups": ["z", "a", "z", "a", "a", "g", "g", "g"],
            "ints": [8, 7, 4, 5, 2, 9, 1, 1],
            "floats": [2.3, 5.3, 6.2, -2.4, 2.2, 1.1, 1.1, 5],
            "strings": ["z", "d", "a", "e", "word", "word2", "42", "47"],
        }
    )

    # Try sorting on different types and with different group types

    df = df.sort_values(by=sort_column)
    g = df.groupby(group_column)

    def test_sort(x):
        tm.assert_frame_equal(x, x.sort_values(by=sort_column))

    msg = "DataFrameGroupBy.apply operated on the grouping columns"
    with tm.assert_produces_warning(FutureWarning, match=msg):
        g.apply(test_sort)


def test_pivot_table_values_key_error():
    # This test is designed to replicate the error in issue #14938
    df = DataFrame(
        {
            "eventDate": date_range(datetime.today(), periods=20, freq="ME").tolist(),
            "thename": range(20),
        }
    )

    df["year"] = df.set_index("eventDate").index.year
    df["month"] = df.set_index("eventDate").index.month

    with pytest.raises(KeyError, match="'badname'"):
        df.reset_index().pivot_table(
            index="year", columns="month", values="badname", aggfunc="count"
        )


@pytest.mark.parametrize("columns", ["C", ["C"]])
@pytest.mark.parametrize("keys", [["A"], ["A", "B"]])
@pytest.mark.parametrize(
    "values",
    [
        [True],
        [0],
        [0.0],
        ["a"],
        Categorical([0]),
        [to_datetime(0)],
        date_range(0, 1, 1, tz="US/Eastern"),
        pd.period_range("2016-01-01", periods=3, freq="D"),
        pd.array([0], dtype="Int64"),
        pd.array([0], dtype="Float64"),
        pd.array([False], dtype="boolean"),
    ],
    ids=[
        "bool",
        "int",
        "float",
        "str",
        "cat",
        "dt64",
        "dt64tz",
        "period",
        "Int64",
        "Float64",
        "boolean",
    ],
)
@pytest.mark.parametrize("method", ["attr", "agg", "apply"])
@pytest.mark.parametrize(
    "op", ["idxmax", "idxmin", "min", "max", "sum", "prod", "skew"]
)
def test_empty_groupby(
    columns, keys, values, method, op, using_array_manager, dropna, using_infer_string
):
    # GH8093 & GH26411
    override_dtype = None

    if isinstance(values, BooleanArray) and op in ["sum", "prod"]:
        # We expect to get Int64 back for these
        override_dtype = "Int64"

    if isinstance(values[0], bool) and op in ("prod", "sum"):
        # sum/product of bools is an integer
        override_dtype = "int64"

    df = DataFrame({"A": values, "B": values, "C": values}, columns=list("ABC"))

    if hasattr(values, "dtype"):
        # check that we did the construction right
        assert (df.dtypes == values.dtype).all()

    df = df.iloc[:0]

    gb = df.groupby(keys, group_keys=False, dropna=dropna, observed=False)[columns]

    def get_result(**kwargs):
        if method == "attr":
            return getattr(gb, op)(**kwargs)
        else:
            return getattr(gb, method)(op, **kwargs)

    def get_categorical_invalid_expected():
        # Categorical is special without 'observed=True', we get an NaN entry
        #  corresponding to the unobserved group. If we passed observed=True
        #  to groupby, expected would just be 'df.set_index(keys)[columns]'
        #  as below
        lev = Categorical([0], dtype=values.dtype)
        if len(keys) != 1:
            idx = MultiIndex.from_product([lev, lev], names=keys)
        else:
            # all columns are dropped, but we end up with one row
            # Categorical is special without 'observed=True'
            idx = Index(lev, name=keys[0])

        if using_infer_string:
            columns = Index([], dtype="string[pyarrow_numpy]")
        else:
            columns = []
        expected = DataFrame([], columns=columns, index=idx)
        return expected

    is_per = isinstance(df.dtypes.iloc[0], pd.PeriodDtype)
    is_dt64 = df.dtypes.iloc[0].kind == "M"
    is_cat = isinstance(values, Categorical)

    if (
        isinstance(values, Categorical)
        and not values.ordered
        and op in ["min", "max", "idxmin", "idxmax"]
    ):
        if op in ["min", "max"]:
            msg = f"Cannot perform {op} with non-ordered Categorical"
            klass = TypeError
        else:
            msg = f"Can't get {op} of an empty group due to unobserved categories"
            klass = ValueError
        with pytest.raises(klass, match=msg):
            get_result()

        if op in ["min", "max"] and isinstance(columns, list):
            # i.e. DataframeGroupBy, not SeriesGroupBy
            result = get_result(numeric_only=True)
            expected = get_categorical_invalid_expected()
            tm.assert_equal(result, expected)
        return

    if op in ["prod", "sum", "skew"]:
        # ops that require more than just ordered-ness
        if is_dt64 or is_cat or is_per:
            # GH#41291
            # datetime64 -> prod and sum are invalid
            if is_dt64:
                msg = "datetime64 type does not support"
            elif is_per:
                msg = "Period type does not support"
            else:
                msg = "category type does not support"
            if op == "skew":
                msg = "|".join([msg, "does not support reduction 'skew'"])
            with pytest.raises(TypeError, match=msg):
                get_result()

            if not isinstance(columns, list):
                # i.e. SeriesGroupBy
                return
            elif op == "skew":
                # TODO: test the numeric_only=True case
                return
            else:
                # i.e. op in ["prod", "sum"]:
                # i.e. DataFrameGroupBy
                # ops that require more than just ordered-ness
                # GH#41291
                result = get_result(numeric_only=True)

                # with numeric_only=True, these are dropped, and we get
                # an empty DataFrame back
                expected = df.set_index(keys)[[]]
                if is_cat:
                    expected = get_categorical_invalid_expected()
                tm.assert_equal(result, expected)
                return

    result = get_result()
    expected = df.set_index(keys)[columns]
    if op in ["idxmax", "idxmin"]:
        expected = expected.astype(df.index.dtype)
    if override_dtype is not None:
        expected = expected.astype(override_dtype)
    if len(keys) == 1:
        expected.index.name = keys[0]
    tm.assert_equal(result, expected)


def test_empty_groupby_apply_nonunique_columns():
    # GH#44417
    df = DataFrame(np.random.default_rng(2).standard_normal((0, 4)))
    df[3] = df[3].astype(np.int64)
    df.columns = [0, 1, 2, 0]
    gb = df.groupby(df[1], group_keys=False)
    msg = "DataFrameGroupBy.apply operated on the grouping columns"
    with tm.assert_produces_warning(FutureWarning, match=msg):
        res = gb.apply(lambda x: x)
    assert (res.dtypes == df.dtypes).all()


def test_tuple_as_grouping():
    # https://github.com/pandas-dev/pandas/issues/18314
    df = DataFrame(
        {
            ("a", "b"): [1, 1, 1, 1],
            "a": [2, 2, 2, 2],
            "b": [2, 2, 2, 2],
            "c": [1, 1, 1, 1],
        }
    )

    with pytest.raises(KeyError, match=r"('a', 'b')"):
        df[["a", "b", "c"]].groupby(("a", "b"))

    result = df.groupby(("a", "b"))["c"].sum()
    expected = Series([4], name="c", index=Index([1], name=("a", "b")))
    tm.assert_series_equal(result, expected)


def test_tuple_correct_keyerror():
    # https://github.com/pandas-dev/pandas/issues/18798
    df = DataFrame(1, index=range(3), columns=MultiIndex.from_product([[1, 2], [3, 4]]))
    with pytest.raises(KeyError, match=r"^\(7, 8\)$"):
        df.groupby((7, 8)).mean()


def test_groupby_agg_ohlc_non_first():
    # GH 21716
    df = DataFrame(
        [[1], [1]],
        columns=Index(["foo"], name="mycols"),
        index=date_range("2018-01-01", periods=2, freq="D", name="dti"),
    )

    expected = DataFrame(
        [[1, 1, 1, 1, 1], [1, 1, 1, 1, 1]],
        columns=MultiIndex.from_tuples(
            (
                ("foo", "sum", "foo"),
                ("foo", "ohlc", "open"),
                ("foo", "ohlc", "high"),
                ("foo", "ohlc", "low"),
                ("foo", "ohlc", "close"),
            ),
            names=["mycols", None, None],
        ),
        index=date_range("2018-01-01", periods=2, freq="D", name="dti"),
    )

    result = df.groupby(Grouper(freq="D")).agg(["sum", "ohlc"])

    tm.assert_frame_equal(result, expected)


def test_groupby_multiindex_nat():
    # GH 9236
    values = [
        (pd.NaT, "a"),
        (datetime(2012, 1, 2), "a"),
        (datetime(2012, 1, 2), "b"),
        (datetime(2012, 1, 3), "a"),
    ]
    mi = MultiIndex.from_tuples(values, names=["date", None])
    ser = Series([3, 2, 2.5, 4], index=mi)

    result = ser.groupby(level=1).mean()
    expected = Series([3.0, 2.5], index=["a", "b"])
    tm.assert_series_equal(result, expected)


def test_groupby_empty_list_raises():
    # GH 5289
    values = zip(range(10), range(10))
    df = DataFrame(values, columns=["apple", "b"])
    msg = "Grouper and axis must be same length"
    with pytest.raises(ValueError, match=msg):
        df.groupby([[]])


def test_groupby_multiindex_series_keys_len_equal_group_axis():
    # GH 25704
    index_array = [["x", "x"], ["a", "b"], ["k", "k"]]
    index_names = ["first", "second", "third"]
    ri = MultiIndex.from_arrays(index_array, names=index_names)
    s = Series(data=[1, 2], index=ri)
    result = s.groupby(["first", "third"]).sum()

    index_array = [["x"], ["k"]]
    index_names = ["first", "third"]
    ei = MultiIndex.from_arrays(index_array, names=index_names)
    expected = Series([3], index=ei)

    tm.assert_series_equal(result, expected)


def test_groupby_groups_in_BaseGrouper():
    # GH 26326
    # Test if DataFrame grouped with a pandas.Grouper has correct groups
    mi = MultiIndex.from_product([["A", "B"], ["C", "D"]], names=["alpha", "beta"])
    df = DataFrame({"foo": [1, 2, 1, 2], "bar": [1, 2, 3, 4]}, index=mi)
    result = df.groupby([Grouper(level="alpha"), "beta"])
    expected = df.groupby(["alpha", "beta"])
    assert result.groups == expected.groups

    result = df.groupby(["beta", Grouper(level="alpha")])
    expected = df.groupby(["beta", "alpha"])
    assert result.groups == expected.groups


@pytest.mark.parametrize("group_name", ["x", ["x"]])
def test_groupby_axis_1(group_name):
    # GH 27614
    df = DataFrame(
        np.arange(12).reshape(3, 4), index=[0, 1, 0], columns=[10, 20, 10, 20]
    )
    df.index.name = "y"
    df.columns.name = "x"

    depr_msg = "DataFrame.groupby with axis=1 is deprecated"
    with tm.assert_produces_warning(FutureWarning, match=depr_msg):
        gb = df.groupby(group_name, axis=1)

    results = gb.sum()
    expected = df.T.groupby(group_name).sum().T
    tm.assert_frame_equal(results, expected)

    # test on MI column
    iterables = [["bar", "baz", "foo"], ["one", "two"]]
    mi = MultiIndex.from_product(iterables=iterables, names=["x", "x1"])
    df = DataFrame(np.arange(18).reshape(3, 6), index=[0, 1, 0], columns=mi)
    with tm.assert_produces_warning(FutureWarning, match=depr_msg):
        gb = df.groupby(group_name, axis=1)
    results = gb.sum()
    expected = df.T.groupby(group_name).sum().T
    tm.assert_frame_equal(results, expected)


@pytest.mark.parametrize(
    "op, expected",
    [
        (
            "shift",
            {
                "time": [
                    None,
                    None,
                    Timestamp("2019-01-01 12:00:00"),
                    Timestamp("2019-01-01 12:30:00"),
                    None,
                    None,
                ]
            },
        ),
        (
            "bfill",
            {
                "time": [
                    Timestamp("2019-01-01 12:00:00"),
                    Timestamp("2019-01-01 12:30:00"),
                    Timestamp("2019-01-01 14:00:00"),
                    Timestamp("2019-01-01 14:30:00"),
                    Timestamp("2019-01-01 14:00:00"),
                    Timestamp("2019-01-01 14:30:00"),
                ]
            },
        ),
        (
            "ffill",
            {
                "time": [
                    Timestamp("2019-01-01 12:00:00"),
                    Timestamp("2019-01-01 12:30:00"),
                    Timestamp("2019-01-01 12:00:00"),
                    Timestamp("2019-01-01 12:30:00"),
                    Timestamp("2019-01-01 14:00:00"),
                    Timestamp("2019-01-01 14:30:00"),
                ]
            },
        ),
    ],
)
def test_shift_bfill_ffill_tz(tz_naive_fixture, op, expected):
    # GH19995, GH27992: Check that timezone does not drop in shift, bfill, and ffill
    tz = tz_naive_fixture
    data = {
        "id": ["A", "B", "A", "B", "A", "B"],
        "time": [
            Timestamp("2019-01-01 12:00:00"),
            Timestamp("2019-01-01 12:30:00"),
            None,
            None,
            Timestamp("2019-01-01 14:00:00"),
            Timestamp("2019-01-01 14:30:00"),
        ],
    }
    df = DataFrame(data).assign(time=lambda x: x.time.dt.tz_localize(tz))

    grouped = df.groupby("id")
    result = getattr(grouped, op)()
    expected = DataFrame(expected).assign(time=lambda x: x.time.dt.tz_localize(tz))
    tm.assert_frame_equal(result, expected)


def test_groupby_only_none_group():
    # see GH21624
    # this was crashing with "ValueError: Length of passed values is 1, index implies 0"
    df = DataFrame({"g": [None], "x": 1})
    actual = df.groupby("g")["x"].transform("sum")
    expected = Series([np.nan], name="x")

    tm.assert_series_equal(actual, expected)


def test_groupby_duplicate_index():
    # GH#29189 the groupby call here used to raise
    ser = Series([2, 5, 6, 8], index=[2.0, 4.0, 4.0, 5.0])
    gb = ser.groupby(level=0)

    result = gb.mean()
    expected = Series([2, 5.5, 8], index=[2.0, 4.0, 5.0])
    tm.assert_series_equal(result, expected)


def test_group_on_empty_multiindex(transformation_func, request):
    # GH 47787
    # With one row, those are transforms so the schema should be the same
    df = DataFrame(
        data=[[1, Timestamp("today"), 3, 4]],
        columns=["col_1", "col_2", "col_3", "col_4"],
    )
    df["col_3"] = df["col_3"].astype(int)
    df["col_4"] = df["col_4"].astype(int)
    df = df.set_index(["col_1", "col_2"])
    if transformation_func == "fillna":
        args = ("ffill",)
    else:
        args = ()
    result = df.iloc[:0].groupby(["col_1"]).transform(transformation_func, *args)
    expected = df.groupby(["col_1"]).transform(transformation_func, *args).iloc[:0]
    if transformation_func in ("diff", "shift"):
        expected = expected.astype(int)
    tm.assert_equal(result, expected)

    result = (
        df["col_3"].iloc[:0].groupby(["col_1"]).transform(transformation_func, *args)
    )
    expected = (
        df["col_3"].groupby(["col_1"]).transform(transformation_func, *args).iloc[:0]
    )
    if transformation_func in ("diff", "shift"):
        expected = expected.astype(int)
    tm.assert_equal(result, expected)


@pytest.mark.parametrize(
    "idx",
    [
        Index(["a", "a"], name="foo"),
        MultiIndex.from_tuples((("a", "a"), ("a", "a")), names=["foo", "bar"]),
    ],
)
def test_dup_labels_output_shape(groupby_func, idx):
    if groupby_func in {"size", "ngroup", "cumcount"}:
        pytest.skip(f"Not applicable for {groupby_func}")

    df = DataFrame([[1, 1]], columns=idx)
    grp_by = df.groupby([0])

    args = get_groupby_method_args(groupby_func, df)
    result = getattr(grp_by, groupby_func)(*args)

    assert result.shape == (1, 2)
    tm.assert_index_equal(result.columns, idx)


def test_groupby_crash_on_nunique(axis):
    # Fix following 30253
    dti = date_range("2016-01-01", periods=2, name="foo")
    df = DataFrame({("A", "B"): [1, 2], ("A", "C"): [1, 3], ("D", "B"): [0, 0]})
    df.columns.names = ("bar", "baz")
    df.index = dti

    axis_number = df._get_axis_number(axis)
    if not axis_number:
        df = df.T
        msg = "The 'axis' keyword in DataFrame.groupby is deprecated"
    else:
        msg = "DataFrame.groupby with axis=1 is deprecated"

    with tm.assert_produces_warning(FutureWarning, match=msg):
        gb = df.groupby(axis=axis_number, level=0)
    result = gb.nunique()

    expected = DataFrame({"A": [1, 2], "D": [1, 1]}, index=dti)
    expected.columns.name = "bar"
    if not axis_number:
        expected = expected.T

    tm.assert_frame_equal(result, expected)

    if axis_number == 0:
        # same thing, but empty columns
        with tm.assert_produces_warning(FutureWarning, match=msg):
            gb2 = df[[]].groupby(axis=axis_number, level=0)
        exp = expected[[]]
    else:
        # same thing, but empty rows
        with tm.assert_produces_warning(FutureWarning, match=msg):
            gb2 = df.loc[[]].groupby(axis=axis_number, level=0)
        # default for empty when we can't infer a dtype is float64
        exp = expected.loc[[]].astype(np.float64)

    res = gb2.nunique()
    tm.assert_frame_equal(res, exp)


def test_groupby_list_level():
    # GH 9790
    expected = DataFrame(np.arange(0, 9).reshape(3, 3), dtype=float)
    result = expected.groupby(level=[0]).mean()
    tm.assert_frame_equal(result, expected)


@pytest.mark.parametrize(
    "max_seq_items, expected",
    [
        (5, "{0: [0], 1: [1], 2: [2], 3: [3], 4: [4]}"),
        (4, "{0: [0], 1: [1], 2: [2], 3: [3], ...}"),
        (1, "{0: [0], ...}"),
    ],
)
def test_groups_repr_truncates(max_seq_items, expected):
    # GH 1135
    df = DataFrame(np.random.default_rng(2).standard_normal((5, 1)))
    df["a"] = df.index

    with pd.option_context("display.max_seq_items", max_seq_items):
        result = df.groupby("a").groups.__repr__()
        assert result == expected

        result = df.groupby(np.array(df.a)).groups.__repr__()
        assert result == expected


def test_group_on_two_row_multiindex_returns_one_tuple_key():
    # GH 18451
    df = DataFrame([{"a": 1, "b": 2, "c": 99}, {"a": 1, "b": 2, "c": 88}])
    df = df.set_index(["a", "b"])

    grp = df.groupby(["a", "b"])
    result = grp.indices
    expected = {(1, 2): np.array([0, 1], dtype=np.int64)}

    assert len(result) == 1
    key = (1, 2)
    assert (result[key] == expected[key]).all()


@pytest.mark.parametrize(
    "klass, attr, value",
    [
        (DataFrame, "level", "a"),
        (DataFrame, "as_index", False),
        (DataFrame, "sort", False),
        (DataFrame, "group_keys", False),
        (DataFrame, "observed", True),
        (DataFrame, "dropna", False),
        (Series, "level", "a"),
        (Series, "as_index", False),
        (Series, "sort", False),
        (Series, "group_keys", False),
        (Series, "observed", True),
        (Series, "dropna", False),
    ],
)
def test_subsetting_columns_keeps_attrs(klass, attr, value):
    # GH 9959 - When subsetting columns, don't drop attributes
    df = DataFrame({"a": [1], "b": [2], "c": [3]})
    if attr != "axis":
        df = df.set_index("a")

    expected = df.groupby("a", **{attr: value})
    result = expected[["b"]] if klass is DataFrame else expected["b"]
    assert getattr(result, attr) == getattr(expected, attr)


def test_subsetting_columns_axis_1():
    # GH 37725
    df = DataFrame({"A": [1], "B": [2], "C": [3]})
    msg = "DataFrame.groupby with axis=1 is deprecated"
    with tm.assert_produces_warning(FutureWarning, match=msg):
        g = df.groupby([0, 0, 1], axis=1)
    match = "Cannot subset columns when using axis=1"
    with pytest.raises(ValueError, match=match):
        g[["A", "B"]].sum()


@pytest.mark.parametrize("func", ["sum", "any", "shift"])
def test_groupby_column_index_name_lost(func):
    # GH: 29764 groupby loses index sometimes
    expected = Index(["a"], name="idx")
    df = DataFrame([[1]], columns=expected)
    df_grouped = df.groupby([1])
    result = getattr(df_grouped, func)().columns
    tm.assert_index_equal(result, expected)


@pytest.mark.parametrize(
    "infer_string",
    [
        False,
<<<<<<< HEAD
        pytest.param(
            True,
            marks=pytest.mark.skipif(pa_version_under7p0, reason="arrow not installed"),
        ),
=======
        True,
>>>>>>> 479c4ec0
    ],
)
def test_groupby_duplicate_columns(infer_string):
    # GH: 31735
    if infer_string:
        pytest.importorskip("pyarrow")
    df = DataFrame(
        {"A": ["f", "e", "g", "h"], "B": ["a", "b", "c", "d"], "C": [1, 2, 3, 4]}
    ).astype(object)
    df.columns = ["A", "B", "B"]
    with pd.option_context("future.infer_string", infer_string):
        result = df.groupby([0, 0, 0, 0]).min()
    expected = DataFrame(
        [["e", "a", 1]], index=np.array([0]), columns=["A", "B", "B"], dtype=object
    )
    tm.assert_frame_equal(result, expected)


def test_groupby_series_with_tuple_name():
    # GH 37755
    ser = Series([1, 2, 3, 4], index=[1, 1, 2, 2], name=("a", "a"))
    ser.index.name = ("b", "b")
    result = ser.groupby(level=0).last()
    expected = Series([2, 4], index=[1, 2], name=("a", "a"))
    expected.index.name = ("b", "b")
    tm.assert_series_equal(result, expected)


@pytest.mark.parametrize(
    "func, values", [("sum", [97.0, 98.0]), ("mean", [24.25, 24.5])]
)
def test_groupby_numerical_stability_sum_mean(func, values):
    # GH#38778
    data = [1e16, 1e16, 97, 98, -5e15, -5e15, -5e15, -5e15]
    df = DataFrame({"group": [1, 2] * 4, "a": data, "b": data})
    result = getattr(df.groupby("group"), func)()
    expected = DataFrame({"a": values, "b": values}, index=Index([1, 2], name="group"))
    tm.assert_frame_equal(result, expected)


def test_groupby_numerical_stability_cumsum():
    # GH#38934
    data = [1e16, 1e16, 97, 98, -5e15, -5e15, -5e15, -5e15]
    df = DataFrame({"group": [1, 2] * 4, "a": data, "b": data})
    result = df.groupby("group").cumsum()
    exp_data = (
        [1e16] * 2 + [1e16 + 96, 1e16 + 98] + [5e15 + 97, 5e15 + 98] + [97.0, 98.0]
    )
    expected = DataFrame({"a": exp_data, "b": exp_data})
    tm.assert_frame_equal(result, expected, check_exact=True)


def test_groupby_cumsum_skipna_false():
    # GH#46216 don't propagate np.nan above the diagonal
    arr = np.random.default_rng(2).standard_normal((5, 5))
    df = DataFrame(arr)
    for i in range(5):
        df.iloc[i, i] = np.nan

    df["A"] = 1
    gb = df.groupby("A")

    res = gb.cumsum(skipna=False)

    expected = df[[0, 1, 2, 3, 4]].cumsum(skipna=False)
    tm.assert_frame_equal(res, expected)


def test_groupby_cumsum_timedelta64():
    # GH#46216 don't ignore is_datetimelike in libgroupby.group_cumsum
    dti = date_range("2016-01-01", periods=5)
    ser = Series(dti) - dti[0]
    ser[2] = pd.NaT

    df = DataFrame({"A": 1, "B": ser})
    gb = df.groupby("A")

    res = gb.cumsum(numeric_only=False, skipna=True)
    exp = DataFrame({"B": [ser[0], ser[1], pd.NaT, ser[4], ser[4] * 2]})
    tm.assert_frame_equal(res, exp)

    res = gb.cumsum(numeric_only=False, skipna=False)
    exp = DataFrame({"B": [ser[0], ser[1], pd.NaT, pd.NaT, pd.NaT]})
    tm.assert_frame_equal(res, exp)


def test_groupby_mean_duplicate_index(rand_series_with_duplicate_datetimeindex):
    dups = rand_series_with_duplicate_datetimeindex
    result = dups.groupby(level=0).mean()
    expected = dups.groupby(dups.index).mean()
    tm.assert_series_equal(result, expected)


def test_groupby_all_nan_groups_drop():
    # GH 15036
    s = Series([1, 2, 3], [np.nan, np.nan, np.nan])
    result = s.groupby(s.index).sum()
    expected = Series([], index=Index([], dtype=np.float64), dtype=np.int64)
    tm.assert_series_equal(result, expected)


@pytest.mark.parametrize("numeric_only", [True, False])
def test_groupby_empty_multi_column(as_index, numeric_only, using_infer_string):
    # GH 15106 & GH 41998
    df = DataFrame(data=[], columns=["A", "B", "C"])
    gb = df.groupby(["A", "B"], as_index=as_index)
    result = gb.sum(numeric_only=numeric_only)
    if as_index:
        index = MultiIndex([[], []], [[], []], names=["A", "B"])
        if using_infer_string:
            dtype = "string[pyarrow_numpy]"
        else:
            dtype = object
        columns = ["C"] if not numeric_only else Index([], dtype=dtype)
    else:
        index = RangeIndex(0)
        columns = ["A", "B", "C"] if not numeric_only else ["A", "B"]
    expected = DataFrame([], columns=columns, index=index)
    tm.assert_frame_equal(result, expected)


def test_groupby_aggregation_non_numeric_dtype():
    # GH #43108
    df = DataFrame(
        [["M", [1]], ["M", [1]], ["W", [10]], ["W", [20]]], columns=["MW", "v"]
    )

    expected = DataFrame(
        {
            "v": [[1, 1], [10, 20]],
        },
        index=Index(["M", "W"], name="MW"),
    )

    gb = df.groupby(by=["MW"])
    result = gb.sum()
    tm.assert_frame_equal(result, expected)


def test_groupby_aggregation_multi_non_numeric_dtype():
    # GH #42395
    df = DataFrame(
        {
            "x": [1, 0, 1, 1, 0],
            "y": [Timedelta(i, "days") for i in range(1, 6)],
            "z": [Timedelta(i * 10, "days") for i in range(1, 6)],
        }
    )

    expected = DataFrame(
        {
            "y": [Timedelta(i, "days") for i in range(7, 9)],
            "z": [Timedelta(i * 10, "days") for i in range(7, 9)],
        },
        index=Index([0, 1], dtype="int64", name="x"),
    )

    gb = df.groupby(by=["x"])
    result = gb.sum()
    tm.assert_frame_equal(result, expected)


def test_groupby_aggregation_numeric_with_non_numeric_dtype():
    # GH #43108
    df = DataFrame(
        {
            "x": [1, 0, 1, 1, 0],
            "y": [Timedelta(i, "days") for i in range(1, 6)],
            "z": list(range(1, 6)),
        }
    )

    expected = DataFrame(
        {"y": [Timedelta(7, "days"), Timedelta(8, "days")], "z": [7, 8]},
        index=Index([0, 1], dtype="int64", name="x"),
    )

    gb = df.groupby(by=["x"])
    result = gb.sum()
    tm.assert_frame_equal(result, expected)


def test_groupby_filtered_df_std():
    # GH 16174
    dicts = [
        {"filter_col": False, "groupby_col": True, "bool_col": True, "float_col": 10.5},
        {"filter_col": True, "groupby_col": True, "bool_col": True, "float_col": 20.5},
        {"filter_col": True, "groupby_col": True, "bool_col": True, "float_col": 30.5},
    ]
    df = DataFrame(dicts)

    df_filter = df[df["filter_col"] == True]  # noqa: E712
    dfgb = df_filter.groupby("groupby_col")
    result = dfgb.std()
    expected = DataFrame(
        [[0.0, 0.0, 7.071068]],
        columns=["filter_col", "bool_col", "float_col"],
        index=Index([True], name="groupby_col"),
    )
    tm.assert_frame_equal(result, expected)


def test_datetime_categorical_multikey_groupby_indices():
    # GH 26859
    df = DataFrame(
        {
            "a": Series(list("abc")),
            "b": Series(
                to_datetime(["2018-01-01", "2018-02-01", "2018-03-01"]),
                dtype="category",
            ),
            "c": Categorical.from_codes([-1, 0, 1], categories=[0, 1]),
        }
    )
    result = df.groupby(["a", "b"], observed=False).indices
    expected = {
        ("a", Timestamp("2018-01-01 00:00:00")): np.array([0]),
        ("b", Timestamp("2018-02-01 00:00:00")): np.array([1]),
        ("c", Timestamp("2018-03-01 00:00:00")): np.array([2]),
    }
    assert result == expected


def test_rolling_wrong_param_min_period():
    # GH34037
    name_l = ["Alice"] * 5 + ["Bob"] * 5
    val_l = [np.nan, np.nan, 1, 2, 3] + [np.nan, 1, 2, 3, 4]
    test_df = DataFrame([name_l, val_l]).T
    test_df.columns = ["name", "val"]

    result_error_msg = r"__init__\(\) got an unexpected keyword argument 'min_period'"
    with pytest.raises(TypeError, match=result_error_msg):
        test_df.groupby("name")["val"].rolling(window=2, min_period=1).sum()


@pytest.mark.parametrize(
    "dtype",
    [
        object,
        pytest.param(
            "string[pyarrow_numpy]",
            marks=pytest.mark.skipif(pa_version_under7p0, reason="arrow not installed"),
        ),
    ],
)
def test_by_column_values_with_same_starting_value(dtype):
    # GH29635
    df = DataFrame(
        {
            "Name": ["Thomas", "Thomas", "Thomas John"],
            "Credit": [1200, 1300, 900],
            "Mood": Series(["sad", "happy", "happy"], dtype=dtype),
        }
    )
    aggregate_details = {"Mood": Series.mode, "Credit": "sum"}

    result = df.groupby(["Name"]).agg(aggregate_details)
    expected_result = DataFrame(
        {
            "Mood": [["happy", "sad"], "happy"],
            "Credit": [2500, 900],
            "Name": ["Thomas", "Thomas John"],
        }
    ).set_index("Name")

    tm.assert_frame_equal(result, expected_result)


def test_groupby_none_in_first_mi_level():
    # GH#47348
    arr = [[None, 1, 0, 1], [2, 3, 2, 3]]
    ser = Series(1, index=MultiIndex.from_arrays(arr, names=["a", "b"]))
    result = ser.groupby(level=[0, 1]).sum()
    expected = Series(
        [1, 2], MultiIndex.from_tuples([(0.0, 2), (1.0, 3)], names=["a", "b"])
    )
    tm.assert_series_equal(result, expected)


def test_groupby_none_column_name(using_infer_string):
    # GH#47348
    df = DataFrame({None: [1, 1, 2, 2], "b": [1, 1, 2, 3], "c": [4, 5, 6, 7]})
    if using_infer_string:
        result = df.groupby(by=[np.nan]).sum()
        name = np.nan
    else:
        result = df.groupby(by=[None]).sum()
        name = None
    expected = DataFrame({"b": [2, 5], "c": [9, 13]}, index=Index([1, 2], name=name))
    tm.assert_frame_equal(result, expected)


@pytest.mark.parametrize("selection", [None, "a", ["a"]])
def test_single_element_list_grouping(selection):
    # GH#42795, GH#53500
    df = DataFrame({"a": [1, 2], "b": [np.nan, 5], "c": [np.nan, 2]}, index=["x", "y"])
    grouped = df.groupby(["a"]) if selection is None else df.groupby(["a"])[selection]
    result = [key for key, _ in grouped]

    expected = [(1,), (2,)]
    assert result == expected


def test_groupby_string_dtype():
    # GH 40148
    df = DataFrame({"str_col": ["a", "b", "c", "a"], "num_col": [1, 2, 3, 2]})
    df["str_col"] = df["str_col"].astype("string")
    expected = DataFrame(
        {
            "str_col": [
                "a",
                "b",
                "c",
            ],
            "num_col": [1.5, 2.0, 3.0],
        }
    )
    expected["str_col"] = expected["str_col"].astype("string")
    grouped = df.groupby("str_col", as_index=False)
    result = grouped.mean()
    tm.assert_frame_equal(result, expected)


@pytest.mark.parametrize(
    "level_arg, multiindex", [([0], False), ((0,), False), ([0], True), ((0,), True)]
)
def test_single_element_listlike_level_grouping_deprecation(level_arg, multiindex):
    # GH 51583
    df = DataFrame({"a": [1, 2], "b": [3, 4], "c": [5, 6]}, index=["x", "y"])
    if multiindex:
        df = df.set_index(["a", "b"])
    depr_msg = (
        "Creating a Groupby object with a length-1 list-like "
        "level parameter will yield indexes as tuples in a future version. "
        "To keep indexes as scalars, create Groupby objects with "
        "a scalar level parameter instead."
    )
    with tm.assert_produces_warning(FutureWarning, match=depr_msg):
        [key for key, _ in df.groupby(level=level_arg)]


@pytest.mark.parametrize("func", ["sum", "cumsum", "cumprod", "prod"])
def test_groupby_avoid_casting_to_float(func):
    # GH#37493
    val = 922337203685477580
    df = DataFrame({"a": 1, "b": [val]})
    result = getattr(df.groupby("a"), func)() - val
    expected = DataFrame({"b": [0]}, index=Index([1], name="a"))
    if func in ["cumsum", "cumprod"]:
        expected = expected.reset_index(drop=True)
    tm.assert_frame_equal(result, expected)


@pytest.mark.parametrize("func, val", [("sum", 3), ("prod", 2)])
def test_groupby_sum_support_mask(any_numeric_ea_dtype, func, val):
    # GH#37493
    df = DataFrame({"a": 1, "b": [1, 2, pd.NA]}, dtype=any_numeric_ea_dtype)
    result = getattr(df.groupby("a"), func)()
    expected = DataFrame(
        {"b": [val]},
        index=Index([1], name="a", dtype=any_numeric_ea_dtype),
        dtype=any_numeric_ea_dtype,
    )
    tm.assert_frame_equal(result, expected)


@pytest.mark.parametrize("val, dtype", [(111, "int"), (222, "uint")])
def test_groupby_overflow(val, dtype):
    # GH#37493
    df = DataFrame({"a": 1, "b": [val, val]}, dtype=f"{dtype}8")
    result = df.groupby("a").sum()
    expected = DataFrame(
        {"b": [val * 2]},
        index=Index([1], name="a", dtype=f"{dtype}8"),
        dtype=f"{dtype}64",
    )
    tm.assert_frame_equal(result, expected)

    result = df.groupby("a").cumsum()
    expected = DataFrame({"b": [val, val * 2]}, dtype=f"{dtype}64")
    tm.assert_frame_equal(result, expected)

    result = df.groupby("a").prod()
    expected = DataFrame(
        {"b": [val * val]},
        index=Index([1], name="a", dtype=f"{dtype}8"),
        dtype=f"{dtype}64",
    )
    tm.assert_frame_equal(result, expected)


@pytest.mark.parametrize("skipna, val", [(True, 3), (False, pd.NA)])
def test_groupby_cumsum_mask(any_numeric_ea_dtype, skipna, val):
    # GH#37493
    df = DataFrame({"a": 1, "b": [1, pd.NA, 2]}, dtype=any_numeric_ea_dtype)
    result = df.groupby("a").cumsum(skipna=skipna)
    expected = DataFrame(
        {"b": [1, pd.NA, val]},
        dtype=any_numeric_ea_dtype,
    )
    tm.assert_frame_equal(result, expected)


@pytest.mark.parametrize(
    "val_in, index, val_out",
    [
        (
            [1.0, 2.0, 3.0, 4.0, 5.0],
            ["foo", "foo", "bar", "baz", "blah"],
            [3.0, 4.0, 5.0, 3.0],
        ),
        (
            [1.0, 2.0, 3.0, 4.0, 5.0, 6.0],
            ["foo", "foo", "bar", "baz", "blah", "blah"],
            [3.0, 4.0, 11.0, 3.0],
        ),
    ],
)
def test_groupby_index_name_in_index_content(val_in, index, val_out):
    # GH 48567
    series = Series(data=val_in, name="values", index=Index(index, name="blah"))
    result = series.groupby("blah").sum()
    expected = Series(
        data=val_out,
        name="values",
        index=Index(["bar", "baz", "blah", "foo"], name="blah"),
    )
    tm.assert_series_equal(result, expected)

    result = series.to_frame().groupby("blah").sum()
    expected = expected.to_frame()
    tm.assert_frame_equal(result, expected)


@pytest.mark.parametrize("n", [1, 10, 32, 100, 1000])
def test_sum_of_booleans(n):
    # GH 50347
    df = DataFrame({"groupby_col": 1, "bool": [True] * n})
    df["bool"] = df["bool"].eq(True)
    result = df.groupby("groupby_col").sum()
    expected = DataFrame({"bool": [n]}, index=Index([1], name="groupby_col"))
    tm.assert_frame_equal(result, expected)


@pytest.mark.filterwarnings(
    "ignore:invalid value encountered in remainder:RuntimeWarning"
)
@pytest.mark.parametrize("method", ["head", "tail", "nth", "first", "last"])
def test_groupby_method_drop_na(method):
    # GH 21755
    df = DataFrame({"A": ["a", np.nan, "b", np.nan, "c"], "B": range(5)})

    if method == "nth":
        result = getattr(df.groupby("A"), method)(n=0)
    else:
        result = getattr(df.groupby("A"), method)()

    if method in ["first", "last"]:
        expected = DataFrame({"B": [0, 2, 4]}).set_index(
            Series(["a", "b", "c"], name="A")
        )
    else:
        expected = DataFrame({"A": ["a", "b", "c"], "B": [0, 2, 4]}, index=[0, 2, 4])
    tm.assert_frame_equal(result, expected)


def test_groupby_reduce_period():
    # GH#51040
    pi = pd.period_range("2016-01-01", periods=100, freq="D")
    grps = list(range(10)) * 10
    ser = pi.to_series()
    gb = ser.groupby(grps)

    with pytest.raises(TypeError, match="Period type does not support sum operations"):
        gb.sum()
    with pytest.raises(
        TypeError, match="Period type does not support cumsum operations"
    ):
        gb.cumsum()
    with pytest.raises(TypeError, match="Period type does not support prod operations"):
        gb.prod()
    with pytest.raises(
        TypeError, match="Period type does not support cumprod operations"
    ):
        gb.cumprod()

    res = gb.max()
    expected = ser[-10:]
    expected.index = Index(range(10), dtype=int)
    tm.assert_series_equal(res, expected)

    res = gb.min()
    expected = ser[:10]
    expected.index = Index(range(10), dtype=int)
    tm.assert_series_equal(res, expected)


def test_obj_with_exclusions_duplicate_columns():
    # GH#50806
    df = DataFrame([[0, 1, 2, 3]])
    df.columns = [0, 1, 2, 0]
    gb = df.groupby(df[1])
    result = gb._obj_with_exclusions
    expected = df.take([0, 2, 3], axis=1)
    tm.assert_frame_equal(result, expected)


@pytest.mark.parametrize("numeric_only", [True, False])
def test_groupby_numeric_only_std_no_result(numeric_only):
    # GH 51080
    dicts_non_numeric = [{"a": "foo", "b": "bar"}, {"a": "car", "b": "dar"}]
    df = DataFrame(dicts_non_numeric)
    dfgb = df.groupby("a", as_index=False, sort=False)

    if numeric_only:
        result = dfgb.std(numeric_only=True)
        expected_df = DataFrame(["foo", "car"], columns=["a"])
        tm.assert_frame_equal(result, expected_df)
    else:
        with pytest.raises(
            ValueError, match="could not convert string to float: 'bar'"
        ):
            dfgb.std(numeric_only=numeric_only)


def test_grouping_with_categorical_interval_columns():
    # GH#34164
    df = DataFrame({"x": [0.1, 0.2, 0.3, -0.4, 0.5], "w": ["a", "b", "a", "c", "a"]})
    qq = pd.qcut(df["x"], q=np.linspace(0, 1, 5))
    result = df.groupby([qq, "w"], observed=False)["x"].agg("mean")
    categorical_index_level_1 = Categorical(
        [
            Interval(-0.401, 0.1, closed="right"),
            Interval(0.1, 0.2, closed="right"),
            Interval(0.2, 0.3, closed="right"),
            Interval(0.3, 0.5, closed="right"),
        ],
        ordered=True,
    )
    index_level_2 = ["a", "b", "c"]
    mi = MultiIndex.from_product(
        [categorical_index_level_1, index_level_2], names=["x", "w"]
    )
    expected = Series(
        np.array(
            [
                0.1,
                np.nan,
                -0.4,
                np.nan,
                0.2,
                np.nan,
                0.3,
                np.nan,
                np.nan,
                0.5,
                np.nan,
                np.nan,
            ]
        ),
        index=mi,
        name="x",
    )
    tm.assert_series_equal(result, expected)


@pytest.mark.parametrize("bug_var", [1, "a"])
def test_groupby_sum_on_nan_should_return_nan(bug_var):
    # GH 24196
    df = DataFrame({"A": [bug_var, bug_var, bug_var, np.nan]})
    dfgb = df.groupby(lambda x: x)
    result = dfgb.sum(min_count=1)

    expected_df = DataFrame([bug_var, bug_var, bug_var, None], columns=["A"])
    tm.assert_frame_equal(result, expected_df)


@pytest.mark.parametrize(
    "method",
    [
        "count",
        "corr",
        "cummax",
        "cummin",
        "cumprod",
        "describe",
        "rank",
        "quantile",
        "diff",
        "shift",
        "all",
        "any",
        "idxmin",
        "idxmax",
        "ffill",
        "bfill",
        "pct_change",
    ],
)
def test_groupby_selection_with_methods(df, method):
    # some methods which require DatetimeIndex
    rng = date_range("2014", periods=len(df))
    df.index = rng

    g = df.groupby(["A"])[["C"]]
    g_exp = df[["C"]].groupby(df["A"])
    # TODO check groupby with > 1 col ?

    res = getattr(g, method)()
    exp = getattr(g_exp, method)()

    # should always be frames!
    tm.assert_frame_equal(res, exp)


def test_groupby_selection_other_methods(df):
    # some methods which require DatetimeIndex
    rng = date_range("2014", periods=len(df))
    df.columns.name = "foo"
    df.index = rng

    g = df.groupby(["A"])[["C"]]
    g_exp = df[["C"]].groupby(df["A"])

    # methods which aren't just .foo()
    tm.assert_frame_equal(g.fillna(0), g_exp.fillna(0))
    msg = "DataFrameGroupBy.dtypes is deprecated"
    with tm.assert_produces_warning(FutureWarning, match=msg):
        tm.assert_frame_equal(g.dtypes, g_exp.dtypes)
    tm.assert_frame_equal(g.apply(lambda x: x.sum()), g_exp.apply(lambda x: x.sum()))

    tm.assert_frame_equal(g.resample("D").mean(), g_exp.resample("D").mean())
    tm.assert_frame_equal(g.resample("D").ohlc(), g_exp.resample("D").ohlc())

    tm.assert_frame_equal(
        g.filter(lambda x: len(x) == 3), g_exp.filter(lambda x: len(x) == 3)
    )


def test_groupby_with_Time_Grouper():
    idx2 = [
        to_datetime("2016-08-31 22:08:12.000"),
        to_datetime("2016-08-31 22:09:12.200"),
        to_datetime("2016-08-31 22:20:12.400"),
    ]

    test_data = DataFrame(
        {"quant": [1.0, 1.0, 3.0], "quant2": [1.0, 1.0, 3.0], "time2": idx2}
    )

    expected_output = DataFrame(
        {
            "time2": date_range("2016-08-31 22:08:00", periods=13, freq="1min"),
            "quant": [1, 1, 0, 0, 0, 0, 0, 0, 0, 0, 0, 0, 1],
            "quant2": [1, 1, 0, 0, 0, 0, 0, 0, 0, 0, 0, 0, 1],
        }
    )

    df = test_data.groupby(Grouper(key="time2", freq="1min")).count().reset_index()

    tm.assert_frame_equal(df, expected_output)


def test_groupby_series_with_datetimeindex_month_name():
    # GH 48509
    s = Series([0, 1, 0], index=date_range("2022-01-01", periods=3), name="jan")
    result = s.groupby(s).count()
    expected = Series([2, 1], name="jan")
    expected.index.name = "jan"
    tm.assert_series_equal(result, expected)


@pytest.mark.parametrize("test_series", [True, False])
@pytest.mark.parametrize(
    "kwarg, value, name, warn",
    [
        ("by", "a", 1, None),
        ("by", ["a"], 1, FutureWarning),
        ("by", ["a"], (1,), None),
        ("level", 0, 1, None),
        ("level", [0], 1, FutureWarning),
        ("level", [0], (1,), None),
    ],
)
def test_depr_get_group_len_1_list_likes(test_series, kwarg, value, name, warn):
    # GH#25971
    obj = DataFrame({"b": [3, 4, 5]}, index=Index([1, 1, 2], name="a"))
    if test_series:
        obj = obj["b"]
    gb = obj.groupby(**{kwarg: value})
    msg = "you will need to pass a length-1 tuple"
    with tm.assert_produces_warning(warn, match=msg):
        result = gb.get_group(name)
    if test_series:
        expected = Series([3, 4], index=Index([1, 1], name="a"), name="b")
    else:
        expected = DataFrame({"b": [3, 4]}, index=Index([1, 1], name="a"))
    tm.assert_equal(result, expected)


def test_groupby_ngroup_with_nan():
    # GH#50100
    df = DataFrame({"a": Categorical([np.nan]), "b": [1]})
    result = df.groupby(["a", "b"], dropna=False, observed=False).ngroup()
    expected = Series([0])
    tm.assert_series_equal(result, expected)


def test_get_group_axis_1():
    # GH#54858
    df = DataFrame(
        {
            "col1": [0, 3, 2, 3],
            "col2": [4, 1, 6, 7],
            "col3": [3, 8, 2, 10],
            "col4": [1, 13, 6, 15],
            "col5": [-4, 5, 6, -7],
        }
    )
    with tm.assert_produces_warning(FutureWarning, match="deprecated"):
        grouped = df.groupby(axis=1, by=[1, 2, 3, 2, 1])
    result = grouped.get_group(1)
    expected = DataFrame(
        {
            "col1": [0, 3, 2, 3],
            "col5": [-4, 5, 6, -7],
        }
    )
    tm.assert_frame_equal(result, expected)


def test_groupby_ffill_with_duplicated_index():
    # GH#43412
    df = DataFrame({"a": [1, 2, 3, 4, np.nan, np.nan]}, index=[0, 1, 2, 0, 1, 2])

    result = df.groupby(level=0).ffill()
    expected = DataFrame({"a": [1, 2, 3, 4, 2, 3]}, index=[0, 1, 2, 0, 1, 2])
    tm.assert_frame_equal(result, expected, check_dtype=False)<|MERGE_RESOLUTION|>--- conflicted
+++ resolved
@@ -2555,14 +2555,10 @@
     "infer_string",
     [
         False,
-<<<<<<< HEAD
         pytest.param(
             True,
             marks=pytest.mark.skipif(pa_version_under7p0, reason="arrow not installed"),
         ),
-=======
-        True,
->>>>>>> 479c4ec0
     ],
 )
 def test_groupby_duplicate_columns(infer_string):
