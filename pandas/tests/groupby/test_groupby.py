--- conflicted
+++ resolved
@@ -2054,10 +2054,6 @@
         and not values.ordered
         and op in ["min", "max", "idxmin", "idxmax"]
     ):
-<<<<<<< HEAD
-        msg = f"Cannot perform {op} with non-ordered Categorical"
-        with pytest.raises(TypeError, match=msg):
-=======
         if op in ["min", "max"]:
             msg = f"Cannot perform {op} with non-ordered Categorical"
             klass = TypeError
@@ -2065,7 +2061,6 @@
             msg = f"Can't get {op} of an empty group due to unobserved categories"
             klass = ValueError
         with pytest.raises(klass, match=msg):
->>>>>>> 3fac6f26
             get_result()
 
         if op in ["min", "max"] and isinstance(columns, list):
