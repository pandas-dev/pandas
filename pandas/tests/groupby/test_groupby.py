--- conflicted
+++ resolved
@@ -1896,19 +1896,6 @@
             raises=ValueError, match="attempt to get arg(min|max) of an empty sequence"
         )
         request.node.add_marker(mark)
-<<<<<<< HEAD
-=======
-    elif isinstance(values, Categorical) and len(keys) == 1 and op in ["sum", "prod"]:
-        mark = pytest.mark.xfail(
-            raises=AssertionError, match="(DataFrame|Series) are different"
-        )
-        request.node.add_marker(mark)
-    elif isinstance(values, Categorical) and len(keys) == 2 and op in ["sum"]:
-        mark = pytest.mark.xfail(
-            raises=AssertionError, match="(DataFrame|Series) are different"
-        )
-        request.node.add_marker(mark)
->>>>>>> 07c3186a
 
     if isinstance(values, BooleanArray) and op in ["sum", "prod"]:
         # We expect to get Int64 back for these
@@ -1934,7 +1921,6 @@
         else:
             return getattr(gb, method)(op, **kwargs)
 
-<<<<<<< HEAD
     def get_categorical_invalid_expected():
         # Categorical is special without 'observed=True', we get an NaN entry
         #  corresponding to the unobserved group. If we passed observed=True
@@ -1955,8 +1941,6 @@
     is_dt64 = df.dtypes[0].kind == "M"
     is_cat = isinstance(values, Categorical)
 
-=======
->>>>>>> 07c3186a
     if isinstance(values, Categorical) and not values.ordered and op in ["min", "max"]:
         msg = f"Cannot perform {op} with non-ordered Categorical"
         with pytest.raises(TypeError, match=msg):
@@ -1965,7 +1949,6 @@
         if isinstance(columns, list):
             # i.e. DataframeGroupBy, not SeriesGroupBy
             result = get_result(numeric_only=True)
-<<<<<<< HEAD
             expected = get_categorical_invalid_expected()
             tm.assert_equal(result, expected)
         return
@@ -1985,49 +1968,6 @@
                 msg = "category type does not support"
             with pytest.raises(TypeError, match=msg):
                 get_result()
-=======
-
-            # Categorical is special without 'observed=True', we get an NaN entry
-            #  corresponding to the unobserved group. If we passed observed=True
-            #  to groupby, expected would just be 'df.set_index(keys)[columns]'
-            #  as below
-            lev = Categorical([0], dtype=values.dtype)
-            if len(keys) != 1:
-                idx = MultiIndex.from_product([lev, lev], names=keys)
-            else:
-                # all columns are dropped, but we end up with one row
-                # Categorical is special without 'observed=True'
-                idx = Index(lev, name=keys[0])
-
-            expected = DataFrame([], columns=[], index=idx)
-            tm.assert_equal(result, expected)
-        return
-
-    if columns == "C":
-        # i.e. SeriesGroupBy
-        if op in ["prod", "sum", "skew"]:
-            # ops that require more than just ordered-ness
-            if df.dtypes[0].kind == "M":
-                # GH#41291
-                # datetime64 -> prod and sum are invalid
-                if op == "skew":
-                    msg = "does not support reduction 'skew'"
-                else:
-                    msg = "datetime64 type does not support"
-                with pytest.raises(TypeError, match=msg):
-                    get_result()
-
-                return
-        if op in ["prod", "sum", "skew"]:
-            if isinstance(values, Categorical):
-                # GH#41291
-                if op == "skew":
-                    msg = f"does not support reduction '{op}'"
-                else:
-                    msg = "category type does not support"
-                with pytest.raises(TypeError, match=msg):
-                    get_result()
->>>>>>> 07c3186a
 
             if not isinstance(columns, list):
                 # i.e. SeriesGroupBy
@@ -2050,22 +1990,6 @@
                 tm.assert_equal(result, expected)
                 return
 
-<<<<<<< HEAD
-=======
-        if op == "skew" and (
-            isinstance(values, Categorical) or df.dtypes[0].kind == "M"
-        ):
-            msg = "|".join(
-                [
-                    "Categorical is not ordered",
-                    "does not support reduction",
-                ]
-            )
-            with pytest.raises(TypeError, match=msg):
-                get_result()
-            return
-
->>>>>>> 07c3186a
     result = get_result()
     expected = df.set_index(keys)[columns]
     if override_dtype is not None:
