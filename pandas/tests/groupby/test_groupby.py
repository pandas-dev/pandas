from datetime import datetime
from decimal import Decimal

import numpy as np
import pytest

from pandas.compat import IS64
from pandas.errors import PerformanceWarning

import pandas as pd
from pandas import (
    Categorical,
    DataFrame,
    Grouper,
    Index,
    MultiIndex,
    RangeIndex,
    Series,
    Timedelta,
    Timestamp,
    date_range,
    get_option,
    to_datetime,
)
import pandas._testing as tm
from pandas.core.arrays import (
    BooleanArray,
    FloatingArray,
    IntegerArray,
)
from pandas.core.base import SpecificationError
import pandas.core.common as com
from pandas.core.groupby.base import maybe_normalize_deprecated_kernels


def test_group_by_copy():
    # GH#44803
    df = DataFrame(
        {
            "name": ["Alice", "Bob", "Carl"],
            "age": [20, 21, 20],
        }
    ).set_index("name")

    grp_by_same_value = df.groupby(["age"]).apply(lambda group: group)
    grp_by_copy = df.groupby(["age"]).apply(lambda group: group.copy())
    tm.assert_frame_equal(grp_by_same_value, grp_by_copy)


def test_repr():
    # GH18203
    result = repr(Grouper(key="A", level="B"))
    expected = "Grouper(key='A', level='B', axis=0, sort=False)"
    assert result == expected


@pytest.mark.parametrize("dtype", ["int64", "int32", "float64", "float32"])
def test_basic(dtype):

    data = Series(np.arange(9) // 3, index=np.arange(9), dtype=dtype)

    index = np.arange(9)
    np.random.shuffle(index)
    data = data.reindex(index)

    grouped = data.groupby(lambda x: x // 3)

    for k, v in grouped:
        assert len(v) == 3

    agged = grouped.aggregate(np.mean)
    assert agged[1] == 1

    tm.assert_series_equal(agged, grouped.agg(np.mean))  # shorthand
    tm.assert_series_equal(agged, grouped.mean())
    tm.assert_series_equal(grouped.agg(np.sum), grouped.sum())

    expected = grouped.apply(lambda x: x * x.sum())
    transformed = grouped.transform(lambda x: x * x.sum())
    assert transformed[7] == 12
    tm.assert_series_equal(transformed, expected)

    value_grouped = data.groupby(data)
    tm.assert_series_equal(
        value_grouped.aggregate(np.mean), agged, check_index_type=False
    )

    # complex agg
    agged = grouped.aggregate([np.mean, np.std])

    msg = r"nested renamer is not supported"
    with pytest.raises(SpecificationError, match=msg):
        grouped.aggregate({"one": np.mean, "two": np.std})

    group_constants = {0: 10, 1: 20, 2: 30}
    agged = grouped.agg(lambda x: group_constants[x.name] + x.mean())
    assert agged[1] == 21

    # corner cases
    msg = "Must produce aggregated value"
    # exception raised is type Exception
    with pytest.raises(Exception, match=msg):
        grouped.aggregate(lambda x: x * 2)


def test_groupby_nonobject_dtype(mframe, df_mixed_floats):
    key = mframe.index.codes[0]
    grouped = mframe.groupby(key)
    result = grouped.sum()

    expected = mframe.groupby(key.astype("O")).sum()
    tm.assert_frame_equal(result, expected)

    # GH 3911, mixed frame non-conversion
    df = df_mixed_floats.copy()
    df["value"] = range(len(df))

    def max_value(group):
        return group.loc[group["value"].idxmax()]

    applied = df.groupby("A").apply(max_value)
    result = applied.dtypes
    expected = df.dtypes
    tm.assert_series_equal(result, expected)


def test_groupby_return_type():

    # GH2893, return a reduced type
    df1 = DataFrame(
        [
            {"val1": 1, "val2": 20},
            {"val1": 1, "val2": 19},
            {"val1": 2, "val2": 27},
            {"val1": 2, "val2": 12},
        ]
    )

    def func(dataf):
        return dataf["val2"] - dataf["val2"].mean()

    with tm.assert_produces_warning(FutureWarning):
        result = df1.groupby("val1", squeeze=True).apply(func)
    assert isinstance(result, Series)

    df2 = DataFrame(
        [
            {"val1": 1, "val2": 20},
            {"val1": 1, "val2": 19},
            {"val1": 1, "val2": 27},
            {"val1": 1, "val2": 12},
        ]
    )

    def func(dataf):
        return dataf["val2"] - dataf["val2"].mean()

    with tm.assert_produces_warning(FutureWarning):
        result = df2.groupby("val1", squeeze=True).apply(func)
    assert isinstance(result, Series)

    # GH3596, return a consistent type (regression in 0.11 from 0.10.1)
    df = DataFrame([[1, 1], [1, 1]], columns=["X", "Y"])
    with tm.assert_produces_warning(FutureWarning):
        result = df.groupby("X", squeeze=False).count()
    assert isinstance(result, DataFrame)


def test_inconsistent_return_type():
    # GH5592
    # inconsistent return type
    df = DataFrame(
        {
            "A": ["Tiger", "Tiger", "Tiger", "Lamb", "Lamb", "Pony", "Pony"],
            "B": Series(np.arange(7), dtype="int64"),
            "C": date_range("20130101", periods=7),
        }
    )

    def f(grp):
        return grp.iloc[0]

    expected = df.groupby("A").first()[["B"]]
    result = df.groupby("A").apply(f)[["B"]]
    tm.assert_frame_equal(result, expected)

    def f(grp):
        if grp.name == "Tiger":
            return None
        return grp.iloc[0]

    result = df.groupby("A").apply(f)[["B"]]
    e = expected.copy()
    e.loc["Tiger"] = np.nan
    tm.assert_frame_equal(result, e)

    def f(grp):
        if grp.name == "Pony":
            return None
        return grp.iloc[0]

    result = df.groupby("A").apply(f)[["B"]]
    e = expected.copy()
    e.loc["Pony"] = np.nan
    tm.assert_frame_equal(result, e)

    # 5592 revisited, with datetimes
    def f(grp):
        if grp.name == "Pony":
            return None
        return grp.iloc[0]

    result = df.groupby("A").apply(f)[["C"]]
    e = df.groupby("A").first()[["C"]]
    e.loc["Pony"] = pd.NaT
    tm.assert_frame_equal(result, e)

    # scalar outputs
    def f(grp):
        if grp.name == "Pony":
            return None
        return grp.iloc[0].loc["C"]

    result = df.groupby("A").apply(f)
    e = df.groupby("A").first()["C"].copy()
    e.loc["Pony"] = np.nan
    e.name = None
    tm.assert_series_equal(result, e)


def test_pass_args_kwargs(ts, tsframe):
    def f(x, q=None, axis=0):
        return np.percentile(x, q, axis=axis)

    g = lambda x: np.percentile(x, 80, axis=0)

    # Series
    ts_grouped = ts.groupby(lambda x: x.month)
    agg_result = ts_grouped.agg(np.percentile, 80, axis=0)
    apply_result = ts_grouped.apply(np.percentile, 80, axis=0)
    trans_result = ts_grouped.transform(np.percentile, 80, axis=0)

    agg_expected = ts_grouped.quantile(0.8)
    trans_expected = ts_grouped.transform(g)

    tm.assert_series_equal(apply_result, agg_expected)
    tm.assert_series_equal(agg_result, agg_expected)
    tm.assert_series_equal(trans_result, trans_expected)

    agg_result = ts_grouped.agg(f, q=80)
    apply_result = ts_grouped.apply(f, q=80)
    trans_result = ts_grouped.transform(f, q=80)
    tm.assert_series_equal(agg_result, agg_expected)
    tm.assert_series_equal(apply_result, agg_expected)
    tm.assert_series_equal(trans_result, trans_expected)

    # DataFrame
    for as_index in [True, False]:
        df_grouped = tsframe.groupby(lambda x: x.month, as_index=as_index)
        agg_result = df_grouped.agg(np.percentile, 80, axis=0)
        apply_result = df_grouped.apply(DataFrame.quantile, 0.8)
        expected = df_grouped.quantile(0.8)
        tm.assert_frame_equal(apply_result, expected, check_names=False)
        tm.assert_frame_equal(agg_result, expected)

        apply_result = df_grouped.apply(DataFrame.quantile, [0.4, 0.8])
        expected_seq = df_grouped.quantile([0.4, 0.8])
        tm.assert_frame_equal(apply_result, expected_seq, check_names=False)

        agg_result = df_grouped.agg(f, q=80)
        apply_result = df_grouped.apply(DataFrame.quantile, q=0.8)
        tm.assert_frame_equal(agg_result, expected)
        tm.assert_frame_equal(apply_result, expected, check_names=False)


@pytest.mark.parametrize("as_index", [True, False])
def test_pass_args_kwargs_duplicate_columns(tsframe, as_index):
    # go through _aggregate_frame with self.axis == 0 and duplicate columns
    tsframe.columns = ["A", "B", "A", "C"]
    gb = tsframe.groupby(lambda x: x.month, as_index=as_index)

    res = gb.agg(np.percentile, 80, axis=0)

    ex_data = {
        1: tsframe[tsframe.index.month == 1].quantile(0.8),
        2: tsframe[tsframe.index.month == 2].quantile(0.8),
    }
    expected = DataFrame(ex_data).T
    if not as_index:
        # TODO: try to get this more consistent?
        expected.index = Index(range(2))

    tm.assert_frame_equal(res, expected)


def test_len():
    df = tm.makeTimeDataFrame()
    grouped = df.groupby([lambda x: x.year, lambda x: x.month, lambda x: x.day])
    assert len(grouped) == len(df)

    grouped = df.groupby([lambda x: x.year, lambda x: x.month])
    expected = len({(x.year, x.month) for x in df.index})
    assert len(grouped) == expected

    # issue 11016
    df = DataFrame({"a": [np.nan] * 3, "b": [1, 2, 3]})
    assert len(df.groupby("a")) == 0
    assert len(df.groupby("b")) == 3
    assert len(df.groupby(["a", "b"])) == 3


def test_basic_regression():
    # regression
    result = Series([1.0 * x for x in list(range(1, 10)) * 10])

    data = np.random.random(1100) * 10.0
    groupings = Series(data)

    grouped = result.groupby(groupings)
    grouped.mean()


@pytest.mark.parametrize(
    "dtype", ["float64", "float32", "int64", "int32", "int16", "int8"]
)
def test_with_na_groups(dtype):
    index = Index(np.arange(10))
    values = Series(np.ones(10), index, dtype=dtype)
    labels = Series(
        [np.nan, "foo", "bar", "bar", np.nan, np.nan, "bar", "bar", np.nan, "foo"],
        index=index,
    )

    # this SHOULD be an int
    grouped = values.groupby(labels)
    agged = grouped.agg(len)
    expected = Series([4, 2], index=["bar", "foo"])

    tm.assert_series_equal(agged, expected, check_dtype=False)

    # assert issubclass(agged.dtype.type, np.integer)

    # explicitly return a float from my function
    def f(x):
        return float(len(x))

    agged = grouped.agg(f)
    expected = Series([4.0, 2.0], index=["bar", "foo"])

    tm.assert_series_equal(agged, expected)


def test_indices_concatenation_order():

    # GH 2808

    def f1(x):
        y = x[(x.b % 2) == 1] ** 2
        if y.empty:
            multiindex = MultiIndex(levels=[[]] * 2, codes=[[]] * 2, names=["b", "c"])
            res = DataFrame(columns=["a"], index=multiindex)
            return res
        else:
            y = y.set_index(["b", "c"])
            return y

    def f2(x):
        y = x[(x.b % 2) == 1] ** 2
        if y.empty:
            return DataFrame()
        else:
            y = y.set_index(["b", "c"])
            return y

    def f3(x):
        y = x[(x.b % 2) == 1] ** 2
        if y.empty:
            multiindex = MultiIndex(
                levels=[[]] * 2, codes=[[]] * 2, names=["foo", "bar"]
            )
            res = DataFrame(columns=["a", "b"], index=multiindex)
            return res
        else:
            return y

    df = DataFrame({"a": [1, 2, 2, 2], "b": range(4), "c": range(5, 9)})

    df2 = DataFrame({"a": [3, 2, 2, 2], "b": range(4), "c": range(5, 9)})

    # correct result
    result1 = df.groupby("a").apply(f1)
    result2 = df2.groupby("a").apply(f1)
    tm.assert_frame_equal(result1, result2)

    # should fail (not the same number of levels)
    msg = "Cannot concat indices that do not have the same number of levels"
    with pytest.raises(AssertionError, match=msg):
        df.groupby("a").apply(f2)
    with pytest.raises(AssertionError, match=msg):
        df2.groupby("a").apply(f2)

    # should fail (incorrect shape)
    with pytest.raises(AssertionError, match=msg):
        df.groupby("a").apply(f3)
    with pytest.raises(AssertionError, match=msg):
        df2.groupby("a").apply(f3)


def test_attr_wrapper(ts):
    grouped = ts.groupby(lambda x: x.weekday())

    result = grouped.std()
    expected = grouped.agg(lambda x: np.std(x, ddof=1))
    tm.assert_series_equal(result, expected)

    # this is pretty cool
    result = grouped.describe()
    expected = {name: gp.describe() for name, gp in grouped}
    expected = DataFrame(expected).T
    tm.assert_frame_equal(result, expected)

    # get attribute
    result = grouped.dtype
    expected = grouped.agg(lambda x: x.dtype)
    tm.assert_series_equal(result, expected)

    # make sure raises error
    msg = "'SeriesGroupBy' object has no attribute 'foo'"
    with pytest.raises(AttributeError, match=msg):
        getattr(grouped, "foo")


def test_frame_groupby(tsframe):
    grouped = tsframe.groupby(lambda x: x.weekday())

    # aggregate
    aggregated = grouped.aggregate(np.mean)
    assert len(aggregated) == 5
    assert len(aggregated.columns) == 4

    # by string
    tscopy = tsframe.copy()
    tscopy["weekday"] = [x.weekday() for x in tscopy.index]
    stragged = tscopy.groupby("weekday").aggregate(np.mean)
    tm.assert_frame_equal(stragged, aggregated, check_names=False)

    # transform
    grouped = tsframe.head(30).groupby(lambda x: x.weekday())
    transformed = grouped.transform(lambda x: x - x.mean())
    assert len(transformed) == 30
    assert len(transformed.columns) == 4

    # transform propagate
    transformed = grouped.transform(lambda x: x.mean())
    for name, group in grouped:
        mean = group.mean()
        for idx in group.index:
            tm.assert_series_equal(transformed.xs(idx), mean, check_names=False)

    # iterate
    for weekday, group in grouped:
        assert group.index[0].weekday() == weekday

    # groups / group_indices
    groups = grouped.groups
    indices = grouped.indices

    for k, v in groups.items():
        samething = tsframe.index.take(indices[k])
        assert (samething == v).all()


def test_frame_groupby_columns(tsframe):
    mapping = {"A": 0, "B": 0, "C": 1, "D": 1}
    grouped = tsframe.groupby(mapping, axis=1)

    # aggregate
    aggregated = grouped.aggregate(np.mean)
    assert len(aggregated) == len(tsframe)
    assert len(aggregated.columns) == 2

    # transform
    tf = lambda x: x - x.mean()
    groupedT = tsframe.T.groupby(mapping, axis=0)
    tm.assert_frame_equal(groupedT.transform(tf).T, grouped.transform(tf))

    # iterate
    for k, v in grouped:
        assert len(v.columns) == 2


def test_frame_set_name_single(df):
    grouped = df.groupby("A")

    result = grouped.mean()
    assert result.index.name == "A"

    result = df.groupby("A", as_index=False).mean()
    assert result.index.name != "A"

    result = grouped.agg(np.mean)
    assert result.index.name == "A"

    result = grouped.agg({"C": np.mean, "D": np.std})
    assert result.index.name == "A"

    result = grouped["C"].mean()
    assert result.index.name == "A"
    result = grouped["C"].agg(np.mean)
    assert result.index.name == "A"
    result = grouped["C"].agg([np.mean, np.std])
    assert result.index.name == "A"

    msg = r"nested renamer is not supported"
    with pytest.raises(SpecificationError, match=msg):
        grouped["C"].agg({"foo": np.mean, "bar": np.std})


def test_multi_func(df):
    col1 = df["A"]
    col2 = df["B"]

    grouped = df.groupby([col1.get, col2.get])
    agged = grouped.mean()
    expected = df.groupby(["A", "B"]).mean()

    # TODO groupby get drops names
    tm.assert_frame_equal(
        agged.loc[:, ["C", "D"]], expected.loc[:, ["C", "D"]], check_names=False
    )

    # some "groups" with no data
    df = DataFrame(
        {
            "v1": np.random.randn(6),
            "v2": np.random.randn(6),
            "k1": np.array(["b", "b", "b", "a", "a", "a"]),
            "k2": np.array(["1", "1", "1", "2", "2", "2"]),
        },
        index=["one", "two", "three", "four", "five", "six"],
    )
    # only verify that it works for now
    grouped = df.groupby(["k1", "k2"])
    grouped.agg(np.sum)


def test_multi_key_multiple_functions(df):
    grouped = df.groupby(["A", "B"])["C"]

    agged = grouped.agg([np.mean, np.std])
    expected = DataFrame({"mean": grouped.agg(np.mean), "std": grouped.agg(np.std)})
    tm.assert_frame_equal(agged, expected)


def test_frame_multi_key_function_list():
    data = DataFrame(
        {
            "A": [
                "foo",
                "foo",
                "foo",
                "foo",
                "bar",
                "bar",
                "bar",
                "bar",
                "foo",
                "foo",
                "foo",
            ],
            "B": [
                "one",
                "one",
                "one",
                "two",
                "one",
                "one",
                "one",
                "two",
                "two",
                "two",
                "one",
            ],
            "C": [
                "dull",
                "dull",
                "shiny",
                "dull",
                "dull",
                "shiny",
                "shiny",
                "dull",
                "shiny",
                "shiny",
                "shiny",
            ],
            "D": np.random.randn(11),
            "E": np.random.randn(11),
            "F": np.random.randn(11),
        }
    )

    grouped = data.groupby(["A", "B"])
    funcs = [np.mean, np.std]
<<<<<<< HEAD
    klass = None if get_option("use_hom_api") else FutureWarning
=======
    klass = None if get_option("api.use_hom") else FutureWarning
>>>>>>> f00e37a2
    with tm.assert_produces_warning(
        klass, match=r"\['C'\] did not aggregate successfully"
    ):
        agged = grouped.agg(funcs)
<<<<<<< HEAD
    if get_option("use_hom_api"):
=======
    if get_option("api.use_hom"):
>>>>>>> f00e37a2
        expected = pd.concat(
            [grouped.agg(funcs[0]), grouped.agg(funcs[1])],
            keys=["mean", "std"],
            axis=1,
        )
    else:
        expected = pd.concat(
            [grouped["D"].agg(funcs), grouped["E"].agg(funcs), grouped["F"].agg(funcs)],
            keys=["D", "E", "F"],
            axis=1,
        )
    assert isinstance(agged.index, MultiIndex)
    assert isinstance(expected.index, MultiIndex)
    tm.assert_frame_equal(agged, expected)


@pytest.mark.parametrize("op", [lambda x: x.sum(), lambda x: x.mean()])
def test_groupby_multiple_columns(df, op):
    data = df
    grouped = data.groupby(["A", "B"])

    result1 = op(grouped)

    keys = []
    values = []
    for n1, gp1 in data.groupby("A"):
        for n2, gp2 in gp1.groupby("B"):
            keys.append((n1, n2))
            values.append(op(gp2.loc[:, ["C", "D"]]))

    mi = MultiIndex.from_tuples(keys, names=["A", "B"])
    expected = pd.concat(values, axis=1).T
    expected.index = mi

    # a little bit crude
    for col in ["C", "D"]:
        result_col = op(grouped[col])
        pivoted = result1[col]
        exp = expected[col]
        tm.assert_series_equal(result_col, exp)
        tm.assert_series_equal(pivoted, exp)

    # test single series works the same
    result = data["C"].groupby([data["A"], data["B"]]).mean()
    expected = data.groupby(["A", "B"]).mean()["C"]

    tm.assert_series_equal(result, expected)


def test_as_index_select_column():
    # GH 5764
    df = DataFrame([[1, 2], [1, 4], [5, 6]], columns=["A", "B"])
    result = df.groupby("A", as_index=False)["B"].get_group(1)
    expected = Series([2, 4], name="B")
    tm.assert_series_equal(result, expected)

    result = df.groupby("A", as_index=False)["B"].apply(lambda x: x.cumsum())
    expected = Series(
        [2, 6, 6], name="B", index=MultiIndex.from_tuples([(0, 0), (0, 1), (1, 2)])
    )
    tm.assert_series_equal(result, expected)


def test_groupby_as_index_select_column_sum_empty_df():
    # GH 35246
    df = DataFrame(columns=Index(["A", "B", "C"], name="alpha"))
    left = df.groupby(by="A", as_index=False)["B"].sum(numeric_only=False)

    expected = DataFrame(columns=df.columns[:2], index=range(0))
    tm.assert_frame_equal(left, expected)


def test_groupby_as_index_agg(df):
    grouped = df.groupby("A", as_index=False)

    # single-key

    result = grouped.agg(np.mean)
    expected = grouped.mean()
    tm.assert_frame_equal(result, expected)

    result2 = grouped.agg({"C": np.mean, "D": np.sum})
    expected2 = grouped.mean()
    expected2["D"] = grouped.sum()["D"]
    tm.assert_frame_equal(result2, expected2)

    grouped = df.groupby("A", as_index=True)

    msg = r"nested renamer is not supported"
    with pytest.raises(SpecificationError, match=msg):
        grouped["C"].agg({"Q": np.sum})

    # multi-key

    grouped = df.groupby(["A", "B"], as_index=False)

    result = grouped.agg(np.mean)
    expected = grouped.mean()
    tm.assert_frame_equal(result, expected)

    result2 = grouped.agg({"C": np.mean, "D": np.sum})
    expected2 = grouped.mean()
    expected2["D"] = grouped.sum()["D"]
    tm.assert_frame_equal(result2, expected2)

    expected3 = grouped["C"].sum()
    expected3 = DataFrame(expected3).rename(columns={"C": "Q"})
    result3 = grouped["C"].agg({"Q": np.sum})
    tm.assert_frame_equal(result3, expected3)

    # GH7115 & GH8112 & GH8582
    df = DataFrame(np.random.randint(0, 100, (50, 3)), columns=["jim", "joe", "jolie"])
    ts = Series(np.random.randint(5, 10, 50), name="jim")

    gr = df.groupby(ts)
    gr.nth(0)  # invokes set_selection_from_grouper internally
    tm.assert_frame_equal(gr.apply(sum), df.groupby(ts).apply(sum))

    for attr in ["mean", "max", "count", "idxmax", "cumsum", "all"]:
        gr = df.groupby(ts, as_index=False)
        left = getattr(gr, attr)()

        gr = df.groupby(ts.values, as_index=True)
        right = getattr(gr, attr)().reset_index(drop=True)

        tm.assert_frame_equal(left, right)


def test_ops_not_as_index(reduction_func):
    # GH 10355, 21090
    # Using as_index=False should not modify grouped column

    if reduction_func in ("corrwith",):
        pytest.skip("Test not applicable")

    if reduction_func in ("nth", "ngroup"):
        pytest.skip("Skip until behavior is determined (GH #5755)")

    df = DataFrame(np.random.randint(0, 5, size=(100, 2)), columns=["a", "b"])
    expected = getattr(df.groupby("a"), reduction_func)()
    if reduction_func == "size":
        expected = expected.rename("size")
    expected = expected.reset_index()

    if reduction_func != "size":
        # 32 bit compat -> groupby preserves dtype whereas reset_index casts to int64
        expected["a"] = expected["a"].astype(df["a"].dtype)

    g = df.groupby("a", as_index=False)

    result = getattr(g, reduction_func)()
    tm.assert_frame_equal(result, expected)

    result = g.agg(reduction_func)
    tm.assert_frame_equal(result, expected)

    result = getattr(g["b"], reduction_func)()
    tm.assert_frame_equal(result, expected)

    result = g["b"].agg(reduction_func)
    tm.assert_frame_equal(result, expected)


def test_as_index_series_return_frame(df):
    grouped = df.groupby("A", as_index=False)
    grouped2 = df.groupby(["A", "B"], as_index=False)

    result = grouped["C"].agg(np.sum)
    expected = grouped.agg(np.sum).loc[:, ["A", "C"]]
    assert isinstance(result, DataFrame)
    tm.assert_frame_equal(result, expected)

    result2 = grouped2["C"].agg(np.sum)
    expected2 = grouped2.agg(np.sum).loc[:, ["A", "B", "C"]]
    assert isinstance(result2, DataFrame)
    tm.assert_frame_equal(result2, expected2)

    result = grouped["C"].sum()
    expected = grouped.sum().loc[:, ["A", "C"]]
    assert isinstance(result, DataFrame)
    tm.assert_frame_equal(result, expected)

    result2 = grouped2["C"].sum()
    expected2 = grouped2.sum().loc[:, ["A", "B", "C"]]
    assert isinstance(result2, DataFrame)
    tm.assert_frame_equal(result2, expected2)


def test_as_index_series_column_slice_raises(df):
    # GH15072
    grouped = df.groupby("A", as_index=False)
    msg = r"Column\(s\) C already selected"

    with pytest.raises(IndexError, match=msg):
        grouped["C"].__getitem__("D")


def test_groupby_as_index_cython(df):
    data = df

    # single-key
    grouped = data.groupby("A", as_index=False)
    result = grouped.mean()
    expected = data.groupby(["A"]).mean()
    expected.insert(0, "A", expected.index)
    expected.index = np.arange(len(expected))
    tm.assert_frame_equal(result, expected)

    # multi-key
    grouped = data.groupby(["A", "B"], as_index=False)
    result = grouped.mean()
    expected = data.groupby(["A", "B"]).mean()

    arrays = list(zip(*expected.index.values))
    expected.insert(0, "A", arrays[0])
    expected.insert(1, "B", arrays[1])
    expected.index = np.arange(len(expected))
    tm.assert_frame_equal(result, expected)


def test_groupby_as_index_series_scalar(df):
    grouped = df.groupby(["A", "B"], as_index=False)

    # GH #421

    result = grouped["C"].agg(len)
    expected = grouped.agg(len).loc[:, ["A", "B", "C"]]
    tm.assert_frame_equal(result, expected)


def test_groupby_as_index_corner(df, ts):
    msg = "as_index=False only valid with DataFrame"
    with pytest.raises(TypeError, match=msg):
        ts.groupby(lambda x: x.weekday(), as_index=False)

    msg = "as_index=False only valid for axis=0"
    with pytest.raises(ValueError, match=msg):
        df.groupby(lambda x: x.lower(), as_index=False, axis=1)


def test_groupby_multiple_key(df):
    df = tm.makeTimeDataFrame()
    grouped = df.groupby([lambda x: x.year, lambda x: x.month, lambda x: x.day])
    agged = grouped.sum()
    tm.assert_almost_equal(df.values, agged.values)

    grouped = df.T.groupby(
        [lambda x: x.year, lambda x: x.month, lambda x: x.day], axis=1
    )

    agged = grouped.agg(lambda x: x.sum())
    tm.assert_index_equal(agged.index, df.columns)
    tm.assert_almost_equal(df.T.values, agged.values)

    agged = grouped.agg(lambda x: x.sum())
    tm.assert_almost_equal(df.T.values, agged.values)


def test_groupby_multi_corner(df):
    # test that having an all-NA column doesn't mess you up
    df = df.copy()
    df["bad"] = np.nan
    agged = df.groupby(["A", "B"]).mean()

    expected = df.groupby(["A", "B"]).mean()
    expected["bad"] = np.nan

    tm.assert_frame_equal(agged, expected)


def test_omit_nuisance(df):
    grouped = df.groupby("A")
    agged = grouped.agg(np.mean)
    exp = grouped.mean()
    tm.assert_frame_equal(agged, exp)

    df = df.loc[:, ["A", "C", "D"]]
    df["E"] = datetime.now()
    grouped = df.groupby("A")
    result = grouped.agg(np.sum)
    expected = grouped.sum()
    tm.assert_frame_equal(result, expected)

    # won't work with axis = 1
    grouped = df.groupby({"A": 0, "C": 0, "D": 1, "E": 1}, axis=1)
    msg = "does not support reduction 'sum'"
    with pytest.raises(TypeError, match=msg):
        grouped.agg(lambda x: x.sum(0, numeric_only=False))


@pytest.mark.parametrize(
    "agg_function",
    ["max", "min"],
)
def test_keep_nuisance_agg(df, agg_function):
    # GH 38815
    grouped = df.groupby("A")
    result = getattr(grouped, agg_function)()
    expected = result.copy()
    expected.loc["bar", "B"] = getattr(df.loc[df["A"] == "bar", "B"], agg_function)()
    expected.loc["foo", "B"] = getattr(df.loc[df["A"] == "foo", "B"], agg_function)()
    tm.assert_frame_equal(result, expected)


@pytest.mark.parametrize(
    "agg_function",
    ["sum", "mean", "prod", "std", "var", "median"],
)
def test_omit_nuisance_agg(df, agg_function):
    # GH 38774, GH 38815
    grouped = df.groupby("A")
    result = getattr(grouped, agg_function)()
    expected = getattr(df.loc[:, ["A", "C", "D"]].groupby("A"), agg_function)()
    tm.assert_frame_equal(result, expected)


def test_omit_nuisance_warnings(df):
    # GH 38815
    with tm.assert_produces_warning(FutureWarning, filter_level="always"):
        grouped = df.groupby("A")
        result = grouped.skew()
        expected = df.loc[:, ["A", "C", "D"]].groupby("A").skew()
        tm.assert_frame_equal(result, expected)


def test_omit_nuisance_python_multiple(three_group):
    grouped = three_group.groupby(["A", "B"])

    agged = grouped.agg(np.mean)
    exp = grouped.mean()
    tm.assert_frame_equal(agged, exp)


def test_empty_groups_corner(mframe):
    # handle empty groups
    df = DataFrame(
        {
            "k1": np.array(["b", "b", "b", "a", "a", "a"]),
            "k2": np.array(["1", "1", "1", "2", "2", "2"]),
            "k3": ["foo", "bar"] * 3,
            "v1": np.random.randn(6),
            "v2": np.random.randn(6),
        }
    )

    grouped = df.groupby(["k1", "k2"])
    result = grouped.agg(np.mean)
    expected = grouped.mean()
    tm.assert_frame_equal(result, expected)

    grouped = mframe[3:5].groupby(level=0)
    agged = grouped.apply(lambda x: x.mean())
    agged_A = grouped["A"].apply(np.mean)
    tm.assert_series_equal(agged["A"], agged_A)
    assert agged.index.name == "first"


def test_nonsense_func():
    df = DataFrame([0])
    msg = r"unsupported operand type\(s\) for \+: 'int' and 'str'"
    with pytest.raises(TypeError, match=msg):
        df.groupby(lambda x: x + "foo")


def test_wrap_aggregated_output_multindex(mframe):
    df = mframe.T
    df["baz", "two"] = "peekaboo"

    keys = [np.array([0, 0, 1]), np.array([0, 0, 1])]
    agged = df.groupby(keys).agg(np.mean)
    assert isinstance(agged.columns, MultiIndex)

    def aggfun(ser):
        if ser.name == ("foo", "one"):
            raise TypeError
        else:
            return ser.sum()

    with tm.assert_produces_warning(FutureWarning, match="Dropping invalid columns"):
        agged2 = df.groupby(keys).aggregate(aggfun)
    assert len(agged2.columns) + 1 == len(df.columns)


def test_groupby_level_apply(mframe):

    result = mframe.groupby(level=0).count()
    assert result.index.name == "first"
    result = mframe.groupby(level=1).count()
    assert result.index.name == "second"

    result = mframe["A"].groupby(level=0).count()
    assert result.index.name == "first"


def test_groupby_level_mapper(mframe):
    deleveled = mframe.reset_index()

    mapper0 = {"foo": 0, "bar": 0, "baz": 1, "qux": 1}
    mapper1 = {"one": 0, "two": 0, "three": 1}

    result0 = mframe.groupby(mapper0, level=0).sum()
    result1 = mframe.groupby(mapper1, level=1).sum()

    mapped_level0 = np.array([mapper0.get(x) for x in deleveled["first"]])
    mapped_level1 = np.array([mapper1.get(x) for x in deleveled["second"]])
    expected0 = mframe.groupby(mapped_level0).sum()
    expected1 = mframe.groupby(mapped_level1).sum()
    expected0.index.name, expected1.index.name = "first", "second"

    tm.assert_frame_equal(result0, expected0)
    tm.assert_frame_equal(result1, expected1)


def test_groupby_level_nonmulti():
    # GH 1313, GH 13901
    s = Series([1, 2, 3, 10, 4, 5, 20, 6], Index([1, 2, 3, 1, 4, 5, 2, 6], name="foo"))
    expected = Series([11, 22, 3, 4, 5, 6], Index(range(1, 7), name="foo"))

    result = s.groupby(level=0).sum()
    tm.assert_series_equal(result, expected)
    result = s.groupby(level=[0]).sum()
    tm.assert_series_equal(result, expected)
    result = s.groupby(level=-1).sum()
    tm.assert_series_equal(result, expected)
    result = s.groupby(level=[-1]).sum()
    tm.assert_series_equal(result, expected)

    msg = "level > 0 or level < -1 only valid with MultiIndex"
    with pytest.raises(ValueError, match=msg):
        s.groupby(level=1)
    with pytest.raises(ValueError, match=msg):
        s.groupby(level=-2)
    msg = "No group keys passed!"
    with pytest.raises(ValueError, match=msg):
        s.groupby(level=[])
    msg = "multiple levels only valid with MultiIndex"
    with pytest.raises(ValueError, match=msg):
        s.groupby(level=[0, 0])
    with pytest.raises(ValueError, match=msg):
        s.groupby(level=[0, 1])
    msg = "level > 0 or level < -1 only valid with MultiIndex"
    with pytest.raises(ValueError, match=msg):
        s.groupby(level=[1])


def test_groupby_complex():
    # GH 12902
    a = Series(data=np.arange(4) * (1 + 2j), index=[0, 0, 1, 1])
    expected = Series((1 + 2j, 5 + 10j))

    result = a.groupby(level=0).sum()
    tm.assert_series_equal(result, expected)

    with tm.assert_produces_warning(FutureWarning):
        result = a.sum(level=0)
    tm.assert_series_equal(result, expected)


def test_groupby_complex_numbers():
    # GH 17927
    df = DataFrame(
        [
            {"a": 1, "b": 1 + 1j},
            {"a": 1, "b": 1 + 2j},
            {"a": 4, "b": 1},
        ]
    )
    expected = DataFrame(
        np.array([1, 1, 1], dtype=np.int64),
        index=Index([(1 + 1j), (1 + 2j), (1 + 0j)], dtype="object", name="b"),
        columns=Index(["a"], dtype="object"),
    )
    result = df.groupby("b", sort=False).count()
    tm.assert_frame_equal(result, expected)

    # Sorted by the magnitude of the complex numbers
    # Complex Index dtype is cast to object
    expected.index = Index([(1 + 0j), (1 + 1j), (1 + 2j)], dtype="object", name="b")
    result = df.groupby("b", sort=True).count()
    tm.assert_frame_equal(result, expected)


def test_groupby_series_indexed_differently():
    s1 = Series(
        [5.0, -9.0, 4.0, 100.0, -5.0, 55.0, 6.7],
        index=Index(["a", "b", "c", "d", "e", "f", "g"]),
    )
    s2 = Series(
        [1.0, 1.0, 4.0, 5.0, 5.0, 7.0], index=Index(["a", "b", "d", "f", "g", "h"])
    )

    grouped = s1.groupby(s2)
    agged = grouped.mean()
    exp = s1.groupby(s2.reindex(s1.index).get).mean()
    tm.assert_series_equal(agged, exp)


def test_groupby_with_hier_columns():
    tuples = list(
        zip(
            *[
                ["bar", "bar", "baz", "baz", "foo", "foo", "qux", "qux"],
                ["one", "two", "one", "two", "one", "two", "one", "two"],
            ]
        )
    )
    index = MultiIndex.from_tuples(tuples)
    columns = MultiIndex.from_tuples(
        [("A", "cat"), ("B", "dog"), ("B", "cat"), ("A", "dog")]
    )
    df = DataFrame(np.random.randn(8, 4), index=index, columns=columns)

    result = df.groupby(level=0).mean()
    tm.assert_index_equal(result.columns, columns)

    result = df.groupby(level=0, axis=1).mean()
    tm.assert_index_equal(result.index, df.index)

    result = df.groupby(level=0).agg(np.mean)
    tm.assert_index_equal(result.columns, columns)

    result = df.groupby(level=0).apply(lambda x: x.mean())
    tm.assert_index_equal(result.columns, columns)

    result = df.groupby(level=0, axis=1).agg(lambda x: x.mean(1))
    tm.assert_index_equal(result.columns, Index(["A", "B"]))
    tm.assert_index_equal(result.index, df.index)

    # add a nuisance column
    sorted_columns, _ = columns.sortlevel(0)
    df["A", "foo"] = "bar"
    result = df.groupby(level=0).mean()
    tm.assert_index_equal(result.columns, df.columns[:-1])


def test_grouping_ndarray(df):
    grouped = df.groupby(df["A"].values)

    result = grouped.sum()
    expected = df.groupby("A").sum()
    tm.assert_frame_equal(
        result, expected, check_names=False
    )  # Note: no names when grouping by value


def test_groupby_wrong_multi_labels():

    index = Index([0, 1, 2, 3, 4], name="index")
    data = DataFrame(
        {
            "foo": ["foo1", "foo1", "foo2", "foo1", "foo3"],
            "bar": ["bar1", "bar2", "bar2", "bar1", "bar1"],
            "baz": ["baz1", "baz1", "baz1", "baz2", "baz2"],
            "spam": ["spam2", "spam3", "spam2", "spam1", "spam1"],
            "data": [20, 30, 40, 50, 60],
        },
        index=index,
    )

    grouped = data.groupby(["foo", "bar", "baz", "spam"])

    result = grouped.agg(np.mean)
    expected = grouped.mean()
    tm.assert_frame_equal(result, expected)


def test_groupby_series_with_name(df):
    result = df.groupby(df["A"]).mean()
    result2 = df.groupby(df["A"], as_index=False).mean()
    assert result.index.name == "A"
    assert "A" in result2

    result = df.groupby([df["A"], df["B"]]).mean()
    result2 = df.groupby([df["A"], df["B"]], as_index=False).mean()
    assert result.index.names == ("A", "B")
    assert "A" in result2
    assert "B" in result2


def test_seriesgroupby_name_attr(df):
    # GH 6265
    result = df.groupby("A")["C"]
    assert result.count().name == "C"
    assert result.mean().name == "C"

    testFunc = lambda x: np.sum(x) * 2
    assert result.agg(testFunc).name == "C"


def test_consistency_name():
    # GH 12363

    df = DataFrame(
        {
            "A": ["foo", "bar", "foo", "bar", "foo", "bar", "foo", "foo"],
            "B": ["one", "one", "two", "two", "two", "two", "one", "two"],
            "C": np.random.randn(8) + 1.0,
            "D": np.arange(8),
        }
    )

    expected = df.groupby(["A"]).B.count()
    result = df.B.groupby(df.A).count()
    tm.assert_series_equal(result, expected)


def test_groupby_name_propagation(df):
    # GH 6124
    def summarize(df, name=None):
        return Series({"count": 1, "mean": 2, "omissions": 3}, name=name)

    def summarize_random_name(df):
        # Provide a different name for each Series.  In this case, groupby
        # should not attempt to propagate the Series name since they are
        # inconsistent.
        return Series({"count": 1, "mean": 2, "omissions": 3}, name=df.iloc[0]["A"])

    metrics = df.groupby("A").apply(summarize)
    assert metrics.columns.name is None
    metrics = df.groupby("A").apply(summarize, "metrics")
    assert metrics.columns.name == "metrics"
    metrics = df.groupby("A").apply(summarize_random_name)
    assert metrics.columns.name is None


def test_groupby_nonstring_columns():
    df = DataFrame([np.arange(10) for x in range(10)])
    grouped = df.groupby(0)
    result = grouped.mean()
    expected = df.groupby(df[0]).mean()
    tm.assert_frame_equal(result, expected)


def test_groupby_mixed_type_columns():
    # GH 13432, unorderable types in py3
    df = DataFrame([[0, 1, 2]], columns=["A", "B", 0])
    expected = DataFrame([[1, 2]], columns=["B", 0], index=Index([0], name="A"))

    result = df.groupby("A").first()
    tm.assert_frame_equal(result, expected)

    result = df.groupby("A").sum()
    tm.assert_frame_equal(result, expected)


# TODO: Ensure warning isn't emitted in the first place
@pytest.mark.filterwarnings("ignore:Mean of:RuntimeWarning")
def test_cython_grouper_series_bug_noncontig():
    arr = np.empty((100, 100))
    arr.fill(np.nan)
    obj = Series(arr[:, 0])
    inds = np.tile(range(10), 10)

    result = obj.groupby(inds).agg(Series.median)
    assert result.isna().all()


def test_series_grouper_noncontig_index():
    index = Index(tm.rands_array(10, 100))

    values = Series(np.random.randn(50), index=index[::2])
    labels = np.random.randint(0, 5, 50)

    # it works!
    grouped = values.groupby(labels)

    # accessing the index elements causes segfault
    f = lambda x: len(set(map(id, x.index)))
    grouped.agg(f)


def test_convert_objects_leave_decimal_alone():

    s = Series(range(5))
    labels = np.array(["a", "b", "c", "d", "e"], dtype="O")

    def convert_fast(x):
        return Decimal(str(x.mean()))

    def convert_force_pure(x):
        # base will be length 0
        assert len(x.values.base) > 0
        return Decimal(str(x.mean()))

    grouped = s.groupby(labels)

    result = grouped.agg(convert_fast)
    assert result.dtype == np.object_
    assert isinstance(result[0], Decimal)

    result = grouped.agg(convert_force_pure)
    assert result.dtype == np.object_
    assert isinstance(result[0], Decimal)


def test_groupby_dtype_inference_empty():
    # GH 6733
    df = DataFrame({"x": [], "range": np.arange(0, dtype="int64")})
    assert df["x"].dtype == np.float64

    result = df.groupby("x").first()
    exp_index = Index([], name="x", dtype=np.float64)
    expected = DataFrame({"range": Series([], index=exp_index, dtype="int64")})
    tm.assert_frame_equal(result, expected, by_blocks=True)


def test_groupby_unit64_float_conversion():
    #  GH: 30859 groupby converts unit64 to floats sometimes
    df = DataFrame({"first": [1], "second": [1], "value": [16148277970000000000]})
    result = df.groupby(["first", "second"])["value"].max()
    expected = Series(
        [16148277970000000000],
        MultiIndex.from_product([[1], [1]], names=["first", "second"]),
        name="value",
    )
    tm.assert_series_equal(result, expected)


def test_groupby_list_infer_array_like(df):
    result = df.groupby(list(df["A"])).mean()
    expected = df.groupby(df["A"]).mean()
    tm.assert_frame_equal(result, expected, check_names=False)

    with pytest.raises(KeyError, match=r"^'foo'$"):
        df.groupby(list(df["A"][:-1]))

    # pathological case of ambiguity
    df = DataFrame({"foo": [0, 1], "bar": [3, 4], "val": np.random.randn(2)})

    result = df.groupby(["foo", "bar"]).mean()
    expected = df.groupby([df["foo"], df["bar"]]).mean()[["val"]]


def test_groupby_keys_same_size_as_index():
    # GH 11185
    freq = "s"
    index = date_range(
        start=Timestamp("2015-09-29T11:34:44-0700"), periods=2, freq=freq
    )
    df = DataFrame([["A", 10], ["B", 15]], columns=["metric", "values"], index=index)
    result = df.groupby([Grouper(level=0, freq=freq), "metric"]).mean()
    expected = df.set_index([df.index, "metric"]).astype(float)

    tm.assert_frame_equal(result, expected)


def test_groupby_one_row():
    # GH 11741
    msg = r"^'Z'$"
    df1 = DataFrame(np.random.randn(1, 4), columns=list("ABCD"))
    with pytest.raises(KeyError, match=msg):
        df1.groupby("Z")
    df2 = DataFrame(np.random.randn(2, 4), columns=list("ABCD"))
    with pytest.raises(KeyError, match=msg):
        df2.groupby("Z")


def test_groupby_nat_exclude():
    # GH 6992
    df = DataFrame(
        {
            "values": np.random.randn(8),
            "dt": [
                np.nan,
                Timestamp("2013-01-01"),
                np.nan,
                Timestamp("2013-02-01"),
                np.nan,
                Timestamp("2013-02-01"),
                np.nan,
                Timestamp("2013-01-01"),
            ],
            "str": [np.nan, "a", np.nan, "a", np.nan, "a", np.nan, "b"],
        }
    )
    grouped = df.groupby("dt")

    expected = [Index([1, 7]), Index([3, 5])]
    keys = sorted(grouped.groups.keys())
    assert len(keys) == 2
    for k, e in zip(keys, expected):
        # grouped.groups keys are np.datetime64 with system tz
        # not to be affected by tz, only compare values
        tm.assert_index_equal(grouped.groups[k], e)

    # confirm obj is not filtered
    tm.assert_frame_equal(grouped.grouper.groupings[0].obj, df)
    assert grouped.ngroups == 2

    expected = {
        Timestamp("2013-01-01 00:00:00"): np.array([1, 7], dtype=np.intp),
        Timestamp("2013-02-01 00:00:00"): np.array([3, 5], dtype=np.intp),
    }

    for k in grouped.indices:
        tm.assert_numpy_array_equal(grouped.indices[k], expected[k])

    tm.assert_frame_equal(grouped.get_group(Timestamp("2013-01-01")), df.iloc[[1, 7]])
    tm.assert_frame_equal(grouped.get_group(Timestamp("2013-02-01")), df.iloc[[3, 5]])

    with pytest.raises(KeyError, match=r"^NaT$"):
        grouped.get_group(pd.NaT)

    nan_df = DataFrame(
        {"nan": [np.nan, np.nan, np.nan], "nat": [pd.NaT, pd.NaT, pd.NaT]}
    )
    assert nan_df["nan"].dtype == "float64"
    assert nan_df["nat"].dtype == "datetime64[ns]"

    for key in ["nan", "nat"]:
        grouped = nan_df.groupby(key)
        assert grouped.groups == {}
        assert grouped.ngroups == 0
        assert grouped.indices == {}
        with pytest.raises(KeyError, match=r"^nan$"):
            grouped.get_group(np.nan)
        with pytest.raises(KeyError, match=r"^NaT$"):
            grouped.get_group(pd.NaT)


def test_groupby_two_group_keys_all_nan():
    # GH #36842: Grouping over two group keys shouldn't raise an error
    df = DataFrame({"a": [np.nan, np.nan], "b": [np.nan, np.nan], "c": [1, 2]})
    result = df.groupby(["a", "b"]).indices
    assert result == {}


def test_groupby_2d_malformed():
    d = DataFrame(index=range(2))
    d["group"] = ["g1", "g2"]
    d["zeros"] = [0, 0]
    d["ones"] = [1, 1]
    d["label"] = ["l1", "l2"]
    tmp = d.groupby(["group"]).mean()
    res_values = np.array([[0.0, 1.0], [0.0, 1.0]])
    tm.assert_index_equal(tmp.columns, Index(["zeros", "ones"]))
    tm.assert_numpy_array_equal(tmp.values, res_values)


def test_int32_overflow():
    B = np.concatenate((np.arange(10000), np.arange(10000), np.arange(5000)))
    A = np.arange(25000)
    df = DataFrame({"A": A, "B": B, "C": A, "D": B, "E": np.random.randn(25000)})

    left = df.groupby(["A", "B", "C", "D"]).sum()
    right = df.groupby(["D", "C", "B", "A"]).sum()
    assert len(left) == len(right)


def test_groupby_sort_multi():
    df = DataFrame(
        {
            "a": ["foo", "bar", "baz"],
            "b": [3, 2, 1],
            "c": [0, 1, 2],
            "d": np.random.randn(3),
        }
    )

    tups = [tuple(row) for row in df[["a", "b", "c"]].values]
    tups = com.asarray_tuplesafe(tups)
    result = df.groupby(["a", "b", "c"], sort=True).sum()
    tm.assert_numpy_array_equal(result.index.values, tups[[1, 2, 0]])

    tups = [tuple(row) for row in df[["c", "a", "b"]].values]
    tups = com.asarray_tuplesafe(tups)
    result = df.groupby(["c", "a", "b"], sort=True).sum()
    tm.assert_numpy_array_equal(result.index.values, tups)

    tups = [tuple(x) for x in df[["b", "c", "a"]].values]
    tups = com.asarray_tuplesafe(tups)
    result = df.groupby(["b", "c", "a"], sort=True).sum()
    tm.assert_numpy_array_equal(result.index.values, tups[[2, 1, 0]])

    df = DataFrame(
        {"a": [0, 1, 2, 0, 1, 2], "b": [0, 0, 0, 1, 1, 1], "d": np.random.randn(6)}
    )
    grouped = df.groupby(["a", "b"])["d"]
    result = grouped.sum()

    def _check_groupby(df, result, keys, field, f=lambda x: x.sum()):
        tups = [tuple(row) for row in df[keys].values]
        tups = com.asarray_tuplesafe(tups)
        expected = f(df.groupby(tups)[field])
        for k, v in expected.items():
            assert result[k] == v

    _check_groupby(df, result, ["a", "b"], "d")


def test_dont_clobber_name_column():
    df = DataFrame(
        {"key": ["a", "a", "a", "b", "b", "b"], "name": ["foo", "bar", "baz"] * 2}
    )

    result = df.groupby("key").apply(lambda x: x)
    tm.assert_frame_equal(result, df)


def test_skip_group_keys():

    tsf = tm.makeTimeDataFrame()

    grouped = tsf.groupby(lambda x: x.month, group_keys=False)
    result = grouped.apply(lambda x: x.sort_values(by="A")[:3])

    pieces = [group.sort_values(by="A")[:3] for key, group in grouped]

    expected = pd.concat(pieces)
    tm.assert_frame_equal(result, expected)

    grouped = tsf["A"].groupby(lambda x: x.month, group_keys=False)
    result = grouped.apply(lambda x: x.sort_values()[:3])

    pieces = [group.sort_values()[:3] for key, group in grouped]

    expected = pd.concat(pieces)
    tm.assert_series_equal(result, expected)


def test_no_nonsense_name(float_frame):
    # GH #995
    s = float_frame["C"].copy()
    s.name = None

    result = s.groupby(float_frame["A"]).agg(np.sum)
    assert result.name is None


def test_multifunc_sum_bug():
    # GH #1065
    x = DataFrame(np.arange(9).reshape(3, 3))
    x["test"] = 0
    x["fl"] = [1.3, 1.5, 1.6]

    grouped = x.groupby("test")
    result = grouped.agg({"fl": "sum", 2: "size"})
    assert result["fl"].dtype == np.float64


def test_handle_dict_return_value(df):
    def f(group):
        return {"max": group.max(), "min": group.min()}

    def g(group):
        return Series({"max": group.max(), "min": group.min()})

    result = df.groupby("A")["C"].apply(f)
    expected = df.groupby("A")["C"].apply(g)

    assert isinstance(result, Series)
    tm.assert_series_equal(result, expected)


@pytest.mark.parametrize("grouper", ["A", ["A", "B"]])
def test_set_group_name(df, grouper):
    def f(group):
        assert group.name is not None
        return group

    def freduce(group):
        assert group.name is not None
        return group.sum()

    def foo(x):
        return freduce(x)

    grouped = df.groupby(grouper)

    # make sure all these work
    grouped.apply(f)
    grouped.aggregate(freduce)
    grouped.aggregate({"C": freduce, "D": freduce})
    grouped.transform(f)

    grouped["C"].apply(f)
    grouped["C"].aggregate(freduce)
    grouped["C"].aggregate([freduce, foo])
    grouped["C"].transform(f)


def test_group_name_available_in_inference_pass():
    # gh-15062
    df = DataFrame({"a": [0, 0, 1, 1, 2, 2], "b": np.arange(6)})

    names = []

    def f(group):
        names.append(group.name)
        return group.copy()

    df.groupby("a", sort=False, group_keys=False).apply(f)

    expected_names = [0, 1, 2]
    assert names == expected_names


def test_no_dummy_key_names(df):
    # see gh-1291
    result = df.groupby(df["A"].values).sum()
    assert result.index.name is None

    result = df.groupby([df["A"].values, df["B"].values]).sum()
    assert result.index.names == (None, None)


def test_groupby_sort_multiindex_series():
    # series multiindex groupby sort argument was not being passed through
    # _compress_group_index
    # GH 9444
    index = MultiIndex(
        levels=[[1, 2], [1, 2]],
        codes=[[0, 0, 0, 0, 1, 1], [1, 1, 0, 0, 0, 0]],
        names=["a", "b"],
    )
    mseries = Series([0, 1, 2, 3, 4, 5], index=index)
    index = MultiIndex(
        levels=[[1, 2], [1, 2]], codes=[[0, 0, 1], [1, 0, 0]], names=["a", "b"]
    )
    mseries_result = Series([0, 2, 4], index=index)

    result = mseries.groupby(level=["a", "b"], sort=False).first()
    tm.assert_series_equal(result, mseries_result)
    result = mseries.groupby(level=["a", "b"], sort=True).first()
    tm.assert_series_equal(result, mseries_result.sort_index())


def test_groupby_reindex_inside_function():

    periods = 1000
    ind = date_range(start="2012/1/1", freq="5min", periods=periods)
    df = DataFrame({"high": np.arange(periods), "low": np.arange(periods)}, index=ind)

    def agg_before(func, fix=False):
        """
        Run an aggregate func on the subset of data.
        """

        def _func(data):
            d = data.loc[data.index.map(lambda x: x.hour < 11)].dropna()
            if fix:
                data[data.index[0]]
            if len(d) == 0:
                return None
            return func(d)

        return _func

    grouped = df.groupby(lambda x: datetime(x.year, x.month, x.day))
    closure_bad = grouped.agg({"high": agg_before(np.max)})
    closure_good = grouped.agg({"high": agg_before(np.max, True)})

    tm.assert_frame_equal(closure_bad, closure_good)


def test_groupby_multiindex_missing_pair():
    # GH9049
    df = DataFrame(
        {
            "group1": ["a", "a", "a", "b"],
            "group2": ["c", "c", "d", "c"],
            "value": [1, 1, 1, 5],
        }
    )
    df = df.set_index(["group1", "group2"])
    df_grouped = df.groupby(level=["group1", "group2"], sort=True)

    res = df_grouped.agg("sum")
    idx = MultiIndex.from_tuples(
        [("a", "c"), ("a", "d"), ("b", "c")], names=["group1", "group2"]
    )
    exp = DataFrame([[2], [1], [5]], index=idx, columns=["value"])

    tm.assert_frame_equal(res, exp)


def test_groupby_multiindex_not_lexsorted():
    # GH 11640

    # define the lexsorted version
    lexsorted_mi = MultiIndex.from_tuples(
        [("a", ""), ("b1", "c1"), ("b2", "c2")], names=["b", "c"]
    )
    lexsorted_df = DataFrame([[1, 3, 4]], columns=lexsorted_mi)
    assert lexsorted_df.columns._is_lexsorted()

    # define the non-lexsorted version
    not_lexsorted_df = DataFrame(
        columns=["a", "b", "c", "d"], data=[[1, "b1", "c1", 3], [1, "b2", "c2", 4]]
    )
    not_lexsorted_df = not_lexsorted_df.pivot_table(
        index="a", columns=["b", "c"], values="d"
    )
    not_lexsorted_df = not_lexsorted_df.reset_index()
    assert not not_lexsorted_df.columns._is_lexsorted()

    # compare the results
    tm.assert_frame_equal(lexsorted_df, not_lexsorted_df)

    expected = lexsorted_df.groupby("a").mean()
    with tm.assert_produces_warning(PerformanceWarning):
        result = not_lexsorted_df.groupby("a").mean()
    tm.assert_frame_equal(expected, result)

    # a transforming function should work regardless of sort
    # GH 14776
    df = DataFrame(
        {"x": ["a", "a", "b", "a"], "y": [1, 1, 2, 2], "z": [1, 2, 3, 4]}
    ).set_index(["x", "y"])
    assert not df.index._is_lexsorted()

    for level in [0, 1, [0, 1]]:
        for sort in [False, True]:
            result = df.groupby(level=level, sort=sort).apply(DataFrame.drop_duplicates)
            expected = df
            tm.assert_frame_equal(expected, result)

            result = (
                df.sort_index()
                .groupby(level=level, sort=sort)
                .apply(DataFrame.drop_duplicates)
            )
            expected = df.sort_index()
            tm.assert_frame_equal(expected, result)


def test_index_label_overlaps_location():
    # checking we don't have any label/location confusion in the
    # wake of GH5375
    df = DataFrame(list("ABCDE"), index=[2, 0, 2, 1, 1])
    g = df.groupby(list("ababb"))
    actual = g.filter(lambda x: len(x) > 2)
    expected = df.iloc[[1, 3, 4]]
    tm.assert_frame_equal(actual, expected)

    ser = df[0]
    g = ser.groupby(list("ababb"))
    actual = g.filter(lambda x: len(x) > 2)
    expected = ser.take([1, 3, 4])
    tm.assert_series_equal(actual, expected)

    #  and again, with a generic Index of floats
    df.index = df.index.astype(float)
    g = df.groupby(list("ababb"))
    actual = g.filter(lambda x: len(x) > 2)
    expected = df.iloc[[1, 3, 4]]
    tm.assert_frame_equal(actual, expected)

    ser = df[0]
    g = ser.groupby(list("ababb"))
    actual = g.filter(lambda x: len(x) > 2)
    expected = ser.take([1, 3, 4])
    tm.assert_series_equal(actual, expected)


def test_transform_doesnt_clobber_ints():
    # GH 7972
    n = 6
    x = np.arange(n)
    df = DataFrame({"a": x // 2, "b": 2.0 * x, "c": 3.0 * x})
    df2 = DataFrame({"a": x // 2 * 1.0, "b": 2.0 * x, "c": 3.0 * x})

    gb = df.groupby("a")
    result = gb.transform("mean")

    gb2 = df2.groupby("a")
    expected = gb2.transform("mean")
    tm.assert_frame_equal(result, expected)


@pytest.mark.parametrize(
    "sort_column",
    ["ints", "floats", "strings", ["ints", "floats"], ["ints", "strings"]],
)
@pytest.mark.parametrize(
    "group_column", ["int_groups", "string_groups", ["int_groups", "string_groups"]]
)
def test_groupby_preserves_sort(sort_column, group_column):
    # Test to ensure that groupby always preserves sort order of original
    # object. Issue #8588 and #9651

    df = DataFrame(
        {
            "int_groups": [3, 1, 0, 1, 0, 3, 3, 3],
            "string_groups": ["z", "a", "z", "a", "a", "g", "g", "g"],
            "ints": [8, 7, 4, 5, 2, 9, 1, 1],
            "floats": [2.3, 5.3, 6.2, -2.4, 2.2, 1.1, 1.1, 5],
            "strings": ["z", "d", "a", "e", "word", "word2", "42", "47"],
        }
    )

    # Try sorting on different types and with different group types

    df = df.sort_values(by=sort_column)
    g = df.groupby(group_column)

    def test_sort(x):
        tm.assert_frame_equal(x, x.sort_values(by=sort_column))

    g.apply(test_sort)


def test_pivot_table_values_key_error():
    # This test is designed to replicate the error in issue #14938
    df = DataFrame(
        {
            "eventDate": date_range(datetime.today(), periods=20, freq="M").tolist(),
            "thename": range(0, 20),
        }
    )

    df["year"] = df.set_index("eventDate").index.year
    df["month"] = df.set_index("eventDate").index.month

    with pytest.raises(KeyError, match="'badname'"):
        df.reset_index().pivot_table(
            index="year", columns="month", values="badname", aggfunc="count"
        )


@pytest.mark.parametrize("columns", ["C", ["C"]])
@pytest.mark.parametrize("keys", [["A"], ["A", "B"]])
@pytest.mark.parametrize(
    "values",
    [
        [True],
        [0],
        [0.0],
        ["a"],
        Categorical([0]),
        [to_datetime(0)],
        date_range(0, 1, 1, tz="US/Eastern"),
        pd.array([0], dtype="Int64"),
        pd.array([0], dtype="Float64"),
        pd.array([False], dtype="boolean"),
    ],
)
@pytest.mark.parametrize("method", ["attr", "agg", "apply"])
@pytest.mark.parametrize(
    "op", ["idxmax", "idxmin", "mad", "min", "max", "sum", "prod", "skew"]
)
@pytest.mark.filterwarnings("ignore:Dropping invalid columns:FutureWarning")
@pytest.mark.filterwarnings("ignore:.*Select only valid:FutureWarning")
def test_empty_groupby(columns, keys, values, method, op, request, using_array_manager):
    # GH8093 & GH26411
    override_dtype = None

    if (
        isinstance(values, Categorical)
        and not isinstance(columns, list)
        and op in ["sum", "prod", "skew", "mad"]
    ):
        # handled below GH#41291

        if using_array_manager and op == "mad":
            right_msg = "Cannot interpret 'CategoricalDtype.* as a data type"
            msg = "Regex pattern \"'Categorical' does not implement.*" + right_msg
            mark = pytest.mark.xfail(raises=AssertionError, match=msg)
            request.node.add_marker(mark)

    elif (
        isinstance(values, Categorical)
        and len(keys) == 1
        and op in ["idxmax", "idxmin"]
    ):
        mark = pytest.mark.xfail(
            raises=ValueError, match="attempt to get arg(min|max) of an empty sequence"
        )
        request.node.add_marker(mark)
    elif (
        isinstance(values, Categorical)
        and len(keys) == 1
        and not isinstance(columns, list)
    ):
        mark = pytest.mark.xfail(
            raises=TypeError, match="'Categorical' does not implement"
        )
        request.node.add_marker(mark)
    elif isinstance(values, Categorical) and len(keys) == 1 and op in ["sum", "prod"]:
        mark = pytest.mark.xfail(
            raises=AssertionError, match="(DataFrame|Series) are different"
        )
        request.node.add_marker(mark)
    elif (
        isinstance(values, Categorical)
        and len(keys) == 2
        and op in ["min", "max", "sum"]
    ):
        mark = pytest.mark.xfail(
            raises=AssertionError, match="(DataFrame|Series) are different"
        )
        request.node.add_marker(mark)
    elif (
        isinstance(values, (IntegerArray, FloatingArray))
        and op == "mad"
        and isinstance(columns, list)
    ):
        mark = pytest.mark.xfail(
            raises=TypeError, match="can only perform ops with numeric values"
        )
        request.node.add_marker(mark)

    elif (
        op == "mad"
        and not isinstance(columns, list)
        and isinstance(values, pd.DatetimeIndex)
        and values.tz is not None
        and using_array_manager
    ):
        mark = pytest.mark.xfail(
            raises=TypeError,
            match=r"Cannot interpret 'datetime64\[ns, US/Eastern\]' as a data type",
        )
        request.node.add_marker(mark)

    elif isinstance(values, BooleanArray) and op in ["sum", "prod"]:
        # We expect to get Int64 back for these
        override_dtype = "Int64"

    if isinstance(values[0], bool) and op in ("prod", "sum"):
        # sum/product of bools is an integer
        override_dtype = "int64"

    df = DataFrame({"A": values, "B": values, "C": values}, columns=list("ABC"))

    if hasattr(values, "dtype"):
        # check that we did the construction right
        assert (df.dtypes == values.dtype).all()

    df = df.iloc[:0]

    gb = df.groupby(keys)[columns]

    def get_result():
        if method == "attr":
            return getattr(gb, op)()
        else:
            return getattr(gb, method)(op)

    if columns == "C":
        # i.e. SeriesGroupBy
        if op in ["prod", "sum", "skew"]:
            # ops that require more than just ordered-ness
            if df.dtypes[0].kind == "M":
                # GH#41291
                # datetime64 -> prod and sum are invalid
                if op == "skew":
                    msg = "does not support reduction 'skew'"
                else:
                    msg = "datetime64 type does not support"
                with pytest.raises(TypeError, match=msg):
                    get_result()

                return
        if op in ["prod", "sum", "skew", "mad"]:
            if isinstance(values, Categorical):
                # GH#41291
                if op == "mad":
                    # mad calls mean, which Categorical doesn't implement
                    msg = "does not support reduction 'mean'"
                elif op == "skew":
                    msg = f"does not support reduction '{op}'"
                else:
                    msg = "category type does not support"
                with pytest.raises(TypeError, match=msg):
                    get_result()

                return
    else:
        # ie. DataFrameGroupBy
        if op in ["prod", "sum"]:
            # ops that require more than just ordered-ness
            if df.dtypes[0].kind == "M":
                # GH#41291
                # datetime64 -> prod and sum are invalid
                result = get_result()

                # with numeric_only=True, these are dropped, and we get
                # an empty DataFrame back
                expected = df.set_index(keys)[[]]
                tm.assert_equal(result, expected)
                return

            elif isinstance(values, Categorical):
                # GH#41291
                # Categorical doesn't implement sum or prod
                result = get_result()

                # with numeric_only=True, these are dropped, and we get
                # an empty DataFrame back
                expected = df.set_index(keys)[[]]
                if len(keys) != 1 and op == "prod":
                    # TODO: why just prod and not sum?
                    # Categorical is special without 'observed=True'
                    lev = Categorical([0], dtype=values.dtype)
                    mi = MultiIndex.from_product([lev, lev], names=["A", "B"])
                    expected = DataFrame([], columns=[], index=mi)

                tm.assert_equal(result, expected)
                return

            elif df.dtypes[0] == object:
                # FIXME: the test is actually wrong here, xref #41341
                result = get_result()
                # In this case we have list-of-list, will raise TypeError,
                # and subsequently be dropped as nuisance columns
                expected = df.set_index(keys)[[]]
                tm.assert_equal(result, expected)
                return

        if (
            op in ["mad", "min", "max", "skew"]
            and isinstance(values, Categorical)
            and len(keys) == 1
        ):
            # Categorical doesn't implement, so with numeric_only=True
            #  these are dropped and we get an empty DataFrame back
            result = get_result()
            expected = df.set_index(keys)[[]]

            # with numeric_only=True, these are dropped, and we get
            # an empty DataFrame back
            if len(keys) != 1:
                # Categorical is special without 'observed=True'
                lev = Categorical([0], dtype=values.dtype)
                mi = MultiIndex.from_product([lev, lev], names=keys)
                expected = DataFrame([], columns=[], index=mi)
            else:
                # all columns are dropped, but we end up with one row
                # Categorical is special without 'observed=True'
                lev = Categorical([0], dtype=values.dtype)
                ci = Index(lev, name=keys[0])
                expected = DataFrame([], columns=[], index=ci)
            # expected = df.set_index(keys)[columns]

            tm.assert_equal(result, expected)
            return

    result = get_result()
    expected = df.set_index(keys)[columns]
    if override_dtype is not None:
        expected = expected.astype(override_dtype)
    if len(keys) == 1:
        expected.index.name = keys[0]
    tm.assert_equal(result, expected)


def test_empty_groupby_apply_nonunique_columns():
    # GH#44417
    df = DataFrame(np.random.randn(0, 4))
    df[3] = df[3].astype(np.int64)
    df.columns = [0, 1, 2, 0]
    gb = df.groupby(df[1])
    res = gb.apply(lambda x: x)
    assert (res.dtypes == df.dtypes).all()


def test_tuple_as_grouping():
    # https://github.com/pandas-dev/pandas/issues/18314
    df = DataFrame(
        {
            ("a", "b"): [1, 1, 1, 1],
            "a": [2, 2, 2, 2],
            "b": [2, 2, 2, 2],
            "c": [1, 1, 1, 1],
        }
    )

    with pytest.raises(KeyError, match=r"('a', 'b')"):
        df[["a", "b", "c"]].groupby(("a", "b"))

    result = df.groupby(("a", "b"))["c"].sum()
    expected = Series([4], name="c", index=Index([1], name=("a", "b")))
    tm.assert_series_equal(result, expected)


def test_tuple_correct_keyerror():
    # https://github.com/pandas-dev/pandas/issues/18798
    df = DataFrame(1, index=range(3), columns=MultiIndex.from_product([[1, 2], [3, 4]]))
    with pytest.raises(KeyError, match=r"^\(7, 8\)$"):
        df.groupby((7, 8)).mean()


def test_groupby_agg_ohlc_non_first():
    # GH 21716
    df = DataFrame(
        [[1], [1]],
        columns=Index(["foo"], name="mycols"),
        index=date_range("2018-01-01", periods=2, freq="D", name="dti"),
    )

    expected = DataFrame(
        [[1, 1, 1, 1, 1], [1, 1, 1, 1, 1]],
        columns=MultiIndex.from_tuples(
            (
                ("foo", "sum", "foo"),
                ("foo", "ohlc", "open"),
                ("foo", "ohlc", "high"),
                ("foo", "ohlc", "low"),
                ("foo", "ohlc", "close"),
            ),
            names=["mycols", None, None],
        ),
        index=date_range("2018-01-01", periods=2, freq="D", name="dti"),
    )

<<<<<<< HEAD
    if get_option("use_hom_api"):
=======
    if get_option("api.use_hom"):
>>>>>>> f00e37a2
        # TODO (GH 35725): This will not raise when agg-must-agg is implemented
        msg = "Cannot concat indices that do not have the same number of levels"
        with pytest.raises(AssertionError, match=msg):
            df.groupby(Grouper(freq="D")).agg(["sum", "ohlc"])
    else:
        result = df.groupby(Grouper(freq="D")).agg(["sum", "ohlc"])
        tm.assert_frame_equal(result, expected)


def test_groupby_multiindex_nat():
    # GH 9236
    values = [
        (pd.NaT, "a"),
        (datetime(2012, 1, 2), "a"),
        (datetime(2012, 1, 2), "b"),
        (datetime(2012, 1, 3), "a"),
    ]
    mi = MultiIndex.from_tuples(values, names=["date", None])
    ser = Series([3, 2, 2.5, 4], index=mi)

    result = ser.groupby(level=1).mean()
    expected = Series([3.0, 2.5], index=["a", "b"])
    tm.assert_series_equal(result, expected)


def test_groupby_empty_list_raises():
    # GH 5289
    values = zip(range(10), range(10))
    df = DataFrame(values, columns=["apple", "b"])
    msg = "Grouper and axis must be same length"
    with pytest.raises(ValueError, match=msg):
        df.groupby([[]])


def test_groupby_multiindex_series_keys_len_equal_group_axis():
    # GH 25704
    index_array = [["x", "x"], ["a", "b"], ["k", "k"]]
    index_names = ["first", "second", "third"]
    ri = MultiIndex.from_arrays(index_array, names=index_names)
    s = Series(data=[1, 2], index=ri)
    result = s.groupby(["first", "third"]).sum()

    index_array = [["x"], ["k"]]
    index_names = ["first", "third"]
    ei = MultiIndex.from_arrays(index_array, names=index_names)
    expected = Series([3], index=ei)

    tm.assert_series_equal(result, expected)


def test_groupby_groups_in_BaseGrouper():
    # GH 26326
    # Test if DataFrame grouped with a pandas.Grouper has correct groups
    mi = MultiIndex.from_product([["A", "B"], ["C", "D"]], names=["alpha", "beta"])
    df = DataFrame({"foo": [1, 2, 1, 2], "bar": [1, 2, 3, 4]}, index=mi)
    result = df.groupby([Grouper(level="alpha"), "beta"])
    expected = df.groupby(["alpha", "beta"])
    assert result.groups == expected.groups

    result = df.groupby(["beta", Grouper(level="alpha")])
    expected = df.groupby(["beta", "alpha"])
    assert result.groups == expected.groups


@pytest.mark.parametrize("group_name", ["x", ["x"]])
def test_groupby_axis_1(group_name):
    # GH 27614
    df = DataFrame(
        np.arange(12).reshape(3, 4), index=[0, 1, 0], columns=[10, 20, 10, 20]
    )
    df.index.name = "y"
    df.columns.name = "x"

    results = df.groupby(group_name, axis=1).sum()
    expected = df.T.groupby(group_name).sum().T
    tm.assert_frame_equal(results, expected)

    # test on MI column
    iterables = [["bar", "baz", "foo"], ["one", "two"]]
    mi = MultiIndex.from_product(iterables=iterables, names=["x", "x1"])
    df = DataFrame(np.arange(18).reshape(3, 6), index=[0, 1, 0], columns=mi)
    results = df.groupby(group_name, axis=1).sum()
    expected = df.T.groupby(group_name).sum().T
    tm.assert_frame_equal(results, expected)


@pytest.mark.parametrize(
    "op, expected",
    [
        (
            "shift",
            {
                "time": [
                    None,
                    None,
                    Timestamp("2019-01-01 12:00:00"),
                    Timestamp("2019-01-01 12:30:00"),
                    None,
                    None,
                ]
            },
        ),
        (
            "bfill",
            {
                "time": [
                    Timestamp("2019-01-01 12:00:00"),
                    Timestamp("2019-01-01 12:30:00"),
                    Timestamp("2019-01-01 14:00:00"),
                    Timestamp("2019-01-01 14:30:00"),
                    Timestamp("2019-01-01 14:00:00"),
                    Timestamp("2019-01-01 14:30:00"),
                ]
            },
        ),
        (
            "ffill",
            {
                "time": [
                    Timestamp("2019-01-01 12:00:00"),
                    Timestamp("2019-01-01 12:30:00"),
                    Timestamp("2019-01-01 12:00:00"),
                    Timestamp("2019-01-01 12:30:00"),
                    Timestamp("2019-01-01 14:00:00"),
                    Timestamp("2019-01-01 14:30:00"),
                ]
            },
        ),
    ],
)
def test_shift_bfill_ffill_tz(tz_naive_fixture, op, expected):
    # GH19995, GH27992: Check that timezone does not drop in shift, bfill, and ffill
    tz = tz_naive_fixture
    data = {
        "id": ["A", "B", "A", "B", "A", "B"],
        "time": [
            Timestamp("2019-01-01 12:00:00"),
            Timestamp("2019-01-01 12:30:00"),
            None,
            None,
            Timestamp("2019-01-01 14:00:00"),
            Timestamp("2019-01-01 14:30:00"),
        ],
    }
    df = DataFrame(data).assign(time=lambda x: x.time.dt.tz_localize(tz))

    grouped = df.groupby("id")
    result = getattr(grouped, op)()
    expected = DataFrame(expected).assign(time=lambda x: x.time.dt.tz_localize(tz))
    tm.assert_frame_equal(result, expected)


def test_groupby_only_none_group():
    # see GH21624
    # this was crashing with "ValueError: Length of passed values is 1, index implies 0"
    df = DataFrame({"g": [None], "x": 1})
    actual = df.groupby("g")["x"].transform("sum")
    expected = Series([np.nan], name="x")

    tm.assert_series_equal(actual, expected)


def test_groupby_duplicate_index():
    # GH#29189 the groupby call here used to raise
    ser = Series([2, 5, 6, 8], index=[2.0, 4.0, 4.0, 5.0])
    gb = ser.groupby(level=0)

    result = gb.mean()
    expected = Series([2, 5.5, 8], index=[2.0, 4.0, 5.0])
    tm.assert_series_equal(result, expected)


@pytest.mark.parametrize(
    "idx",
    [
        Index(["a", "a"], name="foo"),
        MultiIndex.from_tuples((("a", "a"), ("a", "a")), names=["foo", "bar"]),
    ],
)
@pytest.mark.filterwarnings("ignore:tshift is deprecated:FutureWarning")
def test_dup_labels_output_shape(groupby_func, idx):
    if groupby_func in {"size", "ngroup", "cumcount"}:
        pytest.skip("Not applicable")
    # TODO(2.0) Remove after pad/backfill deprecation enforced
    groupby_func = maybe_normalize_deprecated_kernels(groupby_func)
    df = DataFrame([[1, 1]], columns=idx)
    grp_by = df.groupby([0])

    args = []
    if groupby_func in {"fillna", "nth"}:
        args.append(0)
    elif groupby_func == "corrwith":
        args.append(df)
    elif groupby_func == "tshift":
        df.index = [Timestamp("today")]
        args.extend([1, "D"])

    result = getattr(grp_by, groupby_func)(*args)

    assert result.shape == (1, 2)
    tm.assert_index_equal(result.columns, idx)


def test_groupby_crash_on_nunique(axis):
    # Fix following 30253
    dti = date_range("2016-01-01", periods=2, name="foo")
    df = DataFrame({("A", "B"): [1, 2], ("A", "C"): [1, 3], ("D", "B"): [0, 0]})
    df.columns.names = ("bar", "baz")
    df.index = dti

    axis_number = df._get_axis_number(axis)
    if not axis_number:
        df = df.T

    gb = df.groupby(axis=axis_number, level=0)
    result = gb.nunique()

    expected = DataFrame({"A": [1, 2], "D": [1, 1]}, index=dti)
    expected.columns.name = "bar"
    if not axis_number:
        expected = expected.T

    tm.assert_frame_equal(result, expected)

    if axis_number == 0:
        # same thing, but empty columns
        gb2 = df[[]].groupby(axis=axis_number, level=0)
        exp = expected[[]]
    else:
        # same thing, but empty rows
        gb2 = df.loc[[]].groupby(axis=axis_number, level=0)
        # default for empty when we can't infer a dtype is float64
        exp = expected.loc[[]].astype(np.float64)

    res = gb2.nunique()
    tm.assert_frame_equal(res, exp)


def test_groupby_list_level():
    # GH 9790
    expected = DataFrame(np.arange(0, 9).reshape(3, 3), dtype=float)
    result = expected.groupby(level=[0]).mean()
    tm.assert_frame_equal(result, expected)


@pytest.mark.parametrize(
    "max_seq_items, expected",
    [
        (5, "{0: [0], 1: [1], 2: [2], 3: [3], 4: [4]}"),
        (4, "{0: [0], 1: [1], 2: [2], 3: [3], ...}"),
        (1, "{0: [0], ...}"),
    ],
)
def test_groups_repr_truncates(max_seq_items, expected):
    # GH 1135
    df = DataFrame(np.random.randn(5, 1))
    df["a"] = df.index

    with pd.option_context("display.max_seq_items", max_seq_items):
        result = df.groupby("a").groups.__repr__()
        assert result == expected

        result = df.groupby(np.array(df.a)).groups.__repr__()
        assert result == expected


def test_group_on_two_row_multiindex_returns_one_tuple_key():
    # GH 18451
    df = DataFrame([{"a": 1, "b": 2, "c": 99}, {"a": 1, "b": 2, "c": 88}])
    df = df.set_index(["a", "b"])

    grp = df.groupby(["a", "b"])
    result = grp.indices
    expected = {(1, 2): np.array([0, 1], dtype=np.int64)}

    assert len(result) == 1
    key = (1, 2)
    assert (result[key] == expected[key]).all()


@pytest.mark.parametrize(
    "klass, attr, value",
    [
        (DataFrame, "level", "a"),
        (DataFrame, "as_index", False),
        (DataFrame, "sort", False),
        (DataFrame, "group_keys", False),
        (DataFrame, "squeeze", True),
        (DataFrame, "observed", True),
        (DataFrame, "dropna", False),
        pytest.param(
            Series,
            "axis",
            1,
            marks=pytest.mark.xfail(
                reason="GH 35443: Attribute currently not passed on to series"
            ),
        ),
        (Series, "level", "a"),
        (Series, "as_index", False),
        (Series, "sort", False),
        (Series, "group_keys", False),
        (Series, "squeeze", True),
        (Series, "observed", True),
        (Series, "dropna", False),
    ],
)
@pytest.mark.filterwarnings(
    "ignore:The `squeeze` parameter is deprecated:FutureWarning"
)
def test_subsetting_columns_keeps_attrs(klass, attr, value):
    # GH 9959 - When subsetting columns, don't drop attributes
    df = DataFrame({"a": [1], "b": [2], "c": [3]})
    if attr != "axis":
        df = df.set_index("a")

    expected = df.groupby("a", **{attr: value})
    result = expected[["b"]] if klass is DataFrame else expected["b"]
    assert getattr(result, attr) == getattr(expected, attr)


def test_subsetting_columns_axis_1():
    # GH 37725
    g = DataFrame({"A": [1], "B": [2], "C": [3]}).groupby([0, 0, 1], axis=1)
    match = "Cannot subset columns when using axis=1"
    with pytest.raises(ValueError, match=match):
        g[["A", "B"]].sum()


@pytest.mark.parametrize("func", ["sum", "any", "shift"])
def test_groupby_column_index_name_lost(func):
    # GH: 29764 groupby loses index sometimes
    expected = Index(["a"], name="idx")
    df = DataFrame([[1]], columns=expected)
    df_grouped = df.groupby([1])
    result = getattr(df_grouped, func)().columns
    tm.assert_index_equal(result, expected)


def test_groupby_duplicate_columns():
    # GH: 31735
    df = DataFrame(
        {"A": ["f", "e", "g", "h"], "B": ["a", "b", "c", "d"], "C": [1, 2, 3, 4]}
    ).astype(object)
    df.columns = ["A", "B", "B"]
    result = df.groupby([0, 0, 0, 0]).min()
    expected = DataFrame([["e", "a", 1]], columns=["A", "B", "B"])
    tm.assert_frame_equal(result, expected)


def test_groupby_series_with_tuple_name():
    # GH 37755
    ser = Series([1, 2, 3, 4], index=[1, 1, 2, 2], name=("a", "a"))
    ser.index.name = ("b", "b")
    result = ser.groupby(level=0).last()
    expected = Series([2, 4], index=[1, 2], name=("a", "a"))
    expected.index.name = ("b", "b")
    tm.assert_series_equal(result, expected)


@pytest.mark.xfail(not IS64, reason="GH#38778: fail on 32-bit system")
@pytest.mark.parametrize(
    "func, values", [("sum", [97.0, 98.0]), ("mean", [24.25, 24.5])]
)
def test_groupby_numerical_stability_sum_mean(func, values):
    # GH#38778
    data = [1e16, 1e16, 97, 98, -5e15, -5e15, -5e15, -5e15]
    df = DataFrame({"group": [1, 2] * 4, "a": data, "b": data})
    result = getattr(df.groupby("group"), func)()
    expected = DataFrame({"a": values, "b": values}, index=Index([1, 2], name="group"))
    tm.assert_frame_equal(result, expected)


@pytest.mark.xfail(not IS64, reason="GH#38778: fail on 32-bit system")
def test_groupby_numerical_stability_cumsum():
    # GH#38934
    data = [1e16, 1e16, 97, 98, -5e15, -5e15, -5e15, -5e15]
    df = DataFrame({"group": [1, 2] * 4, "a": data, "b": data})
    result = df.groupby("group").cumsum()
    exp_data = (
        [1e16] * 2 + [1e16 + 96, 1e16 + 98] + [5e15 + 97, 5e15 + 98] + [97.0, 98.0]
    )
    expected = DataFrame({"a": exp_data, "b": exp_data})
    tm.assert_frame_equal(result, expected, check_exact=True)


def test_groupby_mean_duplicate_index(rand_series_with_duplicate_datetimeindex):
    dups = rand_series_with_duplicate_datetimeindex
    result = dups.groupby(level=0).mean()
    expected = dups.groupby(dups.index).mean()
    tm.assert_series_equal(result, expected)


def test_groupby_all_nan_groups_drop():
    # GH 15036
    s = Series([1, 2, 3], [np.nan, np.nan, np.nan])
    result = s.groupby(s.index).sum()
    expected = Series([], index=Index([], dtype=np.float64), dtype=np.int64)
    tm.assert_series_equal(result, expected)


@pytest.mark.parametrize("numeric_only", [True, False])
def test_groupby_empty_multi_column(as_index, numeric_only):
    # GH 15106 & GH 41998
    df = DataFrame(data=[], columns=["A", "B", "C"])
    gb = df.groupby(["A", "B"], as_index=as_index)
    result = gb.sum(numeric_only=numeric_only)
    if as_index:
        index = MultiIndex([[], []], [[], []], names=["A", "B"])
        columns = ["C"] if not numeric_only else []
    else:
        index = RangeIndex(0)
        columns = ["A", "B", "C"] if not numeric_only else ["A", "B"]
    expected = DataFrame([], columns=columns, index=index)
    tm.assert_frame_equal(result, expected)


def test_groupby_aggregation_non_numeric_dtype():
    # GH #43108
    df = DataFrame(
        [["M", [1]], ["M", [1]], ["W", [10]], ["W", [20]]], columns=["MW", "v"]
    )

    expected = DataFrame(
        {
            "v": [[1, 1], [10, 20]],
        },
        index=Index(["M", "W"], dtype="object", name="MW"),
    )

    gb = df.groupby(by=["MW"])
    result = gb.sum()
    tm.assert_frame_equal(result, expected)


def test_groupby_aggregation_multi_non_numeric_dtype():
    # GH #42395
    df = DataFrame(
        {
            "x": [1, 0, 1, 1, 0],
            "y": [Timedelta(i, "days") for i in range(1, 6)],
            "z": [Timedelta(i * 10, "days") for i in range(1, 6)],
        }
    )

    expected = DataFrame(
        {
            "y": [Timedelta(i, "days") for i in range(7, 9)],
            "z": [Timedelta(i * 10, "days") for i in range(7, 9)],
        },
        index=Index([0, 1], dtype="int64", name="x"),
    )

    gb = df.groupby(by=["x"])
    result = gb.sum()
    tm.assert_frame_equal(result, expected)


def test_groupby_aggregation_numeric_with_non_numeric_dtype():
    # GH #43108
    df = DataFrame(
        {
            "x": [1, 0, 1, 1, 0],
            "y": [Timedelta(i, "days") for i in range(1, 6)],
            "z": list(range(1, 6)),
        }
    )

    expected = DataFrame(
        {"z": [7, 8]},
        index=Index([0, 1], dtype="int64", name="x"),
    )

    gb = df.groupby(by=["x"])
    result = gb.sum()
    tm.assert_frame_equal(result, expected)


def test_groupby_filtered_df_std():
    # GH 16174
    dicts = [
        {"filter_col": False, "groupby_col": True, "bool_col": True, "float_col": 10.5},
        {"filter_col": True, "groupby_col": True, "bool_col": True, "float_col": 20.5},
        {"filter_col": True, "groupby_col": True, "bool_col": True, "float_col": 30.5},
    ]
    df = DataFrame(dicts)

    df_filter = df[df["filter_col"] == True]  # noqa:E712
    dfgb = df_filter.groupby("groupby_col")
    result = dfgb.std()
    expected = DataFrame(
        [[0.0, 0.0, 7.071068]],
        columns=["filter_col", "bool_col", "float_col"],
        index=Index([True], name="groupby_col"),
    )
    tm.assert_frame_equal(result, expected)


def test_datetime_categorical_multikey_groupby_indices():
    # GH 26859
    df = DataFrame(
        {
            "a": Series(list("abc")),
            "b": Series(
                to_datetime(["2018-01-01", "2018-02-01", "2018-03-01"]),
                dtype="category",
            ),
            "c": Categorical.from_codes([-1, 0, 1], categories=[0, 1]),
        }
    )
    result = df.groupby(["a", "b"]).indices
    expected = {
        ("a", Timestamp("2018-01-01 00:00:00")): np.array([0]),
        ("b", Timestamp("2018-02-01 00:00:00")): np.array([1]),
        ("c", Timestamp("2018-03-01 00:00:00")): np.array([2]),
    }
    assert result == expected


def test_rolling_wrong_param_min_period():
    # GH34037
    name_l = ["Alice"] * 5 + ["Bob"] * 5
    val_l = [np.nan, np.nan, 1, 2, 3] + [np.nan, 1, 2, 3, 4]
    test_df = DataFrame([name_l, val_l]).T
    test_df.columns = ["name", "val"]

    result_error_msg = r"__init__\(\) got an unexpected keyword argument 'min_period'"
    with pytest.raises(TypeError, match=result_error_msg):
        test_df.groupby("name")["val"].rolling(window=2, min_period=1).sum()


def test_pad_backfill_deprecation():
    # GH 33396
    s = Series([1, 2, 3])
    with tm.assert_produces_warning(FutureWarning, match="backfill"):
        s.groupby(level=0).backfill()
    with tm.assert_produces_warning(FutureWarning, match="pad"):
        s.groupby(level=0).pad()<|MERGE_RESOLUTION|>--- conflicted
+++ resolved
@@ -602,20 +602,12 @@
 
     grouped = data.groupby(["A", "B"])
     funcs = [np.mean, np.std]
-<<<<<<< HEAD
-    klass = None if get_option("use_hom_api") else FutureWarning
-=======
     klass = None if get_option("api.use_hom") else FutureWarning
->>>>>>> f00e37a2
     with tm.assert_produces_warning(
         klass, match=r"\['C'\] did not aggregate successfully"
     ):
         agged = grouped.agg(funcs)
-<<<<<<< HEAD
-    if get_option("use_hom_api"):
-=======
     if get_option("api.use_hom"):
->>>>>>> f00e37a2
         expected = pd.concat(
             [grouped.agg(funcs[0]), grouped.agg(funcs[1])],
             keys=["mean", "std"],
@@ -2122,11 +2114,7 @@
         index=date_range("2018-01-01", periods=2, freq="D", name="dti"),
     )
 
-<<<<<<< HEAD
-    if get_option("use_hom_api"):
-=======
     if get_option("api.use_hom"):
->>>>>>> f00e37a2
         # TODO (GH 35725): This will not raise when agg-must-agg is implemented
         msg = "Cannot concat indices that do not have the same number of levels"
         with pytest.raises(AssertionError, match=msg):
