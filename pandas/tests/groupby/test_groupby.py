--- conflicted
+++ resolved
@@ -2810,34 +2810,15 @@
         values, _ = next(iter(df.groupby(["a"])))
 
 
-<<<<<<< HEAD
-def test_groupby_prod_avoid_casting_to_float():
-    # GH#37493
-    val = 922337203685477580
-    df = DataFrame({"a": 1, "b": [val]})
-    result = df.groupby("a").prod() - val
-=======
 def test_groupby_sum_avoid_casting_to_float():
     # GH#37493
     val = 922337203685477580
     df = DataFrame({"a": 1, "b": [val]})
     result = df.groupby("a").sum() - val
->>>>>>> 35c8a7ee
     expected = DataFrame({"b": [0]}, index=Index([1], name="a"))
     tm.assert_frame_equal(result, expected)
 
 
-<<<<<<< HEAD
-def test_groupby_prod_support_mask(any_numeric_ea_dtype):
-    # GH#37493
-    df = DataFrame({"a": 1, "b": [1, 2, pd.NA]}, dtype=any_numeric_ea_dtype)
-    result = df.groupby("a").prod()
-    expected = DataFrame(
-        {"b": [2]},
-        index=Index([1], name="a", dtype=any_numeric_ea_dtype),
-        dtype=any_numeric_ea_dtype,
-    )
-=======
 def test_groupby_sum_support_mask(any_numeric_ea_dtype):
     # GH#37493
     df = DataFrame({"a": 1, "b": [1, 2, pd.NA]}, dtype=any_numeric_ea_dtype)
@@ -2860,5 +2841,4 @@
         index=Index([1], name="a", dtype=f"{dtype}64"),
         dtype=f"{dtype}64",
     )
->>>>>>> 35c8a7ee
     tm.assert_frame_equal(result, expected)