--- conflicted
+++ resolved
@@ -589,8 +589,10 @@
 
     grouped = data.groupby(["A", "B"])
     funcs = [np.mean, np.std]
-<<<<<<< HEAD
-    agged = grouped.agg(funcs)
+    with tm.assert_produces_warning(
+        FutureWarning, match=r"\['C'\] did not aggregate successfully"
+    ):
+        agged = grouped.agg(funcs)
     if get_option("future_udf_behavior"):
         expected = pd.concat(
             [grouped.agg(funcs[0]), grouped.agg(funcs[1])],
@@ -603,17 +605,6 @@
             keys=["D", "E", "F"],
             axis=1,
         )
-=======
-    with tm.assert_produces_warning(
-        FutureWarning, match=r"\['C'\] did not aggregate successfully"
-    ):
-        agged = grouped.agg(funcs)
-    expected = pd.concat(
-        [grouped["D"].agg(funcs), grouped["E"].agg(funcs), grouped["F"].agg(funcs)],
-        keys=["D", "E", "F"],
-        axis=1,
-    )
->>>>>>> 0ecc2c78
     assert isinstance(agged.index, MultiIndex)
     assert isinstance(expected.index, MultiIndex)
     tm.assert_frame_equal(agged, expected)
