--- conflicted
+++ resolved
@@ -637,18 +637,11 @@
 
 def test_groupby_as_index_select_column_sum_empty_df():
     # GH 35246
-<<<<<<< HEAD
     df = DataFrame(columns=Index(["A", "B", "C"], name="alpha"))
-    left = df.groupby(by="A", as_index=False)["B"].sum()
+    left = df.groupby(by="A", as_index=False)["B"].sum(numeric_only=False)
 
     expected = DataFrame(columns=df.columns[:2], index=range(0))
     tm.assert_frame_equal(left, expected)
-=======
-    df = DataFrame(columns=["A", "B", "C"])
-    left = df.groupby(by="A", as_index=False)["B"].sum(numeric_only=False)
-    assert type(left) is DataFrame
-    assert left.to_dict() == {"A": {}, "B": {}}
->>>>>>> 3f28015c
 
 
 def test_groupby_as_index_agg(df):
