--- conflicted
+++ resolved
@@ -861,8 +861,6 @@
     tm.assert_series_equal(result, expected)
 
 
-<<<<<<< HEAD
-=======
 def test_groupby_complex_mean():
     # GH 26475
     df = DataFrame(
@@ -881,7 +879,6 @@
     tm.assert_frame_equal(result, expected)
 
 
->>>>>>> 5c111675
 def test_groupby_complex_numbers(using_infer_string):
     # GH 17927
     df = DataFrame(
@@ -1706,13 +1703,7 @@
 @pytest.mark.parametrize(
     "op", ["idxmax", "idxmin", "min", "max", "sum", "prod", "skew"]
 )
-<<<<<<< HEAD
-def test_empty_groupby(
-    columns, keys, values, method, op, using_array_manager, dropna, using_infer_string
-):
-=======
 def test_empty_groupby(columns, keys, values, method, op, dropna, using_infer_string):
->>>>>>> 5c111675
     # GH8093 & GH26411
     override_dtype = None
 
