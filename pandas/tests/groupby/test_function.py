--- conflicted
+++ resolved
@@ -686,7 +686,6 @@
         getattr(g, func)(foo=1)
 
 
-<<<<<<< HEAD
 @pytest.mark.parametrize(
     "dtype, min_val, max_val",
     [
@@ -696,13 +695,10 @@
         (np.float64, np.finfo(np.float64).min, np.finfo(np.float64).max),
     ],
 )
-def test_cummin_cummax(dtype, min_val, max_val):
-=======
 @pytest.mark.xfail(
     _is_numpy_dev, reason="https://github.com/pandas-dev/pandas/issues/31992"
 )
-def test_cummin_cummax():
->>>>>>> 53ece700
+def test_cummin_cummax(dtype, min_val, max_val):
     # GH 15048
     base_df = pd.DataFrame(
         {"A": [1, 1, 1, 1, 2, 2, 2, 2], "B": [3, 4, 3, 2, 2, 3, 2, 1]}
