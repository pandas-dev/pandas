--- conflicted
+++ resolved
@@ -168,11 +168,7 @@
 
         with pytest.raises(TypeError, match="[Cc]ould not convert"):
             getattr(gb, method)(numeric_only=False)
-<<<<<<< HEAD
-        result = getattr(gb, method)(numeric_only=True)
-=======
         result = getattr(gb, method)()
->>>>>>> ffbee056
         tm.assert_frame_equal(result.reindex_like(expected), expected)
 
         expected_columns = expected.columns
@@ -254,42 +250,19 @@
     def _check(self, df, method, expected_columns, expected_columns_numeric):
         gb = df.groupby("group")
 
-<<<<<<< HEAD
-        if method in (
-            "min",
-            "max",
-            "cummin",
-            "cummax",
-            "sum",
-            "cumsum",
-            "prod",
-            "cumprod",
-            "mean",
-            "median",
-        ):
-=======
         # object dtypes for transformations are not implemented in Cython and
         # have no Python fallback
         exception = NotImplementedError if method.startswith("cum") else TypeError
 
         if method in ("min", "max", "cummin", "cummax"):
->>>>>>> ffbee056
             # The methods default to numeric_only=False and raise TypeError
             msg = "|".join(
                 [
                     "Categorical is not ordered",
                     "function is not implemented for this dtype",
-<<<<<<< HEAD
-                    "category type does not support sum operations",
-                    "can't multiply sequence by non-int of type 'str'",
-                ]
-            )
-            with pytest.raises(TypeError, match=msg):
-=======
                 ]
             )
             with pytest.raises(exception, match=msg):
->>>>>>> ffbee056
                 getattr(gb, method)()
         else:
             result = getattr(gb, method)()
@@ -305,11 +278,7 @@
                     "function is not implemented for this dtype",
                 ]
             )
-<<<<<<< HEAD
-            with pytest.raises(TypeError, match=msg):
-=======
             with pytest.raises(exception, match=msg):
->>>>>>> ffbee056
                 getattr(gb, method)(numeric_only=False)
         else:
             result = getattr(gb, method)(numeric_only=False)
@@ -1421,24 +1390,21 @@
         ("var", True, True),
     ],
 )
-@pytest.mark.parametrize("numeric_only", [True, False])
+@pytest.mark.parametrize("numeric_only", [True, False, lib.no_default])
 @pytest.mark.parametrize("keys", [["a1"], ["a1", "a2"]])
 def test_deprecate_numeric_only(
     kernel, numeric_only_default, has_arg, numeric_only, keys
 ):
     # GH#46072
+    # drops_nuisance: Whether the op drops nuisance columns even when numeric_only=False
     # has_arg: Whether the op has a numeric_only arg
     df = DataFrame({"a1": [1, 1], "a2": [2, 2], "a3": [5, 6], "b": 2 * [object]})
 
     args = get_groupby_method_args(kernel, df)
-    kwargs = {"numeric_only": numeric_only}
+    kwargs = {} if numeric_only is lib.no_default else {"numeric_only": numeric_only}
 
     gb = df.groupby(keys)
     method = getattr(gb, kernel)
-<<<<<<< HEAD
-    if has_arg and numeric_only:
-        result = method(*args, **kwargs)
-=======
     if (
         has_arg
         and (kernel not in ("idxmax", "idxmin") or numeric_only is True)
@@ -1459,21 +1425,19 @@
         with tm.assert_produces_warning(warn, match=msg):
             result = method(*args, **kwargs)
 
->>>>>>> ffbee056
         assert "b" not in result.columns
-    elif kernel in ("first", "last"):
+    elif (
         # kernels that work on any dtype and have numeric_only arg
+        kernel in ("first", "last")
+        or (
+            # kernels that work on any dtype and don't have numeric_only arg
+            kernel in ("any", "all", "bfill", "ffill", "fillna", "nth", "nunique")
+            and numeric_only is lib.no_default
+        )
+    ):
         result = method(*args, **kwargs)
         assert "b" in result.columns
-    elif kernel in ("any", "all", "bfill", "ffill", "fillna", "nth", "nunique"):
-        # kernels that work on any dtype and don't have numeric_only arg
-        result = method(*args)
-        assert "b" in result.columns
     elif has_arg or kernel in ("idxmax", "idxmin"):
-<<<<<<< HEAD
-        assert not numeric_only
-        # kernels that are successful on any dtype were above; this will fail
-=======
         assert numeric_only is not True
         # kernels that are successful on any dtype were above; this will fail
 
@@ -1481,7 +1445,6 @@
         # have no Python fallback
         exception = NotImplementedError if kernel.startswith("cum") else TypeError
 
->>>>>>> ffbee056
         msg = "|".join(
             [
                 "not allowed for this dtype",
@@ -1495,14 +1458,25 @@
         )
         with pytest.raises(exception, match=msg):
             method(*args, **kwargs)
+    elif not has_arg and numeric_only is not lib.no_default:
+        with pytest.raises(
+            TypeError, match="got an unexpected keyword argument 'numeric_only'"
+        ):
+            method(*args, **kwargs)
+    else:
+        assert kernel in ("diff", "pct_change")
+        assert numeric_only is lib.no_default
+        # Doesn't have numeric_only argument and fails on nuisance columns
+        with pytest.raises(TypeError, match=r"unsupported operand type"):
+            method(*args, **kwargs)
 
 
 @pytest.mark.parametrize("dtype", [bool, int, float, object])
 def test_deprecate_numeric_only_series(dtype, groupby_func, request):
     # GH#46560
-    # if groupby_func in ("backfill", "pad"):
-    #     pytest.skip("method is deprecated")
-    if groupby_func == "corrwith":
+    if groupby_func in ("backfill", "pad"):
+        pytest.skip("method is deprecated")
+    elif groupby_func == "corrwith":
         msg = "corrwith is not implemented on SeriesGroupBy"
         request.node.add_marker(pytest.mark.xfail(reason=msg))
 
@@ -1584,11 +1558,6 @@
         with pytest.raises(TypeError, match=msg):
             method(*args, numeric_only=True)
     elif dtype is object:
-<<<<<<< HEAD
-        msg = "does not implement numeric_only"
-        with pytest.raises(NotImplementedError, match=msg):
-            method(*args, numeric_only=True)
-=======
         err_category = NotImplementedError
         err_msg = f"{groupby_func} does not implement numeric_only"
         if groupby_func.startswith("cum"):
@@ -1609,7 +1578,6 @@
         with tm.assert_produces_warning(warn_category, match=warn_msg):
             with pytest.raises(err_category, match=err_msg):
                 method(*args, numeric_only=True)
->>>>>>> ffbee056
     else:
         result = method(*args, numeric_only=True)
         expected = method(*args, numeric_only=False)
