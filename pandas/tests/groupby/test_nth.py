--- conflicted
+++ resolved
@@ -705,9 +705,6 @@
     else:
         result = getattr(data, method)()
 
-<<<<<<< HEAD
-    tm.assert_series_equal(result, expected)
-=======
     tm.assert_series_equal(result, expected)
 
 
@@ -771,5 +768,4 @@
         columns=[7, 8],
     )
     expected.columns.name = "y"
-    tm.assert_frame_equal(result, expected)
->>>>>>> f5c22421
+    tm.assert_frame_equal(result, expected)