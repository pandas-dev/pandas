from datetime import datetime
import re

import numpy as np
import pytest

from pandas.errors import PerformanceWarning

import pandas as pd
from pandas import (
    Series,
    _testing as tm,
)
from pandas.tests.strings import object_pyarrow_numpy

# --------------------------------------------------------------------------------------
# str.contains
# --------------------------------------------------------------------------------------


def using_pyarrow(dtype):
    return dtype in ("string[pyarrow]",)


def test_contains(any_string_dtype):
    values = np.array(
        ["foo", np.nan, "fooommm__foo", "mmm_", "foommm[_]+bar"], dtype=np.object_
    )
    values = Series(values, dtype=any_string_dtype)
    pat = "mmm[_]+"

    result = values.str.contains(pat)
    expected_dtype = "object" if any_string_dtype in object_pyarrow_numpy else "boolean"
    expected = Series(
        np.array([False, np.nan, True, True, False], dtype=np.object_),
        dtype=expected_dtype,
    )
    tm.assert_series_equal(result, expected)

    result = values.str.contains(pat, regex=False)
    expected = Series(
        np.array([False, np.nan, False, False, True], dtype=np.object_),
        dtype=expected_dtype,
    )
    tm.assert_series_equal(result, expected)

    values = Series(
        np.array(["foo", "xyz", "fooommm__foo", "mmm_"], dtype=object),
        dtype=any_string_dtype,
    )
    result = values.str.contains(pat)
    expected_dtype = np.bool_ if any_string_dtype in object_pyarrow_numpy else "boolean"
    expected = Series(np.array([False, False, True, True]), dtype=expected_dtype)
    tm.assert_series_equal(result, expected)

    # case insensitive using regex
    values = Series(
        np.array(["Foo", "xYz", "fOOomMm__fOo", "MMM_"], dtype=object),
        dtype=any_string_dtype,
    )

    result = values.str.contains("FOO|mmm", case=False)
    expected = Series(np.array([True, False, True, True]), dtype=expected_dtype)
    tm.assert_series_equal(result, expected)

    # case insensitive without regex
    result = values.str.contains("foo", regex=False, case=False)
    expected = Series(np.array([True, False, True, False]), dtype=expected_dtype)
    tm.assert_series_equal(result, expected)

    # unicode
    values = Series(
        np.array(["foo", np.nan, "fooommm__foo", "mmm_"], dtype=np.object_),
        dtype=any_string_dtype,
    )
    pat = "mmm[_]+"

    result = values.str.contains(pat)
    expected_dtype = "object" if any_string_dtype in object_pyarrow_numpy else "boolean"
    expected = Series(
        np.array([False, np.nan, True, True], dtype=np.object_), dtype=expected_dtype
    )
    tm.assert_series_equal(result, expected)

    result = values.str.contains(pat, na=False)
    expected_dtype = np.bool_ if any_string_dtype in object_pyarrow_numpy else "boolean"
    expected = Series(np.array([False, False, True, True]), dtype=expected_dtype)
    tm.assert_series_equal(result, expected)

    values = Series(
        np.array(["foo", "xyz", "fooommm__foo", "mmm_"], dtype=np.object_),
        dtype=any_string_dtype,
    )
    result = values.str.contains(pat)
    expected = Series(np.array([False, False, True, True]), dtype=expected_dtype)
    tm.assert_series_equal(result, expected)


def test_contains_object_mixed():
    mixed = Series(
        np.array(
            ["a", np.nan, "b", True, datetime.today(), "foo", None, 1, 2.0],
            dtype=object,
        )
    )
    result = mixed.str.contains("o")
    expected = Series(
        np.array(
            [False, np.nan, False, np.nan, np.nan, True, None, np.nan, np.nan],
            dtype=np.object_,
        )
    )
    tm.assert_series_equal(result, expected)


def test_contains_na_kwarg_for_object_category():
    # gh 22158

    # na for category
    values = Series(["a", "b", "c", "a", np.nan], dtype="category")
    result = values.str.contains("a", na=True)
    expected = Series([True, False, False, True, True])
    tm.assert_series_equal(result, expected)

    result = values.str.contains("a", na=False)
    expected = Series([True, False, False, True, False])
    tm.assert_series_equal(result, expected)

    # na for objects
    values = Series(["a", "b", "c", "a", np.nan])
    result = values.str.contains("a", na=True)
    expected = Series([True, False, False, True, True])
    tm.assert_series_equal(result, expected)

    result = values.str.contains("a", na=False)
    expected = Series([True, False, False, True, False])
    tm.assert_series_equal(result, expected)


@pytest.mark.parametrize(
    "na, expected",
    [
        (None, pd.NA),
        (True, True),
        (False, False),
        (0, False),
        (3, True),
        (np.nan, pd.NA),
    ],
)
@pytest.mark.parametrize("regex", [True, False])
def test_contains_na_kwarg_for_nullable_string_dtype(
    nullable_string_dtype, na, expected, regex
):
    # https://github.com/pandas-dev/pandas/pull/41025#issuecomment-824062416

    values = Series(["a", "b", "c", "a", np.nan], dtype=nullable_string_dtype)
    result = values.str.contains("a", na=na, regex=regex)
    expected = Series([True, False, False, True, expected], dtype="boolean")
    tm.assert_series_equal(result, expected)


def test_contains_moar(any_string_dtype):
    # PR #1179
    s = Series(
        ["A", "B", "C", "Aaba", "Baca", "", np.nan, "CABA", "dog", "cat"],
        dtype=any_string_dtype,
    )

    result = s.str.contains("a")
    expected_dtype = "object" if any_string_dtype in object_pyarrow_numpy else "boolean"
    expected = Series(
        [False, False, False, True, True, False, np.nan, False, False, True],
        dtype=expected_dtype,
    )
    tm.assert_series_equal(result, expected)

    result = s.str.contains("a", case=False)
    expected = Series(
        [True, False, False, True, True, False, np.nan, True, False, True],
        dtype=expected_dtype,
    )
    tm.assert_series_equal(result, expected)

    result = s.str.contains("Aa")
    expected = Series(
        [False, False, False, True, False, False, np.nan, False, False, False],
        dtype=expected_dtype,
    )
    tm.assert_series_equal(result, expected)

    result = s.str.contains("ba")
    expected = Series(
        [False, False, False, True, False, False, np.nan, False, False, False],
        dtype=expected_dtype,
    )
    tm.assert_series_equal(result, expected)

    result = s.str.contains("ba", case=False)
    expected = Series(
        [False, False, False, True, True, False, np.nan, True, False, False],
        dtype=expected_dtype,
    )
    tm.assert_series_equal(result, expected)


def test_contains_nan(any_string_dtype):
    # PR #14171
    s = Series([np.nan, np.nan, np.nan], dtype=any_string_dtype)

    result = s.str.contains("foo", na=False)
    expected_dtype = np.bool_ if any_string_dtype in object_pyarrow_numpy else "boolean"
    expected = Series([False, False, False], dtype=expected_dtype)
    tm.assert_series_equal(result, expected)

    result = s.str.contains("foo", na=True)
    expected = Series([True, True, True], dtype=expected_dtype)
    tm.assert_series_equal(result, expected)

    result = s.str.contains("foo", na="foo")
    if any_string_dtype == "object":
        expected = Series(["foo", "foo", "foo"], dtype=np.object_)
    elif any_string_dtype == "string[pyarrow_numpy]":
        expected = Series([True, True, True], dtype=np.bool_)
    else:
        expected = Series([True, True, True], dtype="boolean")
    tm.assert_series_equal(result, expected)

    result = s.str.contains("foo")
    expected_dtype = "object" if any_string_dtype in object_pyarrow_numpy else "boolean"
    expected = Series([np.nan, np.nan, np.nan], dtype=expected_dtype)
    tm.assert_series_equal(result, expected)


# --------------------------------------------------------------------------------------
# str.startswith
# --------------------------------------------------------------------------------------


@pytest.mark.parametrize("pat", ["foo", ("foo", "baz")])
@pytest.mark.parametrize("dtype", [None, "category"])
@pytest.mark.parametrize("null_value", [None, np.nan, pd.NA])
@pytest.mark.parametrize("na", [True, False])
def test_startswith(pat, dtype, null_value, na):
    # add category dtype parametrizations for GH-36241
    values = Series(
        ["om", null_value, "foo_nom", "nom", "bar_foo", null_value, "foo"],
        dtype=dtype,
    )

    result = values.str.startswith(pat)
    exp = Series([False, np.nan, True, False, False, np.nan, True])
    if dtype is None and null_value is pd.NA:
        # GH#18463
        exp = exp.fillna(null_value)
    elif dtype is None and null_value is None:
        exp[exp.isna()] = None
    tm.assert_series_equal(result, exp)

    result = values.str.startswith(pat, na=na)
    exp = Series([False, na, True, False, False, na, True])
    tm.assert_series_equal(result, exp)

    # mixed
    mixed = np.array(
        ["a", np.nan, "b", True, datetime.today(), "foo", None, 1, 2.0],
        dtype=np.object_,
    )
    rs = Series(mixed).str.startswith("f")
    xp = Series([False, np.nan, False, np.nan, np.nan, True, None, np.nan, np.nan])
    tm.assert_series_equal(rs, xp)


@pytest.mark.parametrize("na", [None, True, False])
def test_startswith_nullable_string_dtype(nullable_string_dtype, na):
    values = Series(
        ["om", None, "foo_nom", "nom", "bar_foo", None, "foo", "regex", "rege."],
        dtype=nullable_string_dtype,
    )
    result = values.str.startswith("foo", na=na)
    exp = Series(
        [False, na, True, False, False, na, True, False, False], dtype="boolean"
    )
    tm.assert_series_equal(result, exp)

    result = values.str.startswith("rege.", na=na)
    exp = Series(
        [False, na, False, False, False, na, False, False, True], dtype="boolean"
    )
    tm.assert_series_equal(result, exp)


# --------------------------------------------------------------------------------------
# str.endswith
# --------------------------------------------------------------------------------------


@pytest.mark.parametrize("pat", ["foo", ("foo", "baz")])
@pytest.mark.parametrize("dtype", [None, "category"])
@pytest.mark.parametrize("null_value", [None, np.nan, pd.NA])
@pytest.mark.parametrize("na", [True, False])
def test_endswith(pat, dtype, null_value, na):
    # add category dtype parametrizations for GH-36241
    values = Series(
        ["om", null_value, "foo_nom", "nom", "bar_foo", null_value, "foo"],
        dtype=dtype,
    )

    result = values.str.endswith(pat)
    exp = Series([False, np.nan, False, False, True, np.nan, True])
    if dtype is None and null_value is pd.NA:
        # GH#18463
        exp = exp.fillna(pd.NA)
    elif dtype is None and null_value is None:
        exp[exp.isna()] = None
    tm.assert_series_equal(result, exp)

    result = values.str.endswith(pat, na=na)
    exp = Series([False, na, False, False, True, na, True])
    tm.assert_series_equal(result, exp)

    # mixed
    mixed = np.array(
        ["a", np.nan, "b", True, datetime.today(), "foo", None, 1, 2.0],
        dtype=object,
    )
    rs = Series(mixed).str.endswith("f")
    xp = Series([False, np.nan, False, np.nan, np.nan, False, None, np.nan, np.nan])
    tm.assert_series_equal(rs, xp)


@pytest.mark.parametrize("na", [None, True, False])
def test_endswith_nullable_string_dtype(nullable_string_dtype, na):
    values = Series(
        ["om", None, "foo_nom", "nom", "bar_foo", None, "foo", "regex", "rege."],
        dtype=nullable_string_dtype,
    )
    result = values.str.endswith("foo", na=na)
    exp = Series(
        [False, na, False, False, True, na, True, False, False], dtype="boolean"
    )
    tm.assert_series_equal(result, exp)

    result = values.str.endswith("rege.", na=na)
    exp = Series(
        [False, na, False, False, False, na, False, False, True], dtype="boolean"
    )
    tm.assert_series_equal(result, exp)


# --------------------------------------------------------------------------------------
# str.replace
# --------------------------------------------------------------------------------------


def test_replace(any_string_dtype):
    ser = Series(["fooBAD__barBAD", np.nan], dtype=any_string_dtype)

    result = ser.str.replace("BAD[_]*", "", regex=True)
    expected = Series(["foobar", np.nan], dtype=any_string_dtype)
    tm.assert_series_equal(result, expected)


def test_replace_max_replacements(any_string_dtype):
    ser = Series(["fooBAD__barBAD", np.nan], dtype=any_string_dtype)

    expected = Series(["foobarBAD", np.nan], dtype=any_string_dtype)
    result = ser.str.replace("BAD[_]*", "", n=1, regex=True)
    tm.assert_series_equal(result, expected)

    expected = Series(["foo__barBAD", np.nan], dtype=any_string_dtype)
    result = ser.str.replace("BAD", "", n=1, regex=False)
    tm.assert_series_equal(result, expected)


def test_replace_mixed_object():
    ser = Series(
        ["aBAD", np.nan, "bBAD", True, datetime.today(), "fooBAD", None, 1, 2.0]
    )
    result = Series(ser).str.replace("BAD[_]*", "", regex=True)
    expected = Series(["a", np.nan, "b", np.nan, np.nan, "foo", None, np.nan, np.nan])
    tm.assert_series_equal(result, expected)


def test_replace_unicode(any_string_dtype):
    ser = Series([b"abcd,\xc3\xa0".decode("utf-8")], dtype=any_string_dtype)
    expected = Series([b"abcd, \xc3\xa0".decode("utf-8")], dtype=any_string_dtype)
<<<<<<< HEAD
    with tm.maybe_produces_warning(
        PerformanceWarning, "string[pyarrow" in any_string_dtype
    ):
=======
    with tm.maybe_produces_warning(PerformanceWarning, using_pyarrow(any_string_dtype)):
>>>>>>> 1c5c4efb
        result = ser.str.replace(r"(?<=\w),(?=\w)", ", ", flags=re.UNICODE, regex=True)
    tm.assert_series_equal(result, expected)


@pytest.mark.parametrize("repl", [None, 3, {"a": "b"}])
@pytest.mark.parametrize("data", [["a", "b", None], ["a", "b", "c", "ad"]])
def test_replace_wrong_repl_type_raises(any_string_dtype, index_or_series, repl, data):
    # https://github.com/pandas-dev/pandas/issues/13438
    msg = "repl must be a string or callable"
    obj = index_or_series(data, dtype=any_string_dtype)
    with pytest.raises(TypeError, match=msg):
        obj.str.replace("a", repl)


def test_replace_callable(any_string_dtype):
    # GH 15055
    ser = Series(["fooBAD__barBAD", np.nan], dtype=any_string_dtype)

    # test with callable
    repl = lambda m: m.group(0).swapcase()
<<<<<<< HEAD
    with tm.maybe_produces_warning(
        PerformanceWarning, "string[pyarrow" in any_string_dtype
    ):
=======
    with tm.maybe_produces_warning(PerformanceWarning, using_pyarrow(any_string_dtype)):
>>>>>>> 1c5c4efb
        result = ser.str.replace("[a-z][A-Z]{2}", repl, n=2, regex=True)
    expected = Series(["foObaD__baRbaD", np.nan], dtype=any_string_dtype)
    tm.assert_series_equal(result, expected)


@pytest.mark.parametrize(
    "repl", [lambda: None, lambda m, x: None, lambda m, x, y=None: None]
)
def test_replace_callable_raises(any_string_dtype, repl):
    # GH 15055
    values = Series(["fooBAD__barBAD", np.nan], dtype=any_string_dtype)

    # test with wrong number of arguments, raising an error
    msg = (
        r"((takes)|(missing)) (?(2)from \d+ to )?\d+ "
        r"(?(3)required )positional arguments?"
    )
    with pytest.raises(TypeError, match=msg):
        with tm.maybe_produces_warning(
<<<<<<< HEAD
            PerformanceWarning, "string[pyarrow" in any_string_dtype
=======
            PerformanceWarning, using_pyarrow(any_string_dtype)
>>>>>>> 1c5c4efb
        ):
            values.str.replace("a", repl, regex=True)


def test_replace_callable_named_groups(any_string_dtype):
    # test regex named groups
    ser = Series(["Foo Bar Baz", np.nan], dtype=any_string_dtype)
    pat = r"(?P<first>\w+) (?P<middle>\w+) (?P<last>\w+)"
    repl = lambda m: m.group("middle").swapcase()
<<<<<<< HEAD
    with tm.maybe_produces_warning(
        PerformanceWarning, "string[pyarrow" in any_string_dtype
    ):
=======
    with tm.maybe_produces_warning(PerformanceWarning, using_pyarrow(any_string_dtype)):
>>>>>>> 1c5c4efb
        result = ser.str.replace(pat, repl, regex=True)
    expected = Series(["bAR", np.nan], dtype=any_string_dtype)
    tm.assert_series_equal(result, expected)


def test_replace_compiled_regex(any_string_dtype):
    # GH 15446
    ser = Series(["fooBAD__barBAD", np.nan], dtype=any_string_dtype)

    # test with compiled regex
    pat = re.compile(r"BAD_*")
<<<<<<< HEAD
    with tm.maybe_produces_warning(
        PerformanceWarning, "string[pyarrow" in any_string_dtype
    ):
=======
    with tm.maybe_produces_warning(PerformanceWarning, using_pyarrow(any_string_dtype)):
>>>>>>> 1c5c4efb
        result = ser.str.replace(pat, "", regex=True)
    expected = Series(["foobar", np.nan], dtype=any_string_dtype)
    tm.assert_series_equal(result, expected)

<<<<<<< HEAD
    with tm.maybe_produces_warning(
        PerformanceWarning, "string[pyarrow" in any_string_dtype
    ):
=======
    with tm.maybe_produces_warning(PerformanceWarning, using_pyarrow(any_string_dtype)):
>>>>>>> 1c5c4efb
        result = ser.str.replace(pat, "", n=1, regex=True)
    expected = Series(["foobarBAD", np.nan], dtype=any_string_dtype)
    tm.assert_series_equal(result, expected)


def test_replace_compiled_regex_mixed_object():
    pat = re.compile(r"BAD_*")
    ser = Series(
        ["aBAD", np.nan, "bBAD", True, datetime.today(), "fooBAD", None, 1, 2.0]
    )
    result = Series(ser).str.replace(pat, "", regex=True)
    expected = Series(["a", np.nan, "b", np.nan, np.nan, "foo", None, np.nan, np.nan])
    tm.assert_series_equal(result, expected)


def test_replace_compiled_regex_unicode(any_string_dtype):
    ser = Series([b"abcd,\xc3\xa0".decode("utf-8")], dtype=any_string_dtype)
    expected = Series([b"abcd, \xc3\xa0".decode("utf-8")], dtype=any_string_dtype)
    pat = re.compile(r"(?<=\w),(?=\w)", flags=re.UNICODE)
<<<<<<< HEAD
    with tm.maybe_produces_warning(
        PerformanceWarning, "string[pyarrow" in any_string_dtype
    ):
=======
    with tm.maybe_produces_warning(PerformanceWarning, using_pyarrow(any_string_dtype)):
>>>>>>> 1c5c4efb
        result = ser.str.replace(pat, ", ", regex=True)
    tm.assert_series_equal(result, expected)


def test_replace_compiled_regex_raises(any_string_dtype):
    # case and flags provided to str.replace will have no effect
    # and will produce warnings
    ser = Series(["fooBAD__barBAD__bad", np.nan], dtype=any_string_dtype)
    pat = re.compile(r"BAD_*")

    msg = "case and flags cannot be set when pat is a compiled regex"

    with pytest.raises(ValueError, match=msg):
        ser.str.replace(pat, "", flags=re.IGNORECASE, regex=True)

    with pytest.raises(ValueError, match=msg):
        ser.str.replace(pat, "", case=False, regex=True)

    with pytest.raises(ValueError, match=msg):
        ser.str.replace(pat, "", case=True, regex=True)


def test_replace_compiled_regex_callable(any_string_dtype):
    # test with callable
    ser = Series(["fooBAD__barBAD", np.nan], dtype=any_string_dtype)
    repl = lambda m: m.group(0).swapcase()
    pat = re.compile("[a-z][A-Z]{2}")
<<<<<<< HEAD
    with tm.maybe_produces_warning(
        PerformanceWarning, "string[pyarrow" in any_string_dtype
    ):
=======
    with tm.maybe_produces_warning(PerformanceWarning, using_pyarrow(any_string_dtype)):
>>>>>>> 1c5c4efb
        result = ser.str.replace(pat, repl, n=2, regex=True)
    expected = Series(["foObaD__baRbaD", np.nan], dtype=any_string_dtype)
    tm.assert_series_equal(result, expected)


@pytest.mark.parametrize(
    "regex,expected", [(True, ["bao", "bao", np.nan]), (False, ["bao", "foo", np.nan])]
)
def test_replace_literal(regex, expected, any_string_dtype):
    # GH16808 literal replace (regex=False vs regex=True)
    ser = Series(["f.o", "foo", np.nan], dtype=any_string_dtype)
    expected = Series(expected, dtype=any_string_dtype)
    result = ser.str.replace("f.", "ba", regex=regex)
    tm.assert_series_equal(result, expected)


def test_replace_literal_callable_raises(any_string_dtype):
    ser = Series([], dtype=any_string_dtype)
    repl = lambda m: m.group(0).swapcase()

    msg = "Cannot use a callable replacement when regex=False"
    with pytest.raises(ValueError, match=msg):
        ser.str.replace("abc", repl, regex=False)


def test_replace_literal_compiled_raises(any_string_dtype):
    ser = Series([], dtype=any_string_dtype)
    pat = re.compile("[a-z][A-Z]{2}")

    msg = "Cannot use a compiled regex as replacement pattern with regex=False"
    with pytest.raises(ValueError, match=msg):
        ser.str.replace(pat, "", regex=False)


def test_replace_moar(any_string_dtype):
    # PR #1179
    ser = Series(
        ["A", "B", "C", "Aaba", "Baca", "", np.nan, "CABA", "dog", "cat"],
        dtype=any_string_dtype,
    )

    result = ser.str.replace("A", "YYY")
    expected = Series(
        ["YYY", "B", "C", "YYYaba", "Baca", "", np.nan, "CYYYBYYY", "dog", "cat"],
        dtype=any_string_dtype,
    )
    tm.assert_series_equal(result, expected)

<<<<<<< HEAD
    with tm.maybe_produces_warning(
        PerformanceWarning, "string[pyarrow" in any_string_dtype
    ):
=======
    with tm.maybe_produces_warning(PerformanceWarning, using_pyarrow(any_string_dtype)):
>>>>>>> 1c5c4efb
        result = ser.str.replace("A", "YYY", case=False)
    expected = Series(
        [
            "YYY",
            "B",
            "C",
            "YYYYYYbYYY",
            "BYYYcYYY",
            "",
            np.nan,
            "CYYYBYYY",
            "dog",
            "cYYYt",
        ],
        dtype=any_string_dtype,
    )
    tm.assert_series_equal(result, expected)

<<<<<<< HEAD
    with tm.maybe_produces_warning(
        PerformanceWarning, "string[pyarrow" in any_string_dtype
    ):
=======
    with tm.maybe_produces_warning(PerformanceWarning, using_pyarrow(any_string_dtype)):
>>>>>>> 1c5c4efb
        result = ser.str.replace("^.a|dog", "XX-XX ", case=False, regex=True)
    expected = Series(
        [
            "A",
            "B",
            "C",
            "XX-XX ba",
            "XX-XX ca",
            "",
            np.nan,
            "XX-XX BA",
            "XX-XX ",
            "XX-XX t",
        ],
        dtype=any_string_dtype,
    )
    tm.assert_series_equal(result, expected)


def test_replace_not_case_sensitive_not_regex(any_string_dtype):
    # https://github.com/pandas-dev/pandas/issues/41602
    ser = Series(["A.", "a.", "Ab", "ab", np.nan], dtype=any_string_dtype)

<<<<<<< HEAD
    with tm.maybe_produces_warning(
        PerformanceWarning, "string[pyarrow" in any_string_dtype
    ):
=======
    with tm.maybe_produces_warning(PerformanceWarning, using_pyarrow(any_string_dtype)):
>>>>>>> 1c5c4efb
        result = ser.str.replace("a", "c", case=False, regex=False)
    expected = Series(["c.", "c.", "cb", "cb", np.nan], dtype=any_string_dtype)
    tm.assert_series_equal(result, expected)

<<<<<<< HEAD
    with tm.maybe_produces_warning(
        PerformanceWarning, "string[pyarrow" in any_string_dtype
    ):
=======
    with tm.maybe_produces_warning(PerformanceWarning, using_pyarrow(any_string_dtype)):
>>>>>>> 1c5c4efb
        result = ser.str.replace("a.", "c.", case=False, regex=False)
    expected = Series(["c.", "c.", "Ab", "ab", np.nan], dtype=any_string_dtype)
    tm.assert_series_equal(result, expected)


def test_replace_regex(any_string_dtype):
    # https://github.com/pandas-dev/pandas/pull/24809
    s = Series(["a", "b", "ac", np.nan, ""], dtype=any_string_dtype)
    result = s.str.replace("^.$", "a", regex=True)
    expected = Series(["a", "a", "ac", np.nan, ""], dtype=any_string_dtype)
    tm.assert_series_equal(result, expected)


@pytest.mark.parametrize("regex", [True, False])
def test_replace_regex_single_character(regex, any_string_dtype):
    # https://github.com/pandas-dev/pandas/pull/24809, enforced in 2.0
    # GH 24804
    s = Series(["a.b", ".", "b", np.nan, ""], dtype=any_string_dtype)

    result = s.str.replace(".", "a", regex=regex)
    if regex:
        expected = Series(["aaa", "a", "a", np.nan, ""], dtype=any_string_dtype)
    else:
        expected = Series(["aab", "a", "b", np.nan, ""], dtype=any_string_dtype)
    tm.assert_series_equal(result, expected)


# --------------------------------------------------------------------------------------
# str.match
# --------------------------------------------------------------------------------------


def test_match(any_string_dtype):
    # New match behavior introduced in 0.13
    expected_dtype = "object" if any_string_dtype in object_pyarrow_numpy else "boolean"

    values = Series(["fooBAD__barBAD", np.nan, "foo"], dtype=any_string_dtype)
    result = values.str.match(".*(BAD[_]+).*(BAD)")
    expected = Series([True, np.nan, False], dtype=expected_dtype)
    tm.assert_series_equal(result, expected)

    values = Series(
        ["fooBAD__barBAD", "BAD_BADleroybrown", np.nan, "foo"], dtype=any_string_dtype
    )
    result = values.str.match(".*BAD[_]+.*BAD")
    expected = Series([True, True, np.nan, False], dtype=expected_dtype)
    tm.assert_series_equal(result, expected)

    result = values.str.match("BAD[_]+.*BAD")
    expected = Series([False, True, np.nan, False], dtype=expected_dtype)
    tm.assert_series_equal(result, expected)

    values = Series(
        ["fooBAD__barBAD", "^BAD_BADleroybrown", np.nan, "foo"], dtype=any_string_dtype
    )
    result = values.str.match("^BAD[_]+.*BAD")
    expected = Series([False, False, np.nan, False], dtype=expected_dtype)
    tm.assert_series_equal(result, expected)

    result = values.str.match("\\^BAD[_]+.*BAD")
    expected = Series([False, True, np.nan, False], dtype=expected_dtype)
    tm.assert_series_equal(result, expected)


def test_match_mixed_object():
    mixed = Series(
        [
            "aBAD_BAD",
            np.nan,
            "BAD_b_BAD",
            True,
            datetime.today(),
            "foo",
            None,
            1,
            2.0,
        ]
    )
    result = Series(mixed).str.match(".*(BAD[_]+).*(BAD)")
    expected = Series([True, np.nan, True, np.nan, np.nan, False, None, np.nan, np.nan])
    assert isinstance(result, Series)
    tm.assert_series_equal(result, expected)


def test_match_na_kwarg(any_string_dtype):
    # GH #6609
    s = Series(["a", "b", np.nan], dtype=any_string_dtype)

    result = s.str.match("a", na=False)
    expected_dtype = np.bool_ if any_string_dtype in object_pyarrow_numpy else "boolean"
    expected = Series([True, False, False], dtype=expected_dtype)
    tm.assert_series_equal(result, expected)

    result = s.str.match("a")
    expected_dtype = "object" if any_string_dtype in object_pyarrow_numpy else "boolean"
    expected = Series([True, False, np.nan], dtype=expected_dtype)
    tm.assert_series_equal(result, expected)


def test_match_case_kwarg(any_string_dtype):
    values = Series(["ab", "AB", "abc", "ABC"], dtype=any_string_dtype)
    result = values.str.match("ab", case=False)
    expected_dtype = np.bool_ if any_string_dtype in object_pyarrow_numpy else "boolean"
    expected = Series([True, True, True, True], dtype=expected_dtype)
    tm.assert_series_equal(result, expected)


# --------------------------------------------------------------------------------------
# str.fullmatch
# --------------------------------------------------------------------------------------


def test_fullmatch(any_string_dtype):
    # GH 32806
    ser = Series(
        ["fooBAD__barBAD", "BAD_BADleroybrown", np.nan, "foo"], dtype=any_string_dtype
    )
    result = ser.str.fullmatch(".*BAD[_]+.*BAD")
    expected_dtype = "object" if any_string_dtype in object_pyarrow_numpy else "boolean"
    expected = Series([True, False, np.nan, False], dtype=expected_dtype)
    tm.assert_series_equal(result, expected)


def test_fullmatch_na_kwarg(any_string_dtype):
    ser = Series(
        ["fooBAD__barBAD", "BAD_BADleroybrown", np.nan, "foo"], dtype=any_string_dtype
    )
    result = ser.str.fullmatch(".*BAD[_]+.*BAD", na=False)
    expected_dtype = np.bool_ if any_string_dtype in object_pyarrow_numpy else "boolean"
    expected = Series([True, False, False, False], dtype=expected_dtype)
    tm.assert_series_equal(result, expected)


def test_fullmatch_case_kwarg(any_string_dtype):
    ser = Series(["ab", "AB", "abc", "ABC"], dtype=any_string_dtype)
    expected_dtype = np.bool_ if any_string_dtype in object_pyarrow_numpy else "boolean"

    expected = Series([True, False, False, False], dtype=expected_dtype)

    result = ser.str.fullmatch("ab", case=True)
    tm.assert_series_equal(result, expected)

    expected = Series([True, True, False, False], dtype=expected_dtype)

    result = ser.str.fullmatch("ab", case=False)
    tm.assert_series_equal(result, expected)

<<<<<<< HEAD
    with tm.maybe_produces_warning(
        PerformanceWarning, "string[pyarrow" in any_string_dtype
    ):
=======
    with tm.maybe_produces_warning(PerformanceWarning, using_pyarrow(any_string_dtype)):
>>>>>>> 1c5c4efb
        result = ser.str.fullmatch("ab", flags=re.IGNORECASE)
    tm.assert_series_equal(result, expected)


# --------------------------------------------------------------------------------------
# str.findall
# --------------------------------------------------------------------------------------


def test_findall(any_string_dtype):
    ser = Series(["fooBAD__barBAD", np.nan, "foo", "BAD"], dtype=any_string_dtype)
    result = ser.str.findall("BAD[_]*")
    expected = Series([["BAD__", "BAD"], np.nan, [], ["BAD"]])
    if ser.dtype != object:
        # GH#18463
        expected = expected.fillna(pd.NA)
    tm.assert_series_equal(result, expected)


def test_findall_mixed_object():
    ser = Series(
        [
            "fooBAD__barBAD",
            np.nan,
            "foo",
            True,
            datetime.today(),
            "BAD",
            None,
            1,
            2.0,
        ]
    )

    result = ser.str.findall("BAD[_]*")
    expected = Series(
        [
            ["BAD__", "BAD"],
            np.nan,
            [],
            np.nan,
            np.nan,
            ["BAD"],
            None,
            np.nan,
            np.nan,
        ]
    )

    tm.assert_series_equal(result, expected)


# --------------------------------------------------------------------------------------
# str.find
# --------------------------------------------------------------------------------------


def test_find(any_string_dtype):
    ser = Series(
        ["ABCDEFG", "BCDEFEF", "DEFGHIJEF", "EFGHEF", "XXXX"], dtype=any_string_dtype
    )
    expected_dtype = np.int64 if any_string_dtype in object_pyarrow_numpy else "Int64"

    result = ser.str.find("EF")
    expected = Series([4, 3, 1, 0, -1], dtype=expected_dtype)
    tm.assert_series_equal(result, expected)
    expected = np.array([v.find("EF") for v in np.array(ser)], dtype=np.int64)
    tm.assert_numpy_array_equal(np.array(result, dtype=np.int64), expected)

    result = ser.str.rfind("EF")
    expected = Series([4, 5, 7, 4, -1], dtype=expected_dtype)
    tm.assert_series_equal(result, expected)
    expected = np.array([v.rfind("EF") for v in np.array(ser)], dtype=np.int64)
    tm.assert_numpy_array_equal(np.array(result, dtype=np.int64), expected)

    result = ser.str.find("EF", 3)
    expected = Series([4, 3, 7, 4, -1], dtype=expected_dtype)
    tm.assert_series_equal(result, expected)
    expected = np.array([v.find("EF", 3) for v in np.array(ser)], dtype=np.int64)
    tm.assert_numpy_array_equal(np.array(result, dtype=np.int64), expected)

    result = ser.str.rfind("EF", 3)
    expected = Series([4, 5, 7, 4, -1], dtype=expected_dtype)
    tm.assert_series_equal(result, expected)
    expected = np.array([v.rfind("EF", 3) for v in np.array(ser)], dtype=np.int64)
    tm.assert_numpy_array_equal(np.array(result, dtype=np.int64), expected)

    result = ser.str.find("EF", 3, 6)
    expected = Series([4, 3, -1, 4, -1], dtype=expected_dtype)
    tm.assert_series_equal(result, expected)
    expected = np.array([v.find("EF", 3, 6) for v in np.array(ser)], dtype=np.int64)
    tm.assert_numpy_array_equal(np.array(result, dtype=np.int64), expected)

    result = ser.str.rfind("EF", 3, 6)
    expected = Series([4, 3, -1, 4, -1], dtype=expected_dtype)
    tm.assert_series_equal(result, expected)
    expected = np.array([v.rfind("EF", 3, 6) for v in np.array(ser)], dtype=np.int64)
    tm.assert_numpy_array_equal(np.array(result, dtype=np.int64), expected)


def test_find_bad_arg_raises(any_string_dtype):
    ser = Series([], dtype=any_string_dtype)
    with pytest.raises(TypeError, match="expected a string object, not int"):
        ser.str.find(0)

    with pytest.raises(TypeError, match="expected a string object, not int"):
        ser.str.rfind(0)


def test_find_nan(any_string_dtype):
    ser = Series(
        ["ABCDEFG", np.nan, "DEFGHIJEF", np.nan, "XXXX"], dtype=any_string_dtype
    )
    expected_dtype = np.float64 if any_string_dtype in object_pyarrow_numpy else "Int64"

    result = ser.str.find("EF")
    expected = Series([4, np.nan, 1, np.nan, -1], dtype=expected_dtype)
    tm.assert_series_equal(result, expected)

    result = ser.str.rfind("EF")
    expected = Series([4, np.nan, 7, np.nan, -1], dtype=expected_dtype)
    tm.assert_series_equal(result, expected)

    result = ser.str.find("EF", 3)
    expected = Series([4, np.nan, 7, np.nan, -1], dtype=expected_dtype)
    tm.assert_series_equal(result, expected)

    result = ser.str.rfind("EF", 3)
    expected = Series([4, np.nan, 7, np.nan, -1], dtype=expected_dtype)
    tm.assert_series_equal(result, expected)

    result = ser.str.find("EF", 3, 6)
    expected = Series([4, np.nan, -1, np.nan, -1], dtype=expected_dtype)
    tm.assert_series_equal(result, expected)

    result = ser.str.rfind("EF", 3, 6)
    expected = Series([4, np.nan, -1, np.nan, -1], dtype=expected_dtype)
    tm.assert_series_equal(result, expected)


# --------------------------------------------------------------------------------------
# str.translate
# --------------------------------------------------------------------------------------


def test_translate(index_or_series, any_string_dtype):
    obj = index_or_series(
        ["abcdefg", "abcc", "cdddfg", "cdefggg"], dtype=any_string_dtype
    )
    table = str.maketrans("abc", "cde")
    result = obj.str.translate(table)
    expected = index_or_series(
        ["cdedefg", "cdee", "edddfg", "edefggg"], dtype=any_string_dtype
    )
    tm.assert_equal(result, expected)


def test_translate_mixed_object():
    # Series with non-string values
    s = Series(["a", "b", "c", 1.2])
    table = str.maketrans("abc", "cde")
    expected = Series(["c", "d", "e", np.nan])
    result = s.str.translate(table)
    tm.assert_series_equal(result, expected)


# --------------------------------------------------------------------------------------


def test_flags_kwarg(any_string_dtype):
    data = {
        "Dave": "dave@google.com",
        "Steve": "steve@gmail.com",
        "Rob": "rob@gmail.com",
        "Wes": np.nan,
    }
    data = Series(data, dtype=any_string_dtype)

    pat = r"([A-Z0-9._%+-]+)@([A-Z0-9.-]+)\.([A-Z]{2,4})"

<<<<<<< HEAD
    using_pyarrow = "string[pyarrow" in any_string_dtype
=======
    use_pyarrow = using_pyarrow(any_string_dtype)
>>>>>>> 1c5c4efb

    result = data.str.extract(pat, flags=re.IGNORECASE, expand=True)
    assert result.iloc[0].tolist() == ["dave", "google", "com"]

    with tm.maybe_produces_warning(PerformanceWarning, use_pyarrow):
        result = data.str.match(pat, flags=re.IGNORECASE)
    assert result.iloc[0]

    with tm.maybe_produces_warning(PerformanceWarning, use_pyarrow):
        result = data.str.fullmatch(pat, flags=re.IGNORECASE)
    assert result.iloc[0]

    result = data.str.findall(pat, flags=re.IGNORECASE)
    assert result.iloc[0][0] == ("dave", "google", "com")

    result = data.str.count(pat, flags=re.IGNORECASE)
    assert result.iloc[0] == 1

    msg = "has match groups"
    with tm.assert_produces_warning(
        UserWarning, match=msg, raise_on_extra_warnings=not use_pyarrow
    ):
        result = data.str.contains(pat, flags=re.IGNORECASE)
    assert result.iloc[0]<|MERGE_RESOLUTION|>--- conflicted
+++ resolved
@@ -385,13 +385,7 @@
 def test_replace_unicode(any_string_dtype):
     ser = Series([b"abcd,\xc3\xa0".decode("utf-8")], dtype=any_string_dtype)
     expected = Series([b"abcd, \xc3\xa0".decode("utf-8")], dtype=any_string_dtype)
-<<<<<<< HEAD
-    with tm.maybe_produces_warning(
-        PerformanceWarning, "string[pyarrow" in any_string_dtype
-    ):
-=======
-    with tm.maybe_produces_warning(PerformanceWarning, using_pyarrow(any_string_dtype)):
->>>>>>> 1c5c4efb
+    with tm.maybe_produces_warning(PerformanceWarning, using_pyarrow(any_string_dtype)):
         result = ser.str.replace(r"(?<=\w),(?=\w)", ", ", flags=re.UNICODE, regex=True)
     tm.assert_series_equal(result, expected)
 
@@ -412,13 +406,7 @@
 
     # test with callable
     repl = lambda m: m.group(0).swapcase()
-<<<<<<< HEAD
-    with tm.maybe_produces_warning(
-        PerformanceWarning, "string[pyarrow" in any_string_dtype
-    ):
-=======
-    with tm.maybe_produces_warning(PerformanceWarning, using_pyarrow(any_string_dtype)):
->>>>>>> 1c5c4efb
+    with tm.maybe_produces_warning(PerformanceWarning, using_pyarrow(any_string_dtype)):
         result = ser.str.replace("[a-z][A-Z]{2}", repl, n=2, regex=True)
     expected = Series(["foObaD__baRbaD", np.nan], dtype=any_string_dtype)
     tm.assert_series_equal(result, expected)
@@ -438,11 +426,7 @@
     )
     with pytest.raises(TypeError, match=msg):
         with tm.maybe_produces_warning(
-<<<<<<< HEAD
-            PerformanceWarning, "string[pyarrow" in any_string_dtype
-=======
             PerformanceWarning, using_pyarrow(any_string_dtype)
->>>>>>> 1c5c4efb
         ):
             values.str.replace("a", repl, regex=True)
 
@@ -452,13 +436,7 @@
     ser = Series(["Foo Bar Baz", np.nan], dtype=any_string_dtype)
     pat = r"(?P<first>\w+) (?P<middle>\w+) (?P<last>\w+)"
     repl = lambda m: m.group("middle").swapcase()
-<<<<<<< HEAD
-    with tm.maybe_produces_warning(
-        PerformanceWarning, "string[pyarrow" in any_string_dtype
-    ):
-=======
-    with tm.maybe_produces_warning(PerformanceWarning, using_pyarrow(any_string_dtype)):
->>>>>>> 1c5c4efb
+    with tm.maybe_produces_warning(PerformanceWarning, using_pyarrow(any_string_dtype)):
         result = ser.str.replace(pat, repl, regex=True)
     expected = Series(["bAR", np.nan], dtype=any_string_dtype)
     tm.assert_series_equal(result, expected)
@@ -470,24 +448,12 @@
 
     # test with compiled regex
     pat = re.compile(r"BAD_*")
-<<<<<<< HEAD
-    with tm.maybe_produces_warning(
-        PerformanceWarning, "string[pyarrow" in any_string_dtype
-    ):
-=======
-    with tm.maybe_produces_warning(PerformanceWarning, using_pyarrow(any_string_dtype)):
->>>>>>> 1c5c4efb
+    with tm.maybe_produces_warning(PerformanceWarning, using_pyarrow(any_string_dtype)):
         result = ser.str.replace(pat, "", regex=True)
     expected = Series(["foobar", np.nan], dtype=any_string_dtype)
     tm.assert_series_equal(result, expected)
 
-<<<<<<< HEAD
-    with tm.maybe_produces_warning(
-        PerformanceWarning, "string[pyarrow" in any_string_dtype
-    ):
-=======
-    with tm.maybe_produces_warning(PerformanceWarning, using_pyarrow(any_string_dtype)):
->>>>>>> 1c5c4efb
+    with tm.maybe_produces_warning(PerformanceWarning, using_pyarrow(any_string_dtype)):
         result = ser.str.replace(pat, "", n=1, regex=True)
     expected = Series(["foobarBAD", np.nan], dtype=any_string_dtype)
     tm.assert_series_equal(result, expected)
@@ -507,13 +473,7 @@
     ser = Series([b"abcd,\xc3\xa0".decode("utf-8")], dtype=any_string_dtype)
     expected = Series([b"abcd, \xc3\xa0".decode("utf-8")], dtype=any_string_dtype)
     pat = re.compile(r"(?<=\w),(?=\w)", flags=re.UNICODE)
-<<<<<<< HEAD
-    with tm.maybe_produces_warning(
-        PerformanceWarning, "string[pyarrow" in any_string_dtype
-    ):
-=======
-    with tm.maybe_produces_warning(PerformanceWarning, using_pyarrow(any_string_dtype)):
->>>>>>> 1c5c4efb
+    with tm.maybe_produces_warning(PerformanceWarning, using_pyarrow(any_string_dtype)):
         result = ser.str.replace(pat, ", ", regex=True)
     tm.assert_series_equal(result, expected)
 
@@ -541,13 +501,7 @@
     ser = Series(["fooBAD__barBAD", np.nan], dtype=any_string_dtype)
     repl = lambda m: m.group(0).swapcase()
     pat = re.compile("[a-z][A-Z]{2}")
-<<<<<<< HEAD
-    with tm.maybe_produces_warning(
-        PerformanceWarning, "string[pyarrow" in any_string_dtype
-    ):
-=======
-    with tm.maybe_produces_warning(PerformanceWarning, using_pyarrow(any_string_dtype)):
->>>>>>> 1c5c4efb
+    with tm.maybe_produces_warning(PerformanceWarning, using_pyarrow(any_string_dtype)):
         result = ser.str.replace(pat, repl, n=2, regex=True)
     expected = Series(["foObaD__baRbaD", np.nan], dtype=any_string_dtype)
     tm.assert_series_equal(result, expected)
@@ -596,13 +550,7 @@
     )
     tm.assert_series_equal(result, expected)
 
-<<<<<<< HEAD
-    with tm.maybe_produces_warning(
-        PerformanceWarning, "string[pyarrow" in any_string_dtype
-    ):
-=======
-    with tm.maybe_produces_warning(PerformanceWarning, using_pyarrow(any_string_dtype)):
->>>>>>> 1c5c4efb
+    with tm.maybe_produces_warning(PerformanceWarning, using_pyarrow(any_string_dtype)):
         result = ser.str.replace("A", "YYY", case=False)
     expected = Series(
         [
@@ -621,13 +569,7 @@
     )
     tm.assert_series_equal(result, expected)
 
-<<<<<<< HEAD
-    with tm.maybe_produces_warning(
-        PerformanceWarning, "string[pyarrow" in any_string_dtype
-    ):
-=======
-    with tm.maybe_produces_warning(PerformanceWarning, using_pyarrow(any_string_dtype)):
->>>>>>> 1c5c4efb
+    with tm.maybe_produces_warning(PerformanceWarning, using_pyarrow(any_string_dtype)):
         result = ser.str.replace("^.a|dog", "XX-XX ", case=False, regex=True)
     expected = Series(
         [
@@ -651,24 +593,12 @@
     # https://github.com/pandas-dev/pandas/issues/41602
     ser = Series(["A.", "a.", "Ab", "ab", np.nan], dtype=any_string_dtype)
 
-<<<<<<< HEAD
-    with tm.maybe_produces_warning(
-        PerformanceWarning, "string[pyarrow" in any_string_dtype
-    ):
-=======
-    with tm.maybe_produces_warning(PerformanceWarning, using_pyarrow(any_string_dtype)):
->>>>>>> 1c5c4efb
+    with tm.maybe_produces_warning(PerformanceWarning, using_pyarrow(any_string_dtype)):
         result = ser.str.replace("a", "c", case=False, regex=False)
     expected = Series(["c.", "c.", "cb", "cb", np.nan], dtype=any_string_dtype)
     tm.assert_series_equal(result, expected)
 
-<<<<<<< HEAD
-    with tm.maybe_produces_warning(
-        PerformanceWarning, "string[pyarrow" in any_string_dtype
-    ):
-=======
-    with tm.maybe_produces_warning(PerformanceWarning, using_pyarrow(any_string_dtype)):
->>>>>>> 1c5c4efb
+    with tm.maybe_produces_warning(PerformanceWarning, using_pyarrow(any_string_dtype)):
         result = ser.str.replace("a.", "c.", case=False, regex=False)
     expected = Series(["c.", "c.", "Ab", "ab", np.nan], dtype=any_string_dtype)
     tm.assert_series_equal(result, expected)
@@ -816,13 +746,7 @@
     result = ser.str.fullmatch("ab", case=False)
     tm.assert_series_equal(result, expected)
 
-<<<<<<< HEAD
-    with tm.maybe_produces_warning(
-        PerformanceWarning, "string[pyarrow" in any_string_dtype
-    ):
-=======
-    with tm.maybe_produces_warning(PerformanceWarning, using_pyarrow(any_string_dtype)):
->>>>>>> 1c5c4efb
+    with tm.maybe_produces_warning(PerformanceWarning, using_pyarrow(any_string_dtype)):
         result = ser.str.fullmatch("ab", flags=re.IGNORECASE)
     tm.assert_series_equal(result, expected)
 
@@ -1003,11 +927,7 @@
 
     pat = r"([A-Z0-9._%+-]+)@([A-Z0-9.-]+)\.([A-Z]{2,4})"
 
-<<<<<<< HEAD
-    using_pyarrow = "string[pyarrow" in any_string_dtype
-=======
     use_pyarrow = using_pyarrow(any_string_dtype)
->>>>>>> 1c5c4efb
 
     result = data.str.extract(pat, flags=re.IGNORECASE, expand=True)
     assert result.iloc[0].tolist() == ["dave", "google", "com"]
