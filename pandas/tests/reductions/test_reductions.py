from datetime import (
    datetime,
    timedelta,
)
from decimal import Decimal

import numpy as np
import pytest

import pandas as pd
from pandas import (
    Categorical,
    DataFrame,
    DatetimeIndex,
    Index,
    NaT,
    Period,
    PeriodIndex,
    RangeIndex,
    Series,
    Timedelta,
    TimedeltaIndex,
    Timestamp,
    date_range,
    isna,
    period_range,
    timedelta_range,
    to_timedelta,
)
import pandas._testing as tm
from pandas.core import nanops
from pandas.core.arrays.string_arrow import ArrowStringArray


def get_objs():
    indexes = [
        Index([True, False] * 5, name="a"),
        Index(np.arange(10), dtype=np.int64, name="a"),
        Index(np.arange(10), dtype=np.float64, name="a"),
        DatetimeIndex(date_range("2020-01-01", periods=10, unit="ns"), name="a"),
        DatetimeIndex(
            date_range("2020-01-01", periods=10, unit="ns"), name="a"
        ).tz_localize(tz="US/Eastern"),
        PeriodIndex(period_range("2020-01-01", periods=10, freq="D"), name="a"),
        Index([str(i) for i in range(10)], name="a"),
    ]

    arr = np.random.default_rng(2).standard_normal(10)
    series = [Series(arr, index=idx, name="a") for idx in indexes]

    objs = indexes + series
    return objs


class TestReductions:
    @pytest.mark.filterwarnings(
        "ignore:Period with BDay freq is deprecated:FutureWarning"
    )
    @pytest.mark.parametrize("opname", ["max", "min"])
    @pytest.mark.parametrize("obj", get_objs())
    def test_ops(self, opname, obj):
        result = getattr(obj, opname)()
        if not isinstance(obj, PeriodIndex):
            if isinstance(obj.values, ArrowStringArray):
                # max not on the interface
                expected = getattr(np.array(obj.values), opname)()
            else:
                expected = getattr(obj.values, opname)()
        else:
            expected = Period(ordinal=getattr(obj.asi8, opname)(), freq=obj.freq)

        if getattr(obj, "tz", None) is not None:
            # We need to de-localize before comparing to the numpy-produced result
            expected = expected.astype("M8[ns]").astype("int64")
            assert result._value == expected
        else:
            assert result == expected

    @pytest.mark.parametrize("opname", ["max", "min"])
    @pytest.mark.parametrize(
        "dtype, val",
        [
            ("object", 2.0),
            ("float64", 2.0),
            ("datetime64[ns]", datetime(2011, 11, 1)),
            ("Int64", 2),
            ("boolean", True),
        ],
    )
    def test_nanminmax(self, opname, dtype, val, index_or_series):
        # GH#7261
        klass = index_or_series

        def check_missing(res):
            if dtype == "datetime64[ns]":
                return res is NaT
            elif dtype in ["Int64", "boolean"]:
                return res is pd.NA
            else:
                return isna(res)

        obj = klass([None], dtype=dtype)
        assert check_missing(getattr(obj, opname)())
        assert check_missing(getattr(obj, opname)(skipna=False))

        obj = klass([], dtype=dtype)
        assert check_missing(getattr(obj, opname)())
        assert check_missing(getattr(obj, opname)(skipna=False))

        if dtype == "object":
            # generic test with object only works for empty / all NaN
            return

        obj = klass([None, val], dtype=dtype)
        assert getattr(obj, opname)() == val
        assert check_missing(getattr(obj, opname)(skipna=False))

        obj = klass([None, val, None], dtype=dtype)
        assert getattr(obj, opname)() == val
        assert check_missing(getattr(obj, opname)(skipna=False))

    @pytest.mark.parametrize("opname", ["max", "min"])
    def test_nanargminmax(self, opname, index_or_series):
        # GH#7261
        klass = index_or_series
        arg_op = "arg" + opname if klass is Index else "idx" + opname

        obj = klass([NaT, datetime(2011, 11, 1)])
        assert getattr(obj, arg_op)() == 1

        with pytest.raises(ValueError, match="Encountered an NA value"):
            getattr(obj, arg_op)(skipna=False)

        obj = klass([NaT, datetime(2011, 11, 1), NaT])
        # check DatetimeIndex non-monotonic path
        assert getattr(obj, arg_op)() == 1
        with pytest.raises(ValueError, match="Encountered an NA value"):
            getattr(obj, arg_op)(skipna=False)

    @pytest.mark.parametrize("opname", ["max", "min"])
    @pytest.mark.parametrize("dtype", ["M8[ns]", "datetime64[ns, UTC]"])
    def test_nanops_empty_object(self, opname, index_or_series, dtype):
        klass = index_or_series
        arg_op = "arg" + opname if klass is Index else "idx" + opname

        obj = klass([], dtype=dtype)

        assert getattr(obj, opname)() is NaT
        assert getattr(obj, opname)(skipna=False) is NaT

        with pytest.raises(ValueError, match="empty sequence"):
            getattr(obj, arg_op)()
        with pytest.raises(ValueError, match="empty sequence"):
            getattr(obj, arg_op)(skipna=False)

    def test_argminmax(self):
        obj = Index(np.arange(5, dtype="int64"))
        assert obj.argmin() == 0
        assert obj.argmax() == 4

        obj = Index([np.nan, 1, np.nan, 2])
        assert obj.argmin() == 1
        assert obj.argmax() == 3
        with pytest.raises(ValueError, match="Encountered an NA value"):
            obj.argmin(skipna=False)
        with pytest.raises(ValueError, match="Encountered an NA value"):
            obj.argmax(skipna=False)

        obj = Index([np.nan])
        with pytest.raises(ValueError, match="Encountered all NA values"):
            obj.argmin()
        with pytest.raises(ValueError, match="Encountered all NA values"):
            obj.argmax()
        with pytest.raises(ValueError, match="Encountered an NA value"):
            obj.argmin(skipna=False)
        with pytest.raises(ValueError, match="Encountered an NA value"):
            obj.argmax(skipna=False)

        obj = Index([NaT, datetime(2011, 11, 1), datetime(2011, 11, 2), NaT])
        assert obj.argmin() == 1
        assert obj.argmax() == 2
        with pytest.raises(ValueError, match="Encountered an NA value"):
            obj.argmin(skipna=False)
        with pytest.raises(ValueError, match="Encountered an NA value"):
            obj.argmax(skipna=False)

        obj = Index([NaT])
        with pytest.raises(ValueError, match="Encountered all NA values"):
            obj.argmin()
        with pytest.raises(ValueError, match="Encountered all NA values"):
            obj.argmax()
        with pytest.raises(ValueError, match="Encountered an NA value"):
            obj.argmin(skipna=False)
        with pytest.raises(ValueError, match="Encountered an NA value"):
            obj.argmax(skipna=False)

    @pytest.mark.parametrize("op, expected_col", [["max", "a"], ["min", "b"]])
    def test_same_tz_min_max_axis_1(self, op, expected_col):
        # GH 10390
        df = DataFrame(
            date_range("2016-01-01 00:00:00", periods=3, tz="UTC", unit="ns"),
            columns=["a"],
        )
        df["b"] = df.a.subtract(Timedelta(seconds=3600))
        result = getattr(df, op)(axis=1)
        expected = df[expected_col].rename(None)
        tm.assert_series_equal(result, expected)

    @pytest.mark.parametrize("func", ["maximum", "minimum"])
    def test_numpy_reduction_with_tz_aware_dtype(self, tz_aware_fixture, func):
        # GH 15552
        tz = tz_aware_fixture
        arg = pd.to_datetime(["2019"]).tz_localize(tz)
        expected = Series(arg)
        result = getattr(np, func)(expected, expected)
        tm.assert_series_equal(result, expected)

    def test_nan_int_timedelta_sum(self):
        # GH 27185
        df = DataFrame(
            {
                "A": Series([1, 2, NaT], dtype="timedelta64[ns]"),
                "B": Series([1, 2, pd.NA], dtype="Int64"),
            }
        )
        expected = Series({"A": Timedelta(3), "B": 3})
        result = df.sum()
        tm.assert_series_equal(result, expected)


class TestIndexReductions:
    # Note: the name TestIndexReductions indicates these tests
    #  were moved from an Index-specific test file, _not_ that these tests are
    #  intended long-term to be Index-specific

    @pytest.mark.parametrize(
        "start,stop,step",
        [
            (0, 400, 3),
            (500, 0, -6),
            (-(10**6), 10**6, 4),
            (10**6, -(10**6), -4),
            (0, 10, 20),
        ],
    )
    def test_max_min_range(self, start, stop, step):
        # GH#17607
        idx = RangeIndex(start, stop, step)
        expected = idx._values.max()
        result = idx.max()
        assert result == expected

        # skipna should be irrelevant since RangeIndex should never have NAs
        result2 = idx.max(skipna=False)
        assert result2 == expected

        expected = idx._values.min()
        result = idx.min()
        assert result == expected

        # skipna should be irrelevant since RangeIndex should never have NAs
        result2 = idx.min(skipna=False)
        assert result2 == expected

        # empty
        idx = RangeIndex(start, stop, -step)
        assert isna(idx.max())
        assert isna(idx.min())

    def test_minmax_timedelta64(self):
        # monotonic
        idx1 = TimedeltaIndex(["1 days", "2 days", "3 days"])
        assert idx1.is_monotonic_increasing

        # non-monotonic
        idx2 = TimedeltaIndex(["1 days", np.nan, "3 days", "NaT"])
        assert not idx2.is_monotonic_increasing

        for idx in [idx1, idx2]:
            assert idx.min() == Timedelta("1 days")
            assert idx.max() == Timedelta("3 days")
            assert idx.argmin() == 0
            assert idx.argmax() == 2

    @pytest.mark.parametrize("op", ["min", "max"])
    def test_minmax_timedelta_empty_or_na(self, op):
        # Return NaT
        obj = TimedeltaIndex([])
        assert getattr(obj, op)() is NaT

        obj = TimedeltaIndex([NaT])
        assert getattr(obj, op)() is NaT

        obj = TimedeltaIndex([NaT, NaT, NaT])
        assert getattr(obj, op)() is NaT

    def test_numpy_minmax_timedelta64(self):
        td = timedelta_range("16815 days", "16820 days", freq="D")

        assert np.min(td) == Timedelta("16815 days")
        assert np.max(td) == Timedelta("16820 days")

        errmsg = "the 'out' parameter is not supported"
        with pytest.raises(ValueError, match=errmsg):
            np.min(td, out=0)
        with pytest.raises(ValueError, match=errmsg):
            np.max(td, out=0)

        assert np.argmin(td) == 0
        assert np.argmax(td) == 5

        errmsg = "the 'out' parameter is not supported"
        with pytest.raises(ValueError, match=errmsg):
            np.argmin(td, out=0)
        with pytest.raises(ValueError, match=errmsg):
            np.argmax(td, out=0)

    def test_timedelta_ops(self):
        # GH#4984
        # make sure ops return Timedelta
        s = Series(
            [Timestamp("20130101") + timedelta(seconds=i * i) for i in range(10)]
        )
        td = s.diff()

        result = td.mean()
        expected = to_timedelta(timedelta(seconds=9))
        assert result == expected

        result = td.to_frame().mean()
        assert result[0] == expected

        result = td.quantile(0.1)
        expected = Timedelta(np.timedelta64(2600, "ms"))
        assert result == expected

        result = td.median()
        expected = to_timedelta("00:00:09")
        assert result == expected

        result = td.to_frame().median()
        assert result[0] == expected

        # GH#6462
        # consistency in returned values for sum
        result = td.sum()
        expected = to_timedelta("00:01:21")
        assert result == expected

        result = td.to_frame().sum()
        assert result[0] == expected

        # std
        result = td.std()
        expected = to_timedelta(Series(td.dropna().values).std())
        assert result == expected

        result = td.to_frame().std()
        assert result[0] == expected

        # GH#10040
        # make sure NaT is properly handled by median()
        s = Series([Timestamp("2015-02-03"), Timestamp("2015-02-07")])
        assert s.diff().median() == timedelta(days=4)

        s = Series(
            [Timestamp("2015-02-03"), Timestamp("2015-02-07"), Timestamp("2015-02-15")]
        )
        assert s.diff().median() == timedelta(days=6)

    @pytest.mark.parametrize("opname", ["skew", "kurt", "sem", "prod", "var"])
    def test_invalid_td64_reductions(self, opname):
        s = Series(
            [Timestamp("20130101") + timedelta(seconds=i * i) for i in range(10)]
        )
        td = s.diff()

        msg = "|".join(
            [
                f"reduction operation '{opname}' not allowed for this dtype",
                rf"cannot perform {opname} with type timedelta64\[ns\]",
                f"does not support operation '{opname}'",
            ]
        )

        with pytest.raises(TypeError, match=msg):
            getattr(td, opname)()

        with pytest.raises(TypeError, match=msg):
            getattr(td.to_frame(), opname)(numeric_only=False)

    def test_minmax_tz(self, tz_naive_fixture):
        tz = tz_naive_fixture
        # monotonic
        idx1 = DatetimeIndex(["2011-01-01", "2011-01-02", "2011-01-03"], tz=tz)
        assert idx1.is_monotonic_increasing

        # non-monotonic
        idx2 = DatetimeIndex(
            ["2011-01-01", NaT, "2011-01-03", "2011-01-02", NaT], tz=tz
        )
        assert not idx2.is_monotonic_increasing

        for idx in [idx1, idx2]:
            assert idx.min() == Timestamp("2011-01-01", tz=tz)
            assert idx.max() == Timestamp("2011-01-03", tz=tz)
            assert idx.argmin() == 0
            assert idx.argmax() == 2

    @pytest.mark.parametrize("op", ["min", "max"])
    def test_minmax_nat_datetime64(self, op):
        # Return NaT
        obj = DatetimeIndex([])
        assert isna(getattr(obj, op)())

        obj = DatetimeIndex([NaT])
        assert isna(getattr(obj, op)())

        obj = DatetimeIndex([NaT, NaT, NaT])
        assert isna(getattr(obj, op)())

    def test_numpy_minmax_integer(self):
        # GH#26125
        idx = Index([1, 2, 3])

        expected = idx.values.max()
        result = np.max(idx)
        assert result == expected

        expected = idx.values.min()
        result = np.min(idx)
        assert result == expected

        errmsg = "the 'out' parameter is not supported"
        with pytest.raises(ValueError, match=errmsg):
            np.min(idx, out=0)
        with pytest.raises(ValueError, match=errmsg):
            np.max(idx, out=0)

        expected = idx.values.argmax()
        result = np.argmax(idx)
        assert result == expected

        expected = idx.values.argmin()
        result = np.argmin(idx)
        assert result == expected

        errmsg = "the 'out' parameter is not supported"
        with pytest.raises(ValueError, match=errmsg):
            np.argmin(idx, out=0)
        with pytest.raises(ValueError, match=errmsg):
            np.argmax(idx, out=0)

    def test_numpy_minmax_range(self):
        # GH#26125
        idx = RangeIndex(0, 10, 3)

        result = np.max(idx)
        assert result == 9

        result = np.min(idx)
        assert result == 0

        errmsg = "the 'out' parameter is not supported"
        with pytest.raises(ValueError, match=errmsg):
            np.min(idx, out=0)
        with pytest.raises(ValueError, match=errmsg):
            np.max(idx, out=0)

        # No need to test again argmax/argmin compat since the implementation
        # is the same as basic integer index

    def test_numpy_minmax_datetime64(self):
        dr = date_range(start="2016-01-15", end="2016-01-20")

        assert np.min(dr) == Timestamp("2016-01-15 00:00:00")
        assert np.max(dr) == Timestamp("2016-01-20 00:00:00")

        errmsg = "the 'out' parameter is not supported"
        with pytest.raises(ValueError, match=errmsg):
            np.min(dr, out=0)

        with pytest.raises(ValueError, match=errmsg):
            np.max(dr, out=0)

        assert np.argmin(dr) == 0
        assert np.argmax(dr) == 5

        errmsg = "the 'out' parameter is not supported"
        with pytest.raises(ValueError, match=errmsg):
            np.argmin(dr, out=0)

        with pytest.raises(ValueError, match=errmsg):
            np.argmax(dr, out=0)

    def test_minmax_period(self):
        # monotonic
        idx1 = PeriodIndex([NaT, "2011-01-01", "2011-01-02", "2011-01-03"], freq="D")
        assert not idx1.is_monotonic_increasing
        assert idx1[1:].is_monotonic_increasing

        # non-monotonic
        idx2 = PeriodIndex(
            ["2011-01-01", NaT, "2011-01-03", "2011-01-02", NaT], freq="D"
        )
        assert not idx2.is_monotonic_increasing

        for idx in [idx1, idx2]:
            assert idx.min() == Period("2011-01-01", freq="D")
            assert idx.max() == Period("2011-01-03", freq="D")
        assert idx1.argmin() == 1
        assert idx2.argmin() == 0
        assert idx1.argmax() == 3
        assert idx2.argmax() == 2

    @pytest.mark.parametrize("op", ["min", "max"])
    @pytest.mark.parametrize("data", [[], [NaT], [NaT, NaT, NaT]])
    def test_minmax_period_empty_nat(self, op, data):
        # Return NaT
        obj = PeriodIndex(data, freq="M")
        result = getattr(obj, op)()
        assert result is NaT

    def test_numpy_minmax_period(self):
        pr = period_range(start="2016-01-15", end="2016-01-20")

        assert np.min(pr) == Period("2016-01-15", freq="D")
        assert np.max(pr) == Period("2016-01-20", freq="D")

        errmsg = "the 'out' parameter is not supported"
        with pytest.raises(ValueError, match=errmsg):
            np.min(pr, out=0)
        with pytest.raises(ValueError, match=errmsg):
            np.max(pr, out=0)

        assert np.argmin(pr) == 0
        assert np.argmax(pr) == 5

        errmsg = "the 'out' parameter is not supported"
        with pytest.raises(ValueError, match=errmsg):
            np.argmin(pr, out=0)
        with pytest.raises(ValueError, match=errmsg):
            np.argmax(pr, out=0)

    def test_min_max_categorical(self):
        ci = pd.CategoricalIndex(list("aabbca"), categories=list("cab"), ordered=False)
        msg = (
            r"Categorical is not ordered for operation min\n"
            r"you can use .as_ordered\(\) to change the Categorical to an ordered one\n"
        )
        with pytest.raises(TypeError, match=msg):
            ci.min()
        msg = (
            r"Categorical is not ordered for operation max\n"
            r"you can use .as_ordered\(\) to change the Categorical to an ordered one\n"
        )
        with pytest.raises(TypeError, match=msg):
            ci.max()

        ci = pd.CategoricalIndex(list("aabbca"), categories=list("cab"), ordered=True)
        assert ci.min() == "c"
        assert ci.max() == "b"


class TestSeriesReductions:
    # Note: the name TestSeriesReductions indicates these tests
    #  were moved from a series-specific test file, _not_ that these tests are
    #  intended long-term to be series-specific

    def test_sum_inf(self):
        s = Series(np.random.default_rng(2).standard_normal(10))
        s2 = s.copy()

        s[5:8] = np.inf
        s2[5:8] = np.nan

        assert np.isinf(s.sum())

        arr = np.random.default_rng(2).standard_normal((100, 100)).astype("f4")
        arr[:, 2] = np.inf

        res = nanops.nansum(arr, axis=1)
        assert np.isinf(res).all()

    @pytest.mark.parametrize(
        "dtype", ["float64", "Float32", "Int64", "boolean", "object"]
    )
    @pytest.mark.parametrize("use_bottleneck", [True, False])
    @pytest.mark.parametrize("method, unit", [("sum", 0.0), ("prod", 1.0)])
    def test_empty(self, method, unit, use_bottleneck, dtype):
        item = pd.NA if dtype in ["Float32", "Int64"] else np.nan
        with pd.option_context("use_bottleneck", use_bottleneck):
            # GH#9422 / GH#18921
            # Entirely empty
            s = Series([], dtype=dtype)
            # NA by default
            result = getattr(s, method)()
            assert result == unit

            # Explicit
            result = getattr(s, method)(min_count=0)
            assert result == unit

            result = getattr(s, method)(min_count=1)
            assert isna(result)

            # Skipna, default
            result = getattr(s, method)(skipna=True)
            result == unit

            # Skipna, explicit
            result = getattr(s, method)(skipna=True, min_count=0)
            assert result == unit

            result = getattr(s, method)(skipna=True, min_count=1)
            assert isna(result)

            result = getattr(s, method)(skipna=False, min_count=0)
            assert result == unit

            result = getattr(s, method)(skipna=False, min_count=1)
            assert isna(result)

            # All-NA
            s = Series([item], dtype=dtype)
            # NA by default
            result = getattr(s, method)()
            assert result == unit

            # Explicit
            result = getattr(s, method)(min_count=0)
            assert result == unit

            result = getattr(s, method)(min_count=1)
            assert isna(result)

            # Skipna, default
            result = getattr(s, method)(skipna=True)
            result == unit

            # skipna, explicit
            result = getattr(s, method)(skipna=True, min_count=0)
            assert result == unit

            result = getattr(s, method)(skipna=True, min_count=1)
            assert isna(result)

            # Mix of valid, empty
            s = Series([item, 1], dtype=dtype)
            # Default
            result = getattr(s, method)()
            assert result == 1.0

            # Explicit
            result = getattr(s, method)(min_count=0)
            assert result == 1.0

            result = getattr(s, method)(min_count=1)
            assert result == 1.0

            # Skipna
            result = getattr(s, method)(skipna=True)
            assert result == 1.0

            result = getattr(s, method)(skipna=True, min_count=0)
            assert result == 1.0

            # GH#844 (changed in GH#9422)
            df = DataFrame(np.empty((10, 0)), dtype=dtype)
            assert (getattr(df, method)(axis=1) == unit).all()

            s = Series([1], dtype=dtype)
            result = getattr(s, method)(min_count=2)
            assert isna(result)

            result = getattr(s, method)(skipna=False, min_count=2)
            assert isna(result)

            s = Series([item], dtype=dtype)
            result = getattr(s, method)(min_count=2)
            assert isna(result)

            s = Series([item, 1], dtype=dtype)
            result = getattr(s, method)(min_count=2)
            assert isna(result)

    @pytest.mark.parametrize("method", ["mean", "var"])
    @pytest.mark.parametrize("dtype", ["Float64", "Int64", "boolean"])
    def test_ops_consistency_on_empty_nullable(self, method, dtype):
        # GH#34814
        # consistency for nullable dtypes on empty or ALL-NA mean

        # empty series
        eser = Series([], dtype=dtype)
        result = getattr(eser, method)()
        assert result is pd.NA

        # ALL-NA series
        nser = Series([pd.NA], dtype=dtype)
        result = getattr(nser, method)()
        assert result is pd.NA

    @pytest.mark.parametrize("method", ["mean", "median", "std", "var"])
    def test_ops_consistency_on_empty(self, method):
        # GH#7869
        # consistency on empty

        # float
        result = getattr(Series(dtype=float), method)()
        assert isna(result)

        # timedelta64[ns]
        tdser = Series([], dtype="m8[ns]")
        if method == "var":
            msg = "|".join(
                [
                    "operation 'var' not allowed",
                    r"cannot perform var with type timedelta64\[ns\]",
                    "does not support operation 'var'",
                ]
            )
            with pytest.raises(TypeError, match=msg):
                getattr(tdser, method)()
        else:
            result = getattr(tdser, method)()
            assert result is NaT

    def test_nansum_buglet(self):
        ser = Series([1.0, np.nan], index=[0, 1])
        result = np.nansum(ser)
        tm.assert_almost_equal(result, 1)

    @pytest.mark.parametrize("use_bottleneck", [True, False])
    @pytest.mark.parametrize("dtype", ["int32", "int64"])
    def test_sum_overflow_int(self, use_bottleneck, dtype):
        with pd.option_context("use_bottleneck", use_bottleneck):
            # GH#6915
            # overflowing on the smaller int dtypes
            v = np.arange(5000000, dtype=dtype)
            s = Series(v)

            result = s.sum(skipna=False)
            assert int(result) == v.sum(dtype="int64")
            result = s.min(skipna=False)
            assert int(result) == 0
            result = s.max(skipna=False)
            assert int(result) == v[-1]

    @pytest.mark.parametrize("use_bottleneck", [True, False])
    @pytest.mark.parametrize("dtype", ["float32", "float64"])
    def test_sum_overflow_float(self, use_bottleneck, dtype):
        with pd.option_context("use_bottleneck", use_bottleneck):
            v = np.arange(5000000, dtype=dtype)
            s = Series(v)

            result = s.sum(skipna=False)
            assert result == v.sum(dtype=dtype)
            result = s.min(skipna=False)
            assert np.allclose(float(result), 0.0)
            result = s.max(skipna=False)
            assert np.allclose(float(result), v[-1])

    def test_mean_masked_overflow(self):
        # GH#48378
        val = 100_000_000_000_000_000
        n_elements = 100
        na = np.array([val] * n_elements)
        ser = Series([val] * n_elements, dtype="Int64")

        result_numpy = np.mean(na)
        result_masked = ser.mean()
        assert result_masked - result_numpy == 0
        assert result_masked == 1e17

    @pytest.mark.parametrize("ddof, exp", [(1, 2.5), (0, 2.0)])
    def test_var_masked_array(self, ddof, exp):
        # GH#48379
        ser = Series([1, 2, 3, 4, 5], dtype="Int64")
        ser_numpy_dtype = Series([1, 2, 3, 4, 5], dtype="int64")
        result = ser.var(ddof=ddof)
        result_numpy_dtype = ser_numpy_dtype.var(ddof=ddof)
        assert result == result_numpy_dtype
        assert result == exp

    def test_var_complex_array(self):
        # GH#61645
        ser = Series([-1j, 0j, 1j], dtype=complex)
        assert ser.var(ddof=1) == 1.0
        assert ser.std(ddof=1) == 1.0

    @pytest.mark.parametrize("dtype", ("m8[ns]", "M8[ns]", "M8[ns, UTC]"))
    def test_empty_timeseries_reductions_return_nat(self, dtype, skipna):
        # covers GH#11245
        assert Series([], dtype=dtype).min(skipna=skipna) is NaT
        assert Series([], dtype=dtype).max(skipna=skipna) is NaT

    def test_numpy_argmin(self):
        # See GH#16830
        data = np.arange(1, 11)

        s = Series(data, index=data)
        result = np.argmin(s)

        expected = np.argmin(data)
        assert result == expected

        result = s.argmin()

        assert result == expected

        msg = "the 'out' parameter is not supported"
        with pytest.raises(ValueError, match=msg):
            np.argmin(s, out=data)

    def test_numpy_argmax(self):
        # See GH#16830
        data = np.arange(1, 11)

        ser = Series(data, index=data)
        result = np.argmax(ser)
        expected = np.argmax(data)
        assert result == expected

        result = ser.argmax()

        assert result == expected

        msg = "the 'out' parameter is not supported"
        with pytest.raises(ValueError, match=msg):
            np.argmax(ser, out=data)

    def test_idxmin_dt64index(self, unit):
        # GH#43587 should have NaT instead of NaN
        dti = DatetimeIndex(["NaT", "2015-02-08", "NaT"]).as_unit(unit)
        ser = Series([1.0, 2.0, np.nan], index=dti)
        with pytest.raises(ValueError, match="Encountered an NA value"):
            ser.idxmin(skipna=False)
        with pytest.raises(ValueError, match="Encountered an NA value"):
            ser.idxmax(skipna=False)

        df = ser.to_frame()
        with pytest.raises(ValueError, match="Encountered an NA value"):
            df.idxmin(skipna=False)
        with pytest.raises(ValueError, match="Encountered an NA value"):
            df.idxmax(skipna=False)

    def test_idxmin(self):
        # test idxmin
        # _check_stat_op approach can not be used here because of isna check.
        string_series = Series(range(20), dtype=np.float64, name="series")

        # add some NaNs
        string_series[5:15] = np.nan

        # skipna or no
        assert string_series[string_series.idxmin()] == string_series.min()
        with pytest.raises(ValueError, match="Encountered an NA value"):
            string_series.idxmin(skipna=False)

        # no NaNs
        nona = string_series.dropna()
        assert nona[nona.idxmin()] == nona.min()
        assert nona.index.values.tolist().index(nona.idxmin()) == nona.values.argmin()

        # all NaNs
        allna = string_series * np.nan
        msg = "Encountered all NA values"
        with pytest.raises(ValueError, match=msg):
            allna.idxmin()

        # datetime64[ns]
        s = Series(date_range("20130102", periods=6))
        result = s.idxmin()
        assert result == 0

        s[0] = np.nan
        result = s.idxmin()
        assert result == 1

    def test_idxmax(self):
        # test idxmax
        # _check_stat_op approach can not be used here because of isna check.
        string_series = Series(range(20), dtype=np.float64, name="series")

        # add some NaNs
        string_series[5:15] = np.nan

        # skipna or no
        assert string_series[string_series.idxmax()] == string_series.max()
        with pytest.raises(ValueError, match="Encountered an NA value"):
            assert isna(string_series.idxmax(skipna=False))

        # no NaNs
        nona = string_series.dropna()
        assert nona[nona.idxmax()] == nona.max()
        assert nona.index.values.tolist().index(nona.idxmax()) == nona.values.argmax()

        # all NaNs
        allna = string_series * np.nan
        msg = "Encountered all NA values"
        with pytest.raises(ValueError, match=msg):
            allna.idxmax()

        s = Series(date_range("20130102", periods=6))
        result = s.idxmax()
        assert result == 5

        s[5] = np.nan
        result = s.idxmax()
        assert result == 4

        # Index with float64 dtype
        # GH#5914
        s = Series([1, 2, 3], [1.1, 2.1, 3.1])
        result = s.idxmax()
        assert result == 3.1
        result = s.idxmin()
        assert result == 1.1

        s = Series(s.index, s.index)
        result = s.idxmax()
        assert result == 3.1
        result = s.idxmin()
        assert result == 1.1

    def test_all_any(self):
        ts = Series(
            np.arange(10, dtype=np.float64),
            index=date_range("2020-01-01", periods=10),
            name="ts",
        )
        bool_series = ts > 0
        assert not bool_series.all()
        assert bool_series.any()

        # Alternative types, with implicit 'object' dtype.
        s = Series(["abc", True])
        assert s.any()

    def test_numpy_all_any(self, index_or_series):
        # GH#40180
        idx = index_or_series([0, 1, 2])
        assert not np.all(idx)
        assert np.any(idx)
        idx = Index([1, 2, 3])
        assert np.all(idx)

    def test_all_any_skipna(self):
        # Check skipna, with implicit 'object' dtype.
        s1 = Series([np.nan, True])
        s2 = Series([np.nan, False])
        assert s1.all(skipna=False)  # nan && True => True
        assert s1.all(skipna=True)
        assert s2.any(skipna=False)
        assert not s2.any(skipna=True)

    def test_all_any_bool_only(self):
        s = Series([False, False, True, True, False, True], index=[0, 0, 1, 1, 2, 2])

        # GH#47500 - test bool_only works
        assert s.any(bool_only=True)
        assert not s.all(bool_only=True)

    def test_any_all_object_dtype(self, all_boolean_reductions, skipna):
        # GH#12863
        ser = Series(["a", "b", "c", "d", "e"], dtype=object)
        result = getattr(ser, all_boolean_reductions)(skipna=skipna)
        expected = True

        assert result == expected

    @pytest.mark.parametrize(
        "data", [[False, None], [None, False], [False, np.nan], [np.nan, False]]
    )
    def test_any_all_object_dtype_missing(self, data, all_boolean_reductions):
        # GH#27709
        ser = Series(data)
        result = getattr(ser, all_boolean_reductions)(skipna=False)

        # None is treated is False, but np.nan is treated as True
        expected = all_boolean_reductions == "any" and None not in data
        assert result == expected

    @pytest.mark.parametrize("dtype", ["boolean", "Int64", "UInt64", "Float64"])
    @pytest.mark.parametrize(
        # expected_data indexed as [[skipna=False/any, skipna=False/all],
        #                           [skipna=True/any, skipna=True/all]]
        "data,expected_data",
        [
            ([0, 0, 0], [[False, False], [False, False]]),
            ([1, 1, 1], [[True, True], [True, True]]),
            ([pd.NA, pd.NA, pd.NA], [[pd.NA, pd.NA], [False, True]]),
            ([0, pd.NA, 0], [[pd.NA, False], [False, False]]),
            ([1, pd.NA, 1], [[True, pd.NA], [True, True]]),
            ([1, pd.NA, 0], [[True, False], [True, False]]),
        ],
    )
    def test_any_all_nullable_kleene_logic(
        self, all_boolean_reductions, skipna, data, dtype, expected_data
    ):
        # GH-37506, GH-41967
        ser = Series(data, dtype=dtype)
        expected = expected_data[skipna][all_boolean_reductions == "all"]

        result = getattr(ser, all_boolean_reductions)(skipna=skipna)
        assert (result is pd.NA and expected is pd.NA) or result == expected

    def test_any_axis1_bool_only(self):
        # GH#32432
        df = DataFrame({"A": [True, False], "B": [1, 2]})
        result = df.any(axis=1, bool_only=True)
        expected = Series([True, False])
        tm.assert_series_equal(result, expected)

    def test_any_all_datetimelike(self):
        # GH#38723 these may not be the desired long-term behavior (GH#34479)
        #  but in the interim should be internally consistent
        dta = date_range("1995-01-02", periods=3)._data
        ser = Series(dta)
        df = DataFrame(ser)

        # GH#34479
        msg = "datetime64 type does not support operation '(any|all)'"
        with pytest.raises(TypeError, match=msg):
            dta.all()
        with pytest.raises(TypeError, match=msg):
            dta.any()

        with pytest.raises(TypeError, match=msg):
            ser.all()
        with pytest.raises(TypeError, match=msg):
            ser.any()

        with pytest.raises(TypeError, match=msg):
            df.any().all()
        with pytest.raises(TypeError, match=msg):
            df.all().all()

        dta = dta.tz_localize("UTC")
        ser = Series(dta)
        df = DataFrame(ser)
        # GH#34479
        with pytest.raises(TypeError, match=msg):
            dta.all()
        with pytest.raises(TypeError, match=msg):
            dta.any()

        with pytest.raises(TypeError, match=msg):
            ser.all()
        with pytest.raises(TypeError, match=msg):
            ser.any()

        with pytest.raises(TypeError, match=msg):
            df.any().all()
        with pytest.raises(TypeError, match=msg):
            df.all().all()

        tda = dta - dta[0]
        ser = Series(tda)
        df = DataFrame(ser)

        assert tda.any()
        assert not tda.all()

        assert ser.any()
        assert not ser.all()

        assert df.any().all()
        assert not df.all().any()

    def test_any_all_string_dtype(self, any_string_dtype):
        # GH#54591
        if (
            isinstance(any_string_dtype, pd.StringDtype)
            and any_string_dtype.na_value is pd.NA
        ):
            # the nullable string dtype currently still raise an error
            # https://github.com/pandas-dev/pandas/issues/51939
            ser = Series(["a", "b"], dtype=any_string_dtype)
            with pytest.raises(TypeError):
                ser.any()
            with pytest.raises(TypeError):
                ser.all()
            return

        ser = Series(["", "a"], dtype=any_string_dtype)
        assert ser.any()
        assert not ser.all()
        assert ser.any(skipna=False)
        assert not ser.all(skipna=False)

        ser = Series([np.nan, "a"], dtype=any_string_dtype)
        assert ser.any()
        assert ser.all()
        assert ser.any(skipna=False)
        assert ser.all(skipna=False)  # NaN is considered truthy

        ser = Series([np.nan, ""], dtype=any_string_dtype)
        assert not ser.any()
        assert not ser.all()
        assert ser.any(skipna=False)  # NaN is considered truthy
        assert not ser.all(skipna=False)

        ser = Series(["a", "b"], dtype=any_string_dtype)
        assert ser.any()
        assert ser.all()
        assert ser.any(skipna=False)
        assert ser.all(skipna=False)

        ser = Series([], dtype=any_string_dtype)
        assert not ser.any()
        assert ser.all()
        assert not ser.any(skipna=False)
        assert ser.all(skipna=False)

        ser = Series([""], dtype=any_string_dtype)
        assert not ser.any()
        assert not ser.all()
        assert not ser.any(skipna=False)
        assert not ser.all(skipna=False)

        ser = Series([np.nan], dtype=any_string_dtype)
        assert not ser.any()
        assert ser.all()
        assert ser.any(skipna=False)  # NaN is considered truthy
        assert ser.all(skipna=False)  # NaN is considered truthy

    def test_timedelta64_analytics(self):
        # index min/max
        dti = date_range("2012-1-1", periods=3, freq="D")
        td = Series(dti) - Timestamp("20120101")

        result = td.idxmin()
        assert result == 0

        result = td.idxmax()
        assert result == 2

        # GH#2982
        # with NaT
        td[0] = np.nan

        result = td.idxmin()
        assert result == 1

        result = td.idxmax()
        assert result == 2

        # abs
        s1 = Series(date_range("20120101", periods=3))
        s2 = Series(date_range("20120102", periods=3))
        expected = Series(s2 - s1)

        result = np.abs(s1 - s2)
        tm.assert_series_equal(result, expected)

        result = (s1 - s2).abs()
        tm.assert_series_equal(result, expected)

        # max/min
        result = td.max()
        expected = Timedelta("2 days")
        assert result == expected

        result = td.min()
        expected = Timedelta("1 days")
        assert result == expected

    def test_assert_idxminmax_empty_raises(self):
        """
        Cases where ``Series.argmax`` and related should raise an exception
        """
        test_input = Series([], dtype="float64")
        msg = "attempt to get argmin of an empty sequence"
        with pytest.raises(ValueError, match=msg):
            test_input.idxmin()
        with pytest.raises(ValueError, match=msg):
            test_input.idxmin(skipna=False)
        msg = "attempt to get argmax of an empty sequence"
        with pytest.raises(ValueError, match=msg):
            test_input.idxmax()
        with pytest.raises(ValueError, match=msg):
            test_input.idxmax(skipna=False)

    def test_idxminmax_object_dtype(self, using_infer_string):
        # pre-2.1 object-dtype was disallowed for argmin/max
        ser = Series(["foo", "bar", "baz"])
        assert ser.idxmax() == 0
        assert ser.idxmax(skipna=False) == 0
        assert ser.idxmin() == 1
        assert ser.idxmin(skipna=False) == 1

        ser2 = Series([(1,), (2,)])
        assert ser2.idxmax() == 1
        assert ser2.idxmax(skipna=False) == 1
        assert ser2.idxmin() == 0
        assert ser2.idxmin(skipna=False) == 0

        if not using_infer_string:
            # attempting to compare np.nan with string raises
            ser3 = Series(["foo", "foo", "bar", "bar", None, np.nan, "baz"])
            msg = "'>' not supported between instances of 'float' and 'str'"
            with pytest.raises(TypeError, match=msg):
                ser3.idxmax()
            with pytest.raises(TypeError, match=msg):
                ser3.idxmax(skipna=False)
            msg = "'<' not supported between instances of 'float' and 'str'"
            with pytest.raises(TypeError, match=msg):
                ser3.idxmin()
            with pytest.raises(TypeError, match=msg):
                ser3.idxmin(skipna=False)

    def test_idxminmax_object_frame(self):
        # GH#4279
        df = DataFrame([["zimm", 2.5], ["biff", 1.0], ["bid", 12.0]])
        res = df.idxmax()
        exp = Series([0, 2])
        tm.assert_series_equal(res, exp)

    def test_idxminmax_object_tuples(self):
        # GH#43697
        ser = Series([(1, 3), (2, 2), (3, 1)])
        assert ser.idxmax() == 2
        assert ser.idxmin() == 0
        assert ser.idxmax(skipna=False) == 2
        assert ser.idxmin(skipna=False) == 0

    def test_idxminmax_object_decimals(self):
        # GH#40685
        df = DataFrame(
            {
                "idx": [0, 1],
                "x": [Decimal("8.68"), Decimal("42.23")],
                "y": [Decimal("7.11"), Decimal("79.61")],
            }
        )
        res = df.idxmax()
        exp = Series({"idx": 1, "x": 1, "y": 1})
        tm.assert_series_equal(res, exp)

        res2 = df.idxmin()
        exp2 = exp - 1
        tm.assert_series_equal(res2, exp2)

    def test_argminmax_object_ints(self):
        # GH#18021
        ser = Series([0, 1], dtype="object")
        assert ser.argmax() == 1
        assert ser.argmin() == 0
        assert ser.argmax(skipna=False) == 1
        assert ser.argmin(skipna=False) == 0

    def test_idxminmax_with_inf(self):
        # For numeric data with NA and Inf (GH #13595)
        s = Series([0, -np.inf, np.inf, np.nan])

        assert s.idxmin() == 1
        with pytest.raises(ValueError, match="Encountered an NA value"):
            s.idxmin(skipna=False)

        assert s.idxmax() == 2
        with pytest.raises(ValueError, match="Encountered an NA value"):
            s.idxmax(skipna=False)

    def test_sum_uint64(self):
        # GH 53401
        s = Series([10000000000000000000], dtype="uint64")
        result = s.sum()
        expected = np.uint64(10000000000000000000)
        tm.assert_almost_equal(result, expected)

    def test_signedness_preserved_after_sum(self, using_python_scalars):
        # GH 37491
        ser = Series([1, 2, 3, 4])

        result = ser.astype("uint8").sum()
        if using_python_scalars:
            assert isinstance(result, int)
        else:
<<<<<<< HEAD
            assert result.dtype == "uint64"
=======
            assert isinstance(result, np.uint64)
>>>>>>> 9b8598a3


class TestDatetime64SeriesReductions:
    # Note: the name TestDatetime64SeriesReductions indicates these tests
    #  were moved from a series-specific test file, _not_ that these tests are
    #  intended long-term to be series-specific

    @pytest.mark.parametrize(
        "nat_ser",
        [
            Series([NaT, NaT]),
            Series([NaT, Timedelta("nat")]),
            Series([Timedelta("nat"), Timedelta("nat")]),
        ],
    )
    def test_minmax_nat_series(self, nat_ser):
        # GH#23282
        assert nat_ser.min() is NaT
        assert nat_ser.max() is NaT
        assert nat_ser.min(skipna=False) is NaT
        assert nat_ser.max(skipna=False) is NaT

    @pytest.mark.parametrize(
        "nat_df",
        [
            [NaT, NaT],
            [NaT, Timedelta("nat")],
            [Timedelta("nat"), Timedelta("nat")],
        ],
    )
    def test_minmax_nat_dataframe(self, nat_df):
        # GH#23282
        nat_df = DataFrame(nat_df)
        assert nat_df.min()[0] is NaT
        assert nat_df.max()[0] is NaT
        assert nat_df.min(skipna=False)[0] is NaT
        assert nat_df.max(skipna=False)[0] is NaT

    def test_min_max(self):
        rng = date_range("1/1/2000", "12/31/2000")
        rng2 = rng.take(np.random.default_rng(2).permutation(len(rng)))

        the_min = rng2.min()
        the_max = rng2.max()
        assert isinstance(the_min, Timestamp)
        assert isinstance(the_max, Timestamp)
        assert the_min == rng[0]
        assert the_max == rng[-1]

        assert rng.min() == rng[0]
        assert rng.max() == rng[-1]

    def test_min_max_series(self):
        rng = date_range("1/1/2000", periods=10, freq="4h")
        lvls = ["A", "A", "A", "B", "B", "B", "C", "C", "C", "C"]
        df = DataFrame(
            {
                "TS": rng,
                "V": np.random.default_rng(2).standard_normal(len(rng)),
                "L": lvls,
            }
        )

        result = df.TS.max()
        exp = Timestamp(df.TS.iat[-1])
        assert isinstance(result, Timestamp)
        assert result == exp

        result = df.TS.min()
        exp = Timestamp(df.TS.iat[0])
        assert isinstance(result, Timestamp)
        assert result == exp


class TestCategoricalSeriesReductions:
    # Note: the name TestCategoricalSeriesReductions indicates these tests
    #  were moved from a series-specific test file, _not_ that these tests are
    #  intended long-term to be series-specific

    @pytest.mark.parametrize("function", ["min", "max"])
    def test_min_max_unordered_raises(self, function):
        # unordered cats have no min/max
        cat = Series(Categorical(["a", "b", "c", "d"], ordered=False))
        msg = f"Categorical is not ordered for operation {function}"
        with pytest.raises(TypeError, match=msg):
            getattr(cat, function)()

    @pytest.mark.parametrize(
        "values, categories",
        [
            (list("abc"), list("abc")),
            (list("abc"), list("cba")),
            (list("abc") + [np.nan], list("cba")),
            ([1, 2, 3], [3, 2, 1]),
            ([1, 2, 3, np.nan], [3, 2, 1]),
        ],
    )
    @pytest.mark.parametrize("function", ["min", "max"])
    def test_min_max_ordered(self, values, categories, function):
        # GH 25303
        cat = Series(Categorical(values, categories=categories, ordered=True))
        result = getattr(cat, function)(skipna=True)
        expected = categories[0] if function == "min" else categories[2]
        assert result == expected

    @pytest.mark.parametrize("function", ["min", "max"])
    def test_min_max_ordered_with_nan_only(self, function, skipna):
        # https://github.com/pandas-dev/pandas/issues/33450
        cat = Series(Categorical([np.nan], categories=[1, 2], ordered=True))
        result = getattr(cat, function)(skipna=skipna)
        assert result is np.nan

    @pytest.mark.parametrize("function", ["min", "max"])
    def test_min_max_skipna(self, function, skipna):
        cat = Series(
            Categorical(["a", "b", np.nan, "a"], categories=["b", "a"], ordered=True)
        )
        result = getattr(cat, function)(skipna=skipna)

        if skipna is True:
            expected = "b" if function == "min" else "a"
            assert result == expected
        else:
            assert result is np.nan


class TestSeriesMode:
    # Note: the name TestSeriesMode indicates these tests
    #  were moved from a series-specific test file, _not_ that these tests are
    #  intended long-term to be series-specific

    def test_mode_empty(self, dropna):
        s = Series([], dtype=np.float64)
        result = s.mode(dropna)
        tm.assert_series_equal(result, s)

    @pytest.mark.parametrize(
        "dropna, data, expected",
        [
            (True, [1, 1, 1, 2], [1]),
            (True, [1, 1, 1, 2, 3, 3, 3], [1, 3]),
            (False, [1, 1, 1, 2], [1]),
            (False, [1, 1, 1, 2, 3, 3, 3], [1, 3]),
        ],
    )
    def test_mode_numerical(self, dropna, data, expected, any_real_numpy_dtype):
        s = Series(data, dtype=any_real_numpy_dtype)
        result = s.mode(dropna)
        expected = Series(expected, dtype=any_real_numpy_dtype)
        tm.assert_series_equal(result, expected)

    @pytest.mark.parametrize("dropna, expected", [(True, [1.0]), (False, [1, np.nan])])
    def test_mode_numerical_nan(self, dropna, expected):
        s = Series([1, 1, 2, np.nan, np.nan])
        result = s.mode(dropna)
        expected = Series(expected)
        tm.assert_series_equal(result, expected)

    @pytest.mark.parametrize(
        "dropna, expected1, expected2",
        [
            (True, ["b"], ["bar"]),
            (False, ["b"], [np.nan]),
        ],
    )
    def test_mode_object(self, dropna, expected1, expected2):
        # Test string and object types.
        data = ["a"] * 2 + ["b"] * 3

        s = Series(data, dtype="c")
        result = s.mode(dropna)
        expected1 = Series(expected1, dtype="c")
        tm.assert_series_equal(result, expected1)

        data = ["foo", "bar", "bar", np.nan, np.nan, np.nan]

        s = Series(data, dtype=object)
        result = s.mode(dropna)
        expected2 = Series(expected2, dtype=object)
        tm.assert_series_equal(result, expected2)

    @pytest.mark.parametrize(
        "dropna, expected1, expected2",
        [
            (True, ["b"], ["bar"]),
            (False, ["b"], [np.nan]),
        ],
    )
    def test_mode_string(self, dropna, expected1, expected2, any_string_dtype):
        # Test string and object types.
        data = ["a"] * 2 + ["b"] * 3

        s = Series(data, dtype=any_string_dtype)
        result = s.mode(dropna)
        expected1 = Series(expected1, dtype=any_string_dtype)
        tm.assert_series_equal(result, expected1)

        data = ["foo", "bar", "bar", np.nan, np.nan, np.nan]

        s = Series(data, dtype=any_string_dtype)
        result = s.mode(dropna)
        expected2 = Series(expected2, dtype=any_string_dtype)
        tm.assert_series_equal(result, expected2)

    @pytest.mark.parametrize(
        "dropna, expected1, expected2",
        [(True, ["foo"], ["foo"]), (False, ["foo"], [np.nan])],
    )
    def test_mode_mixeddtype(self, dropna, expected1, expected2):
        s = Series([1, "foo", "foo"])
        result = s.mode(dropna)
        expected = Series(expected1, dtype=object)
        tm.assert_series_equal(result, expected)

        s = Series([1, "foo", "foo", np.nan, np.nan, np.nan])
        result = s.mode(dropna)
        expected = Series(expected2, dtype=object)
        tm.assert_series_equal(result, expected)

    @pytest.mark.parametrize(
        "dropna, expected1, expected2",
        [
            (
                True,
                ["1900-05-03", "2011-01-03", "2013-01-02"],
                ["2011-01-03", "2013-01-02"],
            ),
            (False, [np.nan], [np.nan, "2011-01-03", "2013-01-02"]),
        ],
    )
    def test_mode_datetime(self, dropna, expected1, expected2):
        s = Series(
            ["2011-01-03", "2013-01-02", "1900-05-03", "nan", "nan"], dtype="M8[ns]"
        )
        result = s.mode(dropna)
        expected1 = Series(expected1, dtype="M8[ns]")
        tm.assert_series_equal(result, expected1)

        s = Series(
            [
                "2011-01-03",
                "2013-01-02",
                "1900-05-03",
                "2011-01-03",
                "2013-01-02",
                "nan",
                "nan",
            ],
            dtype="M8[ns]",
        )
        result = s.mode(dropna)
        expected2 = Series(expected2, dtype="M8[ns]")
        tm.assert_series_equal(result, expected2)

    @pytest.mark.parametrize(
        "dropna, expected1, expected2",
        [
            (True, ["-1 days", "0 days", "1 days"], ["2 min", "1 day"]),
            (False, [np.nan], [np.nan, "2 min", "1 day"]),
        ],
    )
    def test_mode_timedelta(self, dropna, expected1, expected2):
        # gh-5986: Test timedelta types.

        s = Series(
            ["1 days", "-1 days", "0 days", "nan", "nan"], dtype="timedelta64[ns]"
        )
        result = s.mode(dropna)
        expected1 = Series(expected1, dtype="timedelta64[ns]")
        tm.assert_series_equal(result, expected1)

        s = Series(
            [
                "1 day",
                "1 day",
                "-1 day",
                "-1 day 2 min",
                "2 min",
                "2 min",
                "nan",
                "nan",
            ],
            dtype="timedelta64[ns]",
        )
        result = s.mode(dropna)
        expected2 = Series(expected2, dtype="timedelta64[ns]")
        tm.assert_series_equal(result, expected2)

    @pytest.mark.parametrize(
        "dropna, expected1, expected2, expected3",
        [
            (
                True,
                Categorical([1, 2], categories=[1, 2]),
                Categorical(["a"], categories=[1, "a"]),
                Categorical([3, 1], categories=[3, 2, 1], ordered=True),
            ),
            (
                False,
                Categorical([np.nan], categories=[1, 2]),
                Categorical([np.nan, "a"], categories=[1, "a"]),
                Categorical([np.nan, 3, 1], categories=[3, 2, 1], ordered=True),
            ),
        ],
    )
    def test_mode_category(self, dropna, expected1, expected2, expected3):
        s = Series(Categorical([1, 2, np.nan, np.nan]))
        result = s.mode(dropna)
        expected1 = Series(expected1, dtype="category")
        tm.assert_series_equal(result, expected1)

        s = Series(Categorical([1, "a", "a", np.nan, np.nan]))
        result = s.mode(dropna)
        expected2 = Series(expected2, dtype="category")
        tm.assert_series_equal(result, expected2)

        s = Series(
            Categorical(
                [1, 1, 2, 3, 3, np.nan, np.nan], categories=[3, 2, 1], ordered=True
            )
        )
        result = s.mode(dropna)
        expected3 = Series(expected3, dtype="category")
        tm.assert_series_equal(result, expected3)

    @pytest.mark.parametrize(
        "dropna, expected1, expected2",
        [(True, [2**63], [1, 2**63]), (False, [2**63], [1, 2**63])],
    )
    def test_mode_intoverflow(self, dropna, expected1, expected2):
        # Test for uint64 overflow.
        s = Series([1, 2**63, 2**63], dtype=np.uint64)
        result = s.mode(dropna)
        expected1 = Series(expected1, dtype=np.uint64)
        tm.assert_series_equal(result, expected1)

        s = Series([1, 2**63], dtype=np.uint64)
        result = s.mode(dropna)
        expected2 = Series(expected2, dtype=np.uint64)
        tm.assert_series_equal(result, expected2)

    def test_mode_sort_with_na(self):
        s = Series([1, "foo", "foo", np.nan, np.nan])
        expected = Series(["foo", np.nan], dtype=object)
        result = s.mode(dropna=False)
        tm.assert_series_equal(result, expected)

    def test_mode_boolean_with_na(self):
        # GH#42107
        ser = Series([True, False, True, pd.NA], dtype="boolean")
        result = ser.mode()
        expected = Series([True], dtype="boolean")
        tm.assert_series_equal(result, expected)

    @pytest.mark.parametrize(
        "array,expected,dtype",
        [
            (
                [0, 1j, 1, 1, 1 + 1j, 1 + 2j],
                [1],
                np.complex128,
            ),
            (
                [0, 1j, 1, 1, 1 + 1j, 1 + 2j],
                [1],
                np.complex64,
            ),
            (
                [1 + 1j, 2j, 1 + 1j],
                [1 + 1j],
                np.complex128,
            ),
        ],
    )
    def test_single_mode_value_complex(self, array, expected, dtype):
        result = Series(array, dtype=dtype).mode()
        expected = Series(expected, dtype=dtype)
        tm.assert_series_equal(result, expected)

    @pytest.mark.parametrize(
        "array,expected,dtype",
        [
            (
                # no modes
                [0, 1j, 1, 1 + 1j, 1 + 2j],
                [0j, 1j, 1 + 0j, 1 + 1j, 1 + 2j],
                np.complex128,
            ),
            (
                [1 + 1j, 2j, 1 + 1j, 2j, 3],
                [2j, 1 + 1j],
                np.complex64,
            ),
        ],
    )
    def test_multimode_complex(self, array, expected, dtype):
        # GH 17927
        # mode tries to sort multimodal series.
        # Complex numbers are sorted by their magnitude
        result = Series(array, dtype=dtype).mode()
        expected = Series(expected, dtype=dtype)
        tm.assert_series_equal(result, expected)<|MERGE_RESOLUTION|>--- conflicted
+++ resolved
@@ -1277,11 +1277,7 @@
         if using_python_scalars:
             assert isinstance(result, int)
         else:
-<<<<<<< HEAD
-            assert result.dtype == "uint64"
-=======
             assert isinstance(result, np.uint64)
->>>>>>> 9b8598a3
 
 
 class TestDatetime64SeriesReductions:
