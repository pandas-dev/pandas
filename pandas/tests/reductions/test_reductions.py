--- conflicted
+++ resolved
@@ -775,7 +775,18 @@
             result = s.max(skipna=False)
             assert np.allclose(float(result), v[-1])
 
-<<<<<<< HEAD
+    def test_mean_masked_overflow(self):
+        # GH#48378
+        val = 100_000_000_000_000_000
+        n_elements = 100
+        na = np.array([val] * n_elements)
+        ser = Series([val] * n_elements, dtype="Int64")
+
+        result_numpy = np.mean(na)
+        result_masked = ser.mean()
+        assert result_masked - result_numpy == 0
+        assert result_masked == 1e17
+
     def test_var_masked_array(self):
         # GH#48379
         ser = Series([1, 2, 3, 4, 5], dtype="Int64")
@@ -784,19 +795,6 @@
         result_numpy_dtype = ser_numpy_dtype.var()
         assert result == result_numpy_dtype
         assert result == 2.5
-=======
-    def test_mean_masked_overflow(self):
-        # GH#48378
-        val = 100_000_000_000_000_000
-        n_elements = 100
-        na = np.array([val] * n_elements)
-        ser = Series([val] * n_elements, dtype="Int64")
-
-        result_numpy = np.mean(na)
-        result_masked = ser.mean()
-        assert result_masked - result_numpy == 0
-        assert result_masked == 1e17
->>>>>>> b8ae9bba
 
     @pytest.mark.parametrize("dtype", ("m8[ns]", "m8[ns]", "M8[ns]", "M8[ns, UTC]"))
     @pytest.mark.parametrize("skipna", [True, False])
