--- conflicted
+++ resolved
@@ -100,16 +100,6 @@
     @pytest.mark.parametrize(
         "df",
         [
-<<<<<<< HEAD
-            # numpy changing behavior in 1.25
-            pytest.param(
-                pd.DataFrame({"a": ["a", "b"]}),
-                marks=[
-                    pytest.mark.filterwarnings("ignore:Applying:DeprecationWarning")
-                ],
-            ),
-=======
->>>>>>> 35ce27a9
             pd.DataFrame({"a": np.array([-1, 2], dtype=object)}),
             pd.DataFrame({"a": [Decimal("-1.0"), Decimal("2.0")]}),
         ],
@@ -124,7 +114,10 @@
         [
             pytest.param(
                 pd.DataFrame({"a": ["a", "b"]}),
-                marks=[pytest.mark.filterwarnings("ignore")],
+                # filterwarnings removable once min numpy version is 1.25
+                marks=[
+                    pytest.mark.filterwarnings("ignore:Applying:DeprecationWarning")
+                ],
             ),
         ],
     )
