"""
Note: for naming purposes, most test method titles include "nsorted"
(e.g., "test_nsorted_foo") but are implicitly also testing "nsmallest" and
"nlargest".
"""

from string import ascii_lowercase

import numpy as np
import pytest

import pandas as pd
import pandas._testing as tm


@pytest.fixture
def df_main_dtypes():
    return pd.DataFrame(
        {
            "group": [1, 1, 2],
            "int": [1, 2, 3],
            "float": [4.0, 5.0, 6.0],
            "string": list("abc"),
            "category_string": pd.Series(list("abc")).astype("category"),
            "category_int": [7, 8, 9],
            "datetime": pd.date_range("20130101", periods=3),
            "datetimetz": pd.date_range("20130101", periods=3, tz="US/Eastern"),
            "timedelta": pd.timedelta_range("1 s", periods=3, freq="s"),
        },
        columns=[
            "group",
            "int",
            "float",
            "string",
            "category_string",
            "category_int",
            "datetime",
            "datetimetz",
            "timedelta",
        ],
    )


class TestNSorted:
    # ----------------------------------------------------------------------
    # Top / bottom
    @pytest.mark.parametrize(
        "columns",
        [
            ["a"],
            ["c"],
            ["a", "b"],
            ["a", "c"],
            ["b", "a"],
            ["b", "c"],
            ["a", "b", "c"],
            ["c", "a", "b"],
            ["c", "b", "a"],
            ["b", "c", "a"],
            ["b", "a", "c"],
            # dups!
            ["b", "c", "c"],
        ],
    )
    @pytest.mark.parametrize("n", range(1, 11))
    def test_nsorted_n(self, nselect_method, n: int, columns):
        # GH#10393
        df = pd.DataFrame(
            {
                "a": np.random.default_rng(2).permutation(10),
                "b": list(ascii_lowercase[:10]),
                "c": np.random.default_rng(2).permutation(10).astype("float64"),
            }
        )
        if "b" in columns:
            error_msg = (
                "Column 'b' has dtype (object|str), "
                "cannot use n-sorting with this dtype"
            )
            with pytest.raises(TypeError, match=error_msg):
                getattr(df, nselect_method)(n, columns)
        else:
            ascending = nselect_method == "nsmallest"
            result = getattr(df, nselect_method)(n, columns)
            result.index = pd.Index(list(result.index))
            expected = df.sort_values(columns, ascending=ascending).head(n)
            tm.assert_frame_equal(result, expected)

    def test_nsorted(self):
        df = pd.DataFrame(
            {
                "x": [2, 2, 1],
                "y": [3, 2, 1],
            },
            index=["a", "b", "c"],
        )
        cols = ["x", "y"]
        ascending = [True, False]
        n = 2
        df_sort_values = df.sort_values(cols, ascending=ascending).head(n)
        result = df.nsorted(n, cols, ascending=ascending)
        tm.assert_frame_equal(result, df_sort_values)
        expected = pd.DataFrame(
            {
                "x": [1, 2],
                "y": [1, 3],
            },
            index=["c", "a"],
        )
        tm.assert_frame_equal(result, expected)

    @pytest.mark.parametrize(
        "columns", [["group", "category_string"], ["group", "string"]]
    )
    def test_nsorted_error(self, df_main_dtypes, nselect_method, columns):
        df = df_main_dtypes
        col = columns[1]
        error_msg = (
            f"Column '{col}' has dtype {df[col].dtype}, "
            f"cannot use n-sorting with this dtype"
        )
        # escape some characters that may be in the repr
        error_msg = (
            error_msg.replace("(", "\\(")
            .replace(")", "\\)")
            .replace("[", "\\[")
            .replace("]", "\\]")
        )
        with pytest.raises(TypeError, match=error_msg):
            getattr(df, nselect_method)(2, columns)

    def test_nsorted_all_dtypes(self, df_main_dtypes):
        df = df_main_dtypes
        df.nsmallest(2, list(set(df) - {"category_string", "string"}))
        df.nlargest(2, list(set(df) - {"category_string", "string"}))

    def test_nsorted_duplicates_on_starter_columns(self):
        # regression test for GH#22752

        df = pd.DataFrame({"a": [2, 2, 2, 1, 1, 1], "b": [1, 2, 3, 3, 2, 1]})

        result = df.nlargest(4, columns=["a", "b"])
        expected = pd.DataFrame(
            {"a": [2, 2, 2, 1], "b": [3, 2, 1, 3]}, index=[2, 1, 0, 3]
        )
        tm.assert_frame_equal(result, expected)

        result = df.nsmallest(4, columns=["a", "b"])
        expected = pd.DataFrame(
            {"a": [1, 1, 1, 2], "b": [1, 2, 3, 1]}, index=[5, 4, 3, 0]
        )
        tm.assert_frame_equal(result, expected)

    def test_nsorted_n_identical_values(self):
        # GH#15297
        df = pd.DataFrame({"a": [1] * 5, "b": [1, 2, 3, 4, 5]})

        result = df.nlargest(3, "a")
        expected = pd.DataFrame({"a": [1] * 3, "b": [1, 2, 3]}, index=range(3))
        tm.assert_frame_equal(result, expected)

        result = df.nsmallest(3, "a")
        expected = pd.DataFrame({"a": [1] * 3, "b": [1, 2, 3]})
        tm.assert_frame_equal(result, expected)

    @pytest.mark.parametrize(
        "columns",
        [["a", "b", "c"], ["c", "b", "a"], ["a"], ["b"], ["a", "b"], ["c", "b"]],
    )
    @pytest.mark.parametrize("n", range(1, 6))
    def test_nsorted_n_duplicate_index(self, n: int, columns, request):
        # GH#13412

        df = pd.DataFrame(
            {"a": [1, 2, 3, 4, 4], "b": [1, 1, 1, 1, 1], "c": [0, 1, 2, 5, 4]},
            index=[0, 0, 1, 1, 1],
        )
        result = df.nsmallest(n, columns)
        expected = df.sort_values(columns, kind="stable").head(n)
        tm.assert_frame_equal(result, expected)

<<<<<<< HEAD
        result = df.nlargest(n, columns)
        expected = df.sort_values(columns, ascending=False, kind="stable").head(n)
        if Version(np.__version__) >= Version("1.25") and (
            (columns == ["a"] and n in (1, 2, 3, 4))
            or ((columns == ["a", "b"]) and n == 5)
        ):
=======
        result = df.nlargest(n, order)
        expected = df.sort_values(order, ascending=False, kind="stable").head(n)
        if (order == ["a"] and n in (1, 2, 3, 4)) or ((order == ["a", "b"]) and n == 5):
>>>>>>> 83c9e4a0
            request.applymarker(
                pytest.mark.xfail(
                    reason=(
                        "pandas default unstable sorting of duplicates"
                        "issue with numpy>=1.25 with AVX instructions"
                    ),
                    strict=False,
                )
            )
        tm.assert_frame_equal(result, expected)

    def test_nsorted_duplicate_keep_all_ties(self):
        # GH#16818
        df = pd.DataFrame(
            {"a": [5, 4, 4, 2, 3, 3, 3, 3], "b": [10, 9, 8, 7, 5, 50, 10, 20]}
        )
        result = df.nlargest(4, "a", keep="all")
        expected = pd.DataFrame(
            {
                "a": [5, 4, 4, 3, 3, 3, 3],
                "b": [10, 9, 8, 5, 50, 10, 20],
            },
            index=[0, 1, 2, 4, 5, 6, 7],
        )
        tm.assert_frame_equal(result, expected)

        result = df.nsmallest(2, "a", keep="all")
        expected = pd.DataFrame(
            {
                "a": [2, 3, 3, 3, 3],
                "b": [7, 5, 50, 10, 20],
            },
            index=range(3, 8),
        )
        tm.assert_frame_equal(result, expected)

    def test_nsorted_multiindex_column_lookup(self):
        # Check whether tuples are correctly treated as multi-level lookups.
        # GH#23033
        df = pd.DataFrame(
            columns=pd.MultiIndex.from_product([["x"], ["a", "b"]]),
            data=[[0.33, 0.13], [0.86, 0.25], [0.25, 0.70], [0.85, 0.91]],
        )

        # nsmallest
        result = df.nsmallest(3, ("x", "a"))
        expected = df.iloc[[2, 0, 3]]
        tm.assert_frame_equal(result, expected)

        # nlargest
        result = df.nlargest(3, ("x", "b"))
        expected = df.iloc[[3, 2, 1]]
        tm.assert_frame_equal(result, expected)

    def test_nlargest_nan(self):
        # GH#43060
        df = pd.DataFrame([np.nan, np.nan, 0, 1, 2, 3])
        result = df.nlargest(5, 0)
        expected = df.sort_values(0, ascending=False).head(5)
        tm.assert_frame_equal(result, expected)

    def test_nsmallest_nan_after_n_element(self):
        # GH#46589
        df = pd.DataFrame(
            {
                "a": [1, 2, 3, 4, 5, None, 7],
                "b": [7, 6, 5, 4, 3, 2, 1],
                "c": [1, 1, 2, 2, 3, 3, 3],
            },
            index=range(7),
        )
        result = df.nsmallest(5, columns=["a", "b"])
        expected = pd.DataFrame(
            {
                "a": [1, 2, 3, 4, 5],
                "b": [7, 6, 5, 4, 3],
                "c": [1, 1, 2, 2, 3],
            },
            index=range(5),
        ).astype({"a": "float"})
        tm.assert_frame_equal(result, expected)<|MERGE_RESOLUTION|>--- conflicted
+++ resolved
@@ -179,18 +179,11 @@
         expected = df.sort_values(columns, kind="stable").head(n)
         tm.assert_frame_equal(result, expected)
 
-<<<<<<< HEAD
         result = df.nlargest(n, columns)
         expected = df.sort_values(columns, ascending=False, kind="stable").head(n)
-        if Version(np.__version__) >= Version("1.25") and (
-            (columns == ["a"] and n in (1, 2, 3, 4))
-            or ((columns == ["a", "b"]) and n == 5)
+        if (columns == ["a"] and n in (1, 2, 3, 4)) or (
+            (columns == ["a", "b"]) and n == 5
         ):
-=======
-        result = df.nlargest(n, order)
-        expected = df.sort_values(order, ascending=False, kind="stable").head(n)
-        if (order == ["a"] and n in (1, 2, 3, 4)) or ((order == ["a", "b"]) and n == 5):
->>>>>>> 83c9e4a0
             request.applymarker(
                 pytest.mark.xfail(
                     reason=(
