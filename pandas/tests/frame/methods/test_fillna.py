import numpy as np
import pytest

import pandas.util._test_decorators as td

from pandas import (
    Categorical,
    DataFrame,
    DatetimeIndex,
    NaT,
    PeriodIndex,
    Series,
    TimedeltaIndex,
    Timestamp,
    date_range,
    to_datetime,
)
import pandas._testing as tm
from pandas.tests.frame.common import _check_mixed_float


class TestFillNA:
    def test_fillna_dict_inplace_nonunique_columns(
        self, using_copy_on_write, warn_copy_on_write
    ):
        df = DataFrame(
            {"A": [np.nan] * 3, "B": [NaT, Timestamp(1), NaT], "C": [np.nan, "foo", 2]}
        )
        df.columns = ["A", "A", "A"]
        orig = df[:]

        # TODO(CoW-warn) better warning message
        with tm.assert_cow_warning(warn_copy_on_write):
            df.fillna({"A": 2}, inplace=True)
        # The first and third columns can be set inplace, while the second cannot.

        expected = DataFrame(
            {"A": [2.0] * 3, "B": [2, Timestamp(1), 2], "C": [2, "foo", 2]}
        )
        expected.columns = ["A", "A", "A"]
        tm.assert_frame_equal(df, expected)

        # TODO: what's the expected/desired behavior with CoW?
        if not using_copy_on_write:
            assert tm.shares_memory(df.iloc[:, 0], orig.iloc[:, 0])
        assert not tm.shares_memory(df.iloc[:, 1], orig.iloc[:, 1])
        if not using_copy_on_write:
            assert tm.shares_memory(df.iloc[:, 2], orig.iloc[:, 2])

    @td.skip_array_manager_not_yet_implemented
    def test_fillna_on_column_view(self, using_copy_on_write):
        # GH#46149 avoid unnecessary copies
        arr = np.full((40, 50), np.nan)
        df = DataFrame(arr, copy=False)

        if using_copy_on_write:
            with tm.raises_chained_assignment_error():
                df[0].fillna(-1, inplace=True)
            assert np.isnan(arr[:, 0]).all()
        else:
            with tm.assert_produces_warning(FutureWarning, match="inplace method"):
                df[0].fillna(-1, inplace=True)
            assert (arr[:, 0] == -1).all()

        # i.e. we didn't create a new 49-column block
        assert len(df._mgr.arrays) == 1
        assert np.shares_memory(df.values, arr)

    def test_fillna_datetime(self, datetime_frame):
        tf = datetime_frame
        tf.loc[tf.index[:5], "A"] = np.nan
        tf.loc[tf.index[-5:], "A"] = np.nan

        zero_filled = datetime_frame.fillna(0)
        assert (zero_filled.loc[zero_filled.index[:5], "A"] == 0).all()

        msg = "DataFrame.fillna with 'method' is deprecated"
        with tm.assert_produces_warning(FutureWarning, match=msg):
            padded = datetime_frame.fillna(method="pad")
        assert np.isnan(padded.loc[padded.index[:5], "A"]).all()
        assert (
            padded.loc[padded.index[-5:], "A"] == padded.loc[padded.index[-5], "A"]
        ).all()

        msg = "Must specify a fill 'value' or 'method'"
        with pytest.raises(ValueError, match=msg):
            datetime_frame.fillna()
        msg = "Cannot specify both 'value' and 'method'"
        with pytest.raises(ValueError, match=msg):
            datetime_frame.fillna(5, method="ffill")

    def test_fillna_mixed_type(self, float_string_frame):
        mf = float_string_frame
        mf.loc[mf.index[5:20], "foo"] = np.nan
        mf.loc[mf.index[-10:], "A"] = np.nan
        # TODO: make stronger assertion here, GH 25640
        mf.fillna(value=0)
        msg = "DataFrame.fillna with 'method' is deprecated"
        with tm.assert_produces_warning(FutureWarning, match=msg):
            mf.fillna(method="pad")

    def test_fillna_mixed_float(self, mixed_float_frame):
        # mixed numeric (but no float16)
        mf = mixed_float_frame.reindex(columns=["A", "B", "D"])
        mf.loc[mf.index[-10:], "A"] = np.nan
        result = mf.fillna(value=0)
        _check_mixed_float(result, dtype={"C": None})

        msg = "DataFrame.fillna with 'method' is deprecated"
        with tm.assert_produces_warning(FutureWarning, match=msg):
            result = mf.fillna(method="pad")
        _check_mixed_float(result, dtype={"C": None})

    def test_fillna_empty(self, using_copy_on_write):
        if using_copy_on_write:
            pytest.skip("condition is unnecessary complex and is deprecated anyway")
        # empty frame (GH#2778)
        df = DataFrame(columns=["x"])
        for m in ["pad", "backfill"]:
            msg = "Series.fillna with 'method' is deprecated"
            with tm.assert_produces_warning(FutureWarning, match=msg):
                df.x.fillna(method=m, inplace=True)
                df.x.fillna(method=m)

    def test_fillna_different_dtype(self):
        # with different dtype (GH#3386)
        df = DataFrame(
            [["a", "a", np.nan, "a"], ["b", "b", np.nan, "b"], ["c", "c", np.nan, "c"]]
        )

<<<<<<< HEAD
        msg = "Downcasting object dtype arrays"
        with tm.assert_produces_warning(FutureWarning, match=msg):
            result = df.fillna({2: "foo"})
        expected = DataFrame(
            [["a", "a", "foo", "a"], ["b", "b", "foo", "b"], ["c", "c", "foo", "c"]]
        )
        # column is originally float (all-NaN) -> filling with string gives object dtype
        # expected[2] = expected[2].astype("object")
        tm.assert_frame_equal(result, expected)

        msg = "Downcasting object dtype arrays"
        with tm.assert_produces_warning(FutureWarning, match=msg):
            return_value = df.fillna({2: "foo"}, inplace=True)
=======
        result = df.fillna({2: "foo"})
        expected = DataFrame(
            [["a", "a", "foo", "a"], ["b", "b", "foo", "b"], ["c", "c", "foo", "c"]]
        )
        expected[2] = expected[2].astype("object")
        tm.assert_frame_equal(result, expected)

        return_value = df.fillna({2: "foo"}, inplace=True)
>>>>>>> eb22bf8f
        tm.assert_frame_equal(df, expected)
        assert return_value is None

    def test_fillna_limit_and_value(self):
        # limit and value
        df = DataFrame(np.random.default_rng(2).standard_normal((10, 3)))
        df.iloc[2:7, 0] = np.nan
        df.iloc[3:5, 2] = np.nan

        expected = df.copy()
        expected.iloc[2, 0] = 999
        expected.iloc[3, 2] = 999
        result = df.fillna(999, limit=1)
        tm.assert_frame_equal(result, expected)

    def test_fillna_datelike(self):
        # with datelike
        # GH#6344
        df = DataFrame(
            {
                "Date": [NaT, Timestamp("2014-1-1")],
                "Date2": [Timestamp("2013-1-1"), NaT],
            }
        )

        expected = df.copy()
        expected["Date"] = expected["Date"].fillna(df.loc[df.index[0], "Date2"])
        result = df.fillna(value={"Date": df["Date2"]})
        tm.assert_frame_equal(result, expected)

    def test_fillna_tzaware(self):
        # with timezone
        # GH#15855
        df = DataFrame({"A": [Timestamp("2012-11-11 00:00:00+01:00"), NaT]})
        exp = DataFrame(
            {
                "A": [
                    Timestamp("2012-11-11 00:00:00+01:00"),
                    Timestamp("2012-11-11 00:00:00+01:00"),
                ]
            }
        )
        msg = "DataFrame.fillna with 'method' is deprecated"
        with tm.assert_produces_warning(FutureWarning, match=msg):
            res = df.fillna(method="pad")
        tm.assert_frame_equal(res, exp)

        df = DataFrame({"A": [NaT, Timestamp("2012-11-11 00:00:00+01:00")]})
        exp = DataFrame(
            {
                "A": [
                    Timestamp("2012-11-11 00:00:00+01:00"),
                    Timestamp("2012-11-11 00:00:00+01:00"),
                ]
            }
        )
        msg = "DataFrame.fillna with 'method' is deprecated"
        with tm.assert_produces_warning(FutureWarning, match=msg):
            res = df.fillna(method="bfill")
        tm.assert_frame_equal(res, exp)

    def test_fillna_tzaware_different_column(self):
        # with timezone in another column
        # GH#15522
        df = DataFrame(
            {
                "A": date_range("20130101", periods=4, tz="US/Eastern"),
                "B": [1, 2, np.nan, np.nan],
            }
        )
        msg = "DataFrame.fillna with 'method' is deprecated"
        with tm.assert_produces_warning(FutureWarning, match=msg):
            result = df.fillna(method="pad")
        expected = DataFrame(
            {
                "A": date_range("20130101", periods=4, tz="US/Eastern"),
                "B": [1.0, 2.0, 2.0, 2.0],
            }
        )
        tm.assert_frame_equal(result, expected)

    def test_na_actions_categorical(self):
        cat = Categorical([1, 2, 3, np.nan], categories=[1, 2, 3])
        vals = ["a", "b", np.nan, "d"]
        df = DataFrame({"cats": cat, "vals": vals})
        cat2 = Categorical([1, 2, 3, 3], categories=[1, 2, 3])
        vals2 = ["a", "b", "b", "d"]
        df_exp_fill = DataFrame({"cats": cat2, "vals": vals2})
        cat3 = Categorical([1, 2, 3], categories=[1, 2, 3])
        vals3 = ["a", "b", np.nan]
        df_exp_drop_cats = DataFrame({"cats": cat3, "vals": vals3})
        cat4 = Categorical([1, 2], categories=[1, 2, 3])
        vals4 = ["a", "b"]
        df_exp_drop_all = DataFrame({"cats": cat4, "vals": vals4})

        # fillna
        res = df.fillna(value={"cats": 3, "vals": "b"})
        tm.assert_frame_equal(res, df_exp_fill)

        msg = "Cannot setitem on a Categorical with a new category"
        with pytest.raises(TypeError, match=msg):
            df.fillna(value={"cats": 4, "vals": "c"})

        msg = "DataFrame.fillna with 'method' is deprecated"
        with tm.assert_produces_warning(FutureWarning, match=msg):
            res = df.fillna(method="pad")
        tm.assert_frame_equal(res, df_exp_fill)

        # dropna
        res = df.dropna(subset=["cats"])
        tm.assert_frame_equal(res, df_exp_drop_cats)

        res = df.dropna()
        tm.assert_frame_equal(res, df_exp_drop_all)

        # make sure that fillna takes missing values into account
        c = Categorical([np.nan, "b", np.nan], categories=["a", "b"])
        df = DataFrame({"cats": c, "vals": [1, 2, 3]})

        cat_exp = Categorical(["a", "b", "a"], categories=["a", "b"])
        df_exp = DataFrame({"cats": cat_exp, "vals": [1, 2, 3]})

        res = df.fillna("a")
        tm.assert_frame_equal(res, df_exp)

    def test_fillna_categorical_nan(self):
        # GH#14021
        # np.nan should always be a valid filler
        cat = Categorical([np.nan, 2, np.nan])
        val = Categorical([np.nan, np.nan, np.nan])
        df = DataFrame({"cats": cat, "vals": val})

        # GH#32950 df.median() is poorly behaved because there is no
        #  Categorical.median
        median = Series({"cats": 2.0, "vals": np.nan})

        res = df.fillna(median)
        v_exp = [np.nan, np.nan, np.nan]
        df_exp = DataFrame({"cats": [2, 2, 2], "vals": v_exp}, dtype="category")
        tm.assert_frame_equal(res, df_exp)

        result = df.cats.fillna(np.nan)
        tm.assert_series_equal(result, df.cats)

        result = df.vals.fillna(np.nan)
        tm.assert_series_equal(result, df.vals)

        idx = DatetimeIndex(
            ["2011-01-01 09:00", "2016-01-01 23:45", "2011-01-01 09:00", NaT, NaT]
        )
        df = DataFrame({"a": Categorical(idx)})
        tm.assert_frame_equal(df.fillna(value=NaT), df)

        idx = PeriodIndex(["2011-01", "2011-01", "2011-01", NaT, NaT], freq="M")
        df = DataFrame({"a": Categorical(idx)})
        tm.assert_frame_equal(df.fillna(value=NaT), df)

        idx = TimedeltaIndex(["1 days", "2 days", "1 days", NaT, NaT])
        df = DataFrame({"a": Categorical(idx)})
        tm.assert_frame_equal(df.fillna(value=NaT), df)

    def test_fillna_downcast(self):
        # GH#15277
        # infer int64 from float64
        df = DataFrame({"a": [1.0, np.nan]})
        msg = "The 'downcast' keyword in fillna is deprecated"
        with tm.assert_produces_warning(FutureWarning, match=msg):
            result = df.fillna(0, downcast="infer")
        expected = DataFrame({"a": [1, 0]})
        tm.assert_frame_equal(result, expected)

        # infer int64 from float64 when fillna value is a dict
        df = DataFrame({"a": [1.0, np.nan]})
        with tm.assert_produces_warning(FutureWarning, match=msg):
            result = df.fillna({"a": 0}, downcast="infer")
        expected = DataFrame({"a": [1, 0]})
        tm.assert_frame_equal(result, expected)

    def test_fillna_downcast_false(self, frame_or_series):
        # GH#45603 preserve object dtype with downcast=False
        obj = frame_or_series([1, 2, 3], dtype="object")
        msg = "The 'downcast' keyword in fillna"
        with tm.assert_produces_warning(FutureWarning, match=msg):
            result = obj.fillna("", downcast=False)
        tm.assert_equal(result, obj)

    def test_fillna_downcast_noop(self, frame_or_series):
        # GH#45423
        # Two relevant paths:
        #  1) not _can_hold_na (e.g. integer)
        #  2) _can_hold_na + noop + not can_hold_element

        obj = frame_or_series([1, 2, 3], dtype=np.int64)

        msg = "The 'downcast' keyword in fillna"
        with tm.assert_produces_warning(FutureWarning, match=msg):
            # GH#40988
            res = obj.fillna("foo", downcast=np.dtype(np.int32))
        expected = obj.astype(np.int32)
        tm.assert_equal(res, expected)

        obj2 = obj.astype(np.float64)
        with tm.assert_produces_warning(FutureWarning, match=msg):
            res2 = obj2.fillna("foo", downcast="infer")
        expected2 = obj  # get back int64
        tm.assert_equal(res2, expected2)

        with tm.assert_produces_warning(FutureWarning, match=msg):
            # GH#40988
            res3 = obj2.fillna("foo", downcast=np.dtype(np.int32))
        tm.assert_equal(res3, expected)

    @pytest.mark.parametrize("columns", [["A", "A", "B"], ["A", "A"]])
    def test_fillna_dictlike_value_duplicate_colnames(self, columns):
        # GH#43476
        df = DataFrame(np.nan, index=[0, 1], columns=columns)
        with tm.assert_produces_warning(None):
            result = df.fillna({"A": 0})

        expected = df.copy()
        expected["A"] = 0.0
        tm.assert_frame_equal(result, expected)

    def test_fillna_dtype_conversion(self, using_infer_string):
        # make sure that fillna on an empty frame works
        df = DataFrame(index=["A", "B", "C"], columns=[1, 2, 3, 4, 5])
        result = df.dtypes
        expected = Series([np.dtype("object")] * 5, index=[1, 2, 3, 4, 5])
        tm.assert_series_equal(result, expected)

        msg = "Downcasting object dtype arrays"
        with tm.assert_produces_warning(FutureWarning, match=msg):
            result = df.fillna(1)
        expected = DataFrame(1, index=["A", "B", "C"], columns=[1, 2, 3, 4, 5])
        tm.assert_frame_equal(result, expected)

        # empty block
        df = DataFrame(index=range(3), columns=["A", "B"], dtype="float64")
<<<<<<< HEAD
        if using_infer_string:
            with tm.assert_produces_warning(FutureWarning, match="Downcasting"):
                result = df.fillna("nan")
        else:
            result = df.fillna("nan")
        # expected = DataFrame("nan", dtype="object", index=range(3),columns=["A", "B"])
        expected = DataFrame("nan", index=range(3), columns=["A", "B"])
=======
        result = df.fillna("nan")
        expected = DataFrame("nan", index=range(3), columns=["A", "B"], dtype=object)
>>>>>>> eb22bf8f
        tm.assert_frame_equal(result, expected)

    @pytest.mark.parametrize("val", ["", 1, np.nan, 1.0])
    def test_fillna_dtype_conversion_equiv_replace(self, val):
        df = DataFrame({"A": [1, np.nan], "B": [1.0, 2.0]})
        expected = df.replace(np.nan, val)
        result = df.fillna(val)
        tm.assert_frame_equal(result, expected)

    def test_fillna_datetime_columns(self):
        # GH#7095
        df = DataFrame(
            {
                "A": [-1, -2, np.nan],
                "B": date_range("20130101", periods=3),
                "C": ["foo", "bar", None],
                "D": ["foo2", "bar2", None],
            },
            index=date_range("20130110", periods=3),
        )
        result = df.fillna("?")
        expected = DataFrame(
            {
                "A": [-1, -2, "?"],
                "B": date_range("20130101", periods=3),
                "C": ["foo", "bar", "?"],
                "D": ["foo2", "bar2", "?"],
            },
            index=date_range("20130110", periods=3),
        )
        tm.assert_frame_equal(result, expected)

        df = DataFrame(
            {
                "A": [-1, -2, np.nan],
                "B": [Timestamp("2013-01-01"), Timestamp("2013-01-02"), NaT],
                "C": ["foo", "bar", None],
                "D": ["foo2", "bar2", None],
            },
            index=date_range("20130110", periods=3),
        )
        result = df.fillna("?")
        expected = DataFrame(
            {
                "A": [-1, -2, "?"],
                "B": [Timestamp("2013-01-01"), Timestamp("2013-01-02"), "?"],
                "C": ["foo", "bar", "?"],
                "D": ["foo2", "bar2", "?"],
            },
            index=date_range("20130110", periods=3),
        )
        tm.assert_frame_equal(result, expected)

    def test_ffill(self, datetime_frame):
        datetime_frame.loc[datetime_frame.index[:5], "A"] = np.nan
        datetime_frame.loc[datetime_frame.index[-5:], "A"] = np.nan

        msg = "DataFrame.fillna with 'method' is deprecated"
        with tm.assert_produces_warning(FutureWarning, match=msg):
            alt = datetime_frame.fillna(method="ffill")
        tm.assert_frame_equal(datetime_frame.ffill(), alt)

    def test_bfill(self, datetime_frame):
        datetime_frame.loc[datetime_frame.index[:5], "A"] = np.nan
        datetime_frame.loc[datetime_frame.index[-5:], "A"] = np.nan

        msg = "DataFrame.fillna with 'method' is deprecated"
        with tm.assert_produces_warning(FutureWarning, match=msg):
            alt = datetime_frame.fillna(method="bfill")

        tm.assert_frame_equal(datetime_frame.bfill(), alt)

    def test_frame_pad_backfill_limit(self):
        index = np.arange(10)
        df = DataFrame(np.random.default_rng(2).standard_normal((10, 4)), index=index)

        result = df[:2].reindex(index, method="pad", limit=5)

        msg = "DataFrame.fillna with 'method' is deprecated"
        with tm.assert_produces_warning(FutureWarning, match=msg):
            expected = df[:2].reindex(index).fillna(method="pad")
        expected.iloc[-3:] = np.nan
        tm.assert_frame_equal(result, expected)

        result = df[-2:].reindex(index, method="backfill", limit=5)

        with tm.assert_produces_warning(FutureWarning, match=msg):
            expected = df[-2:].reindex(index).fillna(method="backfill")
        expected.iloc[:3] = np.nan
        tm.assert_frame_equal(result, expected)

    def test_frame_fillna_limit(self):
        index = np.arange(10)
        df = DataFrame(np.random.default_rng(2).standard_normal((10, 4)), index=index)

        result = df[:2].reindex(index)
        msg = "DataFrame.fillna with 'method' is deprecated"
        with tm.assert_produces_warning(FutureWarning, match=msg):
            result = result.fillna(method="pad", limit=5)

        with tm.assert_produces_warning(FutureWarning, match=msg):
            expected = df[:2].reindex(index).fillna(method="pad")
        expected.iloc[-3:] = np.nan
        tm.assert_frame_equal(result, expected)

        result = df[-2:].reindex(index)
        with tm.assert_produces_warning(FutureWarning, match=msg):
            result = result.fillna(method="backfill", limit=5)

        with tm.assert_produces_warning(FutureWarning, match=msg):
            expected = df[-2:].reindex(index).fillna(method="backfill")
        expected.iloc[:3] = np.nan
        tm.assert_frame_equal(result, expected)

    def test_fillna_skip_certain_blocks(self):
        # don't try to fill boolean, int blocks

        df = DataFrame(np.random.default_rng(2).standard_normal((10, 4)).astype(int))

        # it works!
        df.fillna(np.nan)

    @pytest.mark.parametrize("type", [int, float])
    def test_fillna_positive_limit(self, type):
        df = DataFrame(np.random.default_rng(2).standard_normal((10, 4))).astype(type)

        msg = "Limit must be greater than 0"
        with pytest.raises(ValueError, match=msg):
            df.fillna(0, limit=-5)

    @pytest.mark.parametrize("type", [int, float])
    def test_fillna_integer_limit(self, type):
        df = DataFrame(np.random.default_rng(2).standard_normal((10, 4))).astype(type)

        msg = "Limit must be an integer"
        with pytest.raises(ValueError, match=msg):
            df.fillna(0, limit=0.5)

    def test_fillna_inplace(self):
        df = DataFrame(np.random.default_rng(2).standard_normal((10, 4)))
        df.loc[:4, 1] = np.nan
        df.loc[-4:, 3] = np.nan

        expected = df.fillna(value=0)
        assert expected is not df

        df.fillna(value=0, inplace=True)
        tm.assert_frame_equal(df, expected)

        expected = df.fillna(value={0: 0}, inplace=True)
        assert expected is None

        df.loc[:4, 1] = np.nan
        df.loc[-4:, 3] = np.nan
        msg = "DataFrame.fillna with 'method' is deprecated"
        with tm.assert_produces_warning(FutureWarning, match=msg):
            expected = df.fillna(method="ffill")
        assert expected is not df

        with tm.assert_produces_warning(FutureWarning, match=msg):
            df.fillna(method="ffill", inplace=True)
        tm.assert_frame_equal(df, expected)

    def test_fillna_dict_series(self):
        df = DataFrame(
            {
                "a": [np.nan, 1, 2, np.nan, np.nan],
                "b": [1, 2, 3, np.nan, np.nan],
                "c": [np.nan, 1, 2, 3, 4],
            }
        )

        result = df.fillna({"a": 0, "b": 5})

        expected = df.copy()
        expected["a"] = expected["a"].fillna(0)
        expected["b"] = expected["b"].fillna(5)
        tm.assert_frame_equal(result, expected)

        # it works
        result = df.fillna({"a": 0, "b": 5, "d": 7})

        # Series treated same as dict
        result = df.fillna(df.max())
        expected = df.fillna(df.max().to_dict())
        tm.assert_frame_equal(result, expected)

        # disable this for now
        with pytest.raises(NotImplementedError, match="column by column"):
            df.fillna(df.max(1), axis=1)

    def test_fillna_dataframe(self):
        # GH#8377
        df = DataFrame(
            {
                "a": [np.nan, 1, 2, np.nan, np.nan],
                "b": [1, 2, 3, np.nan, np.nan],
                "c": [np.nan, 1, 2, 3, 4],
            },
            index=list("VWXYZ"),
        )

        # df2 may have different index and columns
        df2 = DataFrame(
            {
                "a": [np.nan, 10, 20, 30, 40],
                "b": [50, 60, 70, 80, 90],
                "foo": ["bar"] * 5,
            },
            index=list("VWXuZ"),
        )

        result = df.fillna(df2)

        # only those columns and indices which are shared get filled
        expected = DataFrame(
            {
                "a": [np.nan, 1, 2, np.nan, 40],
                "b": [1, 2, 3, np.nan, 90],
                "c": [np.nan, 1, 2, 3, 4],
            },
            index=list("VWXYZ"),
        )

        tm.assert_frame_equal(result, expected)

    def test_fillna_columns(self):
        arr = np.random.default_rng(2).standard_normal((10, 10))
        arr[:, ::2] = np.nan
        df = DataFrame(arr)

        msg = "DataFrame.fillna with 'method' is deprecated"
        with tm.assert_produces_warning(FutureWarning, match=msg):
            result = df.fillna(method="ffill", axis=1)
        with tm.assert_produces_warning(FutureWarning, match=msg):
            expected = df.T.fillna(method="pad").T
        tm.assert_frame_equal(result, expected)

        df.insert(6, "foo", 5)
        with tm.assert_produces_warning(FutureWarning, match=msg):
            result = df.fillna(method="ffill", axis=1)
        with tm.assert_produces_warning(FutureWarning, match=msg):
            expected = df.astype(float).fillna(method="ffill", axis=1)
        tm.assert_frame_equal(result, expected)

    def test_fillna_invalid_method(self, float_frame):
        with pytest.raises(ValueError, match="ffil"):
            float_frame.fillna(method="ffil")

    def test_fillna_invalid_value(self, float_frame):
        # list
        msg = '"value" parameter must be a scalar or dict, but you passed a "{}"'
        with pytest.raises(TypeError, match=msg.format("list")):
            float_frame.fillna([1, 2])
        # tuple
        with pytest.raises(TypeError, match=msg.format("tuple")):
            float_frame.fillna((1, 2))
        # frame with series
        msg = (
            '"value" parameter must be a scalar, dict or Series, but you '
            'passed a "DataFrame"'
        )
        with pytest.raises(TypeError, match=msg):
            float_frame.iloc[:, 0].fillna(float_frame)

    def test_fillna_col_reordering(self):
        cols = ["COL." + str(i) for i in range(5, 0, -1)]
        data = np.random.default_rng(2).random((20, 5))
        df = DataFrame(index=range(20), columns=cols, data=data)
        msg = "DataFrame.fillna with 'method' is deprecated"
        with tm.assert_produces_warning(FutureWarning, match=msg):
            filled = df.fillna(method="ffill")
        assert df.columns.tolist() == filled.columns.tolist()

    def test_fill_empty(self, float_frame):
        df = float_frame.reindex(columns=[])
        result = df.fillna(value=0)
        tm.assert_frame_equal(result, df)

    def test_fillna_downcast_dict(self):
        # GH#40809
        df = DataFrame({"col1": [1, np.nan]})

        msg = "The 'downcast' keyword in fillna"
        with tm.assert_produces_warning(FutureWarning, match=msg):
            result = df.fillna({"col1": 2}, downcast={"col1": "int64"})
        expected = DataFrame({"col1": [1, 2]})
        tm.assert_frame_equal(result, expected)

    def test_fillna_with_columns_and_limit(self):
        # GH40989
        df = DataFrame(
            [
                [np.nan, 2, np.nan, 0],
                [3, 4, np.nan, 1],
                [np.nan, np.nan, np.nan, 5],
                [np.nan, 3, np.nan, 4],
            ],
            columns=list("ABCD"),
        )
        result = df.fillna(axis=1, value=100, limit=1)
        result2 = df.fillna(axis=1, value=100, limit=2)

        expected = DataFrame(
            {
                "A": Series([100, 3, 100, 100], dtype="float64"),
                "B": [2, 4, np.nan, 3],
                "C": [np.nan, 100, np.nan, np.nan],
                "D": Series([0, 1, 5, 4], dtype="float64"),
            },
            index=[0, 1, 2, 3],
        )
        expected2 = DataFrame(
            {
                "A": Series([100, 3, 100, 100], dtype="float64"),
                "B": Series([2, 4, 100, 3], dtype="float64"),
                "C": [100, 100, np.nan, 100],
                "D": Series([0, 1, 5, 4], dtype="float64"),
            },
            index=[0, 1, 2, 3],
        )

        tm.assert_frame_equal(result, expected)
        tm.assert_frame_equal(result2, expected2)

    def test_fillna_datetime_inplace(self):
        # GH#48863
        df = DataFrame(
            {
                "date1": to_datetime(["2018-05-30", None]),
                "date2": to_datetime(["2018-09-30", None]),
            }
        )
        expected = df.copy()
        df.fillna(np.nan, inplace=True)
        tm.assert_frame_equal(df, expected)

    def test_fillna_inplace_with_columns_limit_and_value(self):
        # GH40989
        df = DataFrame(
            [
                [np.nan, 2, np.nan, 0],
                [3, 4, np.nan, 1],
                [np.nan, np.nan, np.nan, 5],
                [np.nan, 3, np.nan, 4],
            ],
            columns=list("ABCD"),
        )

        expected = df.fillna(axis=1, value=100, limit=1)
        assert expected is not df

        df.fillna(axis=1, value=100, limit=1, inplace=True)
        tm.assert_frame_equal(df, expected)

    @td.skip_array_manager_invalid_test
    @pytest.mark.parametrize("val", [-1, {"x": -1, "y": -1}])
    def test_inplace_dict_update_view(
        self, val, using_copy_on_write, warn_copy_on_write
    ):
        # GH#47188
        df = DataFrame({"x": [np.nan, 2], "y": [np.nan, 2]})
        df_orig = df.copy()
        result_view = df[:]
        with tm.assert_cow_warning(warn_copy_on_write):
            df.fillna(val, inplace=True)
        expected = DataFrame({"x": [-1, 2.0], "y": [-1.0, 2]})
        tm.assert_frame_equal(df, expected)
        if using_copy_on_write:
            tm.assert_frame_equal(result_view, df_orig)
        else:
            tm.assert_frame_equal(result_view, expected)

    def test_single_block_df_with_horizontal_axis(self):
        # GH 47713
        df = DataFrame(
            {
                "col1": [5, 0, np.nan, 10, np.nan],
                "col2": [7, np.nan, np.nan, 5, 3],
                "col3": [12, np.nan, 1, 2, 0],
                "col4": [np.nan, 1, 1, np.nan, 18],
            }
        )
        result = df.fillna(50, limit=1, axis=1)
        expected = DataFrame(
            [
                [5.0, 7.0, 12.0, 50.0],
                [0.0, 50.0, np.nan, 1.0],
                [50.0, np.nan, 1.0, 1.0],
                [10.0, 5.0, 2.0, 50.0],
                [50.0, 3.0, 0.0, 18.0],
            ],
            columns=["col1", "col2", "col3", "col4"],
        )
        tm.assert_frame_equal(result, expected)

    def test_fillna_with_multi_index_frame(self):
        # GH 47649
        pdf = DataFrame(
            {
                ("x", "a"): [np.nan, 2.0, 3.0],
                ("x", "b"): [1.0, 2.0, np.nan],
                ("y", "c"): [1.0, 2.0, np.nan],
            }
        )
        expected = DataFrame(
            {
                ("x", "a"): [-1.0, 2.0, 3.0],
                ("x", "b"): [1.0, 2.0, -1.0],
                ("y", "c"): [1.0, 2.0, np.nan],
            }
        )
        tm.assert_frame_equal(pdf.fillna({"x": -1}), expected)
        tm.assert_frame_equal(pdf.fillna({"x": -1, ("x", "b"): -2}), expected)

        expected = DataFrame(
            {
                ("x", "a"): [-1.0, 2.0, 3.0],
                ("x", "b"): [1.0, 2.0, -2.0],
                ("y", "c"): [1.0, 2.0, np.nan],
            }
        )
        tm.assert_frame_equal(pdf.fillna({("x", "b"): -2, "x": -1}), expected)


def test_fillna_nonconsolidated_frame():
    # https://github.com/pandas-dev/pandas/issues/36495
    df = DataFrame(
        [
            [1, 1, 1, 1.0],
            [2, 2, 2, 2.0],
            [3, 3, 3, 3.0],
        ],
        columns=["i1", "i2", "i3", "f1"],
    )
    df_nonconsol = df.pivot(index="i1", columns="i2")
    result = df_nonconsol.fillna(0)
    assert result.isna().sum().sum() == 0


def test_fillna_nones_inplace():
    # GH 48480
    df = DataFrame(
        [[None, None], [None, None]],
        columns=["A", "B"],
    )
    msg = "Downcasting object dtype arrays"
    with tm.assert_produces_warning(FutureWarning, match=msg):
        df.fillna(value={"A": 1, "B": 2}, inplace=True)

    expected = DataFrame([[1, 2], [1, 2]], columns=["A", "B"])
    tm.assert_frame_equal(df, expected)


@pytest.mark.parametrize("func", ["pad", "backfill"])
def test_pad_backfill_deprecated(func):
    # GH#33396
    df = DataFrame({"a": [1, 2, 3]})
    with tm.assert_produces_warning(FutureWarning):
        getattr(df, func)()


@pytest.mark.parametrize(
    "data, expected_data, method, kwargs",
    (
        (
            [np.nan, np.nan, 3, np.nan, np.nan, np.nan, 7, np.nan, np.nan],
            [np.nan, np.nan, 3.0, 3.0, 3.0, 3.0, 7.0, np.nan, np.nan],
            "ffill",
            {"limit_area": "inside"},
        ),
        (
            [np.nan, np.nan, 3, np.nan, np.nan, np.nan, 7, np.nan, np.nan],
            [np.nan, np.nan, 3.0, 3.0, np.nan, np.nan, 7.0, np.nan, np.nan],
            "ffill",
            {"limit_area": "inside", "limit": 1},
        ),
        (
            [np.nan, np.nan, 3, np.nan, np.nan, np.nan, 7, np.nan, np.nan],
            [np.nan, np.nan, 3.0, np.nan, np.nan, np.nan, 7.0, 7.0, 7.0],
            "ffill",
            {"limit_area": "outside"},
        ),
        (
            [np.nan, np.nan, 3, np.nan, np.nan, np.nan, 7, np.nan, np.nan],
            [np.nan, np.nan, 3.0, np.nan, np.nan, np.nan, 7.0, 7.0, np.nan],
            "ffill",
            {"limit_area": "outside", "limit": 1},
        ),
        (
            [np.nan, np.nan, np.nan, np.nan, np.nan, np.nan, np.nan],
            [np.nan, np.nan, np.nan, np.nan, np.nan, np.nan, np.nan],
            "ffill",
            {"limit_area": "outside", "limit": 1},
        ),
        (
            range(5),
            range(5),
            "ffill",
            {"limit_area": "outside", "limit": 1},
        ),
        (
            [np.nan, np.nan, 3, np.nan, np.nan, np.nan, 7, np.nan, np.nan],
            [np.nan, np.nan, 3.0, 7.0, 7.0, 7.0, 7.0, np.nan, np.nan],
            "bfill",
            {"limit_area": "inside"},
        ),
        (
            [np.nan, np.nan, 3, np.nan, np.nan, np.nan, 7, np.nan, np.nan],
            [np.nan, np.nan, 3.0, np.nan, np.nan, 7.0, 7.0, np.nan, np.nan],
            "bfill",
            {"limit_area": "inside", "limit": 1},
        ),
        (
            [np.nan, np.nan, 3, np.nan, np.nan, np.nan, 7, np.nan, np.nan],
            [3.0, 3.0, 3.0, np.nan, np.nan, np.nan, 7.0, np.nan, np.nan],
            "bfill",
            {"limit_area": "outside"},
        ),
        (
            [np.nan, np.nan, 3, np.nan, np.nan, np.nan, 7, np.nan, np.nan],
            [np.nan, 3.0, 3.0, np.nan, np.nan, np.nan, 7.0, np.nan, np.nan],
            "bfill",
            {"limit_area": "outside", "limit": 1},
        ),
    ),
)
def test_ffill_bfill_limit_area(data, expected_data, method, kwargs):
    # GH#56492
    df = DataFrame(data)
    expected = DataFrame(expected_data)
    result = getattr(df, method)(**kwargs)
    tm.assert_frame_equal(result, expected)<|MERGE_RESOLUTION|>--- conflicted
+++ resolved
@@ -128,30 +128,15 @@
             [["a", "a", np.nan, "a"], ["b", "b", np.nan, "b"], ["c", "c", np.nan, "c"]]
         )
 
-<<<<<<< HEAD
-        msg = "Downcasting object dtype arrays"
-        with tm.assert_produces_warning(FutureWarning, match=msg):
-            result = df.fillna({2: "foo"})
-        expected = DataFrame(
-            [["a", "a", "foo", "a"], ["b", "b", "foo", "b"], ["c", "c", "foo", "c"]]
-        )
-        # column is originally float (all-NaN) -> filling with string gives object dtype
-        # expected[2] = expected[2].astype("object")
-        tm.assert_frame_equal(result, expected)
-
-        msg = "Downcasting object dtype arrays"
-        with tm.assert_produces_warning(FutureWarning, match=msg):
-            return_value = df.fillna({2: "foo"}, inplace=True)
-=======
         result = df.fillna({2: "foo"})
         expected = DataFrame(
             [["a", "a", "foo", "a"], ["b", "b", "foo", "b"], ["c", "c", "foo", "c"]]
         )
+        # column is originally float (all-NaN) -> filling with string gives object dtype
         expected[2] = expected[2].astype("object")
         tm.assert_frame_equal(result, expected)
 
         return_value = df.fillna({2: "foo"}, inplace=True)
->>>>>>> eb22bf8f
         tm.assert_frame_equal(df, expected)
         assert return_value is None
 
@@ -390,18 +375,8 @@
 
         # empty block
         df = DataFrame(index=range(3), columns=["A", "B"], dtype="float64")
-<<<<<<< HEAD
-        if using_infer_string:
-            with tm.assert_produces_warning(FutureWarning, match="Downcasting"):
-                result = df.fillna("nan")
-        else:
-            result = df.fillna("nan")
-        # expected = DataFrame("nan", dtype="object", index=range(3),columns=["A", "B"])
-        expected = DataFrame("nan", index=range(3), columns=["A", "B"])
-=======
         result = df.fillna("nan")
         expected = DataFrame("nan", index=range(3), columns=["A", "B"], dtype=object)
->>>>>>> eb22bf8f
         tm.assert_frame_equal(result, expected)
 
     @pytest.mark.parametrize("val", ["", 1, np.nan, 1.0])
