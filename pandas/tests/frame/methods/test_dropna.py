import datetime

import dateutil
import numpy as np
import pytest

import pandas as pd
from pandas import (
    DataFrame,
    Series,
)
import pandas._testing as tm


class TestDataFrameMissingData:
    def test_dropEmptyRows(self, float_frame):
        N = len(float_frame.index)
        mat = np.random.default_rng(2).standard_normal(N)
        mat[:5] = np.nan

        frame = DataFrame({"foo": mat}, index=float_frame.index)
        original = Series(mat, index=float_frame.index, name="foo")
        expected = original.dropna()
        inplace_frame1, inplace_frame2 = frame.copy(), frame.copy()

        smaller_frame = frame.dropna(how="all")
        # check that original was preserved
        tm.assert_series_equal(frame["foo"], original)
        return_value = inplace_frame1.dropna(how="all", inplace=True)
        tm.assert_series_equal(smaller_frame["foo"], expected)
        tm.assert_series_equal(inplace_frame1["foo"], expected)
        assert return_value is None

        smaller_frame = frame.dropna(how="all", subset=["foo"])
        return_value = inplace_frame2.dropna(how="all", subset=["foo"], inplace=True)
        tm.assert_series_equal(smaller_frame["foo"], expected)
        tm.assert_series_equal(inplace_frame2["foo"], expected)
        assert return_value is None

    def test_dropIncompleteRows(self, float_frame):
        N = len(float_frame.index)
        mat = np.random.default_rng(2).standard_normal(N)
        mat[:5] = np.nan

        frame = DataFrame({"foo": mat}, index=float_frame.index)
        frame["bar"] = 5
        original = Series(mat, index=float_frame.index, name="foo")
        inp_frame1, inp_frame2 = frame.copy(), frame.copy()

        smaller_frame = frame.dropna()
        tm.assert_series_equal(frame["foo"], original)
        return_value = inp_frame1.dropna(inplace=True)

        exp = Series(mat[5:], index=float_frame.index[5:], name="foo")
        tm.assert_series_equal(smaller_frame["foo"], exp)
        tm.assert_series_equal(inp_frame1["foo"], exp)
        assert return_value is None

        samesize_frame = frame.dropna(subset=["bar"])
        tm.assert_series_equal(frame["foo"], original)
        assert (frame["bar"] == 5).all()
        return_value = inp_frame2.dropna(subset=["bar"], inplace=True)
        tm.assert_index_equal(samesize_frame.index, float_frame.index)
        tm.assert_index_equal(inp_frame2.index, float_frame.index)
        assert return_value is None

    def test_dropna(self):
        df = DataFrame(np.random.default_rng(2).standard_normal((6, 4)))
        df.iloc[:2, 2] = np.nan

        dropped = df.dropna(axis=1)
        expected = df.loc[:, [0, 1, 3]]
        inp = df.copy()
        return_value = inp.dropna(axis=1, inplace=True)
        tm.assert_frame_equal(dropped, expected)
        tm.assert_frame_equal(inp, expected)
        assert return_value is None

        dropped = df.dropna(axis=0)
        expected = df.loc[list(range(2, 6))]
        inp = df.copy()
        return_value = inp.dropna(axis=0, inplace=True)
        tm.assert_frame_equal(dropped, expected)
        tm.assert_frame_equal(inp, expected)
        assert return_value is None

        # threshold
        dropped = df.dropna(axis=1, thresh=5)
        expected = df.loc[:, [0, 1, 3]]
        inp = df.copy()
        return_value = inp.dropna(axis=1, thresh=5, inplace=True)
        tm.assert_frame_equal(dropped, expected)
        tm.assert_frame_equal(inp, expected)
        assert return_value is None

        dropped = df.dropna(axis=0, thresh=4)
        expected = df.loc[range(2, 6)]
        inp = df.copy()
        return_value = inp.dropna(axis=0, thresh=4, inplace=True)
        tm.assert_frame_equal(dropped, expected)
        tm.assert_frame_equal(inp, expected)
        assert return_value is None

        dropped = df.dropna(axis=1, thresh=4)
        tm.assert_frame_equal(dropped, df)

        dropped = df.dropna(axis=1, thresh=3)
        tm.assert_frame_equal(dropped, df)

        # subset
        dropped = df.dropna(axis=0, subset=[0, 1, 3])
        inp = df.copy()
        return_value = inp.dropna(axis=0, subset=[0, 1, 3], inplace=True)
        tm.assert_frame_equal(dropped, df)
        tm.assert_frame_equal(inp, df)
        assert return_value is None

        # all
        dropped = df.dropna(axis=1, how="all")
        tm.assert_frame_equal(dropped, df)

        df[2] = np.nan
        dropped = df.dropna(axis=1, how="all")
        expected = df.loc[:, [0, 1, 3]]
        tm.assert_frame_equal(dropped, expected)

        # bad input
        msg = "No axis named 3 for object type DataFrame"
        with pytest.raises(ValueError, match=msg):
            df.dropna(axis=3)

    def test_drop_and_dropna_caching(self):
        # tst that cacher updates
        original = Series([1, 2, np.nan], name="A")
        expected = Series([1, 2], dtype=original.dtype, name="A")
        df = DataFrame({"A": original.values.copy()})
        df2 = df.copy()
        df["A"].dropna()
        tm.assert_series_equal(df["A"], original)

        ser = df["A"]
        return_value = ser.dropna(inplace=True)
        tm.assert_series_equal(ser, expected)
        tm.assert_series_equal(df["A"], original)
        assert return_value is None

        df2["A"].drop([1])
        tm.assert_series_equal(df2["A"], original)

        ser = df2["A"]
        return_value = ser.drop([1], inplace=True)
        tm.assert_series_equal(ser, original.drop([1]))
        tm.assert_series_equal(df2["A"], original)
        assert return_value is None

    def test_dropna_corner(self, float_frame):
        # bad input
        msg = "invalid how option: foo"
        with pytest.raises(ValueError, match=msg):
            float_frame.dropna(how="foo")
        # non-existent column - 8303
        with pytest.raises(KeyError, match=r"^\['X'\]$"):
            float_frame.dropna(subset=["A", "X"])

    def test_dropna_multiple_axes(self):
        df = DataFrame(
            [
                [1, np.nan, 2, 3],
                [4, np.nan, 5, 6],
                [np.nan, np.nan, np.nan, np.nan],
                [7, np.nan, 8, 9],
            ]
        )

        # GH20987
        with pytest.raises(TypeError, match="supplying multiple axes"):
            df.dropna(how="all", axis=[0, 1])
        with pytest.raises(TypeError, match="supplying multiple axes"):
            df.dropna(how="all", axis=(0, 1))

        inp = df.copy()
        with pytest.raises(TypeError, match="supplying multiple axes"):
            inp.dropna(how="all", axis=(0, 1), inplace=True)

    def test_dropna_tz_aware_datetime(self):
        # GH13407
        df = DataFrame()
<<<<<<< HEAD
        if using_infer_string:
            df.columns = df.columns.astype("str")

=======
>>>>>>> f46d8533
        dt1 = datetime.datetime(2015, 1, 1, tzinfo=dateutil.tz.tzutc())
        dt2 = datetime.datetime(2015, 2, 2, tzinfo=dateutil.tz.tzutc())
        df = DataFrame({"Time": [dt1]})
        result = df.dropna(axis=0)
        expected = DataFrame({"Time": [dt1]})
        tm.assert_frame_equal(result, expected)

        # Ex2
        df = DataFrame({"Time": [dt1, None, np.nan, dt2]})
        result = df.dropna(axis=0)
        expected = DataFrame([dt1, dt2], columns=["Time"], index=range(0, 6, 3))
        tm.assert_frame_equal(result, expected)

    def test_dropna_categorical_interval_index(self):
        # GH 25087
        ii = pd.IntervalIndex.from_breaks([0, 2.78, 3.14, 6.28])
        ci = pd.CategoricalIndex(ii)
        df = DataFrame({"A": list("abc")}, index=ci)

        expected = df
        result = df.dropna()
        tm.assert_frame_equal(result, expected)

    def test_dropna_with_duplicate_columns(self):
        df = DataFrame(
            {
                "A": np.random.default_rng(2).standard_normal(5),
                "B": np.random.default_rng(2).standard_normal(5),
                "C": np.random.default_rng(2).standard_normal(5),
                "D": ["a", "b", "c", "d", "e"],
            }
        )
        df.iloc[2, [0, 1, 2]] = np.nan
        df.iloc[0, 0] = np.nan
        df.iloc[1, 1] = np.nan
        df.iloc[:, 3] = np.nan
        expected = df.dropna(subset=["A", "B", "C"], how="all")
        expected.columns = ["A", "A", "B", "C"]

        df.columns = ["A", "A", "B", "C"]

        result = df.dropna(subset=["A", "C"], how="all")
        tm.assert_frame_equal(result, expected)

    def test_set_single_column_subset(self):
        # GH 41021
        df = DataFrame({"A": [1, 2, 3], "B": list("abc"), "C": [4, np.nan, 5]})
        expected = DataFrame(
            {"A": [1, 3], "B": list("ac"), "C": [4.0, 5.0]}, index=range(0, 4, 2)
        )
        result = df.dropna(subset="C")
        tm.assert_frame_equal(result, expected)

    def test_single_column_not_present_in_axis(self):
        # GH 41021
        df = DataFrame({"A": [1, 2, 3]})

        # Column not present
        with pytest.raises(KeyError, match="['D']"):
            df.dropna(subset="D", axis=0)

    def test_subset_is_nparray(self):
        # GH 41021
        df = DataFrame({"A": [1, 2, np.nan], "B": list("abc"), "C": [4, np.nan, 5]})
        expected = DataFrame({"A": [1.0], "B": ["a"], "C": [4.0]})
        result = df.dropna(subset=np.array(["A", "C"]))
        tm.assert_frame_equal(result, expected)

    def test_no_nans_in_frame(self, axis):
        # GH#41965
        df = DataFrame([[1, 2], [3, 4]], columns=pd.RangeIndex(0, 2))
        expected = df.copy()
        result = df.dropna(axis=axis)
        tm.assert_frame_equal(result, expected, check_index_type=True)

    def test_how_thresh_param_incompatible(self):
        # GH46575
        df = DataFrame([1, 2, pd.NA])
        msg = "You cannot set both the how and thresh arguments at the same time"
        with pytest.raises(TypeError, match=msg):
            df.dropna(how="all", thresh=2)

        with pytest.raises(TypeError, match=msg):
            df.dropna(how="any", thresh=2)

        with pytest.raises(TypeError, match=msg):
            df.dropna(how=None, thresh=None)

    @pytest.mark.parametrize("val", [1, 1.5])
    def test_dropna_ignore_index(self, val):
        # GH#31725
        df = DataFrame({"a": [1, 2, val]}, index=[3, 2, 1])
        result = df.dropna(ignore_index=True)
        expected = DataFrame({"a": [1, 2, val]})
        tm.assert_frame_equal(result, expected)

        df.dropna(ignore_index=True, inplace=True)
        tm.assert_frame_equal(df, expected)<|MERGE_RESOLUTION|>--- conflicted
+++ resolved
@@ -185,12 +185,6 @@
     def test_dropna_tz_aware_datetime(self):
         # GH13407
         df = DataFrame()
-<<<<<<< HEAD
-        if using_infer_string:
-            df.columns = df.columns.astype("str")
-
-=======
->>>>>>> f46d8533
         dt1 = datetime.datetime(2015, 1, 1, tzinfo=dateutil.tz.tzutc())
         dt2 = datetime.datetime(2015, 2, 2, tzinfo=dateutil.tz.tzutc())
         df = DataFrame({"Time": [dt1]})
