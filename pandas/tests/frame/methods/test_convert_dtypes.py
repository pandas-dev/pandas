--- conflicted
+++ resolved
@@ -135,7 +135,6 @@
         with pytest.raises(ValueError, match=msg):
             df.convert_dtypes(dtype_backend="numpy")
 
-<<<<<<< HEAD
     @pytest.mark.xfail(
         reason="The pyarrow doesn't currentely support rounding of large integers",
     )
@@ -145,7 +144,7 @@
             pytest.importorskip("pyarrow")
             pd.DataFrame({"x": ["1372636858620000589"]}).to_csv(path, index=False)
             pd.read_csv(path, dtype_backend="pyarrow")["x"].round()
-=======
+
     def test_pyarrow_backend_no_convesion(self):
         # GH#52872
         pytest.importorskip("pyarrow")
@@ -158,5 +157,4 @@
             convert_string=False,
             dtype_backend="pyarrow",
         )
-        tm.assert_frame_equal(result, expected)
->>>>>>> 956b8008
+        tm.assert_frame_equal(result, expected)