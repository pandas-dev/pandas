import random

import numpy as np
import pytest

import pandas as pd
from pandas import (
    Categorical,
    DataFrame,
    NaT,
    Timestamp,
    date_range,
)
import pandas._testing as tm


class TestDataFrameSortValues:
    @pytest.mark.parametrize("dtype", [np.uint8, bool])
    def test_sort_values_sparse_no_warning(self, dtype):
        # GH#45618
        # TODO(2.0): test will be unnecessary
        ser = pd.Series(Categorical(["a", "b", "a"], categories=["a", "b", "c"]))
<<<<<<< HEAD
        df = pd.get_dummies(ser, dtype=np.uint8, sparse=True)
=======
        df = pd.get_dummies(ser, dtype=dtype, sparse=True)
>>>>>>> 235d9009

        with tm.assert_produces_warning(None):
            # No warnings about constructing Index from SparseArray
            df.sort_values(by=df.columns.tolist())

    def test_sort_values(self):
        frame = DataFrame(
            [[1, 1, 2], [3, 1, 0], [4, 5, 6]], index=[1, 2, 3], columns=list("ABC")
        )

        # by column (axis=0)
        sorted_df = frame.sort_values(by="A")
        indexer = frame["A"].argsort().values
        expected = frame.loc[frame.index[indexer]]
        tm.assert_frame_equal(sorted_df, expected)

        sorted_df = frame.sort_values(by="A", ascending=False)
        indexer = indexer[::-1]
        expected = frame.loc[frame.index[indexer]]
        tm.assert_frame_equal(sorted_df, expected)

        sorted_df = frame.sort_values(by="A", ascending=False)
        tm.assert_frame_equal(sorted_df, expected)

        # GH4839
        sorted_df = frame.sort_values(by=["A"], ascending=[False])
        tm.assert_frame_equal(sorted_df, expected)

        # multiple bys
        sorted_df = frame.sort_values(by=["B", "C"])
        expected = frame.loc[[2, 1, 3]]
        tm.assert_frame_equal(sorted_df, expected)

        sorted_df = frame.sort_values(by=["B", "C"], ascending=False)
        tm.assert_frame_equal(sorted_df, expected[::-1])

        sorted_df = frame.sort_values(by=["B", "A"], ascending=[True, False])
        tm.assert_frame_equal(sorted_df, expected)

        msg = "No axis named 2 for object type DataFrame"
        with pytest.raises(ValueError, match=msg):
            frame.sort_values(by=["A", "B"], axis=2, inplace=True)

        # by row (axis=1): GH#10806
        sorted_df = frame.sort_values(by=3, axis=1)
        expected = frame
        tm.assert_frame_equal(sorted_df, expected)

        sorted_df = frame.sort_values(by=3, axis=1, ascending=False)
        expected = frame.reindex(columns=["C", "B", "A"])
        tm.assert_frame_equal(sorted_df, expected)

        sorted_df = frame.sort_values(by=[1, 2], axis="columns")
        expected = frame.reindex(columns=["B", "A", "C"])
        tm.assert_frame_equal(sorted_df, expected)

        sorted_df = frame.sort_values(by=[1, 3], axis=1, ascending=[True, False])
        tm.assert_frame_equal(sorted_df, expected)

        sorted_df = frame.sort_values(by=[1, 3], axis=1, ascending=False)
        expected = frame.reindex(columns=["C", "B", "A"])
        tm.assert_frame_equal(sorted_df, expected)

        msg = r"Length of ascending \(5\) != length of by \(2\)"
        with pytest.raises(ValueError, match=msg):
            frame.sort_values(by=["A", "B"], axis=0, ascending=[True] * 5)

    def test_sort_values_by_empty_list(self):
        # https://github.com/pandas-dev/pandas/issues/40258
        expected = DataFrame({"a": [1, 4, 2, 5, 3, 6]})
        result = expected.sort_values(by=[])
        tm.assert_frame_equal(result, expected)
        assert result is not expected

    def test_sort_values_inplace(self):
        frame = DataFrame(
            np.random.randn(4, 4), index=[1, 2, 3, 4], columns=["A", "B", "C", "D"]
        )

        sorted_df = frame.copy()
        return_value = sorted_df.sort_values(by="A", inplace=True)
        assert return_value is None
        expected = frame.sort_values(by="A")
        tm.assert_frame_equal(sorted_df, expected)

        sorted_df = frame.copy()
        return_value = sorted_df.sort_values(by=1, axis=1, inplace=True)
        assert return_value is None
        expected = frame.sort_values(by=1, axis=1)
        tm.assert_frame_equal(sorted_df, expected)

        sorted_df = frame.copy()
        return_value = sorted_df.sort_values(by="A", ascending=False, inplace=True)
        assert return_value is None
        expected = frame.sort_values(by="A", ascending=False)
        tm.assert_frame_equal(sorted_df, expected)

        sorted_df = frame.copy()
        return_value = sorted_df.sort_values(
            by=["A", "B"], ascending=False, inplace=True
        )
        assert return_value is None
        expected = frame.sort_values(by=["A", "B"], ascending=False)
        tm.assert_frame_equal(sorted_df, expected)

    def test_sort_values_multicolumn(self):
        A = np.arange(5).repeat(20)
        B = np.tile(np.arange(5), 20)
        random.shuffle(A)
        random.shuffle(B)
        frame = DataFrame({"A": A, "B": B, "C": np.random.randn(100)})

        result = frame.sort_values(by=["A", "B"])
        indexer = np.lexsort((frame["B"], frame["A"]))
        expected = frame.take(indexer)
        tm.assert_frame_equal(result, expected)

        result = frame.sort_values(by=["A", "B"], ascending=False)
        indexer = np.lexsort(
            (frame["B"].rank(ascending=False), frame["A"].rank(ascending=False))
        )
        expected = frame.take(indexer)
        tm.assert_frame_equal(result, expected)

        result = frame.sort_values(by=["B", "A"])
        indexer = np.lexsort((frame["A"], frame["B"]))
        expected = frame.take(indexer)
        tm.assert_frame_equal(result, expected)

    def test_sort_values_multicolumn_uint64(self):
        # GH#9918
        # uint64 multicolumn sort

        df = DataFrame(
            {
                "a": pd.Series([18446637057563306014, 1162265347240853609]),
                "b": pd.Series([1, 2]),
            }
        )
        df["a"] = df["a"].astype(np.uint64)
        result = df.sort_values(["a", "b"])

        expected = DataFrame(
            {
                "a": pd.Series([18446637057563306014, 1162265347240853609]),
                "b": pd.Series([1, 2]),
            },
            index=pd.Index([1, 0]),
        )

        tm.assert_frame_equal(result, expected)

    def test_sort_values_nan(self):
        # GH#3917
        df = DataFrame(
            {"A": [1, 2, np.nan, 1, 6, 8, 4], "B": [9, np.nan, 5, 2, 5, 4, 5]}
        )

        # sort one column only
        expected = DataFrame(
            {"A": [np.nan, 1, 1, 2, 4, 6, 8], "B": [5, 9, 2, np.nan, 5, 5, 4]},
            index=[2, 0, 3, 1, 6, 4, 5],
        )
        sorted_df = df.sort_values(["A"], na_position="first")
        tm.assert_frame_equal(sorted_df, expected)

        expected = DataFrame(
            {"A": [np.nan, 8, 6, 4, 2, 1, 1], "B": [5, 4, 5, 5, np.nan, 9, 2]},
            index=[2, 5, 4, 6, 1, 0, 3],
        )
        sorted_df = df.sort_values(["A"], na_position="first", ascending=False)
        tm.assert_frame_equal(sorted_df, expected)

        expected = df.reindex(columns=["B", "A"])
        sorted_df = df.sort_values(by=1, axis=1, na_position="first")
        tm.assert_frame_equal(sorted_df, expected)

        # na_position='last', order
        expected = DataFrame(
            {"A": [1, 1, 2, 4, 6, 8, np.nan], "B": [2, 9, np.nan, 5, 5, 4, 5]},
            index=[3, 0, 1, 6, 4, 5, 2],
        )
        sorted_df = df.sort_values(["A", "B"])
        tm.assert_frame_equal(sorted_df, expected)

        # na_position='first', order
        expected = DataFrame(
            {"A": [np.nan, 1, 1, 2, 4, 6, 8], "B": [5, 2, 9, np.nan, 5, 5, 4]},
            index=[2, 3, 0, 1, 6, 4, 5],
        )
        sorted_df = df.sort_values(["A", "B"], na_position="first")
        tm.assert_frame_equal(sorted_df, expected)

        # na_position='first', not order
        expected = DataFrame(
            {"A": [np.nan, 1, 1, 2, 4, 6, 8], "B": [5, 9, 2, np.nan, 5, 5, 4]},
            index=[2, 0, 3, 1, 6, 4, 5],
        )
        sorted_df = df.sort_values(["A", "B"], ascending=[1, 0], na_position="first")
        tm.assert_frame_equal(sorted_df, expected)

        # na_position='last', not order
        expected = DataFrame(
            {"A": [8, 6, 4, 2, 1, 1, np.nan], "B": [4, 5, 5, np.nan, 2, 9, 5]},
            index=[5, 4, 6, 1, 3, 0, 2],
        )
        sorted_df = df.sort_values(["A", "B"], ascending=[0, 1], na_position="last")
        tm.assert_frame_equal(sorted_df, expected)

    def test_sort_values_stable_descending_sort(self):
        # GH#6399
        df = DataFrame(
            [[2, "first"], [2, "second"], [1, "a"], [1, "b"]],
            columns=["sort_col", "order"],
        )
        sorted_df = df.sort_values(by="sort_col", kind="mergesort", ascending=False)
        tm.assert_frame_equal(df, sorted_df)

    @pytest.mark.parametrize(
        "expected_idx_non_na, ascending",
        [
            [
                [3, 4, 5, 0, 1, 8, 6, 9, 7, 10, 13, 14],
                [True, True],
            ],
            [
                [0, 3, 4, 5, 1, 8, 6, 7, 10, 13, 14, 9],
                [True, False],
            ],
            [
                [9, 7, 10, 13, 14, 6, 8, 1, 3, 4, 5, 0],
                [False, True],
            ],
            [
                [7, 10, 13, 14, 9, 6, 8, 1, 0, 3, 4, 5],
                [False, False],
            ],
        ],
    )
    @pytest.mark.parametrize("na_position", ["first", "last"])
    def test_sort_values_stable_multicolumn_sort(
        self, expected_idx_non_na, ascending, na_position
    ):
        # GH#38426 Clarify sort_values with mult. columns / labels is stable
        df = DataFrame(
            {
                "A": [1, 2, np.nan, 1, 1, 1, 6, 8, 4, 8, 8, np.nan, np.nan, 8, 8],
                "B": [9, np.nan, 5, 2, 2, 2, 5, 4, 5, 3, 4, np.nan, np.nan, 4, 4],
            }
        )
        # All rows with NaN in col "B" only have unique values in "A", therefore,
        # only the rows with NaNs in "A" have to be treated individually:
        expected_idx = (
            [11, 12, 2] + expected_idx_non_na
            if na_position == "first"
            else expected_idx_non_na + [2, 11, 12]
        )
        expected = df.take(expected_idx)
        sorted_df = df.sort_values(
            ["A", "B"], ascending=ascending, na_position=na_position
        )
        tm.assert_frame_equal(sorted_df, expected)

    def test_sort_values_stable_categorial(self):
        # GH#16793
        df = DataFrame({"x": Categorical(np.repeat([1, 2, 3, 4], 5), ordered=True)})
        expected = df.copy()
        sorted_df = df.sort_values("x", kind="mergesort")
        tm.assert_frame_equal(sorted_df, expected)

    def test_sort_values_datetimes(self):

        # GH#3461, argsort / lexsort differences for a datetime column
        df = DataFrame(
            ["a", "a", "a", "b", "c", "d", "e", "f", "g"],
            columns=["A"],
            index=date_range("20130101", periods=9),
        )
        dts = [
            Timestamp(x)
            for x in [
                "2004-02-11",
                "2004-01-21",
                "2004-01-26",
                "2005-09-20",
                "2010-10-04",
                "2009-05-12",
                "2008-11-12",
                "2010-09-28",
                "2010-09-28",
            ]
        ]
        df["B"] = dts[::2] + dts[1::2]
        df["C"] = 2.0
        df["A1"] = 3.0

        df1 = df.sort_values(by="A")
        df2 = df.sort_values(by=["A"])
        tm.assert_frame_equal(df1, df2)

        df1 = df.sort_values(by="B")
        df2 = df.sort_values(by=["B"])
        tm.assert_frame_equal(df1, df2)

        df1 = df.sort_values(by="B")

        df2 = df.sort_values(by=["C", "B"])
        tm.assert_frame_equal(df1, df2)

    def test_sort_values_frame_column_inplace_sort_exception(self, float_frame):
        s = float_frame["A"]
        with pytest.raises(ValueError, match="This Series is a view"):
            s.sort_values(inplace=True)

        cp = s.copy()
        cp.sort_values()  # it works!

    def test_sort_values_nat_values_in_int_column(self):

        # GH#14922: "sorting with large float and multiple columns incorrect"

        # cause was that the int64 value NaT was considered as "na". Which is
        # only correct for datetime64 columns.

        int_values = (2, int(NaT.value))
        float_values = (2.0, -1.797693e308)

        df = DataFrame(
            {"int": int_values, "float": float_values}, columns=["int", "float"]
        )

        df_reversed = DataFrame(
            {"int": int_values[::-1], "float": float_values[::-1]},
            columns=["int", "float"],
            index=[1, 0],
        )

        # NaT is not a "na" for int64 columns, so na_position must not
        # influence the result:
        df_sorted = df.sort_values(["int", "float"], na_position="last")
        tm.assert_frame_equal(df_sorted, df_reversed)

        df_sorted = df.sort_values(["int", "float"], na_position="first")
        tm.assert_frame_equal(df_sorted, df_reversed)

        # reverse sorting order
        df_sorted = df.sort_values(["int", "float"], ascending=False)
        tm.assert_frame_equal(df_sorted, df)

        # and now check if NaT is still considered as "na" for datetime64
        # columns:
        df = DataFrame(
            {"datetime": [Timestamp("2016-01-01"), NaT], "float": float_values},
            columns=["datetime", "float"],
        )

        df_reversed = DataFrame(
            {"datetime": [NaT, Timestamp("2016-01-01")], "float": float_values[::-1]},
            columns=["datetime", "float"],
            index=[1, 0],
        )

        df_sorted = df.sort_values(["datetime", "float"], na_position="first")
        tm.assert_frame_equal(df_sorted, df_reversed)

        df_sorted = df.sort_values(["datetime", "float"], na_position="last")
        tm.assert_frame_equal(df_sorted, df)

        # Ascending should not affect the results.
        df_sorted = df.sort_values(["datetime", "float"], ascending=False)
        tm.assert_frame_equal(df_sorted, df)

    def test_sort_nat(self):
        # GH 16836

        d1 = [Timestamp(x) for x in ["2016-01-01", "2015-01-01", np.nan, "2016-01-01"]]
        d2 = [
            Timestamp(x)
            for x in ["2017-01-01", "2014-01-01", "2016-01-01", "2015-01-01"]
        ]
        df = DataFrame({"a": d1, "b": d2}, index=[0, 1, 2, 3])

        d3 = [Timestamp(x) for x in ["2015-01-01", "2016-01-01", "2016-01-01", np.nan]]
        d4 = [
            Timestamp(x)
            for x in ["2014-01-01", "2015-01-01", "2017-01-01", "2016-01-01"]
        ]
        expected = DataFrame({"a": d3, "b": d4}, index=[1, 3, 0, 2])
        sorted_df = df.sort_values(by=["a", "b"])
        tm.assert_frame_equal(sorted_df, expected)

    def test_sort_values_na_position_with_categories(self):
        # GH#22556
        # Positioning missing value properly when column is Categorical.
        categories = ["A", "B", "C"]
        category_indices = [0, 2, 4]
        list_of_nans = [np.nan, np.nan]
        na_indices = [1, 3]
        na_position_first = "first"
        na_position_last = "last"
        column_name = "c"

        reversed_categories = sorted(categories, reverse=True)
        reversed_category_indices = sorted(category_indices, reverse=True)
        reversed_na_indices = sorted(na_indices)

        df = DataFrame(
            {
                column_name: Categorical(
                    ["A", np.nan, "B", np.nan, "C"], categories=categories, ordered=True
                )
            }
        )
        # sort ascending with na first
        result = df.sort_values(
            by=column_name, ascending=True, na_position=na_position_first
        )
        expected = DataFrame(
            {
                column_name: Categorical(
                    list_of_nans + categories, categories=categories, ordered=True
                )
            },
            index=na_indices + category_indices,
        )

        tm.assert_frame_equal(result, expected)

        # sort ascending with na last
        result = df.sort_values(
            by=column_name, ascending=True, na_position=na_position_last
        )
        expected = DataFrame(
            {
                column_name: Categorical(
                    categories + list_of_nans, categories=categories, ordered=True
                )
            },
            index=category_indices + na_indices,
        )

        tm.assert_frame_equal(result, expected)

        # sort descending with na first
        result = df.sort_values(
            by=column_name, ascending=False, na_position=na_position_first
        )
        expected = DataFrame(
            {
                column_name: Categorical(
                    list_of_nans + reversed_categories,
                    categories=categories,
                    ordered=True,
                )
            },
            index=reversed_na_indices + reversed_category_indices,
        )

        tm.assert_frame_equal(result, expected)

        # sort descending with na last
        result = df.sort_values(
            by=column_name, ascending=False, na_position=na_position_last
        )
        expected = DataFrame(
            {
                column_name: Categorical(
                    reversed_categories + list_of_nans,
                    categories=categories,
                    ordered=True,
                )
            },
            index=reversed_category_indices + reversed_na_indices,
        )

        tm.assert_frame_equal(result, expected)

    def test_sort_values_nat(self):

        # GH#16836

        d1 = [Timestamp(x) for x in ["2016-01-01", "2015-01-01", np.nan, "2016-01-01"]]
        d2 = [
            Timestamp(x)
            for x in ["2017-01-01", "2014-01-01", "2016-01-01", "2015-01-01"]
        ]
        df = DataFrame({"a": d1, "b": d2}, index=[0, 1, 2, 3])

        d3 = [Timestamp(x) for x in ["2015-01-01", "2016-01-01", "2016-01-01", np.nan]]
        d4 = [
            Timestamp(x)
            for x in ["2014-01-01", "2015-01-01", "2017-01-01", "2016-01-01"]
        ]
        expected = DataFrame({"a": d3, "b": d4}, index=[1, 3, 0, 2])
        sorted_df = df.sort_values(by=["a", "b"])
        tm.assert_frame_equal(sorted_df, expected)

    def test_sort_values_na_position_with_categories_raises(self):
        df = DataFrame(
            {
                "c": Categorical(
                    ["A", np.nan, "B", np.nan, "C"],
                    categories=["A", "B", "C"],
                    ordered=True,
                )
            }
        )

        with pytest.raises(ValueError, match="invalid na_position: bad_position"):
            df.sort_values(by="c", ascending=False, na_position="bad_position")

    @pytest.mark.parametrize("inplace", [True, False])
    @pytest.mark.parametrize(
        "original_dict, sorted_dict, ignore_index, output_index",
        [
            ({"A": [1, 2, 3]}, {"A": [3, 2, 1]}, True, [0, 1, 2]),
            ({"A": [1, 2, 3]}, {"A": [3, 2, 1]}, False, [2, 1, 0]),
            (
                {"A": [1, 2, 3], "B": [2, 3, 4]},
                {"A": [3, 2, 1], "B": [4, 3, 2]},
                True,
                [0, 1, 2],
            ),
            (
                {"A": [1, 2, 3], "B": [2, 3, 4]},
                {"A": [3, 2, 1], "B": [4, 3, 2]},
                False,
                [2, 1, 0],
            ),
        ],
    )
    def test_sort_values_ignore_index(
        self, inplace, original_dict, sorted_dict, ignore_index, output_index
    ):
        # GH 30114
        df = DataFrame(original_dict)
        expected = DataFrame(sorted_dict, index=output_index)
        kwargs = {"ignore_index": ignore_index, "inplace": inplace}

        if inplace:
            result_df = df.copy()
            result_df.sort_values("A", ascending=False, **kwargs)
        else:
            result_df = df.sort_values("A", ascending=False, **kwargs)

        tm.assert_frame_equal(result_df, expected)
        tm.assert_frame_equal(df, DataFrame(original_dict))

    def test_sort_values_nat_na_position_default(self):
        # GH 13230
        expected = DataFrame(
            {
                "A": [1, 2, 3, 4, 4],
                "date": pd.DatetimeIndex(
                    [
                        "2010-01-01 09:00:00",
                        "2010-01-01 09:00:01",
                        "2010-01-01 09:00:02",
                        "2010-01-01 09:00:03",
                        "NaT",
                    ]
                ),
            }
        )
        result = expected.sort_values(["A", "date"])
        tm.assert_frame_equal(result, expected)

    def test_sort_values_item_cache(self, using_array_manager):
        # previous behavior incorrect retained an invalid _item_cache entry
        df = DataFrame(np.random.randn(4, 3), columns=["A", "B", "C"])
        df["D"] = df["A"] * 2
        ser = df["A"]
        if not using_array_manager:
            assert len(df._mgr.blocks) == 2

        df.sort_values(by="A")
        ser.values[0] = 99

        assert df.iloc[0, 0] == df["A"][0]

    def test_sort_values_reshaping(self):
        # GH 39426
        values = list(range(21))
        expected = DataFrame([values], columns=values)
        df = expected.sort_values(expected.index[0], axis=1, ignore_index=True)

        tm.assert_frame_equal(df, expected)


class TestDataFrameSortKey:  # test key sorting (issue 27237)
    def test_sort_values_inplace_key(self, sort_by_key):
        frame = DataFrame(
            np.random.randn(4, 4), index=[1, 2, 3, 4], columns=["A", "B", "C", "D"]
        )

        sorted_df = frame.copy()
        return_value = sorted_df.sort_values(by="A", inplace=True, key=sort_by_key)
        assert return_value is None
        expected = frame.sort_values(by="A", key=sort_by_key)
        tm.assert_frame_equal(sorted_df, expected)

        sorted_df = frame.copy()
        return_value = sorted_df.sort_values(
            by=1, axis=1, inplace=True, key=sort_by_key
        )
        assert return_value is None
        expected = frame.sort_values(by=1, axis=1, key=sort_by_key)
        tm.assert_frame_equal(sorted_df, expected)

        sorted_df = frame.copy()
        return_value = sorted_df.sort_values(
            by="A", ascending=False, inplace=True, key=sort_by_key
        )
        assert return_value is None
        expected = frame.sort_values(by="A", ascending=False, key=sort_by_key)
        tm.assert_frame_equal(sorted_df, expected)

        sorted_df = frame.copy()
        sorted_df.sort_values(
            by=["A", "B"], ascending=False, inplace=True, key=sort_by_key
        )
        expected = frame.sort_values(by=["A", "B"], ascending=False, key=sort_by_key)
        tm.assert_frame_equal(sorted_df, expected)

    def test_sort_values_key(self):
        df = DataFrame(np.array([0, 5, np.nan, 3, 2, np.nan]))

        result = df.sort_values(0)
        expected = df.iloc[[0, 4, 3, 1, 2, 5]]
        tm.assert_frame_equal(result, expected)

        result = df.sort_values(0, key=lambda x: x + 5)
        expected = df.iloc[[0, 4, 3, 1, 2, 5]]
        tm.assert_frame_equal(result, expected)

        result = df.sort_values(0, key=lambda x: -x, ascending=False)
        expected = df.iloc[[0, 4, 3, 1, 2, 5]]
        tm.assert_frame_equal(result, expected)

    def test_sort_values_by_key(self):
        df = DataFrame(
            {
                "a": np.array([0, 3, np.nan, 3, 2, np.nan]),
                "b": np.array([0, 2, np.nan, 5, 2, np.nan]),
            }
        )

        result = df.sort_values("a", key=lambda x: -x)
        expected = df.iloc[[1, 3, 4, 0, 2, 5]]
        tm.assert_frame_equal(result, expected)

        result = df.sort_values(by=["a", "b"], key=lambda x: -x)
        expected = df.iloc[[3, 1, 4, 0, 2, 5]]
        tm.assert_frame_equal(result, expected)

        result = df.sort_values(by=["a", "b"], key=lambda x: -x, ascending=False)
        expected = df.iloc[[0, 4, 1, 3, 2, 5]]
        tm.assert_frame_equal(result, expected)

    def test_sort_values_by_key_by_name(self):
        df = DataFrame(
            {
                "a": np.array([0, 3, np.nan, 3, 2, np.nan]),
                "b": np.array([0, 2, np.nan, 5, 2, np.nan]),
            }
        )

        def key(col):
            if col.name == "a":
                return -col
            else:
                return col

        result = df.sort_values(by="a", key=key)
        expected = df.iloc[[1, 3, 4, 0, 2, 5]]
        tm.assert_frame_equal(result, expected)

        result = df.sort_values(by=["a"], key=key)
        expected = df.iloc[[1, 3, 4, 0, 2, 5]]
        tm.assert_frame_equal(result, expected)

        result = df.sort_values(by="b", key=key)
        expected = df.iloc[[0, 1, 4, 3, 2, 5]]
        tm.assert_frame_equal(result, expected)

        result = df.sort_values(by=["a", "b"], key=key)
        expected = df.iloc[[1, 3, 4, 0, 2, 5]]
        tm.assert_frame_equal(result, expected)

    def test_sort_values_key_string(self):
        df = DataFrame(np.array([["hello", "goodbye"], ["hello", "Hello"]]))

        result = df.sort_values(1)
        expected = df[::-1]
        tm.assert_frame_equal(result, expected)

        result = df.sort_values([0, 1], key=lambda col: col.str.lower())
        tm.assert_frame_equal(result, df)

        result = df.sort_values(
            [0, 1], key=lambda col: col.str.lower(), ascending=False
        )
        expected = df.sort_values(1, key=lambda col: col.str.lower(), ascending=False)
        tm.assert_frame_equal(result, expected)

    def test_sort_values_key_empty(self, sort_by_key):
        df = DataFrame(np.array([]))

        df.sort_values(0, key=sort_by_key)
        df.sort_index(key=sort_by_key)

    def test_changes_length_raises(self):
        df = DataFrame({"A": [1, 2, 3]})
        with pytest.raises(ValueError, match="change the shape"):
            df.sort_values("A", key=lambda x: x[:1])

    def test_sort_values_key_axes(self):
        df = DataFrame({0: ["Hello", "goodbye"], 1: [0, 1]})

        result = df.sort_values(0, key=lambda col: col.str.lower())
        expected = df[::-1]
        tm.assert_frame_equal(result, expected)

        result = df.sort_values(1, key=lambda col: -col)
        expected = df[::-1]
        tm.assert_frame_equal(result, expected)

    def test_sort_values_key_dict_axis(self):
        df = DataFrame({0: ["Hello", 0], 1: ["goodbye", 1]})

        result = df.sort_values(0, key=lambda col: col.str.lower(), axis=1)
        expected = df.loc[:, ::-1]
        tm.assert_frame_equal(result, expected)

        result = df.sort_values(1, key=lambda col: -col, axis=1)
        expected = df.loc[:, ::-1]
        tm.assert_frame_equal(result, expected)

    @pytest.mark.parametrize("ordered", [True, False])
    def test_sort_values_key_casts_to_categorical(self, ordered):
        # https://github.com/pandas-dev/pandas/issues/36383
        categories = ["c", "b", "a"]
        df = DataFrame({"x": [1, 1, 1], "y": ["a", "b", "c"]})

        def sorter(key):
            if key.name == "y":
                return pd.Series(
                    Categorical(key, categories=categories, ordered=ordered)
                )
            return key

        result = df.sort_values(by=["x", "y"], key=sorter)
        expected = DataFrame(
            {"x": [1, 1, 1], "y": ["c", "b", "a"]}, index=pd.Index([2, 1, 0])
        )

        tm.assert_frame_equal(result, expected)


@pytest.fixture
def df_none():
    return DataFrame(
        {
            "outer": ["a", "a", "a", "b", "b", "b"],
            "inner": [1, 2, 2, 2, 1, 1],
            "A": np.arange(6, 0, -1),
            ("B", 5): ["one", "one", "two", "two", "one", "one"],
        }
    )


@pytest.fixture(params=[["outer"], ["outer", "inner"]])
def df_idx(request, df_none):
    levels = request.param
    return df_none.set_index(levels)


@pytest.fixture(
    params=[
        "inner",  # index level
        ["outer"],  # list of index level
        "A",  # column
        [("B", 5)],  # list of column
        ["inner", "outer"],  # two index levels
        [("B", 5), "outer"],  # index level and column
        ["A", ("B", 5)],  # Two columns
        ["inner", "outer"],  # two index levels and column
    ]
)
def sort_names(request):
    return request.param


@pytest.fixture(params=[True, False])
def ascending(request):
    return request.param


class TestSortValuesLevelAsStr:
    def test_sort_index_level_and_column_label(
        self, df_none, df_idx, sort_names, ascending
    ):
        # GH#14353

        # Get index levels from df_idx
        levels = df_idx.index.names

        # Compute expected by sorting on columns and the setting index
        expected = df_none.sort_values(
            by=sort_names, ascending=ascending, axis=0
        ).set_index(levels)

        # Compute result sorting on mix on columns and index levels
        result = df_idx.sort_values(by=sort_names, ascending=ascending, axis=0)

        tm.assert_frame_equal(result, expected)

    def test_sort_column_level_and_index_label(
        self, df_none, df_idx, sort_names, ascending
    ):
        # GH#14353

        # Get levels from df_idx
        levels = df_idx.index.names

        # Compute expected by sorting on axis=0, setting index levels, and then
        # transposing. For some cases this will result in a frame with
        # multiple column levels
        expected = (
            df_none.sort_values(by=sort_names, ascending=ascending, axis=0)
            .set_index(levels)
            .T
        )

        # Compute result by transposing and sorting on axis=1.
        result = df_idx.T.sort_values(by=sort_names, ascending=ascending, axis=1)

        tm.assert_frame_equal(result, expected)

    def test_sort_values_pos_args_deprecation(self):
        # https://github.com/pandas-dev/pandas/issues/41485
        df = DataFrame({"a": [1, 2, 3]})
        msg = (
            r"In a future version of pandas all arguments of DataFrame\.sort_values "
            r"except for the argument 'by' will be keyword-only"
        )
        with tm.assert_produces_warning(FutureWarning, match=msg):
            result = df.sort_values("a", 0)
        expected = DataFrame({"a": [1, 2, 3]})
        tm.assert_frame_equal(result, expected)

    def test_sort_values_validate_ascending_for_value_error(self):
        # GH41634
        df = DataFrame({"D": [23, 7, 21]})

        msg = 'For argument "ascending" expected type bool, received type str.'
        with pytest.raises(ValueError, match=msg):
            df.sort_values(by="D", ascending="False")

    @pytest.mark.parametrize("ascending", [False, 0, 1, True])
    def test_sort_values_validate_ascending_functional(self, ascending):
        df = DataFrame({"D": [23, 7, 21]})
        indexer = df["D"].argsort().values

        if not ascending:
            indexer = indexer[::-1]

        expected = df.loc[df.index[indexer]]
        result = df.sort_values(by="D", ascending=ascending)
        tm.assert_frame_equal(result, expected)<|MERGE_RESOLUTION|>--- conflicted
+++ resolved
@@ -20,11 +20,7 @@
         # GH#45618
         # TODO(2.0): test will be unnecessary
         ser = pd.Series(Categorical(["a", "b", "a"], categories=["a", "b", "c"]))
-<<<<<<< HEAD
-        df = pd.get_dummies(ser, dtype=np.uint8, sparse=True)
-=======
         df = pd.get_dummies(ser, dtype=dtype, sparse=True)
->>>>>>> 235d9009
 
         with tm.assert_produces_warning(None):
             # No warnings about constructing Index from SparseArray
