--- conflicted
+++ resolved
@@ -490,16 +490,6 @@
             assert (df.dtypes == "m8[s]").all()
 
         result = df.astype(dtype)
-<<<<<<< HEAD
-
-        if unit in ["m", "h", "D"]:
-            # We don't support these, so we use the old logic to convert to float
-            expected = DataFrame(df.values.astype(dtype).astype(float))
-        else:
-            tda = pd.core.arrays.TimedeltaArray._simple_new(arr, dtype=arr.dtype)
-            expected = DataFrame(tda)
-            assert (expected.dtypes == dtype).all()
-=======
         if unit in ["m", "h", "D"]:
             # We don't support these, so we use the pre-2.0 logic to convert to float
             #  (xref GH#48979)
@@ -508,7 +498,6 @@
         else:
             # The conversion is a no-op, so we just get a copy
             expected = df
->>>>>>> 796b8703
 
         tm.assert_frame_equal(result, expected)
 
