--- conflicted
+++ resolved
@@ -3,11 +3,11 @@
 import numpy as np
 import pytest
 
-<<<<<<< HEAD
-from pandas.compat import PY310
-=======
-from pandas.compat import is_numpy_dev
->>>>>>> c1007bb4
+
+from pandas.compat import (
+    is_numpy_dev,
+    PY310,
+)
 
 from pandas import (
     CategoricalDtype,
@@ -177,28 +177,6 @@
                 ),
             ),
             # Pass in a type instance.
-<<<<<<< HEAD
-            (
-                pytest.param(
-                    {"column_dtypes": str},
-                    np.rec.array(
-                        [("0", "1", "0.2", "a"), ("1", "2", "1.5", "bc")],
-                        dtype=[("index", "<i8"), ("A", "<U"), ("B", "<U"), ("C", "<U")],
-                    ),
-                    marks=pytest.mark.xfail(PY310, reason="Failing on Python 3.10"),
-                )
-            ),
-            # Pass in a dtype instance.
-            (
-                pytest.param(
-                    {"column_dtypes": np.dtype("unicode")},
-                    np.rec.array(
-                        [("0", "1", "0.2", "a"), ("1", "2", "1.5", "bc")],
-                        dtype=[("index", "<i8"), ("A", "<U"), ("B", "<U"), ("C", "<U")],
-                    ),
-                    marks=pytest.mark.xfail(PY310, reason="Failing on Python 3.10"),
-                )
-=======
             pytest.param(
                 {"column_dtypes": str},
                 np.rec.array(
@@ -221,7 +199,6 @@
                     is_numpy_dev,
                     reason="https://github.com/numpy/numpy/issues/19078",
                 ),
->>>>>>> c1007bb4
             ),
             # Pass in a dictionary (name-only).
             (
