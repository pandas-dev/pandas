from collections import (
    OrderedDict,
    defaultdict,
)
from datetime import datetime

import numpy as np
import pytest
import pytz

<<<<<<< HEAD
from pandas import DataFrame, Index, MultiIndex, Series, Timestamp
=======
from pandas import (
    DataFrame,
    Series,
    Timestamp,
)
>>>>>>> 0eeda645
import pandas._testing as tm


class TestDataFrameToDict:
    def test_to_dict_timestamp(self):

        # GH#11247
        # split/records producing np.datetime64 rather than Timestamps
        # on datetime64[ns] dtypes only

        tsmp = Timestamp("20130101")
        test_data = DataFrame({"A": [tsmp, tsmp], "B": [tsmp, tsmp]})
        test_data_mixed = DataFrame({"A": [tsmp, tsmp], "B": [1, 2]})

        expected_records = [{"A": tsmp, "B": tsmp}, {"A": tsmp, "B": tsmp}]
        expected_records_mixed = [{"A": tsmp, "B": 1}, {"A": tsmp, "B": 2}]

        assert test_data.to_dict(orient="records") == expected_records
        assert test_data_mixed.to_dict(orient="records") == expected_records_mixed

        expected_series = {
            "A": Series([tsmp, tsmp], name="A"),
            "B": Series([tsmp, tsmp], name="B"),
        }
        expected_series_mixed = {
            "A": Series([tsmp, tsmp], name="A"),
            "B": Series([1, 2], name="B"),
        }

        tm.assert_dict_equal(test_data.to_dict(orient="series"), expected_series)
        tm.assert_dict_equal(
            test_data_mixed.to_dict(orient="series"), expected_series_mixed
        )

        expected_split = {
            "index": [0, 1],
            "data": [[tsmp, tsmp], [tsmp, tsmp]],
            "columns": ["A", "B"],
        }
        expected_split_mixed = {
            "index": [0, 1],
            "data": [[tsmp, 1], [tsmp, 2]],
            "columns": ["A", "B"],
        }

        tm.assert_dict_equal(test_data.to_dict(orient="split"), expected_split)
        tm.assert_dict_equal(
            test_data_mixed.to_dict(orient="split"), expected_split_mixed
        )

    def test_to_dict_index_not_unique_with_index_orient(self):
        # GH#22801
        # Data loss when indexes are not unique. Raise ValueError.
        df = DataFrame({"a": [1, 2], "b": [0.5, 0.75]}, index=["A", "A"])
        msg = "DataFrame index must be unique for orient='index'"
        with pytest.raises(ValueError, match=msg):
            df.to_dict(orient="index")

    def test_to_dict_invalid_orient(self):
        df = DataFrame({"A": [0, 1]})
        msg = "orient 'xinvalid' not understood"
        with pytest.raises(ValueError, match=msg):
            df.to_dict(orient="xinvalid")

    @pytest.mark.parametrize("orient", ["d", "l", "r", "sp", "s", "i"])
    def test_to_dict_short_orient_warns(self, orient):
        # GH#32515
        df = DataFrame({"A": [0, 1]})
        msg = "Using short name for 'orient' is deprecated"
        with tm.assert_produces_warning(FutureWarning, match=msg):
            df.to_dict(orient=orient)

    @pytest.mark.parametrize("mapping", [dict, defaultdict(list), OrderedDict])
    def test_to_dict(self, mapping):
        # orient= should only take the listed options
        # see GH#32515
        test_data = {"A": {"1": 1, "2": 2}, "B": {"1": "1", "2": "2", "3": "3"}}

        # GH#16122
        recons_data = DataFrame(test_data).to_dict(into=mapping)

        for k, v in test_data.items():
            for k2, v2 in v.items():
                assert v2 == recons_data[k][k2]

        recons_data = DataFrame(test_data).to_dict("list", mapping)

        for k, v in test_data.items():
            for k2, v2 in v.items():
                assert v2 == recons_data[k][int(k2) - 1]

        recons_data = DataFrame(test_data).to_dict("series", mapping)

        for k, v in test_data.items():
            for k2, v2 in v.items():
                assert v2 == recons_data[k][k2]

        recons_data = DataFrame(test_data).to_dict("split", mapping)
        expected_split = {
            "columns": ["A", "B"],
            "index": ["1", "2", "3"],
            "data": [[1.0, "1"], [2.0, "2"], [np.nan, "3"]],
        }
        tm.assert_dict_equal(recons_data, expected_split)

        recons_data = DataFrame(test_data).to_dict("records", mapping)
        expected_records = [
            {"A": 1.0, "B": "1"},
            {"A": 2.0, "B": "2"},
            {"A": np.nan, "B": "3"},
        ]
        assert isinstance(recons_data, list)
        assert len(recons_data) == 3
        for left, right in zip(recons_data, expected_records):
            tm.assert_dict_equal(left, right)

        # GH#10844
        recons_data = DataFrame(test_data).to_dict("index")

        for k, v in test_data.items():
            for k2, v2 in v.items():
                assert v2 == recons_data[k2][k]

        df = DataFrame(test_data)
        df["duped"] = df[df.columns[0]]
        recons_data = df.to_dict("index")
        comp_data = test_data.copy()
        comp_data["duped"] = comp_data[df.columns[0]]
        for k, v in comp_data.items():
            for k2, v2 in v.items():
                assert v2 == recons_data[k2][k]

    @pytest.mark.parametrize("mapping", [list, defaultdict, []])
    def test_to_dict_errors(self, mapping):
        # GH#16122
        df = DataFrame(np.random.randn(3, 3))
        msg = "|".join(
            [
                "unsupported type: <class 'list'>",
                r"to_dict\(\) only accepts initialized defaultdicts",
            ]
        )
        with pytest.raises(TypeError, match=msg):
            df.to_dict(into=mapping)

    def test_to_dict_not_unique_warning(self):
        # GH#16927: When converting to a dict, if a column has a non-unique name
        # it will be dropped, throwing a warning.
        df = DataFrame([[1, 2, 3]], columns=["a", "a", "b"])
        with tm.assert_produces_warning(UserWarning):
            df.to_dict()

    # orient - orient argument to to_dict function
    # item_getter - function for extracting value from
    # the resulting dict using column name and index
    @pytest.mark.parametrize(
        "orient,item_getter",
        [
            ("dict", lambda d, col, idx: d[col][idx]),
            ("records", lambda d, col, idx: d[idx][col]),
            ("list", lambda d, col, idx: d[col][idx]),
            ("split", lambda d, col, idx: d["data"][idx][d["columns"].index(col)]),
            ("index", lambda d, col, idx: d[idx][col]),
        ],
    )
    def test_to_dict_box_scalars(self, orient, item_getter):
        # GH#14216, GH#23753
        # make sure that we are boxing properly
        df = DataFrame({"a": [1, 2], "b": [0.1, 0.2]})
        result = df.to_dict(orient=orient)
        assert isinstance(item_getter(result, "a", 0), int)
        assert isinstance(item_getter(result, "b", 0), float)

    def test_to_dict_tz(self):
        # GH#18372 When converting to dict with orient='records' columns of
        # datetime that are tz-aware were not converted to required arrays
        data = [
            (datetime(2017, 11, 18, 21, 53, 0, 219225, tzinfo=pytz.utc),),
            (datetime(2017, 11, 18, 22, 6, 30, 61810, tzinfo=pytz.utc),),
        ]
        df = DataFrame(list(data), columns=["d"])

        result = df.to_dict(orient="records")
        expected = [
            {"d": Timestamp("2017-11-18 21:53:00.219225+0000", tz=pytz.utc)},
            {"d": Timestamp("2017-11-18 22:06:30.061810+0000", tz=pytz.utc)},
        ]
        tm.assert_dict_equal(result[0], expected[0])
        tm.assert_dict_equal(result[1], expected[1])

    @pytest.mark.parametrize(
        "into, expected",
        [
            (
                dict,
                {
                    0: {"int_col": 1, "float_col": 1.0},
                    1: {"int_col": 2, "float_col": 2.0},
                    2: {"int_col": 3, "float_col": 3.0},
                },
            ),
            (
                OrderedDict,
                OrderedDict(
                    [
                        (0, {"int_col": 1, "float_col": 1.0}),
                        (1, {"int_col": 2, "float_col": 2.0}),
                        (2, {"int_col": 3, "float_col": 3.0}),
                    ]
                ),
            ),
            (
                defaultdict(dict),
                defaultdict(
                    dict,
                    {
                        0: {"int_col": 1, "float_col": 1.0},
                        1: {"int_col": 2, "float_col": 2.0},
                        2: {"int_col": 3, "float_col": 3.0},
                    },
                ),
            ),
        ],
    )
    def test_to_dict_index_dtypes(self, into, expected):
        # GH#18580
        # When using to_dict(orient='index') on a dataframe with int
        # and float columns only the int columns were cast to float

        df = DataFrame({"int_col": [1, 2, 3], "float_col": [1.0, 2.0, 3.0]})

        result = df.to_dict(orient="index", into=into)
        cols = ["int_col", "float_col"]
        result = DataFrame.from_dict(result, orient="index")[cols]
        expected = DataFrame.from_dict(expected, orient="index")[cols]
        tm.assert_frame_equal(result, expected)

    def test_to_dict_numeric_names(self):
        # GH#24940
        df = DataFrame({str(i): [i] for i in range(5)})
        result = set(df.to_dict("records")[0].keys())
        expected = set(df.columns)
        assert result == expected

    def test_to_dict_wide(self):
        # GH#24939
        df = DataFrame({(f"A_{i:d}"): [i] for i in range(256)})
        result = df.to_dict("records")[0]
        expected = {f"A_{i:d}": i for i in range(256)}
        assert result == expected

<<<<<<< HEAD
    def test_to_dict_orient_dtype(self):
        # GH#22620
        # Input Data
        input_data = {"a": [1, 2, 3], "b": [1.0, 2.0, 3.0], "c": ["X", "Y", "Z"]}
        df = DataFrame(input_data)
        # Expected Dtypes
        expected = {"a": int, "b": float, "c": str}
        # Extracting dtypes out of to_dict operation
        for df_dict in df.to_dict("records"):
            result = {
                "a": type(df_dict["a"]),
                "b": type(df_dict["b"]),
                "c": type(df_dict["c"]),
            }
            assert result == expected

    @pytest.mark.parametrize(
        "index",
        [
            None,
            Index(["aa", "bb"]),
            Index(["aa", "bb"], name="cc"),
            MultiIndex.from_tuples([("a", "b"), ("a", "c")]),
            MultiIndex.from_tuples([("a", "b"), ("a", "c")], names=["n1", "n2"]),
        ],
    )
    @pytest.mark.parametrize(
        "columns",
        [
            ["x", "y"],
            Index(["x", "y"]),
            Index(["x", "y"], name="z"),
            MultiIndex.from_tuples([("x", 1), ("y", 2)]),
            MultiIndex.from_tuples([("x", 1), ("y", 2)], names=["z1", "z2"]),
        ],
    )
    def test_to_dict_orient_tight(self, index, columns):
        df = DataFrame.from_records([[1, 3], [2, 4]], columns=columns, index=index,)
        roundtrip = DataFrame.from_dict(df.to_dict(orient="tight"), orient="tight")

        tm.assert_frame_equal(df, roundtrip)
=======
    @pytest.mark.parametrize(
        "data,dtype",
        (
            ([True, True, False], bool),
            [
                [
                    datetime(2018, 1, 1),
                    datetime(2019, 2, 2),
                    datetime(2020, 3, 3),
                ],
                Timestamp,
            ],
            [[1.0, 2.0, 3.0], float],
            [[1, 2, 3], int],
            [["X", "Y", "Z"], str],
        ),
    )
    def test_to_dict_orient_dtype(self, data, dtype):
        # GH22620 & GH21256

        df = DataFrame({"a": data})
        d = df.to_dict(orient="records")
        assert all(type(record["a"]) is dtype for record in d)

    @pytest.mark.parametrize(
        "data,expected_dtype",
        (
            [np.uint64(2), int],
            [np.int64(-9), int],
            [np.float64(1.1), float],
            [np.bool_(True), bool],
            [np.datetime64("2005-02-25"), Timestamp],
        ),
    )
    def test_to_dict_scalar_constructor_orient_dtype(self, data, expected_dtype):
        # GH22620 & GH21256

        df = DataFrame({"a": data}, index=[0])
        d = df.to_dict(orient="records")
        result = type(d[0]["a"])
        assert result is expected_dtype

    def test_to_dict_mixed_numeric_frame(self):
        # GH 12859
        df = DataFrame({"a": [1.0], "b": [9.0]})
        result = df.reset_index().to_dict("records")
        expected = [{"index": 0, "a": 1.0, "b": 9.0}]
        assert result == expected
>>>>>>> 0eeda645
<|MERGE_RESOLUTION|>--- conflicted
+++ resolved
@@ -8,15 +8,13 @@
 import pytest
 import pytz
 
-<<<<<<< HEAD
-from pandas import DataFrame, Index, MultiIndex, Series, Timestamp
-=======
 from pandas import (
     DataFrame,
+    Index,
+    MultiIndex,
     Series,
     Timestamp,
 )
->>>>>>> 0eeda645
 import pandas._testing as tm
 
 
@@ -268,49 +266,6 @@
         expected = {f"A_{i:d}": i for i in range(256)}
         assert result == expected
 
-<<<<<<< HEAD
-    def test_to_dict_orient_dtype(self):
-        # GH#22620
-        # Input Data
-        input_data = {"a": [1, 2, 3], "b": [1.0, 2.0, 3.0], "c": ["X", "Y", "Z"]}
-        df = DataFrame(input_data)
-        # Expected Dtypes
-        expected = {"a": int, "b": float, "c": str}
-        # Extracting dtypes out of to_dict operation
-        for df_dict in df.to_dict("records"):
-            result = {
-                "a": type(df_dict["a"]),
-                "b": type(df_dict["b"]),
-                "c": type(df_dict["c"]),
-            }
-            assert result == expected
-
-    @pytest.mark.parametrize(
-        "index",
-        [
-            None,
-            Index(["aa", "bb"]),
-            Index(["aa", "bb"], name="cc"),
-            MultiIndex.from_tuples([("a", "b"), ("a", "c")]),
-            MultiIndex.from_tuples([("a", "b"), ("a", "c")], names=["n1", "n2"]),
-        ],
-    )
-    @pytest.mark.parametrize(
-        "columns",
-        [
-            ["x", "y"],
-            Index(["x", "y"]),
-            Index(["x", "y"], name="z"),
-            MultiIndex.from_tuples([("x", 1), ("y", 2)]),
-            MultiIndex.from_tuples([("x", 1), ("y", 2)], names=["z1", "z2"]),
-        ],
-    )
-    def test_to_dict_orient_tight(self, index, columns):
-        df = DataFrame.from_records([[1, 3], [2, 4]], columns=columns, index=index,)
-        roundtrip = DataFrame.from_dict(df.to_dict(orient="tight"), orient="tight")
-
-        tm.assert_frame_equal(df, roundtrip)
-=======
     @pytest.mark.parametrize(
         "data,dtype",
         (
@@ -359,4 +314,33 @@
         result = df.reset_index().to_dict("records")
         expected = [{"index": 0, "a": 1.0, "b": 9.0}]
         assert result == expected
->>>>>>> 0eeda645
+
+    @pytest.mark.parametrize(
+        "index",
+        [
+            None,
+            Index(["aa", "bb"]),
+            Index(["aa", "bb"], name="cc"),
+            MultiIndex.from_tuples([("a", "b"), ("a", "c")]),
+            MultiIndex.from_tuples([("a", "b"), ("a", "c")], names=["n1", "n2"]),
+        ],
+    )
+    @pytest.mark.parametrize(
+        "columns",
+        [
+            ["x", "y"],
+            Index(["x", "y"]),
+            Index(["x", "y"], name="z"),
+            MultiIndex.from_tuples([("x", 1), ("y", 2)]),
+            MultiIndex.from_tuples([("x", 1), ("y", 2)], names=["z1", "z2"]),
+        ],
+    )
+    def test_to_dict_orient_tight(self, index, columns):
+        df = DataFrame.from_records(
+            [[1, 3], [2, 4]],
+            columns=columns,
+            index=index,
+        )
+        roundtrip = DataFrame.from_dict(df.to_dict(orient="tight"), orient="tight")
+
+        tm.assert_frame_equal(df, roundtrip)