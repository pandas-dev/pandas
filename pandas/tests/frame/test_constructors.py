--- conflicted
+++ resolved
@@ -18,13 +18,7 @@
 import pytest
 import pytz
 
-<<<<<<< HEAD
-from pandas.compat import (
-    is_platform_mac,
-    np_version_under1p19,
-)
-=======
->>>>>>> 9e10206f
+from pandas.compat import is_platform_mac
 import pandas.util._test_decorators as td
 
 from pandas.core.dtypes.common import is_integer_dtype
