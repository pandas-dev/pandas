import array
from collections import (
    OrderedDict,
    abc,
    defaultdict,
    namedtuple,
)
from collections.abc import Iterator
from dataclasses import make_dataclass
from datetime import (
    date,
    datetime,
    timedelta,
)
import functools
import re

import numpy as np
from numpy import ma
from numpy.ma import mrecords
import pytest
import pytz

from pandas._config import using_pyarrow_string_dtype

from pandas._libs import lib
from pandas.errors import IntCastingNaNError

from pandas.core.dtypes.common import is_integer_dtype
from pandas.core.dtypes.dtypes import (
    DatetimeTZDtype,
    IntervalDtype,
    NumpyEADtype,
    PeriodDtype,
)

import pandas as pd
from pandas import (
    Categorical,
    CategoricalIndex,
    DataFrame,
    DatetimeIndex,
    Index,
    Interval,
    MultiIndex,
    Period,
    RangeIndex,
    Series,
    Timedelta,
    Timestamp,
    cut,
    date_range,
    isna,
)
import pandas._testing as tm
from pandas.arrays import (
    DatetimeArray,
    IntervalArray,
    PeriodArray,
    SparseArray,
    TimedeltaArray,
)

MIXED_FLOAT_DTYPES = ["float16", "float32", "float64"]
MIXED_INT_DTYPES = [
    "uint8",
    "uint16",
    "uint32",
    "uint64",
    "int8",
    "int16",
    "int32",
    "int64",
]


class TestDataFrameConstructors:
    def test_constructor_from_ndarray_with_str_dtype(self):
        # If we don't ravel/reshape around ensure_str_array, we end up
        #  with an array of strings each of which is e.g. "[0 1 2]"
        arr = np.arange(12).reshape(4, 3)
        df = DataFrame(arr, dtype=str)
        expected = DataFrame(arr.astype(str), dtype=object)
        tm.assert_frame_equal(df, expected)

    def test_constructor_from_2d_datetimearray(self):
        dti = date_range("2016-01-01", periods=6, tz="US/Pacific")
        dta = dti._data.reshape(3, 2)

        df = DataFrame(dta)
        expected = DataFrame({0: dta[:, 0], 1: dta[:, 1]})
        tm.assert_frame_equal(df, expected)
        # GH#44724 big performance hit if we de-consolidate
        assert len(df._mgr.blocks) == 1

    def test_constructor_dict_with_tzaware_scalar(self):
        # GH#42505
        dt = Timestamp("2019-11-03 01:00:00-0700").tz_convert("America/Los_Angeles")
        dt = dt.as_unit("ns")

        df = DataFrame({"dt": dt}, index=[0])
        expected = DataFrame({"dt": [dt]})
        tm.assert_frame_equal(df, expected)

        # Non-homogeneous
        df = DataFrame({"dt": dt, "value": [1]})
        expected = DataFrame({"dt": [dt], "value": [1]})
        tm.assert_frame_equal(df, expected)

    def test_construct_ndarray_with_nas_and_int_dtype(self):
        # GH#26919 match Series by not casting np.nan to meaningless int
        arr = np.array([[1, np.nan], [2, 3]])
        msg = r"Cannot convert non-finite values \(NA or inf\) to integer"
        with pytest.raises(IntCastingNaNError, match=msg):
            DataFrame(arr, dtype="i8")

        # check this matches Series behavior
        with pytest.raises(IntCastingNaNError, match=msg):
            Series(arr[0], dtype="i8", name=0)

    def test_construct_from_list_of_datetimes(self):
        df = DataFrame([datetime.now(), datetime.now()])
        assert df[0].dtype == np.dtype("M8[us]")

    def test_constructor_from_tzaware_datetimeindex(self):
        # don't cast a DatetimeIndex WITH a tz, leave as object
        # GH#6032
        naive = DatetimeIndex(["2013-1-1 13:00", "2013-1-2 14:00"], name="B")
        idx = naive.tz_localize("US/Pacific")

        expected = Series(np.array(idx.tolist(), dtype="object"), name="B")
        assert expected.dtype == idx.dtype

        # convert index to series
        result = Series(idx)
        tm.assert_series_equal(result, expected)

    def test_columns_with_leading_underscore_work_with_to_dict(self):
        col_underscore = "_b"
        df = DataFrame({"a": [1, 2], col_underscore: [3, 4]})
        d = df.to_dict(orient="records")

        ref_d = [{"a": 1, col_underscore: 3}, {"a": 2, col_underscore: 4}]

        assert ref_d == d

    def test_columns_with_leading_number_and_underscore_work_with_to_dict(self):
        col_with_num = "1_b"
        df = DataFrame({"a": [1, 2], col_with_num: [3, 4]})
        d = df.to_dict(orient="records")

        ref_d = [{"a": 1, col_with_num: 3}, {"a": 2, col_with_num: 4}]

        assert ref_d == d

    def test_array_of_dt64_nat_with_td64dtype_raises(self, frame_or_series):
        # GH#39462
        nat = np.datetime64("NaT", "ns")
        arr = np.array([nat], dtype=object)
        if frame_or_series is DataFrame:
            arr = arr.reshape(1, 1)

        msg = "Invalid type for timedelta scalar: <class 'numpy.datetime64'>"
        with pytest.raises(TypeError, match=msg):
            frame_or_series(arr, dtype="m8[ns]")

    @pytest.mark.parametrize("kind", ["m", "M"])
    def test_datetimelike_values_with_object_dtype(self, kind, frame_or_series):
        # with dtype=object, we should cast dt64 values to Timestamps, not pydatetimes
        if kind == "M":
            dtype = "M8[ns]"
            scalar_type = Timestamp
        else:
            dtype = "m8[ns]"
            scalar_type = Timedelta

        arr = np.arange(6, dtype="i8").view(dtype).reshape(3, 2)
        if frame_or_series is Series:
            arr = arr[:, 0]

        obj = frame_or_series(arr, dtype=object)
        assert obj._mgr.arrays[0].dtype == object
        assert isinstance(obj._mgr.arrays[0].ravel()[0], scalar_type)

        # go through a different path in internals.construction
        obj = frame_or_series(frame_or_series(arr), dtype=object)
        assert obj._mgr.arrays[0].dtype == object
        assert isinstance(obj._mgr.arrays[0].ravel()[0], scalar_type)

        obj = frame_or_series(frame_or_series(arr), dtype=NumpyEADtype(object))
        assert obj._mgr.arrays[0].dtype == object
        assert isinstance(obj._mgr.arrays[0].ravel()[0], scalar_type)

        if frame_or_series is DataFrame:
            # other paths through internals.construction
            sers = [Series(x) for x in arr]
            obj = frame_or_series(sers, dtype=object)
            assert obj._mgr.arrays[0].dtype == object
            assert isinstance(obj._mgr.arrays[0].ravel()[0], scalar_type)

    def test_series_with_name_not_matching_column(self):
        # GH#9232
        x = Series(range(5), name=1)
        y = Series(range(5), name=0)

        result = DataFrame(x, columns=[0])
        expected = DataFrame([], columns=[0])
        tm.assert_frame_equal(result, expected)

        result = DataFrame(y, columns=[1])
        expected = DataFrame([], columns=[1])
        tm.assert_frame_equal(result, expected)

    @pytest.mark.parametrize(
        "constructor",
        [
            lambda: DataFrame(),
            lambda: DataFrame(None),
            lambda: DataFrame(()),
            lambda: DataFrame([]),
            lambda: DataFrame(_ for _ in []),
            lambda: DataFrame(range(0)),
            lambda: DataFrame(data=None),
            lambda: DataFrame(data=()),
            lambda: DataFrame(data=[]),
            lambda: DataFrame(data=(_ for _ in [])),
            lambda: DataFrame(data=range(0)),
        ],
    )
    def test_empty_constructor(self, constructor):
        expected = DataFrame()
        result = constructor()
        assert len(result.index) == 0
        assert len(result.columns) == 0
        tm.assert_frame_equal(result, expected)

    def test_empty_constructor_object_index(self):
        expected = DataFrame(index=RangeIndex(0), columns=RangeIndex(0))
        result = DataFrame({})
        assert len(result.index) == 0
        assert len(result.columns) == 0
        tm.assert_frame_equal(result, expected, check_index_type=True)

    @pytest.mark.parametrize(
        "emptylike,expected_index,expected_columns",
        [
            ([[]], RangeIndex(1), RangeIndex(0)),
            ([[], []], RangeIndex(2), RangeIndex(0)),
            ([(_ for _ in [])], RangeIndex(1), RangeIndex(0)),
        ],
    )
    def test_emptylike_constructor(self, emptylike, expected_index, expected_columns):
        expected = DataFrame(index=expected_index, columns=expected_columns)
        result = DataFrame(emptylike)
        tm.assert_frame_equal(result, expected)

    def test_constructor_mixed(self, float_string_frame, using_infer_string):
        dtype = "string" if using_infer_string else np.object_
        assert float_string_frame["foo"].dtype == dtype

    def test_constructor_cast_failure(self):
        # as of 2.0, we raise if we can't respect "dtype", previously we
        #  silently ignored
        msg = "could not convert string to float"
        with pytest.raises(ValueError, match=msg):
            DataFrame({"a": ["a", "b", "c"]}, dtype=np.float64)

        # GH 3010, constructing with odd arrays
        df = DataFrame(np.ones((4, 2)))

        # this is ok
        df["foo"] = np.ones((4, 2)).tolist()

        # this is not ok
        msg = "Expected a 1D array, got an array with shape \\(4, 2\\)"
        with pytest.raises(ValueError, match=msg):
            df["test"] = np.ones((4, 2))

        # this is ok
        df["foo2"] = np.ones((4, 2)).tolist()

    def test_constructor_dtype_copy(self):
        orig_df = DataFrame({"col1": [1.0], "col2": [2.0], "col3": [3.0]})

        new_df = DataFrame(orig_df, dtype=float, copy=True)

        new_df["col1"] = 200.0
        assert orig_df["col1"][0] == 1.0

    def test_constructor_dtype_nocast_view_dataframe(self):
        df = DataFrame([[1, 2]])
        should_be_view = DataFrame(df, dtype=df[0].dtype)
        should_be_view.iloc[0, 0] = 99
        assert df.values[0, 0] == 1

    def test_constructor_dtype_nocast_view_2d_array(self):
        df = DataFrame([[1, 2], [3, 4]], dtype="int64")
        df2 = DataFrame(df.values, dtype=df[0].dtype)
        assert df2._mgr.arrays[0].flags.c_contiguous

    @pytest.mark.xfail(using_pyarrow_string_dtype(), reason="conversion copies")
    def test_1d_object_array_does_not_copy(self):
        # https://github.com/pandas-dev/pandas/issues/39272
        arr = np.array(["a", "b"], dtype="object")
        df = DataFrame(arr, copy=False)
        assert np.shares_memory(df.values, arr)

    @pytest.mark.xfail(using_pyarrow_string_dtype(), reason="conversion copies")
    def test_2d_object_array_does_not_copy(self):
        # https://github.com/pandas-dev/pandas/issues/39272
        arr = np.array([["a", "b"], ["c", "d"]], dtype="object")
        df = DataFrame(arr, copy=False)
        assert np.shares_memory(df.values, arr)

    def test_constructor_dtype_list_data(self):
        df = DataFrame([[1, "2"], [None, "a"]], dtype=object)
        assert df.loc[1, 0] is None
        assert df.loc[0, 1] == "2"

    def test_constructor_list_of_2d_raises(self):
        # https://github.com/pandas-dev/pandas/issues/32289
        a = DataFrame()
        b = np.empty((0, 0))
        with pytest.raises(ValueError, match=r"shape=\(1, 0, 0\)"):
            DataFrame([a])

        with pytest.raises(ValueError, match=r"shape=\(1, 0, 0\)"):
            DataFrame([b])

        a = DataFrame({"A": [1, 2]})
        with pytest.raises(ValueError, match=r"shape=\(2, 2, 1\)"):
            DataFrame([a, a])

    @pytest.mark.parametrize(
        "typ, ad",
        [
            # mixed floating and integer coexist in the same frame
            ["float", {}],
            # add lots of types
            ["float", {"A": 1, "B": "foo", "C": "bar"}],
            # GH 622
            ["int", {}],
        ],
    )
    def test_constructor_mixed_dtypes(self, typ, ad):
        if typ == "int":
            dtypes = MIXED_INT_DTYPES
            arrays = [
                np.array(np.random.default_rng(2).random(10), dtype=d) for d in dtypes
            ]
        elif typ == "float":
            dtypes = MIXED_FLOAT_DTYPES
            arrays = [
                np.array(np.random.default_rng(2).integers(10, size=10), dtype=d)
                for d in dtypes
            ]

        for d, a in zip(dtypes, arrays):
            assert a.dtype == d
        ad.update(dict(zip(dtypes, arrays)))
        df = DataFrame(ad)

        dtypes = MIXED_FLOAT_DTYPES + MIXED_INT_DTYPES
        for d in dtypes:
            if d in df:
                assert df.dtypes[d] == d

    def test_constructor_complex_dtypes(self):
        # GH10952
        a = np.random.default_rng(2).random(10).astype(np.complex64)
        b = np.random.default_rng(2).random(10).astype(np.complex128)

        df = DataFrame({"a": a, "b": b})
        assert a.dtype == df.a.dtype
        assert b.dtype == df.b.dtype

    def test_constructor_dtype_str_na_values(self, string_dtype):
        # https://github.com/pandas-dev/pandas/issues/21083
        df = DataFrame({"A": ["x", None]}, dtype=string_dtype)
        result = df.isna()
        expected = DataFrame({"A": [False, True]})
        tm.assert_frame_equal(result, expected)
        assert df.iloc[1, 0] is None

        df = DataFrame({"A": ["x", np.nan]}, dtype=string_dtype)
        assert np.isnan(df.iloc[1, 0])

    def test_constructor_rec(self, float_frame):
        rec = float_frame.to_records(index=False)
        rec.dtype.names = list(rec.dtype.names)[::-1]

        index = float_frame.index

        df = DataFrame(rec)
        tm.assert_index_equal(df.columns, Index(rec.dtype.names))

        df2 = DataFrame(rec, index=index)
        tm.assert_index_equal(df2.columns, Index(rec.dtype.names))
        tm.assert_index_equal(df2.index, index)

        # case with columns != the ones we would infer from the data
        rng = np.arange(len(rec))[::-1]
        df3 = DataFrame(rec, index=rng, columns=["C", "B"])
        expected = DataFrame(rec, index=rng).reindex(columns=["C", "B"])
        tm.assert_frame_equal(df3, expected)

    def test_constructor_bool(self):
        df = DataFrame({0: np.ones(10, dtype=bool), 1: np.zeros(10, dtype=bool)})
        assert df.values.dtype == np.bool_

    def test_constructor_overflow_int64(self):
        # see gh-14881
        values = np.array([2**64 - i for i in range(1, 10)], dtype=np.uint64)

        result = DataFrame({"a": values})
        assert result["a"].dtype == np.uint64

        # see gh-2355
        data_scores = [
            (6311132704823138710, 273),
            (2685045978526272070, 23),
            (8921811264899370420, 45),
            (17019687244989530680, 270),
            (9930107427299601010, 273),
        ]
        dtype = [("uid", "u8"), ("score", "u8")]
        data = np.zeros((len(data_scores),), dtype=dtype)
        data[:] = data_scores
        df_crawls = DataFrame(data)
        assert df_crawls["uid"].dtype == np.uint64

    @pytest.mark.parametrize(
        "values",
        [
            np.array([2**64], dtype=object),
            np.array([2**65]),
            [2**64 + 1],
            np.array([-(2**63) - 4], dtype=object),
            np.array([-(2**64) - 1]),
            [-(2**65) - 2],
        ],
    )
    def test_constructor_int_overflow(self, values):
        # see gh-18584
        value = values[0]
        result = DataFrame(values)

        assert result[0].dtype == object
        assert result[0][0] == value

    @pytest.mark.parametrize(
        "values",
        [
            np.array([1], dtype=np.uint16),
            np.array([1], dtype=np.uint32),
            np.array([1], dtype=np.uint64),
            [np.uint16(1)],
            [np.uint32(1)],
            [np.uint64(1)],
        ],
    )
    def test_constructor_numpy_uints(self, values):
        # GH#47294
        value = values[0]
        result = DataFrame(values)

        assert result[0].dtype == value.dtype
        assert result[0][0] == value

    def test_constructor_ordereddict(self):
        nitems = 100
        nums = list(range(nitems))
        np.random.default_rng(2).shuffle(nums)
        expected = [f"A{i:d}" for i in nums]
        df = DataFrame(OrderedDict(zip(expected, [[0]] * nitems)))
        assert expected == list(df.columns)

    def test_constructor_dict(self):
        datetime_series = Series(
            np.arange(30, dtype=np.float64), index=date_range("2020-01-01", periods=30)
        )
        # test expects index shifted by 5
        datetime_series_short = datetime_series[5:]

        frame = DataFrame({"col1": datetime_series, "col2": datetime_series_short})

        # col2 is padded with NaN
        assert len(datetime_series) == 30
        assert len(datetime_series_short) == 25

        tm.assert_series_equal(frame["col1"], datetime_series.rename("col1"))

        exp = Series(
            np.concatenate([[np.nan] * 5, datetime_series_short.values]),
            index=datetime_series.index,
            name="col2",
        )
        tm.assert_series_equal(exp, frame["col2"])

        frame = DataFrame(
            {"col1": datetime_series, "col2": datetime_series_short},
            columns=["col2", "col3", "col4"],
        )

        assert len(frame) == len(datetime_series_short)
        assert "col1" not in frame
        assert isna(frame["col3"]).all()

        # Corner cases
        assert len(DataFrame()) == 0

        # mix dict and array, wrong size - no spec for which error should raise
        # first
        msg = "Mixing dicts with non-Series may lead to ambiguous ordering."
        with pytest.raises(ValueError, match=msg):
            DataFrame({"A": {"a": "a", "b": "b"}, "B": ["a", "b", "c"]})

    def test_constructor_dict_length1(self):
        # Length-one dict micro-optimization
        frame = DataFrame({"A": {"1": 1, "2": 2}})
        tm.assert_index_equal(frame.index, Index(["1", "2"]))

    def test_constructor_dict_with_index(self):
        # empty dict plus index
        idx = Index([0, 1, 2])
        frame = DataFrame({}, index=idx)
        assert frame.index is idx

    def test_constructor_dict_with_index_and_columns(self):
        # empty dict with index and columns
        idx = Index([0, 1, 2])
        frame = DataFrame({}, index=idx, columns=idx)
        assert frame.index is idx
        assert frame.columns is idx
        assert len(frame._series) == 3

    def test_constructor_dict_of_empty_lists(self):
        # with dict of empty list and Series
        frame = DataFrame({"A": [], "B": []}, columns=["A", "B"])
        tm.assert_index_equal(frame.index, RangeIndex(0), exact=True)

    def test_constructor_dict_with_none(self):
        # GH 14381
        # Dict with None value
        frame_none = DataFrame({"a": None}, index=[0])
        frame_none_list = DataFrame({"a": [None]}, index=[0])
        assert frame_none._get_value(0, "a") is None
        assert frame_none_list._get_value(0, "a") is None
        tm.assert_frame_equal(frame_none, frame_none_list)

    def test_constructor_dict_errors(self):
        # GH10856
        # dict with scalar values should raise error, even if columns passed
        msg = "If using all scalar values, you must pass an index"
        with pytest.raises(ValueError, match=msg):
            DataFrame({"a": 0.7})

        with pytest.raises(ValueError, match=msg):
            DataFrame({"a": 0.7}, columns=["a"])

    @pytest.mark.parametrize("scalar", [2, np.nan, None, "D"])
    def test_constructor_invalid_items_unused(self, scalar):
        # No error if invalid (scalar) value is in fact not used:
        result = DataFrame({"a": scalar}, columns=["b"])
        expected = DataFrame(columns=["b"])
        tm.assert_frame_equal(result, expected)

    @pytest.mark.parametrize("value", [2, np.nan, None, float("nan")])
    def test_constructor_dict_nan_key(self, value):
        # GH 18455
        cols = [1, value, 3]
        idx = ["a", value]
        values = [[0, 3], [1, 4], [2, 5]]
        data = {cols[c]: Series(values[c], index=idx) for c in range(3)}
        result = DataFrame(data).sort_values(1).sort_values("a", axis=1)
        expected = DataFrame(
            np.arange(6, dtype="int64").reshape(2, 3), index=idx, columns=cols
        )
        tm.assert_frame_equal(result, expected)

        result = DataFrame(data, index=idx).sort_values("a", axis=1)
        tm.assert_frame_equal(result, expected)

        result = DataFrame(data, index=idx, columns=cols)
        tm.assert_frame_equal(result, expected)

    @pytest.mark.parametrize("value", [np.nan, None, float("nan")])
    def test_constructor_dict_nan_tuple_key(self, value):
        # GH 18455
        cols = Index([(11, 21), (value, 22), (13, value)])
        idx = Index([("a", value), (value, 2)])
        values = [[0, 3], [1, 4], [2, 5]]
        data = {cols[c]: Series(values[c], index=idx) for c in range(3)}
        result = DataFrame(data).sort_values((11, 21)).sort_values(("a", value), axis=1)
        expected = DataFrame(
            np.arange(6, dtype="int64").reshape(2, 3), index=idx, columns=cols
        )
        tm.assert_frame_equal(result, expected)

        result = DataFrame(data, index=idx).sort_values(("a", value), axis=1)
        tm.assert_frame_equal(result, expected)

        result = DataFrame(data, index=idx, columns=cols)
        tm.assert_frame_equal(result, expected)

    def test_constructor_dict_order_insertion(self):
        datetime_series = Series(
            np.arange(10, dtype=np.float64), index=date_range("2020-01-01", periods=10)
        )
        datetime_series_short = datetime_series[:5]

        # GH19018
        # initialization ordering: by insertion order if python>= 3.6
        d = {"b": datetime_series_short, "a": datetime_series}
        frame = DataFrame(data=d)
        expected = DataFrame(data=d, columns=list("ba"))
        tm.assert_frame_equal(frame, expected)

    def test_constructor_dict_nan_key_and_columns(self):
        # GH 16894
        result = DataFrame({np.nan: [1, 2], 2: [2, 3]}, columns=[np.nan, 2])
        expected = DataFrame([[1, 2], [2, 3]], columns=[np.nan, 2])
        tm.assert_frame_equal(result, expected)

    def test_constructor_multi_index(self):
        # GH 4078
        # construction error with mi and all-nan frame
        tuples = [(2, 3), (3, 3), (3, 3)]
        mi = MultiIndex.from_tuples(tuples)
        df = DataFrame(index=mi, columns=mi)
        assert isna(df).values.ravel().all()

        tuples = [(3, 3), (2, 3), (3, 3)]
        mi = MultiIndex.from_tuples(tuples)
        df = DataFrame(index=mi, columns=mi)
        assert isna(df).values.ravel().all()

    def test_constructor_2d_index(self):
        # GH 25416
        # handling of 2d index in construction
        df = DataFrame([[1]], columns=[[1]], index=[1, 2])
        expected = DataFrame(
            [1, 1],
            index=Index([1, 2], dtype="int64"),
            columns=MultiIndex(levels=[[1]], codes=[[0]]),
        )
        tm.assert_frame_equal(df, expected)

        df = DataFrame([[1]], columns=[[1]], index=[[1, 2]])
        expected = DataFrame(
            [1, 1],
            index=MultiIndex(levels=[[1, 2]], codes=[[0, 1]]),
            columns=MultiIndex(levels=[[1]], codes=[[0]]),
        )
        tm.assert_frame_equal(df, expected)

    def test_constructor_error_msgs(self):
        msg = "Empty data passed with indices specified."
        # passing an empty array with columns specified.
        with pytest.raises(ValueError, match=msg):
            DataFrame(np.empty(0), index=[1])

        msg = "Mixing dicts with non-Series may lead to ambiguous ordering."
        # mix dict and array, wrong size
        with pytest.raises(ValueError, match=msg):
            DataFrame({"A": {"a": "a", "b": "b"}, "B": ["a", "b", "c"]})

        # wrong size ndarray, GH 3105
        msg = r"Shape of passed values is \(4, 3\), indices imply \(3, 3\)"
        with pytest.raises(ValueError, match=msg):
            DataFrame(
                np.arange(12).reshape((4, 3)),
                columns=["foo", "bar", "baz"],
                index=date_range("2000-01-01", periods=3),
            )

        arr = np.array([[4, 5, 6]])
        msg = r"Shape of passed values is \(1, 3\), indices imply \(1, 4\)"
        with pytest.raises(ValueError, match=msg):
            DataFrame(index=[0], columns=range(4), data=arr)

        arr = np.array([4, 5, 6])
        msg = r"Shape of passed values is \(3, 1\), indices imply \(1, 4\)"
        with pytest.raises(ValueError, match=msg):
            DataFrame(index=[0], columns=range(4), data=arr)

        # higher dim raise exception
        with pytest.raises(ValueError, match="Must pass 2-d input"):
            DataFrame(np.zeros((3, 3, 3)), columns=["A", "B", "C"], index=[1])

        # wrong size axis labels
        msg = r"Shape of passed values is \(2, 3\), indices imply \(1, 3\)"
        with pytest.raises(ValueError, match=msg):
            DataFrame(
                np.random.default_rng(2).random((2, 3)),
                columns=["A", "B", "C"],
                index=[1],
            )

        msg = r"Shape of passed values is \(2, 3\), indices imply \(2, 2\)"
        with pytest.raises(ValueError, match=msg):
            DataFrame(
                np.random.default_rng(2).random((2, 3)),
                columns=["A", "B"],
                index=[1, 2],
            )

        # gh-26429
        msg = "2 columns passed, passed data had 10 columns"
        with pytest.raises(ValueError, match=msg):
            DataFrame((range(10), range(10, 20)), columns=("ones", "twos"))

        msg = "If using all scalar values, you must pass an index"
        with pytest.raises(ValueError, match=msg):
            DataFrame({"a": False, "b": True})

    def test_constructor_subclass_dict(self, dict_subclass):
        # Test for passing dict subclass to constructor
        data = {
            "col1": dict_subclass((x, 10.0 * x) for x in range(10)),
            "col2": dict_subclass((x, 20.0 * x) for x in range(10)),
        }
        df = DataFrame(data)
        refdf = DataFrame({col: dict(val.items()) for col, val in data.items()})
        tm.assert_frame_equal(refdf, df)

        data = dict_subclass(data.items())
        df = DataFrame(data)
        tm.assert_frame_equal(refdf, df)

    def test_constructor_defaultdict(self, float_frame):
        # try with defaultdict
        data = {}
        float_frame.loc[: float_frame.index[10], "B"] = np.nan

        for k, v in float_frame.items():
            dct = defaultdict(dict)
            dct.update(v.to_dict())
            data[k] = dct
        frame = DataFrame(data)
        expected = frame.reindex(index=float_frame.index)
        tm.assert_frame_equal(float_frame, expected)

    def test_constructor_dict_block(self):
        expected = np.array([[4.0, 3.0, 2.0, 1.0]])
        df = DataFrame(
            {"d": [4.0], "c": [3.0], "b": [2.0], "a": [1.0]},
            columns=["d", "c", "b", "a"],
        )
        tm.assert_numpy_array_equal(df.values, expected)

    def test_constructor_dict_cast(self, using_infer_string):
        # cast float tests
        test_data = {"A": {"1": 1, "2": 2}, "B": {"1": "1", "2": "2", "3": "3"}}
        frame = DataFrame(test_data, dtype=float)
        assert len(frame) == 3
        assert frame["B"].dtype == np.float64
        assert frame["A"].dtype == np.float64

        frame = DataFrame(test_data)
        assert len(frame) == 3
        assert frame["B"].dtype == np.object_ if not using_infer_string else "string"
        assert frame["A"].dtype == np.float64

    def test_constructor_dict_cast2(self):
        # can't cast to float
        test_data = {
            "A": dict(zip(range(20), [f"word_{i}" for i in range(20)])),
            "B": dict(zip(range(15), np.random.default_rng(2).standard_normal(15))),
        }
        with pytest.raises(ValueError, match="could not convert string"):
            DataFrame(test_data, dtype=float)

    def test_constructor_dict_dont_upcast(self):
        d = {"Col1": {"Row1": "A String", "Row2": np.nan}}
        df = DataFrame(d)
        assert isinstance(df["Col1"]["Row2"], float)

    def test_constructor_dict_dont_upcast2(self):
        dm = DataFrame([[1, 2], ["a", "b"]], index=[1, 2], columns=[1, 2])
        assert isinstance(dm[1][1], int)

    def test_constructor_dict_of_tuples(self):
        # GH #1491
        data = {"a": (1, 2, 3), "b": (4, 5, 6)}

        result = DataFrame(data)
        expected = DataFrame({k: list(v) for k, v in data.items()})
        tm.assert_frame_equal(result, expected, check_dtype=False)

    def test_constructor_dict_of_ranges(self):
        # GH 26356
        data = {"a": range(3), "b": range(3, 6)}

        result = DataFrame(data)
        expected = DataFrame({"a": [0, 1, 2], "b": [3, 4, 5]})
        tm.assert_frame_equal(result, expected)

    def test_constructor_dict_of_iterators(self):
        # GH 26349
        data = {"a": iter(range(3)), "b": reversed(range(3))}

        result = DataFrame(data)
        expected = DataFrame({"a": [0, 1, 2], "b": [2, 1, 0]})
        tm.assert_frame_equal(result, expected)

    def test_constructor_dict_of_generators(self):
        # GH 26349
        data = {"a": (i for i in (range(3))), "b": (i for i in reversed(range(3)))}
        result = DataFrame(data)
        expected = DataFrame({"a": [0, 1, 2], "b": [2, 1, 0]})
        tm.assert_frame_equal(result, expected)

    def test_constructor_dict_multiindex(self):
        d = {
            ("a", "a"): {("i", "i"): 0, ("i", "j"): 1, ("j", "i"): 2},
            ("b", "a"): {("i", "i"): 6, ("i", "j"): 5, ("j", "i"): 4},
            ("b", "c"): {("i", "i"): 7, ("i", "j"): 8, ("j", "i"): 9},
        }
        _d = sorted(d.items())
        df = DataFrame(d)
        expected = DataFrame(
            [x[1] for x in _d], index=MultiIndex.from_tuples([x[0] for x in _d])
        ).T
        expected.index = MultiIndex.from_tuples(expected.index)
        tm.assert_frame_equal(
            df,
            expected,
        )

        d["z"] = {"y": 123.0, ("i", "i"): 111, ("i", "j"): 111, ("j", "i"): 111}
        _d.insert(0, ("z", d["z"]))
        expected = DataFrame(
            [x[1] for x in _d], index=Index([x[0] for x in _d], tupleize_cols=False)
        ).T
        expected.index = Index(expected.index, tupleize_cols=False)
        df = DataFrame(d)
        df = df.reindex(columns=expected.columns, index=expected.index)
        tm.assert_frame_equal(df, expected)

    def test_constructor_dict_datetime64_index(self):
        # GH 10160
        dates_as_str = ["1984-02-19", "1988-11-06", "1989-12-03", "1990-03-15"]

        def create_data(constructor):
            return {i: {constructor(s): 2 * i} for i, s in enumerate(dates_as_str)}

        data_datetime64 = create_data(np.datetime64)
        data_datetime = create_data(lambda x: datetime.strptime(x, "%Y-%m-%d"))
        data_Timestamp = create_data(Timestamp)

        expected = DataFrame(
            [
                {0: 0, 1: None, 2: None, 3: None},
                {0: None, 1: 2, 2: None, 3: None},
                {0: None, 1: None, 2: 4, 3: None},
                {0: None, 1: None, 2: None, 3: 6},
            ],
            index=[Timestamp(dt) for dt in dates_as_str],
        )

        result_datetime64 = DataFrame(data_datetime64)
        result_datetime = DataFrame(data_datetime)
        assert result_datetime.index.unit == "us"
        result_datetime.index = result_datetime.index.as_unit("s")
        result_Timestamp = DataFrame(data_Timestamp)
        tm.assert_frame_equal(result_datetime64, expected)
        tm.assert_frame_equal(result_datetime, expected)
        tm.assert_frame_equal(result_Timestamp, expected)

    @pytest.mark.parametrize(
        "klass,name",
        [
            (lambda x: np.timedelta64(x, "D"), "timedelta64"),
            (lambda x: timedelta(days=x), "pytimedelta"),
            (lambda x: Timedelta(x, "D"), "Timedelta[ns]"),
            (lambda x: Timedelta(x, "D").as_unit("s"), "Timedelta[s]"),
        ],
    )
    def test_constructor_dict_timedelta64_index(self, klass, name):
        # GH 10160
        td_as_int = [1, 2, 3, 4]

        data = {i: {klass(s): 2 * i} for i, s in enumerate(td_as_int)}

        expected = DataFrame(
            [
                {0: 0, 1: None, 2: None, 3: None},
                {0: None, 1: 2, 2: None, 3: None},
                {0: None, 1: None, 2: 4, 3: None},
                {0: None, 1: None, 2: None, 3: 6},
            ],
            index=[Timedelta(td, "D") for td in td_as_int],
        )

        result = DataFrame(data)

        tm.assert_frame_equal(result, expected)

    def test_constructor_period_dict(self):
        # PeriodIndex
        a = pd.PeriodIndex(["2012-01", "NaT", "2012-04"], freq="M")
        b = pd.PeriodIndex(["2012-02-01", "2012-03-01", "NaT"], freq="D")
        df = DataFrame({"a": a, "b": b})
        assert df["a"].dtype == a.dtype
        assert df["b"].dtype == b.dtype

        # list of periods
        df = DataFrame({"a": a.astype(object).tolist(), "b": b.astype(object).tolist()})
        assert df["a"].dtype == a.dtype
        assert df["b"].dtype == b.dtype

    def test_constructor_dict_extension_scalar(self, ea_scalar_and_dtype):
        ea_scalar, ea_dtype = ea_scalar_and_dtype
        df = DataFrame({"a": ea_scalar}, index=[0])
        assert df["a"].dtype == ea_dtype

        expected = DataFrame(index=[0], columns=["a"], data=ea_scalar)

        tm.assert_frame_equal(df, expected)

    @pytest.mark.parametrize(
        "data,dtype",
        [
            (Period("2020-01"), PeriodDtype("M")),
            (Interval(left=0, right=5), IntervalDtype("int64", "right")),
            (
                Timestamp("2011-01-01", tz="US/Eastern"),
                DatetimeTZDtype(unit="s", tz="US/Eastern"),
            ),
        ],
    )
    def test_constructor_extension_scalar_data(self, data, dtype):
        # GH 34832
        df = DataFrame(index=[0, 1], columns=["a", "b"], data=data)

        assert df["a"].dtype == dtype
        assert df["b"].dtype == dtype

        arr = pd.array([data] * 2, dtype=dtype)
        expected = DataFrame({"a": arr, "b": arr})

        tm.assert_frame_equal(df, expected)

    def test_nested_dict_frame_constructor(self):
        rng = pd.period_range("1/1/2000", periods=5)
        df = DataFrame(np.random.default_rng(2).standard_normal((10, 5)), columns=rng)

        data = {}
        for col in df.columns:
            for row in df.index:
                data.setdefault(col, {})[row] = df._get_value(row, col)

        result = DataFrame(data, columns=rng)
        tm.assert_frame_equal(result, df)

        data = {}
        for col in df.columns:
            for row in df.index:
                data.setdefault(row, {})[col] = df._get_value(row, col)

        result = DataFrame(data, index=rng).T
        tm.assert_frame_equal(result, df)

    def _check_basic_constructor(self, empty):
        # mat: 2d matrix with shape (3, 2) to input. empty - makes sized
        # objects
        mat = empty((2, 3), dtype=float)
        # 2-D input
        frame = DataFrame(mat, columns=["A", "B", "C"], index=[1, 2])

        assert len(frame.index) == 2
        assert len(frame.columns) == 3

        # 1-D input
        frame = DataFrame(empty((3,)), columns=["A"], index=[1, 2, 3])
        assert len(frame.index) == 3
        assert len(frame.columns) == 1

        if empty is not np.ones:
            msg = r"Cannot convert non-finite values \(NA or inf\) to integer"
            with pytest.raises(IntCastingNaNError, match=msg):
                DataFrame(mat, columns=["A", "B", "C"], index=[1, 2], dtype=np.int64)
            return
        else:
            frame = DataFrame(
                mat, columns=["A", "B", "C"], index=[1, 2], dtype=np.int64
            )
            assert frame.values.dtype == np.int64

        # wrong size axis labels
        msg = r"Shape of passed values is \(2, 3\), indices imply \(1, 3\)"
        with pytest.raises(ValueError, match=msg):
            DataFrame(mat, columns=["A", "B", "C"], index=[1])
        msg = r"Shape of passed values is \(2, 3\), indices imply \(2, 2\)"
        with pytest.raises(ValueError, match=msg):
            DataFrame(mat, columns=["A", "B"], index=[1, 2])

        # higher dim raise exception
        with pytest.raises(ValueError, match="Must pass 2-d input"):
            DataFrame(empty((3, 3, 3)), columns=["A", "B", "C"], index=[1])

        # automatic labeling
        frame = DataFrame(mat)
        tm.assert_index_equal(frame.index, Index(range(2)), exact=True)
        tm.assert_index_equal(frame.columns, Index(range(3)), exact=True)

        frame = DataFrame(mat, index=[1, 2])
        tm.assert_index_equal(frame.columns, Index(range(3)), exact=True)

        frame = DataFrame(mat, columns=["A", "B", "C"])
        tm.assert_index_equal(frame.index, Index(range(2)), exact=True)

        # 0-length axis
        frame = DataFrame(empty((0, 3)))
        assert len(frame.index) == 0

        frame = DataFrame(empty((3, 0)))
        assert len(frame.columns) == 0

    def test_constructor_ndarray(self):
        self._check_basic_constructor(np.ones)

        frame = DataFrame(["foo", "bar"], index=[0, 1], columns=["A"])
        assert len(frame) == 2

    def test_constructor_maskedarray(self):
        self._check_basic_constructor(ma.masked_all)

        # Check non-masked values
        mat = ma.masked_all((2, 3), dtype=float)
        mat[0, 0] = 1.0
        mat[1, 2] = 2.0
        frame = DataFrame(mat, columns=["A", "B", "C"], index=[1, 2])
        assert 1.0 == frame["A"][1]
        assert 2.0 == frame["C"][2]

        # what is this even checking??
        mat = ma.masked_all((2, 3), dtype=float)
        frame = DataFrame(mat, columns=["A", "B", "C"], index=[1, 2])
        assert np.all(~np.asarray(frame == frame))

    @pytest.mark.filterwarnings(
        "ignore:elementwise comparison failed:DeprecationWarning"
    )
    def test_constructor_maskedarray_nonfloat(self):
        # masked int promoted to float
        mat = ma.masked_all((2, 3), dtype=int)
        # 2-D input
        frame = DataFrame(mat, columns=["A", "B", "C"], index=[1, 2])

        assert len(frame.index) == 2
        assert len(frame.columns) == 3
        assert np.all(~np.asarray(frame == frame))

        # cast type
        frame = DataFrame(mat, columns=["A", "B", "C"], index=[1, 2], dtype=np.float64)
        assert frame.values.dtype == np.float64

        # Check non-masked values
        mat2 = ma.copy(mat)
        mat2[0, 0] = 1
        mat2[1, 2] = 2
        frame = DataFrame(mat2, columns=["A", "B", "C"], index=[1, 2])
        assert 1 == frame["A"][1]
        assert 2 == frame["C"][2]

        # masked np.datetime64 stays (use NaT as null)
        mat = ma.masked_all((2, 3), dtype="M8[ns]")
        # 2-D input
        frame = DataFrame(mat, columns=["A", "B", "C"], index=[1, 2])

        assert len(frame.index) == 2
        assert len(frame.columns) == 3
        assert isna(frame).values.all()

        # cast type
        msg = r"datetime64\[ns\] values and dtype=int64 is not supported"
        with pytest.raises(TypeError, match=msg):
            DataFrame(mat, columns=["A", "B", "C"], index=[1, 2], dtype=np.int64)

        # Check non-masked values
        mat2 = ma.copy(mat)
        mat2[0, 0] = 1
        mat2[1, 2] = 2
        frame = DataFrame(mat2, columns=["A", "B", "C"], index=[1, 2])
        assert 1 == frame["A"].astype("i8")[1]
        assert 2 == frame["C"].astype("i8")[2]

        # masked bool promoted to object
        mat = ma.masked_all((2, 3), dtype=bool)
        # 2-D input
        frame = DataFrame(mat, columns=["A", "B", "C"], index=[1, 2])

        assert len(frame.index) == 2
        assert len(frame.columns) == 3
        assert np.all(~np.asarray(frame == frame))

        # cast type
        frame = DataFrame(mat, columns=["A", "B", "C"], index=[1, 2], dtype=object)
        assert frame.values.dtype == object

        # Check non-masked values
        mat2 = ma.copy(mat)
        mat2[0, 0] = True
        mat2[1, 2] = False
        frame = DataFrame(mat2, columns=["A", "B", "C"], index=[1, 2])
        assert frame["A"][1] is True
        assert frame["C"][2] is False

    def test_constructor_maskedarray_hardened(self):
        # Check numpy masked arrays with hard masks -- from GH24574
        mat_hard = ma.masked_all((2, 2), dtype=float).harden_mask()
        result = DataFrame(mat_hard, columns=["A", "B"], index=[1, 2])
        expected = DataFrame(
            {"A": [np.nan, np.nan], "B": [np.nan, np.nan]},
            columns=["A", "B"],
            index=[1, 2],
            dtype=float,
        )
        tm.assert_frame_equal(result, expected)
        # Check case where mask is hard but no data are masked
        mat_hard = ma.ones((2, 2), dtype=float).harden_mask()
        result = DataFrame(mat_hard, columns=["A", "B"], index=[1, 2])
        expected = DataFrame(
            {"A": [1.0, 1.0], "B": [1.0, 1.0]},
            columns=["A", "B"],
            index=[1, 2],
            dtype=float,
        )
        tm.assert_frame_equal(result, expected)

    def test_constructor_maskedrecarray_dtype(self):
        # Ensure constructor honors dtype
        data = np.ma.array(
            np.ma.zeros(5, dtype=[("date", "<f8"), ("price", "<f8")]), mask=[False] * 5
        )
        data = data.view(mrecords.mrecarray)
        with pytest.raises(TypeError, match=r"Pass \{name: data\[name\]"):
            # Support for MaskedRecords deprecated GH#40363
            DataFrame(data, dtype=int)

    def test_constructor_corner_shape(self):
        df = DataFrame(index=[])
        assert df.values.shape == (0, 0)

    @pytest.mark.parametrize(
        "data, index, columns, dtype, expected",
        [
            (None, list(range(10)), ["a", "b"], object, np.object_),
            (None, None, ["a", "b"], "int64", np.dtype("int64")),
            (None, list(range(10)), ["a", "b"], int, np.dtype("float64")),
            ({}, None, ["foo", "bar"], None, np.object_),
            ({"b": 1}, list(range(10)), list("abc"), int, np.dtype("float64")),
        ],
    )
    def test_constructor_dtype(self, data, index, columns, dtype, expected):
        df = DataFrame(data, index, columns, dtype)
        assert df.values.dtype == expected

    @pytest.mark.parametrize(
        "data,input_dtype,expected_dtype",
        (
            ([True, False, None], "boolean", pd.BooleanDtype),
            ([1.0, 2.0, None], "Float64", pd.Float64Dtype),
            ([1, 2, None], "Int64", pd.Int64Dtype),
            (["a", "b", "c"], "string", pd.StringDtype),
        ),
    )
    def test_constructor_dtype_nullable_extension_arrays(
        self, data, input_dtype, expected_dtype
    ):
        df = DataFrame({"a": data}, dtype=input_dtype)
        assert df["a"].dtype == expected_dtype()

    def test_constructor_scalar_inference(self, using_infer_string):
        data = {"int": 1, "bool": True, "float": 3.0, "complex": 4j, "object": "foo"}
        df = DataFrame(data, index=np.arange(10))

        assert df["int"].dtype == np.int64
        assert df["bool"].dtype == np.bool_
        assert df["float"].dtype == np.float64
        assert df["complex"].dtype == np.complex128
        assert df["object"].dtype == np.object_ if not using_infer_string else "string"

    def test_constructor_arrays_and_scalars(self):
        df = DataFrame({"a": np.random.default_rng(2).standard_normal(10), "b": True})
        exp = DataFrame({"a": df["a"].values, "b": [True] * 10})

        tm.assert_frame_equal(df, exp)
        with pytest.raises(ValueError, match="must pass an index"):
            DataFrame({"a": False, "b": True})

    def test_constructor_DataFrame(self, float_frame):
        df = DataFrame(float_frame)
        tm.assert_frame_equal(df, float_frame)

        df_casted = DataFrame(float_frame, dtype=np.int64)
        assert df_casted.values.dtype == np.int64

    def test_constructor_empty_dataframe(self):
        # GH 20624
        actual = DataFrame(DataFrame(), dtype="object")
        expected = DataFrame([], dtype="object")
        tm.assert_frame_equal(actual, expected)

    def test_constructor_more(self, float_frame):
        # used to be in test_matrix.py
        arr = np.random.default_rng(2).standard_normal(10)
        dm = DataFrame(arr, columns=["A"], index=np.arange(10))
        assert dm.values.ndim == 2

        arr = np.random.default_rng(2).standard_normal(0)
        dm = DataFrame(arr)
        assert dm.values.ndim == 2
        assert dm.values.ndim == 2

        # no data specified
        dm = DataFrame(columns=["A", "B"], index=np.arange(10))
        assert dm.values.shape == (10, 2)

        dm = DataFrame(columns=["A", "B"])
        assert dm.values.shape == (0, 2)

        dm = DataFrame(index=np.arange(10))
        assert dm.values.shape == (10, 0)

        # can't cast
        mat = np.array(["foo", "bar"], dtype=object).reshape(2, 1)
        msg = "could not convert string to float: 'foo'"
        with pytest.raises(ValueError, match=msg):
            DataFrame(mat, index=[0, 1], columns=[0], dtype=float)

        dm = DataFrame(DataFrame(float_frame._series))
        tm.assert_frame_equal(dm, float_frame)

        # int cast
        dm = DataFrame(
            {"A": np.ones(10, dtype=int), "B": np.ones(10, dtype=np.float64)},
            index=np.arange(10),
        )

        assert len(dm.columns) == 2
        assert dm.values.dtype == np.float64

    def test_constructor_empty_list(self):
        df = DataFrame([], index=[])
        expected = DataFrame(index=[])
        tm.assert_frame_equal(df, expected)

        # GH 9939
        df = DataFrame([], columns=["A", "B"])
        expected = DataFrame({}, columns=["A", "B"])
        tm.assert_frame_equal(df, expected)

        # Empty generator: list(empty_gen()) == []
        def empty_gen():
            yield from ()

        df = DataFrame(empty_gen(), columns=["A", "B"])
        tm.assert_frame_equal(df, expected)

    def test_constructor_list_of_lists(self, using_infer_string):
        # GH #484
        df = DataFrame(data=[[1, "a"], [2, "b"]], columns=["num", "str"])
        assert is_integer_dtype(df["num"])
        assert df["str"].dtype == np.object_ if not using_infer_string else "string"

        # GH 4851
        # list of 0-dim ndarrays
        expected = DataFrame({0: np.arange(10)})
        data = [np.array(x) for x in range(10)]
        result = DataFrame(data)
        tm.assert_frame_equal(result, expected)

    def test_nested_pandasarray_matches_nested_ndarray(self):
        # GH#43986
        ser = Series([1, 2])

        arr = np.array([None, None], dtype=object)
        arr[0] = ser
        arr[1] = ser * 2

        df = DataFrame(arr)
        expected = DataFrame(pd.array(arr))
        tm.assert_frame_equal(df, expected)
        assert df.shape == (2, 1)
        tm.assert_numpy_array_equal(df[0].values, arr)

    def test_constructor_list_like_data_nested_list_column(self):
        # GH 32173
        arrays = [list("abcd"), list("cdef")]
        result = DataFrame([[1, 2, 3, 4], [4, 5, 6, 7]], columns=arrays)

        mi = MultiIndex.from_arrays(arrays)
        expected = DataFrame([[1, 2, 3, 4], [4, 5, 6, 7]], columns=mi)

        tm.assert_frame_equal(result, expected)

    def test_constructor_wrong_length_nested_list_column(self):
        # GH 32173
        arrays = [list("abc"), list("cde")]

        msg = "3 columns passed, passed data had 4"
        with pytest.raises(ValueError, match=msg):
            DataFrame([[1, 2, 3, 4], [4, 5, 6, 7]], columns=arrays)

    def test_constructor_unequal_length_nested_list_column(self):
        # GH 32173
        arrays = [list("abcd"), list("cde")]

        # exception raised inside MultiIndex constructor
        msg = "all arrays must be same length"
        with pytest.raises(ValueError, match=msg):
            DataFrame([[1, 2, 3, 4], [4, 5, 6, 7]], columns=arrays)

    @pytest.mark.parametrize(
        "data",
        [
            [[Timestamp("2021-01-01")]],
            [{"x": Timestamp("2021-01-01")}],
            {"x": [Timestamp("2021-01-01")]},
            {"x": Timestamp("2021-01-01")},
        ],
    )
    def test_constructor_one_element_data_list(self, data):
        # GH#42810
        result = DataFrame(data, index=[0, 1, 2], columns=["x"])
        expected = DataFrame({"x": [Timestamp("2021-01-01")] * 3})
        tm.assert_frame_equal(result, expected)

    def test_constructor_sequence_like(self):
        # GH 3783
        # collections.Sequence like

        class DummyContainer(abc.Sequence):
            def __init__(self, lst) -> None:
                self._lst = lst

            def __getitem__(self, n):
                return self._lst.__getitem__(n)

            def __len__(self) -> int:
                return self._lst.__len__()

        lst_containers = [DummyContainer([1, "a"]), DummyContainer([2, "b"])]
        columns = ["num", "str"]
        result = DataFrame(lst_containers, columns=columns)
        expected = DataFrame([[1, "a"], [2, "b"]], columns=columns)
        tm.assert_frame_equal(result, expected, check_dtype=False)

    def test_constructor_stdlib_array(self):
        # GH 4297
        # support Array
        result = DataFrame({"A": array.array("i", range(10))})
        expected = DataFrame({"A": list(range(10))})
        tm.assert_frame_equal(result, expected, check_dtype=False)

        expected = DataFrame([list(range(10)), list(range(10))])
        result = DataFrame([array.array("i", range(10)), array.array("i", range(10))])
        tm.assert_frame_equal(result, expected, check_dtype=False)

    def test_constructor_range(self):
        # GH26342
        result = DataFrame(range(10))
        expected = DataFrame(list(range(10)))
        tm.assert_frame_equal(result, expected)

    def test_constructor_list_of_ranges(self):
        result = DataFrame([range(10), range(10)])
        expected = DataFrame([list(range(10)), list(range(10))])
        tm.assert_frame_equal(result, expected)

    def test_constructor_iterable(self):
        # GH 21987
        class Iter:
            def __iter__(self) -> Iterator:
                for i in range(10):
                    yield [1, 2, 3]

        expected = DataFrame([[1, 2, 3]] * 10)
        result = DataFrame(Iter())
        tm.assert_frame_equal(result, expected)

    def test_constructor_iterator(self):
        result = DataFrame(iter(range(10)))
        expected = DataFrame(list(range(10)))
        tm.assert_frame_equal(result, expected)

    def test_constructor_list_of_iterators(self):
        result = DataFrame([iter(range(10)), iter(range(10))])
        expected = DataFrame([list(range(10)), list(range(10))])
        tm.assert_frame_equal(result, expected)

    def test_constructor_generator(self):
        # related #2305

        gen1 = (i for i in range(10))
        gen2 = (i for i in range(10))

        expected = DataFrame([list(range(10)), list(range(10))])
        result = DataFrame([gen1, gen2])
        tm.assert_frame_equal(result, expected)

        gen = ([i, "a"] for i in range(10))
        result = DataFrame(gen)
        expected = DataFrame({0: range(10), 1: "a"})
        tm.assert_frame_equal(result, expected, check_dtype=False)

    def test_constructor_list_of_dicts(self):
        result = DataFrame([{}])
        expected = DataFrame(index=RangeIndex(1), columns=[])
        tm.assert_frame_equal(result, expected)

    def test_constructor_ordered_dict_nested_preserve_order(self):
        # see gh-18166
        nested1 = OrderedDict([("b", 1), ("a", 2)])
        nested2 = OrderedDict([("b", 2), ("a", 5)])
        data = OrderedDict([("col2", nested1), ("col1", nested2)])
        result = DataFrame(data)
        data = {"col2": [1, 2], "col1": [2, 5]}
        expected = DataFrame(data=data, index=["b", "a"])
        tm.assert_frame_equal(result, expected)

    @pytest.mark.parametrize("dict_type", [dict, OrderedDict])
    def test_constructor_ordered_dict_preserve_order(self, dict_type):
        # see gh-13304
        expected = DataFrame([[2, 1]], columns=["b", "a"])

        data = dict_type()
        data["b"] = [2]
        data["a"] = [1]

        result = DataFrame(data)
        tm.assert_frame_equal(result, expected)

        data = dict_type()
        data["b"] = 2
        data["a"] = 1

        result = DataFrame([data])
        tm.assert_frame_equal(result, expected)

    @pytest.mark.parametrize("dict_type", [dict, OrderedDict])
    def test_constructor_ordered_dict_conflicting_orders(self, dict_type):
        # the first dict element sets the ordering for the DataFrame,
        # even if there are conflicting orders from subsequent ones
        row_one = dict_type()
        row_one["b"] = 2
        row_one["a"] = 1

        row_two = dict_type()
        row_two["a"] = 1
        row_two["b"] = 2

        row_three = {"b": 2, "a": 1}

        expected = DataFrame([[2, 1], [2, 1]], columns=["b", "a"])
        result = DataFrame([row_one, row_two])
        tm.assert_frame_equal(result, expected)

        expected = DataFrame([[2, 1], [2, 1], [2, 1]], columns=["b", "a"])
        result = DataFrame([row_one, row_two, row_three])
        tm.assert_frame_equal(result, expected)

    def test_constructor_list_of_series_aligned_index(self):
        series = [Series(i, index=["b", "a", "c"], name=str(i)) for i in range(3)]
        result = DataFrame(series)
        expected = DataFrame(
            {"b": [0, 1, 2], "a": [0, 1, 2], "c": [0, 1, 2]},
            columns=["b", "a", "c"],
            index=["0", "1", "2"],
        )
        tm.assert_frame_equal(result, expected)

    def test_constructor_list_of_derived_dicts(self):
        class CustomDict(dict):
            pass

        d = {"a": 1.5, "b": 3}

        data_custom = [CustomDict(d)]
        data = [d]

        result_custom = DataFrame(data_custom)
        result = DataFrame(data)
        tm.assert_frame_equal(result, result_custom)

    def test_constructor_ragged(self):
        data = {
            "A": np.random.default_rng(2).standard_normal(10),
            "B": np.random.default_rng(2).standard_normal(8),
        }
        with pytest.raises(ValueError, match="All arrays must be of the same length"):
            DataFrame(data)

    def test_constructor_scalar(self):
        idx = Index(range(3))
        df = DataFrame({"a": 0}, index=idx)
        expected = DataFrame({"a": [0, 0, 0]}, index=idx)
        tm.assert_frame_equal(df, expected, check_dtype=False)

    def test_constructor_Series_copy_bug(self, float_frame):
        df = DataFrame(float_frame["A"], index=float_frame.index, columns=["A"])
        df.copy()

    def test_constructor_mixed_dict_and_Series(self):
        data = {}
        data["A"] = {"foo": 1, "bar": 2, "baz": 3}
        data["B"] = Series([4, 3, 2, 1], index=["bar", "qux", "baz", "foo"])

        result = DataFrame(data)
        assert result.index.is_monotonic_increasing

        # ordering ambiguous, raise exception
        with pytest.raises(ValueError, match="ambiguous ordering"):
            DataFrame({"A": ["a", "b"], "B": {"a": "a", "b": "b"}})

        # this is OK though
        result = DataFrame({"A": ["a", "b"], "B": Series(["a", "b"], index=["a", "b"])})
        expected = DataFrame({"A": ["a", "b"], "B": ["a", "b"]}, index=["a", "b"])
        tm.assert_frame_equal(result, expected)

    def test_constructor_mixed_type_rows(self):
        # Issue 25075
        data = [[1, 2], (3, 4)]
        result = DataFrame(data)
        expected = DataFrame([[1, 2], [3, 4]])
        tm.assert_frame_equal(result, expected)

    @pytest.mark.parametrize(
        "tuples,lists",
        [
            ((), []),
            (((),), [[]]),
            (((), ()), [(), ()]),
            (((), ()), [[], []]),
            (([], []), [[], []]),
            (([1], [2]), [[1], [2]]),  # GH 32776
            (([1, 2, 3], [4, 5, 6]), [[1, 2, 3], [4, 5, 6]]),
        ],
    )
    def test_constructor_tuple(self, tuples, lists):
        # GH 25691
        result = DataFrame(tuples)
        expected = DataFrame(lists)
        tm.assert_frame_equal(result, expected)

    def test_constructor_list_of_tuples(self):
        result = DataFrame({"A": [(1, 2), (3, 4)]})
        expected = DataFrame({"A": Series([(1, 2), (3, 4)])})
        tm.assert_frame_equal(result, expected)

    def test_constructor_list_of_namedtuples(self):
        # GH11181
        named_tuple = namedtuple("Pandas", list("ab"))
        tuples = [named_tuple(1, 3), named_tuple(2, 4)]
        expected = DataFrame({"a": [1, 2], "b": [3, 4]})
        result = DataFrame(tuples)
        tm.assert_frame_equal(result, expected)

        # with columns
        expected = DataFrame({"y": [1, 2], "z": [3, 4]})
        result = DataFrame(tuples, columns=["y", "z"])
        tm.assert_frame_equal(result, expected)

    def test_constructor_list_of_dataclasses(self):
        # GH21910
        Point = make_dataclass("Point", [("x", int), ("y", int)])

        data = [Point(0, 3), Point(1, 3)]
        expected = DataFrame({"x": [0, 1], "y": [3, 3]})
        result = DataFrame(data)
        tm.assert_frame_equal(result, expected)

    def test_constructor_list_of_dataclasses_with_varying_types(self):
        # GH21910
        # varying types
        Point = make_dataclass("Point", [("x", int), ("y", int)])
        HLine = make_dataclass("HLine", [("x0", int), ("x1", int), ("y", int)])

        data = [Point(0, 3), HLine(1, 3, 3)]

        expected = DataFrame(
            {"x": [0, np.nan], "y": [3, 3], "x0": [np.nan, 1], "x1": [np.nan, 3]}
        )
        result = DataFrame(data)
        tm.assert_frame_equal(result, expected)

    def test_constructor_list_of_dataclasses_error_thrown(self):
        # GH21910
        Point = make_dataclass("Point", [("x", int), ("y", int)])

        # expect TypeError
        msg = "asdict() should be called on dataclass instances"
        with pytest.raises(TypeError, match=re.escape(msg)):
            DataFrame([Point(0, 0), {"x": 1, "y": 0}])

    def test_constructor_list_of_dict_order(self):
        # GH10056
        data = [
            {"First": 1, "Second": 4, "Third": 7, "Fourth": 10},
            {"Second": 5, "First": 2, "Fourth": 11, "Third": 8},
            {"Second": 6, "First": 3, "Fourth": 12, "Third": 9, "YYY": 14, "XXX": 13},
        ]
        expected = DataFrame(
            {
                "First": [1, 2, 3],
                "Second": [4, 5, 6],
                "Third": [7, 8, 9],
                "Fourth": [10, 11, 12],
                "YYY": [None, None, 14],
                "XXX": [None, None, 13],
            }
        )
        result = DataFrame(data)
        tm.assert_frame_equal(result, expected)

    def test_constructor_Series_named(self):
        a = Series([1, 2, 3], index=["a", "b", "c"], name="x")
        df = DataFrame(a)
        assert df.columns[0] == "x"
        tm.assert_index_equal(df.index, a.index)

        # ndarray like
        arr = np.random.default_rng(2).standard_normal(10)
        s = Series(arr, name="x")
        df = DataFrame(s)
        expected = DataFrame({"x": s})
        tm.assert_frame_equal(df, expected)

        s = Series(arr, index=range(3, 13))
        df = DataFrame(s)
        expected = DataFrame({0: s})
        tm.assert_frame_equal(df, expected)

        msg = r"Shape of passed values is \(10, 1\), indices imply \(10, 2\)"
        with pytest.raises(ValueError, match=msg):
            DataFrame(s, columns=[1, 2])

        # #2234
        a = Series([], name="x", dtype=object)
        df = DataFrame(a)
        assert df.columns[0] == "x"

        # series with name and w/o
        s1 = Series(arr, name="x")
        df = DataFrame([s1, arr]).T
        expected = DataFrame({"x": s1, "Unnamed 0": arr}, columns=["x", "Unnamed 0"])
        tm.assert_frame_equal(df, expected)

        # this is a bit non-intuitive here; the series collapse down to arrays
        df = DataFrame([arr, s1]).T
        expected = DataFrame({1: s1, 0: arr}, columns=[0, 1])
        tm.assert_frame_equal(df, expected)

    def test_constructor_Series_named_and_columns(self):
        # GH 9232 validation

        s0 = Series(range(5), name=0)
        s1 = Series(range(5), name=1)

        # matching name and column gives standard frame
        tm.assert_frame_equal(DataFrame(s0, columns=[0]), s0.to_frame())
        tm.assert_frame_equal(DataFrame(s1, columns=[1]), s1.to_frame())

        # non-matching produces empty frame
        assert DataFrame(s0, columns=[1]).empty
        assert DataFrame(s1, columns=[0]).empty

    def test_constructor_Series_differently_indexed(self):
        # name
        s1 = Series([1, 2, 3], index=["a", "b", "c"], name="x")

        # no name
        s2 = Series([1, 2, 3], index=["a", "b", "c"])

        other_index = Index(["a", "b"])

        df1 = DataFrame(s1, index=other_index)
        exp1 = DataFrame(s1.reindex(other_index))
        assert df1.columns[0] == "x"
        tm.assert_frame_equal(df1, exp1)

        df2 = DataFrame(s2, index=other_index)
        exp2 = DataFrame(s2.reindex(other_index))
        assert df2.columns[0] == 0
        tm.assert_index_equal(df2.index, other_index)
        tm.assert_frame_equal(df2, exp2)

    @pytest.mark.parametrize(
        "name_in1,name_in2,name_in3,name_out",
        [
            ("idx", "idx", "idx", "idx"),
            ("idx", "idx", None, None),
            ("idx", None, None, None),
            ("idx1", "idx2", None, None),
            ("idx1", "idx1", "idx2", None),
            ("idx1", "idx2", "idx3", None),
            (None, None, None, None),
        ],
    )
    def test_constructor_index_names(self, name_in1, name_in2, name_in3, name_out):
        # GH13475
        indices = [
            Index(["a", "b", "c"], name=name_in1),
            Index(["b", "c", "d"], name=name_in2),
            Index(["c", "d", "e"], name=name_in3),
        ]
        series = {
            c: Series([0, 1, 2], index=i) for i, c in zip(indices, ["x", "y", "z"])
        }
        result = DataFrame(series)

        exp_ind = Index(["a", "b", "c", "d", "e"], name=name_out)
        expected = DataFrame(
            {
                "x": [0, 1, 2, np.nan, np.nan],
                "y": [np.nan, 0, 1, 2, np.nan],
                "z": [np.nan, np.nan, 0, 1, 2],
            },
            index=exp_ind,
        )

        tm.assert_frame_equal(result, expected)

    def test_constructor_manager_resize(self, float_frame):
        index = list(float_frame.index[:5])
        columns = list(float_frame.columns[:3])

        msg = "Passing a BlockManager to DataFrame"
        with tm.assert_produces_warning(
            DeprecationWarning, match=msg, check_stacklevel=False
        ):
            result = DataFrame(float_frame._mgr, index=index, columns=columns)
        tm.assert_index_equal(result.index, Index(index))
        tm.assert_index_equal(result.columns, Index(columns))

    def test_constructor_mix_series_nonseries(self, float_frame):
        df = DataFrame(
            {"A": float_frame["A"], "B": list(float_frame["B"])}, columns=["A", "B"]
        )
        tm.assert_frame_equal(df, float_frame.loc[:, ["A", "B"]])

        msg = "does not match index length"
        with pytest.raises(ValueError, match=msg):
            DataFrame({"A": float_frame["A"], "B": list(float_frame["B"])[:-2]})

    def test_constructor_miscast_na_int_dtype(self):
        msg = r"Cannot convert non-finite values \(NA or inf\) to integer"

        with pytest.raises(IntCastingNaNError, match=msg):
            DataFrame([[np.nan, 1], [1, 0]], dtype=np.int64)

    def test_constructor_column_duplicates(self):
        # it works! #2079
        df = DataFrame([[8, 5]], columns=["a", "a"])
        edf = DataFrame([[8, 5]])
        edf.columns = ["a", "a"]

        tm.assert_frame_equal(df, edf)

        idf = DataFrame.from_records([(8, 5)], columns=["a", "a"])

        tm.assert_frame_equal(idf, edf)

    def test_constructor_empty_with_string_dtype(self):
        # GH 9428
        expected = DataFrame(index=[0, 1], columns=[0, 1], dtype=object)

        df = DataFrame(index=[0, 1], columns=[0, 1], dtype=str)
        tm.assert_frame_equal(df, expected)
        df = DataFrame(index=[0, 1], columns=[0, 1], dtype=np.str_)
        tm.assert_frame_equal(df, expected)
        df = DataFrame(index=[0, 1], columns=[0, 1], dtype="U5")
        tm.assert_frame_equal(df, expected)

    def test_constructor_empty_with_string_extension(self, nullable_string_dtype):
        # GH 34915
        expected = DataFrame(columns=["c1"], dtype=nullable_string_dtype)
        df = DataFrame(columns=["c1"], dtype=nullable_string_dtype)
        tm.assert_frame_equal(df, expected)

    def test_constructor_single_value(self):
        # expecting single value upcasting here
        df = DataFrame(0.0, index=[1, 2, 3], columns=["a", "b", "c"])
        tm.assert_frame_equal(
            df, DataFrame(np.zeros(df.shape).astype("float64"), df.index, df.columns)
        )

        df = DataFrame(0, index=[1, 2, 3], columns=["a", "b", "c"])
        tm.assert_frame_equal(
            df, DataFrame(np.zeros(df.shape).astype("int64"), df.index, df.columns)
        )

        df = DataFrame("a", index=[1, 2], columns=["a", "c"])
        tm.assert_frame_equal(
            df,
            DataFrame(
                np.array([["a", "a"], ["a", "a"]], dtype=object),
                index=[1, 2],
                columns=["a", "c"],
            ),
        )

        msg = "DataFrame constructor not properly called!"
        with pytest.raises(ValueError, match=msg):
            DataFrame("a", [1, 2])
        with pytest.raises(ValueError, match=msg):
            DataFrame("a", columns=["a", "c"])

        msg = "incompatible data and dtype"
        with pytest.raises(TypeError, match=msg):
            DataFrame("a", [1, 2], ["a", "c"], float)

    def test_constructor_with_datetimes(self, using_infer_string):
        intname = np.dtype(int).name
        floatname = np.dtype(np.float64).name
        objectname = np.dtype(np.object_).name

        # single item
        df = DataFrame(
            {
                "A": 1,
                "B": "foo",
                "C": "bar",
                "D": Timestamp("20010101"),
                "E": datetime(2001, 1, 2, 0, 0),
            },
            index=np.arange(10),
        )
        result = df.dtypes
        expected = Series(
            [np.dtype("int64")]
            + [np.dtype(objectname) if not using_infer_string else "string"] * 2
            + [np.dtype("M8[s]"), np.dtype("M8[us]")],
            index=list("ABCDE"),
        )
        tm.assert_series_equal(result, expected)

        # check with ndarray construction ndim==0 (e.g. we are passing a ndim 0
        # ndarray with a dtype specified)
        df = DataFrame(
            {
                "a": 1.0,
                "b": 2,
                "c": "foo",
                floatname: np.array(1.0, dtype=floatname),
                intname: np.array(1, dtype=intname),
            },
            index=np.arange(10),
        )
        result = df.dtypes
        expected = Series(
            [np.dtype("float64")]
            + [np.dtype("int64")]
            + [np.dtype("object") if not using_infer_string else "string"]
            + [np.dtype("float64")]
            + [np.dtype(intname)],
            index=["a", "b", "c", floatname, intname],
        )
        tm.assert_series_equal(result, expected)

        # check with ndarray construction ndim>0
        df = DataFrame(
            {
                "a": 1.0,
                "b": 2,
                "c": "foo",
                floatname: np.array([1.0] * 10, dtype=floatname),
                intname: np.array([1] * 10, dtype=intname),
            },
            index=np.arange(10),
        )
        result = df.dtypes
        expected = Series(
            [np.dtype("float64")]
            + [np.dtype("int64")]
            + [np.dtype("object") if not using_infer_string else "string"]
            + [np.dtype("float64")]
            + [np.dtype(intname)],
            index=["a", "b", "c", floatname, intname],
        )
        tm.assert_series_equal(result, expected)

    def test_constructor_with_datetimes1(self):
        # GH 2809
        ind = date_range(start="2000-01-01", freq="D", periods=10)
        datetimes = [ts.to_pydatetime() for ts in ind]
        datetime_s = Series(datetimes)
        assert datetime_s.dtype == "M8[us]"

    def test_constructor_with_datetimes2(self):
        # GH 2810
        ind = date_range(start="2000-01-01", freq="D", periods=10)
        datetimes = [ts.to_pydatetime() for ts in ind]
        dates = [ts.date() for ts in ind]
        df = DataFrame(datetimes, columns=["datetimes"])
        df["dates"] = dates
        result = df.dtypes
        expected = Series(
            [np.dtype("datetime64[us]"), np.dtype("object")],
            index=["datetimes", "dates"],
        )
        tm.assert_series_equal(result, expected)

    def test_constructor_with_datetimes3(self):
        # GH 7594
        # don't coerce tz-aware
        tz = pytz.timezone("US/Eastern")
        dt = tz.localize(datetime(2012, 1, 1))

        df = DataFrame({"End Date": dt}, index=[0])
        assert df.iat[0, 0] == dt
        tm.assert_series_equal(
            df.dtypes, Series({"End Date": "datetime64[us, US/Eastern]"}, dtype=object)
        )

        df = DataFrame([{"End Date": dt}])
        assert df.iat[0, 0] == dt
        tm.assert_series_equal(
            df.dtypes, Series({"End Date": "datetime64[us, US/Eastern]"}, dtype=object)
        )

    def test_constructor_with_datetimes4(self):
        # tz-aware (UTC and other tz's)
        # GH 8411
        dr = date_range("20130101", periods=3)
        df = DataFrame({"value": dr})
        assert df.iat[0, 0].tz is None
        dr = date_range("20130101", periods=3, tz="UTC")
        df = DataFrame({"value": dr})
        assert str(df.iat[0, 0].tz) == "UTC"
        dr = date_range("20130101", periods=3, tz="US/Eastern")
        df = DataFrame({"value": dr})
        assert str(df.iat[0, 0].tz) == "US/Eastern"

    def test_constructor_with_datetimes5(self):
        # GH 7822
        # preserver an index with a tz on dict construction
        i = date_range("1/1/2011", periods=5, freq="10s", tz="US/Eastern")

        expected = DataFrame({"a": i.to_series().reset_index(drop=True)})
        df = DataFrame()
        df["a"] = i
        tm.assert_frame_equal(df, expected)

        df = DataFrame({"a": i})
        tm.assert_frame_equal(df, expected)

    def test_constructor_with_datetimes6(self):
        # multiples
        i = date_range("1/1/2011", periods=5, freq="10s", tz="US/Eastern")
        i_no_tz = date_range("1/1/2011", periods=5, freq="10s")
        df = DataFrame({"a": i, "b": i_no_tz})
        expected = DataFrame({"a": i.to_series().reset_index(drop=True), "b": i_no_tz})
        tm.assert_frame_equal(df, expected)

    @pytest.mark.parametrize(
        "arr",
        [
            np.array([None, None, None, None, datetime.now(), None]),
            np.array([None, None, datetime.now(), None]),
            [[np.datetime64("NaT")], [None]],
            [[np.datetime64("NaT")], [pd.NaT]],
            [[None], [np.datetime64("NaT")]],
            [[None], [pd.NaT]],
            [[pd.NaT], [np.datetime64("NaT")]],
            [[pd.NaT], [None]],
        ],
    )
    def test_constructor_datetimes_with_nulls(self, arr):
        # gh-15869, GH#11220
        result = DataFrame(arr).dtypes
        unit = "ns"
        if isinstance(arr, np.ndarray):
            # inferred from a pydatetime object
            unit = "us"
        elif not any(isinstance(x, np.datetime64) for y in arr for x in y):
            # TODO: this condition is not clear about why we have different behavior
            unit = "s"
        expected = Series([np.dtype(f"datetime64[{unit}]")])
        tm.assert_series_equal(result, expected)

    @pytest.mark.parametrize("order", ["K", "A", "C", "F"])
    @pytest.mark.parametrize(
        "unit",
        ["M", "D", "h", "m", "s", "ms", "us", "ns"],
    )
    def test_constructor_datetimes_non_ns(self, order, unit):
        dtype = f"datetime64[{unit}]"
        na = np.array(
            [
                ["2015-01-01", "2015-01-02", "2015-01-03"],
                ["2017-01-01", "2017-01-02", "2017-02-03"],
            ],
            dtype=dtype,
            order=order,
        )
        df = DataFrame(na)
        expected = DataFrame(na.astype("M8[ns]"))
        if unit in ["M", "D", "h", "m"]:
            with pytest.raises(TypeError, match="Cannot cast"):
                expected.astype(dtype)

            # instead the constructor casts to the closest supported reso, i.e. "s"
            expected = expected.astype("datetime64[s]")
        else:
            expected = expected.astype(dtype=dtype)

        tm.assert_frame_equal(df, expected)

    @pytest.mark.parametrize("order", ["K", "A", "C", "F"])
    @pytest.mark.parametrize(
        "unit",
        [
            "D",
            "h",
            "m",
            "s",
            "ms",
            "us",
            "ns",
        ],
    )
    def test_constructor_timedelta_non_ns(self, order, unit):
        dtype = f"timedelta64[{unit}]"
        na = np.array(
            [
                [np.timedelta64(1, "D"), np.timedelta64(2, "D")],
                [np.timedelta64(4, "D"), np.timedelta64(5, "D")],
            ],
            dtype=dtype,
            order=order,
        )
        df = DataFrame(na)
        if unit in ["D", "h", "m"]:
            # we get the nearest supported unit, i.e. "s"
            exp_unit = "s"
        else:
            exp_unit = unit
        exp_dtype = np.dtype(f"m8[{exp_unit}]")
        expected = DataFrame(
            [
                [Timedelta(1, "D"), Timedelta(2, "D")],
                [Timedelta(4, "D"), Timedelta(5, "D")],
            ],
            dtype=exp_dtype,
        )
        # TODO(2.0): ideally we should get the same 'expected' without passing
        #  dtype=exp_dtype.
        tm.assert_frame_equal(df, expected)

    def test_constructor_for_list_with_dtypes(self, using_infer_string):
        # test list of lists/ndarrays
        df = DataFrame([np.arange(5) for x in range(5)])
        result = df.dtypes
        expected = Series([np.dtype("int")] * 5)
        tm.assert_series_equal(result, expected)

        df = DataFrame([np.array(np.arange(5), dtype="int32") for x in range(5)])
        result = df.dtypes
        expected = Series([np.dtype("int32")] * 5)
        tm.assert_series_equal(result, expected)

        # overflow issue? (we always expected int64 upcasting here)
        df = DataFrame({"a": [2**31, 2**31 + 1]})
        assert df.dtypes.iloc[0] == np.dtype("int64")

        # GH #2751 (construction with no index specified), make sure we cast to
        # platform values
        df = DataFrame([1, 2])
        assert df.dtypes.iloc[0] == np.dtype("int64")

        df = DataFrame([1.0, 2.0])
        assert df.dtypes.iloc[0] == np.dtype("float64")

        df = DataFrame({"a": [1, 2]})
        assert df.dtypes.iloc[0] == np.dtype("int64")

        df = DataFrame({"a": [1.0, 2.0]})
        assert df.dtypes.iloc[0] == np.dtype("float64")

        df = DataFrame({"a": 1}, index=range(3))
        assert df.dtypes.iloc[0] == np.dtype("int64")

        df = DataFrame({"a": 1.0}, index=range(3))
        assert df.dtypes.iloc[0] == np.dtype("float64")

        # with object list
        df = DataFrame(
            {
                "a": [1, 2, 4, 7],
                "b": [1.2, 2.3, 5.1, 6.3],
                "c": list("abcd"),
                "d": [datetime(2000, 1, 1) for i in range(4)],
                "e": [1.0, 2, 4.0, 7],
            }
        )
        result = df.dtypes
        expected = Series(
            [
                np.dtype("int64"),
                np.dtype("float64"),
                np.dtype("object") if not using_infer_string else "string",
                np.dtype("datetime64[us]"),
                np.dtype("float64"),
            ],
            index=list("abcde"),
        )
        tm.assert_series_equal(result, expected)

    def test_constructor_frame_copy(self, float_frame):
        cop = DataFrame(float_frame, copy=True)
        cop["A"] = 5
        assert (cop["A"] == 5).all()
        assert not (float_frame["A"] == 5).all()

    def test_constructor_frame_shallow_copy(self, float_frame):
        # constructing a DataFrame from DataFrame with copy=False should still
        # give a "shallow" copy (share data, not attributes)
        # https://github.com/pandas-dev/pandas/issues/49523
        orig = float_frame.copy()
        cop = DataFrame(float_frame)
        assert cop._mgr is not float_frame._mgr
        # Overwriting index of copy doesn't change original
        cop.index = np.arange(len(cop))
        tm.assert_frame_equal(float_frame, orig)

    def test_constructor_ndarray_copy(self, float_frame):
        arr = float_frame.values.copy()
        df = DataFrame(arr)

        arr[5] = 5
        assert not (df.values[5] == 5).all()
        df = DataFrame(arr, copy=True)
        arr[6] = 6
        assert not (df.values[6] == 6).all()

    def test_constructor_series_copy(self, float_frame):
        series = float_frame._series

        df = DataFrame({"A": series["A"]}, copy=True)
        # TODO can be replaced with `df.loc[:, "A"] = 5` after deprecation about
        # inplace mutation is enforced
        df.loc[df.index[0] : df.index[-1], "A"] = 5

        assert not (series["A"] == 5).all()

    @pytest.mark.parametrize(
        "df",
        [
            DataFrame([[1, 2, 3], [4, 5, 6]], index=[1, np.nan]),
            DataFrame([[1, 2, 3], [4, 5, 6]], columns=[1.1, 2.2, np.nan]),
            DataFrame([[0, 1, 2, 3], [4, 5, 6, 7]], columns=[np.nan, 1.1, 2.2, np.nan]),
            DataFrame(
                [[0.0, 1, 2, 3.0], [4, 5, 6, 7]], columns=[np.nan, 1.1, 2.2, np.nan]
            ),
            DataFrame([[0.0, 1, 2, 3.0], [4, 5, 6, 7]], columns=[np.nan, 1, 2, 2]),
        ],
    )
    def test_constructor_with_nas(self, df):
        # GH 5016
        # na's in indices
        # GH 21428 (non-unique columns)

        for i in range(len(df.columns)):
            df.iloc[:, i]

        indexer = np.arange(len(df.columns))[isna(df.columns)]

        # No NaN found -> error
        if len(indexer) == 0:
            with pytest.raises(KeyError, match="^nan$"):
                df.loc[:, np.nan]
        # single nan should result in Series
        elif len(indexer) == 1:
            tm.assert_series_equal(df.iloc[:, indexer[0]], df.loc[:, np.nan])
        # multiple nans should result in DataFrame
        else:
            tm.assert_frame_equal(df.iloc[:, indexer], df.loc[:, np.nan])

    def test_constructor_lists_to_object_dtype(self):
        # from #1074
        d = DataFrame({"a": [np.nan, False]})
        assert d["a"].dtype == np.object_
        assert not d["a"][1]

    def test_constructor_ndarray_categorical_dtype(self):
        cat = Categorical(["A", "B", "C"])
        arr = np.array(cat).reshape(-1, 1)
        arr = np.broadcast_to(arr, (3, 4))

        result = DataFrame(arr, dtype=cat.dtype)

        expected = DataFrame({0: cat, 1: cat, 2: cat, 3: cat})
        tm.assert_frame_equal(result, expected)

    def test_constructor_categorical(self):
        # GH8626

        # dict creation
        df = DataFrame({"A": list("abc")}, dtype="category")
        expected = Series(list("abc"), dtype="category", name="A")
        tm.assert_series_equal(df["A"], expected)

        # to_frame
        s = Series(list("abc"), dtype="category")
        result = s.to_frame()
        expected = Series(list("abc"), dtype="category", name=0)
        tm.assert_series_equal(result[0], expected)
        result = s.to_frame(name="foo")
        expected = Series(list("abc"), dtype="category", name="foo")
        tm.assert_series_equal(result["foo"], expected)

        # list-like creation
        df = DataFrame(list("abc"), dtype="category")
        expected = Series(list("abc"), dtype="category", name=0)
        tm.assert_series_equal(df[0], expected)

    def test_construct_from_1item_list_of_categorical(self):
        # pre-2.0 this behaved as DataFrame({0: cat}), in 2.0 we remove
        #  Categorical special case
        # ndim != 1
        cat = Categorical(list("abc"))
        df = DataFrame([cat])
        expected = DataFrame([cat.astype(object)])
        tm.assert_frame_equal(df, expected)

    def test_construct_from_list_of_categoricals(self):
        # pre-2.0 this behaved as DataFrame({0: cat}), in 2.0 we remove
        #  Categorical special case

        df = DataFrame([Categorical(list("abc")), Categorical(list("abd"))])
        expected = DataFrame([["a", "b", "c"], ["a", "b", "d"]])
        tm.assert_frame_equal(df, expected)

    def test_from_nested_listlike_mixed_types(self):
        # pre-2.0 this behaved as DataFrame({0: cat}), in 2.0 we remove
        #  Categorical special case
        # mixed
        df = DataFrame([Categorical(list("abc")), list("def")])
        expected = DataFrame([["a", "b", "c"], ["d", "e", "f"]])
        tm.assert_frame_equal(df, expected)

    def test_construct_from_listlikes_mismatched_lengths(self):
        df = DataFrame([Categorical(list("abc")), Categorical(list("abdefg"))])
        expected = DataFrame([list("abc"), list("abdefg")])
        tm.assert_frame_equal(df, expected)

    def test_constructor_categorical_series(self):
        items = [1, 2, 3, 1]
        exp = Series(items).astype("category")
        res = Series(items, dtype="category")
        tm.assert_series_equal(res, exp)

        items = ["a", "b", "c", "a"]
        exp = Series(items).astype("category")
        res = Series(items, dtype="category")
        tm.assert_series_equal(res, exp)

        # insert into frame with different index
        # GH 8076
        index = date_range("20000101", periods=3)
        expected = Series(
            Categorical(values=[np.nan, np.nan, np.nan], categories=["a", "b", "c"])
        )
        expected.index = index

        expected = DataFrame({"x": expected})
        df = DataFrame({"x": Series(["a", "b", "c"], dtype="category")}, index=index)
        tm.assert_frame_equal(df, expected)

    @pytest.mark.parametrize(
        "dtype",
        tm.ALL_NUMERIC_DTYPES
        + tm.DATETIME64_DTYPES
        + tm.TIMEDELTA64_DTYPES
        + tm.BOOL_DTYPES,
    )
    def test_check_dtype_empty_numeric_column(self, dtype):
        # GH24386: Ensure dtypes are set correctly for an empty DataFrame.
        # Empty DataFrame is generated via dictionary data with non-overlapping columns.
        data = DataFrame({"a": [1, 2]}, columns=["b"], dtype=dtype)

        assert data.b.dtype == dtype

    @pytest.mark.parametrize(
        "dtype", tm.STRING_DTYPES + tm.BYTES_DTYPES + tm.OBJECT_DTYPES
    )
    def test_check_dtype_empty_string_column(self, request, dtype):
        # GH24386: Ensure dtypes are set correctly for an empty DataFrame.
        # Empty DataFrame is generated via dictionary data with non-overlapping columns.
        data = DataFrame({"a": [1, 2]}, columns=["b"], dtype=dtype)
        assert data.b.dtype.name == "object"

    def test_to_frame_with_falsey_names(self):
        # GH 16114
        result = Series(name=0, dtype=object).to_frame().dtypes
        expected = Series({0: object})
        tm.assert_series_equal(result, expected)

        result = DataFrame(Series(name=0, dtype=object)).dtypes
        tm.assert_series_equal(result, expected)

    @pytest.mark.arm_slow
    @pytest.mark.parametrize("dtype", [None, "uint8", "category"])
    def test_constructor_range_dtype(self, dtype):
        expected = DataFrame({"A": [0, 1, 2, 3, 4]}, dtype=dtype or "int64")

        # GH 26342
        result = DataFrame(range(5), columns=["A"], dtype=dtype)
        tm.assert_frame_equal(result, expected)

        # GH 16804
        result = DataFrame({"A": range(5)}, dtype=dtype)
        tm.assert_frame_equal(result, expected)

    def test_frame_from_list_subclass(self):
        # GH21226
        class List(list):
            pass

        expected = DataFrame([[1, 2, 3], [4, 5, 6]])
        result = DataFrame(List([List([1, 2, 3]), List([4, 5, 6])]))
        tm.assert_frame_equal(result, expected)

    @pytest.mark.parametrize(
        "extension_arr",
        [
            Categorical(list("aabbc")),
            SparseArray([1, np.nan, np.nan, np.nan]),
            IntervalArray([Interval(0, 1), Interval(1, 5)]),
            PeriodArray(pd.period_range(start="1/1/2017", end="1/1/2018", freq="M")),
        ],
    )
    def test_constructor_with_extension_array(self, extension_arr):
        # GH11363
        expected = DataFrame(Series(extension_arr))
        result = DataFrame(extension_arr)
        tm.assert_frame_equal(result, expected)

    def test_datetime_date_tuple_columns_from_dict(self):
        # GH 10863
        v = date.today()
        tup = v, v
        result = DataFrame({tup: Series(range(3), index=range(3))}, columns=[tup])
        expected = DataFrame([0, 1, 2], columns=Index(Series([tup])))
        tm.assert_frame_equal(result, expected)

    def test_construct_with_two_categoricalindex_series(self):
        # GH 14600
        s1 = Series([39, 6, 4], index=CategoricalIndex(["female", "male", "unknown"]))
        s2 = Series(
            [2, 152, 2, 242, 150],
            index=CategoricalIndex(["f", "female", "m", "male", "unknown"]),
        )
        result = DataFrame([s1, s2])
        expected = DataFrame(
            np.array([[39, 6, 4, np.nan, np.nan], [152.0, 242.0, 150.0, 2.0, 2.0]]),
            columns=["female", "male", "unknown", "f", "m"],
        )
        tm.assert_frame_equal(result, expected)

    def test_constructor_series_nonexact_categoricalindex(self):
        # GH 42424
        ser = Series(range(100))
        ser1 = cut(ser, 10).value_counts().head(5)
        ser2 = cut(ser, 10).value_counts().tail(5)
        result = DataFrame({"1": ser1, "2": ser2})
        index = CategoricalIndex(
            [
                Interval(-0.099, 9.9, closed="right"),
                Interval(9.9, 19.8, closed="right"),
                Interval(19.8, 29.7, closed="right"),
                Interval(29.7, 39.6, closed="right"),
                Interval(39.6, 49.5, closed="right"),
                Interval(49.5, 59.4, closed="right"),
                Interval(59.4, 69.3, closed="right"),
                Interval(69.3, 79.2, closed="right"),
                Interval(79.2, 89.1, closed="right"),
                Interval(89.1, 99, closed="right"),
            ],
            ordered=True,
        )
        expected = DataFrame(
            {"1": [10] * 5 + [np.nan] * 5, "2": [np.nan] * 5 + [10] * 5}, index=index
        )
        tm.assert_frame_equal(expected, result)

    def test_from_M8_structured(self):
        dates = [(datetime(2012, 9, 9, 0, 0), datetime(2012, 9, 8, 15, 10))]
        arr = np.array(dates, dtype=[("Date", "M8[us]"), ("Forecasting", "M8[us]")])
        df = DataFrame(arr)

        assert df["Date"][0] == dates[0][0]
        assert df["Forecasting"][0] == dates[0][1]

        s = Series(arr["Date"])
        assert isinstance(s[0], Timestamp)
        assert s[0] == dates[0][0]

    def test_from_datetime_subclass(self):
        # GH21142 Verify whether Datetime subclasses are also of dtype datetime
        class DatetimeSubclass(datetime):
            pass

        data = DataFrame({"datetime": [DatetimeSubclass(2020, 1, 1, 1, 1)]})
        assert data.datetime.dtype == "datetime64[us]"

    def test_with_mismatched_index_length_raises(self):
        # GH#33437
        dti = date_range("2016-01-01", periods=3, tz="US/Pacific")
        msg = "Shape of passed values|Passed arrays should have the same length"
        with pytest.raises(ValueError, match=msg):
            DataFrame(dti, index=range(4))

    def test_frame_ctor_datetime64_column(self):
        rng = date_range("1/1/2000 00:00:00", "1/1/2000 1:59:50", freq="10s")
        dates = np.asarray(rng)

        df = DataFrame(
            {"A": np.random.default_rng(2).standard_normal(len(rng)), "B": dates}
        )
        assert np.issubdtype(df["B"].dtype, np.dtype("M8[ns]"))

    def test_dataframe_constructor_infer_multiindex(self):
        index_lists = [["a", "a", "b", "b"], ["x", "y", "x", "y"]]

        multi = DataFrame(
            np.random.default_rng(2).standard_normal((4, 4)),
            index=[np.array(x) for x in index_lists],
        )
        assert isinstance(multi.index, MultiIndex)
        assert not isinstance(multi.columns, MultiIndex)

        multi = DataFrame(
            np.random.default_rng(2).standard_normal((4, 4)), columns=index_lists
        )
        assert isinstance(multi.columns, MultiIndex)

    @pytest.mark.parametrize(
        "input_vals",
        [
            ([1, 2]),
            (["1", "2"]),
            (list(date_range("1/1/2011", periods=2, freq="h"))),
            (list(date_range("1/1/2011", periods=2, freq="h", tz="US/Eastern"))),
            ([Interval(left=0, right=5)]),
        ],
    )
    def test_constructor_list_str(self, input_vals, string_dtype):
        # GH#16605
        # Ensure that data elements are converted to strings when
        # dtype is str, 'str', or 'U'

        result = DataFrame({"A": input_vals}, dtype=string_dtype)
        expected = DataFrame({"A": input_vals}).astype({"A": string_dtype})
        tm.assert_frame_equal(result, expected)

    def test_constructor_list_str_na(self, string_dtype):
        result = DataFrame({"A": [1.0, 2.0, None]}, dtype=string_dtype)
        expected = DataFrame({"A": ["1.0", "2.0", None]}, dtype=object)
        tm.assert_frame_equal(result, expected)

    @pytest.mark.parametrize("copy", [False, True])
    def test_dict_nocopy(
        self,
        copy,
        any_numeric_ea_dtype,
        any_numpy_dtype,
    ):
        a = np.array([1, 2], dtype=any_numpy_dtype)
        b = np.array([3, 4], dtype=any_numpy_dtype)
        if b.dtype.kind in ["S", "U"]:
            # These get cast, making the checks below more cumbersome
            pytest.skip(f"{b.dtype} get cast, making the checks below more cumbersome")

        c = pd.array([1, 2], dtype=any_numeric_ea_dtype)
        c_orig = c.copy()
        df = DataFrame({"a": a, "b": b, "c": c}, copy=copy)

        def get_base(obj):
            if isinstance(obj, np.ndarray):
                return obj.base
            elif isinstance(obj.dtype, np.dtype):
                # i.e. DatetimeArray, TimedeltaArray
                return obj._ndarray.base
            else:
                raise TypeError

        def check_views(c_only: bool = False):
            # Check that the underlying data behind df["c"] is still `c`
            #  after setting with iloc.  Since we don't know which entry in
            #  df._mgr.arrays corresponds to df["c"], we just check that exactly
            #  one of these arrays is `c`.  GH#38939
            assert sum(x is c for x in df._mgr.arrays) == 1
            if c_only:
                # If we ever stop consolidating in setitem_with_indexer,
                #  this will become unnecessary.
                return

            assert (
                sum(
                    get_base(x) is a
                    for x in df._mgr.arrays
                    if isinstance(x.dtype, np.dtype)
                )
                == 1
            )
            assert (
                sum(
                    get_base(x) is b
                    for x in df._mgr.arrays
                    if isinstance(x.dtype, np.dtype)
                )
                == 1
            )

        if not copy:
            # constructor preserves views
            check_views()

        # TODO: most of the rest of this test belongs in indexing tests
        if lib.is_np_dtype(df.dtypes.iloc[0], "fciuO"):
            warn = None
        else:
            warn = FutureWarning
        with tm.assert_produces_warning(warn, match="incompatible dtype"):
            df.iloc[0, 0] = 0
            df.iloc[0, 1] = 0
        if not copy:
            check_views(True)

        # FIXME(GH#35417): until GH#35417, iloc.setitem into EA values does not preserve
        #  view, so we have to check in the other direction
        df.iloc[:, 2] = pd.array([45, 46], dtype=c.dtype)
        assert df.dtypes.iloc[2] == c.dtype
        if copy:
            if a.dtype.kind == "M":
                assert a[0] == a.dtype.type(1, "ns")
                assert b[0] == b.dtype.type(3, "ns")
            else:
                assert a[0] == a.dtype.type(1)
                assert b[0] == b.dtype.type(3)
            # FIXME(GH#35417): enable after GH#35417
            assert c[0] == c_orig[0]  # i.e. df.iloc[0, 2]=45 did *not* update c

    def test_construct_from_dict_ea_series(self):
        # GH#53744 - default of copy=True should also apply for Series with
        # extension dtype
        ser = Series([1, 2, 3], dtype="Int64")
        df = DataFrame({"a": ser})
        assert not np.shares_memory(ser.values._data, df["a"].values._data)

    def test_from_series_with_name_with_columns(self):
        # GH 7893
        result = DataFrame(Series(1, name="foo"), columns=["bar"])
        expected = DataFrame(columns=["bar"])
        tm.assert_frame_equal(result, expected)

    def test_nested_list_columns(self):
        # GH 14467
        result = DataFrame(
            [[1, 2, 3], [4, 5, 6]], columns=[["A", "A", "A"], ["a", "b", "c"]]
        )
        expected = DataFrame(
            [[1, 2, 3], [4, 5, 6]],
            columns=MultiIndex.from_tuples([("A", "a"), ("A", "b"), ("A", "c")]),
        )
        tm.assert_frame_equal(result, expected)

    def test_from_2d_object_array_of_periods_or_intervals(self):
        # Period analogue to GH#26825
        pi = pd.period_range("2016-04-05", periods=3)
        data = pi._data.astype(object).reshape(1, -1)
        df = DataFrame(data)
        assert df.shape == (1, 3)
        assert (df.dtypes == pi.dtype).all()
        assert (df == pi).all().all()

        ii = pd.IntervalIndex.from_breaks([3, 4, 5, 6])
        data2 = ii._data.astype(object).reshape(1, -1)
        df2 = DataFrame(data2)
        assert df2.shape == (1, 3)
        assert (df2.dtypes == ii.dtype).all()
        assert (df2 == ii).all().all()

        # mixed
        data3 = np.r_[data, data2, data, data2].T
        df3 = DataFrame(data3)
        expected = DataFrame({0: pi, 1: ii, 2: pi, 3: ii})
        tm.assert_frame_equal(df3, expected)

    @pytest.mark.parametrize(
        "col_a, col_b",
        [
            ([[1], [2]], np.array([[1], [2]])),
            (np.array([[1], [2]]), [[1], [2]]),
            (np.array([[1], [2]]), np.array([[1], [2]])),
        ],
    )
    def test_error_from_2darray(self, col_a, col_b):
        msg = "Per-column arrays must each be 1-dimensional"
        with pytest.raises(ValueError, match=msg):
            DataFrame({"a": col_a, "b": col_b})

    def test_from_dict_with_missing_copy_false(self):
        # GH#45369 filled columns should not be views of one another
        df = DataFrame(index=[1, 2, 3], columns=["a", "b", "c"], copy=False)
        assert not np.shares_memory(df["a"]._values, df["b"]._values)

        df.iloc[0, 0] = 0
        expected = DataFrame(
            {
                "a": [0, np.nan, np.nan],
                "b": [np.nan, np.nan, np.nan],
                "c": [np.nan, np.nan, np.nan],
            },
            index=[1, 2, 3],
            dtype=object,
        )
        tm.assert_frame_equal(df, expected)

    def test_construction_empty_array_multi_column_raises(self):
        # GH#46822
        msg = r"Shape of passed values is \(0, 1\), indices imply \(0, 2\)"
        with pytest.raises(ValueError, match=msg):
            DataFrame(data=np.array([]), columns=["a", "b"])

    def test_construct_with_strings_and_none(self):
        # GH#32218
        df = DataFrame(["1", "2", None], columns=["a"], dtype="str")
        expected = DataFrame({"a": ["1", "2", None]}, dtype="str")
        tm.assert_frame_equal(df, expected)

    def test_frame_string_inference(self):
        # GH#54430
        pytest.importorskip("pyarrow")
        dtype = "string[pyarrow_numpy]"
        expected = DataFrame(
            {"a": ["a", "b"]}, dtype=dtype, columns=Index(["a"], dtype=dtype)
        )
        with pd.option_context("future.infer_string", True):
            df = DataFrame({"a": ["a", "b"]})
        tm.assert_frame_equal(df, expected)

        expected = DataFrame(
            {"a": ["a", "b"]},
            dtype=dtype,
            columns=Index(["a"], dtype=dtype),
            index=Index(["x", "y"], dtype=dtype),
        )
        with pd.option_context("future.infer_string", True):
            df = DataFrame({"a": ["a", "b"]}, index=["x", "y"])
        tm.assert_frame_equal(df, expected)

        expected = DataFrame(
            {"a": ["a", 1]}, dtype="object", columns=Index(["a"], dtype=dtype)
        )
        with pd.option_context("future.infer_string", True):
            df = DataFrame({"a": ["a", 1]})
        tm.assert_frame_equal(df, expected)

        expected = DataFrame(
            {"a": ["a", "b"]}, dtype="object", columns=Index(["a"], dtype=dtype)
        )
        with pd.option_context("future.infer_string", True):
            df = DataFrame({"a": ["a", "b"]}, dtype="object")
        tm.assert_frame_equal(df, expected)

    def test_frame_string_inference_array_string_dtype(self):
        # GH#54496
        pytest.importorskip("pyarrow")
        dtype = "string[pyarrow_numpy]"
        expected = DataFrame(
            {"a": ["a", "b"]}, dtype=dtype, columns=Index(["a"], dtype=dtype)
        )
        with pd.option_context("future.infer_string", True):
            df = DataFrame({"a": np.array(["a", "b"])})
        tm.assert_frame_equal(df, expected)

        expected = DataFrame({0: ["a", "b"], 1: ["c", "d"]}, dtype=dtype)
        with pd.option_context("future.infer_string", True):
            df = DataFrame(np.array([["a", "c"], ["b", "d"]]))
        tm.assert_frame_equal(df, expected)

        expected = DataFrame(
            {"a": ["a", "b"], "b": ["c", "d"]},
            dtype=dtype,
            columns=Index(["a", "b"], dtype=dtype),
        )
        with pd.option_context("future.infer_string", True):
            df = DataFrame(np.array([["a", "c"], ["b", "d"]]), columns=["a", "b"])
        tm.assert_frame_equal(df, expected)

    def test_frame_string_inference_block_dim(self):
        # GH#55363
        pytest.importorskip("pyarrow")
        with pd.option_context("future.infer_string", True):
            df = DataFrame(np.array([["hello", "goodbye"], ["hello", "Hello"]]))
        assert df._mgr.blocks[0].ndim == 2

    def test_inference_on_pandas_objects(self):
        # GH#56012
        idx = Index([Timestamp("2019-12-31")], dtype=object)
        with tm.assert_produces_warning(FutureWarning, match="Dtype inference"):
            result = DataFrame(idx, columns=["a"])
        assert result.dtypes.iloc[0] != np.object_
        result = DataFrame({"a": idx})
        assert result.dtypes.iloc[0] == np.object_

        ser = Series([Timestamp("2019-12-31")], dtype=object)

        with tm.assert_produces_warning(FutureWarning, match="Dtype inference"):
            result = DataFrame(ser, columns=["a"])
        assert result.dtypes.iloc[0] != np.object_
        result = DataFrame({"a": ser})
        assert result.dtypes.iloc[0] == np.object_

<<<<<<< HEAD
    @pytest.mark.parametrize(
        "cons", [Series, Index, DatetimeIndex, DataFrame, pd.array, pd.to_datetime]
    )
    def test_construction_datetime_resolution_inference(self, cons):
        ts = Timestamp(2999, 1, 1)
        ts2 = ts.tz_localize("US/Pacific")

        obj = cons([ts])
        res_dtype = tm.get_dtype(obj)
        assert res_dtype == "M8[us]", res_dtype

        obj2 = cons([ts2])
        res_dtype2 = tm.get_dtype(obj2)
        assert res_dtype2 == "M8[us, US/Pacific]", res_dtype2
=======
    def test_dict_keys_returns_rangeindex(self):
        result = DataFrame({0: [1], 1: [2]}).columns
        expected = RangeIndex(2)
        tm.assert_index_equal(result, expected, exact=True)
>>>>>>> ded256d1


class TestDataFrameConstructorIndexInference:
    def test_frame_from_dict_of_series_overlapping_monthly_period_indexes(self):
        rng1 = pd.period_range("1/1/1999", "1/1/2012", freq="M")
        s1 = Series(np.random.default_rng(2).standard_normal(len(rng1)), rng1)

        rng2 = pd.period_range("1/1/1980", "12/1/2001", freq="M")
        s2 = Series(np.random.default_rng(2).standard_normal(len(rng2)), rng2)
        df = DataFrame({"s1": s1, "s2": s2})

        exp = pd.period_range("1/1/1980", "1/1/2012", freq="M")
        tm.assert_index_equal(df.index, exp)

    def test_frame_from_dict_with_mixed_tzaware_indexes(self):
        # GH#44091
        dti = date_range("2016-01-01", periods=3)

        ser1 = Series(range(3), index=dti)
        ser2 = Series(range(3), index=dti.tz_localize("UTC"))
        ser3 = Series(range(3), index=dti.tz_localize("US/Central"))
        ser4 = Series(range(3))

        # no tz-naive, but we do have mixed tzs and a non-DTI
        df1 = DataFrame({"A": ser2, "B": ser3, "C": ser4})
        exp_index = Index(
            list(ser2.index) + list(ser3.index) + list(ser4.index), dtype=object
        )
        tm.assert_index_equal(df1.index, exp_index)

        df2 = DataFrame({"A": ser2, "C": ser4, "B": ser3})
        exp_index3 = Index(
            list(ser2.index) + list(ser4.index) + list(ser3.index), dtype=object
        )
        tm.assert_index_equal(df2.index, exp_index3)

        df3 = DataFrame({"B": ser3, "A": ser2, "C": ser4})
        exp_index3 = Index(
            list(ser3.index) + list(ser2.index) + list(ser4.index), dtype=object
        )
        tm.assert_index_equal(df3.index, exp_index3)

        df4 = DataFrame({"C": ser4, "B": ser3, "A": ser2})
        exp_index4 = Index(
            list(ser4.index) + list(ser3.index) + list(ser2.index), dtype=object
        )
        tm.assert_index_equal(df4.index, exp_index4)

        # TODO: not clear if these raising is desired (no extant tests),
        #  but this is de facto behavior 2021-12-22
        msg = "Cannot join tz-naive with tz-aware DatetimeIndex"
        with pytest.raises(TypeError, match=msg):
            DataFrame({"A": ser2, "B": ser3, "C": ser4, "D": ser1})
        with pytest.raises(TypeError, match=msg):
            DataFrame({"A": ser2, "B": ser3, "D": ser1})
        with pytest.raises(TypeError, match=msg):
            DataFrame({"D": ser1, "A": ser2, "B": ser3})

    @pytest.mark.parametrize(
        "key_val, col_vals, col_type",
        [
            ["3", ["3", "4"], "utf8"],
            [3, [3, 4], "int8"],
        ],
    )
    def test_dict_data_arrow_column_expansion(self, key_val, col_vals, col_type):
        # GH 53617
        pa = pytest.importorskip("pyarrow")
        cols = pd.arrays.ArrowExtensionArray(
            pa.array(col_vals, type=pa.dictionary(pa.int8(), getattr(pa, col_type)()))
        )
        result = DataFrame({key_val: [1, 2]}, columns=cols)
        expected = DataFrame([[1, np.nan], [2, np.nan]], columns=cols)
        expected.isetitem(1, expected.iloc[:, 1].astype(object))
        tm.assert_frame_equal(result, expected)


class TestDataFrameConstructorWithDtypeCoercion:
    def test_floating_values_integer_dtype(self):
        # GH#40110 make DataFrame behavior with arraylike floating data and
        #  inty dtype match Series behavior

        arr = np.random.default_rng(2).standard_normal((10, 5))

        # GH#49599 in 2.0 we raise instead of either
        #  a) silently ignoring dtype and returningfloat (the old Series behavior) or
        #  b) rounding (the old DataFrame behavior)
        msg = "Trying to coerce float values to integers"
        with pytest.raises(ValueError, match=msg):
            DataFrame(arr, dtype="i8")

        df = DataFrame(arr.round(), dtype="i8")
        assert (df.dtypes == "i8").all()

        # with NaNs, we go through a different path with a different warning
        arr[0, 0] = np.nan
        msg = r"Cannot convert non-finite values \(NA or inf\) to integer"
        with pytest.raises(IntCastingNaNError, match=msg):
            DataFrame(arr, dtype="i8")
        with pytest.raises(IntCastingNaNError, match=msg):
            Series(arr[0], dtype="i8")
        # The future (raising) behavior matches what we would get via astype:
        msg = r"Cannot convert non-finite values \(NA or inf\) to integer"
        with pytest.raises(IntCastingNaNError, match=msg):
            DataFrame(arr).astype("i8")
        with pytest.raises(IntCastingNaNError, match=msg):
            Series(arr[0]).astype("i8")


class TestDataFrameConstructorWithDatetimeTZ:
    @pytest.mark.parametrize("tz", ["US/Eastern", "dateutil/US/Eastern"])
    def test_construction_preserves_tzaware_dtypes(self, tz):
        # after GH#7822
        # these retain the timezones on dict construction
        dr = date_range("2011/1/1", "2012/1/1", freq="W-FRI")
        dr_tz = dr.tz_localize(tz)
        df = DataFrame({"A": "foo", "B": dr_tz}, index=dr)
        tz_expected = DatetimeTZDtype("ns", dr_tz.tzinfo)
        assert df["B"].dtype == tz_expected

        # GH#2810 (with timezones)
        datetimes_naive = [ts.to_pydatetime() for ts in dr]
        datetimes_with_tz = [ts.to_pydatetime() for ts in dr_tz]
        df = DataFrame({"dr": dr})
        df["dr_tz"] = dr_tz
        df["datetimes_naive"] = datetimes_naive
        df["datetimes_with_tz"] = datetimes_with_tz
        result = df.dtypes
        expected = Series(
            [
                np.dtype("datetime64[ns]"),
                DatetimeTZDtype(tz=tz),
                np.dtype("datetime64[us]"),
                DatetimeTZDtype(tz=tz, unit="us"),
            ],
            index=["dr", "dr_tz", "datetimes_naive", "datetimes_with_tz"],
        )
        tm.assert_series_equal(result, expected)

    @pytest.mark.parametrize("pydt", [True, False])
    def test_constructor_data_aware_dtype_naive(self, tz_aware_fixture, pydt):
        # GH#25843, GH#41555, GH#33401
        tz = tz_aware_fixture
        ts = Timestamp("2019", tz=tz)
        if pydt:
            ts = ts.to_pydatetime()

        msg = (
            "Cannot convert timezone-aware data to timezone-naive dtype. "
            r"Use pd.Series\(values\).dt.tz_localize\(None\) instead."
        )
        with pytest.raises(ValueError, match=msg):
            DataFrame({0: [ts]}, dtype="datetime64[ns]")

        msg2 = "Cannot unbox tzaware Timestamp to tznaive dtype"
        with pytest.raises(TypeError, match=msg2):
            DataFrame({0: ts}, index=[0], dtype="datetime64[ns]")

        with pytest.raises(ValueError, match=msg):
            DataFrame([ts], dtype="datetime64[ns]")

        with pytest.raises(ValueError, match=msg):
            DataFrame(np.array([ts], dtype=object), dtype="datetime64[ns]")

        with pytest.raises(TypeError, match=msg2):
            DataFrame(ts, index=[0], columns=[0], dtype="datetime64[ns]")

        with pytest.raises(ValueError, match=msg):
            DataFrame([Series([ts])], dtype="datetime64[ns]")

        with pytest.raises(ValueError, match=msg):
            DataFrame([[ts]], columns=[0], dtype="datetime64[ns]")

    def test_from_dict(self):
        # 8260
        # support datetime64 with tz

        idx = Index(date_range("20130101", periods=3, tz="US/Eastern"), name="foo")
        dr = date_range("20130110", periods=3)

        # construction
        df = DataFrame({"A": idx, "B": dr})
        assert df["A"].dtype, "M8[ns, US/Eastern"
        assert df["A"].name == "A"
        tm.assert_series_equal(df["A"], Series(idx, name="A"))
        tm.assert_series_equal(df["B"], Series(dr, name="B"))

    def test_from_index(self):
        # from index
        idx2 = date_range("20130101", periods=3, tz="US/Eastern", name="foo")
        df2 = DataFrame(idx2)
        tm.assert_series_equal(df2["foo"], Series(idx2, name="foo"))
        df2 = DataFrame(Series(idx2))
        tm.assert_series_equal(df2["foo"], Series(idx2, name="foo"))

        idx2 = date_range("20130101", periods=3, tz="US/Eastern")
        df2 = DataFrame(idx2)
        tm.assert_series_equal(df2[0], Series(idx2, name=0))
        df2 = DataFrame(Series(idx2))
        tm.assert_series_equal(df2[0], Series(idx2, name=0))

    def test_frame_dict_constructor_datetime64_1680(self):
        dr = date_range("1/1/2012", periods=10)
        s = Series(dr, index=dr)

        # it works!
        DataFrame({"a": "foo", "b": s}, index=dr)
        DataFrame({"a": "foo", "b": s.values}, index=dr)

    def test_frame_datetime64_mixed_index_ctor_1681(self):
        dr = date_range("2011/1/1", "2012/1/1", freq="W-FRI")
        ts = Series(dr)

        # it works!
        d = DataFrame({"A": "foo", "B": ts}, index=dr)
        assert d["B"].isna().all()

    def test_frame_timeseries_column(self):
        # GH19157
        dr = date_range(
            start="20130101T10:00:00", periods=3, freq="min", tz="US/Eastern"
        )
        result = DataFrame(dr, columns=["timestamps"])
        expected = DataFrame(
            {
                "timestamps": [
                    Timestamp("20130101T10:00:00", tz="US/Eastern"),
                    Timestamp("20130101T10:01:00", tz="US/Eastern"),
                    Timestamp("20130101T10:02:00", tz="US/Eastern"),
                ]
            },
            dtype="M8[ns, US/Eastern]",
        )
        tm.assert_frame_equal(result, expected)

    def test_nested_dict_construction(self):
        # GH22227
        columns = ["Nevada", "Ohio"]
        pop = {
            "Nevada": {2001: 2.4, 2002: 2.9},
            "Ohio": {2000: 1.5, 2001: 1.7, 2002: 3.6},
        }
        result = DataFrame(pop, index=[2001, 2002, 2003], columns=columns)
        expected = DataFrame(
            [(2.4, 1.7), (2.9, 3.6), (np.nan, np.nan)],
            columns=columns,
            index=Index([2001, 2002, 2003]),
        )
        tm.assert_frame_equal(result, expected)

    def test_from_tzaware_object_array(self):
        # GH#26825 2D object array of tzaware timestamps should not raise
        dti = date_range("2016-04-05 04:30", periods=3, tz="UTC")
        data = dti._data.astype(object).reshape(1, -1)
        df = DataFrame(data)
        assert df.shape == (1, 3)
        assert (df.dtypes == dti.dtype).all()
        assert (df == dti).all().all()

    def test_from_tzaware_mixed_object_array(self):
        # GH#26825
        arr = np.array(
            [
                [
                    Timestamp("2013-01-01 00:00:00"),
                    Timestamp("2013-01-02 00:00:00"),
                    Timestamp("2013-01-03 00:00:00"),
                ],
                [
                    Timestamp("2013-01-01 00:00:00-0500", tz="US/Eastern"),
                    pd.NaT,
                    Timestamp("2013-01-03 00:00:00-0500", tz="US/Eastern"),
                ],
                [
                    Timestamp("2013-01-01 00:00:00+0100", tz="CET"),
                    pd.NaT,
                    Timestamp("2013-01-03 00:00:00+0100", tz="CET"),
                ],
            ],
            dtype=object,
        ).T
        res = DataFrame(arr, columns=["A", "B", "C"])

        expected_dtypes = [
            "datetime64[s]",
            "datetime64[s, US/Eastern]",
            "datetime64[s, CET]",
        ]
        assert (res.dtypes == expected_dtypes).all()

    def test_from_2d_ndarray_with_dtype(self):
        # GH#12513
        array_dim2 = np.arange(10).reshape((5, 2))
        df = DataFrame(array_dim2, dtype="datetime64[ns, UTC]")

        expected = DataFrame(array_dim2).astype("datetime64[ns, UTC]")
        tm.assert_frame_equal(df, expected)

    @pytest.mark.parametrize("typ", [set, frozenset])
    def test_construction_from_set_raises(self, typ):
        # https://github.com/pandas-dev/pandas/issues/32582
        values = typ({1, 2, 3})
        msg = f"'{typ.__name__}' type is unordered"
        with pytest.raises(TypeError, match=msg):
            DataFrame({"a": values})

        with pytest.raises(TypeError, match=msg):
            Series(values)

    def test_construction_from_ndarray_datetimelike(self):
        # ensure the underlying arrays are properly wrapped as EA when
        # constructed from 2D ndarray
        arr = np.arange(0, 12, dtype="datetime64[ns]").reshape(4, 3)
        df = DataFrame(arr)
        assert all(isinstance(arr, DatetimeArray) for arr in df._mgr.arrays)

    def test_construction_from_ndarray_with_eadtype_mismatched_columns(self):
        arr = np.random.default_rng(2).standard_normal((10, 2))
        dtype = pd.array([2.0]).dtype
        msg = r"len\(arrays\) must match len\(columns\)"
        with pytest.raises(ValueError, match=msg):
            DataFrame(arr, columns=["foo"], dtype=dtype)

        arr2 = pd.array([2.0, 3.0, 4.0])
        with pytest.raises(ValueError, match=msg):
            DataFrame(arr2, columns=["foo", "bar"])

    def test_columns_indexes_raise_on_sets(self):
        # GH 47215
        data = [[1, 2, 3], [4, 5, 6]]
        with pytest.raises(ValueError, match="index cannot be a set"):
            DataFrame(data, index={"a", "b"})
        with pytest.raises(ValueError, match="columns cannot be a set"):
            DataFrame(data, columns={"a", "b", "c"})

    def test_from_dict_with_columns_na_scalar(self):
        result = DataFrame({"a": pd.NaT}, columns=["a"], index=range(2))
        expected = DataFrame({"a": Series([pd.NaT, pd.NaT])})
        tm.assert_frame_equal(result, expected)


def get1(obj):  # TODO: make a helper in tm?
    if isinstance(obj, Series):
        return obj.iloc[0]
    else:
        return obj.iloc[0, 0]


class TestFromScalar:
    @pytest.fixture(params=[list, dict, None])
    def box(self, request):
        return request.param

    @pytest.fixture
    def constructor(self, frame_or_series, box):
        extra = {"index": range(2)}
        if frame_or_series is DataFrame:
            extra["columns"] = ["A"]

        if box is None:
            return functools.partial(frame_or_series, **extra)

        elif box is dict:
            if frame_or_series is Series:
                return lambda x, **kwargs: frame_or_series(
                    {0: x, 1: x}, **extra, **kwargs
                )
            else:
                return lambda x, **kwargs: frame_or_series({"A": x}, **extra, **kwargs)
        elif frame_or_series is Series:
            return lambda x, **kwargs: frame_or_series([x, x], **extra, **kwargs)
        else:
            return lambda x, **kwargs: frame_or_series({"A": [x, x]}, **extra, **kwargs)

    @pytest.mark.parametrize("dtype", ["M8[ns]", "m8[ns]"])
    def test_from_nat_scalar(self, dtype, constructor):
        obj = constructor(pd.NaT, dtype=dtype)
        assert np.all(obj.dtypes == dtype)
        assert np.all(obj.isna())

    def test_from_timedelta_scalar_preserves_nanos(self, constructor):
        td = Timedelta(1)

        obj = constructor(td, dtype="m8[ns]")
        assert get1(obj) == td

    def test_from_timestamp_scalar_preserves_nanos(self, constructor, fixed_now_ts):
        ts = fixed_now_ts + Timedelta(1)

        obj = constructor(ts, dtype="M8[ns]")
        assert get1(obj) == ts

    def test_from_timedelta64_scalar_object(self, constructor):
        td = Timedelta(1)
        td64 = td.to_timedelta64()

        obj = constructor(td64, dtype=object)
        assert isinstance(get1(obj), np.timedelta64)

    @pytest.mark.parametrize("cls", [np.datetime64, np.timedelta64])
    def test_from_scalar_datetimelike_mismatched(self, constructor, cls):
        scalar = cls("NaT", "ns")
        dtype = {np.datetime64: "m8[ns]", np.timedelta64: "M8[ns]"}[cls]

        if cls is np.datetime64:
            msg1 = "Invalid type for timedelta scalar: <class 'numpy.datetime64'>"
        else:
            msg1 = "<class 'numpy.timedelta64'> is not convertible to datetime"
        msg = "|".join(["Cannot cast", msg1])

        with pytest.raises(TypeError, match=msg):
            constructor(scalar, dtype=dtype)

        scalar = cls(4, "ns")
        with pytest.raises(TypeError, match=msg):
            constructor(scalar, dtype=dtype)

    @pytest.mark.parametrize("cls", [datetime, np.datetime64])
    def test_from_out_of_bounds_ns_datetime(
        self, constructor, cls, request, box, frame_or_series
    ):
        # scalar that won't fit in nanosecond dt64, but will fit in microsecond
        scalar = datetime(9999, 1, 1)
        exp_dtype = "M8[us]"  # pydatetime objects default to this reso

        if cls is np.datetime64:
            scalar = np.datetime64(scalar, "D")
            exp_dtype = "M8[s]"  # closest reso to input
        result = constructor(scalar)

        item = get1(result)
        dtype = tm.get_dtype(result)

        assert type(item) is Timestamp
        assert item.asm8.dtype == exp_dtype
        assert dtype == exp_dtype

    @pytest.mark.skip_ubsan
    def test_out_of_s_bounds_datetime64(self, constructor):
        scalar = np.datetime64(np.iinfo(np.int64).max, "D")
        result = constructor(scalar)
        item = get1(result)
        assert type(item) is np.datetime64
        dtype = tm.get_dtype(result)
        assert dtype == object

    @pytest.mark.parametrize("cls", [timedelta, np.timedelta64])
    def test_from_out_of_bounds_ns_timedelta(
        self, constructor, cls, request, box, frame_or_series
    ):
        # scalar that won't fit in nanosecond td64, but will fit in microsecond
        if box is list or (frame_or_series is Series and box is dict):
            mark = pytest.mark.xfail(
                reason="TimedeltaArray constructor has been updated to cast td64 "
                "to non-nano, but TimedeltaArray._from_sequence has not",
                strict=True,
            )
            request.applymarker(mark)

        scalar = datetime(9999, 1, 1) - datetime(1970, 1, 1)
        exp_dtype = "m8[us]"  # smallest reso that fits
        if cls is np.timedelta64:
            scalar = np.timedelta64(scalar, "D")
            exp_dtype = "m8[s]"  # closest reso to input
        result = constructor(scalar)

        item = get1(result)
        dtype = tm.get_dtype(result)

        assert type(item) is Timedelta
        assert item.asm8.dtype == exp_dtype
        assert dtype == exp_dtype

    @pytest.mark.skip_ubsan
    @pytest.mark.parametrize("cls", [np.datetime64, np.timedelta64])
    def test_out_of_s_bounds_timedelta64(self, constructor, cls):
        scalar = cls(np.iinfo(np.int64).max, "D")
        result = constructor(scalar)
        item = get1(result)
        assert type(item) is cls
        dtype = tm.get_dtype(result)
        assert dtype == object

    def test_tzaware_data_tznaive_dtype(self, constructor, box, frame_or_series):
        tz = "US/Eastern"
        ts = Timestamp("2019", tz=tz)

        if box is None or (frame_or_series is DataFrame and box is dict):
            msg = "Cannot unbox tzaware Timestamp to tznaive dtype"
            err = TypeError
        else:
            msg = (
                "Cannot convert timezone-aware data to timezone-naive dtype. "
                r"Use pd.Series\(values\).dt.tz_localize\(None\) instead."
            )
            err = ValueError

        with pytest.raises(err, match=msg):
            constructor(ts, dtype="M8[ns]")


# TODO: better location for this test?
class TestAllowNonNano:
    # Until 2.0, we do not preserve non-nano dt64/td64 when passed as ndarray,
    #  but do preserve it when passed as DTA/TDA

    @pytest.fixture(params=[True, False])
    def as_td(self, request):
        return request.param

    @pytest.fixture
    def arr(self, as_td):
        values = np.arange(5).astype(np.int64).view("M8[s]")
        if as_td:
            values = values - values[0]
            return TimedeltaArray._simple_new(values, dtype=values.dtype)
        else:
            return DatetimeArray._simple_new(values, dtype=values.dtype)

    def test_index_allow_non_nano(self, arr):
        idx = Index(arr)
        assert idx.dtype == arr.dtype

    def test_dti_tdi_allow_non_nano(self, arr, as_td):
        if as_td:
            idx = pd.TimedeltaIndex(arr)
        else:
            idx = DatetimeIndex(arr)
        assert idx.dtype == arr.dtype

    def test_series_allow_non_nano(self, arr):
        ser = Series(arr)
        assert ser.dtype == arr.dtype

    def test_frame_allow_non_nano(self, arr):
        df = DataFrame(arr)
        assert df.dtypes[0] == arr.dtype

    def test_frame_from_dict_allow_non_nano(self, arr):
        df = DataFrame({0: arr})
        assert df.dtypes[0] == arr.dtype<|MERGE_RESOLUTION|>--- conflicted
+++ resolved
@@ -2718,7 +2718,11 @@
         result = DataFrame({"a": ser})
         assert result.dtypes.iloc[0] == np.object_
 
-<<<<<<< HEAD
+    def test_dict_keys_returns_rangeindex(self):
+        result = DataFrame({0: [1], 1: [2]}).columns
+        expected = RangeIndex(2)
+        tm.assert_index_equal(result, expected, exact=True)
+
     @pytest.mark.parametrize(
         "cons", [Series, Index, DatetimeIndex, DataFrame, pd.array, pd.to_datetime]
     )
@@ -2733,12 +2737,6 @@
         obj2 = cons([ts2])
         res_dtype2 = tm.get_dtype(obj2)
         assert res_dtype2 == "M8[us, US/Pacific]", res_dtype2
-=======
-    def test_dict_keys_returns_rangeindex(self):
-        result = DataFrame({0: [1], 1: [2]}).columns
-        expected = RangeIndex(2)
-        tm.assert_index_equal(result, expected, exact=True)
->>>>>>> ded256d1
 
 
 class TestDataFrameConstructorIndexInference:
