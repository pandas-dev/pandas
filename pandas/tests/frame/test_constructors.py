import array
from collections import (
    OrderedDict,
    abc,
    defaultdict,
    namedtuple,
)
from collections.abc import Iterator
from dataclasses import make_dataclass
from datetime import (
    date,
    datetime,
    timedelta,
)
import functools
import re

import numpy as np
from numpy import ma
from numpy.ma import mrecords
import pytest
import pytz

from pandas._libs import lib
from pandas.errors import IntCastingNaNError
import pandas.util._test_decorators as td

from pandas.core.dtypes.common import is_integer_dtype
from pandas.core.dtypes.dtypes import (
    DatetimeTZDtype,
    IntervalDtype,
    NumpyEADtype,
    PeriodDtype,
)

import pandas as pd
from pandas import (
    Categorical,
    CategoricalIndex,
    DataFrame,
    DatetimeIndex,
    Index,
    Interval,
    MultiIndex,
    Period,
    RangeIndex,
    Series,
    Timedelta,
    Timestamp,
    cut,
    date_range,
    isna,
)
import pandas._testing as tm
from pandas.arrays import (
    DatetimeArray,
    IntervalArray,
    PeriodArray,
    SparseArray,
    TimedeltaArray,
)

MIXED_FLOAT_DTYPES = ["float16", "float32", "float64"]
MIXED_INT_DTYPES = [
    "uint8",
    "uint16",
    "uint32",
    "uint64",
    "int8",
    "int16",
    "int32",
    "int64",
]


class TestDataFrameConstructors:
    def test_constructor_from_ndarray_with_str_dtype(self):
        # If we don't ravel/reshape around ensure_str_array, we end up
        #  with an array of strings each of which is e.g. "[0 1 2]"
        arr = np.arange(12).reshape(4, 3)
        df = DataFrame(arr, dtype=str)
        expected = DataFrame(arr.astype(str))
        tm.assert_frame_equal(df, expected)

    def test_constructor_from_2d_datetimearray(self, using_array_manager):
        dti = date_range("2016-01-01", periods=6, tz="US/Pacific")
        dta = dti._data.reshape(3, 2)

        df = DataFrame(dta)
        expected = DataFrame({0: dta[:, 0], 1: dta[:, 1]})
        tm.assert_frame_equal(df, expected)
        if not using_array_manager:
            # GH#44724 big performance hit if we de-consolidate
            assert len(df._mgr.blocks) == 1

    def test_constructor_dict_with_tzaware_scalar(self):
        # GH#42505
        dt = Timestamp("2019-11-03 01:00:00-0700").tz_convert("America/Los_Angeles")
        dt = dt.as_unit("ns")

        df = DataFrame({"dt": dt}, index=[0])
        expected = DataFrame({"dt": [dt]})
        tm.assert_frame_equal(df, expected)

        # Non-homogeneous
        df = DataFrame({"dt": dt, "value": [1]})
        expected = DataFrame({"dt": [dt], "value": [1]})
        tm.assert_frame_equal(df, expected)

    def test_construct_ndarray_with_nas_and_int_dtype(self):
        # GH#26919 match Series by not casting np.nan to meaningless int
        arr = np.array([[1, np.nan], [2, 3]])
        msg = r"Cannot convert non-finite values \(NA or inf\) to integer"
        with pytest.raises(IntCastingNaNError, match=msg):
            DataFrame(arr, dtype="i8")

        # check this matches Series behavior
        with pytest.raises(IntCastingNaNError, match=msg):
            Series(arr[0], dtype="i8", name=0)

    def test_construct_from_list_of_datetimes(self):
        df = DataFrame([datetime.now(), datetime.now()])
        assert df[0].dtype == np.dtype("M8[ns]")

    def test_constructor_from_tzaware_datetimeindex(self):
        # don't cast a DatetimeIndex WITH a tz, leave as object
        # GH#6032
        naive = DatetimeIndex(["2013-1-1 13:00", "2013-1-2 14:00"], name="B")
        idx = naive.tz_localize("US/Pacific")

        expected = Series(np.array(idx.tolist(), dtype="object"), name="B")
        assert expected.dtype == idx.dtype

        # convert index to series
        result = Series(idx)
        tm.assert_series_equal(result, expected)

    def test_columns_with_leading_underscore_work_with_to_dict(self):
        col_underscore = "_b"
        df = DataFrame({"a": [1, 2], col_underscore: [3, 4]})
        d = df.to_dict(orient="records")

        ref_d = [{"a": 1, col_underscore: 3}, {"a": 2, col_underscore: 4}]

        assert ref_d == d

    def test_columns_with_leading_number_and_underscore_work_with_to_dict(self):
        col_with_num = "1_b"
        df = DataFrame({"a": [1, 2], col_with_num: [3, 4]})
        d = df.to_dict(orient="records")

        ref_d = [{"a": 1, col_with_num: 3}, {"a": 2, col_with_num: 4}]

        assert ref_d == d

    def test_array_of_dt64_nat_with_td64dtype_raises(self, frame_or_series):
        # GH#39462
        nat = np.datetime64("NaT", "ns")
        arr = np.array([nat], dtype=object)
        if frame_or_series is DataFrame:
            arr = arr.reshape(1, 1)

        msg = "Invalid type for timedelta scalar: <class 'numpy.datetime64'>"
        with pytest.raises(TypeError, match=msg):
            frame_or_series(arr, dtype="m8[ns]")

    @pytest.mark.parametrize("kind", ["m", "M"])
    def test_datetimelike_values_with_object_dtype(self, kind, frame_or_series):
        # with dtype=object, we should cast dt64 values to Timestamps, not pydatetimes
        if kind == "M":
            dtype = "M8[ns]"
            scalar_type = Timestamp
        else:
            dtype = "m8[ns]"
            scalar_type = Timedelta

        arr = np.arange(6, dtype="i8").view(dtype).reshape(3, 2)
        if frame_or_series is Series:
            arr = arr[:, 0]

        obj = frame_or_series(arr, dtype=object)
        assert obj._mgr.arrays[0].dtype == object
        assert isinstance(obj._mgr.arrays[0].ravel()[0], scalar_type)

        # go through a different path in internals.construction
        obj = frame_or_series(frame_or_series(arr), dtype=object)
        assert obj._mgr.arrays[0].dtype == object
        assert isinstance(obj._mgr.arrays[0].ravel()[0], scalar_type)

        obj = frame_or_series(frame_or_series(arr), dtype=NumpyEADtype(object))
        assert obj._mgr.arrays[0].dtype == object
        assert isinstance(obj._mgr.arrays[0].ravel()[0], scalar_type)

        if frame_or_series is DataFrame:
            # other paths through internals.construction
            sers = [Series(x) for x in arr]
            obj = frame_or_series(sers, dtype=object)
            assert obj._mgr.arrays[0].dtype == object
            assert isinstance(obj._mgr.arrays[0].ravel()[0], scalar_type)

    def test_series_with_name_not_matching_column(self):
        # GH#9232
        x = Series(range(5), name=1)
        y = Series(range(5), name=0)

        result = DataFrame(x, columns=[0])
        expected = DataFrame([], columns=[0])
        tm.assert_frame_equal(result, expected)

        result = DataFrame(y, columns=[1])
        expected = DataFrame([], columns=[1])
        tm.assert_frame_equal(result, expected)

    @pytest.mark.parametrize(
        "constructor",
        [
            lambda: DataFrame(),
            lambda: DataFrame(None),
            lambda: DataFrame(()),
            lambda: DataFrame([]),
            lambda: DataFrame(_ for _ in []),
            lambda: DataFrame(range(0)),
            lambda: DataFrame(data=None),
            lambda: DataFrame(data=()),
            lambda: DataFrame(data=[]),
            lambda: DataFrame(data=(_ for _ in [])),
            lambda: DataFrame(data=range(0)),
        ],
    )
    def test_empty_constructor(self, constructor):
        expected = DataFrame()
        result = constructor()
        assert len(result.index) == 0
        assert len(result.columns) == 0
        tm.assert_frame_equal(result, expected)

    @pytest.mark.parametrize(
        "constructor",
        [
            lambda: DataFrame({}),
            lambda: DataFrame(data={}),
        ],
    )
    def test_empty_constructor_object_index(self, constructor):
        expected = DataFrame(index=RangeIndex(0), columns=RangeIndex(0))
        result = constructor()
        assert len(result.index) == 0
        assert len(result.columns) == 0
        tm.assert_frame_equal(result, expected, check_index_type=True)

    @pytest.mark.parametrize(
        "emptylike,expected_index,expected_columns",
        [
            ([[]], RangeIndex(1), RangeIndex(0)),
            ([[], []], RangeIndex(2), RangeIndex(0)),
            ([(_ for _ in [])], RangeIndex(1), RangeIndex(0)),
        ],
    )
    def test_emptylike_constructor(self, emptylike, expected_index, expected_columns):
        expected = DataFrame(index=expected_index, columns=expected_columns)
        result = DataFrame(emptylike)
        tm.assert_frame_equal(result, expected)

    def test_constructor_mixed(self, float_string_frame):
        assert float_string_frame["foo"].dtype == np.object_

    def test_constructor_cast_failure(self):
        # as of 2.0, we raise if we can't respect "dtype", previously we
        #  silently ignored
        msg = "could not convert string to float"
        with pytest.raises(ValueError, match=msg):
            DataFrame({"a": ["a", "b", "c"]}, dtype=np.float64)

        # GH 3010, constructing with odd arrays
        df = DataFrame(np.ones((4, 2)))

        # this is ok
        df["foo"] = np.ones((4, 2)).tolist()

        # this is not ok
        msg = "Expected a 1D array, got an array with shape \\(4, 2\\)"
        with pytest.raises(ValueError, match=msg):
            df["test"] = np.ones((4, 2))

        # this is ok
        df["foo2"] = np.ones((4, 2)).tolist()

    def test_constructor_dtype_copy(self):
        orig_df = DataFrame({"col1": [1.0], "col2": [2.0], "col3": [3.0]})

        new_df = DataFrame(orig_df, dtype=float, copy=True)

        new_df["col1"] = 200.0
        assert orig_df["col1"][0] == 1.0

    def test_constructor_dtype_nocast_view_dataframe(self, using_copy_on_write):
        df = DataFrame([[1, 2]])
        should_be_view = DataFrame(df, dtype=df[0].dtype)
        if using_copy_on_write:
            should_be_view.iloc[0, 0] = 99
            assert df.values[0, 0] == 1
        else:
            should_be_view[0][0] = 99
            assert df.values[0, 0] == 99

    def test_constructor_dtype_nocast_view_2d_array(
        self, using_array_manager, using_copy_on_write
    ):
        df = DataFrame([[1, 2], [3, 4]], dtype="int64")
        if not using_array_manager and not using_copy_on_write:
            should_be_view = DataFrame(df.values, dtype=df[0].dtype)
            should_be_view[0][0] = 97
            assert df.values[0, 0] == 97
        else:
            # INFO(ArrayManager) DataFrame(ndarray) doesn't necessarily preserve
            # a view on the array to ensure contiguous 1D arrays
            df2 = DataFrame(df.values, dtype=df[0].dtype)
            assert df2._mgr.arrays[0].flags.c_contiguous

    @td.skip_array_manager_invalid_test
    def test_1d_object_array_does_not_copy(self):
        # https://github.com/pandas-dev/pandas/issues/39272
        arr = np.array(["a", "b"], dtype="object")
        df = DataFrame(arr, copy=False)
        assert np.shares_memory(df.values, arr)

    @td.skip_array_manager_invalid_test
    def test_2d_object_array_does_not_copy(self):
        # https://github.com/pandas-dev/pandas/issues/39272
        arr = np.array([["a", "b"], ["c", "d"]], dtype="object")
        df = DataFrame(arr, copy=False)
        assert np.shares_memory(df.values, arr)

    def test_constructor_dtype_list_data(self):
        df = DataFrame([[1, "2"], [None, "a"]], dtype=object)
        assert df.loc[1, 0] is None
        assert df.loc[0, 1] == "2"

    def test_constructor_list_of_2d_raises(self):
        # https://github.com/pandas-dev/pandas/issues/32289
        a = DataFrame()
        b = np.empty((0, 0))
        with pytest.raises(ValueError, match=r"shape=\(1, 0, 0\)"):
            DataFrame([a])

        with pytest.raises(ValueError, match=r"shape=\(1, 0, 0\)"):
            DataFrame([b])

        a = DataFrame({"A": [1, 2]})
        with pytest.raises(ValueError, match=r"shape=\(2, 2, 1\)"):
            DataFrame([a, a])

    @pytest.mark.parametrize(
        "typ, ad",
        [
            # mixed floating and integer coexist in the same frame
            ["float", {}],
            # add lots of types
            ["float", {"A": 1, "B": "foo", "C": "bar"}],
            # GH 622
            ["int", {}],
        ],
    )
    def test_constructor_mixed_dtypes(self, typ, ad):
        if typ == "int":
            dtypes = MIXED_INT_DTYPES
            arrays = [
                np.array(np.random.default_rng(2).random(10), dtype=d) for d in dtypes
            ]
        elif typ == "float":
            dtypes = MIXED_FLOAT_DTYPES
            arrays = [
                np.array(np.random.default_rng(2).integers(10, size=10), dtype=d)
                for d in dtypes
            ]

        for d, a in zip(dtypes, arrays):
            assert a.dtype == d
        ad.update(dict(zip(dtypes, arrays)))
        df = DataFrame(ad)

        dtypes = MIXED_FLOAT_DTYPES + MIXED_INT_DTYPES
        for d in dtypes:
            if d in df:
                assert df.dtypes[d] == d

    def test_constructor_complex_dtypes(self):
        # GH10952
        a = np.random.default_rng(2).random(10).astype(np.complex64)
        b = np.random.default_rng(2).random(10).astype(np.complex128)

        df = DataFrame({"a": a, "b": b})
        assert a.dtype == df.a.dtype
        assert b.dtype == df.b.dtype

    def test_constructor_dtype_str_na_values(self, string_dtype):
        # https://github.com/pandas-dev/pandas/issues/21083
        df = DataFrame({"A": ["x", None]}, dtype=string_dtype)
        result = df.isna()
        expected = DataFrame({"A": [False, True]})
        tm.assert_frame_equal(result, expected)
        assert df.iloc[1, 0] is None

        df = DataFrame({"A": ["x", np.nan]}, dtype=string_dtype)
        assert np.isnan(df.iloc[1, 0])

    def test_constructor_rec(self, float_frame):
        rec = float_frame.to_records(index=False)
        rec.dtype.names = list(rec.dtype.names)[::-1]

        index = float_frame.index

        df = DataFrame(rec)
        tm.assert_index_equal(df.columns, Index(rec.dtype.names))

        df2 = DataFrame(rec, index=index)
        tm.assert_index_equal(df2.columns, Index(rec.dtype.names))
        tm.assert_index_equal(df2.index, index)

        # case with columns != the ones we would infer from the data
        rng = np.arange(len(rec))[::-1]
        df3 = DataFrame(rec, index=rng, columns=["C", "B"])
        expected = DataFrame(rec, index=rng).reindex(columns=["C", "B"])
        tm.assert_frame_equal(df3, expected)

    def test_constructor_bool(self):
        df = DataFrame({0: np.ones(10, dtype=bool), 1: np.zeros(10, dtype=bool)})
        assert df.values.dtype == np.bool_

    def test_constructor_overflow_int64(self):
        # see gh-14881
        values = np.array([2**64 - i for i in range(1, 10)], dtype=np.uint64)

        result = DataFrame({"a": values})
        assert result["a"].dtype == np.uint64

        # see gh-2355
        data_scores = [
            (6311132704823138710, 273),
            (2685045978526272070, 23),
            (8921811264899370420, 45),
            (17019687244989530680, 270),
            (9930107427299601010, 273),
        ]
        dtype = [("uid", "u8"), ("score", "u8")]
        data = np.zeros((len(data_scores),), dtype=dtype)
        data[:] = data_scores
        df_crawls = DataFrame(data)
        assert df_crawls["uid"].dtype == np.uint64

    @pytest.mark.parametrize(
        "values",
        [
            np.array([2**64], dtype=object),
            np.array([2**65]),
            [2**64 + 1],
            np.array([-(2**63) - 4], dtype=object),
            np.array([-(2**64) - 1]),
            [-(2**65) - 2],
        ],
    )
    def test_constructor_int_overflow(self, values):
        # see gh-18584
        value = values[0]
        result = DataFrame(values)

        assert result[0].dtype == object
        assert result[0][0] == value

    @pytest.mark.parametrize(
        "values",
        [
            np.array([1], dtype=np.uint16),
            np.array([1], dtype=np.uint32),
            np.array([1], dtype=np.uint64),
            [np.uint16(1)],
            [np.uint32(1)],
            [np.uint64(1)],
        ],
    )
    def test_constructor_numpy_uints(self, values):
        # GH#47294
        value = values[0]
        result = DataFrame(values)

        assert result[0].dtype == value.dtype
        assert result[0][0] == value

    def test_constructor_ordereddict(self):
        nitems = 100
        nums = list(range(nitems))
        np.random.default_rng(2).shuffle(nums)
        expected = [f"A{i:d}" for i in nums]
        df = DataFrame(OrderedDict(zip(expected, [[0]] * nitems)))
        assert expected == list(df.columns)

    def test_constructor_dict(self):
        datetime_series = tm.makeTimeSeries(nper=30)
        # test expects index shifted by 5
        datetime_series_short = tm.makeTimeSeries(nper=30)[5:]

        frame = DataFrame({"col1": datetime_series, "col2": datetime_series_short})

        # col2 is padded with NaN
        assert len(datetime_series) == 30
        assert len(datetime_series_short) == 25

        tm.assert_series_equal(frame["col1"], datetime_series.rename("col1"))

        exp = Series(
            np.concatenate([[np.nan] * 5, datetime_series_short.values]),
            index=datetime_series.index,
            name="col2",
        )
        tm.assert_series_equal(exp, frame["col2"])

        frame = DataFrame(
            {"col1": datetime_series, "col2": datetime_series_short},
            columns=["col2", "col3", "col4"],
        )

        assert len(frame) == len(datetime_series_short)
        assert "col1" not in frame
        assert isna(frame["col3"]).all()

        # Corner cases
        assert len(DataFrame()) == 0

        # mix dict and array, wrong size - no spec for which error should raise
        # first
        msg = "Mixing dicts with non-Series may lead to ambiguous ordering."
        with pytest.raises(ValueError, match=msg):
            DataFrame({"A": {"a": "a", "b": "b"}, "B": ["a", "b", "c"]})

    def test_constructor_dict_length1(self):
        # Length-one dict micro-optimization
        frame = DataFrame({"A": {"1": 1, "2": 2}})
        tm.assert_index_equal(frame.index, Index(["1", "2"]))

    def test_constructor_dict_with_index(self):
        # empty dict plus index
        idx = Index([0, 1, 2])
        frame = DataFrame({}, index=idx)
        assert frame.index is idx

    def test_constructor_dict_with_index_and_columns(self):
        # empty dict with index and columns
        idx = Index([0, 1, 2])
        frame = DataFrame({}, index=idx, columns=idx)
        assert frame.index is idx
        assert frame.columns is idx
        assert len(frame._series) == 3

    def test_constructor_dict_of_empty_lists(self):
        # with dict of empty list and Series
        frame = DataFrame({"A": [], "B": []}, columns=["A", "B"])
        tm.assert_index_equal(frame.index, RangeIndex(0), exact=True)

    def test_constructor_dict_with_none(self):
        # GH 14381
        # Dict with None value
        frame_none = DataFrame({"a": None}, index=[0])
        frame_none_list = DataFrame({"a": [None]}, index=[0])
        assert frame_none._get_value(0, "a") is None
        assert frame_none_list._get_value(0, "a") is None
        tm.assert_frame_equal(frame_none, frame_none_list)

    def test_constructor_dict_errors(self):
        # GH10856
        # dict with scalar values should raise error, even if columns passed
        msg = "If using all scalar values, you must pass an index"
        with pytest.raises(ValueError, match=msg):
            DataFrame({"a": 0.7})

        with pytest.raises(ValueError, match=msg):
            DataFrame({"a": 0.7}, columns=["a"])

    @pytest.mark.parametrize("scalar", [2, np.nan, None, "D"])
    def test_constructor_invalid_items_unused(self, scalar):
        # No error if invalid (scalar) value is in fact not used:
        result = DataFrame({"a": scalar}, columns=["b"])
        expected = DataFrame(columns=["b"])
        tm.assert_frame_equal(result, expected)

    @pytest.mark.parametrize("value", [2, np.nan, None, float("nan")])
    def test_constructor_dict_nan_key(self, value):
        # GH 18455
        cols = [1, value, 3]
        idx = ["a", value]
        values = [[0, 3], [1, 4], [2, 5]]
        data = {cols[c]: Series(values[c], index=idx) for c in range(3)}
        result = DataFrame(data).sort_values(1).sort_values("a", axis=1)
        expected = DataFrame(
            np.arange(6, dtype="int64").reshape(2, 3), index=idx, columns=cols
        )
        tm.assert_frame_equal(result, expected)

        result = DataFrame(data, index=idx).sort_values("a", axis=1)
        tm.assert_frame_equal(result, expected)

        result = DataFrame(data, index=idx, columns=cols)
        tm.assert_frame_equal(result, expected)

    @pytest.mark.parametrize("value", [np.nan, None, float("nan")])
    def test_constructor_dict_nan_tuple_key(self, value):
        # GH 18455
        cols = Index([(11, 21), (value, 22), (13, value)])
        idx = Index([("a", value), (value, 2)])
        values = [[0, 3], [1, 4], [2, 5]]
        data = {cols[c]: Series(values[c], index=idx) for c in range(3)}
        result = DataFrame(data).sort_values((11, 21)).sort_values(("a", value), axis=1)
        expected = DataFrame(
            np.arange(6, dtype="int64").reshape(2, 3), index=idx, columns=cols
        )
        tm.assert_frame_equal(result, expected)

        result = DataFrame(data, index=idx).sort_values(("a", value), axis=1)
        tm.assert_frame_equal(result, expected)

        result = DataFrame(data, index=idx, columns=cols)
        tm.assert_frame_equal(result, expected)

    def test_constructor_dict_order_insertion(self):
        datetime_series = tm.makeTimeSeries(nper=30)
        datetime_series_short = tm.makeTimeSeries(nper=25)

        # GH19018
        # initialization ordering: by insertion order if python>= 3.6
        d = {"b": datetime_series_short, "a": datetime_series}
        frame = DataFrame(data=d)
        expected = DataFrame(data=d, columns=list("ba"))
        tm.assert_frame_equal(frame, expected)

    def test_constructor_dict_nan_key_and_columns(self):
        # GH 16894
        result = DataFrame({np.nan: [1, 2], 2: [2, 3]}, columns=[np.nan, 2])
        expected = DataFrame([[1, 2], [2, 3]], columns=[np.nan, 2])
        tm.assert_frame_equal(result, expected)

    def test_constructor_multi_index(self):
        # GH 4078
        # construction error with mi and all-nan frame
        tuples = [(2, 3), (3, 3), (3, 3)]
        mi = MultiIndex.from_tuples(tuples)
        df = DataFrame(index=mi, columns=mi)
        assert isna(df).values.ravel().all()

        tuples = [(3, 3), (2, 3), (3, 3)]
        mi = MultiIndex.from_tuples(tuples)
        df = DataFrame(index=mi, columns=mi)
        assert isna(df).values.ravel().all()

    def test_constructor_2d_index(self):
        # GH 25416
        # handling of 2d index in construction
        df = DataFrame([[1]], columns=[[1]], index=[1, 2])
        expected = DataFrame(
            [1, 1],
            index=Index([1, 2], dtype="int64"),
            columns=MultiIndex(levels=[[1]], codes=[[0]]),
        )
        tm.assert_frame_equal(df, expected)

        df = DataFrame([[1]], columns=[[1]], index=[[1, 2]])
        expected = DataFrame(
            [1, 1],
            index=MultiIndex(levels=[[1, 2]], codes=[[0, 1]]),
            columns=MultiIndex(levels=[[1]], codes=[[0]]),
        )
        tm.assert_frame_equal(df, expected)

    def test_constructor_error_msgs(self):
        msg = "Empty data passed with indices specified."
        # passing an empty array with columns specified.
        with pytest.raises(ValueError, match=msg):
            DataFrame(np.empty(0), index=[1])

        msg = "Mixing dicts with non-Series may lead to ambiguous ordering."
        # mix dict and array, wrong size
        with pytest.raises(ValueError, match=msg):
            DataFrame({"A": {"a": "a", "b": "b"}, "B": ["a", "b", "c"]})

        # wrong size ndarray, GH 3105
        msg = r"Shape of passed values is \(4, 3\), indices imply \(3, 3\)"
        with pytest.raises(ValueError, match=msg):
            DataFrame(
                np.arange(12).reshape((4, 3)),
                columns=["foo", "bar", "baz"],
                index=date_range("2000-01-01", periods=3),
            )

        arr = np.array([[4, 5, 6]])
        msg = r"Shape of passed values is \(1, 3\), indices imply \(1, 4\)"
        with pytest.raises(ValueError, match=msg):
            DataFrame(index=[0], columns=range(4), data=arr)

        arr = np.array([4, 5, 6])
        msg = r"Shape of passed values is \(3, 1\), indices imply \(1, 4\)"
        with pytest.raises(ValueError, match=msg):
            DataFrame(index=[0], columns=range(4), data=arr)

        # higher dim raise exception
        with pytest.raises(ValueError, match="Must pass 2-d input"):
            DataFrame(np.zeros((3, 3, 3)), columns=["A", "B", "C"], index=[1])

        # wrong size axis labels
        msg = r"Shape of passed values is \(2, 3\), indices imply \(1, 3\)"
        with pytest.raises(ValueError, match=msg):
            DataFrame(
                np.random.default_rng(2).random((2, 3)),
                columns=["A", "B", "C"],
                index=[1],
            )

        msg = r"Shape of passed values is \(2, 3\), indices imply \(2, 2\)"
        with pytest.raises(ValueError, match=msg):
            DataFrame(
                np.random.default_rng(2).random((2, 3)),
                columns=["A", "B"],
                index=[1, 2],
            )

        # gh-26429
        msg = "2 columns passed, passed data had 10 columns"
        with pytest.raises(ValueError, match=msg):
            DataFrame((range(10), range(10, 20)), columns=("ones", "twos"))

        msg = "If using all scalar values, you must pass an index"
        with pytest.raises(ValueError, match=msg):
            DataFrame({"a": False, "b": True})

    def test_constructor_subclass_dict(self, dict_subclass):
        # Test for passing dict subclass to constructor
        data = {
            "col1": dict_subclass((x, 10.0 * x) for x in range(10)),
            "col2": dict_subclass((x, 20.0 * x) for x in range(10)),
        }
        df = DataFrame(data)
        refdf = DataFrame({col: dict(val.items()) for col, val in data.items()})
        tm.assert_frame_equal(refdf, df)

        data = dict_subclass(data.items())
        df = DataFrame(data)
        tm.assert_frame_equal(refdf, df)

    def test_constructor_defaultdict(self, float_frame):
        # try with defaultdict
        data = {}
        float_frame.loc[: float_frame.index[10], "B"] = np.nan

        for k, v in float_frame.items():
            dct = defaultdict(dict)
            dct.update(v.to_dict())
            data[k] = dct
        frame = DataFrame(data)
        expected = frame.reindex(index=float_frame.index)
        tm.assert_frame_equal(float_frame, expected)

    def test_constructor_dict_block(self):
        expected = np.array([[4.0, 3.0, 2.0, 1.0]])
        df = DataFrame(
            {"d": [4.0], "c": [3.0], "b": [2.0], "a": [1.0]},
            columns=["d", "c", "b", "a"],
        )
        tm.assert_numpy_array_equal(df.values, expected)

    def test_constructor_dict_cast(self):
        # cast float tests
        test_data = {"A": {"1": 1, "2": 2}, "B": {"1": "1", "2": "2", "3": "3"}}
        frame = DataFrame(test_data, dtype=float)
        assert len(frame) == 3
        assert frame["B"].dtype == np.float64
        assert frame["A"].dtype == np.float64

        frame = DataFrame(test_data)
        assert len(frame) == 3
        assert frame["B"].dtype == np.object_
        assert frame["A"].dtype == np.float64

    def test_constructor_dict_cast2(self):
        # can't cast to float
        test_data = {
            "A": dict(zip(range(20), tm.makeStringIndex(20))),
            "B": dict(zip(range(15), np.random.default_rng(2).standard_normal(15))),
        }
        with pytest.raises(ValueError, match="could not convert string"):
            DataFrame(test_data, dtype=float)

    def test_constructor_dict_dont_upcast(self):
        d = {"Col1": {"Row1": "A String", "Row2": np.nan}}
        df = DataFrame(d)
        assert isinstance(df["Col1"]["Row2"], float)

    def test_constructor_dict_dont_upcast2(self):
        dm = DataFrame([[1, 2], ["a", "b"]], index=[1, 2], columns=[1, 2])
        assert isinstance(dm[1][1], int)

    def test_constructor_dict_of_tuples(self):
        # GH #1491
        data = {"a": (1, 2, 3), "b": (4, 5, 6)}

        result = DataFrame(data)
        expected = DataFrame({k: list(v) for k, v in data.items()})
        tm.assert_frame_equal(result, expected, check_dtype=False)

    def test_constructor_dict_of_ranges(self):
        # GH 26356
        data = {"a": range(3), "b": range(3, 6)}

        result = DataFrame(data)
        expected = DataFrame({"a": [0, 1, 2], "b": [3, 4, 5]})
        tm.assert_frame_equal(result, expected)

    def test_constructor_dict_of_iterators(self):
        # GH 26349
        data = {"a": iter(range(3)), "b": reversed(range(3))}

        result = DataFrame(data)
        expected = DataFrame({"a": [0, 1, 2], "b": [2, 1, 0]})
        tm.assert_frame_equal(result, expected)

    def test_constructor_dict_of_generators(self):
        # GH 26349
        data = {"a": (i for i in (range(3))), "b": (i for i in reversed(range(3)))}
        result = DataFrame(data)
        expected = DataFrame({"a": [0, 1, 2], "b": [2, 1, 0]})
        tm.assert_frame_equal(result, expected)

    def test_constructor_dict_multiindex(self):
        d = {
            ("a", "a"): {("i", "i"): 0, ("i", "j"): 1, ("j", "i"): 2},
            ("b", "a"): {("i", "i"): 6, ("i", "j"): 5, ("j", "i"): 4},
            ("b", "c"): {("i", "i"): 7, ("i", "j"): 8, ("j", "i"): 9},
        }
        _d = sorted(d.items())
        df = DataFrame(d)
        expected = DataFrame(
            [x[1] for x in _d], index=MultiIndex.from_tuples([x[0] for x in _d])
        ).T
        expected.index = MultiIndex.from_tuples(expected.index)
        tm.assert_frame_equal(
            df,
            expected,
        )

        d["z"] = {"y": 123.0, ("i", "i"): 111, ("i", "j"): 111, ("j", "i"): 111}
        _d.insert(0, ("z", d["z"]))
        expected = DataFrame(
            [x[1] for x in _d], index=Index([x[0] for x in _d], tupleize_cols=False)
        ).T
        expected.index = Index(expected.index, tupleize_cols=False)
        df = DataFrame(d)
        df = df.reindex(columns=expected.columns, index=expected.index)
        tm.assert_frame_equal(df, expected)

    def test_constructor_dict_datetime64_index(self):
        # GH 10160
        dates_as_str = ["1984-02-19", "1988-11-06", "1989-12-03", "1990-03-15"]

        def create_data(constructor):
            return {i: {constructor(s): 2 * i} for i, s in enumerate(dates_as_str)}

        data_datetime64 = create_data(np.datetime64)
        data_datetime = create_data(lambda x: datetime.strptime(x, "%Y-%m-%d"))
        data_Timestamp = create_data(Timestamp)

        expected = DataFrame(
            [
                {0: 0, 1: None, 2: None, 3: None},
                {0: None, 1: 2, 2: None, 3: None},
                {0: None, 1: None, 2: 4, 3: None},
                {0: None, 1: None, 2: None, 3: 6},
            ],
            index=[Timestamp(dt) for dt in dates_as_str],
        )

        result_datetime64 = DataFrame(data_datetime64)
        result_datetime = DataFrame(data_datetime)
        result_Timestamp = DataFrame(data_Timestamp)
        tm.assert_frame_equal(result_datetime64, expected)
        tm.assert_frame_equal(result_datetime, expected)
        tm.assert_frame_equal(result_Timestamp, expected)

    @pytest.mark.parametrize(
        "klass,name",
        [
            (lambda x: np.timedelta64(x, "D"), "timedelta64"),
            (lambda x: timedelta(days=x), "pytimedelta"),
            (lambda x: Timedelta(x, "D"), "Timedelta[ns]"),
            (lambda x: Timedelta(x, "D").as_unit("s"), "Timedelta[s]"),
        ],
    )
    def test_constructor_dict_timedelta64_index(self, klass, name):
        # GH 10160
        td_as_int = [1, 2, 3, 4]

        data = {i: {klass(s): 2 * i} for i, s in enumerate(td_as_int)}

        expected = DataFrame(
            [
                {0: 0, 1: None, 2: None, 3: None},
                {0: None, 1: 2, 2: None, 3: None},
                {0: None, 1: None, 2: 4, 3: None},
                {0: None, 1: None, 2: None, 3: 6},
            ],
            index=[Timedelta(td, "D") for td in td_as_int],
        )

        result = DataFrame(data)

        tm.assert_frame_equal(result, expected)

    def test_constructor_period_dict(self):
        # PeriodIndex
        a = pd.PeriodIndex(["2012-01", "NaT", "2012-04"], freq="M")
        b = pd.PeriodIndex(["2012-02-01", "2012-03-01", "NaT"], freq="D")
        df = DataFrame({"a": a, "b": b})
        assert df["a"].dtype == a.dtype
        assert df["b"].dtype == b.dtype

        # list of periods
        df = DataFrame({"a": a.astype(object).tolist(), "b": b.astype(object).tolist()})
        assert df["a"].dtype == a.dtype
        assert df["b"].dtype == b.dtype

    def test_constructor_dict_extension_scalar(self, ea_scalar_and_dtype):
        ea_scalar, ea_dtype = ea_scalar_and_dtype
        df = DataFrame({"a": ea_scalar}, index=[0])
        assert df["a"].dtype == ea_dtype

        expected = DataFrame(index=[0], columns=["a"], data=ea_scalar)

        tm.assert_frame_equal(df, expected)

    @pytest.mark.parametrize(
        "data,dtype",
        [
            (Period("2020-01"), PeriodDtype("M")),
            (Interval(left=0, right=5), IntervalDtype("int64", "right")),
            (
                Timestamp("2011-01-01", tz="US/Eastern"),
                DatetimeTZDtype(unit="s", tz="US/Eastern"),
            ),
        ],
    )
    def test_constructor_extension_scalar_data(self, data, dtype):
        # GH 34832
        df = DataFrame(index=[0, 1], columns=["a", "b"], data=data)

        assert df["a"].dtype == dtype
        assert df["b"].dtype == dtype

        arr = pd.array([data] * 2, dtype=dtype)
        expected = DataFrame({"a": arr, "b": arr})

        tm.assert_frame_equal(df, expected)

    def test_nested_dict_frame_constructor(self):
        rng = pd.period_range("1/1/2000", periods=5)
        df = DataFrame(np.random.default_rng(2).standard_normal((10, 5)), columns=rng)

        data = {}
        for col in df.columns:
            for row in df.index:
                data.setdefault(col, {})[row] = df._get_value(row, col)

        result = DataFrame(data, columns=rng)
        tm.assert_frame_equal(result, df)

        data = {}
        for col in df.columns:
            for row in df.index:
                data.setdefault(row, {})[col] = df._get_value(row, col)

        result = DataFrame(data, index=rng).T
        tm.assert_frame_equal(result, df)

    def _check_basic_constructor(self, empty):
        # mat: 2d matrix with shape (3, 2) to input. empty - makes sized
        # objects
        mat = empty((2, 3), dtype=float)
        # 2-D input
        frame = DataFrame(mat, columns=["A", "B", "C"], index=[1, 2])

        assert len(frame.index) == 2
        assert len(frame.columns) == 3

        # 1-D input
        frame = DataFrame(empty((3,)), columns=["A"], index=[1, 2, 3])
        assert len(frame.index) == 3
        assert len(frame.columns) == 1

        if empty is not np.ones:
            msg = r"Cannot convert non-finite values \(NA or inf\) to integer"
            with pytest.raises(IntCastingNaNError, match=msg):
                DataFrame(mat, columns=["A", "B", "C"], index=[1, 2], dtype=np.int64)
            return
        else:
            frame = DataFrame(
                mat, columns=["A", "B", "C"], index=[1, 2], dtype=np.int64
            )
            assert frame.values.dtype == np.int64

        # wrong size axis labels
        msg = r"Shape of passed values is \(2, 3\), indices imply \(1, 3\)"
        with pytest.raises(ValueError, match=msg):
            DataFrame(mat, columns=["A", "B", "C"], index=[1])
        msg = r"Shape of passed values is \(2, 3\), indices imply \(2, 2\)"
        with pytest.raises(ValueError, match=msg):
            DataFrame(mat, columns=["A", "B"], index=[1, 2])

        # higher dim raise exception
        with pytest.raises(ValueError, match="Must pass 2-d input"):
            DataFrame(empty((3, 3, 3)), columns=["A", "B", "C"], index=[1])

        # automatic labeling
        frame = DataFrame(mat)
        tm.assert_index_equal(frame.index, Index(range(2)), exact=True)
        tm.assert_index_equal(frame.columns, Index(range(3)), exact=True)

        frame = DataFrame(mat, index=[1, 2])
        tm.assert_index_equal(frame.columns, Index(range(3)), exact=True)

        frame = DataFrame(mat, columns=["A", "B", "C"])
        tm.assert_index_equal(frame.index, Index(range(2)), exact=True)

        # 0-length axis
        frame = DataFrame(empty((0, 3)))
        assert len(frame.index) == 0

        frame = DataFrame(empty((3, 0)))
        assert len(frame.columns) == 0

    def test_constructor_ndarray(self):
        self._check_basic_constructor(np.ones)

        frame = DataFrame(["foo", "bar"], index=[0, 1], columns=["A"])
        assert len(frame) == 2

    def test_constructor_maskedarray(self):
        self._check_basic_constructor(ma.masked_all)

        # Check non-masked values
        mat = ma.masked_all((2, 3), dtype=float)
        mat[0, 0] = 1.0
        mat[1, 2] = 2.0
        frame = DataFrame(mat, columns=["A", "B", "C"], index=[1, 2])
        assert 1.0 == frame["A"][1]
        assert 2.0 == frame["C"][2]

        # what is this even checking??
        mat = ma.masked_all((2, 3), dtype=float)
        frame = DataFrame(mat, columns=["A", "B", "C"], index=[1, 2])
        assert np.all(~np.asarray(frame == frame))

    @pytest.mark.filterwarnings(
        "ignore:elementwise comparison failed:DeprecationWarning"
    )
    def test_constructor_maskedarray_nonfloat(self):
        # masked int promoted to float
        mat = ma.masked_all((2, 3), dtype=int)
        # 2-D input
        frame = DataFrame(mat, columns=["A", "B", "C"], index=[1, 2])

        assert len(frame.index) == 2
        assert len(frame.columns) == 3
        assert np.all(~np.asarray(frame == frame))

        # cast type
        frame = DataFrame(mat, columns=["A", "B", "C"], index=[1, 2], dtype=np.float64)
        assert frame.values.dtype == np.float64

        # Check non-masked values
        mat2 = ma.copy(mat)
        mat2[0, 0] = 1
        mat2[1, 2] = 2
        frame = DataFrame(mat2, columns=["A", "B", "C"], index=[1, 2])
        assert 1 == frame["A"][1]
        assert 2 == frame["C"][2]

        # masked np.datetime64 stays (use NaT as null)
        mat = ma.masked_all((2, 3), dtype="M8[ns]")
        # 2-D input
        frame = DataFrame(mat, columns=["A", "B", "C"], index=[1, 2])

        assert len(frame.index) == 2
        assert len(frame.columns) == 3
        assert isna(frame).values.all()

        # cast type
        msg = r"datetime64\[ns\] values and dtype=int64 is not supported"
        with pytest.raises(TypeError, match=msg):
            DataFrame(mat, columns=["A", "B", "C"], index=[1, 2], dtype=np.int64)

        # Check non-masked values
        mat2 = ma.copy(mat)
        mat2[0, 0] = 1
        mat2[1, 2] = 2
        frame = DataFrame(mat2, columns=["A", "B", "C"], index=[1, 2])
        assert 1 == frame["A"].view("i8")[1]
        assert 2 == frame["C"].view("i8")[2]

        # masked bool promoted to object
        mat = ma.masked_all((2, 3), dtype=bool)
        # 2-D input
        frame = DataFrame(mat, columns=["A", "B", "C"], index=[1, 2])

        assert len(frame.index) == 2
        assert len(frame.columns) == 3
        assert np.all(~np.asarray(frame == frame))

        # cast type
        frame = DataFrame(mat, columns=["A", "B", "C"], index=[1, 2], dtype=object)
        assert frame.values.dtype == object

        # Check non-masked values
        mat2 = ma.copy(mat)
        mat2[0, 0] = True
        mat2[1, 2] = False
        frame = DataFrame(mat2, columns=["A", "B", "C"], index=[1, 2])
        assert frame["A"][1] is True
        assert frame["C"][2] is False

    def test_constructor_maskedarray_hardened(self):
        # Check numpy masked arrays with hard masks -- from GH24574
        mat_hard = ma.masked_all((2, 2), dtype=float).harden_mask()
        result = DataFrame(mat_hard, columns=["A", "B"], index=[1, 2])
        expected = DataFrame(
            {"A": [np.nan, np.nan], "B": [np.nan, np.nan]},
            columns=["A", "B"],
            index=[1, 2],
            dtype=float,
        )
        tm.assert_frame_equal(result, expected)
        # Check case where mask is hard but no data are masked
        mat_hard = ma.ones((2, 2), dtype=float).harden_mask()
        result = DataFrame(mat_hard, columns=["A", "B"], index=[1, 2])
        expected = DataFrame(
            {"A": [1.0, 1.0], "B": [1.0, 1.0]},
            columns=["A", "B"],
            index=[1, 2],
            dtype=float,
        )
        tm.assert_frame_equal(result, expected)

    def test_constructor_maskedrecarray_dtype(self):
        # Ensure constructor honors dtype
        data = np.ma.array(
            np.ma.zeros(5, dtype=[("date", "<f8"), ("price", "<f8")]), mask=[False] * 5
        )
        data = data.view(mrecords.mrecarray)
        with pytest.raises(TypeError, match=r"Pass \{name: data\[name\]"):
            # Support for MaskedRecords deprecated GH#40363
            DataFrame(data, dtype=int)

    def test_constructor_corner_shape(self):
        df = DataFrame(index=[])
        assert df.values.shape == (0, 0)

    @pytest.mark.parametrize(
        "data, index, columns, dtype, expected",
        [
            (None, list(range(10)), ["a", "b"], object, np.object_),
            (None, None, ["a", "b"], "int64", np.dtype("int64")),
            (None, list(range(10)), ["a", "b"], int, np.dtype("float64")),
            ({}, None, ["foo", "bar"], None, np.object_),
            ({"b": 1}, list(range(10)), list("abc"), int, np.dtype("float64")),
        ],
    )
    def test_constructor_dtype(self, data, index, columns, dtype, expected):
        df = DataFrame(data, index, columns, dtype)
        assert df.values.dtype == expected

    @pytest.mark.parametrize(
        "data,input_dtype,expected_dtype",
        (
            ([True, False, None], "boolean", pd.BooleanDtype),
            ([1.0, 2.0, None], "Float64", pd.Float64Dtype),
            ([1, 2, None], "Int64", pd.Int64Dtype),
            (["a", "b", "c"], "string", pd.StringDtype),
        ),
    )
    def test_constructor_dtype_nullable_extension_arrays(
        self, data, input_dtype, expected_dtype
    ):
        df = DataFrame({"a": data}, dtype=input_dtype)
        assert df["a"].dtype == expected_dtype()

    def test_constructor_scalar_inference(self):
        data = {"int": 1, "bool": True, "float": 3.0, "complex": 4j, "object": "foo"}
        df = DataFrame(data, index=np.arange(10))

        assert df["int"].dtype == np.int64
        assert df["bool"].dtype == np.bool_
        assert df["float"].dtype == np.float64
        assert df["complex"].dtype == np.complex128
        assert df["object"].dtype == np.object_

    def test_constructor_arrays_and_scalars(self):
        df = DataFrame({"a": np.random.default_rng(2).standard_normal(10), "b": True})
        exp = DataFrame({"a": df["a"].values, "b": [True] * 10})

        tm.assert_frame_equal(df, exp)
        with pytest.raises(ValueError, match="must pass an index"):
            DataFrame({"a": False, "b": True})

    def test_constructor_DataFrame(self, float_frame):
        df = DataFrame(float_frame)
        tm.assert_frame_equal(df, float_frame)

        df_casted = DataFrame(float_frame, dtype=np.int64)
        assert df_casted.values.dtype == np.int64

    def test_constructor_empty_dataframe(self):
        # GH 20624
        actual = DataFrame(DataFrame(), dtype="object")
        expected = DataFrame([], dtype="object")
        tm.assert_frame_equal(actual, expected)

    def test_constructor_more(self, float_frame):
        # used to be in test_matrix.py
        arr = np.random.default_rng(2).standard_normal(10)
        dm = DataFrame(arr, columns=["A"], index=np.arange(10))
        assert dm.values.ndim == 2

        arr = np.random.default_rng(2).standard_normal(0)
        dm = DataFrame(arr)
        assert dm.values.ndim == 2
        assert dm.values.ndim == 2

        # no data specified
        dm = DataFrame(columns=["A", "B"], index=np.arange(10))
        assert dm.values.shape == (10, 2)

        dm = DataFrame(columns=["A", "B"])
        assert dm.values.shape == (0, 2)

        dm = DataFrame(index=np.arange(10))
        assert dm.values.shape == (10, 0)

        # can't cast
        mat = np.array(["foo", "bar"], dtype=object).reshape(2, 1)
        msg = "could not convert string to float: 'foo'"
        with pytest.raises(ValueError, match=msg):
            DataFrame(mat, index=[0, 1], columns=[0], dtype=float)

        dm = DataFrame(DataFrame(float_frame._series))
        tm.assert_frame_equal(dm, float_frame)

        # int cast
        dm = DataFrame(
            {"A": np.ones(10, dtype=int), "B": np.ones(10, dtype=np.float64)},
            index=np.arange(10),
        )

        assert len(dm.columns) == 2
        assert dm.values.dtype == np.float64

    def test_constructor_empty_list(self):
        df = DataFrame([], index=[])
        expected = DataFrame(index=[])
        tm.assert_frame_equal(df, expected)

        # GH 9939
        df = DataFrame([], columns=["A", "B"])
        expected = DataFrame({}, columns=["A", "B"])
        tm.assert_frame_equal(df, expected)

        # Empty generator: list(empty_gen()) == []
        def empty_gen():
            yield from ()

        df = DataFrame(empty_gen(), columns=["A", "B"])
        tm.assert_frame_equal(df, expected)

    def test_constructor_list_of_lists(self):
        # GH #484
        df = DataFrame(data=[[1, "a"], [2, "b"]], columns=["num", "str"])
        assert is_integer_dtype(df["num"])
        assert df["str"].dtype == np.object_

        # GH 4851
        # list of 0-dim ndarrays
        expected = DataFrame({0: np.arange(10)})
        data = [np.array(x) for x in range(10)]
        result = DataFrame(data)
        tm.assert_frame_equal(result, expected)

    def test_nested_pandasarray_matches_nested_ndarray(self):
        # GH#43986
        ser = Series([1, 2])

        arr = np.array([None, None], dtype=object)
        arr[0] = ser
        arr[1] = ser * 2

        df = DataFrame(arr)
        expected = DataFrame(pd.array(arr))
        tm.assert_frame_equal(df, expected)
        assert df.shape == (2, 1)
        tm.assert_numpy_array_equal(df[0].values, arr)

    def test_constructor_list_like_data_nested_list_column(self):
        # GH 32173
        arrays = [list("abcd"), list("cdef")]
        result = DataFrame([[1, 2, 3, 4], [4, 5, 6, 7]], columns=arrays)

        mi = MultiIndex.from_arrays(arrays)
        expected = DataFrame([[1, 2, 3, 4], [4, 5, 6, 7]], columns=mi)

        tm.assert_frame_equal(result, expected)

    def test_constructor_wrong_length_nested_list_column(self):
        # GH 32173
        arrays = [list("abc"), list("cde")]

        msg = "3 columns passed, passed data had 4"
        with pytest.raises(ValueError, match=msg):
            DataFrame([[1, 2, 3, 4], [4, 5, 6, 7]], columns=arrays)

    def test_constructor_unequal_length_nested_list_column(self):
        # GH 32173
        arrays = [list("abcd"), list("cde")]

        # exception raised inside MultiIndex constructor
        msg = "all arrays must be same length"
        with pytest.raises(ValueError, match=msg):
            DataFrame([[1, 2, 3, 4], [4, 5, 6, 7]], columns=arrays)

    @pytest.mark.parametrize(
        "data",
        [
            [[Timestamp("2021-01-01")]],
            [{"x": Timestamp("2021-01-01")}],
            {"x": [Timestamp("2021-01-01")]},
            {"x": Timestamp("2021-01-01").as_unit("ns")},
        ],
    )
    def test_constructor_one_element_data_list(self, data):
        # GH#42810
        result = DataFrame(data, index=[0, 1, 2], columns=["x"])
        expected = DataFrame({"x": [Timestamp("2021-01-01")] * 3})
        tm.assert_frame_equal(result, expected)

    def test_constructor_sequence_like(self):
        # GH 3783
        # collections.Sequence like

        class DummyContainer(abc.Sequence):
            def __init__(self, lst) -> None:
                self._lst = lst

            def __getitem__(self, n):
                return self._lst.__getitem__(n)

            def __len__(self) -> int:
                return self._lst.__len__()

        lst_containers = [DummyContainer([1, "a"]), DummyContainer([2, "b"])]
        columns = ["num", "str"]
        result = DataFrame(lst_containers, columns=columns)
        expected = DataFrame([[1, "a"], [2, "b"]], columns=columns)
        tm.assert_frame_equal(result, expected, check_dtype=False)

    def test_constructor_stdlib_array(self):
        # GH 4297
        # support Array
        result = DataFrame({"A": array.array("i", range(10))})
        expected = DataFrame({"A": list(range(10))})
        tm.assert_frame_equal(result, expected, check_dtype=False)

        expected = DataFrame([list(range(10)), list(range(10))])
        result = DataFrame([array.array("i", range(10)), array.array("i", range(10))])
        tm.assert_frame_equal(result, expected, check_dtype=False)

    def test_constructor_range(self):
        # GH26342
        result = DataFrame(range(10))
        expected = DataFrame(list(range(10)))
        tm.assert_frame_equal(result, expected)

    def test_constructor_list_of_ranges(self):
        result = DataFrame([range(10), range(10)])
        expected = DataFrame([list(range(10)), list(range(10))])
        tm.assert_frame_equal(result, expected)

    def test_constructor_iterable(self):
        # GH 21987
        class Iter:
            def __iter__(self) -> Iterator:
                for i in range(10):
                    yield [1, 2, 3]

        expected = DataFrame([[1, 2, 3]] * 10)
        result = DataFrame(Iter())
        tm.assert_frame_equal(result, expected)

    def test_constructor_iterator(self):
        result = DataFrame(iter(range(10)))
        expected = DataFrame(list(range(10)))
        tm.assert_frame_equal(result, expected)

    def test_constructor_list_of_iterators(self):
        result = DataFrame([iter(range(10)), iter(range(10))])
        expected = DataFrame([list(range(10)), list(range(10))])
        tm.assert_frame_equal(result, expected)

    def test_constructor_generator(self):
        # related #2305

        gen1 = (i for i in range(10))
        gen2 = (i for i in range(10))

        expected = DataFrame([list(range(10)), list(range(10))])
        result = DataFrame([gen1, gen2])
        tm.assert_frame_equal(result, expected)

        gen = ([i, "a"] for i in range(10))
        result = DataFrame(gen)
        expected = DataFrame({0: range(10), 1: "a"})
        tm.assert_frame_equal(result, expected, check_dtype=False)

    def test_constructor_list_of_dicts(self):
        result = DataFrame([{}])
        expected = DataFrame(index=RangeIndex(1), columns=[])
        tm.assert_frame_equal(result, expected)

    def test_constructor_ordered_dict_nested_preserve_order(self):
        # see gh-18166
        nested1 = OrderedDict([("b", 1), ("a", 2)])
        nested2 = OrderedDict([("b", 2), ("a", 5)])
        data = OrderedDict([("col2", nested1), ("col1", nested2)])
        result = DataFrame(data)
        data = {"col2": [1, 2], "col1": [2, 5]}
        expected = DataFrame(data=data, index=["b", "a"])
        tm.assert_frame_equal(result, expected)

    @pytest.mark.parametrize("dict_type", [dict, OrderedDict])
    def test_constructor_ordered_dict_preserve_order(self, dict_type):
        # see gh-13304
        expected = DataFrame([[2, 1]], columns=["b", "a"])

        data = dict_type()
        data["b"] = [2]
        data["a"] = [1]

        result = DataFrame(data)
        tm.assert_frame_equal(result, expected)

        data = dict_type()
        data["b"] = 2
        data["a"] = 1

        result = DataFrame([data])
        tm.assert_frame_equal(result, expected)

    @pytest.mark.parametrize("dict_type", [dict, OrderedDict])
    def test_constructor_ordered_dict_conflicting_orders(self, dict_type):
        # the first dict element sets the ordering for the DataFrame,
        # even if there are conflicting orders from subsequent ones
        row_one = dict_type()
        row_one["b"] = 2
        row_one["a"] = 1

        row_two = dict_type()
        row_two["a"] = 1
        row_two["b"] = 2

        row_three = {"b": 2, "a": 1}

        expected = DataFrame([[2, 1], [2, 1]], columns=["b", "a"])
        result = DataFrame([row_one, row_two])
        tm.assert_frame_equal(result, expected)

        expected = DataFrame([[2, 1], [2, 1], [2, 1]], columns=["b", "a"])
        result = DataFrame([row_one, row_two, row_three])
        tm.assert_frame_equal(result, expected)

    def test_constructor_list_of_series_aligned_index(self):
        series = [Series(i, index=["b", "a", "c"], name=str(i)) for i in range(3)]
        result = DataFrame(series)
        expected = DataFrame(
            {"b": [0, 1, 2], "a": [0, 1, 2], "c": [0, 1, 2]},
            columns=["b", "a", "c"],
            index=["0", "1", "2"],
        )
        tm.assert_frame_equal(result, expected)

    def test_constructor_list_of_derived_dicts(self):
        class CustomDict(dict):
            pass

        d = {"a": 1.5, "b": 3}

        data_custom = [CustomDict(d)]
        data = [d]

        result_custom = DataFrame(data_custom)
        result = DataFrame(data)
        tm.assert_frame_equal(result, result_custom)

    def test_constructor_ragged(self):
        data = {
            "A": np.random.default_rng(2).standard_normal(10),
            "B": np.random.default_rng(2).standard_normal(8),
        }
        with pytest.raises(ValueError, match="All arrays must be of the same length"):
            DataFrame(data)

    def test_constructor_scalar(self):
        idx = Index(range(3))
        df = DataFrame({"a": 0}, index=idx)
        expected = DataFrame({"a": [0, 0, 0]}, index=idx)
        tm.assert_frame_equal(df, expected, check_dtype=False)

    def test_constructor_Series_copy_bug(self, float_frame):
        df = DataFrame(float_frame["A"], index=float_frame.index, columns=["A"])
        df.copy()

    def test_constructor_mixed_dict_and_Series(self):
        data = {}
        data["A"] = {"foo": 1, "bar": 2, "baz": 3}
        data["B"] = Series([4, 3, 2, 1], index=["bar", "qux", "baz", "foo"])

        result = DataFrame(data)
        assert result.index.is_monotonic_increasing

        # ordering ambiguous, raise exception
        with pytest.raises(ValueError, match="ambiguous ordering"):
            DataFrame({"A": ["a", "b"], "B": {"a": "a", "b": "b"}})

        # this is OK though
        result = DataFrame({"A": ["a", "b"], "B": Series(["a", "b"], index=["a", "b"])})
        expected = DataFrame({"A": ["a", "b"], "B": ["a", "b"]}, index=["a", "b"])
        tm.assert_frame_equal(result, expected)

    def test_constructor_mixed_type_rows(self):
        # Issue 25075
        data = [[1, 2], (3, 4)]
        result = DataFrame(data)
        expected = DataFrame([[1, 2], [3, 4]])
        tm.assert_frame_equal(result, expected)

    @pytest.mark.parametrize(
        "tuples,lists",
        [
            ((), []),
            ((()), []),
            (((), ()), [(), ()]),
            (((), ()), [[], []]),
            (([], []), [[], []]),
            (([1], [2]), [[1], [2]]),  # GH 32776
            (([1, 2, 3], [4, 5, 6]), [[1, 2, 3], [4, 5, 6]]),
        ],
    )
    def test_constructor_tuple(self, tuples, lists):
        # GH 25691
        result = DataFrame(tuples)
        expected = DataFrame(lists)
        tm.assert_frame_equal(result, expected)

    def test_constructor_list_of_tuples(self):
        result = DataFrame({"A": [(1, 2), (3, 4)]})
        expected = DataFrame({"A": Series([(1, 2), (3, 4)])})
        tm.assert_frame_equal(result, expected)

    def test_constructor_list_of_namedtuples(self):
        # GH11181
        named_tuple = namedtuple("Pandas", list("ab"))
        tuples = [named_tuple(1, 3), named_tuple(2, 4)]
        expected = DataFrame({"a": [1, 2], "b": [3, 4]})
        result = DataFrame(tuples)
        tm.assert_frame_equal(result, expected)

        # with columns
        expected = DataFrame({"y": [1, 2], "z": [3, 4]})
        result = DataFrame(tuples, columns=["y", "z"])
        tm.assert_frame_equal(result, expected)

    def test_constructor_list_of_dataclasses(self):
        # GH21910
        Point = make_dataclass("Point", [("x", int), ("y", int)])

        data = [Point(0, 3), Point(1, 3)]
        expected = DataFrame({"x": [0, 1], "y": [3, 3]})
        result = DataFrame(data)
        tm.assert_frame_equal(result, expected)

    def test_constructor_list_of_dataclasses_with_varying_types(self):
        # GH21910
        # varying types
        Point = make_dataclass("Point", [("x", int), ("y", int)])
        HLine = make_dataclass("HLine", [("x0", int), ("x1", int), ("y", int)])

        data = [Point(0, 3), HLine(1, 3, 3)]

        expected = DataFrame(
            {"x": [0, np.nan], "y": [3, 3], "x0": [np.nan, 1], "x1": [np.nan, 3]}
        )
        result = DataFrame(data)
        tm.assert_frame_equal(result, expected)

    def test_constructor_list_of_dataclasses_error_thrown(self):
        # GH21910
        Point = make_dataclass("Point", [("x", int), ("y", int)])

        # expect TypeError
        msg = "asdict() should be called on dataclass instances"
        with pytest.raises(TypeError, match=re.escape(msg)):
            DataFrame([Point(0, 0), {"x": 1, "y": 0}])

    def test_constructor_list_of_dict_order(self):
        # GH10056
        data = [
            {"First": 1, "Second": 4, "Third": 7, "Fourth": 10},
            {"Second": 5, "First": 2, "Fourth": 11, "Third": 8},
            {"Second": 6, "First": 3, "Fourth": 12, "Third": 9, "YYY": 14, "XXX": 13},
        ]
        expected = DataFrame(
            {
                "First": [1, 2, 3],
                "Second": [4, 5, 6],
                "Third": [7, 8, 9],
                "Fourth": [10, 11, 12],
                "YYY": [None, None, 14],
                "XXX": [None, None, 13],
            }
        )
        result = DataFrame(data)
        tm.assert_frame_equal(result, expected)

    def test_constructor_Series_named(self):
        a = Series([1, 2, 3], index=["a", "b", "c"], name="x")
        df = DataFrame(a)
        assert df.columns[0] == "x"
        tm.assert_index_equal(df.index, a.index)

        # ndarray like
        arr = np.random.default_rng(2).standard_normal(10)
        s = Series(arr, name="x")
        df = DataFrame(s)
        expected = DataFrame({"x": s})
        tm.assert_frame_equal(df, expected)

        s = Series(arr, index=range(3, 13))
        df = DataFrame(s)
        expected = DataFrame({0: s})
        tm.assert_frame_equal(df, expected)

        msg = r"Shape of passed values is \(10, 1\), indices imply \(10, 2\)"
        with pytest.raises(ValueError, match=msg):
            DataFrame(s, columns=[1, 2])

        # #2234
        a = Series([], name="x", dtype=object)
        df = DataFrame(a)
        assert df.columns[0] == "x"

        # series with name and w/o
        s1 = Series(arr, name="x")
        df = DataFrame([s1, arr]).T
        expected = DataFrame({"x": s1, "Unnamed 0": arr}, columns=["x", "Unnamed 0"])
        tm.assert_frame_equal(df, expected)

        # this is a bit non-intuitive here; the series collapse down to arrays
        df = DataFrame([arr, s1]).T
        expected = DataFrame({1: s1, 0: arr}, columns=[0, 1])
        tm.assert_frame_equal(df, expected)

    def test_constructor_Series_named_and_columns(self):
        # GH 9232 validation

        s0 = Series(range(5), name=0)
        s1 = Series(range(5), name=1)

        # matching name and column gives standard frame
        tm.assert_frame_equal(DataFrame(s0, columns=[0]), s0.to_frame())
        tm.assert_frame_equal(DataFrame(s1, columns=[1]), s1.to_frame())

        # non-matching produces empty frame
        assert DataFrame(s0, columns=[1]).empty
        assert DataFrame(s1, columns=[0]).empty

    def test_constructor_Series_differently_indexed(self):
        # name
        s1 = Series([1, 2, 3], index=["a", "b", "c"], name="x")

        # no name
        s2 = Series([1, 2, 3], index=["a", "b", "c"])

        other_index = Index(["a", "b"])

        df1 = DataFrame(s1, index=other_index)
        exp1 = DataFrame(s1.reindex(other_index))
        assert df1.columns[0] == "x"
        tm.assert_frame_equal(df1, exp1)

        df2 = DataFrame(s2, index=other_index)
        exp2 = DataFrame(s2.reindex(other_index))
        assert df2.columns[0] == 0
        tm.assert_index_equal(df2.index, other_index)
        tm.assert_frame_equal(df2, exp2)

    @pytest.mark.parametrize(
        "name_in1,name_in2,name_in3,name_out",
        [
            ("idx", "idx", "idx", "idx"),
            ("idx", "idx", None, None),
            ("idx", None, None, None),
            ("idx1", "idx2", None, None),
            ("idx1", "idx1", "idx2", None),
            ("idx1", "idx2", "idx3", None),
            (None, None, None, None),
        ],
    )
    def test_constructor_index_names(self, name_in1, name_in2, name_in3, name_out):
        # GH13475
        indices = [
            Index(["a", "b", "c"], name=name_in1),
            Index(["b", "c", "d"], name=name_in2),
            Index(["c", "d", "e"], name=name_in3),
        ]
        series = {
            c: Series([0, 1, 2], index=i) for i, c in zip(indices, ["x", "y", "z"])
        }
        result = DataFrame(series)

        exp_ind = Index(["a", "b", "c", "d", "e"], name=name_out)
        expected = DataFrame(
            {
                "x": [0, 1, 2, np.nan, np.nan],
                "y": [np.nan, 0, 1, 2, np.nan],
                "z": [np.nan, np.nan, 0, 1, 2],
            },
            index=exp_ind,
        )

        tm.assert_frame_equal(result, expected)

    def test_constructor_manager_resize(self, float_frame):
        index = list(float_frame.index[:5])
        columns = list(float_frame.columns[:3])

        result = DataFrame(float_frame._mgr, index=index, columns=columns)
        tm.assert_index_equal(result.index, Index(index))
        tm.assert_index_equal(result.columns, Index(columns))

    def test_constructor_mix_series_nonseries(self, float_frame):
        df = DataFrame(
            {"A": float_frame["A"], "B": list(float_frame["B"])}, columns=["A", "B"]
        )
        tm.assert_frame_equal(df, float_frame.loc[:, ["A", "B"]])

        msg = "does not match index length"
        with pytest.raises(ValueError, match=msg):
            DataFrame({"A": float_frame["A"], "B": list(float_frame["B"])[:-2]})

    def test_constructor_miscast_na_int_dtype(self):
        msg = r"Cannot convert non-finite values \(NA or inf\) to integer"

        with pytest.raises(IntCastingNaNError, match=msg):
            DataFrame([[np.nan, 1], [1, 0]], dtype=np.int64)

    def test_constructor_column_duplicates(self):
        # it works! #2079
        df = DataFrame([[8, 5]], columns=["a", "a"])
        edf = DataFrame([[8, 5]])
        edf.columns = ["a", "a"]

        tm.assert_frame_equal(df, edf)

        idf = DataFrame.from_records([(8, 5)], columns=["a", "a"])

        tm.assert_frame_equal(idf, edf)

    def test_constructor_empty_with_string_dtype(self):
        # GH 9428
        expected = DataFrame(index=[0, 1], columns=[0, 1], dtype=object)

        df = DataFrame(index=[0, 1], columns=[0, 1], dtype=str)
        tm.assert_frame_equal(df, expected)
        df = DataFrame(index=[0, 1], columns=[0, 1], dtype=np.str_)
        tm.assert_frame_equal(df, expected)
        df = DataFrame(index=[0, 1], columns=[0, 1], dtype="U5")
        tm.assert_frame_equal(df, expected)

    def test_constructor_empty_with_string_extension(self, nullable_string_dtype):
        # GH 34915
        expected = DataFrame(columns=["c1"], dtype=nullable_string_dtype)
        df = DataFrame(columns=["c1"], dtype=nullable_string_dtype)
        tm.assert_frame_equal(df, expected)

    def test_constructor_single_value(self):
        # expecting single value upcasting here
        df = DataFrame(0.0, index=[1, 2, 3], columns=["a", "b", "c"])
        tm.assert_frame_equal(
            df, DataFrame(np.zeros(df.shape).astype("float64"), df.index, df.columns)
        )

        df = DataFrame(0, index=[1, 2, 3], columns=["a", "b", "c"])
        tm.assert_frame_equal(
            df, DataFrame(np.zeros(df.shape).astype("int64"), df.index, df.columns)
        )

        df = DataFrame("a", index=[1, 2], columns=["a", "c"])
        tm.assert_frame_equal(
            df,
            DataFrame(
                np.array([["a", "a"], ["a", "a"]], dtype=object),
                index=[1, 2],
                columns=["a", "c"],
            ),
        )

        msg = "DataFrame constructor not properly called!"
        with pytest.raises(ValueError, match=msg):
            DataFrame("a", [1, 2])
        with pytest.raises(ValueError, match=msg):
            DataFrame("a", columns=["a", "c"])

        msg = "incompatible data and dtype"
        with pytest.raises(TypeError, match=msg):
            DataFrame("a", [1, 2], ["a", "c"], float)

    def test_constructor_with_datetimes(self):
        intname = np.dtype(np.int_).name
        floatname = np.dtype(np.float64).name
        objectname = np.dtype(np.object_).name

        # single item
        df = DataFrame(
            {
                "A": 1,
                "B": "foo",
                "C": "bar",
                "D": Timestamp("20010101"),
                "E": datetime(2001, 1, 2, 0, 0),
            },
            index=np.arange(10),
        )
        result = df.dtypes
        expected = Series(
            [np.dtype("int64")]
            + [np.dtype(objectname)] * 2
            + [np.dtype("M8[s]"), np.dtype("M8[us]")],
            index=list("ABCDE"),
        )
        tm.assert_series_equal(result, expected)

        # check with ndarray construction ndim==0 (e.g. we are passing a ndim 0
        # ndarray with a dtype specified)
        df = DataFrame(
            {
                "a": 1.0,
                "b": 2,
                "c": "foo",
                floatname: np.array(1.0, dtype=floatname),
                intname: np.array(1, dtype=intname),
            },
            index=np.arange(10),
        )
        result = df.dtypes
        expected = Series(
            [np.dtype("float64")]
            + [np.dtype("int64")]
            + [np.dtype("object")]
            + [np.dtype("float64")]
            + [np.dtype(intname)],
            index=["a", "b", "c", floatname, intname],
        )
        tm.assert_series_equal(result, expected)

        # check with ndarray construction ndim>0
        df = DataFrame(
            {
                "a": 1.0,
                "b": 2,
                "c": "foo",
                floatname: np.array([1.0] * 10, dtype=floatname),
                intname: np.array([1] * 10, dtype=intname),
            },
            index=np.arange(10),
        )
        result = df.dtypes
        expected = Series(
            [np.dtype("float64")]
            + [np.dtype("int64")]
            + [np.dtype("object")]
            + [np.dtype("float64")]
            + [np.dtype(intname)],
            index=["a", "b", "c", floatname, intname],
        )
        tm.assert_series_equal(result, expected)

    def test_constructor_with_datetimes1(self):
        # GH 2809
        ind = date_range(start="2000-01-01", freq="D", periods=10)
        datetimes = [ts.to_pydatetime() for ts in ind]
        datetime_s = Series(datetimes)
        assert datetime_s.dtype == "M8[ns]"

    def test_constructor_with_datetimes2(self):
        # GH 2810
        ind = date_range(start="2000-01-01", freq="D", periods=10)
        datetimes = [ts.to_pydatetime() for ts in ind]
        dates = [ts.date() for ts in ind]
        df = DataFrame(datetimes, columns=["datetimes"])
        df["dates"] = dates
        result = df.dtypes
        expected = Series(
            [np.dtype("datetime64[ns]"), np.dtype("object")],
            index=["datetimes", "dates"],
        )
        tm.assert_series_equal(result, expected)

    def test_constructor_with_datetimes3(self):
        # GH 7594
        # don't coerce tz-aware
        tz = pytz.timezone("US/Eastern")
        dt = tz.localize(datetime(2012, 1, 1))

        df = DataFrame({"End Date": dt}, index=[0])
        assert df.iat[0, 0] == dt
        tm.assert_series_equal(
            df.dtypes, Series({"End Date": "datetime64[us, US/Eastern]"})
        )

        df = DataFrame([{"End Date": dt}])
        assert df.iat[0, 0] == dt
        tm.assert_series_equal(
            df.dtypes, Series({"End Date": "datetime64[ns, US/Eastern]"})
        )

    def test_constructor_with_datetimes4(self):
        # tz-aware (UTC and other tz's)
        # GH 8411
        dr = date_range("20130101", periods=3)
        df = DataFrame({"value": dr})
        assert df.iat[0, 0].tz is None
        dr = date_range("20130101", periods=3, tz="UTC")
        df = DataFrame({"value": dr})
        assert str(df.iat[0, 0].tz) == "UTC"
        dr = date_range("20130101", periods=3, tz="US/Eastern")
        df = DataFrame({"value": dr})
        assert str(df.iat[0, 0].tz) == "US/Eastern"

    def test_constructor_with_datetimes5(self):
        # GH 7822
        # preserver an index with a tz on dict construction
        i = date_range("1/1/2011", periods=5, freq="10s", tz="US/Eastern")

        expected = DataFrame({"a": i.to_series().reset_index(drop=True)})
        df = DataFrame()
        df["a"] = i
        tm.assert_frame_equal(df, expected)

        df = DataFrame({"a": i})
        tm.assert_frame_equal(df, expected)

    def test_constructor_with_datetimes6(self):
        # multiples
        i = date_range("1/1/2011", periods=5, freq="10s", tz="US/Eastern")
        i_no_tz = date_range("1/1/2011", periods=5, freq="10s")
        df = DataFrame({"a": i, "b": i_no_tz})
        expected = DataFrame({"a": i.to_series().reset_index(drop=True), "b": i_no_tz})
        tm.assert_frame_equal(df, expected)

    @pytest.mark.parametrize(
        "arr",
        [
            np.array([None, None, None, None, datetime.now(), None]),
            np.array([None, None, datetime.now(), None]),
            [[np.datetime64("NaT")], [None]],
            [[np.datetime64("NaT")], [pd.NaT]],
            [[None], [np.datetime64("NaT")]],
            [[None], [pd.NaT]],
            [[pd.NaT], [np.datetime64("NaT")]],
            [[pd.NaT], [None]],
        ],
    )
    def test_constructor_datetimes_with_nulls(self, arr):
        # gh-15869, GH#11220
        result = DataFrame(arr).dtypes
        expected = Series([np.dtype("datetime64[ns]")])
        tm.assert_series_equal(result, expected)

    @pytest.mark.parametrize("order", ["K", "A", "C", "F"])
    @pytest.mark.parametrize(
        "unit",
        ["M", "D", "h", "m", "s", "ms", "us", "ns"],
    )
    def test_constructor_datetimes_non_ns(self, order, unit):
        dtype = f"datetime64[{unit}]"
        na = np.array(
            [
                ["2015-01-01", "2015-01-02", "2015-01-03"],
                ["2017-01-01", "2017-01-02", "2017-02-03"],
            ],
            dtype=dtype,
            order=order,
        )
        df = DataFrame(na)
        expected = DataFrame(na.astype("M8[ns]"))
        if unit in ["M", "D", "h", "m"]:
            with pytest.raises(TypeError, match="Cannot cast"):
                expected.astype(dtype)

            # instead the constructor casts to the closest supported reso, i.e. "s"
            expected = expected.astype("datetime64[s]")
        else:
            expected = expected.astype(dtype=dtype)

        tm.assert_frame_equal(df, expected)

    @pytest.mark.parametrize("order", ["K", "A", "C", "F"])
    @pytest.mark.parametrize(
        "unit",
        [
            "D",
            "h",
            "m",
            "s",
            "ms",
            "us",
            "ns",
        ],
    )
    def test_constructor_timedelta_non_ns(self, order, unit):
        dtype = f"timedelta64[{unit}]"
        na = np.array(
            [
                [np.timedelta64(1, "D"), np.timedelta64(2, "D")],
                [np.timedelta64(4, "D"), np.timedelta64(5, "D")],
            ],
            dtype=dtype,
            order=order,
        )
        df = DataFrame(na)
        if unit in ["D", "h", "m"]:
            # we get the nearest supported unit, i.e. "s"
            exp_unit = "s"
        else:
            exp_unit = unit
        exp_dtype = np.dtype(f"m8[{exp_unit}]")
        expected = DataFrame(
            [
                [Timedelta(1, "D"), Timedelta(2, "D")],
                [Timedelta(4, "D"), Timedelta(5, "D")],
            ],
            dtype=exp_dtype,
        )
        # TODO(2.0): ideally we should get the same 'expected' without passing
        #  dtype=exp_dtype.
        tm.assert_frame_equal(df, expected)

    def test_constructor_for_list_with_dtypes(self):
        # test list of lists/ndarrays
        df = DataFrame([np.arange(5) for x in range(5)])
        result = df.dtypes
        expected = Series([np.dtype("int")] * 5)
        tm.assert_series_equal(result, expected)

        df = DataFrame([np.array(np.arange(5), dtype="int32") for x in range(5)])
        result = df.dtypes
        expected = Series([np.dtype("int32")] * 5)
        tm.assert_series_equal(result, expected)

        # overflow issue? (we always expected int64 upcasting here)
        df = DataFrame({"a": [2**31, 2**31 + 1]})
        assert df.dtypes.iloc[0] == np.dtype("int64")

        # GH #2751 (construction with no index specified), make sure we cast to
        # platform values
        df = DataFrame([1, 2])
        assert df.dtypes.iloc[0] == np.dtype("int64")

        df = DataFrame([1.0, 2.0])
        assert df.dtypes.iloc[0] == np.dtype("float64")

        df = DataFrame({"a": [1, 2]})
        assert df.dtypes.iloc[0] == np.dtype("int64")

        df = DataFrame({"a": [1.0, 2.0]})
        assert df.dtypes.iloc[0] == np.dtype("float64")

        df = DataFrame({"a": 1}, index=range(3))
        assert df.dtypes.iloc[0] == np.dtype("int64")

        df = DataFrame({"a": 1.0}, index=range(3))
        assert df.dtypes.iloc[0] == np.dtype("float64")

        # with object list
        df = DataFrame(
            {
                "a": [1, 2, 4, 7],
                "b": [1.2, 2.3, 5.1, 6.3],
                "c": list("abcd"),
                "d": [datetime(2000, 1, 1) for i in range(4)],
                "e": [1.0, 2, 4.0, 7],
            }
        )
        result = df.dtypes
        expected = Series(
            [
                np.dtype("int64"),
                np.dtype("float64"),
                np.dtype("object"),
                np.dtype("datetime64[ns]"),
                np.dtype("float64"),
            ],
            index=list("abcde"),
        )
        tm.assert_series_equal(result, expected)

    def test_constructor_frame_copy(self, float_frame):
        cop = DataFrame(float_frame, copy=True)
        cop["A"] = 5
        assert (cop["A"] == 5).all()
        assert not (float_frame["A"] == 5).all()

    def test_constructor_frame_shallow_copy(self, float_frame):
        # constructing a DataFrame from DataFrame with copy=False should still
        # give a "shallow" copy (share data, not attributes)
        # https://github.com/pandas-dev/pandas/issues/49523
        orig = float_frame.copy()
        cop = DataFrame(float_frame)
        assert cop._mgr is not float_frame._mgr
        # Overwriting index of copy doesn't change original
        cop.index = np.arange(len(cop))
        tm.assert_frame_equal(float_frame, orig)

    def test_constructor_ndarray_copy(
        self, float_frame, using_array_manager, using_copy_on_write
    ):
        if not using_array_manager:
            arr = float_frame.values.copy()
            df = DataFrame(arr)

            arr[5] = 5
            if using_copy_on_write:
                assert not (df.values[5] == 5).all()
            else:
                assert (df.values[5] == 5).all()

            df = DataFrame(arr, copy=True)
            arr[6] = 6
            assert not (df.values[6] == 6).all()
        else:
            arr = float_frame.values.copy()
            # default: copy to ensure contiguous arrays
            df = DataFrame(arr)
            assert df._mgr.arrays[0].flags.c_contiguous
            arr[0, 0] = 100
            assert df.iloc[0, 0] != 100

            # manually specify copy=False
            df = DataFrame(arr, copy=False)
            assert not df._mgr.arrays[0].flags.c_contiguous
            arr[0, 0] = 1000
            assert df.iloc[0, 0] == 1000

    def test_constructor_series_copy(self, float_frame):
        series = float_frame._series

        df = DataFrame({"A": series["A"]}, copy=True)
        # TODO can be replaced with `df.loc[:, "A"] = 5` after deprecation about
        # inplace mutation is enforced
        df.loc[df.index[0] : df.index[-1], "A"] = 5

        assert not (series["A"] == 5).all()

    @pytest.mark.parametrize(
        "df",
        [
            DataFrame([[1, 2, 3], [4, 5, 6]], index=[1, np.nan]),
            DataFrame([[1, 2, 3], [4, 5, 6]], columns=[1.1, 2.2, np.nan]),
            DataFrame([[0, 1, 2, 3], [4, 5, 6, 7]], columns=[np.nan, 1.1, 2.2, np.nan]),
            DataFrame(
                [[0.0, 1, 2, 3.0], [4, 5, 6, 7]], columns=[np.nan, 1.1, 2.2, np.nan]
            ),
            DataFrame([[0.0, 1, 2, 3.0], [4, 5, 6, 7]], columns=[np.nan, 1, 2, 2]),
        ],
    )
    def test_constructor_with_nas(self, df):
        # GH 5016
        # na's in indices
        # GH 21428 (non-unique columns)

        for i in range(len(df.columns)):
            df.iloc[:, i]

        indexer = np.arange(len(df.columns))[isna(df.columns)]

        # No NaN found -> error
        if len(indexer) == 0:
            with pytest.raises(KeyError, match="^nan$"):
                df.loc[:, np.nan]
        # single nan should result in Series
        elif len(indexer) == 1:
            tm.assert_series_equal(df.iloc[:, indexer[0]], df.loc[:, np.nan])
        # multiple nans should result in DataFrame
        else:
            tm.assert_frame_equal(df.iloc[:, indexer], df.loc[:, np.nan])

    def test_constructor_lists_to_object_dtype(self):
        # from #1074
        d = DataFrame({"a": [np.nan, False]})
        assert d["a"].dtype == np.object_
        assert not d["a"][1]

    def test_constructor_ndarray_categorical_dtype(self):
        cat = Categorical(["A", "B", "C"])
        arr = np.array(cat).reshape(-1, 1)
        arr = np.broadcast_to(arr, (3, 4))

        result = DataFrame(arr, dtype=cat.dtype)

        expected = DataFrame({0: cat, 1: cat, 2: cat, 3: cat})
        tm.assert_frame_equal(result, expected)

    def test_constructor_categorical(self):
        # GH8626

        # dict creation
        df = DataFrame({"A": list("abc")}, dtype="category")
        expected = Series(list("abc"), dtype="category", name="A")
        tm.assert_series_equal(df["A"], expected)

        # to_frame
        s = Series(list("abc"), dtype="category")
        result = s.to_frame()
        expected = Series(list("abc"), dtype="category", name=0)
        tm.assert_series_equal(result[0], expected)
        result = s.to_frame(name="foo")
        expected = Series(list("abc"), dtype="category", name="foo")
        tm.assert_series_equal(result["foo"], expected)

        # list-like creation
        df = DataFrame(list("abc"), dtype="category")
        expected = Series(list("abc"), dtype="category", name=0)
        tm.assert_series_equal(df[0], expected)

    def test_construct_from_1item_list_of_categorical(self):
        # pre-2.0 this behaved as DataFrame({0: cat}), in 2.0 we remove
        #  Categorical special case
        # ndim != 1
        cat = Categorical(list("abc"))
        df = DataFrame([cat])
        expected = DataFrame([cat.astype(object)])
        tm.assert_frame_equal(df, expected)

    def test_construct_from_list_of_categoricals(self):
        # pre-2.0 this behaved as DataFrame({0: cat}), in 2.0 we remove
        #  Categorical special case

        df = DataFrame([Categorical(list("abc")), Categorical(list("abd"))])
        expected = DataFrame([["a", "b", "c"], ["a", "b", "d"]])
        tm.assert_frame_equal(df, expected)

    def test_from_nested_listlike_mixed_types(self):
        # pre-2.0 this behaved as DataFrame({0: cat}), in 2.0 we remove
        #  Categorical special case
        # mixed
        df = DataFrame([Categorical(list("abc")), list("def")])
        expected = DataFrame([["a", "b", "c"], ["d", "e", "f"]])
        tm.assert_frame_equal(df, expected)

    def test_construct_from_listlikes_mismatched_lengths(self):
        df = DataFrame([Categorical(list("abc")), Categorical(list("abdefg"))])
        expected = DataFrame([list("abc"), list("abdefg")])
        tm.assert_frame_equal(df, expected)

    def test_constructor_categorical_series(self):
        items = [1, 2, 3, 1]
        exp = Series(items).astype("category")
        res = Series(items, dtype="category")
        tm.assert_series_equal(res, exp)

        items = ["a", "b", "c", "a"]
        exp = Series(items).astype("category")
        res = Series(items, dtype="category")
        tm.assert_series_equal(res, exp)

        # insert into frame with different index
        # GH 8076
        index = date_range("20000101", periods=3)
        expected = Series(
            Categorical(values=[np.nan, np.nan, np.nan], categories=["a", "b", "c"])
        )
        expected.index = index

        expected = DataFrame({"x": expected})
        df = DataFrame({"x": Series(["a", "b", "c"], dtype="category")}, index=index)
        tm.assert_frame_equal(df, expected)

    @pytest.mark.parametrize(
        "dtype",
        tm.ALL_NUMERIC_DTYPES
        + tm.DATETIME64_DTYPES
        + tm.TIMEDELTA64_DTYPES
        + tm.BOOL_DTYPES,
    )
    def test_check_dtype_empty_numeric_column(self, dtype):
        # GH24386: Ensure dtypes are set correctly for an empty DataFrame.
        # Empty DataFrame is generated via dictionary data with non-overlapping columns.
        data = DataFrame({"a": [1, 2]}, columns=["b"], dtype=dtype)

        assert data.b.dtype == dtype

    @pytest.mark.parametrize(
        "dtype", tm.STRING_DTYPES + tm.BYTES_DTYPES + tm.OBJECT_DTYPES
    )
    def test_check_dtype_empty_string_column(self, request, dtype, using_array_manager):
        # GH24386: Ensure dtypes are set correctly for an empty DataFrame.
        # Empty DataFrame is generated via dictionary data with non-overlapping columns.
        data = DataFrame({"a": [1, 2]}, columns=["b"], dtype=dtype)

        if using_array_manager and dtype in tm.BYTES_DTYPES:
            # TODO(ArrayManager) astype to bytes dtypes does not yet give object dtype
            td.mark_array_manager_not_yet_implemented(request)

        assert data.b.dtype.name == "object"

    def test_to_frame_with_falsey_names(self):
        # GH 16114
        result = Series(name=0, dtype=object).to_frame().dtypes
        expected = Series({0: object})
        tm.assert_series_equal(result, expected)

        result = DataFrame(Series(name=0, dtype=object)).dtypes
        tm.assert_series_equal(result, expected)

    @pytest.mark.arm_slow
    @pytest.mark.parametrize("dtype", [None, "uint8", "category"])
    def test_constructor_range_dtype(self, dtype):
        expected = DataFrame({"A": [0, 1, 2, 3, 4]}, dtype=dtype or "int64")

        # GH 26342
        result = DataFrame(range(5), columns=["A"], dtype=dtype)
        tm.assert_frame_equal(result, expected)

        # GH 16804
        result = DataFrame({"A": range(5)}, dtype=dtype)
        tm.assert_frame_equal(result, expected)

    def test_frame_from_list_subclass(self):
        # GH21226
        class List(list):
            pass

        expected = DataFrame([[1, 2, 3], [4, 5, 6]])
        result = DataFrame(List([List([1, 2, 3]), List([4, 5, 6])]))
        tm.assert_frame_equal(result, expected)

    @pytest.mark.parametrize(
        "extension_arr",
        [
            Categorical(list("aabbc")),
            SparseArray([1, np.nan, np.nan, np.nan]),
            IntervalArray([Interval(0, 1), Interval(1, 5)]),
            PeriodArray(pd.period_range(start="1/1/2017", end="1/1/2018", freq="M")),
        ],
    )
    def test_constructor_with_extension_array(self, extension_arr):
        # GH11363
        expected = DataFrame(Series(extension_arr))
        result = DataFrame(extension_arr)
        tm.assert_frame_equal(result, expected)

    def test_datetime_date_tuple_columns_from_dict(self):
        # GH 10863
        v = date.today()
        tup = v, v
        result = DataFrame({tup: Series(range(3), index=range(3))}, columns=[tup])
        expected = DataFrame([0, 1, 2], columns=Index(Series([tup])))
        tm.assert_frame_equal(result, expected)

    def test_construct_with_two_categoricalindex_series(self):
        # GH 14600
        s1 = Series([39, 6, 4], index=CategoricalIndex(["female", "male", "unknown"]))
        s2 = Series(
            [2, 152, 2, 242, 150],
            index=CategoricalIndex(["f", "female", "m", "male", "unknown"]),
        )
        result = DataFrame([s1, s2])
        expected = DataFrame(
            np.array([[39, 6, 4, np.nan, np.nan], [152.0, 242.0, 150.0, 2.0, 2.0]]),
            columns=["female", "male", "unknown", "f", "m"],
        )
        tm.assert_frame_equal(result, expected)

    def test_constructor_series_nonexact_categoricalindex(self):
        # GH 42424
        ser = Series(range(100))
        ser1 = cut(ser, 10).value_counts().head(5)
        ser2 = cut(ser, 10).value_counts().tail(5)
        result = DataFrame({"1": ser1, "2": ser2})
        index = CategoricalIndex(
            [
                Interval(-0.099, 9.9, closed="right"),
                Interval(9.9, 19.8, closed="right"),
                Interval(19.8, 29.7, closed="right"),
                Interval(29.7, 39.6, closed="right"),
                Interval(39.6, 49.5, closed="right"),
                Interval(49.5, 59.4, closed="right"),
                Interval(59.4, 69.3, closed="right"),
                Interval(69.3, 79.2, closed="right"),
                Interval(79.2, 89.1, closed="right"),
                Interval(89.1, 99, closed="right"),
            ],
            ordered=True,
        )
        expected = DataFrame(
            {"1": [10] * 5 + [np.nan] * 5, "2": [np.nan] * 5 + [10] * 5}, index=index
        )
        tm.assert_frame_equal(expected, result)

    def test_from_M8_structured(self):
        dates = [(datetime(2012, 9, 9, 0, 0), datetime(2012, 9, 8, 15, 10))]
        arr = np.array(dates, dtype=[("Date", "M8[us]"), ("Forecasting", "M8[us]")])
        df = DataFrame(arr)

        assert df["Date"][0] == dates[0][0]
        assert df["Forecasting"][0] == dates[0][1]

        s = Series(arr["Date"])
        assert isinstance(s[0], Timestamp)
        assert s[0] == dates[0][0]

    def test_from_datetime_subclass(self):
        # GH21142 Verify whether Datetime subclasses are also of dtype datetime
        class DatetimeSubclass(datetime):
            pass

        data = DataFrame({"datetime": [DatetimeSubclass(2020, 1, 1, 1, 1)]})
        assert data.datetime.dtype == "datetime64[ns]"

    def test_with_mismatched_index_length_raises(self):
        # GH#33437
        dti = date_range("2016-01-01", periods=3, tz="US/Pacific")
        msg = "Shape of passed values|Passed arrays should have the same length"
        with pytest.raises(ValueError, match=msg):
            DataFrame(dti, index=range(4))

    def test_frame_ctor_datetime64_column(self):
        rng = date_range("1/1/2000 00:00:00", "1/1/2000 1:59:50", freq="10s")
        dates = np.asarray(rng)

        df = DataFrame(
            {"A": np.random.default_rng(2).standard_normal(len(rng)), "B": dates}
        )
        assert np.issubdtype(df["B"].dtype, np.dtype("M8[ns]"))

    def test_dataframe_constructor_infer_multiindex(self):
        index_lists = [["a", "a", "b", "b"], ["x", "y", "x", "y"]]

        multi = DataFrame(
            np.random.default_rng(2).standard_normal((4, 4)),
            index=[np.array(x) for x in index_lists],
        )
        assert isinstance(multi.index, MultiIndex)
        assert not isinstance(multi.columns, MultiIndex)

        multi = DataFrame(
            np.random.default_rng(2).standard_normal((4, 4)), columns=index_lists
        )
        assert isinstance(multi.columns, MultiIndex)

    @pytest.mark.parametrize(
        "input_vals",
        [
            ([1, 2]),
            (["1", "2"]),
            (list(date_range("1/1/2011", periods=2, freq="H"))),
            (list(date_range("1/1/2011", periods=2, freq="H", tz="US/Eastern"))),
            ([Interval(left=0, right=5)]),
        ],
    )
    def test_constructor_list_str(self, input_vals, string_dtype):
        # GH#16605
        # Ensure that data elements are converted to strings when
        # dtype is str, 'str', or 'U'

        result = DataFrame({"A": input_vals}, dtype=string_dtype)
        expected = DataFrame({"A": input_vals}).astype({"A": string_dtype})
        tm.assert_frame_equal(result, expected)

    def test_constructor_list_str_na(self, string_dtype):
        result = DataFrame({"A": [1.0, 2.0, None]}, dtype=string_dtype)
        expected = DataFrame({"A": ["1.0", "2.0", None]}, dtype=object)
        tm.assert_frame_equal(result, expected)

    @pytest.mark.parametrize("copy", [False, True])
    def test_dict_nocopy(
        self,
        request,
        copy,
        any_numeric_ea_dtype,
        any_numpy_dtype,
        using_array_manager,
        using_copy_on_write,
    ):
        if (
            using_array_manager
            and not copy
            and any_numpy_dtype not in tm.STRING_DTYPES + tm.BYTES_DTYPES
        ):
            # TODO(ArrayManager) properly honor copy keyword for dict input
            td.mark_array_manager_not_yet_implemented(request)

        a = np.array([1, 2], dtype=any_numpy_dtype)
        b = np.array([3, 4], dtype=any_numpy_dtype)
        if b.dtype.kind in ["S", "U"]:
            # These get cast, making the checks below more cumbersome
            pytest.skip(f"{b.dtype} get cast, making the checks below more cumbersome")

        c = pd.array([1, 2], dtype=any_numeric_ea_dtype)
        c_orig = c.copy()
        df = DataFrame({"a": a, "b": b, "c": c}, copy=copy)

        def get_base(obj):
            if isinstance(obj, np.ndarray):
                return obj.base
            elif isinstance(obj.dtype, np.dtype):
                # i.e. DatetimeArray, TimedeltaArray
                return obj._ndarray.base
            else:
                raise TypeError

        def check_views(c_only: bool = False):
            # written to work for either BlockManager or ArrayManager

            # Check that the underlying data behind df["c"] is still `c`
            #  after setting with iloc.  Since we don't know which entry in
            #  df._mgr.arrays corresponds to df["c"], we just check that exactly
            #  one of these arrays is `c`.  GH#38939
            assert sum(x is c for x in df._mgr.arrays) == 1
            if c_only:
                # If we ever stop consolidating in setitem_with_indexer,
                #  this will become unnecessary.
                return

            assert (
                sum(
                    get_base(x) is a
                    for x in df._mgr.arrays
                    if isinstance(x.dtype, np.dtype)
                )
                == 1
            )
            assert (
                sum(
                    get_base(x) is b
                    for x in df._mgr.arrays
                    if isinstance(x.dtype, np.dtype)
                )
                == 1
            )

        if not copy:
            # constructor preserves views
            check_views()

        # TODO: most of the rest of this test belongs in indexing tests
        if lib.is_np_dtype(df.dtypes.iloc[0], "fciuO"):
            warn = None
        else:
            warn = FutureWarning
        with tm.assert_produces_warning(warn, match="incompatible dtype"):
            df.iloc[0, 0] = 0
            df.iloc[0, 1] = 0
        if not copy:
            check_views(True)

        # FIXME(GH#35417): until GH#35417, iloc.setitem into EA values does not preserve
        #  view, so we have to check in the other direction
        df.iloc[:, 2] = pd.array([45, 46], dtype=c.dtype)
        assert df.dtypes.iloc[2] == c.dtype
        if not copy and not using_copy_on_write:
            check_views(True)

        if copy:
            if a.dtype.kind == "M":
                assert a[0] == a.dtype.type(1, "ns")
                assert b[0] == b.dtype.type(3, "ns")
            else:
                assert a[0] == a.dtype.type(1)
                assert b[0] == b.dtype.type(3)
            # FIXME(GH#35417): enable after GH#35417
            assert c[0] == c_orig[0]  # i.e. df.iloc[0, 2]=45 did *not* update c
        elif not using_copy_on_write:
            # TODO: we can call check_views if we stop consolidating
            #  in setitem_with_indexer
            assert c[0] == 45  # i.e. df.iloc[0, 2]=45 *did* update c
            # TODO: we can check b[0] == 0 if we stop consolidating in
            #  setitem_with_indexer (except for datetimelike?)

    def test_construct_from_dict_ea_series(self):
        # GH#53744 - default of copy=True should also apply for Series with
        # extension dtype
        ser = Series([1, 2, 3], dtype="Int64")
        df = DataFrame({"a": ser})
        assert not np.shares_memory(ser.values._data, df["a"].values._data)

    def test_from_series_with_name_with_columns(self):
        # GH 7893
        result = DataFrame(Series(1, name="foo"), columns=["bar"])
        expected = DataFrame(columns=["bar"])
        tm.assert_frame_equal(result, expected)

    def test_nested_list_columns(self):
        # GH 14467
        result = DataFrame(
            [[1, 2, 3], [4, 5, 6]], columns=[["A", "A", "A"], ["a", "b", "c"]]
        )
        expected = DataFrame(
            [[1, 2, 3], [4, 5, 6]],
            columns=MultiIndex.from_tuples([("A", "a"), ("A", "b"), ("A", "c")]),
        )
        tm.assert_frame_equal(result, expected)

    def test_from_2d_object_array_of_periods_or_intervals(self):
        # Period analogue to GH#26825
        pi = pd.period_range("2016-04-05", periods=3)
        data = pi._data.astype(object).reshape(1, -1)
        df = DataFrame(data)
        assert df.shape == (1, 3)
        assert (df.dtypes == pi.dtype).all()
        assert (df == pi).all().all()

        ii = pd.IntervalIndex.from_breaks([3, 4, 5, 6])
        data2 = ii._data.astype(object).reshape(1, -1)
        df2 = DataFrame(data2)
        assert df2.shape == (1, 3)
        assert (df2.dtypes == ii.dtype).all()
        assert (df2 == ii).all().all()

        # mixed
        data3 = np.r_[data, data2, data, data2].T
        df3 = DataFrame(data3)
        expected = DataFrame({0: pi, 1: ii, 2: pi, 3: ii})
        tm.assert_frame_equal(df3, expected)

    @pytest.mark.parametrize(
        "col_a, col_b",
        [
            ([[1], [2]], np.array([[1], [2]])),
            (np.array([[1], [2]]), [[1], [2]]),
            (np.array([[1], [2]]), np.array([[1], [2]])),
        ],
    )
    def test_error_from_2darray(self, col_a, col_b):
        msg = "Per-column arrays must each be 1-dimensional"
        with pytest.raises(ValueError, match=msg):
            DataFrame({"a": col_a, "b": col_b})

    def test_from_dict_with_missing_copy_false(self):
        # GH#45369 filled columns should not be views of one another
        df = DataFrame(index=[1, 2, 3], columns=["a", "b", "c"], copy=False)
        assert not np.shares_memory(df["a"]._values, df["b"]._values)

        df.iloc[0, 0] = 0
        expected = DataFrame(
            {
                "a": [0, np.nan, np.nan],
                "b": [np.nan, np.nan, np.nan],
                "c": [np.nan, np.nan, np.nan],
            },
            index=[1, 2, 3],
            dtype=object,
        )
        tm.assert_frame_equal(df, expected)

    def test_construction_empty_array_multi_column_raises(self):
        # GH#46822
        msg = r"Shape of passed values is \(0, 1\), indices imply \(0, 2\)"
        with pytest.raises(ValueError, match=msg):
            DataFrame(data=np.array([]), columns=["a", "b"])

    def test_construct_with_strings_and_none(self):
        # GH#32218
        df = DataFrame(["1", "2", None], columns=["a"], dtype="str")
        expected = DataFrame({"a": ["1", "2", None]}, dtype="str")
        tm.assert_frame_equal(df, expected)

    def test_frame_string_inference(self):
        # GH#54430
        pytest.importorskip("pyarrow")
        dtype = "string[pyarrow_numpy]"
        expected = DataFrame(
            {"a": ["a", "b"]}, dtype=dtype, columns=Index(["a"], dtype=dtype)
        )
        with pd.option_context("future.infer_string", True):
            df = DataFrame({"a": ["a", "b"]})
        tm.assert_frame_equal(df, expected)

        expected = DataFrame(
            {"a": ["a", "b"]},
            dtype=dtype,
            columns=Index(["a"], dtype=dtype),
            index=Index(["x", "y"], dtype=dtype),
        )
        with pd.option_context("future.infer_string", True):
            df = DataFrame({"a": ["a", "b"]}, index=["x", "y"])
        tm.assert_frame_equal(df, expected)

        expected = DataFrame(
            {"a": ["a", 1]}, dtype="object", columns=Index(["a"], dtype=dtype)
        )
        with pd.option_context("future.infer_string", True):
            df = DataFrame({"a": ["a", 1]})
        tm.assert_frame_equal(df, expected)

        expected = DataFrame(
            {"a": ["a", "b"]}, dtype="object", columns=Index(["a"], dtype=dtype)
        )
        with pd.option_context("future.infer_string", True):
            df = DataFrame({"a": ["a", "b"]}, dtype="object")
        tm.assert_frame_equal(df, expected)

    def test_frame_string_inference_array_string_dtype(self):
        # GH#54496
        pytest.importorskip("pyarrow")
        dtype = "string[pyarrow_numpy]"
        expected = DataFrame(
            {"a": ["a", "b"]}, dtype=dtype, columns=Index(["a"], dtype=dtype)
        )
        with pd.option_context("future.infer_string", True):
            df = DataFrame({"a": np.array(["a", "b"])})
        tm.assert_frame_equal(df, expected)

        expected = DataFrame({0: ["a", "b"], 1: ["c", "d"]}, dtype=dtype)
        with pd.option_context("future.infer_string", True):
            df = DataFrame(np.array([["a", "c"], ["b", "d"]]))
        tm.assert_frame_equal(df, expected)

        expected = DataFrame(
            {"a": ["a", "b"], "b": ["c", "d"]},
            dtype=dtype,
            columns=Index(["a", "b"], dtype=dtype),
        )
        with pd.option_context("future.infer_string", True):
            df = DataFrame(np.array([["a", "c"], ["b", "d"]]), columns=["a", "b"])
        tm.assert_frame_equal(df, expected)

    def test_frame_string_inference_block_dim(self):
<<<<<<< HEAD
        # GH#
=======
        # GH#55363
        pytest.importorskip("pyarrow")
>>>>>>> 8664572f
        with pd.option_context("future.infer_string", True):
            df = DataFrame(np.array([["hello", "goodbye"], ["hello", "Hello"]]))
        assert df._mgr.blocks[0].ndim == 2


class TestDataFrameConstructorIndexInference:
    def test_frame_from_dict_of_series_overlapping_monthly_period_indexes(self):
        rng1 = pd.period_range("1/1/1999", "1/1/2012", freq="M")
        s1 = Series(np.random.default_rng(2).standard_normal(len(rng1)), rng1)

        rng2 = pd.period_range("1/1/1980", "12/1/2001", freq="M")
        s2 = Series(np.random.default_rng(2).standard_normal(len(rng2)), rng2)
        df = DataFrame({"s1": s1, "s2": s2})

        exp = pd.period_range("1/1/1980", "1/1/2012", freq="M")
        tm.assert_index_equal(df.index, exp)

    def test_frame_from_dict_with_mixed_tzaware_indexes(self):
        # GH#44091
        dti = date_range("2016-01-01", periods=3)

        ser1 = Series(range(3), index=dti)
        ser2 = Series(range(3), index=dti.tz_localize("UTC"))
        ser3 = Series(range(3), index=dti.tz_localize("US/Central"))
        ser4 = Series(range(3))

        # no tz-naive, but we do have mixed tzs and a non-DTI
        df1 = DataFrame({"A": ser2, "B": ser3, "C": ser4})
        exp_index = Index(
            list(ser2.index) + list(ser3.index) + list(ser4.index), dtype=object
        )
        tm.assert_index_equal(df1.index, exp_index)

        df2 = DataFrame({"A": ser2, "C": ser4, "B": ser3})
        exp_index3 = Index(
            list(ser2.index) + list(ser4.index) + list(ser3.index), dtype=object
        )
        tm.assert_index_equal(df2.index, exp_index3)

        df3 = DataFrame({"B": ser3, "A": ser2, "C": ser4})
        exp_index3 = Index(
            list(ser3.index) + list(ser2.index) + list(ser4.index), dtype=object
        )
        tm.assert_index_equal(df3.index, exp_index3)

        df4 = DataFrame({"C": ser4, "B": ser3, "A": ser2})
        exp_index4 = Index(
            list(ser4.index) + list(ser3.index) + list(ser2.index), dtype=object
        )
        tm.assert_index_equal(df4.index, exp_index4)

        # TODO: not clear if these raising is desired (no extant tests),
        #  but this is de facto behavior 2021-12-22
        msg = "Cannot join tz-naive with tz-aware DatetimeIndex"
        with pytest.raises(TypeError, match=msg):
            DataFrame({"A": ser2, "B": ser3, "C": ser4, "D": ser1})
        with pytest.raises(TypeError, match=msg):
            DataFrame({"A": ser2, "B": ser3, "D": ser1})
        with pytest.raises(TypeError, match=msg):
            DataFrame({"D": ser1, "A": ser2, "B": ser3})

    @pytest.mark.parametrize(
        "key_val, col_vals, col_type",
        [
            ["3", ["3", "4"], "utf8"],
            [3, [3, 4], "int8"],
        ],
    )
    def test_dict_data_arrow_column_expansion(self, key_val, col_vals, col_type):
        # GH 53617
        pa = pytest.importorskip("pyarrow")
        cols = pd.arrays.ArrowExtensionArray(
            pa.array(col_vals, type=pa.dictionary(pa.int8(), getattr(pa, col_type)()))
        )
        result = DataFrame({key_val: [1, 2]}, columns=cols)
        expected = DataFrame([[1, np.nan], [2, np.nan]], columns=cols)
        expected.iloc[:, 1] = expected.iloc[:, 1].astype(object)
        tm.assert_frame_equal(result, expected)


class TestDataFrameConstructorWithDtypeCoercion:
    def test_floating_values_integer_dtype(self):
        # GH#40110 make DataFrame behavior with arraylike floating data and
        #  inty dtype match Series behavior

        arr = np.random.default_rng(2).standard_normal((10, 5))

        # GH#49599 in 2.0 we raise instead of either
        #  a) silently ignoring dtype and returningfloat (the old Series behavior) or
        #  b) rounding (the old DataFrame behavior)
        msg = "Trying to coerce float values to integers"
        with pytest.raises(ValueError, match=msg):
            DataFrame(arr, dtype="i8")

        df = DataFrame(arr.round(), dtype="i8")
        assert (df.dtypes == "i8").all()

        # with NaNs, we go through a different path with a different warning
        arr[0, 0] = np.nan
        msg = r"Cannot convert non-finite values \(NA or inf\) to integer"
        with pytest.raises(IntCastingNaNError, match=msg):
            DataFrame(arr, dtype="i8")
        with pytest.raises(IntCastingNaNError, match=msg):
            Series(arr[0], dtype="i8")
        # The future (raising) behavior matches what we would get via astype:
        msg = r"Cannot convert non-finite values \(NA or inf\) to integer"
        with pytest.raises(IntCastingNaNError, match=msg):
            DataFrame(arr).astype("i8")
        with pytest.raises(IntCastingNaNError, match=msg):
            Series(arr[0]).astype("i8")


class TestDataFrameConstructorWithDatetimeTZ:
    @pytest.mark.parametrize("tz", ["US/Eastern", "dateutil/US/Eastern"])
    def test_construction_preserves_tzaware_dtypes(self, tz):
        # after GH#7822
        # these retain the timezones on dict construction
        dr = date_range("2011/1/1", "2012/1/1", freq="W-FRI")
        dr_tz = dr.tz_localize(tz)
        df = DataFrame({"A": "foo", "B": dr_tz}, index=dr)
        tz_expected = DatetimeTZDtype("ns", dr_tz.tzinfo)
        assert df["B"].dtype == tz_expected

        # GH#2810 (with timezones)
        datetimes_naive = [ts.to_pydatetime() for ts in dr]
        datetimes_with_tz = [ts.to_pydatetime() for ts in dr_tz]
        df = DataFrame({"dr": dr})
        df["dr_tz"] = dr_tz
        df["datetimes_naive"] = datetimes_naive
        df["datetimes_with_tz"] = datetimes_with_tz
        result = df.dtypes
        expected = Series(
            [
                np.dtype("datetime64[ns]"),
                DatetimeTZDtype(tz=tz),
                np.dtype("datetime64[ns]"),
                DatetimeTZDtype(tz=tz),
            ],
            index=["dr", "dr_tz", "datetimes_naive", "datetimes_with_tz"],
        )
        tm.assert_series_equal(result, expected)

    @pytest.mark.parametrize("pydt", [True, False])
    def test_constructor_data_aware_dtype_naive(self, tz_aware_fixture, pydt):
        # GH#25843, GH#41555, GH#33401
        tz = tz_aware_fixture
        ts = Timestamp("2019", tz=tz)
        if pydt:
            ts = ts.to_pydatetime()

        msg = (
            "Cannot convert timezone-aware data to timezone-naive dtype. "
            r"Use pd.Series\(values\).dt.tz_localize\(None\) instead."
        )
        with pytest.raises(ValueError, match=msg):
            DataFrame({0: [ts]}, dtype="datetime64[ns]")

        msg2 = "Cannot unbox tzaware Timestamp to tznaive dtype"
        with pytest.raises(TypeError, match=msg2):
            DataFrame({0: ts}, index=[0], dtype="datetime64[ns]")

        with pytest.raises(ValueError, match=msg):
            DataFrame([ts], dtype="datetime64[ns]")

        with pytest.raises(ValueError, match=msg):
            DataFrame(np.array([ts], dtype=object), dtype="datetime64[ns]")

        with pytest.raises(TypeError, match=msg2):
            DataFrame(ts, index=[0], columns=[0], dtype="datetime64[ns]")

        with pytest.raises(ValueError, match=msg):
            DataFrame([Series([ts])], dtype="datetime64[ns]")

        with pytest.raises(ValueError, match=msg):
            DataFrame([[ts]], columns=[0], dtype="datetime64[ns]")

    def test_from_dict(self):
        # 8260
        # support datetime64 with tz

        idx = Index(date_range("20130101", periods=3, tz="US/Eastern"), name="foo")
        dr = date_range("20130110", periods=3)

        # construction
        df = DataFrame({"A": idx, "B": dr})
        assert df["A"].dtype, "M8[ns, US/Eastern"
        assert df["A"].name == "A"
        tm.assert_series_equal(df["A"], Series(idx, name="A"))
        tm.assert_series_equal(df["B"], Series(dr, name="B"))

    def test_from_index(self):
        # from index
        idx2 = date_range("20130101", periods=3, tz="US/Eastern", name="foo")
        df2 = DataFrame(idx2)
        tm.assert_series_equal(df2["foo"], Series(idx2, name="foo"))
        df2 = DataFrame(Series(idx2))
        tm.assert_series_equal(df2["foo"], Series(idx2, name="foo"))

        idx2 = date_range("20130101", periods=3, tz="US/Eastern")
        df2 = DataFrame(idx2)
        tm.assert_series_equal(df2[0], Series(idx2, name=0))
        df2 = DataFrame(Series(idx2))
        tm.assert_series_equal(df2[0], Series(idx2, name=0))

    def test_frame_dict_constructor_datetime64_1680(self):
        dr = date_range("1/1/2012", periods=10)
        s = Series(dr, index=dr)

        # it works!
        DataFrame({"a": "foo", "b": s}, index=dr)
        DataFrame({"a": "foo", "b": s.values}, index=dr)

    def test_frame_datetime64_mixed_index_ctor_1681(self):
        dr = date_range("2011/1/1", "2012/1/1", freq="W-FRI")
        ts = Series(dr)

        # it works!
        d = DataFrame({"A": "foo", "B": ts}, index=dr)
        assert d["B"].isna().all()

    def test_frame_timeseries_column(self):
        # GH19157
        dr = date_range(
            start="20130101T10:00:00", periods=3, freq="min", tz="US/Eastern"
        )
        result = DataFrame(dr, columns=["timestamps"])
        expected = DataFrame(
            {
                "timestamps": [
                    Timestamp("20130101T10:00:00", tz="US/Eastern"),
                    Timestamp("20130101T10:01:00", tz="US/Eastern"),
                    Timestamp("20130101T10:02:00", tz="US/Eastern"),
                ]
            }
        )
        tm.assert_frame_equal(result, expected)

    def test_nested_dict_construction(self):
        # GH22227
        columns = ["Nevada", "Ohio"]
        pop = {
            "Nevada": {2001: 2.4, 2002: 2.9},
            "Ohio": {2000: 1.5, 2001: 1.7, 2002: 3.6},
        }
        result = DataFrame(pop, index=[2001, 2002, 2003], columns=columns)
        expected = DataFrame(
            [(2.4, 1.7), (2.9, 3.6), (np.nan, np.nan)],
            columns=columns,
            index=Index([2001, 2002, 2003]),
        )
        tm.assert_frame_equal(result, expected)

    def test_from_tzaware_object_array(self):
        # GH#26825 2D object array of tzaware timestamps should not raise
        dti = date_range("2016-04-05 04:30", periods=3, tz="UTC")
        data = dti._data.astype(object).reshape(1, -1)
        df = DataFrame(data)
        assert df.shape == (1, 3)
        assert (df.dtypes == dti.dtype).all()
        assert (df == dti).all().all()

    def test_from_tzaware_mixed_object_array(self):
        # GH#26825
        arr = np.array(
            [
                [
                    Timestamp("2013-01-01 00:00:00"),
                    Timestamp("2013-01-02 00:00:00"),
                    Timestamp("2013-01-03 00:00:00"),
                ],
                [
                    Timestamp("2013-01-01 00:00:00-0500", tz="US/Eastern"),
                    pd.NaT,
                    Timestamp("2013-01-03 00:00:00-0500", tz="US/Eastern"),
                ],
                [
                    Timestamp("2013-01-01 00:00:00+0100", tz="CET"),
                    pd.NaT,
                    Timestamp("2013-01-03 00:00:00+0100", tz="CET"),
                ],
            ],
            dtype=object,
        ).T
        res = DataFrame(arr, columns=["A", "B", "C"])

        expected_dtypes = [
            "datetime64[ns]",
            "datetime64[ns, US/Eastern]",
            "datetime64[ns, CET]",
        ]
        assert (res.dtypes == expected_dtypes).all()

    def test_from_2d_ndarray_with_dtype(self):
        # GH#12513
        array_dim2 = np.arange(10).reshape((5, 2))
        df = DataFrame(array_dim2, dtype="datetime64[ns, UTC]")

        expected = DataFrame(array_dim2).astype("datetime64[ns, UTC]")
        tm.assert_frame_equal(df, expected)

    @pytest.mark.parametrize("typ", [set, frozenset])
    def test_construction_from_set_raises(self, typ):
        # https://github.com/pandas-dev/pandas/issues/32582
        values = typ({1, 2, 3})
        msg = f"'{typ.__name__}' type is unordered"
        with pytest.raises(TypeError, match=msg):
            DataFrame({"a": values})

        with pytest.raises(TypeError, match=msg):
            Series(values)

    def test_construction_from_ndarray_datetimelike(self):
        # ensure the underlying arrays are properly wrapped as EA when
        # constructed from 2D ndarray
        arr = np.arange(0, 12, dtype="datetime64[ns]").reshape(4, 3)
        df = DataFrame(arr)
        assert all(isinstance(arr, DatetimeArray) for arr in df._mgr.arrays)

    def test_construction_from_ndarray_with_eadtype_mismatched_columns(self):
        arr = np.random.default_rng(2).standard_normal((10, 2))
        dtype = pd.array([2.0]).dtype
        msg = r"len\(arrays\) must match len\(columns\)"
        with pytest.raises(ValueError, match=msg):
            DataFrame(arr, columns=["foo"], dtype=dtype)

        arr2 = pd.array([2.0, 3.0, 4.0])
        with pytest.raises(ValueError, match=msg):
            DataFrame(arr2, columns=["foo", "bar"])

    def test_columns_indexes_raise_on_sets(self):
        # GH 47215
        data = [[1, 2, 3], [4, 5, 6]]
        with pytest.raises(ValueError, match="index cannot be a set"):
            DataFrame(data, index={"a", "b"})
        with pytest.raises(ValueError, match="columns cannot be a set"):
            DataFrame(data, columns={"a", "b", "c"})


def get1(obj):  # TODO: make a helper in tm?
    if isinstance(obj, Series):
        return obj.iloc[0]
    else:
        return obj.iloc[0, 0]


class TestFromScalar:
    @pytest.fixture(params=[list, dict, None])
    def box(self, request):
        return request.param

    @pytest.fixture
    def constructor(self, frame_or_series, box):
        extra = {"index": range(2)}
        if frame_or_series is DataFrame:
            extra["columns"] = ["A"]

        if box is None:
            return functools.partial(frame_or_series, **extra)

        elif box is dict:
            if frame_or_series is Series:
                return lambda x, **kwargs: frame_or_series(
                    {0: x, 1: x}, **extra, **kwargs
                )
            else:
                return lambda x, **kwargs: frame_or_series({"A": x}, **extra, **kwargs)
        elif frame_or_series is Series:
            return lambda x, **kwargs: frame_or_series([x, x], **extra, **kwargs)
        else:
            return lambda x, **kwargs: frame_or_series({"A": [x, x]}, **extra, **kwargs)

    @pytest.mark.parametrize("dtype", ["M8[ns]", "m8[ns]"])
    def test_from_nat_scalar(self, dtype, constructor):
        obj = constructor(pd.NaT, dtype=dtype)
        assert np.all(obj.dtypes == dtype)
        assert np.all(obj.isna())

    def test_from_timedelta_scalar_preserves_nanos(self, constructor):
        td = Timedelta(1)

        obj = constructor(td, dtype="m8[ns]")
        assert get1(obj) == td

    def test_from_timestamp_scalar_preserves_nanos(self, constructor, fixed_now_ts):
        ts = fixed_now_ts + Timedelta(1)

        obj = constructor(ts, dtype="M8[ns]")
        assert get1(obj) == ts

    def test_from_timedelta64_scalar_object(self, constructor):
        td = Timedelta(1)
        td64 = td.to_timedelta64()

        obj = constructor(td64, dtype=object)
        assert isinstance(get1(obj), np.timedelta64)

    @pytest.mark.parametrize("cls", [np.datetime64, np.timedelta64])
    def test_from_scalar_datetimelike_mismatched(self, constructor, cls):
        scalar = cls("NaT", "ns")
        dtype = {np.datetime64: "m8[ns]", np.timedelta64: "M8[ns]"}[cls]

        if cls is np.datetime64:
            msg1 = r"dtype datetime64\[ns\] cannot be converted to timedelta64\[ns\]"
        else:
            msg1 = r"dtype timedelta64\[ns\] cannot be converted to datetime64\[ns\]"
        msg = "|".join(["Cannot cast", msg1])

        with pytest.raises(TypeError, match=msg):
            constructor(scalar, dtype=dtype)

        scalar = cls(4, "ns")
        with pytest.raises(TypeError, match=msg):
            constructor(scalar, dtype=dtype)

    @pytest.mark.parametrize("cls", [datetime, np.datetime64])
    def test_from_out_of_bounds_ns_datetime(
        self, constructor, cls, request, box, frame_or_series
    ):
        # scalar that won't fit in nanosecond dt64, but will fit in microsecond
        if box is list or (frame_or_series is Series and box is dict):
            mark = pytest.mark.xfail(
                reason="Timestamp constructor has been updated to cast dt64 to "
                "non-nano, but DatetimeArray._from_sequence has not",
                strict=True,
            )
            request.node.add_marker(mark)

        scalar = datetime(9999, 1, 1)
        exp_dtype = "M8[us]"  # pydatetime objects default to this reso

        if cls is np.datetime64:
            scalar = np.datetime64(scalar, "D")
            exp_dtype = "M8[s]"  # closest reso to input
        result = constructor(scalar)

        item = get1(result)
        dtype = tm.get_dtype(result)

        assert type(item) is Timestamp
        assert item.asm8.dtype == exp_dtype
        assert dtype == exp_dtype

    def test_out_of_s_bounds_datetime64(self, constructor):
        scalar = np.datetime64(np.iinfo(np.int64).max, "D")
        result = constructor(scalar)
        item = get1(result)
        assert type(item) is np.datetime64
        dtype = tm.get_dtype(result)
        assert dtype == object

    @pytest.mark.parametrize("cls", [timedelta, np.timedelta64])
    def test_from_out_of_bounds_ns_timedelta(
        self, constructor, cls, request, box, frame_or_series
    ):
        # scalar that won't fit in nanosecond td64, but will fit in microsecond
        if box is list or (frame_or_series is Series and box is dict):
            mark = pytest.mark.xfail(
                reason="TimedeltaArray constructor has been updated to cast td64 "
                "to non-nano, but TimedeltaArray._from_sequence has not",
                strict=True,
            )
            request.node.add_marker(mark)

        scalar = datetime(9999, 1, 1) - datetime(1970, 1, 1)
        exp_dtype = "m8[us]"  # smallest reso that fits
        if cls is np.timedelta64:
            scalar = np.timedelta64(scalar, "D")
            exp_dtype = "m8[s]"  # closest reso to input
        result = constructor(scalar)

        item = get1(result)
        dtype = tm.get_dtype(result)

        assert type(item) is Timedelta
        assert item.asm8.dtype == exp_dtype
        assert dtype == exp_dtype

    @pytest.mark.parametrize("cls", [np.datetime64, np.timedelta64])
    def test_out_of_s_bounds_timedelta64(self, constructor, cls):
        scalar = cls(np.iinfo(np.int64).max, "D")
        result = constructor(scalar)
        item = get1(result)
        assert type(item) is cls
        dtype = tm.get_dtype(result)
        assert dtype == object

    def test_tzaware_data_tznaive_dtype(self, constructor, box, frame_or_series):
        tz = "US/Eastern"
        ts = Timestamp("2019", tz=tz)

        if box is None or (frame_or_series is DataFrame and box is dict):
            msg = "Cannot unbox tzaware Timestamp to tznaive dtype"
            err = TypeError
        else:
            msg = (
                "Cannot convert timezone-aware data to timezone-naive dtype. "
                r"Use pd.Series\(values\).dt.tz_localize\(None\) instead."
            )
            err = ValueError

        with pytest.raises(err, match=msg):
            constructor(ts, dtype="M8[ns]")


# TODO: better location for this test?
class TestAllowNonNano:
    # Until 2.0, we do not preserve non-nano dt64/td64 when passed as ndarray,
    #  but do preserve it when passed as DTA/TDA

    @pytest.fixture(params=[True, False])
    def as_td(self, request):
        return request.param

    @pytest.fixture
    def arr(self, as_td):
        values = np.arange(5).astype(np.int64).view("M8[s]")
        if as_td:
            values = values - values[0]
            return TimedeltaArray._simple_new(values, dtype=values.dtype)
        else:
            return DatetimeArray._simple_new(values, dtype=values.dtype)

    def test_index_allow_non_nano(self, arr):
        idx = Index(arr)
        assert idx.dtype == arr.dtype

    def test_dti_tdi_allow_non_nano(self, arr, as_td):
        if as_td:
            idx = pd.TimedeltaIndex(arr)
        else:
            idx = DatetimeIndex(arr)
        assert idx.dtype == arr.dtype

    def test_series_allow_non_nano(self, arr):
        ser = Series(arr)
        assert ser.dtype == arr.dtype

    def test_frame_allow_non_nano(self, arr):
        df = DataFrame(arr)
        assert df.dtypes[0] == arr.dtype

    def test_frame_from_dict_allow_non_nano(self, arr):
        df = DataFrame({0: arr})
        assert df.dtypes[0] == arr.dtype<|MERGE_RESOLUTION|>--- conflicted
+++ resolved
@@ -2744,12 +2744,8 @@
         tm.assert_frame_equal(df, expected)
 
     def test_frame_string_inference_block_dim(self):
-<<<<<<< HEAD
-        # GH#
-=======
         # GH#55363
         pytest.importorskip("pyarrow")
->>>>>>> 8664572f
         with pd.option_context("future.infer_string", True):
             df = DataFrame(np.array([["hello", "goodbye"], ["hello", "Hello"]]))
         assert df._mgr.blocks[0].ndim == 2
