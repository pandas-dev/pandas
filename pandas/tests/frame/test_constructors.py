--- conflicted
+++ resolved
@@ -8,12 +8,7 @@
 import numpy.ma.mrecords as mrecords
 import pytest
 
-<<<<<<< HEAD
 from pandas.compat import PY36, PY37, is_platform_little_endian
-=======
-from pandas.compat import is_platform_little_endian
->>>>>>> f7b3dec6
-
 from pandas.core.dtypes.common import is_integer_dtype
 
 import pandas as pd
