import array
from collections import (
    OrderedDict,
    abc,
    defaultdict,
    namedtuple,
)
from collections.abc import Iterator
from dataclasses import make_dataclass
from datetime import (
    date,
    datetime,
    timedelta,
)
import functools
import re
import zoneinfo

import numpy as np
from numpy import ma
from numpy.ma import mrecords
import pytest

from pandas._libs import lib
from pandas.compat.numpy import np_version_gt2
from pandas.errors import IntCastingNaNError

from pandas.core.dtypes.common import is_integer_dtype
from pandas.core.dtypes.dtypes import (
    DatetimeTZDtype,
    IntervalDtype,
    NumpyEADtype,
    PeriodDtype,
)

import pandas as pd
from pandas import (
    Categorical,
    CategoricalIndex,
    DataFrame,
    DatetimeIndex,
    Index,
    Interval,
    MultiIndex,
    Period,
    RangeIndex,
    Series,
    Timedelta,
    Timestamp,
    cut,
    date_range,
    isna,
)
import pandas._testing as tm
from pandas.arrays import (
    DatetimeArray,
    IntervalArray,
    PeriodArray,
    SparseArray,
    TimedeltaArray,
)

MIXED_FLOAT_DTYPES = ["float16", "float32", "float64"]
MIXED_INT_DTYPES = [
    "uint8",
    "uint16",
    "uint32",
    "uint64",
    "int8",
    "int16",
    "int32",
    "int64",
]


class TestDataFrameConstructors:
    def test_constructor_from_ndarray_with_str_dtype(self):
        # If we don't ravel/reshape around ensure_str_array, we end up
        #  with an array of strings each of which is e.g. "[0 1 2]"
        arr = np.arange(12).reshape(4, 3)
        df = DataFrame(arr, dtype=str)
        expected = DataFrame(arr.astype(str), dtype="str")
        tm.assert_frame_equal(df, expected)

    def test_constructor_from_2d_datetimearray(self):
        dti = date_range("2016-01-01", periods=6, tz="US/Pacific")
        dta = dti._data.reshape(3, 2)

        df = DataFrame(dta)
        expected = DataFrame({0: dta[:, 0], 1: dta[:, 1]})
        tm.assert_frame_equal(df, expected)
        # GH#44724 big performance hit if we de-consolidate
        assert len(df._mgr.blocks) == 1

    def test_constructor_dict_with_tzaware_scalar(self):
        # GH#42505
        dt = Timestamp("2019-11-03 01:00:00-0700").tz_convert("America/Los_Angeles")
        dt = dt.as_unit("ns")

        df = DataFrame({"dt": dt}, index=[0])
        expected = DataFrame({"dt": [dt]})
        tm.assert_frame_equal(df, expected, check_index_type=False)

        # Non-homogeneous
        df = DataFrame({"dt": dt, "value": [1]})
        expected = DataFrame({"dt": [dt], "value": [1]})
        tm.assert_frame_equal(df, expected)

    def test_construct_ndarray_with_nas_and_int_dtype(self):
        # GH#26919 match Series by not casting np.nan to meaningless int
        arr = np.array([[1, np.nan], [2, 3]])
        msg = r"Cannot convert non-finite values \(NA or inf\) to integer"
        with pytest.raises(IntCastingNaNError, match=msg):
            DataFrame(arr, dtype="i8")

        # check this matches Series behavior
        with pytest.raises(IntCastingNaNError, match=msg):
            Series(arr[0], dtype="i8", name=0)

    def test_construct_from_list_of_datetimes(self):
        df = DataFrame([datetime.now(), datetime.now()])
        assert df[0].dtype == np.dtype("M8[us]")

    def test_constructor_from_tzaware_datetimeindex(self):
        # don't cast a DatetimeIndex WITH a tz, leave as object
        # GH#6032
        naive = DatetimeIndex(["2013-1-1 13:00", "2013-1-2 14:00"], name="B")
        idx = naive.tz_localize("US/Pacific")

        expected = Series(np.array(idx.tolist(), dtype="object"), name="B")
        assert expected.dtype == idx.dtype

        # convert index to series
        result = Series(idx)
        tm.assert_series_equal(result, expected)

    def test_columns_with_leading_underscore_work_with_to_dict(self):
        col_underscore = "_b"
        df = DataFrame({"a": [1, 2], col_underscore: [3, 4]})
        d = df.to_dict(orient="records")

        ref_d = [{"a": 1, col_underscore: 3}, {"a": 2, col_underscore: 4}]

        assert ref_d == d

    def test_columns_with_leading_number_and_underscore_work_with_to_dict(self):
        col_with_num = "1_b"
        df = DataFrame({"a": [1, 2], col_with_num: [3, 4]})
        d = df.to_dict(orient="records")

        ref_d = [{"a": 1, col_with_num: 3}, {"a": 2, col_with_num: 4}]

        assert ref_d == d

    def test_array_of_dt64_nat_with_td64dtype_raises(self, frame_or_series):
        # GH#39462
        nat = np.datetime64("NaT", "ns")
        arr = np.array([nat], dtype=object)
        if frame_or_series is DataFrame:
            arr = arr.reshape(1, 1)

        msg = "Invalid type for timedelta scalar: <class 'numpy.datetime64'>"
        with pytest.raises(TypeError, match=msg):
            frame_or_series(arr, dtype="m8[ns]")

    @pytest.mark.parametrize("kind", ["m", "M"])
    def test_datetimelike_values_with_object_dtype(self, kind, frame_or_series):
        # with dtype=object, we should cast dt64 values to Timestamps, not pydatetimes
        if kind == "M":
            dtype = "M8[ns]"
            scalar_type = Timestamp
        else:
            dtype = "m8[ns]"
            scalar_type = Timedelta

        arr = np.arange(6, dtype="i8").view(dtype).reshape(3, 2)
        if frame_or_series is Series:
            arr = arr[:, 0]

        obj = frame_or_series(arr, dtype=object)
        assert obj._mgr.blocks[0].values.dtype == object
        assert isinstance(obj._mgr.blocks[0].values.ravel()[0], scalar_type)

        # go through a different path in internals.construction
        obj = frame_or_series(frame_or_series(arr), dtype=object)
        assert obj._mgr.blocks[0].values.dtype == object
        assert isinstance(obj._mgr.blocks[0].values.ravel()[0], scalar_type)

        obj = frame_or_series(frame_or_series(arr), dtype=NumpyEADtype(object))
        assert obj._mgr.blocks[0].values.dtype == object
        assert isinstance(obj._mgr.blocks[0].values.ravel()[0], scalar_type)

        if frame_or_series is DataFrame:
            # other paths through internals.construction
            sers = [Series(x) for x in arr]
            obj = frame_or_series(sers, dtype=object)
            assert obj._mgr.blocks[0].values.dtype == object
            assert isinstance(obj._mgr.blocks[0].values.ravel()[0], scalar_type)

    def test_series_with_name_not_matching_column(self):
        # GH#9232
        x = Series(range(5), name=1)
        y = Series(range(5), name=0)

        result = DataFrame(x, columns=[0])
        expected = DataFrame([], columns=[0])
        tm.assert_frame_equal(result, expected)

        result = DataFrame(y, columns=[1])
        expected = DataFrame([], columns=[1])
        tm.assert_frame_equal(result, expected)

    @pytest.mark.parametrize(
        "constructor",
        [
            lambda: DataFrame(),
            lambda: DataFrame(None),
            lambda: DataFrame(()),
            lambda: DataFrame([]),
            lambda: DataFrame(_ for _ in []),
            lambda: DataFrame(range(0)),
            lambda: DataFrame(data=None),
            lambda: DataFrame(data=()),
            lambda: DataFrame(data=[]),
            lambda: DataFrame(data=(_ for _ in [])),
            lambda: DataFrame(data=range(0)),
        ],
    )
    def test_empty_constructor(self, constructor):
        expected = DataFrame()
        result = constructor()
        assert len(result.index) == 0
        assert len(result.columns) == 0
        tm.assert_frame_equal(result, expected)

    def test_empty_constructor_object_index(self):
        expected = DataFrame(index=RangeIndex(0), columns=RangeIndex(0))
        result = DataFrame({})
        assert len(result.index) == 0
        assert len(result.columns) == 0
        tm.assert_frame_equal(result, expected, check_index_type=True)

    @pytest.mark.parametrize(
        "emptylike,expected_index,expected_columns",
        [
            ([[]], RangeIndex(1), RangeIndex(0)),
            ([[], []], RangeIndex(2), RangeIndex(0)),
            ([(_ for _ in [])], RangeIndex(1), RangeIndex(0)),
        ],
    )
    def test_emptylike_constructor(self, emptylike, expected_index, expected_columns):
        expected = DataFrame(index=expected_index, columns=expected_columns)
        result = DataFrame(emptylike)
        tm.assert_frame_equal(result, expected)

    def test_constructor_mixed(self, float_string_frame, using_infer_string):
        dtype = "str" if using_infer_string else np.object_
        assert float_string_frame["foo"].dtype == dtype

    def test_constructor_cast_failure(self):
        # as of 2.0, we raise if we can't respect "dtype", previously we
        #  silently ignored
        msg = "could not convert string to float"
        with pytest.raises(ValueError, match=msg):
            DataFrame({"a": ["a", "b", "c"]}, dtype=np.float64)

        # GH 3010, constructing with odd arrays
        df = DataFrame(np.ones((4, 2)))

        # this is ok
        df["foo"] = np.ones((4, 2)).tolist()

        # this is not ok
        msg = "Expected a 1D array, got an array with shape \\(4, 2\\)"
        with pytest.raises(ValueError, match=msg):
            df["test"] = np.ones((4, 2))

        # this is ok
        df["foo2"] = np.ones((4, 2)).tolist()

    def test_constructor_dtype_copy(self):
        orig_df = DataFrame({"col1": [1.0], "col2": [2.0], "col3": [3.0]})

        new_df = DataFrame(orig_df, dtype=float, copy=True)

        new_df["col1"] = 200.0
        assert orig_df["col1"][0] == 1.0

    def test_constructor_dtype_nocast_view_dataframe(self):
        df = DataFrame([[1, 2]])
        should_be_view = DataFrame(df, dtype=df[0].dtype)
        should_be_view.iloc[0, 0] = 99
        assert df.values[0, 0] == 1

    def test_constructor_dtype_nocast_view_2d_array(self):
        df = DataFrame([[1, 2], [3, 4]], dtype="int64")
        df2 = DataFrame(df.values, dtype=df[0].dtype)
        assert df2._mgr.blocks[0].values.flags.c_contiguous

    def test_1d_object_array_does_not_copy(self, using_infer_string):
        # https://github.com/pandas-dev/pandas/issues/39272
        arr = np.array(["a", "b"], dtype="object")
        df = DataFrame(arr, copy=False)
        if using_infer_string:
            if df[0].dtype.storage == "pyarrow":
                # object dtype strings are converted to arrow memory,
                # no numpy arrays to compare
                pass
            else:
                assert np.shares_memory(df[0].to_numpy(), arr)
        else:
            assert np.shares_memory(df.values, arr)

        df = DataFrame(arr, dtype=object, copy=False)
        assert np.shares_memory(df.values, arr)

    def test_2d_object_array_does_not_copy(self, using_infer_string):
        # https://github.com/pandas-dev/pandas/issues/39272
        arr = np.array([["a", "b"], ["c", "d"]], dtype="object")
        df = DataFrame(arr, copy=False)
        if using_infer_string:
            if df[0].dtype.storage == "pyarrow":
                # object dtype strings are converted to arrow memory,
                # no numpy arrays to compare
                pass
            else:
                assert np.shares_memory(df[0].to_numpy(), arr)
        else:
            assert np.shares_memory(df.values, arr)

        df = DataFrame(arr, dtype=object, copy=False)
        assert np.shares_memory(df.values, arr)

    def test_constructor_dtype_list_data(self):
        df = DataFrame([[1, "2"], [None, "a"]], dtype=object)
        assert df.loc[1, 0] is None
        assert df.loc[0, 1] == "2"

    def test_constructor_list_of_2d_raises(self):
        # https://github.com/pandas-dev/pandas/issues/32289
        a = DataFrame()
        b = np.empty((0, 0))
        with pytest.raises(ValueError, match=r"shape=\(1, 0, 0\)"):
            DataFrame([a])

        with pytest.raises(ValueError, match=r"shape=\(1, 0, 0\)"):
            DataFrame([b])

        a = DataFrame({"A": [1, 2]})
        with pytest.raises(ValueError, match=r"shape=\(2, 2, 1\)"):
            DataFrame([a, a])

    @pytest.mark.parametrize(
        "typ, ad",
        [
            # mixed floating and integer coexist in the same frame
            ["float", {}],
            # add lots of types
            ["float", {"A": 1, "B": "foo", "C": "bar"}],
            # GH 622
            ["int", {}],
        ],
    )
    def test_constructor_mixed_dtypes(self, typ, ad):
        if typ == "int":
            dtypes = MIXED_INT_DTYPES
            arrays = [
                np.array(np.random.default_rng(2).random(10), dtype=d) for d in dtypes
            ]
        elif typ == "float":
            dtypes = MIXED_FLOAT_DTYPES
            arrays = [
                np.array(np.random.default_rng(2).integers(10, size=10), dtype=d)
                for d in dtypes
            ]

        for d, a in zip(dtypes, arrays):
            assert a.dtype == d
        ad.update(dict(zip(dtypes, arrays)))
        df = DataFrame(ad)

        dtypes = MIXED_FLOAT_DTYPES + MIXED_INT_DTYPES
        for d in dtypes:
            if d in df:
                assert df.dtypes[d] == d

    def test_constructor_complex_dtypes(self):
        # GH10952
        a = np.random.default_rng(2).random(10).astype(np.complex64)
        b = np.random.default_rng(2).random(10).astype(np.complex128)

        df = DataFrame({"a": a, "b": b})
        assert a.dtype == df.a.dtype
        assert b.dtype == df.b.dtype

    def test_constructor_dtype_str_na_values(self, string_dtype):
        # https://github.com/pandas-dev/pandas/issues/21083
        df = DataFrame({"A": ["x", None]}, dtype=string_dtype)
        result = df.isna()
        expected = DataFrame({"A": [False, True]})
        tm.assert_frame_equal(result, expected)
        assert df.iloc[1, 0] is None

        df = DataFrame({"A": ["x", np.nan]}, dtype=string_dtype)
        assert np.isnan(df.iloc[1, 0])

    def test_constructor_rec(self, float_frame):
        rec = float_frame.to_records(index=False)
        rec.dtype.names = list(rec.dtype.names)[::-1]

        index = float_frame.index

        df = DataFrame(rec)
        tm.assert_index_equal(df.columns, Index(rec.dtype.names))

        df2 = DataFrame(rec, index=index)
        tm.assert_index_equal(df2.columns, Index(rec.dtype.names))
        tm.assert_index_equal(df2.index, index)

        # case with columns != the ones we would infer from the data
        rng = np.arange(len(rec))[::-1]
        df3 = DataFrame(rec, index=rng, columns=["C", "B"])
        expected = DataFrame(rec, index=rng).reindex(columns=["C", "B"])
        tm.assert_frame_equal(df3, expected)

    def test_constructor_bool(self):
        df = DataFrame({0: np.ones(10, dtype=bool), 1: np.zeros(10, dtype=bool)})
        assert df.values.dtype == np.bool_

    def test_constructor_overflow_int64(self):
        # see gh-14881
        values = np.array([2**64 - i for i in range(1, 10)], dtype=np.uint64)

        result = DataFrame({"a": values})
        assert result["a"].dtype == np.uint64

        # see gh-2355
        data_scores = [
            (6311132704823138710, 273),
            (2685045978526272070, 23),
            (8921811264899370420, 45),
            (17019687244989530680, 270),
            (9930107427299601010, 273),
        ]
        dtype = [("uid", "u8"), ("score", "u8")]
        data = np.zeros((len(data_scores),), dtype=dtype)
        data[:] = data_scores
        df_crawls = DataFrame(data)
        assert df_crawls["uid"].dtype == np.uint64

    @pytest.mark.parametrize(
        "values",
        [
            np.array([2**64], dtype=object),
            np.array([2**65]),
            [2**64 + 1],
            np.array([-(2**63) - 4], dtype=object),
            np.array([-(2**64) - 1]),
            [-(2**65) - 2],
        ],
    )
    def test_constructor_int_overflow(self, values):
        # see gh-18584
        value = values[0]
        result = DataFrame(values)

        assert result[0].dtype == object
        assert result[0][0] == value

    @pytest.mark.parametrize(
        "values",
        [
            np.array([1], dtype=np.uint16),
            np.array([1], dtype=np.uint32),
            np.array([1], dtype=np.uint64),
            [np.uint16(1)],
            [np.uint32(1)],
            [np.uint64(1)],
        ],
    )
    def test_constructor_numpy_uints(self, values):
        # GH#47294
        value = values[0]
        result = DataFrame(values)

        assert result[0].dtype == value.dtype
        assert result[0][0] == value

    def test_constructor_ordereddict(self):
        nitems = 100
        nums = list(range(nitems))
        np.random.default_rng(2).shuffle(nums)
        expected = [f"A{i:d}" for i in nums]
        df = DataFrame(OrderedDict(zip(expected, [[0]] * nitems)))
        assert expected == list(df.columns)

    def test_constructor_dict(self):
        datetime_series = Series(
            np.arange(30, dtype=np.float64), index=date_range("2020-01-01", periods=30)
        )
        # test expects index shifted by 5
        datetime_series_short = datetime_series[5:]

        frame = DataFrame({"col1": datetime_series, "col2": datetime_series_short})

        # col2 is padded with NaN
        assert len(datetime_series) == 30
        assert len(datetime_series_short) == 25

        tm.assert_series_equal(frame["col1"], datetime_series.rename("col1"))

        exp = Series(
            np.concatenate([[np.nan] * 5, datetime_series_short.values]),
            index=datetime_series.index,
            name="col2",
        )
        tm.assert_series_equal(exp, frame["col2"])

        frame = DataFrame(
            {"col1": datetime_series, "col2": datetime_series_short},
            columns=["col2", "col3", "col4"],
        )

        assert len(frame) == len(datetime_series_short)
        assert "col1" not in frame
        assert isna(frame["col3"]).all()

        # Corner cases
        assert len(DataFrame()) == 0

        # mix dict and array, wrong size - no spec for which error should raise
        # first
        msg = "Mixing dicts with non-Series may lead to ambiguous ordering."
        with pytest.raises(ValueError, match=msg):
            DataFrame({"A": {"a": "a", "b": "b"}, "B": ["a", "b", "c"]})

    def test_constructor_dict_length1(self):
        # Length-one dict micro-optimization
        frame = DataFrame({"A": {"1": 1, "2": 2}})
        tm.assert_index_equal(frame.index, Index(["1", "2"]))

    def test_constructor_dict_with_index(self):
        # empty dict plus index
        idx = Index([0, 1, 2])
        frame = DataFrame({}, index=idx)
        assert frame.index is idx

    def test_constructor_dict_with_index_and_columns(self):
        # empty dict with index and columns
        idx = Index([0, 1, 2])
        frame = DataFrame({}, index=idx, columns=idx)
        assert frame.index is idx
        assert frame.columns is idx
        assert len(frame._series) == 3

    def test_constructor_dict_of_empty_lists(self):
        # with dict of empty list and Series
        frame = DataFrame({"A": [], "B": []}, columns=["A", "B"])
        tm.assert_index_equal(frame.index, RangeIndex(0), exact=True)

    def test_constructor_dict_with_none(self):
        # GH 14381
        # Dict with None value
        frame_none = DataFrame({"a": None}, index=[0])
        frame_none_list = DataFrame({"a": [None]}, index=[0])
        assert frame_none._get_value(0, "a") is None
        assert frame_none_list._get_value(0, "a") is None
        tm.assert_frame_equal(frame_none, frame_none_list)

    def test_constructor_dict_errors(self):
        # GH10856
        # dict with scalar values should raise error, even if columns passed
        msg = "If using all scalar values, you must pass an index"
        with pytest.raises(ValueError, match=msg):
            DataFrame({"a": 0.7})

        with pytest.raises(ValueError, match=msg):
            DataFrame({"a": 0.7}, columns=["a"])

    @pytest.mark.parametrize("scalar", [2, np.nan, None, "D"])
    def test_constructor_invalid_items_unused(self, scalar):
        # No error if invalid (scalar) value is in fact not used:
        result = DataFrame({"a": scalar}, columns=["b"])
        expected = DataFrame(columns=["b"])
        tm.assert_frame_equal(result, expected)

    @pytest.mark.parametrize("value", [4, np.nan, None, float("nan")])
    def test_constructor_dict_nan_key(self, value):
        # GH 18455
        cols = [1, value, 3]
        idx = ["a", value]
        values = [[0, 3], [1, 4], [2, 5]]
        data = {cols[c]: Series(values[c], index=idx) for c in range(3)}
        result = DataFrame(data).sort_values(1).sort_values("a", axis=1)
        expected = DataFrame(
            np.arange(6, dtype="int64").reshape(2, 3), index=idx, columns=cols
        )
        tm.assert_frame_equal(result, expected)

        result = DataFrame(data, index=idx).sort_values("a", axis=1)
        tm.assert_frame_equal(result, expected)

        result = DataFrame(data, index=idx, columns=cols)
        tm.assert_frame_equal(result, expected)

    @pytest.mark.parametrize("value", [np.nan, None, float("nan")])
    def test_constructor_dict_nan_tuple_key(self, value):
        # GH 18455
        cols = Index([(11, 21), (value, 22), (13, value)])
        idx = Index([("a", value), (value, 2)])
        values = [[0, 3], [1, 4], [2, 5]]
        data = {cols[c]: Series(values[c], index=idx) for c in range(3)}
        result = DataFrame(data).sort_values((11, 21)).sort_values(("a", value), axis=1)
        expected = DataFrame(
            np.arange(6, dtype="int64").reshape(2, 3), index=idx, columns=cols
        )
        tm.assert_frame_equal(result, expected)

        result = DataFrame(data, index=idx).sort_values(("a", value), axis=1)
        tm.assert_frame_equal(result, expected)

        result = DataFrame(data, index=idx, columns=cols)
        tm.assert_frame_equal(result, expected)

    def test_constructor_dict_order_insertion(self):
        datetime_series = Series(
            np.arange(10, dtype=np.float64), index=date_range("2020-01-01", periods=10)
        )
        datetime_series_short = datetime_series[:5]

        # GH19018
        # initialization ordering: by insertion order if python>= 3.6
        d = {"b": datetime_series_short, "a": datetime_series}
        frame = DataFrame(data=d)
        expected = DataFrame(data=d, columns=list("ba"))
        tm.assert_frame_equal(frame, expected)

    def test_constructor_dict_nan_key_and_columns(self):
        # GH 16894
        result = DataFrame({np.nan: [1, 2], 2: [2, 3]}, columns=[np.nan, 2])
        expected = DataFrame([[1, 2], [2, 3]], columns=[np.nan, 2])
        tm.assert_frame_equal(result, expected)

    def test_constructor_multi_index(self):
        # GH 4078
        # construction error with mi and all-nan frame
        tuples = [(2, 3), (3, 3), (3, 3)]
        mi = MultiIndex.from_tuples(tuples)
        df = DataFrame(index=mi, columns=mi)
        assert isna(df).values.ravel().all()

        tuples = [(3, 3), (2, 3), (3, 3)]
        mi = MultiIndex.from_tuples(tuples)
        df = DataFrame(index=mi, columns=mi)
        assert isna(df).values.ravel().all()

    def test_constructor_2d_index(self):
        # GH 25416
        # handling of 2d index in construction
        df = DataFrame([[1]], columns=[[1]], index=[1, 2])
        expected = DataFrame(
            [1, 1],
            index=Index([1, 2], dtype="int64"),
            columns=MultiIndex(levels=[[1]], codes=[[0]]),
        )
        tm.assert_frame_equal(df, expected)

        df = DataFrame([[1]], columns=[[1]], index=[[1, 2]])
        expected = DataFrame(
            [1, 1],
            index=MultiIndex(levels=[[1, 2]], codes=[[0, 1]]),
            columns=MultiIndex(levels=[[1]], codes=[[0]]),
        )
        tm.assert_frame_equal(df, expected)

    def test_constructor_error_msgs(self):
        msg = "Empty data passed with indices specified."
        # passing an empty array with columns specified.
        with pytest.raises(ValueError, match=msg):
            DataFrame(np.empty(0), index=[1])

        msg = "Mixing dicts with non-Series may lead to ambiguous ordering."
        # mix dict and array, wrong size
        with pytest.raises(ValueError, match=msg):
            DataFrame({"A": {"a": "a", "b": "b"}, "B": ["a", "b", "c"]})

        # wrong size ndarray, GH 3105
        msg = r"Shape of passed values is \(4, 3\), indices imply \(3, 3\)"
        with pytest.raises(ValueError, match=msg):
            DataFrame(
                np.arange(12).reshape((4, 3)),
                columns=["foo", "bar", "baz"],
                index=date_range("2000-01-01", periods=3),
            )

        arr = np.array([[4, 5, 6]])
        msg = r"Shape of passed values is \(1, 3\), indices imply \(1, 4\)"
        with pytest.raises(ValueError, match=msg):
            DataFrame(index=[0], columns=range(4), data=arr)

        arr = np.array([4, 5, 6])
        msg = r"Shape of passed values is \(3, 1\), indices imply \(1, 4\)"
        with pytest.raises(ValueError, match=msg):
            DataFrame(index=[0], columns=range(4), data=arr)

        # higher dim raise exception
        with pytest.raises(ValueError, match="Must pass 2-d input"):
            DataFrame(np.zeros((3, 3, 3)), columns=["A", "B", "C"], index=[1])

        # wrong size axis labels
        msg = r"Shape of passed values is \(2, 3\), indices imply \(1, 3\)"
        with pytest.raises(ValueError, match=msg):
            DataFrame(
                np.random.default_rng(2).random((2, 3)),
                columns=["A", "B", "C"],
                index=[1],
            )

        msg = r"Shape of passed values is \(2, 3\), indices imply \(2, 2\)"
        with pytest.raises(ValueError, match=msg):
            DataFrame(
                np.random.default_rng(2).random((2, 3)),
                columns=["A", "B"],
                index=[1, 2],
            )

        # gh-26429
        msg = "2 columns passed, passed data had 10 columns"
        with pytest.raises(ValueError, match=msg):
            DataFrame((range(10), range(10, 20)), columns=("ones", "twos"))

        msg = "If using all scalar values, you must pass an index"
        with pytest.raises(ValueError, match=msg):
            DataFrame({"a": False, "b": True})

    def test_constructor_subclass_dict(self, dict_subclass):
        # Test for passing dict subclass to constructor
        data = {
            "col1": dict_subclass((x, 10.0 * x) for x in range(10)),
            "col2": dict_subclass((x, 20.0 * x) for x in range(10)),
        }
        df = DataFrame(data)
        refdf = DataFrame({col: dict(val.items()) for col, val in data.items()})
        tm.assert_frame_equal(refdf, df)

        data = dict_subclass(data.items())
        df = DataFrame(data)
        tm.assert_frame_equal(refdf, df)

    def test_constructor_defaultdict(self, float_frame):
        # try with defaultdict
        data = {}
        float_frame.loc[: float_frame.index[10], "B"] = np.nan

        for k, v in float_frame.items():
            dct = defaultdict(dict)
            dct.update(v.to_dict())
            data[k] = dct
        frame = DataFrame(data)
        expected = frame.reindex(index=float_frame.index)
        tm.assert_frame_equal(float_frame, expected)

    def test_constructor_dict_block(self):
        expected = np.array([[4.0, 3.0, 2.0, 1.0]])
        df = DataFrame(
            {"d": [4.0], "c": [3.0], "b": [2.0], "a": [1.0]},
            columns=["d", "c", "b", "a"],
        )
        tm.assert_numpy_array_equal(df.values, expected)

    def test_constructor_dict_cast(self, using_infer_string):
        # cast float tests
        test_data = {"A": {"1": 1, "2": 2}, "B": {"1": "1", "2": "2", "3": "3"}}
        frame = DataFrame(test_data, dtype=float)
        assert len(frame) == 3
        assert frame["B"].dtype == np.float64
        assert frame["A"].dtype == np.float64

        frame = DataFrame(test_data)
        assert len(frame) == 3
        assert frame["B"].dtype == np.object_ if not using_infer_string else "str"
        assert frame["A"].dtype == np.float64

    def test_constructor_dict_cast2(self):
        # can't cast to float
        test_data = {
            "A": dict(zip(range(20), [f"word_{i}" for i in range(20)])),
            "B": dict(zip(range(15), np.random.default_rng(2).standard_normal(15))),
        }
        with pytest.raises(ValueError, match="could not convert string"):
            DataFrame(test_data, dtype=float)

    def test_constructor_dict_dont_upcast(self):
        d = {"Col1": {"Row1": "A String", "Row2": np.nan}}
        df = DataFrame(d)
        assert isinstance(df["Col1"]["Row2"], float)

    def test_constructor_dict_dont_upcast2(self):
        dm = DataFrame([[1, 2], ["a", "b"]], index=[1, 2], columns=[1, 2])
        assert isinstance(dm[1][1], int)

    def test_constructor_dict_of_tuples(self):
        # GH #1491
        data = {"a": (1, 2, 3), "b": (4, 5, 6)}

        result = DataFrame(data)
        expected = DataFrame({k: list(v) for k, v in data.items()})
        tm.assert_frame_equal(result, expected, check_dtype=False)

    def test_constructor_dict_of_ranges(self):
        # GH 26356
        data = {"a": range(3), "b": range(3, 6)}

        result = DataFrame(data)
        expected = DataFrame({"a": [0, 1, 2], "b": [3, 4, 5]})
        tm.assert_frame_equal(result, expected)

    def test_constructor_dict_of_iterators(self):
        # GH 26349
        data = {"a": iter(range(3)), "b": reversed(range(3))}

        result = DataFrame(data)
        expected = DataFrame({"a": [0, 1, 2], "b": [2, 1, 0]})
        tm.assert_frame_equal(result, expected)

    def test_constructor_dict_of_generators(self):
        # GH 26349
        data = {"a": (i for i in (range(3))), "b": (i for i in reversed(range(3)))}
        result = DataFrame(data)
        expected = DataFrame({"a": [0, 1, 2], "b": [2, 1, 0]})
        tm.assert_frame_equal(result, expected)

    def test_constructor_dict_multiindex(self):
        d = {
            ("a", "a"): {("i", "i"): 0, ("i", "j"): 1, ("j", "i"): 2},
            ("b", "a"): {("i", "i"): 6, ("i", "j"): 5, ("j", "i"): 4},
            ("b", "c"): {("i", "i"): 7, ("i", "j"): 8, ("j", "i"): 9},
        }
        _d = sorted(d.items())
        df = DataFrame(d)
        expected = DataFrame(
            [x[1] for x in _d], index=MultiIndex.from_tuples([x[0] for x in _d])
        ).T
        expected.index = MultiIndex.from_tuples(expected.index)
        tm.assert_frame_equal(
            df,
            expected,
        )

        d["z"] = {"y": 123.0, ("i", "i"): 111, ("i", "j"): 111, ("j", "i"): 111}
        _d.insert(0, ("z", d["z"]))
        expected = DataFrame(
            [x[1] for x in _d], index=Index([x[0] for x in _d], tupleize_cols=False)
        ).T
        expected.index = Index(expected.index, tupleize_cols=False)
        df = DataFrame(d)
        df = df.reindex(columns=expected.columns, index=expected.index)
        tm.assert_frame_equal(df, expected)

    def test_constructor_dict_datetime64_index(self):
        # GH 10160
        dates_as_str = ["1984-02-19", "1988-11-06", "1989-12-03", "1990-03-15"]

        def create_data(constructor):
            return {i: {constructor(s): 2 * i} for i, s in enumerate(dates_as_str)}

        data_datetime64 = create_data(np.datetime64)
        data_datetime = create_data(lambda x: datetime.strptime(x, "%Y-%m-%d"))
        data_Timestamp = create_data(Timestamp)

        expected = DataFrame(
            [
                [0, None, None, None],
                [None, 2, None, None],
                [None, None, 4, None],
                [None, None, None, 6],
            ],
            index=[Timestamp(dt) for dt in dates_as_str],
        )

        result_datetime64 = DataFrame(data_datetime64)
        result_datetime = DataFrame(data_datetime)
        assert result_datetime.index.unit == "us"
        result_datetime.index = result_datetime.index.as_unit("s")
        result_Timestamp = DataFrame(data_Timestamp)
        tm.assert_frame_equal(result_datetime64, expected)
        tm.assert_frame_equal(result_datetime, expected)
        tm.assert_frame_equal(result_Timestamp, expected)

    @pytest.mark.parametrize(
        "klass,name",
        [
            (lambda x: np.timedelta64(x, "D"), "timedelta64"),
            (lambda x: timedelta(days=x), "pytimedelta"),
            (lambda x: Timedelta(x, "D"), "Timedelta[ns]"),
            (lambda x: Timedelta(x, "D").as_unit("s"), "Timedelta[s]"),
        ],
    )
    def test_constructor_dict_timedelta64_index(self, klass, name):
        # GH 10160
        td_as_int = [1, 2, 3, 4]

        data = {i: {klass(s): 2 * i} for i, s in enumerate(td_as_int)}

        expected = DataFrame(
            [
                {0: 0, 1: None, 2: None, 3: None},
                {0: None, 1: 2, 2: None, 3: None},
                {0: None, 1: None, 2: 4, 3: None},
                {0: None, 1: None, 2: None, 3: 6},
            ],
            index=[Timedelta(td, "D") for td in td_as_int],
        )

        result = DataFrame(data)

        tm.assert_frame_equal(result, expected)

    def test_constructor_period_dict(self):
        # PeriodIndex
        a = pd.PeriodIndex(["2012-01", "NaT", "2012-04"], freq="M")
        b = pd.PeriodIndex(["2012-02-01", "2012-03-01", "NaT"], freq="D")
        df = DataFrame({"a": a, "b": b})
        assert df["a"].dtype == a.dtype
        assert df["b"].dtype == b.dtype

        # list of periods
        df = DataFrame({"a": a.astype(object).tolist(), "b": b.astype(object).tolist()})
        assert df["a"].dtype == a.dtype
        assert df["b"].dtype == b.dtype

    def test_constructor_dict_extension_scalar(self, ea_scalar_and_dtype):
        ea_scalar, ea_dtype = ea_scalar_and_dtype
        df = DataFrame({"a": ea_scalar}, index=[0])
        assert df["a"].dtype == ea_dtype

        expected = DataFrame(index=[0], columns=["a"], data=ea_scalar)

        tm.assert_frame_equal(df, expected)

    @pytest.mark.parametrize(
        "data,dtype",
        [
            (Period("2020-01"), PeriodDtype("M")),
            (Interval(left=0, right=5), IntervalDtype("int64", "right")),
            (
                Timestamp("2011-01-01", tz="US/Eastern"),
                DatetimeTZDtype(unit="s", tz="US/Eastern"),
            ),
        ],
    )
    def test_constructor_extension_scalar_data(self, data, dtype):
        # GH 34832
        df = DataFrame(index=range(2), columns=["a", "b"], data=data)

        assert df["a"].dtype == dtype
        assert df["b"].dtype == dtype

        arr = pd.array([data] * 2, dtype=dtype)
        expected = DataFrame({"a": arr, "b": arr})

        tm.assert_frame_equal(df, expected)

    def test_nested_dict_frame_constructor(self):
        rng = pd.period_range("1/1/2000", periods=5)
        df = DataFrame(np.random.default_rng(2).standard_normal((10, 5)), columns=rng)

        data = {}
        for col in df.columns:
            for row in df.index:
                data.setdefault(col, {})[row] = df._get_value(row, col)

        result = DataFrame(data, columns=rng)
        tm.assert_frame_equal(result, df)

        data = {}
        for col in df.columns:
            for row in df.index:
                data.setdefault(row, {})[col] = df._get_value(row, col)

        result = DataFrame(data, index=rng).T
        tm.assert_frame_equal(result, df)

    def _check_basic_constructor(self, empty):
        # mat: 2d matrix with shape (3, 2) to input. empty - makes sized
        # objects
        mat = empty((2, 3), dtype=float)
        # 2-D input
        frame = DataFrame(mat, columns=["A", "B", "C"], index=[1, 2])

        assert len(frame.index) == 2
        assert len(frame.columns) == 3

        # 1-D input
        frame = DataFrame(empty((3,)), columns=["A"], index=[1, 2, 3])
        assert len(frame.index) == 3
        assert len(frame.columns) == 1

        if empty is not np.ones:
            msg = r"Cannot convert non-finite values \(NA or inf\) to integer"
            with pytest.raises(IntCastingNaNError, match=msg):
                DataFrame(mat, columns=["A", "B", "C"], index=[1, 2], dtype=np.int64)
            return
        else:
            frame = DataFrame(
                mat, columns=["A", "B", "C"], index=[1, 2], dtype=np.int64
            )
            assert frame.values.dtype == np.int64

        # wrong size axis labels
        msg = r"Shape of passed values is \(2, 3\), indices imply \(1, 3\)"
        with pytest.raises(ValueError, match=msg):
            DataFrame(mat, columns=["A", "B", "C"], index=[1])
        msg = r"Shape of passed values is \(2, 3\), indices imply \(2, 2\)"
        with pytest.raises(ValueError, match=msg):
            DataFrame(mat, columns=["A", "B"], index=[1, 2])

        # higher dim raise exception
        with pytest.raises(ValueError, match="Must pass 2-d input"):
            DataFrame(empty((3, 3, 3)), columns=["A", "B", "C"], index=[1])

        # automatic labeling
        frame = DataFrame(mat)
        tm.assert_index_equal(frame.index, Index(range(2)), exact=True)
        tm.assert_index_equal(frame.columns, Index(range(3)), exact=True)

        frame = DataFrame(mat, index=[1, 2])
        tm.assert_index_equal(frame.columns, Index(range(3)), exact=True)

        frame = DataFrame(mat, columns=["A", "B", "C"])
        tm.assert_index_equal(frame.index, Index(range(2)), exact=True)

        # 0-length axis
        frame = DataFrame(empty((0, 3)))
        assert len(frame.index) == 0

        frame = DataFrame(empty((3, 0)))
        assert len(frame.columns) == 0

    def test_constructor_ndarray(self):
        self._check_basic_constructor(np.ones)

        frame = DataFrame(["foo", "bar"], index=[0, 1], columns=["A"])
        assert len(frame) == 2

    def test_constructor_maskedarray(self):
        self._check_basic_constructor(ma.masked_all)

        # Check non-masked values
        mat = ma.masked_all((2, 3), dtype=float)
        mat[0, 0] = 1.0
        mat[1, 2] = 2.0
        frame = DataFrame(mat, columns=["A", "B", "C"], index=[1, 2])
        assert 1.0 == frame["A"][1]
        assert 2.0 == frame["C"][2]

        # what is this even checking??
        mat = ma.masked_all((2, 3), dtype=float)
        frame = DataFrame(mat, columns=["A", "B", "C"], index=[1, 2])
        assert np.all(~np.asarray(frame == frame))

    @pytest.mark.filterwarnings(
        "ignore:elementwise comparison failed:DeprecationWarning"
    )
    def test_constructor_maskedarray_nonfloat(self):
        # masked int promoted to float
        mat = ma.masked_all((2, 3), dtype=int)
        # 2-D input
        frame = DataFrame(mat, columns=["A", "B", "C"], index=[1, 2])

        assert len(frame.index) == 2
        assert len(frame.columns) == 3
        assert np.all(~np.asarray(frame == frame))

        # cast type
        frame = DataFrame(mat, columns=["A", "B", "C"], index=[1, 2], dtype=np.float64)
        assert frame.values.dtype == np.float64

        # Check non-masked values
        mat2 = ma.copy(mat)
        mat2[0, 0] = 1
        mat2[1, 2] = 2
        frame = DataFrame(mat2, columns=["A", "B", "C"], index=[1, 2])
        assert 1 == frame["A"][1]
        assert 2 == frame["C"][2]

        # masked np.datetime64 stays (use NaT as null)
        mat = ma.masked_all((2, 3), dtype="M8[ns]")
        # 2-D input
        frame = DataFrame(mat, columns=["A", "B", "C"], index=[1, 2])

        assert len(frame.index) == 2
        assert len(frame.columns) == 3
        assert isna(frame).values.all()

        # cast type
        msg = r"datetime64\[ns\] values and dtype=int64 is not supported"
        with pytest.raises(TypeError, match=msg):
            DataFrame(mat, columns=["A", "B", "C"], index=[1, 2], dtype=np.int64)

        # Check non-masked values
        mat2 = ma.copy(mat)
        mat2[0, 0] = 1
        mat2[1, 2] = 2
        frame = DataFrame(mat2, columns=["A", "B", "C"], index=[1, 2])
        assert 1 == frame["A"].astype("i8")[1]
        assert 2 == frame["C"].astype("i8")[2]

        # masked bool promoted to object
        mat = ma.masked_all((2, 3), dtype=bool)
        # 2-D input
        frame = DataFrame(mat, columns=["A", "B", "C"], index=[1, 2])

        assert len(frame.index) == 2
        assert len(frame.columns) == 3
        assert np.all(~np.asarray(frame == frame))

        # cast type
        frame = DataFrame(mat, columns=["A", "B", "C"], index=[1, 2], dtype=object)
        assert frame.values.dtype == object

        # Check non-masked values
        mat2 = ma.copy(mat)
        mat2[0, 0] = True
        mat2[1, 2] = False
        frame = DataFrame(mat2, columns=["A", "B", "C"], index=[1, 2])
        assert frame["A"][1] is True
        assert frame["C"][2] is False

    def test_constructor_maskedarray_hardened(self):
        # Check numpy masked arrays with hard masks -- from GH24574
        mat_hard = ma.masked_all((2, 2), dtype=float).harden_mask()
        result = DataFrame(mat_hard, columns=["A", "B"], index=[1, 2])
        expected = DataFrame(
            {"A": [np.nan, np.nan], "B": [np.nan, np.nan]},
            columns=["A", "B"],
            index=[1, 2],
            dtype=float,
        )
        tm.assert_frame_equal(result, expected)
        # Check case where mask is hard but no data are masked
        mat_hard = ma.ones((2, 2), dtype=float).harden_mask()
        result = DataFrame(mat_hard, columns=["A", "B"], index=[1, 2])
        expected = DataFrame(
            {"A": [1.0, 1.0], "B": [1.0, 1.0]},
            columns=["A", "B"],
            index=[1, 2],
            dtype=float,
        )
        tm.assert_frame_equal(result, expected)

    def test_constructor_maskedrecarray_dtype(self):
        # Ensure constructor honors dtype
        data = np.ma.array(
            np.ma.zeros(5, dtype=[("date", "<f8"), ("price", "<f8")]), mask=[False] * 5
        )
        data = data.view(mrecords.mrecarray)
        with pytest.raises(TypeError, match=r"Pass \{name: data\[name\]"):
            # Support for MaskedRecords deprecated GH#40363
            DataFrame(data, dtype=int)

    def test_constructor_corner_shape(self):
        df = DataFrame(index=[])
        assert df.values.shape == (0, 0)

    @pytest.mark.parametrize(
        "data, index, columns, dtype, expected",
        [
            (None, list(range(10)), ["a", "b"], object, np.object_),
            (None, None, ["a", "b"], "int64", np.dtype("int64")),
            (None, list(range(10)), ["a", "b"], int, np.dtype("float64")),
            ({}, None, ["foo", "bar"], None, np.object_),
            ({"b": 1}, list(range(10)), list("abc"), int, np.dtype("float64")),
        ],
    )
    def test_constructor_dtype(self, data, index, columns, dtype, expected):
        df = DataFrame(data, index, columns, dtype)
        assert df.values.dtype == expected

    @pytest.mark.parametrize(
        "data,input_dtype,expected_dtype",
        (
            ([True, False, None], "boolean", pd.BooleanDtype),
            ([1.0, 2.0, None], "Float64", pd.Float64Dtype),
            ([1, 2, None], "Int64", pd.Int64Dtype),
            (["a", "b", "c"], "string", pd.StringDtype),
        ),
    )
    def test_constructor_dtype_nullable_extension_arrays(
        self, data, input_dtype, expected_dtype
    ):
        df = DataFrame({"a": data}, dtype=input_dtype)
        assert df["a"].dtype == expected_dtype()

    def test_constructor_scalar_inference(self, using_infer_string):
        data = {"int": 1, "bool": True, "float": 3.0, "complex": 4j, "object": "foo"}
        df = DataFrame(data, index=np.arange(10))

        assert df["int"].dtype == np.int64
        assert df["bool"].dtype == np.bool_
        assert df["float"].dtype == np.float64
        assert df["complex"].dtype == np.complex128
        assert df["object"].dtype == np.object_ if not using_infer_string else "str"

    def test_constructor_arrays_and_scalars(self):
        df = DataFrame({"a": np.random.default_rng(2).standard_normal(10), "b": True})
        exp = DataFrame({"a": df["a"].values, "b": [True] * 10})

        tm.assert_frame_equal(df, exp)
        with pytest.raises(ValueError, match="must pass an index"):
            DataFrame({"a": False, "b": True})

    def test_constructor_DataFrame(self, float_frame):
        df = DataFrame(float_frame)
        tm.assert_frame_equal(df, float_frame)

        df_casted = DataFrame(float_frame, dtype=np.int64)
        assert df_casted.values.dtype == np.int64

    def test_constructor_empty_dataframe(self):
        # GH 20624
        actual = DataFrame(DataFrame(), dtype="object")
        expected = DataFrame([], dtype="object")
        tm.assert_frame_equal(actual, expected)

    def test_constructor_more(self, float_frame):
        # used to be in test_matrix.py
        arr = np.random.default_rng(2).standard_normal(10)
        dm = DataFrame(arr, columns=["A"], index=np.arange(10))
        assert dm.values.ndim == 2

        arr = np.random.default_rng(2).standard_normal(0)
        dm = DataFrame(arr)
        assert dm.values.ndim == 2
        assert dm.values.ndim == 2

        # no data specified
        dm = DataFrame(columns=["A", "B"], index=np.arange(10))
        assert dm.values.shape == (10, 2)

        dm = DataFrame(columns=["A", "B"])
        assert dm.values.shape == (0, 2)

        dm = DataFrame(index=np.arange(10))
        assert dm.values.shape == (10, 0)

        # can't cast
        mat = np.array(["foo", "bar"], dtype=object).reshape(2, 1)
        msg = "could not convert string to float: 'foo'"
        with pytest.raises(ValueError, match=msg):
            DataFrame(mat, index=[0, 1], columns=[0], dtype=float)

        dm = DataFrame(DataFrame(float_frame._series))
        tm.assert_frame_equal(dm, float_frame)

        # int cast
        dm = DataFrame(
            {"A": np.ones(10, dtype=int), "B": np.ones(10, dtype=np.float64)},
            index=np.arange(10),
        )

        assert len(dm.columns) == 2
        assert dm.values.dtype == np.float64

    def test_constructor_empty_list(self):
        df = DataFrame([], index=[])
        expected = DataFrame(index=[])
        tm.assert_frame_equal(df, expected)

        # GH 9939
        df = DataFrame([], columns=["A", "B"])
        expected = DataFrame({}, columns=["A", "B"])
        tm.assert_frame_equal(df, expected)

        # Empty generator: list(empty_gen()) == []
        def empty_gen():
            yield from ()

        df = DataFrame(empty_gen(), columns=["A", "B"])
        tm.assert_frame_equal(df, expected)

    def test_constructor_list_of_lists(self, using_infer_string):
        # GH #484
        df = DataFrame(data=[[1, "a"], [2, "b"]], columns=["num", "str"])
        assert is_integer_dtype(df["num"])
        assert df["str"].dtype == np.object_ if not using_infer_string else "str"

        # GH 4851
        # list of 0-dim ndarrays
        expected = DataFrame(np.arange(10))
        data = [np.array(x) for x in range(10)]
        result = DataFrame(data)
        tm.assert_frame_equal(result, expected)

    def test_nested_pandasarray_matches_nested_ndarray(self):
        # GH#43986
        ser = Series([1, 2])

        arr = np.array([None, None], dtype=object)
        arr[0] = ser
        arr[1] = ser * 2

        df = DataFrame(arr)
        expected = DataFrame(pd.array(arr))
        tm.assert_frame_equal(df, expected)
        assert df.shape == (2, 1)
        tm.assert_numpy_array_equal(df[0].values, arr)

    def test_constructor_list_like_data_nested_list_column(self):
        # GH 32173
        arrays = [list("abcd"), list("cdef")]
        result = DataFrame([[1, 2, 3, 4], [4, 5, 6, 7]], columns=arrays)

        mi = MultiIndex.from_arrays(arrays)
        expected = DataFrame([[1, 2, 3, 4], [4, 5, 6, 7]], columns=mi)

        tm.assert_frame_equal(result, expected)

    def test_constructor_wrong_length_nested_list_column(self):
        # GH 32173
        arrays = [list("abc"), list("cde")]

        msg = "3 columns passed, passed data had 4"
        with pytest.raises(ValueError, match=msg):
            DataFrame([[1, 2, 3, 4], [4, 5, 6, 7]], columns=arrays)

    def test_constructor_unequal_length_nested_list_column(self):
        # GH 32173
        arrays = [list("abcd"), list("cde")]

        # exception raised inside MultiIndex constructor
        msg = "all arrays must be same length"
        with pytest.raises(ValueError, match=msg):
            DataFrame([[1, 2, 3, 4], [4, 5, 6, 7]], columns=arrays)

    @pytest.mark.parametrize(
        "data",
        [
            [[Timestamp("2021-01-01")]],
            [{"x": Timestamp("2021-01-01")}],
            {"x": [Timestamp("2021-01-01")]},
            {"x": Timestamp("2021-01-01")},
        ],
    )
    def test_constructor_one_element_data_list(self, data):
        # GH#42810
        result = DataFrame(data, index=range(3), columns=["x"])
        expected = DataFrame({"x": [Timestamp("2021-01-01")] * 3})
        tm.assert_frame_equal(result, expected)

    def test_constructor_sequence_like(self):
        # GH 3783
        # collections.Sequence like

        class DummyContainer(abc.Sequence):
            def __init__(self, lst) -> None:
                self._lst = lst

            def __getitem__(self, n):
                return self._lst.__getitem__(n)

            def __len__(self) -> int:
                return self._lst.__len__()

        lst_containers = [DummyContainer([1, "a"]), DummyContainer([2, "b"])]
        columns = ["num", "str"]
        result = DataFrame(lst_containers, columns=columns)
        expected = DataFrame([[1, "a"], [2, "b"]], columns=columns)
        tm.assert_frame_equal(result, expected, check_dtype=False)

    def test_constructor_stdlib_array(self):
        # GH 4297
        # support Array
        result = DataFrame({"A": array.array("i", range(10))})
        expected = DataFrame({"A": list(range(10))})
        tm.assert_frame_equal(result, expected, check_dtype=False)

        expected = DataFrame([list(range(10)), list(range(10))])
        result = DataFrame([array.array("i", range(10)), array.array("i", range(10))])
        tm.assert_frame_equal(result, expected, check_dtype=False)

    def test_constructor_range(self):
        # GH26342
        result = DataFrame(range(10))
        expected = DataFrame(list(range(10)))
        tm.assert_frame_equal(result, expected)

    def test_constructor_list_of_ranges(self):
        result = DataFrame([range(10), range(10)])
        expected = DataFrame([list(range(10)), list(range(10))])
        tm.assert_frame_equal(result, expected)

    def test_constructor_iterable(self):
        # GH 21987
        class Iter:
            def __iter__(self) -> Iterator:
                for i in range(10):
                    yield [1, 2, 3]

        expected = DataFrame([[1, 2, 3]] * 10)
        result = DataFrame(Iter())
        tm.assert_frame_equal(result, expected)

    def test_constructor_iterator(self):
        result = DataFrame(iter(range(10)))
        expected = DataFrame(list(range(10)))
        tm.assert_frame_equal(result, expected)

    def test_constructor_list_of_iterators(self):
        result = DataFrame([iter(range(10)), iter(range(10))])
        expected = DataFrame([list(range(10)), list(range(10))])
        tm.assert_frame_equal(result, expected)

    def test_constructor_generator(self):
        # related #2305

        gen1 = (i for i in range(10))
        gen2 = (i for i in range(10))

        expected = DataFrame([list(range(10)), list(range(10))])
        result = DataFrame([gen1, gen2])
        tm.assert_frame_equal(result, expected)

        gen = ([i, "a"] for i in range(10))
        result = DataFrame(gen)
        expected = DataFrame({0: range(10), 1: "a"})
        tm.assert_frame_equal(result, expected, check_dtype=False)

    def test_constructor_list_of_dicts(self):
        result = DataFrame([{}])
        expected = DataFrame(index=RangeIndex(1), columns=[])
        tm.assert_frame_equal(result, expected)

    def test_constructor_ordered_dict_nested_preserve_order(self):
        # see gh-18166
        nested1 = OrderedDict([("b", 1), ("a", 2)])
        nested2 = OrderedDict([("b", 2), ("a", 5)])
        data = OrderedDict([("col2", nested1), ("col1", nested2)])
        result = DataFrame(data)
        data = {"col2": [1, 2], "col1": [2, 5]}
        expected = DataFrame(data=data, index=["b", "a"])
        tm.assert_frame_equal(result, expected)

    @pytest.mark.parametrize("dict_type", [dict, OrderedDict])
    def test_constructor_ordered_dict_preserve_order(self, dict_type):
        # see gh-13304
        expected = DataFrame([[2, 1]], columns=["b", "a"])

        data = dict_type()
        data["b"] = [2]
        data["a"] = [1]

        result = DataFrame(data)
        tm.assert_frame_equal(result, expected)

        data = dict_type()
        data["b"] = 2
        data["a"] = 1

        result = DataFrame([data])
        tm.assert_frame_equal(result, expected)

    @pytest.mark.parametrize("dict_type", [dict, OrderedDict])
    def test_constructor_ordered_dict_conflicting_orders(self, dict_type):
        # the first dict element sets the ordering for the DataFrame,
        # even if there are conflicting orders from subsequent ones
        row_one = dict_type()
        row_one["b"] = 2
        row_one["a"] = 1

        row_two = dict_type()
        row_two["a"] = 1
        row_two["b"] = 2

        row_three = {"b": 2, "a": 1}

        expected = DataFrame([[2, 1], [2, 1]], columns=["b", "a"])
        result = DataFrame([row_one, row_two])
        tm.assert_frame_equal(result, expected)

        expected = DataFrame([[2, 1], [2, 1], [2, 1]], columns=["b", "a"])
        result = DataFrame([row_one, row_two, row_three])
        tm.assert_frame_equal(result, expected)

    def test_constructor_list_of_series_aligned_index(self):
        series = [Series(i, index=["b", "a", "c"], name=str(i)) for i in range(3)]
        result = DataFrame(series)
        expected = DataFrame(
            {"b": [0, 1, 2], "a": [0, 1, 2], "c": [0, 1, 2]},
            columns=["b", "a", "c"],
            index=["0", "1", "2"],
        )
        tm.assert_frame_equal(result, expected)

    def test_constructor_list_of_derived_dicts(self):
        class CustomDict(dict):
            pass

        d = {"a": 1.5, "b": 3}

        data_custom = [CustomDict(d)]
        data = [d]

        result_custom = DataFrame(data_custom)
        result = DataFrame(data)
        tm.assert_frame_equal(result, result_custom)

    def test_constructor_ragged(self):
        data = {
            "A": np.random.default_rng(2).standard_normal(10),
            "B": np.random.default_rng(2).standard_normal(8),
        }
        with pytest.raises(ValueError, match="All arrays must be of the same length"):
            DataFrame(data)

    def test_constructor_scalar(self):
        idx = Index(range(3))
        df = DataFrame({"a": 0}, index=idx)
        expected = DataFrame({"a": [0, 0, 0]}, index=idx)
        tm.assert_frame_equal(df, expected, check_dtype=False)

    def test_constructor_Series_copy_bug(self, float_frame):
        df = DataFrame(float_frame["A"], index=float_frame.index, columns=["A"])
        df.copy()

    def test_constructor_mixed_dict_and_Series(self):
        data = {}
        data["A"] = {"foo": 1, "bar": 2, "baz": 3}
        data["B"] = Series([4, 3, 2, 1], index=["bar", "qux", "baz", "foo"])

        result = DataFrame(data)
        assert result.index.is_monotonic_increasing

        # ordering ambiguous, raise exception
        with pytest.raises(ValueError, match="ambiguous ordering"):
            DataFrame({"A": ["a", "b"], "B": {"a": "a", "b": "b"}})

        # this is OK though
        result = DataFrame({"A": ["a", "b"], "B": Series(["a", "b"], index=["a", "b"])})
        expected = DataFrame({"A": ["a", "b"], "B": ["a", "b"]}, index=["a", "b"])
        tm.assert_frame_equal(result, expected)

    def test_constructor_mixed_type_rows(self):
        # Issue 25075
        data = [[1, 2], (3, 4)]
        result = DataFrame(data)
        expected = DataFrame([[1, 2], [3, 4]])
        tm.assert_frame_equal(result, expected)

    @pytest.mark.parametrize(
        "tuples,lists",
        [
            ((), []),
            (((),), [[]]),
            (((), ()), [(), ()]),
            (((), ()), [[], []]),
            (([], []), [[], []]),
            (([1], [2]), [[1], [2]]),  # GH 32776
            (([1, 2, 3], [4, 5, 6]), [[1, 2, 3], [4, 5, 6]]),
        ],
    )
    def test_constructor_tuple(self, tuples, lists):
        # GH 25691
        result = DataFrame(tuples)
        expected = DataFrame(lists)
        tm.assert_frame_equal(result, expected)

    def test_constructor_list_of_tuples(self):
        result = DataFrame({"A": [(1, 2), (3, 4)]})
        expected = DataFrame({"A": Series([(1, 2), (3, 4)])})
        tm.assert_frame_equal(result, expected)

    def test_constructor_list_of_namedtuples(self):
        # GH11181
        named_tuple = namedtuple("Pandas", list("ab"))
        tuples = [named_tuple(1, 3), named_tuple(2, 4)]
        expected = DataFrame({"a": [1, 2], "b": [3, 4]})
        result = DataFrame(tuples)
        tm.assert_frame_equal(result, expected)

        # with columns
        expected = DataFrame({"y": [1, 2], "z": [3, 4]})
        result = DataFrame(tuples, columns=["y", "z"])
        tm.assert_frame_equal(result, expected)

    def test_constructor_list_of_dataclasses(self):
        # GH21910
        Point = make_dataclass("Point", [("x", int), ("y", int)])

        data = [Point(0, 3), Point(1, 3)]
        expected = DataFrame({"x": [0, 1], "y": [3, 3]})
        result = DataFrame(data)
        tm.assert_frame_equal(result, expected)

    def test_constructor_list_of_dataclasses_with_varying_types(self):
        # GH21910
        # varying types
        Point = make_dataclass("Point", [("x", int), ("y", int)])
        HLine = make_dataclass("HLine", [("x0", int), ("x1", int), ("y", int)])

        data = [Point(0, 3), HLine(1, 3, 3)]

        expected = DataFrame(
            {"x": [0, np.nan], "y": [3, 3], "x0": [np.nan, 1], "x1": [np.nan, 3]}
        )
        result = DataFrame(data)
        tm.assert_frame_equal(result, expected)

    def test_constructor_list_of_dataclasses_error_thrown(self):
        # GH21910
        Point = make_dataclass("Point", [("x", int), ("y", int)])

        # expect TypeError
        msg = "asdict() should be called on dataclass instances"
        with pytest.raises(TypeError, match=re.escape(msg)):
            DataFrame([Point(0, 0), {"x": 1, "y": 0}])

    def test_constructor_list_of_dict_order(self):
        # GH10056
        data = [
            {"First": 1, "Second": 4, "Third": 7, "Fourth": 10},
            {"Second": 5, "First": 2, "Fourth": 11, "Third": 8},
            {"Second": 6, "First": 3, "Fourth": 12, "Third": 9, "YYY": 14, "XXX": 13},
        ]
        expected = DataFrame(
            {
                "First": [1, 2, 3],
                "Second": [4, 5, 6],
                "Third": [7, 8, 9],
                "Fourth": [10, 11, 12],
                "YYY": [None, None, 14],
                "XXX": [None, None, 13],
            }
        )
        result = DataFrame(data)
        tm.assert_frame_equal(result, expected)

    def test_constructor_Series_named(self):
        a = Series([1, 2, 3], index=["a", "b", "c"], name="x")
        df = DataFrame(a)
        assert df.columns[0] == "x"
        tm.assert_index_equal(df.index, a.index)

        # ndarray like
        arr = np.random.default_rng(2).standard_normal(10)
        s = Series(arr, name="x")
        df = DataFrame(s)
        expected = DataFrame({"x": s})
        tm.assert_frame_equal(df, expected)

        s = Series(arr, index=range(3, 13))
        df = DataFrame(s)
        expected = DataFrame({0: s})
        tm.assert_frame_equal(df, expected, check_column_type=False)

        msg = r"Shape of passed values is \(10, 1\), indices imply \(10, 2\)"
        with pytest.raises(ValueError, match=msg):
            DataFrame(s, columns=[1, 2])

        # #2234
        a = Series([], name="x", dtype=object)
        df = DataFrame(a)
        assert df.columns[0] == "x"

        # series with name and w/o
        s1 = Series(arr, name="x")
        df = DataFrame([s1, arr]).T
        expected = DataFrame({"x": s1, "Unnamed 0": arr}, columns=["x", "Unnamed 0"])
        tm.assert_frame_equal(df, expected)

        # this is a bit non-intuitive here; the series collapse down to arrays
        df = DataFrame([arr, s1]).T
        expected = DataFrame({1: s1, 0: arr}, columns=range(2))
        tm.assert_frame_equal(df, expected)

    def test_constructor_Series_named_and_columns(self):
        # GH 9232 validation

        s0 = Series(range(5), name=0)
        s1 = Series(range(5), name=1)

        # matching name and column gives standard frame
        tm.assert_frame_equal(DataFrame(s0, columns=[0]), s0.to_frame())
        tm.assert_frame_equal(DataFrame(s1, columns=[1]), s1.to_frame())

        # non-matching produces empty frame
        assert DataFrame(s0, columns=[1]).empty
        assert DataFrame(s1, columns=[0]).empty

    def test_constructor_Series_differently_indexed(self):
        # name
        s1 = Series([1, 2, 3], index=["a", "b", "c"], name="x")

        # no name
        s2 = Series([1, 2, 3], index=["a", "b", "c"])

        other_index = Index(["a", "b"])

        df1 = DataFrame(s1, index=other_index)
        exp1 = DataFrame(s1.reindex(other_index))
        assert df1.columns[0] == "x"
        tm.assert_frame_equal(df1, exp1)

        df2 = DataFrame(s2, index=other_index)
        exp2 = DataFrame(s2.reindex(other_index))
        assert df2.columns[0] == 0
        tm.assert_index_equal(df2.index, other_index)
        tm.assert_frame_equal(df2, exp2)

    @pytest.mark.parametrize(
        "name_in1,name_in2,name_in3,name_out",
        [
            ("idx", "idx", "idx", "idx"),
            ("idx", "idx", None, None),
            ("idx", None, None, None),
            ("idx1", "idx2", None, None),
            ("idx1", "idx1", "idx2", None),
            ("idx1", "idx2", "idx3", None),
            (None, None, None, None),
        ],
    )
    def test_constructor_index_names(self, name_in1, name_in2, name_in3, name_out):
        # GH13475
        indices = [
            Index(["a", "b", "c"], name=name_in1),
            Index(["b", "c", "d"], name=name_in2),
            Index(["c", "d", "e"], name=name_in3),
        ]
        series = {
            c: Series([0, 1, 2], index=i) for i, c in zip(indices, ["x", "y", "z"])
        }
        result = DataFrame(series)

        exp_ind = Index(["a", "b", "c", "d", "e"], name=name_out)
        expected = DataFrame(
            {
                "x": [0, 1, 2, np.nan, np.nan],
                "y": [np.nan, 0, 1, 2, np.nan],
                "z": [np.nan, np.nan, 0, 1, 2],
            },
            index=exp_ind,
        )

        tm.assert_frame_equal(result, expected)

    def test_constructor_manager_resize(self, float_frame):
        index = list(float_frame.index[:5])
        columns = list(float_frame.columns[:3])

        msg = "Passing a BlockManager to DataFrame"
        with tm.assert_produces_warning(
            DeprecationWarning, match=msg, check_stacklevel=False
        ):
            result = DataFrame(float_frame._mgr, index=index, columns=columns)
        tm.assert_index_equal(result.index, Index(index))
        tm.assert_index_equal(result.columns, Index(columns))

    def test_constructor_mix_series_nonseries(self, float_frame):
        df = DataFrame(
            {"A": float_frame["A"], "B": list(float_frame["B"])}, columns=["A", "B"]
        )
        tm.assert_frame_equal(df, float_frame.loc[:, ["A", "B"]])

        msg = "does not match index length"
        with pytest.raises(ValueError, match=msg):
            DataFrame({"A": float_frame["A"], "B": list(float_frame["B"])[:-2]})

    def test_constructor_miscast_na_int_dtype(self):
        msg = r"Cannot convert non-finite values \(NA or inf\) to integer"

        with pytest.raises(IntCastingNaNError, match=msg):
            DataFrame([[np.nan, 1], [1, 0]], dtype=np.int64)

    def test_constructor_column_duplicates(self):
        # it works! #2079
        df = DataFrame([[8, 5]], columns=["a", "a"])
        edf = DataFrame([[8, 5]])
        edf.columns = ["a", "a"]

        tm.assert_frame_equal(df, edf)

        idf = DataFrame.from_records([(8, 5)], columns=["a", "a"])

        tm.assert_frame_equal(idf, edf)

    def test_constructor_empty_with_string_dtype(self, using_infer_string):
        # GH 9428
        expected = DataFrame(index=[0, 1], columns=[0, 1], dtype=object)
        expected_str = DataFrame(
            index=[0, 1], columns=[0, 1], dtype=pd.StringDtype(na_value=np.nan)
        )

        df = DataFrame(index=[0, 1], columns=[0, 1], dtype=str)
        if using_infer_string:
            tm.assert_frame_equal(df, expected_str)
        else:
            tm.assert_frame_equal(df, expected)
        df = DataFrame(index=[0, 1], columns=[0, 1], dtype=np.str_)
        tm.assert_frame_equal(df, expected)
        df = DataFrame(index=[0, 1], columns=[0, 1], dtype="U5")
        tm.assert_frame_equal(df, expected)

    def test_constructor_empty_with_string_extension(self, nullable_string_dtype):
        # GH 34915
        expected = DataFrame(columns=["c1"], dtype=nullable_string_dtype)
        df = DataFrame(columns=["c1"], dtype=nullable_string_dtype)
        tm.assert_frame_equal(df, expected)

    def test_constructor_single_value(self):
        # expecting single value upcasting here
        df = DataFrame(0.0, index=[1, 2, 3], columns=["a", "b", "c"])
        tm.assert_frame_equal(
            df, DataFrame(np.zeros(df.shape).astype("float64"), df.index, df.columns)
        )

        df = DataFrame(0, index=[1, 2, 3], columns=["a", "b", "c"])
        tm.assert_frame_equal(
            df, DataFrame(np.zeros(df.shape).astype("int64"), df.index, df.columns)
        )

        df = DataFrame("a", index=[1, 2], columns=["a", "c"])
        tm.assert_frame_equal(
            df,
            DataFrame(
                np.array([["a", "a"], ["a", "a"]], dtype=object),
                index=[1, 2],
                columns=["a", "c"],
            ),
        )

        msg = "DataFrame constructor not properly called!"
        with pytest.raises(ValueError, match=msg):
            DataFrame("a", [1, 2])
        with pytest.raises(ValueError, match=msg):
            DataFrame("a", columns=["a", "c"])

        msg = "incompatible data and dtype"
        with pytest.raises(TypeError, match=msg):
            DataFrame("a", [1, 2], ["a", "c"], float)

    def test_constructor_with_datetimes(self, using_infer_string):
        intname = np.dtype(int).name
        floatname = np.dtype(np.float64).name
        objectname = np.dtype(np.object_).name

        # single item
        df = DataFrame(
            {
                "A": 1,
                "B": "foo",
                "C": "bar",
                "D": Timestamp("20010101"),
                "E": datetime(2001, 1, 2, 0, 0),
            },
            index=np.arange(10),
        )
        result = df.dtypes
        expected = Series(
            [np.dtype("int64")]
            + [
                np.dtype(objectname)
                if not using_infer_string
                else pd.StringDtype(na_value=np.nan)
            ]
            * 2
            + [np.dtype("M8[s]"), np.dtype("M8[us]")],
            index=list("ABCDE"),
        )
        tm.assert_series_equal(result, expected)

        # check with ndarray construction ndim==0 (e.g. we are passing a ndim 0
        # ndarray with a dtype specified)
        df = DataFrame(
            {
                "a": 1.0,
                "b": 2,
                "c": "foo",
                floatname: np.array(1.0, dtype=floatname),
                intname: np.array(1, dtype=intname),
            },
            index=np.arange(10),
        )
        result = df.dtypes
        expected = Series(
            [np.dtype("float64")]
            + [np.dtype("int64")]
            + [
                np.dtype("object")
                if not using_infer_string
                else pd.StringDtype(na_value=np.nan)
            ]
            + [np.dtype("float64")]
            + [np.dtype(intname)],
            index=["a", "b", "c", floatname, intname],
        )
        tm.assert_series_equal(result, expected)

        # check with ndarray construction ndim>0
        df = DataFrame(
            {
                "a": 1.0,
                "b": 2,
                "c": "foo",
                floatname: np.array([1.0] * 10, dtype=floatname),
                intname: np.array([1] * 10, dtype=intname),
            },
            index=np.arange(10),
        )
        result = df.dtypes
        expected = Series(
            [np.dtype("float64")]
            + [np.dtype("int64")]
            + [
                np.dtype("object")
                if not using_infer_string
                else pd.StringDtype(na_value=np.nan)
            ]
            + [np.dtype("float64")]
            + [np.dtype(intname)],
            index=["a", "b", "c", floatname, intname],
        )
        tm.assert_series_equal(result, expected)

    def test_constructor_with_datetimes1(self):
        # GH 2809
        ind = date_range(start="2000-01-01", freq="D", periods=10)
        datetimes = [ts.to_pydatetime() for ts in ind]
        datetime_s = Series(datetimes)
        assert datetime_s.dtype == "M8[us]"

    def test_constructor_with_datetimes2(self):
        # GH 2810
        ind = date_range(start="2000-01-01", freq="D", periods=10)
        datetimes = [ts.to_pydatetime() for ts in ind]
        dates = [ts.date() for ts in ind]
        df = DataFrame(datetimes, columns=["datetimes"])
        df["dates"] = dates
        result = df.dtypes
        expected = Series(
            [np.dtype("datetime64[us]"), np.dtype("object")],
            index=["datetimes", "dates"],
        )
        tm.assert_series_equal(result, expected)

    def test_constructor_with_datetimes3(self):
        # GH 7594
        # don't coerce tz-aware
        dt = datetime(2012, 1, 1, tzinfo=zoneinfo.ZoneInfo("US/Eastern"))

        df = DataFrame({"End Date": dt}, index=[0])
        assert df.iat[0, 0] == dt
        tm.assert_series_equal(
            df.dtypes, Series({"End Date": "datetime64[us, US/Eastern]"}, dtype=object)
        )

        df = DataFrame([{"End Date": dt}])
        assert df.iat[0, 0] == dt
        tm.assert_series_equal(
            df.dtypes, Series({"End Date": "datetime64[us, US/Eastern]"}, dtype=object)
        )

    def test_constructor_with_datetimes4(self):
        # tz-aware (UTC and other tz's)
        # GH 8411
        dr = date_range("20130101", periods=3)
        df = DataFrame({"value": dr})
        assert df.iat[0, 0].tz is None
        dr = date_range("20130101", periods=3, tz="UTC")
        df = DataFrame({"value": dr})
        assert str(df.iat[0, 0].tz) == "UTC"
        dr = date_range("20130101", periods=3, tz="US/Eastern")
        df = DataFrame({"value": dr})
        assert str(df.iat[0, 0].tz) == "US/Eastern"

    def test_constructor_with_datetimes5(self):
        # GH 7822
        # preserver an index with a tz on dict construction
        i = date_range("1/1/2011", periods=5, freq="10s", tz="US/Eastern")

        expected = DataFrame({"a": i.to_series().reset_index(drop=True)})
        df = DataFrame()
        df["a"] = i
        tm.assert_frame_equal(df, expected)

        df = DataFrame({"a": i})
        tm.assert_frame_equal(df, expected)

    def test_constructor_with_datetimes6(self):
        # multiples
        i = date_range("1/1/2011", periods=5, freq="10s", tz="US/Eastern")
        i_no_tz = date_range("1/1/2011", periods=5, freq="10s")
        df = DataFrame({"a": i, "b": i_no_tz})
        expected = DataFrame({"a": i.to_series().reset_index(drop=True), "b": i_no_tz})
        tm.assert_frame_equal(df, expected)

    @pytest.mark.parametrize(
        "arr",
        [
            np.array([None, None, None, None, datetime.now(), None]),
            np.array([None, None, datetime.now(), None]),
            [[np.datetime64("NaT")], [None]],
            [[np.datetime64("NaT")], [pd.NaT]],
            [[None], [np.datetime64("NaT")]],
            [[None], [pd.NaT]],
            [[pd.NaT], [np.datetime64("NaT")]],
            [[pd.NaT], [None]],
        ],
    )
    def test_constructor_datetimes_with_nulls(self, arr):
        # gh-15869, GH#11220
        result = DataFrame(arr).dtypes
        unit = "ns"
        if isinstance(arr, np.ndarray):
            # inferred from a pydatetime object
            unit = "us"
        elif not any(isinstance(x, np.datetime64) for y in arr for x in y):
            # TODO: this condition is not clear about why we have different behavior
            unit = "s"
        expected = Series([np.dtype(f"datetime64[{unit}]")])
        tm.assert_series_equal(result, expected)

    @pytest.mark.parametrize("order", ["K", "A", "C", "F"])
    @pytest.mark.parametrize(
        "unit",
        ["M", "D", "h", "m", "s", "ms", "us", "ns"],
    )
    def test_constructor_datetimes_non_ns(self, order, unit):
        dtype = f"datetime64[{unit}]"
        na = np.array(
            [
                ["2015-01-01", "2015-01-02", "2015-01-03"],
                ["2017-01-01", "2017-01-02", "2017-02-03"],
            ],
            dtype=dtype,
            order=order,
        )
        df = DataFrame(na)
        expected = DataFrame(na.astype("M8[ns]"))
        if unit in ["M", "D", "h", "m"]:
            with pytest.raises(TypeError, match="Cannot cast"):
                expected.astype(dtype)

            # instead the constructor casts to the closest supported reso, i.e. "s"
            expected = expected.astype("datetime64[s]")
        else:
            expected = expected.astype(dtype=dtype)

        tm.assert_frame_equal(df, expected)

    @pytest.mark.parametrize("order", ["K", "A", "C", "F"])
    @pytest.mark.parametrize(
        "unit",
        [
            "D",
            "h",
            "m",
            "s",
            "ms",
            "us",
            "ns",
        ],
    )
    def test_constructor_timedelta_non_ns(self, order, unit):
        dtype = f"timedelta64[{unit}]"
        na = np.array(
            [
                [np.timedelta64(1, "D"), np.timedelta64(2, "D")],
                [np.timedelta64(4, "D"), np.timedelta64(5, "D")],
            ],
            dtype=dtype,
            order=order,
        )
        df = DataFrame(na)
        if unit in ["D", "h", "m"]:
            # we get the nearest supported unit, i.e. "s"
            exp_unit = "s"
        else:
            exp_unit = unit
        exp_dtype = np.dtype(f"m8[{exp_unit}]")
        expected = DataFrame(
            [
                [Timedelta(1, "D"), Timedelta(2, "D")],
                [Timedelta(4, "D"), Timedelta(5, "D")],
            ],
            dtype=exp_dtype,
        )
        # TODO(2.0): ideally we should get the same 'expected' without passing
        #  dtype=exp_dtype.
        tm.assert_frame_equal(df, expected)

    def test_constructor_for_list_with_dtypes(self, using_infer_string):
        # test list of lists/ndarrays
        df = DataFrame([np.arange(5) for x in range(5)])
        result = df.dtypes
        expected = Series([np.dtype("int")] * 5)
        tm.assert_series_equal(result, expected)

        df = DataFrame([np.array(np.arange(5), dtype="int32") for x in range(5)])
        result = df.dtypes
        expected = Series([np.dtype("int32")] * 5)
        tm.assert_series_equal(result, expected)

        # overflow issue? (we always expected int64 upcasting here)
        df = DataFrame({"a": [2**31, 2**31 + 1]})
        assert df.dtypes.iloc[0] == np.dtype("int64")

        # GH #2751 (construction with no index specified), make sure we cast to
        # platform values
        df = DataFrame([1, 2])
        assert df.dtypes.iloc[0] == np.dtype("int64")

        df = DataFrame([1.0, 2.0])
        assert df.dtypes.iloc[0] == np.dtype("float64")

        df = DataFrame({"a": [1, 2]})
        assert df.dtypes.iloc[0] == np.dtype("int64")

        df = DataFrame({"a": [1.0, 2.0]})
        assert df.dtypes.iloc[0] == np.dtype("float64")

        df = DataFrame({"a": 1}, index=range(3))
        assert df.dtypes.iloc[0] == np.dtype("int64")

        df = DataFrame({"a": 1.0}, index=range(3))
        assert df.dtypes.iloc[0] == np.dtype("float64")

        # with object list
        df = DataFrame(
            {
                "a": [1, 2, 4, 7],
                "b": [1.2, 2.3, 5.1, 6.3],
                "c": list("abcd"),
                "d": [datetime(2000, 1, 1) for i in range(4)],
                "e": [1.0, 2, 4.0, 7],
            }
        )
        result = df.dtypes
        expected = Series(
            [
                np.dtype("int64"),
                np.dtype("float64"),
                np.dtype("object")
                if not using_infer_string
                else pd.StringDtype(na_value=np.nan),
                np.dtype("datetime64[us]"),
                np.dtype("float64"),
            ],
            index=list("abcde"),
        )
        tm.assert_series_equal(result, expected)

    def test_constructor_frame_copy(self, float_frame):
        cop = DataFrame(float_frame, copy=True)
        cop["A"] = 5
        assert (cop["A"] == 5).all()
        assert not (float_frame["A"] == 5).all()

    def test_constructor_frame_shallow_copy(self, float_frame):
        # constructing a DataFrame from DataFrame with copy=False should still
        # give a "shallow" copy (share data, not attributes)
        # https://github.com/pandas-dev/pandas/issues/49523
        orig = float_frame.copy()
        cop = DataFrame(float_frame)
        assert cop._mgr is not float_frame._mgr
        # Overwriting index of copy doesn't change original
        cop.index = np.arange(len(cop))
        tm.assert_frame_equal(float_frame, orig)

    def test_constructor_ndarray_copy(self, float_frame):
        arr = float_frame.values.copy()
        df = DataFrame(arr)

        arr[5] = 5
        assert not (df.values[5] == 5).all()
        df = DataFrame(arr, copy=True)
        arr[6] = 6
        assert not (df.values[6] == 6).all()

    def test_constructor_series_copy(self, float_frame):
        series = float_frame._series

        df = DataFrame({"A": series["A"]}, copy=True)
        # TODO can be replaced with `df.loc[:, "A"] = 5` after deprecation about
        # inplace mutation is enforced
        df.loc[df.index[0] : df.index[-1], "A"] = 5

        assert not (series["A"] == 5).all()

    @pytest.mark.parametrize(
        "df",
        [
            DataFrame([[1, 2, 3], [4, 5, 6]], index=[1, np.nan]),
            DataFrame([[1, 2, 3], [4, 5, 6]], columns=[1.1, 2.2, np.nan]),
            DataFrame([[0, 1, 2, 3], [4, 5, 6, 7]], columns=[np.nan, 1.1, 2.2, np.nan]),
            DataFrame(
                [[0.0, 1, 2, 3.0], [4, 5, 6, 7]], columns=[np.nan, 1.1, 2.2, np.nan]
            ),
            DataFrame([[0.0, 1, 2, 3.0], [4, 5, 6, 7]], columns=[np.nan, 1, 2, 2]),
        ],
    )
    def test_constructor_with_nas(self, df):
        # GH 5016
        # na's in indices
        # GH 21428 (non-unique columns)

        for i in range(len(df.columns)):
            df.iloc[:, i]

        indexer = np.arange(len(df.columns))[isna(df.columns)]

        # No NaN found -> error
        if len(indexer) == 0:
            with pytest.raises(KeyError, match="^nan$"):
                df.loc[:, np.nan]
        # single nan should result in Series
        elif len(indexer) == 1:
            tm.assert_series_equal(df.iloc[:, indexer[0]], df.loc[:, np.nan])
        # multiple nans should result in DataFrame
        else:
            tm.assert_frame_equal(df.iloc[:, indexer], df.loc[:, np.nan])

    def test_constructor_lists_to_object_dtype(self):
        # from #1074
        d = DataFrame({"a": [np.nan, False]})
        assert d["a"].dtype == np.object_
        assert not d["a"][1]

    def test_constructor_ndarray_categorical_dtype(self):
        cat = Categorical(["A", "B", "C"])
        arr = np.array(cat).reshape(-1, 1)
        arr = np.broadcast_to(arr, (3, 4))

        result = DataFrame(arr, dtype=cat.dtype)

        expected = DataFrame({0: cat, 1: cat, 2: cat, 3: cat})
        tm.assert_frame_equal(result, expected)

    def test_constructor_categorical(self):
        # GH8626

        # dict creation
        df = DataFrame({"A": list("abc")}, dtype="category")
        expected = Series(list("abc"), dtype="category", name="A")
        tm.assert_series_equal(df["A"], expected)

        # to_frame
        s = Series(list("abc"), dtype="category")
        result = s.to_frame()
        expected = Series(list("abc"), dtype="category", name=0)
        tm.assert_series_equal(result[0], expected)
        result = s.to_frame(name="foo")
        expected = Series(list("abc"), dtype="category", name="foo")
        tm.assert_series_equal(result["foo"], expected)

        # list-like creation
        df = DataFrame(list("abc"), dtype="category")
        expected = Series(list("abc"), dtype="category", name=0)
        tm.assert_series_equal(df[0], expected)

    def test_construct_from_1item_list_of_categorical(self):
        # pre-2.0 this behaved as DataFrame({0: cat}), in 2.0 we remove
        #  Categorical special case
        # ndim != 1
        cat = Categorical(list("abc"))
        df = DataFrame([cat])
        expected = DataFrame([cat.astype(object)])
        tm.assert_frame_equal(df, expected)

    def test_construct_from_list_of_categoricals(self):
        # pre-2.0 this behaved as DataFrame({0: cat}), in 2.0 we remove
        #  Categorical special case

        df = DataFrame([Categorical(list("abc")), Categorical(list("abd"))])
        expected = DataFrame([["a", "b", "c"], ["a", "b", "d"]])
        tm.assert_frame_equal(df, expected)

    def test_from_nested_listlike_mixed_types(self):
        # pre-2.0 this behaved as DataFrame({0: cat}), in 2.0 we remove
        #  Categorical special case
        # mixed
        df = DataFrame([Categorical(list("abc")), list("def")])
        expected = DataFrame([["a", "b", "c"], ["d", "e", "f"]])
        tm.assert_frame_equal(df, expected)

    def test_construct_from_listlikes_mismatched_lengths(self):
        df = DataFrame([Categorical(list("abc")), Categorical(list("abdefg"))])
        expected = DataFrame([list("abc"), list("abdefg")])
        tm.assert_frame_equal(df, expected)

    def test_constructor_categorical_series(self):
        items = [1, 2, 3, 1]
        exp = Series(items).astype("category")
        res = Series(items, dtype="category")
        tm.assert_series_equal(res, exp)

        items = ["a", "b", "c", "a"]
        exp = Series(items).astype("category")
        res = Series(items, dtype="category")
        tm.assert_series_equal(res, exp)

        # insert into frame with different index
        # GH 8076
        index = date_range("20000101", periods=3)
        expected = Series(
            Categorical(values=[np.nan, np.nan, np.nan], categories=["a", "b", "c"])
        )
        expected.index = index

        expected = DataFrame({"x": expected})
        df = DataFrame({"x": Series(["a", "b", "c"], dtype="category")}, index=index)
        tm.assert_frame_equal(df, expected)

    @pytest.mark.parametrize(
        "dtype",
        tm.ALL_NUMERIC_DTYPES
        + tm.DATETIME64_DTYPES
        + tm.TIMEDELTA64_DTYPES
        + tm.BOOL_DTYPES,
    )
    def test_check_dtype_empty_numeric_column(self, dtype):
        # GH24386: Ensure dtypes are set correctly for an empty DataFrame.
        # Empty DataFrame is generated via dictionary data with non-overlapping columns.
        data = DataFrame({"a": [1, 2]}, columns=["b"], dtype=dtype)

        assert data.b.dtype == dtype

    @pytest.mark.parametrize(
        "dtype", tm.STRING_DTYPES + tm.BYTES_DTYPES + tm.OBJECT_DTYPES
    )
    def test_check_dtype_empty_string_column(self, dtype):
        # GH24386: Ensure dtypes are set correctly for an empty DataFrame.
        # Empty DataFrame is generated via dictionary data with non-overlapping columns.
        data = DataFrame({"a": [1, 2]}, columns=["b"], dtype=dtype)
        assert data.b.dtype.name == "object"

    def test_to_frame_with_falsey_names(self):
        # GH 16114
        result = Series(name=0, dtype=object).to_frame().dtypes
        expected = Series({0: object})
        tm.assert_series_equal(result, expected)

        result = DataFrame(Series(name=0, dtype=object)).dtypes
        tm.assert_series_equal(result, expected)

    @pytest.mark.arm_slow
    @pytest.mark.parametrize("dtype", [None, "uint8", "category"])
    def test_constructor_range_dtype(self, dtype):
        expected = DataFrame({"A": [0, 1, 2, 3, 4]}, dtype=dtype or "int64")

        # GH 26342
        result = DataFrame(range(5), columns=["A"], dtype=dtype)
        tm.assert_frame_equal(result, expected)

        # GH 16804
        result = DataFrame({"A": range(5)}, dtype=dtype)
        tm.assert_frame_equal(result, expected)

    def test_frame_from_list_subclass(self):
        # GH21226
        class List(list):
            pass

        expected = DataFrame([[1, 2, 3], [4, 5, 6]])
        result = DataFrame(List([List([1, 2, 3]), List([4, 5, 6])]))
        tm.assert_frame_equal(result, expected)

    @pytest.mark.parametrize(
        "extension_arr",
        [
            Categorical(list("aabbc")),
            SparseArray([1, np.nan, np.nan, np.nan]),
            IntervalArray([Interval(0, 1), Interval(1, 5)]),
            PeriodArray(pd.period_range(start="1/1/2017", end="1/1/2018", freq="M")),
        ],
    )
    def test_constructor_with_extension_array(self, extension_arr):
        # GH11363
        expected = DataFrame(Series(extension_arr))
        result = DataFrame(extension_arr)
        tm.assert_frame_equal(result, expected)

    def test_datetime_date_tuple_columns_from_dict(self):
        # GH 10863
        v = date.today()
        tup = v, v
        result = DataFrame({tup: Series(range(3), index=range(3))}, columns=[tup])
        expected = DataFrame([0, 1, 2], columns=Index(Series([tup])))
        tm.assert_frame_equal(result, expected)

    def test_construct_with_two_categoricalindex_series(self):
        # GH 14600
        s1 = Series([39, 6, 4], index=CategoricalIndex(["female", "male", "unknown"]))
        s2 = Series(
            [2, 152, 2, 242, 150],
            index=CategoricalIndex(["f", "female", "m", "male", "unknown"]),
        )
        result = DataFrame([s1, s2])
        expected = DataFrame(
            np.array([[39, 6, 4, np.nan, np.nan], [152.0, 242.0, 150.0, 2.0, 2.0]]),
            columns=["female", "male", "unknown", "f", "m"],
        )
        tm.assert_frame_equal(result, expected)

    @pytest.mark.filterwarnings(
        "ignore:invalid value encountered in cast:RuntimeWarning"
    )
    def test_constructor_series_nonexact_categoricalindex(self):
        # GH 42424
        ser = Series(range(100))
        ser1 = cut(ser, 10).value_counts().head(5)
        ser2 = cut(ser, 10).value_counts().tail(5)
        result = DataFrame({"1": ser1, "2": ser2})
        index = CategoricalIndex(
            [
                Interval(-0.099, 9.9, closed="right"),
                Interval(9.9, 19.8, closed="right"),
                Interval(19.8, 29.7, closed="right"),
                Interval(29.7, 39.6, closed="right"),
                Interval(39.6, 49.5, closed="right"),
                Interval(49.5, 59.4, closed="right"),
                Interval(59.4, 69.3, closed="right"),
                Interval(69.3, 79.2, closed="right"),
                Interval(79.2, 89.1, closed="right"),
                Interval(89.1, 99, closed="right"),
            ],
            ordered=True,
        )
        expected = DataFrame(
            {"1": [10] * 5 + [np.nan] * 5, "2": [np.nan] * 5 + [10] * 5}, index=index
        )
        tm.assert_frame_equal(expected, result)

    def test_from_M8_structured(self):
        dates = [(datetime(2012, 9, 9, 0, 0), datetime(2012, 9, 8, 15, 10))]
        arr = np.array(dates, dtype=[("Date", "M8[us]"), ("Forecasting", "M8[us]")])
        df = DataFrame(arr)

        assert df["Date"][0] == dates[0][0]
        assert df["Forecasting"][0] == dates[0][1]

        s = Series(arr["Date"])
        assert isinstance(s[0], Timestamp)
        assert s[0] == dates[0][0]

    def test_from_datetime_subclass(self):
        # GH21142 Verify whether Datetime subclasses are also of dtype datetime
        class DatetimeSubclass(datetime):
            pass

        data = DataFrame({"datetime": [DatetimeSubclass(2020, 1, 1, 1, 1)]})
        assert data.datetime.dtype == "datetime64[us]"

    def test_with_mismatched_index_length_raises(self):
        # GH#33437
        dti = date_range("2016-01-01", periods=3, tz="US/Pacific")
        msg = "Shape of passed values|Passed arrays should have the same length"
        with pytest.raises(ValueError, match=msg):
            DataFrame(dti, index=range(4))

    def test_frame_ctor_datetime64_column(self):
        rng = date_range("1/1/2000 00:00:00", "1/1/2000 1:59:50", freq="10s")
        dates = np.asarray(rng)

        df = DataFrame(
            {"A": np.random.default_rng(2).standard_normal(len(rng)), "B": dates}
        )
        assert np.issubdtype(df["B"].dtype, np.dtype("M8[ns]"))

    def test_dataframe_constructor_infer_multiindex(self):
        index_lists = [["a", "a", "b", "b"], ["x", "y", "x", "y"]]

        multi = DataFrame(
            np.random.default_rng(2).standard_normal((4, 4)),
            index=[np.array(x) for x in index_lists],
        )
        assert isinstance(multi.index, MultiIndex)
        assert not isinstance(multi.columns, MultiIndex)

        multi = DataFrame(
            np.random.default_rng(2).standard_normal((4, 4)), columns=index_lists
        )
        assert isinstance(multi.columns, MultiIndex)

    @pytest.mark.parametrize(
        "input_vals",
        [
            ([1, 2]),
            (["1", "2"]),
            (list(date_range("1/1/2011", periods=2, freq="h"))),
            (list(date_range("1/1/2011", periods=2, freq="h", tz="US/Eastern"))),
            ([Interval(left=0, right=5)]),
        ],
    )
    def test_constructor_list_str(self, input_vals, string_dtype):
        # GH#16605
        # Ensure that data elements are converted to strings when
        # dtype is str, 'str', or 'U'

        result = DataFrame({"A": input_vals}, dtype=string_dtype)
        expected = DataFrame({"A": input_vals}).astype({"A": string_dtype})
        tm.assert_frame_equal(result, expected)

    def test_constructor_list_str_na(self, string_dtype):
        result = DataFrame({"A": [1.0, 2.0, None]}, dtype=string_dtype)
        expected = DataFrame({"A": ["1.0", "2.0", None]}, dtype=object)
        tm.assert_frame_equal(result, expected)

    @pytest.mark.parametrize("copy", [False, True])
    def test_dict_nocopy(
        self,
        copy,
        any_numeric_ea_dtype,
        any_numpy_dtype,
    ):
        a = np.array([1, 2], dtype=any_numpy_dtype)
        b = np.array([3, 4], dtype=any_numpy_dtype)
        if b.dtype.kind in ["S", "U"]:
            # These get cast, making the checks below more cumbersome
            pytest.skip(f"{b.dtype} get cast, making the checks below more cumbersome")

        c = pd.array([1, 2], dtype=any_numeric_ea_dtype)
        c_orig = c.copy()
        df = DataFrame({"a": a, "b": b, "c": c}, copy=copy)

        def get_base(obj):
            if isinstance(obj, np.ndarray):
                return obj.base
            elif isinstance(obj.dtype, np.dtype):
                # i.e. DatetimeArray, TimedeltaArray
                return obj._ndarray.base
            else:
                raise TypeError

        def check_views(c_only: bool = False):
            # Check that the underlying data behind df["c"] is still `c`
            #  after setting with iloc.  Since we don't know which entry in
            #  df._mgr.blocks corresponds to df["c"], we just check that exactly
            #  one of these arrays is `c`.  GH#38939
            assert sum(x.values is c for x in df._mgr.blocks) == 1
            if c_only:
                # If we ever stop consolidating in setitem_with_indexer,
                #  this will become unnecessary.
                return

            assert (
                sum(
                    get_base(x.values) is a
                    for x in df._mgr.blocks
                    if isinstance(x.values.dtype, np.dtype)
                )
                == 1
            )
            assert (
                sum(
                    get_base(x.values) is b
                    for x in df._mgr.blocks
                    if isinstance(x.values.dtype, np.dtype)
                )
                == 1
            )

        if not copy:
            # constructor preserves views
            check_views()

        # TODO: most of the rest of this test belongs in indexing tests
        should_raise = not lib.is_np_dtype(df.dtypes.iloc[0], "fciuO")
        if should_raise:
            with pytest.raises(TypeError, match="Invalid value"):
                df.iloc[0, 0] = 0
                df.iloc[0, 1] = 0
            return
        else:
            df.iloc[0, 0] = 0
            df.iloc[0, 1] = 0
        if not copy:
            check_views(True)

        # FIXME(GH#35417): until GH#35417, iloc.setitem into EA values does not preserve
        #  view, so we have to check in the other direction
        df.iloc[:, 2] = pd.array([45, 46], dtype=c.dtype)
        assert df.dtypes.iloc[2] == c.dtype
        if copy:
            if a.dtype.kind == "M":
                assert a[0] == a.dtype.type(1, "ns")
                assert b[0] == b.dtype.type(3, "ns")
            else:
                assert a[0] == a.dtype.type(1)
                assert b[0] == b.dtype.type(3)
            # FIXME(GH#35417): enable after GH#35417
            assert c[0] == c_orig[0]  # i.e. df.iloc[0, 2]=45 did *not* update c

    def test_construct_from_dict_ea_series(self):
        # GH#53744 - default of copy=True should also apply for Series with
        # extension dtype
        ser = Series([1, 2, 3], dtype="Int64")
        df = DataFrame({"a": ser})
        assert not np.shares_memory(ser.values._data, df["a"].values._data)

    def test_from_series_with_name_with_columns(self):
        # GH 7893
        result = DataFrame(Series(1, name="foo"), columns=["bar"])
        expected = DataFrame(columns=["bar"])
        tm.assert_frame_equal(result, expected)

    def test_nested_list_columns(self):
        # GH 14467
        result = DataFrame(
            [[1, 2, 3], [4, 5, 6]], columns=[["A", "A", "A"], ["a", "b", "c"]]
        )
        expected = DataFrame(
            [[1, 2, 3], [4, 5, 6]],
            columns=MultiIndex.from_tuples([("A", "a"), ("A", "b"), ("A", "c")]),
        )
        tm.assert_frame_equal(result, expected)

    def test_from_2d_object_array_of_periods_or_intervals(self):
        # Period analogue to GH#26825
        pi = pd.period_range("2016-04-05", periods=3)
        data = pi._data.astype(object).reshape(1, -1)
        df = DataFrame(data)
        assert df.shape == (1, 3)
        assert (df.dtypes == pi.dtype).all()
        assert (df == pi).all().all()

        ii = pd.IntervalIndex.from_breaks([3, 4, 5, 6])
        data2 = ii._data.astype(object).reshape(1, -1)
        df2 = DataFrame(data2)
        assert df2.shape == (1, 3)
        assert (df2.dtypes == ii.dtype).all()
        assert (df2 == ii).all().all()

        # mixed
        data3 = np.r_[data, data2, data, data2].T
        df3 = DataFrame(data3)
        expected = DataFrame({0: pi, 1: ii, 2: pi, 3: ii})
        tm.assert_frame_equal(df3, expected)

    @pytest.mark.parametrize(
        "col_a, col_b",
        [
            ([[1], [2]], np.array([[1], [2]])),
            (np.array([[1], [2]]), [[1], [2]]),
            (np.array([[1], [2]]), np.array([[1], [2]])),
        ],
    )
    def test_error_from_2darray(self, col_a, col_b):
        msg = "Per-column arrays must each be 1-dimensional"
        with pytest.raises(ValueError, match=msg):
            DataFrame({"a": col_a, "b": col_b})

    def test_from_dict_with_missing_copy_false(self):
        # GH#45369 filled columns should not be views of one another
        df = DataFrame(index=[1, 2, 3], columns=["a", "b", "c"], copy=False)
        assert not np.shares_memory(df["a"]._values, df["b"]._values)

        df.iloc[0, 0] = 0
        expected = DataFrame(
            {
                "a": [0, np.nan, np.nan],
                "b": [np.nan, np.nan, np.nan],
                "c": [np.nan, np.nan, np.nan],
            },
            index=[1, 2, 3],
            dtype=object,
        )
        tm.assert_frame_equal(df, expected)

    def test_construction_empty_array_multi_column_raises(self):
        # GH#46822
        msg = r"Shape of passed values is \(0, 1\), indices imply \(0, 2\)"
        with pytest.raises(ValueError, match=msg):
            DataFrame(data=np.array([]), columns=["a", "b"])

    def test_construct_with_strings_and_none(self):
        # GH#32218
        df = DataFrame(["1", "2", None], columns=["a"], dtype="str")
        expected = DataFrame({"a": ["1", "2", None]}, dtype="str")
        tm.assert_frame_equal(df, expected)

    def test_frame_string_inference(self):
        # GH#54430
        dtype = pd.StringDtype(na_value=np.nan)
        expected = DataFrame(
            {"a": ["a", "b"]}, dtype=dtype, columns=Index(["a"], dtype=dtype)
        )
        with pd.option_context("future.infer_string", True):
            df = DataFrame({"a": ["a", "b"]})
        tm.assert_frame_equal(df, expected)

        expected = DataFrame(
            {"a": ["a", "b"]},
            dtype=dtype,
            columns=Index(["a"], dtype=dtype),
            index=Index(["x", "y"], dtype=dtype),
        )
        with pd.option_context("future.infer_string", True):
            df = DataFrame({"a": ["a", "b"]}, index=["x", "y"])
        tm.assert_frame_equal(df, expected)

        expected = DataFrame(
            {"a": ["a", 1]}, dtype="object", columns=Index(["a"], dtype=dtype)
        )
        with pd.option_context("future.infer_string", True):
            df = DataFrame({"a": ["a", 1]})
        tm.assert_frame_equal(df, expected)

        expected = DataFrame(
            {"a": ["a", "b"]}, dtype="object", columns=Index(["a"], dtype=dtype)
        )
        with pd.option_context("future.infer_string", True):
            df = DataFrame({"a": ["a", "b"]}, dtype="object")
        tm.assert_frame_equal(df, expected)

    def test_frame_string_inference_array_string_dtype(self):
        # GH#54496
        dtype = pd.StringDtype(na_value=np.nan)
        expected = DataFrame(
            {"a": ["a", "b"]}, dtype=dtype, columns=Index(["a"], dtype=dtype)
        )
        with pd.option_context("future.infer_string", True):
            df = DataFrame({"a": np.array(["a", "b"])})
        tm.assert_frame_equal(df, expected)

        expected = DataFrame({0: ["a", "b"], 1: ["c", "d"]}, dtype=dtype)
        with pd.option_context("future.infer_string", True):
            df = DataFrame(np.array([["a", "c"], ["b", "d"]]))
        tm.assert_frame_equal(df, expected)

        expected = DataFrame(
            {"a": ["a", "b"], "b": ["c", "d"]},
            dtype=dtype,
            columns=Index(["a", "b"], dtype=dtype),
        )
        with pd.option_context("future.infer_string", True):
            df = DataFrame(np.array([["a", "c"], ["b", "d"]]), columns=["a", "b"])
        tm.assert_frame_equal(df, expected)

    def test_frame_string_inference_block_dim(self):
        # GH#55363
        with pd.option_context("future.infer_string", True):
            df = DataFrame(np.array([["hello", "goodbye"], ["hello", "Hello"]]))
        assert df._mgr.blocks[0].ndim == 2

    @pytest.mark.parametrize("klass", [Series, Index])
    def test_inference_on_pandas_objects(self, klass):
        # GH#56012
        obj = klass([Timestamp("2019-12-31")], dtype=object)
        result = DataFrame(obj, columns=["a"])
        assert result.dtypes.iloc[0] == np.object_

        result = DataFrame({"a": obj})
        assert result.dtypes.iloc[0] == np.object_

    def test_dict_keys_returns_rangeindex(self):
        result = DataFrame({0: [1], 1: [2]}).columns
        expected = RangeIndex(2)
        tm.assert_index_equal(result, expected, exact=True)

    @pytest.mark.parametrize(
        "cons", [Series, Index, DatetimeIndex, DataFrame, pd.array, pd.to_datetime]
    )
    def test_construction_datetime_resolution_inference(self, cons):
        ts = Timestamp(2999, 1, 1)
        ts2 = ts.tz_localize("US/Pacific")

        obj = cons([ts])
        res_dtype = tm.get_dtype(obj)
        assert res_dtype == "M8[us]", res_dtype

        obj2 = cons([ts2])
        res_dtype2 = tm.get_dtype(obj2)
        assert res_dtype2 == "M8[us, US/Pacific]", res_dtype2

    def test_construction_nan_value_timedelta64_dtype(self):
        # GH#60064
        result = DataFrame([None, 1], dtype="timedelta64[ns]")
        expected = DataFrame(
            ["NaT", "0 days 00:00:00.000000001"], dtype="timedelta64[ns]"
        )
        tm.assert_frame_equal(result, expected)
<<<<<<< HEAD
        
=======

    def test_dataframe_from_array_like_with_name_attribute(self):
        # GH#61443
        class DummyArray(np.ndarray):
            def __new__(cls, input_array):
                obj = np.asarray(input_array).view(cls)
                obj.name = "foo"
                return obj

        dummy = DummyArray(np.eye(3))
        df = DataFrame(dummy)
        expected = DataFrame(np.eye(3))
        tm.assert_frame_equal(df, expected)

>>>>>>> 7863029c

class TestDataFrameConstructorIndexInference:
    def test_frame_from_dict_of_series_overlapping_monthly_period_indexes(self):
        rng1 = pd.period_range("1/1/1999", "1/1/2012", freq="M")
        s1 = Series(np.random.default_rng(2).standard_normal(len(rng1)), rng1)

        rng2 = pd.period_range("1/1/1980", "12/1/2001", freq="M")
        s2 = Series(np.random.default_rng(2).standard_normal(len(rng2)), rng2)
        df = DataFrame({"s1": s1, "s2": s2})

        exp = pd.period_range("1/1/1980", "1/1/2012", freq="M")
        tm.assert_index_equal(df.index, exp)

    def test_frame_from_dict_with_mixed_tzaware_indexes(self):
        # GH#44091
        dti = date_range("2016-01-01", periods=3)

        ser1 = Series(range(3), index=dti)
        ser2 = Series(range(3), index=dti.tz_localize("UTC"))
        ser3 = Series(range(3), index=dti.tz_localize("US/Central"))
        ser4 = Series(range(3))

        # no tz-naive, but we do have mixed tzs and a non-DTI
        df1 = DataFrame({"A": ser2, "B": ser3, "C": ser4})
        exp_index = Index(
            list(ser2.index) + list(ser3.index) + list(ser4.index), dtype=object
        )
        tm.assert_index_equal(df1.index, exp_index)

        df2 = DataFrame({"A": ser2, "C": ser4, "B": ser3})
        exp_index3 = Index(
            list(ser2.index) + list(ser4.index) + list(ser3.index), dtype=object
        )
        tm.assert_index_equal(df2.index, exp_index3)

        df3 = DataFrame({"B": ser3, "A": ser2, "C": ser4})
        exp_index3 = Index(
            list(ser3.index) + list(ser2.index) + list(ser4.index), dtype=object
        )
        tm.assert_index_equal(df3.index, exp_index3)

        df4 = DataFrame({"C": ser4, "B": ser3, "A": ser2})
        exp_index4 = Index(
            list(ser4.index) + list(ser3.index) + list(ser2.index), dtype=object
        )
        tm.assert_index_equal(df4.index, exp_index4)

        # TODO: not clear if these raising is desired (no extant tests),
        #  but this is de facto behavior 2021-12-22
        msg = "Cannot join tz-naive with tz-aware DatetimeIndex"
        with pytest.raises(TypeError, match=msg):
            DataFrame({"A": ser2, "B": ser3, "C": ser4, "D": ser1})
        with pytest.raises(TypeError, match=msg):
            DataFrame({"A": ser2, "B": ser3, "D": ser1})
        with pytest.raises(TypeError, match=msg):
            DataFrame({"D": ser1, "A": ser2, "B": ser3})

    @pytest.mark.parametrize(
        "key_val, col_vals, col_type",
        [
            ["3", ["3", "4"], "utf8"],
            [3, [3, 4], "int8"],
        ],
    )
    def test_dict_data_arrow_column_expansion(self, key_val, col_vals, col_type):
        # GH 53617
        pa = pytest.importorskip("pyarrow")
        cols = pd.arrays.ArrowExtensionArray(
            pa.array(col_vals, type=pa.dictionary(pa.int8(), getattr(pa, col_type)()))
        )
        result = DataFrame({key_val: [1, 2]}, columns=cols)
        expected = DataFrame([[1, np.nan], [2, np.nan]], columns=cols)
        expected.isetitem(1, expected.iloc[:, 1].astype(object))
        tm.assert_frame_equal(result, expected)


class TestDataFrameConstructorWithDtypeCoercion:
    def test_floating_values_integer_dtype(self):
        # GH#40110 make DataFrame behavior with arraylike floating data and
        #  inty dtype match Series behavior

        arr = np.random.default_rng(2).standard_normal((10, 5))

        # GH#49599 in 2.0 we raise instead of either
        #  a) silently ignoring dtype and returningfloat (the old Series behavior) or
        #  b) rounding (the old DataFrame behavior)
        msg = "Trying to coerce float values to integers"
        with pytest.raises(ValueError, match=msg):
            DataFrame(arr, dtype="i8")

        df = DataFrame(arr.round(), dtype="i8")
        assert (df.dtypes == "i8").all()

        # with NaNs, we go through a different path with a different warning
        arr[0, 0] = np.nan
        msg = r"Cannot convert non-finite values \(NA or inf\) to integer"
        with pytest.raises(IntCastingNaNError, match=msg):
            DataFrame(arr, dtype="i8")
        with pytest.raises(IntCastingNaNError, match=msg):
            Series(arr[0], dtype="i8")
        # The future (raising) behavior matches what we would get via astype:
        msg = r"Cannot convert non-finite values \(NA or inf\) to integer"
        with pytest.raises(IntCastingNaNError, match=msg):
            DataFrame(arr).astype("i8")
        with pytest.raises(IntCastingNaNError, match=msg):
            Series(arr[0]).astype("i8")


class TestDataFrameConstructorWithDatetimeTZ:
    @pytest.mark.parametrize("tz", ["US/Eastern", "dateutil/US/Eastern"])
    def test_construction_preserves_tzaware_dtypes(self, tz):
        # after GH#7822
        # these retain the timezones on dict construction
        dr = date_range("2011/1/1", "2012/1/1", freq="W-FRI")
        dr_tz = dr.tz_localize(tz)
        df = DataFrame({"A": "foo", "B": dr_tz}, index=dr)
        tz_expected = DatetimeTZDtype("ns", dr_tz.tzinfo)
        assert df["B"].dtype == tz_expected

        # GH#2810 (with timezones)
        datetimes_naive = [ts.to_pydatetime() for ts in dr]
        datetimes_with_tz = [ts.to_pydatetime() for ts in dr_tz]
        df = DataFrame({"dr": dr})
        df["dr_tz"] = dr_tz
        df["datetimes_naive"] = datetimes_naive
        df["datetimes_with_tz"] = datetimes_with_tz
        result = df.dtypes
        expected = Series(
            [
                np.dtype("datetime64[ns]"),
                DatetimeTZDtype(tz=tz),
                np.dtype("datetime64[us]"),
                DatetimeTZDtype(tz=tz, unit="us"),
            ],
            index=["dr", "dr_tz", "datetimes_naive", "datetimes_with_tz"],
        )
        tm.assert_series_equal(result, expected)

    @pytest.mark.parametrize("pydt", [True, False])
    def test_constructor_data_aware_dtype_naive(self, tz_aware_fixture, pydt):
        # GH#25843, GH#41555, GH#33401
        tz = tz_aware_fixture
        ts = Timestamp("2019", tz=tz)
        if pydt:
            ts = ts.to_pydatetime()

        msg = (
            "Cannot convert timezone-aware data to timezone-naive dtype. "
            r"Use pd.Series\(values\).dt.tz_localize\(None\) instead."
        )
        with pytest.raises(ValueError, match=msg):
            DataFrame({0: [ts]}, dtype="datetime64[ns]")

        msg2 = "Cannot unbox tzaware Timestamp to tznaive dtype"
        with pytest.raises(TypeError, match=msg2):
            DataFrame({0: ts}, index=[0], dtype="datetime64[ns]")

        with pytest.raises(ValueError, match=msg):
            DataFrame([ts], dtype="datetime64[ns]")

        with pytest.raises(ValueError, match=msg):
            DataFrame(np.array([ts], dtype=object), dtype="datetime64[ns]")

        with pytest.raises(TypeError, match=msg2):
            DataFrame(ts, index=[0], columns=[0], dtype="datetime64[ns]")

        with pytest.raises(ValueError, match=msg):
            DataFrame([Series([ts])], dtype="datetime64[ns]")

        with pytest.raises(ValueError, match=msg):
            DataFrame([[ts]], columns=[0], dtype="datetime64[ns]")

    def test_from_dict(self):
        # 8260
        # support datetime64 with tz

        idx = Index(date_range("20130101", periods=3, tz="US/Eastern"), name="foo")
        dr = date_range("20130110", periods=3)

        # construction
        df = DataFrame({"A": idx, "B": dr})
        assert df["A"].dtype, "M8[ns, US/Eastern"
        assert df["A"].name == "A"
        tm.assert_series_equal(df["A"], Series(idx, name="A"))
        tm.assert_series_equal(df["B"], Series(dr, name="B"))

    def test_from_index(self):
        # from index
        idx2 = date_range("20130101", periods=3, tz="US/Eastern", name="foo")
        df2 = DataFrame(idx2)
        tm.assert_series_equal(df2["foo"], Series(idx2, name="foo"))
        df2 = DataFrame(Series(idx2))
        tm.assert_series_equal(df2["foo"], Series(idx2, name="foo"))

        idx2 = date_range("20130101", periods=3, tz="US/Eastern")
        df2 = DataFrame(idx2)
        tm.assert_series_equal(df2[0], Series(idx2, name=0))
        df2 = DataFrame(Series(idx2))
        tm.assert_series_equal(df2[0], Series(idx2, name=0))

    def test_frame_dict_constructor_datetime64_1680(self):
        dr = date_range("1/1/2012", periods=10)
        s = Series(dr, index=dr)

        # it works!
        DataFrame({"a": "foo", "b": s}, index=dr)
        DataFrame({"a": "foo", "b": s.values}, index=dr)

    def test_frame_datetime64_mixed_index_ctor_1681(self):
        dr = date_range("2011/1/1", "2012/1/1", freq="W-FRI")
        ts = Series(dr)

        # it works!
        d = DataFrame({"A": "foo", "B": ts}, index=dr)
        assert d["B"].isna().all()

    def test_frame_timeseries_column(self):
        # GH19157
        dr = date_range(
            start="20130101T10:00:00", periods=3, freq="min", tz="US/Eastern"
        )
        result = DataFrame(dr, columns=["timestamps"])
        expected = DataFrame(
            {
                "timestamps": [
                    Timestamp("20130101T10:00:00", tz="US/Eastern"),
                    Timestamp("20130101T10:01:00", tz="US/Eastern"),
                    Timestamp("20130101T10:02:00", tz="US/Eastern"),
                ]
            },
            dtype="M8[ns, US/Eastern]",
        )
        tm.assert_frame_equal(result, expected)

    def test_nested_dict_construction(self):
        # GH22227
        columns = ["Nevada", "Ohio"]
        pop = {
            "Nevada": {2001: 2.4, 2002: 2.9},
            "Ohio": {2000: 1.5, 2001: 1.7, 2002: 3.6},
        }
        result = DataFrame(pop, index=[2001, 2002, 2003], columns=columns)
        expected = DataFrame(
            [(2.4, 1.7), (2.9, 3.6), (np.nan, np.nan)],
            columns=columns,
            index=Index([2001, 2002, 2003]),
        )
        tm.assert_frame_equal(result, expected)

    def test_from_tzaware_object_array(self):
        # GH#26825 2D object array of tzaware timestamps should not raise
        dti = date_range("2016-04-05 04:30", periods=3, tz="UTC")
        data = dti._data.astype(object).reshape(1, -1)
        df = DataFrame(data)
        assert df.shape == (1, 3)
        assert (df.dtypes == dti.dtype).all()
        assert (df == dti).all().all()

    def test_from_tzaware_mixed_object_array(self):
        # GH#26825
        arr = np.array(
            [
                [
                    Timestamp("2013-01-01 00:00:00"),
                    Timestamp("2013-01-02 00:00:00"),
                    Timestamp("2013-01-03 00:00:00"),
                ],
                [
                    Timestamp("2013-01-01 00:00:00-0500", tz="US/Eastern"),
                    pd.NaT,
                    Timestamp("2013-01-03 00:00:00-0500", tz="US/Eastern"),
                ],
                [
                    Timestamp("2013-01-01 00:00:00+0100", tz="CET"),
                    pd.NaT,
                    Timestamp("2013-01-03 00:00:00+0100", tz="CET"),
                ],
            ],
            dtype=object,
        ).T
        res = DataFrame(arr, columns=["A", "B", "C"])

        expected_dtypes = [
            "datetime64[s]",
            "datetime64[s, US/Eastern]",
            "datetime64[s, CET]",
        ]
        assert (res.dtypes == expected_dtypes).all()

    def test_from_2d_ndarray_with_dtype(self):
        # GH#12513
        array_dim2 = np.arange(10).reshape((5, 2))
        df = DataFrame(array_dim2, dtype="datetime64[ns, UTC]")

        expected = DataFrame(array_dim2).astype("datetime64[ns, UTC]")
        tm.assert_frame_equal(df, expected)

    @pytest.mark.parametrize("typ", [set, frozenset])
    def test_construction_from_set_raises(self, typ):
        # https://github.com/pandas-dev/pandas/issues/32582
        values = typ({1, 2, 3})
        msg = f"'{typ.__name__}' type is unordered"
        with pytest.raises(TypeError, match=msg):
            DataFrame({"a": values})

        with pytest.raises(TypeError, match=msg):
            Series(values)

    def test_construction_from_ndarray_datetimelike(self):
        # ensure the underlying arrays are properly wrapped as EA when
        # constructed from 2D ndarray
        arr = np.arange(0, 12, dtype="datetime64[ns]").reshape(4, 3)
        df = DataFrame(arr)
        assert all(isinstance(block.values, DatetimeArray) for block in df._mgr.blocks)

    def test_construction_from_ndarray_with_eadtype_mismatched_columns(self):
        arr = np.random.default_rng(2).standard_normal((10, 2))
        dtype = pd.array([2.0]).dtype
        msg = r"len\(arrays\) must match len\(columns\)"
        with pytest.raises(ValueError, match=msg):
            DataFrame(arr, columns=["foo"], dtype=dtype)

        arr2 = pd.array([2.0, 3.0, 4.0])
        with pytest.raises(ValueError, match=msg):
            DataFrame(arr2, columns=["foo", "bar"])

    def test_columns_indexes_raise_on_sets(self):
        # GH 47215
        data = [[1, 2, 3], [4, 5, 6]]
        with pytest.raises(ValueError, match="index cannot be a set"):
            DataFrame(data, index={"a", "b"})
        with pytest.raises(ValueError, match="columns cannot be a set"):
            DataFrame(data, columns={"a", "b", "c"})

    def test_from_dict_with_columns_na_scalar(self):
        result = DataFrame({"a": pd.NaT}, columns=["a"], index=range(2))
        expected = DataFrame({"a": Series([pd.NaT, pd.NaT])})
        tm.assert_frame_equal(result, expected)

    # TODO: make this not cast to object in pandas 3.0
    @pytest.mark.skipif(
        not np_version_gt2, reason="StringDType only available in numpy 2 and above"
    )
    @pytest.mark.parametrize(
        "data",
        [
            {"a": ["a", "b", "c"], "b": [1.0, 2.0, 3.0], "c": ["d", "e", "f"]},
        ],
    )
    def test_np_string_array_object_cast(self, data):
        from numpy.dtypes import StringDType

        data["a"] = np.array(data["a"], dtype=StringDType())
        res = DataFrame(data)
        assert res["a"].dtype == np.object_
        assert (res["a"] == data["a"]).all()


def get1(obj):  # TODO: make a helper in tm?
    if isinstance(obj, Series):
        return obj.iloc[0]
    else:
        return obj.iloc[0, 0]


class TestFromScalar:
    @pytest.fixture(params=[list, dict, None])
    def box(self, request):
        return request.param

    @pytest.fixture
    def constructor(self, frame_or_series, box):
        extra = {"index": range(2)}
        if frame_or_series is DataFrame:
            extra["columns"] = ["A"]

        if box is None:
            return functools.partial(frame_or_series, **extra)

        elif box is dict:
            if frame_or_series is Series:
                return lambda x, **kwargs: frame_or_series(
                    {0: x, 1: x}, **extra, **kwargs
                )
            else:
                return lambda x, **kwargs: frame_or_series({"A": x}, **extra, **kwargs)
        elif frame_or_series is Series:
            return lambda x, **kwargs: frame_or_series([x, x], **extra, **kwargs)
        else:
            return lambda x, **kwargs: frame_or_series({"A": [x, x]}, **extra, **kwargs)

    @pytest.mark.parametrize("dtype", ["M8[ns]", "m8[ns]"])
    def test_from_nat_scalar(self, dtype, constructor):
        obj = constructor(pd.NaT, dtype=dtype)
        assert np.all(obj.dtypes == dtype)
        assert np.all(obj.isna())

    def test_from_timedelta_scalar_preserves_nanos(self, constructor):
        td = Timedelta(1)

        obj = constructor(td, dtype="m8[ns]")
        assert get1(obj) == td

    def test_from_timestamp_scalar_preserves_nanos(self, constructor, fixed_now_ts):
        ts = fixed_now_ts + Timedelta(1)

        obj = constructor(ts, dtype="M8[ns]")
        assert get1(obj) == ts

    def test_from_timedelta64_scalar_object(self, constructor):
        td = Timedelta(1)
        td64 = td.to_timedelta64()

        obj = constructor(td64, dtype=object)
        assert isinstance(get1(obj), np.timedelta64)

    @pytest.mark.parametrize("cls", [np.datetime64, np.timedelta64])
    def test_from_scalar_datetimelike_mismatched(self, constructor, cls):
        scalar = cls("NaT", "ns")
        dtype = {np.datetime64: "m8[ns]", np.timedelta64: "M8[ns]"}[cls]

        if cls is np.datetime64:
            msg1 = "Invalid type for timedelta scalar: <class 'numpy.datetime64'>"
        else:
            msg1 = "<class 'numpy.timedelta64'> is not convertible to datetime"
        msg = "|".join(["Cannot cast", msg1])

        with pytest.raises(TypeError, match=msg):
            constructor(scalar, dtype=dtype)

        scalar = cls(4, "ns")
        with pytest.raises(TypeError, match=msg):
            constructor(scalar, dtype=dtype)

    @pytest.mark.parametrize("cls", [datetime, np.datetime64])
    def test_from_out_of_bounds_ns_datetime(
        self, constructor, cls, request, box, frame_or_series
    ):
        # scalar that won't fit in nanosecond dt64, but will fit in microsecond
        scalar = datetime(9999, 1, 1)
        exp_dtype = "M8[us]"  # pydatetime objects default to this reso

        if cls is np.datetime64:
            scalar = np.datetime64(scalar, "D")
            exp_dtype = "M8[s]"  # closest reso to input
        result = constructor(scalar)

        item = get1(result)
        dtype = tm.get_dtype(result)

        assert type(item) is Timestamp
        assert item.asm8.dtype == exp_dtype
        assert dtype == exp_dtype

    @pytest.mark.skip_ubsan
    def test_out_of_s_bounds_datetime64(self, constructor):
        scalar = np.datetime64(np.iinfo(np.int64).max, "D")
        result = constructor(scalar)
        item = get1(result)
        assert type(item) is np.datetime64
        dtype = tm.get_dtype(result)
        assert dtype == object

    @pytest.mark.parametrize("cls", [timedelta, np.timedelta64])
    def test_from_out_of_bounds_ns_timedelta(
        self, constructor, cls, request, box, frame_or_series
    ):
        # scalar that won't fit in nanosecond td64, but will fit in microsecond
        if box is list or (frame_or_series is Series and box is dict):
            mark = pytest.mark.xfail(
                reason="TimedeltaArray constructor has been updated to cast td64 "
                "to non-nano, but TimedeltaArray._from_sequence has not",
                strict=True,
            )
            request.applymarker(mark)

        scalar = datetime(9999, 1, 1) - datetime(1970, 1, 1)
        exp_dtype = "m8[us]"  # smallest reso that fits
        if cls is np.timedelta64:
            scalar = np.timedelta64(scalar, "D")
            exp_dtype = "m8[s]"  # closest reso to input
        result = constructor(scalar)

        item = get1(result)
        dtype = tm.get_dtype(result)

        assert type(item) is Timedelta
        assert item.asm8.dtype == exp_dtype
        assert dtype == exp_dtype

    @pytest.mark.skip_ubsan
    @pytest.mark.parametrize("cls", [np.datetime64, np.timedelta64])
    def test_out_of_s_bounds_timedelta64(self, constructor, cls):
        scalar = cls(np.iinfo(np.int64).max, "D")
        result = constructor(scalar)
        item = get1(result)
        assert type(item) is cls
        dtype = tm.get_dtype(result)
        assert dtype == object

    def test_tzaware_data_tznaive_dtype(self, constructor, box, frame_or_series):
        tz = "US/Eastern"
        ts = Timestamp("2019", tz=tz)

        if box is None or (frame_or_series is DataFrame and box is dict):
            msg = "Cannot unbox tzaware Timestamp to tznaive dtype"
            err = TypeError
        else:
            msg = (
                "Cannot convert timezone-aware data to timezone-naive dtype. "
                r"Use pd.Series\(values\).dt.tz_localize\(None\) instead."
            )
            err = ValueError

        with pytest.raises(err, match=msg):
            constructor(ts, dtype="M8[ns]")


# TODO: better location for this test?
class TestAllowNonNano:
    # Until 2.0, we do not preserve non-nano dt64/td64 when passed as ndarray,
    #  but do preserve it when passed as DTA/TDA

    @pytest.fixture(params=[True, False])
    def as_td(self, request):
        return request.param

    @pytest.fixture
    def arr(self, as_td):
        values = np.arange(5).astype(np.int64).view("M8[s]")
        if as_td:
            values = values - values[0]
            return TimedeltaArray._simple_new(values, dtype=values.dtype)
        else:
            return DatetimeArray._simple_new(values, dtype=values.dtype)

    def test_index_allow_non_nano(self, arr):
        idx = Index(arr)
        assert idx.dtype == arr.dtype

    def test_dti_tdi_allow_non_nano(self, arr, as_td):
        if as_td:
            idx = pd.TimedeltaIndex(arr)
        else:
            idx = DatetimeIndex(arr)
        assert idx.dtype == arr.dtype

    def test_series_allow_non_nano(self, arr):
        ser = Series(arr)
        assert ser.dtype == arr.dtype

    def test_frame_allow_non_nano(self, arr):
        df = DataFrame(arr)
        assert df.dtypes[0] == arr.dtype

    def test_frame_from_dict_allow_non_nano(self, arr):
        df = DataFrame({0: arr})
        assert df.dtypes[0] == arr.dtype<|MERGE_RESOLUTION|>--- conflicted
+++ resolved
@@ -2779,9 +2779,6 @@
             ["NaT", "0 days 00:00:00.000000001"], dtype="timedelta64[ns]"
         )
         tm.assert_frame_equal(result, expected)
-<<<<<<< HEAD
-        
-=======
 
     def test_dataframe_from_array_like_with_name_attribute(self):
         # GH#61443
@@ -2796,7 +2793,6 @@
         expected = DataFrame(np.eye(3))
         tm.assert_frame_equal(df, expected)
 
->>>>>>> 7863029c
 
 class TestDataFrameConstructorIndexInference:
     def test_frame_from_dict_of_series_overlapping_monthly_period_indexes(self):
