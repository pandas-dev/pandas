import numpy as np
import pytest

from pandas.core.dtypes.dtypes import DatetimeTZDtype, IntervalDtype, PeriodDtype

from pandas import (
    Categorical,
    DataFrame,
    Index,
    Interval,
    NaT,
    Period,
    PeriodIndex,
    Series,
    Timestamp,
    date_range,
    notna,
    period_range,
)
import pandas._testing as tm
from pandas.core.arrays import SparseArray


class TestDataFrameSetItem:
    @pytest.mark.parametrize("dtype", ["int32", "int64", "float32", "float64"])
    def test_setitem_dtype(self, dtype, float_frame):
        arr = np.random.randn(len(float_frame))

        float_frame[dtype] = np.array(arr, dtype=dtype)
        assert float_frame[dtype].dtype.name == dtype

    def test_setitem_list_not_dataframe(self, float_frame):
        data = np.random.randn(len(float_frame), 2)
        float_frame[["A", "B"]] = data
        tm.assert_almost_equal(float_frame[["A", "B"]].values, data)

    def test_setitem_error_msmgs(self):

        # GH 7432
        df = DataFrame(
            {"bar": [1, 2, 3], "baz": ["d", "e", "f"]},
            index=Index(["a", "b", "c"], name="foo"),
        )
        ser = Series(
            ["g", "h", "i", "j"],
            index=Index(["a", "b", "c", "a"], name="foo"),
            name="fiz",
        )
        msg = "cannot reindex from a duplicate axis"
        with pytest.raises(ValueError, match=msg):
            df["newcol"] = ser

        # GH 4107, more descriptive error message
        df = DataFrame(np.random.randint(0, 2, (4, 4)), columns=["a", "b", "c", "d"])

        msg = "incompatible index of inserted column with frame index"
        with pytest.raises(TypeError, match=msg):
            df["gr"] = df.groupby(["b", "c"]).count()

    def test_setitem_benchmark(self):
        # from the vb_suite/frame_methods/frame_insert_columns
        N = 10
        K = 5
        df = DataFrame(index=range(N))
        new_col = np.random.randn(N)
        for i in range(K):
            df[i] = new_col
        expected = DataFrame(np.repeat(new_col, K).reshape(N, K), index=range(N))
        tm.assert_frame_equal(df, expected)

    def test_setitem_different_dtype(self):
        df = DataFrame(
            np.random.randn(5, 3), index=np.arange(5), columns=["c", "b", "a"]
        )
        df.insert(0, "foo", df["a"])
        df.insert(2, "bar", df["c"])

        # diff dtype

        # new item
        df["x"] = df["a"].astype("float32")
        result = df.dtypes
        expected = Series(
            [np.dtype("float64")] * 5 + [np.dtype("float32")],
            index=["foo", "c", "bar", "b", "a", "x"],
        )
        tm.assert_series_equal(result, expected)

        # replacing current (in different block)
        df["a"] = df["a"].astype("float32")
        result = df.dtypes
        expected = Series(
            [np.dtype("float64")] * 4 + [np.dtype("float32")] * 2,
            index=["foo", "c", "bar", "b", "a", "x"],
        )
        tm.assert_series_equal(result, expected)

        df["y"] = df["a"].astype("int32")
        result = df.dtypes
        expected = Series(
            [np.dtype("float64")] * 4 + [np.dtype("float32")] * 2 + [np.dtype("int32")],
            index=["foo", "c", "bar", "b", "a", "x", "y"],
        )
        tm.assert_series_equal(result, expected)

    def test_setitem_empty_columns(self):
        # GH 13522
        df = DataFrame(index=["A", "B", "C"])
        df["X"] = df.index
        df["X"] = ["x", "y", "z"]
        exp = DataFrame(data={"X": ["x", "y", "z"]}, index=["A", "B", "C"])
        tm.assert_frame_equal(df, exp)

    def test_setitem_dt64_index_empty_columns(self):
        rng = date_range("1/1/2000 00:00:00", "1/1/2000 1:59:50", freq="10s")
        df = DataFrame(index=np.arange(len(rng)))

        df["A"] = rng
        assert df["A"].dtype == np.dtype("M8[ns]")

    def test_setitem_timestamp_empty_columns(self):
        # GH#19843
        df = DataFrame(index=range(3))
        df["now"] = Timestamp("20130101", tz="UTC")

        expected = DataFrame(
            [[Timestamp("20130101", tz="UTC")]] * 3, index=[0, 1, 2], columns=["now"]
        )
        tm.assert_frame_equal(df, expected)

    def test_setitem_wrong_length_categorical_dtype_raises(self):
        # GH#29523
        cat = Categorical.from_codes([0, 1, 1, 0, 1, 2], ["a", "b", "c"])
        df = DataFrame(range(10), columns=["bar"])

        msg = (
            rf"Length of values \({len(cat)}\) "
            rf"does not match length of index \({len(df)}\)"
        )
        with pytest.raises(ValueError, match=msg):
            df["foo"] = cat

    def test_setitem_with_sparse_value(self):
        # GH#8131
        df = DataFrame({"c_1": ["a", "b", "c"], "n_1": [1.0, 2.0, 3.0]})
        sp_array = SparseArray([0, 0, 1])
        df["new_column"] = sp_array

        expected = Series(sp_array, name="new_column")
        tm.assert_series_equal(df["new_column"], expected)

    def test_setitem_with_unaligned_sparse_value(self):
        df = DataFrame({"c_1": ["a", "b", "c"], "n_1": [1.0, 2.0, 3.0]})
        sp_series = Series(SparseArray([0, 0, 1]), index=[2, 1, 0])

        df["new_column"] = sp_series
        expected = Series(SparseArray([1, 0, 0]), name="new_column")
        tm.assert_series_equal(df["new_column"], expected)

    def test_setitem_dict_preserves_dtypes(self):
        # https://github.com/pandas-dev/pandas/issues/34573
        expected = DataFrame(
            {
                "a": Series([0, 1, 2], dtype="int64"),
                "b": Series([1, 2, 3], dtype=float),
                "c": Series([1, 2, 3], dtype=float),
            }
        )
        df = DataFrame(
            {
                "a": Series([], dtype="int64"),
                "b": Series([], dtype=float),
                "c": Series([], dtype=float),
            }
        )
        for idx, b in enumerate([1, 2, 3]):
            df.loc[df.shape[0]] = {"a": int(idx), "b": float(b), "c": float(b)}
        tm.assert_frame_equal(df, expected)

    @pytest.mark.parametrize(
        "obj,dtype",
        [
            (Period("2020-01"), PeriodDtype("M")),
            (Interval(left=0, right=5), IntervalDtype("int64")),
            (
                Timestamp("2011-01-01", tz="US/Eastern"),
                DatetimeTZDtype(tz="US/Eastern"),
            ),
        ],
    )
    def test_setitem_extension_types(self, obj, dtype):
        # GH: 34832
        expected = DataFrame({"idx": [1, 2, 3], "obj": Series([obj] * 3, dtype=dtype)})

        df = DataFrame({"idx": [1, 2, 3]})
        df["obj"] = obj

        tm.assert_frame_equal(df, expected)

    def test_setitem_dt64_ndarray_with_NaT_and_diff_time_units(self):
        # GH#7492
        data_ns = np.array([1, "nat"], dtype="datetime64[ns]")
        result = Series(data_ns).to_frame()
        result["new"] = data_ns
        expected = DataFrame({0: [1, None], "new": [1, None]}, dtype="datetime64[ns]")
        tm.assert_frame_equal(result, expected)

        # OutOfBoundsDatetime error shouldn't occur
        data_s = np.array([1, "nat"], dtype="datetime64[s]")
        result["new"] = data_s
        expected = DataFrame({0: [1, None], "new": [1e9, None]}, dtype="datetime64[ns]")
        tm.assert_frame_equal(result, expected)

    @pytest.mark.parametrize("unit", ["h", "m", "s", "ms", "D", "M", "Y"])
    def test_frame_setitem_datetime64_col_other_units(self, unit):
        # Check that non-nano dt64 values get cast to dt64 on setitem
        #  into a not-yet-existing column
        n = 100

        dtype = np.dtype(f"M8[{unit}]")
        vals = np.arange(n, dtype=np.int64).view(dtype)
        ex_vals = vals.astype("datetime64[ns]")

        df = DataFrame({"ints": np.arange(n)}, index=np.arange(n))
        df[unit] = vals

        assert df[unit].dtype == np.dtype("M8[ns]")
        assert (df[unit].values == ex_vals).all()

    @pytest.mark.parametrize("unit", ["h", "m", "s", "ms", "D", "M", "Y"])
    def test_frame_setitem_existing_datetime64_col_other_units(self, unit):
        # Check that non-nano dt64 values get cast to dt64 on setitem
        #  into an already-existing dt64 column
        n = 100

        dtype = np.dtype(f"M8[{unit}]")
        vals = np.arange(n, dtype=np.int64).view(dtype)
        ex_vals = vals.astype("datetime64[ns]")

        df = DataFrame({"ints": np.arange(n)}, index=np.arange(n))
        df["dates"] = np.arange(n, dtype=np.int64).view("M8[ns]")

        # We overwrite existing dt64 column with new, non-nano dt64 vals
        df["dates"] = vals
        assert (df["dates"].values == ex_vals).all()

    def test_setitem_dt64tz(self, timezone_frame):

        df = timezone_frame
        idx = df["B"].rename("foo")

        # setitem
        df["C"] = idx
        tm.assert_series_equal(df["C"], Series(idx, name="C"))

        df["D"] = "foo"
        df["D"] = idx
        tm.assert_series_equal(df["D"], Series(idx, name="D"))
        del df["D"]

        # assert that A & C are not sharing the same base (e.g. they
        # are copies)
        b1 = df._mgr.blocks[1]
        b2 = df._mgr.blocks[2]
        tm.assert_extension_array_equal(b1.values, b2.values)
        b1base = b1.values._data.base
        b2base = b2.values._data.base
        assert b1base is None or (id(b1base) != id(b2base))

        # with nan
        df2 = df.copy()
        df2.iloc[1, 1] = NaT
        df2.iloc[1, 2] = NaT
        result = df2["B"]
        tm.assert_series_equal(notna(result), Series([True, False, True], name="B"))
        tm.assert_series_equal(df2.dtypes, df.dtypes)

    def test_setitem_periodindex(self):
        rng = period_range("1/1/2000", periods=5, name="index")
        df = DataFrame(np.random.randn(5, 3), index=rng)

        df["Index"] = rng
        rs = Index(df["Index"])
        tm.assert_index_equal(rs, rng, check_names=False)
        assert rs.name == "Index"
        assert rng.name == "index"

        rs = df.reset_index().set_index("index")
        assert isinstance(rs.index, PeriodIndex)
        tm.assert_index_equal(rs.index, rng)

    @pytest.mark.parametrize("klass", [list, np.array])
    def test_iloc_setitem_bool_indexer(self, klass):
        # GH: 36741
        df = DataFrame({"flag": ["x", "y", "z"], "value": [1, 3, 4]})
        indexer = klass([True, False, False])
        df.iloc[indexer, 1] = df.iloc[indexer, 1] * 2
        expected = DataFrame({"flag": ["x", "y", "z"], "value": [2, 3, 4]})
        tm.assert_frame_equal(df, expected)

<<<<<<< HEAD
    def test_setitem_only_false_indexer_dtype_changed(self):
        # GH: 37550
        df = DataFrame({"a": ["a"], "b": [1], "c": [1]})
        df.loc[[False], ["b"]] = 10 - df["c"]
        expected = DataFrame({"a": ["a"], "b": [1], "c": [1]})
        tm.assert_frame_equal(df, expected)
=======

class TestDataFrameSetItemSlicing:
    def test_setitem_slice_position(self):
        # GH#31469
        df = DataFrame(np.zeros((100, 1)))
        df[-4:] = 1
        arr = np.zeros((100, 1))
        arr[-4:] = 1
        expected = DataFrame(arr)
        tm.assert_frame_equal(df, expected)


class TestDataFrameSetItemCallable:
    def test_setitem_callable(self):
        # GH#12533
        df = DataFrame({"A": [1, 2, 3, 4], "B": [5, 6, 7, 8]})
        df[lambda x: "A"] = [11, 12, 13, 14]

        exp = DataFrame({"A": [11, 12, 13, 14], "B": [5, 6, 7, 8]})
        tm.assert_frame_equal(df, exp)


class TestDataFrameSetItemBooleanMask:
    @pytest.mark.parametrize(
        "mask_type",
        [lambda df: df > np.abs(df) / 2, lambda df: (df > np.abs(df) / 2).values],
        ids=["dataframe", "array"],
    )
    def test_setitem_boolean_mask(self, mask_type, float_frame):

        # Test for issue #18582
        df = float_frame.copy()
        mask = mask_type(df)

        # index with boolean mask
        result = df.copy()
        result[mask] = np.nan

        expected = df.copy()
        expected.values[np.array(mask)] = np.nan
        tm.assert_frame_equal(result, expected)
>>>>>>> 8b05fe3b
<|MERGE_RESOLUTION|>--- conflicted
+++ resolved
@@ -298,14 +298,13 @@
         expected = DataFrame({"flag": ["x", "y", "z"], "value": [2, 3, 4]})
         tm.assert_frame_equal(df, expected)
 
-<<<<<<< HEAD
     def test_setitem_only_false_indexer_dtype_changed(self):
         # GH: 37550
         df = DataFrame({"a": ["a"], "b": [1], "c": [1]})
         df.loc[[False], ["b"]] = 10 - df["c"]
         expected = DataFrame({"a": ["a"], "b": [1], "c": [1]})
         tm.assert_frame_equal(df, expected)
-=======
+
 
 class TestDataFrameSetItemSlicing:
     def test_setitem_slice_position(self):
@@ -346,5 +345,4 @@
 
         expected = df.copy()
         expected.values[np.array(mask)] = np.nan
-        tm.assert_frame_equal(result, expected)
->>>>>>> 8b05fe3b
+        tm.assert_frame_equal(result, expected)