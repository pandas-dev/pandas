from datetime import date, datetime, time, timedelta
import re

import numpy as np
import pytest

from pandas._libs import iNaT

from pandas.core.dtypes.common import is_integer

import pandas as pd
from pandas import (
    DataFrame,
    DatetimeIndex,
    Index,
    MultiIndex,
    Series,
    Timestamp,
    date_range,
    isna,
    notna,
)
import pandas._testing as tm
import pandas.core.common as com
from pandas.core.indexing import IndexingError

from pandas.tseries.offsets import BDay

# We pass through a TypeError raised by numpy
_slice_msg = "slice indices must be integers or None or have an __index__ method"


class TestDataFrameIndexing:
    def test_getitem(self, float_frame):
        # Slicing
        sl = float_frame[:20]
        assert len(sl.index) == 20

        # Column access
        for _, series in sl.items():
            assert len(series.index) == 20
            assert tm.equalContents(series.index, sl.index)

        for key, _ in float_frame._series.items():
            assert float_frame[key] is not None

        assert "random" not in float_frame
        with pytest.raises(KeyError, match="random"):
            float_frame["random"]

        df = float_frame.copy()
        df["$10"] = np.random.randn(len(df))

        ad = np.random.randn(len(df))
        df["@awesome_domain"] = ad

        with pytest.raises(KeyError, match=re.escape("'df[\"$10\"]'")):
            df.__getitem__('df["$10"]')

        res = df["@awesome_domain"]
        tm.assert_numpy_array_equal(ad, res.values)

    def test_getitem_dupe_cols(self):
        df = DataFrame([[1, 2, 3], [4, 5, 6]], columns=["a", "a", "b"])
        msg = "\"None of [Index(['baf'], dtype='object')] are in the [columns]\""
        with pytest.raises(KeyError, match=re.escape(msg)):
            df[["baf"]]

    @pytest.mark.parametrize("key_type", [iter, np.array, Series, Index])
    def test_loc_iterable(self, float_frame, key_type):
        idx = key_type(["A", "B", "C"])
        result = float_frame.loc[:, idx]
        expected = float_frame.loc[:, ["A", "B", "C"]]
        tm.assert_frame_equal(result, expected)

    def test_loc_timedelta_0seconds(self):
        # GH#10583
        df = DataFrame(np.random.normal(size=(10, 4)))
        df.index = pd.timedelta_range(start="0s", periods=10, freq="s")
        expected = df.loc[pd.Timedelta("0s") :, :]
        result = df.loc["0s":, :]
        tm.assert_frame_equal(expected, result)

    @pytest.mark.parametrize(
        "idx_type",
        [
            list,
            iter,
            Index,
            set,
            lambda l: dict(zip(l, range(len(l)))),
            lambda l: dict(zip(l, range(len(l)))).keys(),
        ],
        ids=["list", "iter", "Index", "set", "dict", "dict_keys"],
    )
    @pytest.mark.parametrize("levels", [1, 2])
    def test_getitem_listlike(self, idx_type, levels, float_frame):
        # GH 21294

        if levels == 1:
            frame, missing = float_frame, "food"
        else:
            # MultiIndex columns
            frame = DataFrame(
                np.random.randn(8, 3),
                columns=Index(
                    [("foo", "bar"), ("baz", "qux"), ("peek", "aboo")],
                    name=("sth", "sth2"),
                ),
            )
            missing = ("good", "food")

        keys = [frame.columns[1], frame.columns[0]]
        idx = idx_type(keys)
        idx_check = list(idx_type(keys))

        result = frame[idx]

        expected = frame.loc[:, idx_check]
        expected.columns.names = frame.columns.names

        tm.assert_frame_equal(result, expected)

        idx = idx_type(keys + [missing])
        with pytest.raises(KeyError, match="not in index"):
            frame[idx]

    @pytest.mark.parametrize(
        "val,expected", [(2 ** 63 - 1, Series([1])), (2 ** 63, Series([2]))]
    )
    def test_loc_uint64(self, val, expected):
        # see gh-19399
        df = DataFrame([1, 2], index=[2 ** 63 - 1, 2 ** 63])
        result = df.loc[val]

        expected.name = val
        tm.assert_series_equal(result, expected)

    def test_getitem_callable(self, float_frame):
        # GH 12533
        result = float_frame[lambda x: "A"]
        tm.assert_series_equal(result, float_frame.loc[:, "A"])

        result = float_frame[lambda x: ["A", "B"]]
        tm.assert_frame_equal(result, float_frame.loc[:, ["A", "B"]])

        df = float_frame[:3]
        result = df[lambda x: [True, False, True]]
        tm.assert_frame_equal(result, float_frame.iloc[[0, 2], :])

    def test_setitem_list(self, float_frame):

        float_frame["E"] = "foo"
        data = float_frame[["A", "B"]]
        float_frame[["B", "A"]] = data

        tm.assert_series_equal(float_frame["B"], data["A"], check_names=False)
        tm.assert_series_equal(float_frame["A"], data["B"], check_names=False)

        msg = "Columns must be same length as key"
        with pytest.raises(ValueError, match=msg):
            data[["A"]] = float_frame[["A", "B"]]
        newcolumndata = range(len(data.index) - 1)
        msg = (
            rf"Length of values \({len(newcolumndata)}\) "
            rf"does not match length of index \({len(data)}\)"
        )
        with pytest.raises(ValueError, match=msg):
            data["A"] = newcolumndata

        df = DataFrame(0, index=range(3), columns=["tt1", "tt2"], dtype=np.int_)
        df.loc[1, ["tt1", "tt2"]] = [1, 2]

        result = df.loc[df.index[1], ["tt1", "tt2"]]
        expected = Series([1, 2], df.columns, dtype=np.int_, name=1)
        tm.assert_series_equal(result, expected)

        df["tt1"] = df["tt2"] = "0"
        df.loc[df.index[1], ["tt1", "tt2"]] = ["1", "2"]
        result = df.loc[df.index[1], ["tt1", "tt2"]]
        expected = Series(["1", "2"], df.columns, name=1)
        tm.assert_series_equal(result, expected)

    def test_setitem_list_not_dataframe(self, float_frame):
        data = np.random.randn(len(float_frame), 2)
        float_frame[["A", "B"]] = data
        tm.assert_almost_equal(float_frame[["A", "B"]].values, data)

    def test_setitem_list_of_tuples(self, float_frame):
        tuples = list(zip(float_frame["A"], float_frame["B"]))
        float_frame["tuples"] = tuples

        result = float_frame["tuples"]
        expected = Series(tuples, index=float_frame.index, name="tuples")
        tm.assert_series_equal(result, expected)

    @pytest.mark.parametrize(
        "columns,box,expected",
        [
            (
                ["A", "B", "C", "D"],
                7,
                DataFrame(
                    [[7, 7, 7, 7], [7, 7, 7, 7], [7, 7, 7, 7]],
                    columns=["A", "B", "C", "D"],
                ),
            ),
            (
                ["C", "D"],
                [7, 8],
                DataFrame(
                    [[1, 2, 7, 8], [3, 4, 7, 8], [5, 6, 7, 8]],
                    columns=["A", "B", "C", "D"],
                ),
            ),
            (
                ["A", "B", "C"],
                np.array([7, 8, 9], dtype=np.int64),
                DataFrame([[7, 8, 9], [7, 8, 9], [7, 8, 9]], columns=["A", "B", "C"]),
            ),
            (
                ["B", "C", "D"],
                [[7, 8, 9], [10, 11, 12], [13, 14, 15]],
                DataFrame(
                    [[1, 7, 8, 9], [3, 10, 11, 12], [5, 13, 14, 15]],
                    columns=["A", "B", "C", "D"],
                ),
            ),
            (
                ["C", "A", "D"],
                np.array([[7, 8, 9], [10, 11, 12], [13, 14, 15]], dtype=np.int64),
                DataFrame(
                    [[8, 2, 7, 9], [11, 4, 10, 12], [14, 6, 13, 15]],
                    columns=["A", "B", "C", "D"],
                ),
            ),
            (
                ["A", "C"],
                DataFrame([[7, 8], [9, 10], [11, 12]], columns=["A", "C"]),
                DataFrame(
                    [[7, 2, 8], [9, 4, 10], [11, 6, 12]], columns=["A", "B", "C"]
                ),
            ),
        ],
    )
    def test_setitem_list_missing_columns(self, columns, box, expected):
        # GH 29334
        df = DataFrame([[1, 2], [3, 4], [5, 6]], columns=["A", "B"])
        df[columns] = box
        tm.assert_frame_equal(df, expected)

    def test_setitem_multi_index(self):
        # GH7655, test that assigning to a sub-frame of a frame
        # with multi-index columns aligns both rows and columns
        it = ["jim", "joe", "jolie"], ["first", "last"], ["left", "center", "right"]

        cols = MultiIndex.from_product(it)
        index = pd.date_range("20141006", periods=20)
        vals = np.random.randint(1, 1000, (len(index), len(cols)))
        df = DataFrame(vals, columns=cols, index=index)

        i, j = df.index.values.copy(), it[-1][:]

        np.random.shuffle(i)
        df["jim"] = df["jolie"].loc[i, ::-1]
        tm.assert_frame_equal(df["jim"], df["jolie"])

        np.random.shuffle(j)
        df[("joe", "first")] = df[("jolie", "last")].loc[i, j]
        tm.assert_frame_equal(df[("joe", "first")], df[("jolie", "last")])

        np.random.shuffle(j)
        df[("joe", "last")] = df[("jolie", "first")].loc[i, j]
        tm.assert_frame_equal(df[("joe", "last")], df[("jolie", "first")])

    def test_setitem_callable(self):
        # GH 12533
        df = DataFrame({"A": [1, 2, 3, 4], "B": [5, 6, 7, 8]})
        df[lambda x: "A"] = [11, 12, 13, 14]

        exp = DataFrame({"A": [11, 12, 13, 14], "B": [5, 6, 7, 8]})
        tm.assert_frame_equal(df, exp)

    def test_setitem_other_callable(self):
        # GH 13299
        def inc(x):
            return x + 1

        df = DataFrame([[-1, 1], [1, -1]])
        df[df > 0] = inc

        expected = DataFrame([[-1, inc], [inc, -1]])
        tm.assert_frame_equal(df, expected)

    def test_getitem_boolean(
        self, float_string_frame, mixed_float_frame, mixed_int_frame, datetime_frame
    ):
        # boolean indexing
        d = datetime_frame.index[10]
        indexer = datetime_frame.index > d
        indexer_obj = indexer.astype(object)

        subindex = datetime_frame.index[indexer]
        subframe = datetime_frame[indexer]

        tm.assert_index_equal(subindex, subframe.index)
        with pytest.raises(ValueError, match="Item wrong length"):
            datetime_frame[indexer[:-1]]

        subframe_obj = datetime_frame[indexer_obj]
        tm.assert_frame_equal(subframe_obj, subframe)

        with pytest.raises(ValueError, match="Boolean array expected"):
            datetime_frame[datetime_frame]

        # test that Series work
        indexer_obj = Series(indexer_obj, datetime_frame.index)

        subframe_obj = datetime_frame[indexer_obj]
        tm.assert_frame_equal(subframe_obj, subframe)

        # test that Series indexers reindex
        # we are producing a warning that since the passed boolean
        # key is not the same as the given index, we will reindex
        # not sure this is really necessary
        with tm.assert_produces_warning(UserWarning, check_stacklevel=False):
            indexer_obj = indexer_obj.reindex(datetime_frame.index[::-1])
            subframe_obj = datetime_frame[indexer_obj]
            tm.assert_frame_equal(subframe_obj, subframe)

        # test df[df > 0]
        for df in [
            datetime_frame,
            float_string_frame,
            mixed_float_frame,
            mixed_int_frame,
        ]:
            if df is float_string_frame:
                continue

            data = df._get_numeric_data()
            bif = df[df > 0]
            bifw = DataFrame(
                {c: np.where(data[c] > 0, data[c], np.nan) for c in data.columns},
                index=data.index,
                columns=data.columns,
            )

            # add back other columns to compare
            for c in df.columns:
                if c not in bifw:
                    bifw[c] = df[c]
            bifw = bifw.reindex(columns=df.columns)

            tm.assert_frame_equal(bif, bifw, check_dtype=False)
            for c in df.columns:
                if bif[c].dtype != bifw[c].dtype:
                    assert bif[c].dtype == df[c].dtype

    def test_getitem_boolean_casting(self, datetime_frame):

        # don't upcast if we don't need to
        df = datetime_frame.copy()
        df["E"] = 1
        df["E"] = df["E"].astype("int32")
        df["E1"] = df["E"].copy()
        df["F"] = 1
        df["F"] = df["F"].astype("int64")
        df["F1"] = df["F"].copy()

        casted = df[df > 0]
        result = casted.dtypes
        expected = Series(
            [np.dtype("float64")] * 4
            + [np.dtype("int32")] * 2
            + [np.dtype("int64")] * 2,
            index=["A", "B", "C", "D", "E", "E1", "F", "F1"],
        )
        tm.assert_series_equal(result, expected)

        # int block splitting
        df.loc[df.index[1:3], ["E1", "F1"]] = 0
        casted = df[df > 0]
        result = casted.dtypes
        expected = Series(
            [np.dtype("float64")] * 4
            + [np.dtype("int32")]
            + [np.dtype("float64")]
            + [np.dtype("int64")]
            + [np.dtype("float64")],
            index=["A", "B", "C", "D", "E", "E1", "F", "F1"],
        )
        tm.assert_series_equal(result, expected)

    def test_getitem_boolean_list(self):
        df = DataFrame(np.arange(12).reshape(3, 4))

        def _checkit(lst):
            result = df[lst]
            expected = df.loc[df.index[lst]]
            tm.assert_frame_equal(result, expected)

        _checkit([True, False, True])
        _checkit([True, True, True])
        _checkit([False, False, False])

    def test_getitem_boolean_iadd(self):
        arr = np.random.randn(5, 5)

        df = DataFrame(arr.copy(), columns=["A", "B", "C", "D", "E"])

        df[df < 0] += 1
        arr[arr < 0] += 1

        tm.assert_almost_equal(df.values, arr)

    def test_boolean_index_empty_corner(self):
        # #2096
        blah = DataFrame(np.empty([0, 1]), columns=["A"], index=DatetimeIndex([]))

        # both of these should succeed trivially
        k = np.array([], bool)

        blah[k]
        blah[k] = 0

    def test_getitem_ix_mixed_integer(self):
        df = DataFrame(
            np.random.randn(4, 3), index=[1, 10, "C", "E"], columns=[1, 2, 3]
        )

        result = df.iloc[:-1]
        expected = df.loc[df.index[:-1]]
        tm.assert_frame_equal(result, expected)

        result = df.loc[[1, 10]]
        expected = df.loc[Index([1, 10])]
        tm.assert_frame_equal(result, expected)

        # 11320
        df = DataFrame(
            {
                "rna": (1.5, 2.2, 3.2, 4.5),
                -1000: [11, 21, 36, 40],
                0: [10, 22, 43, 34],
                1000: [0, 10, 20, 30],
            },
            columns=["rna", -1000, 0, 1000],
        )
        result = df[[1000]]
        expected = df.iloc[:, [3]]
        tm.assert_frame_equal(result, expected)
        result = df[[-1000]]
        expected = df.iloc[:, [1]]
        tm.assert_frame_equal(result, expected)

    def test_getattr(self, float_frame):
        tm.assert_series_equal(float_frame.A, float_frame["A"])
        msg = "'DataFrame' object has no attribute 'NONEXISTENT_NAME'"
        with pytest.raises(AttributeError, match=msg):
            float_frame.NONEXISTENT_NAME

    def test_setattr_column(self):
        df = DataFrame({"foobar": 1}, index=range(10))

        df.foobar = 5
        assert (df.foobar == 5).all()

    def test_setitem(self, float_frame):
        # not sure what else to do here
        series = float_frame["A"][::2]
        float_frame["col5"] = series
        assert "col5" in float_frame

        assert len(series) == 15
        assert len(float_frame) == 30

        exp = np.ravel(np.column_stack((series.values, [np.nan] * 15)))
        exp = Series(exp, index=float_frame.index, name="col5")
        tm.assert_series_equal(float_frame["col5"], exp)

        series = float_frame["A"]
        float_frame["col6"] = series
        tm.assert_series_equal(series, float_frame["col6"], check_names=False)

        # set ndarray
        arr = np.random.randn(len(float_frame))
        float_frame["col9"] = arr
        assert (float_frame["col9"] == arr).all()

        float_frame["col7"] = 5
        assert (float_frame["col7"] == 5).all()

        float_frame["col0"] = 3.14
        assert (float_frame["col0"] == 3.14).all()

        float_frame["col8"] = "foo"
        assert (float_frame["col8"] == "foo").all()

        # this is partially a view (e.g. some blocks are view)
        # so raise/warn
        smaller = float_frame[:2]

        msg = r"\nA value is trying to be set on a copy of a slice from a DataFrame"
        with pytest.raises(com.SettingWithCopyError, match=msg):
            smaller["col10"] = ["1", "2"]

        assert smaller["col10"].dtype == np.object_
        assert (smaller["col10"] == ["1", "2"]).all()

        # dtype changing GH4204
        df = DataFrame([[0, 0]])
        df.iloc[0] = np.nan
        expected = DataFrame([[np.nan, np.nan]])
        tm.assert_frame_equal(df, expected)

        df = DataFrame([[0, 0]])
        df.loc[0] = np.nan
        tm.assert_frame_equal(df, expected)

    @pytest.mark.parametrize("dtype", ["int32", "int64", "float32", "float64"])
    def test_setitem_dtype(self, dtype, float_frame):
        arr = np.random.randn(len(float_frame))

        float_frame[dtype] = np.array(arr, dtype=dtype)
        assert float_frame[dtype].dtype.name == dtype

    def test_setitem_tuple(self, float_frame):
        float_frame["A", "B"] = float_frame["A"]
        tm.assert_series_equal(
            float_frame["A", "B"], float_frame["A"], check_names=False
        )

    def test_setitem_always_copy(self, float_frame):
        s = float_frame["A"].copy()
        float_frame["E"] = s

        float_frame["E"][5:10] = np.nan
        assert notna(s[5:10]).all()

    def test_setitem_boolean(self, float_frame):
        df = float_frame.copy()
        values = float_frame.values

        df[df["A"] > 0] = 4
        values[values[:, 0] > 0] = 4
        tm.assert_almost_equal(df.values, values)

        # test that column reindexing works
        series = df["A"] == 4
        series = series.reindex(df.index[::-1])
        df[series] = 1
        values[values[:, 0] == 4] = 1
        tm.assert_almost_equal(df.values, values)

        df[df > 0] = 5
        values[values > 0] = 5
        tm.assert_almost_equal(df.values, values)

        df[df == 5] = 0
        values[values == 5] = 0
        tm.assert_almost_equal(df.values, values)

        # a df that needs alignment first
        df[df[:-1] < 0] = 2
        np.putmask(values[:-1], values[:-1] < 0, 2)
        tm.assert_almost_equal(df.values, values)

        # indexed with same shape but rows-reversed df
        df[df[::-1] == 2] = 3
        values[values == 2] = 3
        tm.assert_almost_equal(df.values, values)

        msg = "Must pass DataFrame or 2-d ndarray with boolean values only"
        with pytest.raises(TypeError, match=msg):
            df[df * 0] = 2

        # index with DataFrame
        mask = df > np.abs(df)
        expected = df.copy()
        df[df > np.abs(df)] = np.nan
        expected.values[mask.values] = np.nan
        tm.assert_frame_equal(df, expected)

        # set from DataFrame
        expected = df.copy()
        df[df > np.abs(df)] = df * 2
        np.putmask(expected.values, mask.values, df.values * 2)
        tm.assert_frame_equal(df, expected)

    @pytest.mark.parametrize(
        "mask_type",
        [lambda df: df > np.abs(df) / 2, lambda df: (df > np.abs(df) / 2).values],
        ids=["dataframe", "array"],
    )
    def test_setitem_boolean_mask(self, mask_type, float_frame):

        # Test for issue #18582
        df = float_frame.copy()
        mask = mask_type(df)

        # index with boolean mask
        result = df.copy()
        result[mask] = np.nan

        expected = df.copy()
        expected.values[np.array(mask)] = np.nan
        tm.assert_frame_equal(result, expected)

    def test_setitem_cast(self, float_frame):
        float_frame["D"] = float_frame["D"].astype("i8")
        assert float_frame["D"].dtype == np.int64

        # #669, should not cast?
        # this is now set to int64, which means a replacement of the column to
        # the value dtype (and nothing to do with the existing dtype)
        float_frame["B"] = 0
        assert float_frame["B"].dtype == np.int64

        # cast if pass array of course
        float_frame["B"] = np.arange(len(float_frame))
        assert issubclass(float_frame["B"].dtype.type, np.integer)

        float_frame["foo"] = "bar"
        float_frame["foo"] = 0
        assert float_frame["foo"].dtype == np.int64

        float_frame["foo"] = "bar"
        float_frame["foo"] = 2.5
        assert float_frame["foo"].dtype == np.float64

        float_frame["something"] = 0
        assert float_frame["something"].dtype == np.int64
        float_frame["something"] = 2
        assert float_frame["something"].dtype == np.int64
        float_frame["something"] = 2.5
        assert float_frame["something"].dtype == np.float64

        # GH 7704
        # dtype conversion on setting
        df = DataFrame(np.random.rand(30, 3), columns=tuple("ABC"))
        df["event"] = np.nan
        df.loc[10, "event"] = "foo"
        result = df.dtypes
        expected = Series(
            [np.dtype("float64")] * 3 + [np.dtype("object")],
            index=["A", "B", "C", "event"],
        )
        tm.assert_series_equal(result, expected)

        # Test that data type is preserved . #5782
        df = DataFrame({"one": np.arange(6, dtype=np.int8)})
        df.loc[1, "one"] = 6
        assert df.dtypes.one == np.dtype(np.int8)
        df.one = np.int8(7)
        assert df.dtypes.one == np.dtype(np.int8)

    def test_setitem_boolean_column(self, float_frame):
        expected = float_frame.copy()
        mask = float_frame["A"] > 0

        float_frame.loc[mask, "B"] = 0
        expected.values[mask.values, 1] = 0

        tm.assert_frame_equal(float_frame, expected)

    def test_frame_setitem_timestamp(self):
        # GH#2155
        columns = date_range(start="1/1/2012", end="2/1/2012", freq=BDay())
        data = DataFrame(columns=columns, index=range(10))
        t = datetime(2012, 11, 1)
        ts = Timestamp(t)
        data[ts] = np.nan  # works, mostly a smoke-test
        assert np.isnan(data[ts]).all()

    def test_setitem_corner(self, float_frame):
        # corner case
        df = DataFrame({"B": [1.0, 2.0, 3.0], "C": ["a", "b", "c"]}, index=np.arange(3))
        del df["B"]
        df["B"] = [1.0, 2.0, 3.0]
        assert "B" in df
        assert len(df.columns) == 2

        df["A"] = "beginning"
        df["E"] = "foo"
        df["D"] = "bar"
        df[datetime.now()] = "date"
        df[datetime.now()] = 5.0

        # what to do when empty frame with index
        dm = DataFrame(index=float_frame.index)
        dm["A"] = "foo"
        dm["B"] = "bar"
        assert len(dm.columns) == 2
        assert dm.values.dtype == np.object_

        # upcast
        dm["C"] = 1
        assert dm["C"].dtype == np.int64

        dm["E"] = 1.0
        assert dm["E"].dtype == np.float64

        # set existing column
        dm["A"] = "bar"
        assert "bar" == dm["A"][0]

        dm = DataFrame(index=np.arange(3))
        dm["A"] = 1
        dm["foo"] = "bar"
        del dm["foo"]
        dm["foo"] = "bar"
        assert dm["foo"].dtype == np.object_

        dm["coercable"] = ["1", "2", "3"]
        assert dm["coercable"].dtype == np.object_

    def test_setitem_corner2(self):
        data = {
            "title": ["foobar", "bar", "foobar"] + ["foobar"] * 17,
            "cruft": np.random.random(20),
        }

        df = DataFrame(data)
        ix = df[df["title"] == "bar"].index

        df.loc[ix, ["title"]] = "foobar"
        df.loc[ix, ["cruft"]] = 0

        assert df.loc[1, "title"] == "foobar"
        assert df.loc[1, "cruft"] == 0

    def test_setitem_ambig(self):
        # Difficulties with mixed-type data
        from decimal import Decimal

        # Created as float type
        dm = DataFrame(index=range(3), columns=range(3))

        coercable_series = Series([Decimal(1) for _ in range(3)], index=range(3))
        uncoercable_series = Series(["foo", "bzr", "baz"], index=range(3))

        dm[0] = np.ones(3)
        assert len(dm.columns) == 3

        dm[1] = coercable_series
        assert len(dm.columns) == 3

        dm[2] = uncoercable_series
        assert len(dm.columns) == 3
        assert dm[2].dtype == np.object_

    def test_setitem_clear_caches(self):
        # see gh-304
        df = DataFrame(
            {"x": [1.1, 2.1, 3.1, 4.1], "y": [5.1, 6.1, 7.1, 8.1]}, index=[0, 1, 2, 3]
        )
        df.insert(2, "z", np.nan)

        # cache it
        foo = df["z"]
        df.loc[df.index[2:], "z"] = 42

        expected = Series([np.nan, np.nan, 42, 42], index=df.index, name="z")

        assert df["z"] is not foo
        tm.assert_series_equal(df["z"], expected)

    def test_setitem_None(self, float_frame):
        # GH #766
        float_frame[None] = float_frame["A"]
        tm.assert_series_equal(
            float_frame.iloc[:, -1], float_frame["A"], check_names=False
        )
        tm.assert_series_equal(
            float_frame.loc[:, None], float_frame["A"], check_names=False
        )
        tm.assert_series_equal(float_frame[None], float_frame["A"], check_names=False)
        repr(float_frame)

    def test_setitem_empty(self):
        # GH 9596
        df = DataFrame(
            {"a": ["1", "2", "3"], "b": ["11", "22", "33"], "c": ["111", "222", "333"]}
        )

        result = df.copy()
        result.loc[result.b.isna(), "a"] = result.a
        tm.assert_frame_equal(result, df)

    @pytest.mark.parametrize("dtype", ["float", "int64"])
    @pytest.mark.parametrize("kwargs", [dict(), dict(index=[1]), dict(columns=["A"])])
    def test_setitem_empty_frame_with_boolean(self, dtype, kwargs):
        # see gh-10126
        kwargs["dtype"] = dtype
        df = DataFrame(**kwargs)

        df2 = df.copy()
        df[df > df2] = 47
        tm.assert_frame_equal(df, df2)

    def test_setitem_with_empty_listlike(self):
        # GH #17101
        index = pd.Index([], name="idx")
        result = DataFrame(columns=["A"], index=index)
        result["A"] = []
        expected = DataFrame(columns=["A"], index=index)
        tm.assert_index_equal(result.index, expected.index)

    def test_setitem_scalars_no_index(self):
        # GH16823 / 17894
        df = DataFrame()
        df["foo"] = 1
        expected = DataFrame(columns=["foo"]).astype(np.int64)
        tm.assert_frame_equal(df, expected)

    def test_getitem_empty_frame_with_boolean(self):
        # Test for issue #11859

        df = DataFrame()
        df2 = df[df > 0]
        tm.assert_frame_equal(df, df2)

    def test_slice_floats(self):
        index = [52195.504153, 52196.303147, 52198.369883]
        df = DataFrame(np.random.rand(3, 2), index=index)

        s1 = df.loc[52195.1:52196.5]
        assert len(s1) == 2

        s1 = df.loc[52195.1:52196.6]
        assert len(s1) == 2

        s1 = df.loc[52195.1:52198.9]
        assert len(s1) == 3

    def test_getitem_fancy_slice_integers_step(self):
        df = DataFrame(np.random.randn(10, 5))

        # this is OK
        result = df.iloc[:8:2]  # noqa
        df.iloc[:8:2] = np.nan
        assert isna(df.iloc[:8:2]).values.all()

    def test_getitem_setitem_integer_slice_keyerrors(self):
        df = DataFrame(np.random.randn(10, 5), index=range(0, 20, 2))

        # this is OK
        cp = df.copy()
        cp.iloc[4:10] = 0
        assert (cp.iloc[4:10] == 0).values.all()

        # so is this
        cp = df.copy()
        cp.iloc[3:11] = 0
        assert (cp.iloc[3:11] == 0).values.all()

        result = df.iloc[2:6]
        result2 = df.loc[3:11]
        expected = df.reindex([4, 6, 8, 10])

        tm.assert_frame_equal(result, expected)
        tm.assert_frame_equal(result2, expected)

        # non-monotonic, raise KeyError
        df2 = df.iloc[list(range(5)) + list(range(5, 10))[::-1]]
        with pytest.raises(KeyError, match=r"^3$"):
            df2.loc[3:11]
        with pytest.raises(KeyError, match=r"^3$"):
            df2.loc[3:11] = 0

    def test_fancy_getitem_slice_mixed(self, float_frame, float_string_frame):
        sliced = float_string_frame.iloc[:, -3:]
        assert sliced["D"].dtype == np.float64

        # get view with single block
        # setting it triggers setting with copy
        sliced = float_frame.iloc[:, -3:]

        msg = r"\nA value is trying to be set on a copy of a slice from a DataFrame"
        with pytest.raises(com.SettingWithCopyError, match=msg):
            sliced["C"] = 4.0

        assert (float_frame["C"] == 4).all()

    def test_setitem_slice_position(self):
        # GH#31469
        df = DataFrame(np.zeros((100, 1)))
        df[-4:] = 1
        arr = np.zeros((100, 1))
        arr[-4:] = 1
        expected = DataFrame(arr)
        tm.assert_frame_equal(df, expected)

    def test_getitem_setitem_non_ix_labels(self):
        df = tm.makeTimeDataFrame()

        start, end = df.index[[5, 10]]

        result = df.loc[start:end]
        result2 = df[start:end]
        expected = df[5:11]
        tm.assert_frame_equal(result, expected)
        tm.assert_frame_equal(result2, expected)

        result = df.copy()
        result.loc[start:end] = 0
        result2 = df.copy()
        result2[start:end] = 0
        expected = df.copy()
        expected[5:11] = 0
        tm.assert_frame_equal(result, expected)
        tm.assert_frame_equal(result2, expected)

    def test_ix_multi_take(self):
        df = DataFrame(np.random.randn(3, 2))
        rs = df.loc[df.index == 0, :]
        xp = df.reindex([0])
        tm.assert_frame_equal(rs, xp)

        # FIXME: dont leave commented-out
        """ #1321
        df = DataFrame(np.random.randn(3, 2))
        rs = df.loc[df.index==0, df.columns==1]
        xp = df.reindex([0], [1])
        tm.assert_frame_equal(rs, xp)
        """

    def test_getitem_fancy_scalar(self, float_frame):
        f = float_frame
        ix = f.loc

        # individual value
        for col in f.columns:
            ts = f[col]
            for idx in f.index[::5]:
                assert ix[idx, col] == ts[idx]

    def test_setitem_fancy_scalar(self, float_frame):
        f = float_frame
        expected = float_frame.copy()
        ix = f.loc

        # individual value
        for j, col in enumerate(f.columns):
            ts = f[col]  # noqa
            for idx in f.index[::5]:
                i = f.index.get_loc(idx)
                val = np.random.randn()
                expected.values[i, j] = val

                ix[idx, col] = val
                tm.assert_frame_equal(f, expected)

    def test_getitem_fancy_boolean(self, float_frame):
        f = float_frame
        ix = f.loc

        expected = f.reindex(columns=["B", "D"])
        result = ix[:, [False, True, False, True]]
        tm.assert_frame_equal(result, expected)

        expected = f.reindex(index=f.index[5:10], columns=["B", "D"])
        result = ix[f.index[5:10], [False, True, False, True]]
        tm.assert_frame_equal(result, expected)

        boolvec = f.index > f.index[7]
        expected = f.reindex(index=f.index[boolvec])
        result = ix[boolvec]
        tm.assert_frame_equal(result, expected)
        result = ix[boolvec, :]
        tm.assert_frame_equal(result, expected)

        result = ix[boolvec, f.columns[2:]]
        expected = f.reindex(index=f.index[boolvec], columns=["C", "D"])
        tm.assert_frame_equal(result, expected)

    def test_setitem_fancy_boolean(self, float_frame):
        # from 2d, set with booleans
        frame = float_frame.copy()
        expected = float_frame.copy()

        mask = frame["A"] > 0
        frame.loc[mask] = 0.0
        expected.values[mask.values] = 0.0
        tm.assert_frame_equal(frame, expected)

        frame = float_frame.copy()
        expected = float_frame.copy()
        frame.loc[mask, ["A", "B"]] = 0.0
        expected.values[mask.values, :2] = 0.0
        tm.assert_frame_equal(frame, expected)

    def test_getitem_fancy_ints(self, float_frame):
        result = float_frame.iloc[[1, 4, 7]]
        expected = float_frame.loc[float_frame.index[[1, 4, 7]]]
        tm.assert_frame_equal(result, expected)

        result = float_frame.iloc[:, [2, 0, 1]]
        expected = float_frame.loc[:, float_frame.columns[[2, 0, 1]]]
        tm.assert_frame_equal(result, expected)

    def test_getitem_setitem_fancy_exceptions(self, float_frame):
        ix = float_frame.iloc
        with pytest.raises(IndexingError, match="Too many indexers"):
            ix[:, :, :]

        with pytest.raises(IndexError, match="too many indices for array"):
            # GH#32257 we let numpy do validation, get their exception
            ix[:, :, :] = 1

    def test_getitem_setitem_boolean_misaligned(self, float_frame):
        # boolean index misaligned labels
        mask = float_frame["A"][::-1] > 1

        result = float_frame.loc[mask]
        expected = float_frame.loc[mask[::-1]]
        tm.assert_frame_equal(result, expected)

        cp = float_frame.copy()
        expected = float_frame.copy()
        cp.loc[mask] = 0
        expected.loc[mask] = 0
        tm.assert_frame_equal(cp, expected)

    def test_getitem_setitem_boolean_multi(self):
        df = DataFrame(np.random.randn(3, 2))

        # get
        k1 = np.array([True, False, True])
        k2 = np.array([False, True])
        result = df.loc[k1, k2]
        expected = df.loc[[0, 2], [1]]
        tm.assert_frame_equal(result, expected)

        expected = df.copy()
        df.loc[np.array([True, False, True]), np.array([False, True])] = 5
        expected.loc[[0, 2], [1]] = 5
        tm.assert_frame_equal(df, expected)

    def test_getitem_setitem_float_labels(self):
        index = Index([1.5, 2, 3, 4, 5])
        df = DataFrame(np.random.randn(5, 5), index=index)

        result = df.loc[1.5:4]
        expected = df.reindex([1.5, 2, 3, 4])
        tm.assert_frame_equal(result, expected)
        assert len(result) == 4

        result = df.loc[4:5]
        expected = df.reindex([4, 5])  # reindex with int
        tm.assert_frame_equal(result, expected, check_index_type=False)
        assert len(result) == 2

        result = df.loc[4:5]
        expected = df.reindex([4.0, 5.0])  # reindex with float
        tm.assert_frame_equal(result, expected)
        assert len(result) == 2

        # loc_float changes this to work properly
        result = df.loc[1:2]
        expected = df.iloc[0:2]
        tm.assert_frame_equal(result, expected)

        df.loc[1:2] = 0
        result = df[1:2]
        assert (result == 0).all().all()

        # #2727
        index = Index([1.0, 2.5, 3.5, 4.5, 5.0])
        df = DataFrame(np.random.randn(5, 5), index=index)

        # positional slicing only via iloc!
        msg = (
            "cannot do positional indexing on Float64Index with "
            r"these indexers \[1.0\] of type float"
        )
        with pytest.raises(TypeError, match=msg):
            df.iloc[1.0:5]

        result = df.iloc[4:5]
        expected = df.reindex([5.0])
        tm.assert_frame_equal(result, expected)
        assert len(result) == 1

        cp = df.copy()

        with pytest.raises(TypeError, match=_slice_msg):
            cp.iloc[1.0:5] = 0

        with pytest.raises(TypeError, match=msg):
            result = cp.iloc[1.0:5] == 0

        assert result.values.all()
        assert (cp.iloc[0:1] == df.iloc[0:1]).values.all()

        cp = df.copy()
        cp.iloc[4:5] = 0
        assert (cp.iloc[4:5] == 0).values.all()
        assert (cp.iloc[0:4] == df.iloc[0:4]).values.all()

        # float slicing
        result = df.loc[1.0:5]
        expected = df
        tm.assert_frame_equal(result, expected)
        assert len(result) == 5

        result = df.loc[1.1:5]
        expected = df.reindex([2.5, 3.5, 4.5, 5.0])
        tm.assert_frame_equal(result, expected)
        assert len(result) == 4

        result = df.loc[4.51:5]
        expected = df.reindex([5.0])
        tm.assert_frame_equal(result, expected)
        assert len(result) == 1

        result = df.loc[1.0:5.0]
        expected = df.reindex([1.0, 2.5, 3.5, 4.5, 5.0])
        tm.assert_frame_equal(result, expected)
        assert len(result) == 5

        cp = df.copy()
        cp.loc[1.0:5.0] = 0
        result = cp.loc[1.0:5.0]
        assert (result == 0).values.all()

    def test_setitem_single_column_mixed(self):
        df = DataFrame(
            np.random.randn(5, 3),
            index=["a", "b", "c", "d", "e"],
            columns=["foo", "bar", "baz"],
        )
        df["str"] = "qux"
        df.loc[df.index[::2], "str"] = np.nan
        expected = np.array([np.nan, "qux", np.nan, "qux", np.nan], dtype=object)
        tm.assert_almost_equal(df["str"].values, expected)

    def test_setitem_single_column_mixed_datetime(self):
        df = DataFrame(
            np.random.randn(5, 3),
            index=["a", "b", "c", "d", "e"],
            columns=["foo", "bar", "baz"],
        )

        df["timestamp"] = Timestamp("20010102")

        # check our dtypes
        result = df.dtypes
        expected = Series(
            [np.dtype("float64")] * 3 + [np.dtype("datetime64[ns]")],
            index=["foo", "bar", "baz", "timestamp"],
        )
        tm.assert_series_equal(result, expected)

        # GH#16674 iNaT is treated as an integer when given by the user
        df.loc["b", "timestamp"] = iNaT
        assert not isna(df.loc["b", "timestamp"])
        assert df["timestamp"].dtype == np.object_
        assert df.loc["b", "timestamp"] == iNaT

        # allow this syntax
        df.loc["c", "timestamp"] = np.nan
        assert isna(df.loc["c", "timestamp"])

        # allow this syntax
        df.loc["d", :] = np.nan
        assert not isna(df.loc["c", :]).all()

        # FIXME: don't leave commented-out
        # as of GH 3216 this will now work!
        # try to set with a list like item
        # pytest.raises(
        #    Exception, df.loc.__setitem__, ('d', 'timestamp'), [np.nan])

    def test_setitem_mixed_datetime(self):
        # GH 9336
        expected = DataFrame(
            {
                "a": [0, 0, 0, 0, 13, 14],
                "b": [
                    datetime(2012, 1, 1),
                    1,
                    "x",
                    "y",
                    datetime(2013, 1, 1),
                    datetime(2014, 1, 1),
                ],
            }
        )
        df = DataFrame(0, columns=list("ab"), index=range(6))
        df["b"] = pd.NaT
        df.loc[0, "b"] = datetime(2012, 1, 1)
        df.loc[1, "b"] = 1
        df.loc[[2, 3], "b"] = "x", "y"
        A = np.array(
            [
                [13, np.datetime64("2013-01-01T00:00:00")],
                [14, np.datetime64("2014-01-01T00:00:00")],
            ]
        )
        df.loc[[4, 5], ["a", "b"]] = A
        tm.assert_frame_equal(df, expected)

    def test_setitem_frame_float(self, float_frame):
        piece = float_frame.loc[float_frame.index[:2], ["A", "B"]]
        float_frame.loc[float_frame.index[-2] :, ["A", "B"]] = piece.values
        result = float_frame.loc[float_frame.index[-2:], ["A", "B"]].values
        expected = piece.values
        tm.assert_almost_equal(result, expected)

    def test_setitem_frame_mixed(self, float_string_frame):
        # GH 3216

        # already aligned
        f = float_string_frame.copy()
        piece = DataFrame(
            [[1.0, 2.0], [3.0, 4.0]], index=f.index[0:2], columns=["A", "B"]
        )
        key = (f.index[slice(None, 2)], ["A", "B"])
        f.loc[key] = piece
        tm.assert_almost_equal(f.loc[f.index[0:2], ["A", "B"]].values, piece.values)

        # rows unaligned
        f = float_string_frame.copy()
        piece = DataFrame(
            [[1.0, 2.0], [3.0, 4.0], [5.0, 6.0], [7.0, 8.0]],
            index=list(f.index[0:2]) + ["foo", "bar"],
            columns=["A", "B"],
        )
        key = (f.index[slice(None, 2)], ["A", "B"])
        f.loc[key] = piece
        tm.assert_almost_equal(
            f.loc[f.index[0:2:], ["A", "B"]].values, piece.values[0:2]
        )

        # key is unaligned with values
        f = float_string_frame.copy()
        piece = f.loc[f.index[:2], ["A"]]
        piece.index = f.index[-2:]
        key = (f.index[slice(-2, None)], ["A", "B"])
        f.loc[key] = piece
        piece["B"] = np.nan
        tm.assert_almost_equal(f.loc[f.index[-2:], ["A", "B"]].values, piece.values)

        # ndarray
        f = float_string_frame.copy()
        piece = float_string_frame.loc[f.index[:2], ["A", "B"]]
        key = (f.index[slice(-2, None)], ["A", "B"])
        f.loc[key] = piece.values
        tm.assert_almost_equal(f.loc[f.index[-2:], ["A", "B"]].values, piece.values)

    def test_setitem_frame_upcast(self):
        # needs upcasting
        df = DataFrame([[1, 2, "foo"], [3, 4, "bar"]], columns=["A", "B", "C"])
        df2 = df.copy()
        df2.loc[:, ["A", "B"]] = df.loc[:, ["A", "B"]] + 0.5
        expected = df.reindex(columns=["A", "B"])
        expected += 0.5
        expected["C"] = df["C"]
        tm.assert_frame_equal(df2, expected)

    def test_setitem_frame_align(self, float_frame):
        piece = float_frame.loc[float_frame.index[:2], ["A", "B"]]
        piece.index = float_frame.index[-2:]
        piece.columns = ["A", "B"]
        float_frame.loc[float_frame.index[-2:], ["A", "B"]] = piece
        result = float_frame.loc[float_frame.index[-2:], ["A", "B"]].values
        expected = piece.values
        tm.assert_almost_equal(result, expected)

    def test_getitem_setitem_ix_duplicates(self):
        # #1201
        df = DataFrame(np.random.randn(5, 3), index=["foo", "foo", "bar", "baz", "bar"])

        result = df.loc["foo"]
        expected = df[:2]
        tm.assert_frame_equal(result, expected)

        result = df.loc["bar"]
        expected = df.iloc[[2, 4]]
        tm.assert_frame_equal(result, expected)

        result = df.loc["baz"]
        expected = df.iloc[3]
        tm.assert_series_equal(result, expected)

    def test_getitem_ix_boolean_duplicates_multiple(self):
        # #1201
        df = DataFrame(np.random.randn(5, 3), index=["foo", "foo", "bar", "baz", "bar"])

        result = df.loc[["bar"]]
        exp = df.iloc[[2, 4]]
        tm.assert_frame_equal(result, exp)

        result = df.loc[df[1] > 0]
        exp = df[df[1] > 0]
        tm.assert_frame_equal(result, exp)

        result = df.loc[df[0] > 0]
        exp = df[df[0] > 0]
        tm.assert_frame_equal(result, exp)

    def test_getitem_setitem_ix_bool_keyerror(self):
        # #2199
        df = DataFrame({"a": [1, 2, 3]})

        with pytest.raises(KeyError, match=r"^False$"):
            df.loc[False]
        with pytest.raises(KeyError, match=r"^True$"):
            df.loc[True]

        msg = "cannot use a single bool to index into setitem"
        with pytest.raises(KeyError, match=msg):
            df.loc[False] = 0
        with pytest.raises(KeyError, match=msg):
            df.loc[True] = 0

    def test_getitem_list_duplicates(self):
        # #1943
        df = DataFrame(np.random.randn(4, 4), columns=list("AABC"))
        df.columns.name = "foo"

        result = df[["B", "C"]]
        assert result.columns.name == "foo"

        expected = df.iloc[:, 2:]
        tm.assert_frame_equal(result, expected)

<<<<<<< HEAD
    def test_get_value(self, float_frame):
        for idx in float_frame.index:
            for col in float_frame.columns:
                result = float_frame._get_value(idx, col)
                expected = float_frame[col][idx]
                assert result == expected

    def test_lookup_float(self, float_frame):
        df = float_frame
        rows = list(df.index) * len(df.columns)
        cols = list(df.columns) * len(df.index)
        with tm.assert_produces_warning(FutureWarning):
            result = df.lookup(rows, cols)

        expected = np.array([df.loc[r, c] for r, c in zip(rows, cols)])
        tm.assert_numpy_array_equal(result, expected)

    def test_lookup_mixed(self, float_string_frame):
        df = float_string_frame
        rows = list(df.index) * len(df.columns)
        cols = list(df.columns) * len(df.index)
        with tm.assert_produces_warning(FutureWarning):
            result = df.lookup(rows, cols)

        expected = np.array(
            [df.loc[r, c] for r, c in zip(rows, cols)], dtype=np.object_
        )
        tm.assert_almost_equal(result, expected)

    def test_lookup_bool(self):
        df = DataFrame(
            {
                "label": ["a", "b", "a", "c"],
                "mask_a": [True, True, False, True],
                "mask_b": [True, False, False, False],
                "mask_c": [False, True, False, True],
            }
        )
        with tm.assert_produces_warning(FutureWarning):
            df["mask"] = df.lookup(df.index, "mask_" + df["label"])

        exp_mask = np.array(
            [df.loc[r, c] for r, c in zip(df.index, "mask_" + df["label"])]
        )

        tm.assert_series_equal(df["mask"], Series(exp_mask, name="mask"))
        assert df["mask"].dtype == np.bool_

    def test_lookup_raises(self, float_frame):
        with pytest.raises(KeyError, match="'One or more row labels was not found'"):
            with tm.assert_produces_warning(FutureWarning):
                float_frame.lookup(["xyz"], ["A"])

        with pytest.raises(KeyError, match="'One or more column labels was not found'"):
            with tm.assert_produces_warning(FutureWarning):
                float_frame.lookup([float_frame.index[0]], ["xyz"])

        with pytest.raises(ValueError, match="same size"):
            with tm.assert_produces_warning(FutureWarning):
                float_frame.lookup(["a", "b", "c"], ["a"])

    def test_lookup_requires_unique_axes(self):
        # GH#33041 raise with a helpful error message
        df = DataFrame(np.random.randn(6).reshape(3, 2), columns=["A", "A"])

        rows = [0, 1]
        cols = ["A", "A"]

        # homogeneous-dtype case
        with pytest.raises(ValueError, match="requires unique index and columns"):
            with tm.assert_produces_warning(FutureWarning):
                df.lookup(rows, cols)
        with pytest.raises(ValueError, match="requires unique index and columns"):
            with tm.assert_produces_warning(FutureWarning):
                df.T.lookup(cols, rows)

        # heterogeneous dtype
        df["B"] = 0
        with pytest.raises(ValueError, match="requires unique index and columns"):
            with tm.assert_produces_warning(FutureWarning):
                df.lookup(rows, cols)

    def test_set_value(self, float_frame):
        for idx in float_frame.index:
            for col in float_frame.columns:
                float_frame._set_value(idx, col, 1)
                assert float_frame[col][idx] == 1

    def test_set_value_resize(self, float_frame):

        res = float_frame._set_value("foobar", "B", 0)
        assert res is None
        assert float_frame.index[-1] == "foobar"
        assert float_frame._get_value("foobar", "B") == 0

        float_frame.loc["foobar", "qux"] = 0
        assert float_frame._get_value("foobar", "qux") == 0

        res = float_frame.copy()
        res._set_value("foobar", "baz", "sam")
        assert res["baz"].dtype == np.object_

        res = float_frame.copy()
        res._set_value("foobar", "baz", True)
        assert res["baz"].dtype == np.object_

        res = float_frame.copy()
        res._set_value("foobar", "baz", 5)
        assert is_float_dtype(res["baz"])
        assert isna(res["baz"].drop(["foobar"])).all()
        msg = "could not convert string to float: 'sam'"
        with pytest.raises(ValueError, match=msg):
            res._set_value("foobar", "baz", "sam")
=======
    def test_reindex_with_multi_index(self):
        # https://github.com/pandas-dev/pandas/issues/29896
        # tests for reindexing a multi-indexed DataFrame with a new MultiIndex
        #
        # confirms that we can reindex a multi-indexed DataFrame with a new
        # MultiIndex object correctly when using no filling, backfilling, and
        # padding
        #
        # The DataFrame, `df`, used in this test is:
        #       c
        #  a b
        # -1 0  A
        #    1  B
        #    2  C
        #    3  D
        #    4  E
        #    5  F
        #    6  G
        #  0 0  A
        #    1  B
        #    2  C
        #    3  D
        #    4  E
        #    5  F
        #    6  G
        #  1 0  A
        #    1  B
        #    2  C
        #    3  D
        #    4  E
        #    5  F
        #    6  G
        #
        # and the other MultiIndex, `new_multi_index`, is:
        # 0: 0 0.5
        # 1:   2.0
        # 2:   5.0
        # 3:   5.8
        df = DataFrame(
            {
                "a": [-1] * 7 + [0] * 7 + [1] * 7,
                "b": list(range(7)) * 3,
                "c": ["A", "B", "C", "D", "E", "F", "G"] * 3,
            }
        ).set_index(["a", "b"])
        new_index = [0.5, 2.0, 5.0, 5.8]
        new_multi_index = MultiIndex.from_product([[0], new_index], names=["a", "b"])

        # reindexing w/o a `method` value
        reindexed = df.reindex(new_multi_index)
        expected = DataFrame(
            {"a": [0] * 4, "b": new_index, "c": [np.nan, "C", "F", np.nan]}
        ).set_index(["a", "b"])
        tm.assert_frame_equal(expected, reindexed)

        # reindexing with backfilling
        expected = DataFrame(
            {"a": [0] * 4, "b": new_index, "c": ["B", "C", "F", "G"]}
        ).set_index(["a", "b"])
        reindexed_with_backfilling = df.reindex(new_multi_index, method="bfill")
        tm.assert_frame_equal(expected, reindexed_with_backfilling)

        reindexed_with_backfilling = df.reindex(new_multi_index, method="backfill")
        tm.assert_frame_equal(expected, reindexed_with_backfilling)

        # reindexing with padding
        expected = DataFrame(
            {"a": [0] * 4, "b": new_index, "c": ["A", "C", "F", "F"]}
        ).set_index(["a", "b"])
        reindexed_with_padding = df.reindex(new_multi_index, method="pad")
        tm.assert_frame_equal(expected, reindexed_with_padding)

        reindexed_with_padding = df.reindex(new_multi_index, method="ffill")
        tm.assert_frame_equal(expected, reindexed_with_padding)
>>>>>>> f162aacc

    def test_set_value_with_index_dtype_change(self):
        df_orig = DataFrame(np.random.randn(3, 3), index=range(3), columns=list("ABC"))

        # this is actually ambiguous as the 2 is interpreted as a positional
        # so column is not created
        df = df_orig.copy()
        df._set_value("C", 2, 1.0)
        assert list(df.index) == list(df_orig.index) + ["C"]
        # assert list(df.columns) == list(df_orig.columns) + [2]

        df = df_orig.copy()
        df.loc["C", 2] = 1.0
        assert list(df.index) == list(df_orig.index) + ["C"]
        # assert list(df.columns) == list(df_orig.columns) + [2]

        # create both new
        df = df_orig.copy()
        df._set_value("C", "D", 1.0)
        assert list(df.index) == list(df_orig.index) + ["C"]
        assert list(df.columns) == list(df_orig.columns) + ["D"]

        df = df_orig.copy()
        df.loc["C", "D"] = 1.0
        assert list(df.index) == list(df_orig.index) + ["C"]
        assert list(df.columns) == list(df_orig.columns) + ["D"]

    # TODO: rename?  remove?
    def test_single_element_ix_dont_upcast(self, float_frame):
        float_frame["E"] = 1
        assert issubclass(float_frame["E"].dtype.type, (int, np.integer))

        result = float_frame.loc[float_frame.index[5], "E"]
        assert is_integer(result)

        # GH 11617
        df = DataFrame(dict(a=[1.23]))
        df["b"] = 666

        result = df.loc[0, "b"]
        assert is_integer(result)

        expected = Series([666], [0], name="b")
        result = df.loc[[0], "b"]
        tm.assert_series_equal(result, expected)

    def test_iloc_row(self):
        df = DataFrame(np.random.randn(10, 4), index=range(0, 20, 2))

        result = df.iloc[1]
        exp = df.loc[2]
        tm.assert_series_equal(result, exp)

        result = df.iloc[2]
        exp = df.loc[4]
        tm.assert_series_equal(result, exp)

        # slice
        result = df.iloc[slice(4, 8)]
        expected = df.loc[8:14]
        tm.assert_frame_equal(result, expected)

        # verify slice is view
        # setting it makes it raise/warn
        msg = r"\nA value is trying to be set on a copy of a slice from a DataFrame"
        with pytest.raises(com.SettingWithCopyError, match=msg):
            result[2] = 0.0

        exp_col = df[2].copy()
        exp_col[4:8] = 0.0
        tm.assert_series_equal(df[2], exp_col)

        # list of integers
        result = df.iloc[[1, 2, 4, 6]]
        expected = df.reindex(df.index[[1, 2, 4, 6]])
        tm.assert_frame_equal(result, expected)

    def test_iloc_col(self):

        df = DataFrame(np.random.randn(4, 10), columns=range(0, 20, 2))

        result = df.iloc[:, 1]
        exp = df.loc[:, 2]
        tm.assert_series_equal(result, exp)

        result = df.iloc[:, 2]
        exp = df.loc[:, 4]
        tm.assert_series_equal(result, exp)

        # slice
        result = df.iloc[:, slice(4, 8)]
        expected = df.loc[:, 8:14]
        tm.assert_frame_equal(result, expected)

        # verify slice is view
        # and that we are setting a copy
        msg = r"\nA value is trying to be set on a copy of a slice from a DataFrame"
        with pytest.raises(com.SettingWithCopyError, match=msg):
            result[8] = 0.0

        assert (df[8] == 0).all()

        # list of integers
        result = df.iloc[:, [1, 2, 4, 6]]
        expected = df.reindex(columns=df.columns[[1, 2, 4, 6]])
        tm.assert_frame_equal(result, expected)

    def test_iloc_duplicates(self):

        df = DataFrame(np.random.rand(3, 3), columns=list("ABC"), index=list("aab"))

        result = df.iloc[0]
        assert isinstance(result, Series)
        tm.assert_almost_equal(result.values, df.values[0])

        result = df.T.iloc[:, 0]
        assert isinstance(result, Series)
        tm.assert_almost_equal(result.values, df.values[0])

        # #2259
        df = DataFrame([[1, 2, 3], [4, 5, 6]], columns=[1, 1, 2])
        result = df.iloc[:, [0]]
        expected = df.take([0], axis=1)
        tm.assert_frame_equal(result, expected)

    def test_loc_duplicates(self):
        # gh-17105

        # insert a duplicate element to the index
        trange = pd.date_range(
            start=pd.Timestamp(year=2017, month=1, day=1),
            end=pd.Timestamp(year=2017, month=1, day=5),
        )

        trange = trange.insert(loc=5, item=pd.Timestamp(year=2017, month=1, day=5))

        df = DataFrame(0, index=trange, columns=["A", "B"])
        bool_idx = np.array([False, False, False, False, False, True])

        # assignment
        df.loc[trange[bool_idx], "A"] = 6

        expected = DataFrame(
            {"A": [0, 0, 0, 0, 6, 6], "B": [0, 0, 0, 0, 0, 0]}, index=trange
        )
        tm.assert_frame_equal(df, expected)

        # in-place
        df = DataFrame(0, index=trange, columns=["A", "B"])
        df.loc[trange[bool_idx], "A"] += 6
        tm.assert_frame_equal(df, expected)

    def test_set_dataframe_column_ns_dtype(self):
        x = DataFrame([datetime.now(), datetime.now()])
        assert x[0].dtype == np.dtype("M8[ns]")

    def test_iloc_getitem_float_duplicates(self):
        df = DataFrame(
            np.random.randn(3, 3), index=[0.1, 0.2, 0.2], columns=list("abc")
        )
        expect = df.iloc[1:]
        tm.assert_frame_equal(df.loc[0.2], expect)

        expect = df.iloc[1:, 0]
        tm.assert_series_equal(df.loc[0.2, "a"], expect)

        df.index = [1, 0.2, 0.2]
        expect = df.iloc[1:]
        tm.assert_frame_equal(df.loc[0.2], expect)

        expect = df.iloc[1:, 0]
        tm.assert_series_equal(df.loc[0.2, "a"], expect)

        df = DataFrame(
            np.random.randn(4, 3), index=[1, 0.2, 0.2, 1], columns=list("abc")
        )
        expect = df.iloc[1:-1]
        tm.assert_frame_equal(df.loc[0.2], expect)

        expect = df.iloc[1:-1, 0]
        tm.assert_series_equal(df.loc[0.2, "a"], expect)

        df.index = [0.1, 0.2, 2, 0.2]
        expect = df.iloc[[1, -1]]
        tm.assert_frame_equal(df.loc[0.2], expect)

        expect = df.iloc[[1, -1], 0]
        tm.assert_series_equal(df.loc[0.2, "a"], expect)

    def test_setitem_with_unaligned_tz_aware_datetime_column(self):
        # GH 12981
        # Assignment of unaligned offset-aware datetime series.
        # Make sure timezone isn't lost
        column = Series(pd.date_range("2015-01-01", periods=3, tz="utc"), name="dates")
        df = DataFrame({"dates": column})
        df["dates"] = column[[1, 0, 2]]
        tm.assert_series_equal(df["dates"], column)

        df = DataFrame({"dates": column})
        df.loc[[0, 1, 2], "dates"] = column[[1, 0, 2]]
        tm.assert_series_equal(df["dates"], column)

    def test_loc_setitem_datetime_coercion(self):
        # gh-1048
        df = DataFrame({"c": [pd.Timestamp("2010-10-01")] * 3})
        df.loc[0:1, "c"] = np.datetime64("2008-08-08")
        assert pd.Timestamp("2008-08-08") == df.loc[0, "c"]
        assert pd.Timestamp("2008-08-08") == df.loc[1, "c"]
        df.loc[2, "c"] = date(2005, 5, 5)
        assert pd.Timestamp("2005-05-05") == df.loc[2, "c"]

    def test_loc_setitem_datetimelike_with_inference(self):
        # GH 7592
        # assignment of timedeltas with NaT

        one_hour = timedelta(hours=1)
        df = DataFrame(index=date_range("20130101", periods=4))
        df["A"] = np.array([1 * one_hour] * 4, dtype="m8[ns]")
        df.loc[:, "B"] = np.array([2 * one_hour] * 4, dtype="m8[ns]")
        df.loc[df.index[:3], "C"] = np.array([3 * one_hour] * 3, dtype="m8[ns]")
        df.loc[:, "D"] = np.array([4 * one_hour] * 4, dtype="m8[ns]")
        df.loc[df.index[:3], "E"] = np.array([5 * one_hour] * 3, dtype="m8[ns]")
        df["F"] = np.timedelta64("NaT")
        df.loc[df.index[:-1], "F"] = np.array([6 * one_hour] * 3, dtype="m8[ns]")
        df.loc[df.index[-3] :, "G"] = date_range("20130101", periods=3)
        df["H"] = np.datetime64("NaT")
        result = df.dtypes
        expected = Series(
            [np.dtype("timedelta64[ns]")] * 6 + [np.dtype("datetime64[ns]")] * 2,
            index=list("ABCDEFGH"),
        )
        tm.assert_series_equal(result, expected)

    @pytest.mark.parametrize("idxer", ["var", ["var"]])
    def test_loc_setitem_datetimeindex_tz(self, idxer, tz_naive_fixture):
        # GH 11365
        tz = tz_naive_fixture
        idx = date_range(start="2015-07-12", periods=3, freq="H", tz=tz)
        expected = DataFrame(1.2, index=idx, columns=["var"])
        result = DataFrame(index=idx, columns=["var"])
        result.loc[:, idxer] = expected
        tm.assert_frame_equal(result, expected)

    def test_at_time_between_time_datetimeindex(self):
        index = date_range("2012-01-01", "2012-01-05", freq="30min")
        df = DataFrame(np.random.randn(len(index), 5), index=index)
        akey = time(12, 0, 0)
        bkey = slice(time(13, 0, 0), time(14, 0, 0))
        ainds = [24, 72, 120, 168]
        binds = [26, 27, 28, 74, 75, 76, 122, 123, 124, 170, 171, 172]

        result = df.at_time(akey)
        expected = df.loc[akey]
        expected2 = df.iloc[ainds]
        tm.assert_frame_equal(result, expected)
        tm.assert_frame_equal(result, expected2)
        assert len(result) == 4

        result = df.between_time(bkey.start, bkey.stop)
        expected = df.loc[bkey]
        expected2 = df.iloc[binds]
        tm.assert_frame_equal(result, expected)
        tm.assert_frame_equal(result, expected2)
        assert len(result) == 12

        result = df.copy()
        result.loc[akey] = 0
        result = result.loc[akey]
        expected = df.loc[akey].copy()
        expected.loc[:] = 0
        tm.assert_frame_equal(result, expected)

        result = df.copy()
        result.loc[akey] = 0
        result.loc[akey] = df.iloc[ainds]
        tm.assert_frame_equal(result, df)

        result = df.copy()
        result.loc[bkey] = 0
        result = result.loc[bkey]
        expected = df.loc[bkey].copy()
        expected.loc[:] = 0
        tm.assert_frame_equal(result, expected)

        result = df.copy()
        result.loc[bkey] = 0
        result.loc[bkey] = df.iloc[binds]
        tm.assert_frame_equal(result, df)

    def test_loc_getitem_index_namedtuple(self):
        from collections import namedtuple

        IndexType = namedtuple("IndexType", ["a", "b"])
        idx1 = IndexType("foo", "bar")
        idx2 = IndexType("baz", "bof")
        index = Index([idx1, idx2], name="composite_index", tupleize_cols=False)
        df = DataFrame([(1, 2), (3, 4)], index=index, columns=["A", "B"])

        result = df.loc[IndexType("foo", "bar")]["A"]
        assert result == 1

    @pytest.mark.parametrize("tpl", [tuple([1]), tuple([1, 2])])
    def test_loc_getitem_index_single_double_tuples(self, tpl):
        # GH 20991
        idx = pd.Index([tuple([1]), tuple([1, 2])], name="A", tupleize_cols=False)
        df = DataFrame(index=idx)

        result = df.loc[[tpl]]
        idx = pd.Index([tpl], name="A", tupleize_cols=False)
        expected = DataFrame(index=idx)
        tm.assert_frame_equal(result, expected)

    def test_setitem_boolean_indexing(self):
        idx = list(range(3))
        cols = ["A", "B", "C"]
        df1 = DataFrame(
            index=idx,
            columns=cols,
            data=np.array(
                [[0.0, 0.5, 1.0], [1.5, 2.0, 2.5], [3.0, 3.5, 4.0]], dtype=float
            ),
        )
        df2 = DataFrame(index=idx, columns=cols, data=np.ones((len(idx), len(cols))))

        expected = DataFrame(
            index=idx,
            columns=cols,
            data=np.array([[0.0, 0.5, 1.0], [1.5, 2.0, -1], [-1, -1, -1]], dtype=float),
        )

        df1[df1 > 2.0 * df2] = -1
        tm.assert_frame_equal(df1, expected)
        with pytest.raises(ValueError, match="Item wrong length"):
            df1[df1.index[:-1] > 2] = -1

    def test_getitem_boolean_indexing_mixed(self):
        df = DataFrame(
            {
                0: {35: np.nan, 40: np.nan, 43: np.nan, 49: np.nan, 50: np.nan},
                1: {
                    35: np.nan,
                    40: 0.32632316859446198,
                    43: np.nan,
                    49: 0.32632316859446198,
                    50: 0.39114724480578139,
                },
                2: {
                    35: np.nan,
                    40: np.nan,
                    43: 0.29012581014105987,
                    49: np.nan,
                    50: np.nan,
                },
                3: {35: np.nan, 40: np.nan, 43: np.nan, 49: np.nan, 50: np.nan},
                4: {
                    35: 0.34215328467153283,
                    40: np.nan,
                    43: np.nan,
                    49: np.nan,
                    50: np.nan,
                },
                "y": {35: 0, 40: 0, 43: 0, 49: 0, 50: 1},
            }
        )

        # mixed int/float ok
        df2 = df.copy()
        df2[df2 > 0.3] = 1
        expected = df.copy()
        expected.loc[40, 1] = 1
        expected.loc[49, 1] = 1
        expected.loc[50, 1] = 1
        expected.loc[35, 4] = 1
        tm.assert_frame_equal(df2, expected)

        df["foo"] = "test"
        msg = "not supported between instances|unorderable types"

        with pytest.raises(TypeError, match=msg):
            df[df > 0.3] = 1

    def test_type_error_multiindex(self):
        # See gh-12218
        df = DataFrame(
            columns=["i", "c", "x", "y"],
            data=[[0, 0, 1, 2], [1, 0, 3, 4], [0, 1, 1, 2], [1, 1, 3, 4]],
        )
        dg = df.pivot_table(index="i", columns="c", values=["x", "y"])

        with pytest.raises(TypeError, match="unhashable type"):
            dg[:, 0]

        index = Index(range(2), name="i")
        columns = MultiIndex(
            levels=[["x", "y"], [0, 1]], codes=[[0, 1], [0, 0]], names=[None, "c"]
        )
        expected = DataFrame([[1, 2], [3, 4]], columns=columns, index=index)

        result = dg.loc[:, (slice(None), 0)]
        tm.assert_frame_equal(result, expected)

        name = ("x", 0)
        index = Index(range(2), name="i")
        expected = Series([1, 3], index=index, name=name)

        result = dg["x", 0]
        tm.assert_series_equal(result, expected)

    def test_loc_getitem_interval_index(self):
        # GH 19977
        index = pd.interval_range(start=0, periods=3)
        df = DataFrame(
            [[1, 2, 3], [4, 5, 6], [7, 8, 9]], index=index, columns=["A", "B", "C"]
        )

        expected = 1
        result = df.loc[0.5, "A"]
        tm.assert_almost_equal(result, expected)

        index = pd.interval_range(start=0, periods=3, closed="both")
        df = DataFrame(
            [[1, 2, 3], [4, 5, 6], [7, 8, 9]], index=index, columns=["A", "B", "C"]
        )

        index_exp = pd.interval_range(start=0, periods=2, freq=1, closed="both")
        expected = Series([1, 4], index=index_exp, name="A")
        result = df.loc[1, "A"]
        tm.assert_series_equal(result, expected)

    def test_getitem_interval_index_partial_indexing(self):
        # GH#36490
        df = DataFrame(
            np.ones((3, 4)), columns=pd.IntervalIndex.from_breaks(np.arange(5))
        )

        expected = df.iloc[:, 0]

        res = df[0.5]
        tm.assert_series_equal(res, expected)

        res = df.loc[:, 0.5]
        tm.assert_series_equal(res, expected)


class TestDataFrameIndexingUInt64:
    def test_setitem(self, uint64_frame):

        df = uint64_frame
        idx = df["A"].rename("foo")

        # setitem
        df["C"] = idx
        tm.assert_series_equal(df["C"], Series(idx, name="C"))

        df["D"] = "foo"
        df["D"] = idx
        tm.assert_series_equal(df["D"], Series(idx, name="D"))
        del df["D"]

        # With NaN: because uint64 has no NaN element,
        # the column should be cast to object.
        df2 = df.copy()
        df2.iloc[1, 1] = pd.NaT
        df2.iloc[1, 2] = pd.NaT
        result = df2["B"]
        tm.assert_series_equal(notna(result), Series([True, False, True], name="B"))
        tm.assert_series_equal(
            df2.dtypes,
            Series(
                [np.dtype("uint64"), np.dtype("O"), np.dtype("O")],
                index=["A", "B", "C"],
            ),
        )


def test_object_casting_indexing_wraps_datetimelike():
    # GH#31649, check the indexing methods all the way down the stack
    df = DataFrame(
        {
            "A": [1, 2],
            "B": pd.date_range("2000", periods=2),
            "C": pd.timedelta_range("1 Day", periods=2),
        }
    )

    ser = df.loc[0]
    assert isinstance(ser.values[1], pd.Timestamp)
    assert isinstance(ser.values[2], pd.Timedelta)

    ser = df.iloc[0]
    assert isinstance(ser.values[1], pd.Timestamp)
    assert isinstance(ser.values[2], pd.Timedelta)

    ser = df.xs(0, axis=0)
    assert isinstance(ser.values[1], pd.Timestamp)
    assert isinstance(ser.values[2], pd.Timedelta)

    mgr = df._mgr
    mgr._rebuild_blknos_and_blklocs()
    arr = mgr.fast_xs(0)
    assert isinstance(arr[1], pd.Timestamp)
    assert isinstance(arr[2], pd.Timedelta)

    blk = mgr.blocks[mgr.blknos[1]]
    assert blk.dtype == "M8[ns]"  # we got the right block
    val = blk.iget((0, 0))
    assert isinstance(val, pd.Timestamp)

    blk = mgr.blocks[mgr.blknos[2]]
    assert blk.dtype == "m8[ns]"  # we got the right block
    val = blk.iget((0, 0))
    assert isinstance(val, pd.Timedelta)<|MERGE_RESOLUTION|>--- conflicted
+++ resolved
@@ -1327,197 +1327,6 @@
         expected = df.iloc[:, 2:]
         tm.assert_frame_equal(result, expected)
 
-<<<<<<< HEAD
-    def test_get_value(self, float_frame):
-        for idx in float_frame.index:
-            for col in float_frame.columns:
-                result = float_frame._get_value(idx, col)
-                expected = float_frame[col][idx]
-                assert result == expected
-
-    def test_lookup_float(self, float_frame):
-        df = float_frame
-        rows = list(df.index) * len(df.columns)
-        cols = list(df.columns) * len(df.index)
-        with tm.assert_produces_warning(FutureWarning):
-            result = df.lookup(rows, cols)
-
-        expected = np.array([df.loc[r, c] for r, c in zip(rows, cols)])
-        tm.assert_numpy_array_equal(result, expected)
-
-    def test_lookup_mixed(self, float_string_frame):
-        df = float_string_frame
-        rows = list(df.index) * len(df.columns)
-        cols = list(df.columns) * len(df.index)
-        with tm.assert_produces_warning(FutureWarning):
-            result = df.lookup(rows, cols)
-
-        expected = np.array(
-            [df.loc[r, c] for r, c in zip(rows, cols)], dtype=np.object_
-        )
-        tm.assert_almost_equal(result, expected)
-
-    def test_lookup_bool(self):
-        df = DataFrame(
-            {
-                "label": ["a", "b", "a", "c"],
-                "mask_a": [True, True, False, True],
-                "mask_b": [True, False, False, False],
-                "mask_c": [False, True, False, True],
-            }
-        )
-        with tm.assert_produces_warning(FutureWarning):
-            df["mask"] = df.lookup(df.index, "mask_" + df["label"])
-
-        exp_mask = np.array(
-            [df.loc[r, c] for r, c in zip(df.index, "mask_" + df["label"])]
-        )
-
-        tm.assert_series_equal(df["mask"], Series(exp_mask, name="mask"))
-        assert df["mask"].dtype == np.bool_
-
-    def test_lookup_raises(self, float_frame):
-        with pytest.raises(KeyError, match="'One or more row labels was not found'"):
-            with tm.assert_produces_warning(FutureWarning):
-                float_frame.lookup(["xyz"], ["A"])
-
-        with pytest.raises(KeyError, match="'One or more column labels was not found'"):
-            with tm.assert_produces_warning(FutureWarning):
-                float_frame.lookup([float_frame.index[0]], ["xyz"])
-
-        with pytest.raises(ValueError, match="same size"):
-            with tm.assert_produces_warning(FutureWarning):
-                float_frame.lookup(["a", "b", "c"], ["a"])
-
-    def test_lookup_requires_unique_axes(self):
-        # GH#33041 raise with a helpful error message
-        df = DataFrame(np.random.randn(6).reshape(3, 2), columns=["A", "A"])
-
-        rows = [0, 1]
-        cols = ["A", "A"]
-
-        # homogeneous-dtype case
-        with pytest.raises(ValueError, match="requires unique index and columns"):
-            with tm.assert_produces_warning(FutureWarning):
-                df.lookup(rows, cols)
-        with pytest.raises(ValueError, match="requires unique index and columns"):
-            with tm.assert_produces_warning(FutureWarning):
-                df.T.lookup(cols, rows)
-
-        # heterogeneous dtype
-        df["B"] = 0
-        with pytest.raises(ValueError, match="requires unique index and columns"):
-            with tm.assert_produces_warning(FutureWarning):
-                df.lookup(rows, cols)
-
-    def test_set_value(self, float_frame):
-        for idx in float_frame.index:
-            for col in float_frame.columns:
-                float_frame._set_value(idx, col, 1)
-                assert float_frame[col][idx] == 1
-
-    def test_set_value_resize(self, float_frame):
-
-        res = float_frame._set_value("foobar", "B", 0)
-        assert res is None
-        assert float_frame.index[-1] == "foobar"
-        assert float_frame._get_value("foobar", "B") == 0
-
-        float_frame.loc["foobar", "qux"] = 0
-        assert float_frame._get_value("foobar", "qux") == 0
-
-        res = float_frame.copy()
-        res._set_value("foobar", "baz", "sam")
-        assert res["baz"].dtype == np.object_
-
-        res = float_frame.copy()
-        res._set_value("foobar", "baz", True)
-        assert res["baz"].dtype == np.object_
-
-        res = float_frame.copy()
-        res._set_value("foobar", "baz", 5)
-        assert is_float_dtype(res["baz"])
-        assert isna(res["baz"].drop(["foobar"])).all()
-        msg = "could not convert string to float: 'sam'"
-        with pytest.raises(ValueError, match=msg):
-            res._set_value("foobar", "baz", "sam")
-=======
-    def test_reindex_with_multi_index(self):
-        # https://github.com/pandas-dev/pandas/issues/29896
-        # tests for reindexing a multi-indexed DataFrame with a new MultiIndex
-        #
-        # confirms that we can reindex a multi-indexed DataFrame with a new
-        # MultiIndex object correctly when using no filling, backfilling, and
-        # padding
-        #
-        # The DataFrame, `df`, used in this test is:
-        #       c
-        #  a b
-        # -1 0  A
-        #    1  B
-        #    2  C
-        #    3  D
-        #    4  E
-        #    5  F
-        #    6  G
-        #  0 0  A
-        #    1  B
-        #    2  C
-        #    3  D
-        #    4  E
-        #    5  F
-        #    6  G
-        #  1 0  A
-        #    1  B
-        #    2  C
-        #    3  D
-        #    4  E
-        #    5  F
-        #    6  G
-        #
-        # and the other MultiIndex, `new_multi_index`, is:
-        # 0: 0 0.5
-        # 1:   2.0
-        # 2:   5.0
-        # 3:   5.8
-        df = DataFrame(
-            {
-                "a": [-1] * 7 + [0] * 7 + [1] * 7,
-                "b": list(range(7)) * 3,
-                "c": ["A", "B", "C", "D", "E", "F", "G"] * 3,
-            }
-        ).set_index(["a", "b"])
-        new_index = [0.5, 2.0, 5.0, 5.8]
-        new_multi_index = MultiIndex.from_product([[0], new_index], names=["a", "b"])
-
-        # reindexing w/o a `method` value
-        reindexed = df.reindex(new_multi_index)
-        expected = DataFrame(
-            {"a": [0] * 4, "b": new_index, "c": [np.nan, "C", "F", np.nan]}
-        ).set_index(["a", "b"])
-        tm.assert_frame_equal(expected, reindexed)
-
-        # reindexing with backfilling
-        expected = DataFrame(
-            {"a": [0] * 4, "b": new_index, "c": ["B", "C", "F", "G"]}
-        ).set_index(["a", "b"])
-        reindexed_with_backfilling = df.reindex(new_multi_index, method="bfill")
-        tm.assert_frame_equal(expected, reindexed_with_backfilling)
-
-        reindexed_with_backfilling = df.reindex(new_multi_index, method="backfill")
-        tm.assert_frame_equal(expected, reindexed_with_backfilling)
-
-        # reindexing with padding
-        expected = DataFrame(
-            {"a": [0] * 4, "b": new_index, "c": ["A", "C", "F", "F"]}
-        ).set_index(["a", "b"])
-        reindexed_with_padding = df.reindex(new_multi_index, method="pad")
-        tm.assert_frame_equal(expected, reindexed_with_padding)
-
-        reindexed_with_padding = df.reindex(new_multi_index, method="ffill")
-        tm.assert_frame_equal(expected, reindexed_with_padding)
->>>>>>> f162aacc
-
     def test_set_value_with_index_dtype_change(self):
         df_orig = DataFrame(np.random.randn(3, 3), index=range(3), columns=list("ABC"))
 
