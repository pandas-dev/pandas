# -*- coding: utf-8 -*-
import operator

import pytest
import numpy as np

from pandas.compat import range

import pandas as pd
import pandas.util.testing as tm

from pandas.tests.frame.common import _check_mixed_float, _check_mixed_int


# -------------------------------------------------------------------
# Comparisons

class TestFrameComparisons(object):
    def test_flex_comparison_nat(self):
        # GH 15697, GH 22163 df.eq(pd.NaT) should behave like df == pd.NaT,
        # and _definitely_ not be NaN
        df = pd.DataFrame([pd.NaT])

        result = df == pd.NaT
        # result.iloc[0, 0] is a np.bool_ object
        assert result.iloc[0, 0].item() is False

        result = df.eq(pd.NaT)
        assert result.iloc[0, 0].item() is False

        result = df != pd.NaT
        assert result.iloc[0, 0].item() is True

        result = df.ne(pd.NaT)
        assert result.iloc[0, 0].item() is True

    def test_mixed_comparison(self):
        # GH 13128, GH 22163 != datetime64 vs non-dt64 should be False,
        # not raise TypeError
        # (this appears to be fixed before #22163, not sure when)
        df = pd.DataFrame([['1989-08-01', 1], ['1989-08-01', 2]])
        other = pd.DataFrame([['a', 'b'], ['c', 'd']])

        result = df == other
        assert not result.any().any()

        result = df != other
        assert result.all().all()

    def test_df_boolean_comparison_error(self):
        # GH 4576
        # boolean comparisons with a tuple/list give unexpected results
        df = pd.DataFrame(np.arange(6).reshape((3, 2)))

        # not shape compatible
        with pytest.raises(ValueError):
            df == (2, 2)
        with pytest.raises(ValueError):
            df == [2, 2]

    def test_df_float_none_comparison(self):
        df = pd.DataFrame(np.random.randn(8, 3), index=range(8),
                          columns=['A', 'B', 'C'])

        result = df.__eq__(None)
        assert not result.any().any()

    def test_df_string_comparison(self):
        df = pd.DataFrame([{"a": 1, "b": "foo"}, {"a": 2, "b": "bar"}])
        mask_a = df.a > 1
        tm.assert_frame_equal(df[mask_a], df.loc[1:1, :])
        tm.assert_frame_equal(df[-mask_a], df.loc[0:0, :])

        mask_b = df.b == "foo"
        tm.assert_frame_equal(df[mask_b], df.loc[0:0, :])
        tm.assert_frame_equal(df[-mask_b], df.loc[1:1, :])

    @pytest.mark.parametrize('opname', ['eq', 'ne', 'gt', 'lt', 'ge', 'le'])
    def test_df_flex_cmp_constant_return_types(self, opname):
        # GH 15077, non-empty DataFrame
        df = pd.DataFrame({'x': [1, 2, 3], 'y': [1., 2., 3.]})
        const = 2

        result = getattr(df, opname)(const).get_dtype_counts()
        tm.assert_series_equal(result, pd.Series([2], ['bool']))

    @pytest.mark.parametrize('opname', ['eq', 'ne', 'gt', 'lt', 'ge', 'le'])
    def test_df_flex_cmp_constant_return_types_empty(self, opname):
        # GH 15077 empty DataFrame
        df = pd.DataFrame({'x': [1, 2, 3], 'y': [1., 2., 3.]})
        const = 2

        empty = df.iloc[:0]
        result = getattr(empty, opname)(const).get_dtype_counts()
        tm.assert_series_equal(result, pd.Series([2], ['bool']))


# -------------------------------------------------------------------
# Arithmetic

class TestFrameFlexArithmetic(object):

    def test_df_add_td64_columnwise(self):
        # GH 22534 Check that column-wise addition broadcasts correctly
        dti = pd.date_range('2016-01-01', periods=10)
        tdi = pd.timedelta_range('1', periods=10)
        tser = pd.Series(tdi)
        df = pd.DataFrame({0: dti, 1: tdi})

        result = df.add(tser, axis=0)
        expected = pd.DataFrame({0: dti + tdi,
                                 1: tdi + tdi})
        tm.assert_frame_equal(result, expected)

    def test_df_add_flex_filled_mixed_dtypes(self):
        # GH 19611
        dti = pd.date_range('2016-01-01', periods=3)
        ser = pd.Series(['1 Day', 'NaT', '2 Days'], dtype='timedelta64[ns]')
        df = pd.DataFrame({'A': dti, 'B': ser})
        other = pd.DataFrame({'A': ser, 'B': ser})
        fill = pd.Timedelta(days=1).to_timedelta64()
        result = df.add(other, fill_value=fill)

        expected = pd.DataFrame(
            {'A': pd.Series(['2016-01-02', '2016-01-03', '2016-01-05'],
                            dtype='datetime64[ns]'),
             'B': ser * 2})
        tm.assert_frame_equal(result, expected)

    def test_arith_flex_frame(self, all_arithmetic_operators, float_frame,
                              mixed_float_frame):
        # one instance of parametrized fixture
        op = all_arithmetic_operators

        def f(x, y):
<<<<<<< HEAD
            if op.startswith('__r'):
                # get op without "r" and invert it
=======
            # r-versions not in operator-stdlib; get op without "r" and invert
            if op.startswith('__r'):
>>>>>>> 66c2e5fe
                return getattr(operator, op.replace('__r', '__'))(y, x)
            return getattr(operator, op)(x, y)

        result = getattr(float_frame, op)(2 * float_frame)
<<<<<<< HEAD
        expected = f(float_frame, 2 * float_frame)
        tm.assert_frame_equal(result, expected)

        # vs mix float
        result = getattr(mixed_float_frame, op)(2 * mixed_float_frame)
        expected = f(mixed_float_frame, 2 * mixed_float_frame)
        tm.assert_frame_equal(result, expected)
=======
        exp = f(float_frame, 2 * float_frame)
        tm.assert_frame_equal(result, exp)

        # vs mix float
        result = getattr(mixed_float_frame, op)(2 * mixed_float_frame)
        exp = f(mixed_float_frame, 2 * mixed_float_frame)
        tm.assert_frame_equal(result, exp)
>>>>>>> 66c2e5fe
        _check_mixed_float(result, dtype=dict(C=None))

    @pytest.mark.parametrize('op', ['__add__', '__sub__', '__mul__'])
    def test_arith_flex_frame_mixed(self, op, int_frame, mixed_int_frame,
                                    mixed_float_frame):
        f = getattr(operator, op)

        # vs mix int
        result = getattr(mixed_int_frame, op)(2 + mixed_int_frame)
<<<<<<< HEAD
        expected = f(mixed_int_frame, 2 + mixed_int_frame)
=======
        exp = f(mixed_int_frame, 2 + mixed_int_frame)
>>>>>>> 66c2e5fe

        # no overflow in the uint
        dtype = None
        if op in ['__sub__']:
            dtype = dict(B='uint64', C=None)
        elif op in ['__add__', '__mul__']:
            dtype = dict(C=None)
<<<<<<< HEAD
        tm.assert_frame_equal(result, expected)
=======
        tm.assert_frame_equal(result, exp)
>>>>>>> 66c2e5fe
        _check_mixed_int(result, dtype=dtype)

        # vs mix float
        result = getattr(mixed_float_frame, op)(2 * mixed_float_frame)
<<<<<<< HEAD
        expected = f(mixed_float_frame, 2 * mixed_float_frame)
        tm.assert_frame_equal(result, expected)
=======
        exp = f(mixed_float_frame, 2 * mixed_float_frame)
        tm.assert_frame_equal(result, exp)
>>>>>>> 66c2e5fe
        _check_mixed_float(result, dtype=dict(C=None))

        # vs plain int
        result = getattr(int_frame, op)(2 * int_frame)
<<<<<<< HEAD
        expected = f(int_frame, 2 * int_frame)
        tm.assert_frame_equal(result, expected)

    def test_arith_flex_frame_corner(self, all_arithmetic_operators,
                                     float_frame):
        # one instance of parametrized fixture
        op = all_arithmetic_operators

        # Check that arrays with dim >= 3 raise
        for dim in range(3, 6):
            arr = np.ones((1,) * dim)
            msg = "Unable to coerce to Series/DataFrame"
            with tm.assert_raises_regex(ValueError, msg):
                getattr(float_frame, op)(arr)

=======
        exp = f(int_frame, 2 * int_frame)
        tm.assert_frame_equal(result, exp)

    def test_arith_flex_frame_raise(self, all_arithmetic_operators,
                                    float_frame):
        # one instance of parametrized fixture
        op = all_arithmetic_operators

        # Check that arrays with dim >= 3 raise
        for dim in range(3, 6):
            arr = np.ones((1,) * dim)
            msg = "Unable to coerce to Series/DataFrame"
            with tm.assert_raises_regex(ValueError, msg):
                getattr(float_frame, op)(arr)

    def test_arith_flex_frame_corner(self, float_frame):

>>>>>>> 66c2e5fe
        const_add = float_frame.add(1)
        tm.assert_frame_equal(const_add, float_frame + 1)

        # corner cases
        result = float_frame.add(float_frame[:0])
        tm.assert_frame_equal(result, float_frame * np.nan)

        result = float_frame[:0].add(float_frame)
        tm.assert_frame_equal(result, float_frame * np.nan)

        with tm.assert_raises_regex(NotImplementedError, 'fill_value'):
            float_frame.add(float_frame.iloc[0], fill_value=3)

        with tm.assert_raises_regex(NotImplementedError, 'fill_value'):
            float_frame.add(float_frame.iloc[0], axis='index', fill_value=3)

    def test_arith_flex_series(self, simple_frame):
        df = simple_frame

        row = df.xs('a')
        col = df['two']
        # after arithmetic refactor, add truediv here
        ops = ['add', 'sub', 'mul', 'mod']
        for op in ops:
            f = getattr(df, op)
            op = getattr(operator, op)
            tm.assert_frame_equal(f(row), op(df, row))
            tm.assert_frame_equal(f(col, axis=0), op(df.T, col).T)

        # special case for some reason
        tm.assert_frame_equal(df.add(row, axis=None), df + row)

        # cases which will be refactored after big arithmetic refactor
        tm.assert_frame_equal(df.div(row), df / row)
        tm.assert_frame_equal(df.div(col, axis=0), (df.T / col).T)

        # broadcasting issue in GH 7325
        df = pd.DataFrame(np.arange(3 * 2).reshape((3, 2)), dtype='int64')
        expected = pd.DataFrame([[np.nan, np.inf], [1.0, 1.5], [1.0, 1.25]])
        result = df.div(df[0], axis='index')
        tm.assert_frame_equal(result, expected)

        df = pd.DataFrame(np.arange(3 * 2).reshape((3, 2)), dtype='float64')
        expected = pd.DataFrame([[np.nan, np.inf], [1.0, 1.5], [1.0, 1.25]])
        result = df.div(df[0], axis='index')
        tm.assert_frame_equal(result, expected)

    def test_arith_flex_zero_len_raises(self):
        # GH 19522 passing fill_value to frame flex arith methods should
        # raise even in the zero-length special cases
        ser_len0 = pd.Series([])
        df_len0 = pd.DataFrame([], columns=['A', 'B'])
        df = pd.DataFrame([[1, 2], [3, 4]], columns=['A', 'B'])

        with tm.assert_raises_regex(NotImplementedError, 'fill_value'):
            df.add(ser_len0, fill_value='E')

        with tm.assert_raises_regex(NotImplementedError, 'fill_value'):
            df_len0.sub(df['A'], axis=None, fill_value=3)


class TestFrameArithmetic(object):
    def test_df_add_2d_array_rowlike_broadcasts(self):
        # GH#23000
        arr = np.arange(6).reshape(3, 2)
        df = pd.DataFrame(arr, columns=[True, False], index=['A', 'B', 'C'])

        rowlike = arr[[1], :]  # shape --> (1, ncols)
        assert rowlike.shape == (1, df.shape[1])

        expected = pd.DataFrame([[2, 4],
                                 [4, 6],
                                 [6, 8]],
                                columns=df.columns, index=df.index,
                                # specify dtype explicitly to avoid failing
                                # on 32bit builds
                                dtype=arr.dtype)
        result = df + rowlike
        tm.assert_frame_equal(result, expected)
        result = rowlike + df
        tm.assert_frame_equal(result, expected)

    def test_df_add_2d_array_collike_broadcasts(self):
        # GH#23000
        arr = np.arange(6).reshape(3, 2)
        df = pd.DataFrame(arr, columns=[True, False], index=['A', 'B', 'C'])

        collike = arr[:, [1]]  # shape --> (nrows, 1)
        assert collike.shape == (df.shape[0], 1)

        expected = pd.DataFrame([[1, 2],
                                 [5, 6],
                                 [9, 10]],
                                columns=df.columns, index=df.index,
                                # specify dtype explicitly to avoid failing
                                # on 32bit builds
                                dtype=arr.dtype)
        result = df + collike
        tm.assert_frame_equal(result, expected)
        result = collike + df
        tm.assert_frame_equal(result, expected)

    def test_df_arith_2d_array_rowlike_broadcasts(self,
                                                  all_arithmetic_operators):
        # GH#23000
        opname = all_arithmetic_operators

        arr = np.arange(6).reshape(3, 2)
        df = pd.DataFrame(arr, columns=[True, False], index=['A', 'B', 'C'])

        rowlike = arr[[1], :]  # shape --> (1, ncols)
        assert rowlike.shape == (1, df.shape[1])

        exvals = [getattr(df.loc['A'], opname)(rowlike.squeeze()),
                  getattr(df.loc['B'], opname)(rowlike.squeeze()),
                  getattr(df.loc['C'], opname)(rowlike.squeeze())]

        expected = pd.DataFrame(exvals, columns=df.columns, index=df.index)

        if opname in ['__rmod__', '__rfloordiv__']:
            # exvals will have dtypes [f8, i8, i8] so expected will be
            #   all-f8, but the DataFrame operation will return mixed dtypes
            # use exvals[-1].dtype instead of "i8" for compat with 32-bit
            # systems/pythons
            expected[False] = expected[False].astype(exvals[-1].dtype)

        result = getattr(df, opname)(rowlike)
        tm.assert_frame_equal(result, expected)

    def test_df_arith_2d_array_collike_broadcasts(self,
                                                  all_arithmetic_operators):
        # GH#23000
        opname = all_arithmetic_operators

        arr = np.arange(6).reshape(3, 2)
        df = pd.DataFrame(arr, columns=[True, False], index=['A', 'B', 'C'])

        collike = arr[:, [1]]  # shape --> (nrows, 1)
        assert collike.shape == (df.shape[0], 1)

        exvals = {True: getattr(df[True], opname)(collike.squeeze()),
                  False: getattr(df[False], opname)(collike.squeeze())}

        dtype = None
        if opname in ['__rmod__', '__rfloordiv__']:
            # Series ops may return mixed int/float dtypes in cases where
            #   DataFrame op will return all-float.  So we upcast `expected`
            dtype = np.common_type(*[x.values for x in exvals.values()])

        expected = pd.DataFrame(exvals, columns=df.columns, index=df.index,
                                dtype=dtype)

        result = getattr(df, opname)(collike)
        tm.assert_frame_equal(result, expected)

    def test_df_bool_mul_int(self):
        # GH 22047, GH 22163 multiplication by 1 should result in int dtype,
        # not object dtype
        df = pd.DataFrame([[False, True], [False, False]])
        result = df * 1

        # On appveyor this comes back as np.int32 instead of np.int64,
        # so we check dtype.kind instead of just dtype
        kinds = result.dtypes.apply(lambda x: x.kind)
        assert (kinds == 'i').all()

        result = 1 * df
        kinds = result.dtypes.apply(lambda x: x.kind)
        assert (kinds == 'i').all()

    def test_td64_df_add_int_frame(self):
        # GH#22696 Check that we don't dispatch to numpy implementation,
        # which treats int64 as m8[ns]
        tdi = pd.timedelta_range('1', periods=3)
        df = tdi.to_frame()
        other = pd.DataFrame([1, 2, 3], index=tdi)  # indexed like `df`
        with pytest.raises(TypeError):
            df + other
        with pytest.raises(TypeError):
            other + df
        with pytest.raises(TypeError):
            df - other
        with pytest.raises(TypeError):
            other - df<|MERGE_RESOLUTION|>--- conflicted
+++ resolved
@@ -133,18 +133,12 @@
         op = all_arithmetic_operators
 
         def f(x, y):
-<<<<<<< HEAD
-            if op.startswith('__r'):
-                # get op without "r" and invert it
-=======
             # r-versions not in operator-stdlib; get op without "r" and invert
             if op.startswith('__r'):
->>>>>>> 66c2e5fe
                 return getattr(operator, op.replace('__r', '__'))(y, x)
             return getattr(operator, op)(x, y)
 
         result = getattr(float_frame, op)(2 * float_frame)
-<<<<<<< HEAD
         expected = f(float_frame, 2 * float_frame)
         tm.assert_frame_equal(result, expected)
 
@@ -152,15 +146,6 @@
         result = getattr(mixed_float_frame, op)(2 * mixed_float_frame)
         expected = f(mixed_float_frame, 2 * mixed_float_frame)
         tm.assert_frame_equal(result, expected)
-=======
-        exp = f(float_frame, 2 * float_frame)
-        tm.assert_frame_equal(result, exp)
-
-        # vs mix float
-        result = getattr(mixed_float_frame, op)(2 * mixed_float_frame)
-        exp = f(mixed_float_frame, 2 * mixed_float_frame)
-        tm.assert_frame_equal(result, exp)
->>>>>>> 66c2e5fe
         _check_mixed_float(result, dtype=dict(C=None))
 
     @pytest.mark.parametrize('op', ['__add__', '__sub__', '__mul__'])
@@ -170,11 +155,7 @@
 
         # vs mix int
         result = getattr(mixed_int_frame, op)(2 + mixed_int_frame)
-<<<<<<< HEAD
         expected = f(mixed_int_frame, 2 + mixed_int_frame)
-=======
-        exp = f(mixed_int_frame, 2 + mixed_int_frame)
->>>>>>> 66c2e5fe
 
         # no overflow in the uint
         dtype = None
@@ -182,32 +163,22 @@
             dtype = dict(B='uint64', C=None)
         elif op in ['__add__', '__mul__']:
             dtype = dict(C=None)
-<<<<<<< HEAD
-        tm.assert_frame_equal(result, expected)
-=======
-        tm.assert_frame_equal(result, exp)
->>>>>>> 66c2e5fe
+        tm.assert_frame_equal(result, expected)
         _check_mixed_int(result, dtype=dtype)
 
         # vs mix float
         result = getattr(mixed_float_frame, op)(2 * mixed_float_frame)
-<<<<<<< HEAD
         expected = f(mixed_float_frame, 2 * mixed_float_frame)
         tm.assert_frame_equal(result, expected)
-=======
-        exp = f(mixed_float_frame, 2 * mixed_float_frame)
-        tm.assert_frame_equal(result, exp)
->>>>>>> 66c2e5fe
         _check_mixed_float(result, dtype=dict(C=None))
 
         # vs plain int
         result = getattr(int_frame, op)(2 * int_frame)
-<<<<<<< HEAD
         expected = f(int_frame, 2 * int_frame)
         tm.assert_frame_equal(result, expected)
 
-    def test_arith_flex_frame_corner(self, all_arithmetic_operators,
-                                     float_frame):
+    def test_arith_flex_frame_raise(self, all_arithmetic_operators,
+                                    float_frame):
         # one instance of parametrized fixture
         op = all_arithmetic_operators
 
@@ -218,25 +189,8 @@
             with tm.assert_raises_regex(ValueError, msg):
                 getattr(float_frame, op)(arr)
 
-=======
-        exp = f(int_frame, 2 * int_frame)
-        tm.assert_frame_equal(result, exp)
-
-    def test_arith_flex_frame_raise(self, all_arithmetic_operators,
-                                    float_frame):
-        # one instance of parametrized fixture
-        op = all_arithmetic_operators
-
-        # Check that arrays with dim >= 3 raise
-        for dim in range(3, 6):
-            arr = np.ones((1,) * dim)
-            msg = "Unable to coerce to Series/DataFrame"
-            with tm.assert_raises_regex(ValueError, msg):
-                getattr(float_frame, op)(arr)
-
     def test_arith_flex_frame_corner(self, float_frame):
 
->>>>>>> 66c2e5fe
         const_add = float_frame.add(1)
         tm.assert_frame_equal(const_add, float_frame + 1)
 
