--- conflicted
+++ resolved
@@ -395,13 +395,8 @@
 
     def test_df_add_td64_columnwise(self):
         # GH 22534 Check that column-wise addition broadcasts correctly
-<<<<<<< HEAD
         dti = pd.date_range('2016-01-01', periods=10)
         tdi = pd.timedelta_range('1ns', periods=10)
-=======
-        dti = pd.date_range("2016-01-01", periods=10)
-        tdi = pd.timedelta_range("1", periods=10)
->>>>>>> c29e3950
         tser = pd.Series(tdi)
         df = pd.DataFrame({0: dti, 1: tdi})
 
