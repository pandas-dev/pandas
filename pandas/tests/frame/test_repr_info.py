from datetime import (
    datetime,
    timedelta,
)
from io import StringIO

import numpy as np
import pytest

from pandas import (
    NA,
    Categorical,
    DataFrame,
    MultiIndex,
    NaT,
    PeriodIndex,
    Series,
    Timestamp,
    date_range,
    option_context,
    period_range,
)
import pandas._testing as tm

import pandas.io.formats.format as fmt


class TestDataFrameReprInfoEtc:
    def test_repr_bytes_61_lines(self):
        # GH#12857
        lets = list("ACDEFGHIJKLMNOP")
        slen = 50
        nseqs = 1000
        words = [[np.random.choice(lets) for x in range(slen)] for _ in range(nseqs)]
        df = DataFrame(words).astype("U1")
        assert (df.dtypes == object).all()

        # smoke tests; at one point this raised with 61 but not 60
        repr(df)
        repr(df.iloc[:60, :])
        repr(df.iloc[:61, :])

    def test_repr_unicode_level_names(self, frame_or_series):
        index = MultiIndex.from_tuples([(0, 0), (1, 1)], names=["\u0394", "i1"])

        obj = DataFrame(np.random.randn(2, 4), index=index)
        obj = tm.get_obj(obj, frame_or_series)
        repr(obj)

    def test_assign_index_sequences(self):
        # GH#2200
        df = DataFrame({"a": [1, 2, 3], "b": [4, 5, 6], "c": [7, 8, 9]}).set_index(
            ["a", "b"]
        )
        index = list(df.index)
        index[0] = ("faz", "boo")
        df.index = index
        repr(df)

        # this travels an improper code path
        index[0] = ["faz", "boo"]
        df.index = index
        repr(df)

    def test_repr_with_mi_nat(self):
        df = DataFrame({"X": [1, 2]}, index=[[NaT, Timestamp("20130101")], ["a", "b"]])
        result = repr(df)
        expected = "              X\nNaT        a  1\n2013-01-01 b  2"
        assert result == expected

    def test_repr_with_different_nulls(self):
        # GH45263
        df = DataFrame([1, 2, 3, 4], [True, None, np.nan, NaT])
        result = repr(df)
        expected = """      0
True  1
None  2
NaN   3
NaT   4"""
        assert result == expected

    def test_repr_with_different_nulls_cols(self):
        # GH45263
        d = {np.nan: [1, 2], None: [3, 4], NaT: [6, 7], True: [8, 9]}
        df = DataFrame(data=d)
        result = repr(df)
        expected = """   NaN  None  NaT  True
0    1     3    6     8
1    2     4    7     9"""
        assert result == expected

    def test_multiindex_na_repr(self):
        # only an issue with long columns
        df3 = DataFrame(
            {
                "A" * 30: {("A", "A0006000", "nuit"): "A0006000"},
                "B" * 30: {("A", "A0006000", "nuit"): np.nan},
                "C" * 30: {("A", "A0006000", "nuit"): np.nan},
                "D" * 30: {("A", "A0006000", "nuit"): np.nan},
                "E" * 30: {("A", "A0006000", "nuit"): "A"},
                "F" * 30: {("A", "A0006000", "nuit"): np.nan},
            }
        )

        idf = df3.set_index(["A" * 30, "C" * 30])
        repr(idf)

    def test_repr_name_coincide(self):
        index = MultiIndex.from_tuples(
            [("a", 0, "foo"), ("b", 1, "bar")], names=["a", "b", "c"]
        )

        df = DataFrame({"value": [0, 1]}, index=index)

        lines = repr(df).split("\n")
        assert lines[2].startswith("a 0 foo")

    def test_repr_to_string(
        self,
        multiindex_year_month_day_dataframe_random_data,
        multiindex_dataframe_random_data,
    ):
        ymd = multiindex_year_month_day_dataframe_random_data
        frame = multiindex_dataframe_random_data

        repr(frame)
        repr(ymd)
        repr(frame.T)
        repr(ymd.T)

        buf = StringIO()
        frame.to_string(buf=buf)
        ymd.to_string(buf=buf)
        frame.T.to_string(buf=buf)
        ymd.T.to_string(buf=buf)

    def test_repr_empty(self):
        # empty
        repr(DataFrame())

        # empty with index
        frame = DataFrame(index=np.arange(1000))
        repr(frame)

    def test_repr_mixed(self, float_string_frame):
        buf = StringIO()

        # mixed
        repr(float_string_frame)
        float_string_frame.info(verbose=False, buf=buf)

    @pytest.mark.slow
    def test_repr_mixed_big(self):
        # big mixed
        biggie = DataFrame(
            {"A": np.random.randn(200), "B": tm.makeStringIndex(200)}, index=range(200)
        )
        biggie.loc[:20, "A"] = np.nan
        biggie.loc[:20, "B"] = np.nan

        repr(biggie)

    def test_repr(self, float_frame):
        buf = StringIO()

        # small one
        repr(float_frame)
        float_frame.info(verbose=False, buf=buf)

        # even smaller
        float_frame.reindex(columns=["A"]).info(verbose=False, buf=buf)
        float_frame.reindex(columns=["A", "B"]).info(verbose=False, buf=buf)

        # exhausting cases in DataFrame.info

        # columns but no index
        no_index = DataFrame(columns=[0, 1, 3])
        repr(no_index)

        # no columns or index
        DataFrame().info(buf=buf)

        df = DataFrame(["a\n\r\tb"], columns=["a\n\r\td"], index=["a\n\r\tf"])
        assert "\t" not in repr(df)
        assert "\r" not in repr(df)
        assert "a\n" not in repr(df)

    def test_repr_dimensions(self):
        df = DataFrame([[1, 2], [3, 4]])
        with option_context("display.show_dimensions", True):
            assert "2 rows x 2 columns" in repr(df)

        with option_context("display.show_dimensions", False):
            assert "2 rows x 2 columns" not in repr(df)

        with option_context("display.show_dimensions", "truncate"):
            assert "2 rows x 2 columns" not in repr(df)

    @pytest.mark.slow
    def test_repr_big(self):
        # big one
        biggie = DataFrame(np.zeros((200, 4)), columns=range(4), index=range(200))
        repr(biggie)

    def test_repr_unsortable(self, float_frame):
        # columns are not sortable

        unsortable = DataFrame(
            {
                "foo": [1] * 50,
                datetime.today(): [1] * 50,
                "bar": ["bar"] * 50,
                datetime.today() + timedelta(1): ["bar"] * 50,
            },
            index=np.arange(50),
        )
        repr(unsortable)

        fmt.set_option("display.precision", 3)
        repr(float_frame)

        fmt.set_option("display.max_rows", 10, "display.max_columns", 2)
        repr(float_frame)

        fmt.set_option("display.max_rows", 1000, "display.max_columns", 1000)
        repr(float_frame)

        tm.reset_display_options()

    def test_repr_unicode(self):
        uval = "\u03c3\u03c3\u03c3\u03c3"

        df = DataFrame({"A": [uval, uval]})

        result = repr(df)
        ex_top = "      A"
        assert result.split("\n")[0].rstrip() == ex_top

        df = DataFrame({"A": [uval, uval]})
        result = repr(df)
        assert result.split("\n")[0].rstrip() == ex_top

    def test_unicode_string_with_unicode(self):
        df = DataFrame({"A": ["\u05d0"]})
        str(df)

    def test_repr_unicode_columns(self):
        df = DataFrame({"\u05d0": [1, 2, 3], "\u05d1": [4, 5, 6], "c": [7, 8, 9]})
        repr(df.columns)  # should not raise UnicodeDecodeError

    def test_str_to_bytes_raises(self):
        # GH 26447
        df = DataFrame({"A": ["abc"]})
        msg = "^'str' object cannot be interpreted as an integer$"
        with pytest.raises(TypeError, match=msg):
            bytes(df)

    def test_very_wide_info_repr(self):
        df = DataFrame(np.random.randn(10, 20), columns=tm.rands_array(10, 20))
        repr(df)

    def test_repr_column_name_unicode_truncation_bug(self):
        # #1906
        df = DataFrame(
            {
                "Id": [7117434],
                "StringCol": (
                    "Is it possible to modify drop plot code"
                    "so that the output graph is displayed "
                    "in iphone simulator, Is it possible to "
                    "modify drop plot code so that the "
                    "output graph is \xe2\x80\xa8displayed "
                    "in iphone simulator.Now we are adding "
                    "the CSV file externally. I want to Call "
                    "the File through the code.."
                ),
            }
        )

        with option_context("display.max_columns", 20):
            assert "StringCol" in repr(df)

    def test_latex_repr(self):
        pytest.importorskip("jinja2")
        expected = r"""\begin{tabular}{llll}
\toprule
 & 0 & 1 & 2 \\
\midrule
0 & $\alpha$ & b & c \\
1 & 1 & 2 & 3 \\
\bottomrule
\end{tabular}
"""
        with option_context(
            "styler.format.escape", None, "styler.render.repr", "latex"
        ):
            df = DataFrame([[r"$\alpha$", "b", "c"], [1, 2, 3]])
            result = df._repr_latex_()
            assert result == expected

        # GH 12182
        assert df._repr_latex_() is None

    def test_repr_categorical_dates_periods(self):
        # normal DataFrame
        dt = date_range("2011-01-01 09:00", freq="H", periods=5, tz="US/Eastern")
        p = period_range("2011-01", freq="M", periods=5)
        df = DataFrame({"dt": dt, "p": p})
        exp = """                         dt        p
0 2011-01-01 09:00:00-05:00  2011-01
1 2011-01-01 10:00:00-05:00  2011-02
2 2011-01-01 11:00:00-05:00  2011-03
3 2011-01-01 12:00:00-05:00  2011-04
4 2011-01-01 13:00:00-05:00  2011-05"""

        assert repr(df) == exp

        df2 = DataFrame({"dt": Categorical(dt), "p": Categorical(p)})
        assert repr(df2) == exp

    @pytest.mark.parametrize("arg", [np.datetime64, np.timedelta64])
    @pytest.mark.parametrize(
        "box, expected",
        [[Series, "0    NaT\ndtype: object"], [DataFrame, "     0\n0  NaT"]],
    )
    def test_repr_np_nat_with_object(self, arg, box, expected):
        # GH 25445
        result = repr(box([arg("NaT")], dtype=object))
        assert result == expected

    def test_frame_datetime64_pre1900_repr(self):
        df = DataFrame({"year": date_range("1/1/1700", periods=50, freq="A-DEC")})
        # it works!
        repr(df)

    def test_frame_to_string_with_periodindex(self):
        index = PeriodIndex(["2011-1", "2011-2", "2011-3"], freq="M")
        frame = DataFrame(np.random.randn(3, 4), index=index)

        # it works!
        frame.to_string()

    def test_to_string_ea_na_in_multiindex(self):
        # GH#47986
        df = DataFrame(
            {"a": [1, 2]},
            index=MultiIndex.from_arrays([Series([NA, 1], dtype="Int64")]),
        )

        result = df.to_string()
        expected = """      a
<NA>  1
1     2"""
        assert result == expected

    def test_datetime64tz_slice_non_truncate(self):
        # GH 30263
        df = DataFrame({"x": date_range("2019", periods=10, tz="UTC")})
        expected = repr(df)
        df = df.iloc[:, :5]
        result = repr(df)
        assert result == expected

<<<<<<< HEAD
    def test_to_records_no_typeerror_in_repr(self):
        # GH 48526
        df = DataFrame([["a", "b"], ["c", "d"], ["e", "f"]], columns=["left", "right"])
        df["record"] = df[["left", "right"]].to_records()
        expected = """  left right     record
0    a     b  [0, a, b]
1    c     d  [1, c, d]
2    e     f  [2, e, f]"""
        result = repr(df)
=======
    def test_masked_ea_with_formatter(self):
        # GH#39336
        df = DataFrame(
            {
                "a": Series([0.123456789, 1.123456789], dtype="Float64"),
                "b": Series([1, 2], dtype="Int64"),
            }
        )
        result = df.to_string(formatters=["{:.2f}".format, "{:.2f}".format])
        expected = """      a     b
0  0.12  1.00
1  1.12  2.00"""
>>>>>>> 5b9f9808
        assert result == expected<|MERGE_RESOLUTION|>--- conflicted
+++ resolved
@@ -361,7 +361,6 @@
         result = repr(df)
         assert result == expected
 
-<<<<<<< HEAD
     def test_to_records_no_typeerror_in_repr(self):
         # GH 48526
         df = DataFrame([["a", "b"], ["c", "d"], ["e", "f"]], columns=["left", "right"])
@@ -371,7 +370,7 @@
 1    c     d  [1, c, d]
 2    e     f  [2, e, f]"""
         result = repr(df)
-=======
+        
     def test_masked_ea_with_formatter(self):
         # GH#39336
         df = DataFrame(
@@ -384,5 +383,4 @@
         expected = """      a     b
 0  0.12  1.00
 1  1.12  2.00"""
->>>>>>> 5b9f9808
         assert result == expected