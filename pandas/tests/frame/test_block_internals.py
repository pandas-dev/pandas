--- conflicted
+++ resolved
@@ -254,52 +254,6 @@
         if not compat.is_platform_windows():
             f("M8[ns]")
 
-<<<<<<< HEAD
-    def test_equals_different_blocks(self):
-        # GH 9330
-        df0 = DataFrame({"A": ["x", "y"], "B": [1, 2], "C": ["w", "z"]})
-        df1 = df0.reset_index()[["A", "B", "C"]]
-        # this assert verifies that the above operations have
-        # induced a block rearrangement
-        assert df0._mgr.blocks[0].dtype != df1._mgr.blocks[0].dtype
-
-        # do the real tests
-        tm.assert_frame_equal(df0, df1)
-        assert df0.equals(df1)
-        assert df1.equals(df0)
-
-    def test_copy_blocks(self, float_frame):
-        # API/ENH 9607
-        df = DataFrame(float_frame, copy=True)
-        column = df.columns[0]
-
-        # use the default copy=True, change a column
-        blocks = df._to_dict_of_blocks(copy=True)
-        for dtype, _df in blocks.items():
-            if column in _df:
-                _df.loc[:, column].values[:] = _df[column] + 1
-
-        # make sure we did not change the original DataFrame
-        assert not _df[column].equals(df[column])
-
-    def test_no_copy_blocks(self, float_frame):
-        # API/ENH 9607
-        df = DataFrame(float_frame, copy=True)
-        column = df.columns[0]
-
-        # use the copy=False, change a column
-        blocks = df._to_dict_of_blocks(copy=False)
-        for _, _df in blocks.items():
-            if column in _df:
-                _df.loc[:, column].values[:] = _df[column] + 1
-                # FIXME: I think the need for .values here means we are
-                #  doing something wrong
-
-        # make sure we did change the original DataFrame
-        tm.assert_series_equal(df[column], _df[column])
-
-=======
->>>>>>> 9700b5a1
     def test_copy(self, float_frame, float_string_frame):
         cop = float_frame.copy()
         cop["E"] = cop["A"]
