from datetime import timedelta
from decimal import Decimal
import re

from dateutil.tz import tzlocal
import numpy as np
import pytest

from pandas.compat import (
    IS64,
    is_platform_windows,
)
from pandas.compat.numpy import np_version_gt2
import pandas.util._test_decorators as td

import pandas as pd
from pandas import (
    Categorical,
    CategoricalDtype,
    DataFrame,
    DatetimeIndex,
    Index,
    PeriodIndex,
    RangeIndex,
    Series,
    Timestamp,
    date_range,
    isna,
    notna,
    to_datetime,
    to_timedelta,
)
import pandas._testing as tm
from pandas.core import (
    algorithms,
    nanops,
)

is_windows_np2_or_is32 = (is_platform_windows() and not np_version_gt2) or not IS64
is_windows_or_is32 = is_platform_windows() or not IS64


def make_skipna_wrapper(alternative, skipna_alternative=None):
    """
    Create a function for calling on an array.

    Parameters
    ----------
    alternative : function
        The function to be called on the array with no NaNs.
        Only used when 'skipna_alternative' is None.
    skipna_alternative : function
        The function to be called on the original array

    Returns
    -------
    function
    """
    if skipna_alternative:

        def skipna_wrapper(x):
            return skipna_alternative(x.values)

    else:

        def skipna_wrapper(x):
            nona = x.dropna()
            if len(nona) == 0:
                return np.nan
            return alternative(nona)

    return skipna_wrapper


def assert_stat_op_calc(
    opname,
    alternative,
    frame,
    has_skipna=True,
    check_dtype=True,
    check_dates=False,
    rtol=1e-5,
    atol=1e-8,
    skipna_alternative=None,
):
    """
    Check that operator opname works as advertised on frame

    Parameters
    ----------
    opname : str
        Name of the operator to test on frame
    alternative : function
        Function that opname is tested against; i.e. "frame.opname()" should
        equal "alternative(frame)".
    frame : DataFrame
        The object that the tests are executed on
    has_skipna : bool, default True
        Whether the method "opname" has the kwarg "skip_na"
    check_dtype : bool, default True
        Whether the dtypes of the result of "frame.opname()" and
        "alternative(frame)" should be checked.
    check_dates : bool, default false
        Whether opname should be tested on a Datetime Series
    rtol : float, default 1e-5
        Relative tolerance.
    atol : float, default 1e-8
        Absolute tolerance.
    skipna_alternative : function, default None
        NaN-safe version of alternative
    """
    f = getattr(frame, opname)

    if check_dates:
        df = DataFrame({"b": date_range("1/1/2001", periods=2)})
        with tm.assert_produces_warning(None):
            result = getattr(df, opname)()
        assert isinstance(result, Series)

        df["a"] = range(len(df))
        with tm.assert_produces_warning(None):
            result = getattr(df, opname)()
        assert isinstance(result, Series)
        assert len(result)

    if has_skipna:

        def wrapper(x):
            return alternative(x.values)

        skipna_wrapper = make_skipna_wrapper(alternative, skipna_alternative)
        result0 = f(axis=0, skipna=False)
        result1 = f(axis=1, skipna=False)
        tm.assert_series_equal(
            result0, frame.apply(wrapper), check_dtype=check_dtype, rtol=rtol, atol=atol
        )
        tm.assert_series_equal(
            result1,
            frame.apply(wrapper, axis=1),
            rtol=rtol,
            atol=atol,
        )
    else:
        skipna_wrapper = alternative

    result0 = f(axis=0)
    result1 = f(axis=1)
    tm.assert_series_equal(
        result0,
        frame.apply(skipna_wrapper),
        check_dtype=check_dtype,
        rtol=rtol,
        atol=atol,
    )

    if opname in ["sum", "prod"]:
        expected = frame.apply(skipna_wrapper, axis=1)
        tm.assert_series_equal(
            result1, expected, check_dtype=False, rtol=rtol, atol=atol
        )

    # check dtypes
    if check_dtype:
        lcd_dtype = frame.values.dtype
        assert lcd_dtype == result0.dtype
        assert lcd_dtype == result1.dtype

    # bad axis
    with pytest.raises(ValueError, match="No axis named 2"):
        f(axis=2)

    # all NA case
    if has_skipna:
        all_na = frame * np.nan
        r0 = getattr(all_na, opname)(axis=0)
        r1 = getattr(all_na, opname)(axis=1)
        if opname in ["sum", "prod"]:
            unit = 1 if opname == "prod" else 0  # result for empty sum/prod
            expected = Series(unit, index=r0.index, dtype=r0.dtype)
            tm.assert_series_equal(r0, expected)
            expected = Series(unit, index=r1.index, dtype=r1.dtype)
            tm.assert_series_equal(r1, expected)


@pytest.fixture
def bool_frame_with_na():
    """
    Fixture for DataFrame of booleans with index of unique strings

    Columns are ['A', 'B', 'C', 'D']; some entries are missing
    """
    df = DataFrame(
        np.concatenate(
            [np.ones((15, 4), dtype=bool), np.zeros((15, 4), dtype=bool)], axis=0
        ),
        index=Index([f"foo_{i}" for i in range(30)], dtype=object),
        columns=Index(list("ABCD"), dtype=object),
        dtype=object,
    )
    # set some NAs
    df.iloc[5:10] = np.nan
    df.iloc[15:20, -2:] = np.nan
    return df


@pytest.fixture
def float_frame_with_na():
    """
    Fixture for DataFrame of floats with index of unique strings

    Columns are ['A', 'B', 'C', 'D']; some entries are missing
    """
    df = DataFrame(
        np.random.default_rng(2).standard_normal((30, 4)),
        index=Index([f"foo_{i}" for i in range(30)], dtype=object),
        columns=Index(list("ABCD"), dtype=object),
    )
    # set some NAs
    df.iloc[5:10] = np.nan
    df.iloc[15:20, -2:] = np.nan
    return df


class TestDataFrameAnalytics:
    # ---------------------------------------------------------------------
    # Reductions
    @pytest.mark.parametrize("axis", [0, 1])
    @pytest.mark.parametrize(
        "opname",
        [
            "count",
            "sum",
            "mean",
            "product",
            "median",
            "min",
            "max",
            "nunique",
            "var",
            "std",
            "sem",
            pytest.param("skew", marks=td.skip_if_no("scipy")),
            pytest.param("kurt", marks=td.skip_if_no("scipy")),
        ],
    )
    def test_stat_op_api_float_string_frame(self, float_string_frame, axis, opname):
        if (opname in ("sum", "min", "max") and axis == 0) or opname in (
            "count",
            "nunique",
        ):
            getattr(float_string_frame, opname)(axis=axis)
        else:
            if opname in ["var", "std", "sem", "skew", "kurt"]:
                msg = "could not convert string to float: 'bar'"
            elif opname == "product":
                if axis == 1:
                    msg = "can't multiply sequence by non-int of type 'float'"
                else:
                    msg = "can't multiply sequence by non-int of type 'str'"
            elif opname == "sum":
                msg = r"unsupported operand type\(s\) for \+: 'float' and 'str'"
            elif opname == "mean":
                if axis == 0:
                    # different message on different builds
                    msg = "|".join(
                        [
                            r"Could not convert \['.*'\] to numeric",
                            "Could not convert string '(bar){30}' to numeric",
                        ]
                    )
                else:
                    msg = r"unsupported operand type\(s\) for \+: 'float' and 'str'"
            elif opname in ["min", "max"]:
                msg = "'[><]=' not supported between instances of 'float' and 'str'"
            elif opname == "median":
                msg = re.compile(
                    r"Cannot convert \[.*\] to numeric|does not support|Cannot perform",
                    flags=re.S,
                )
            if not isinstance(msg, re.Pattern):
                msg = msg + "|does not support|Cannot perform reduction"
            with pytest.raises(TypeError, match=msg):
                getattr(float_string_frame, opname)(axis=axis)
        if opname != "nunique":
            getattr(float_string_frame, opname)(axis=axis, numeric_only=True)

    @pytest.mark.parametrize("axis", [0, 1])
    @pytest.mark.parametrize(
        "opname",
        [
            "count",
            "sum",
            "mean",
            "product",
            "median",
            "min",
            "max",
            "var",
            "std",
            "sem",
            pytest.param("skew", marks=td.skip_if_no("scipy")),
            pytest.param("kurt", marks=td.skip_if_no("scipy")),
        ],
    )
    def test_stat_op_api_float_frame(self, float_frame, axis, opname):
        getattr(float_frame, opname)(axis=axis, numeric_only=False)

    def test_stat_op_calc(self, float_frame_with_na, mixed_float_frame):
        def count(s):
            return notna(s).sum()

        def nunique(s):
            return len(algorithms.unique1d(s.dropna()))

        def var(x):
            return np.var(x, ddof=1)

        def std(x):
            return np.std(x, ddof=1)

        def sem(x):
            return np.std(x, ddof=1) / np.sqrt(len(x))

        assert_stat_op_calc(
            "nunique",
            nunique,
            float_frame_with_na,
            has_skipna=False,
            check_dtype=False,
            check_dates=True,
        )

        # GH#32571: rol needed for flaky CI builds
        # mixed types (with upcasting happening)
        assert_stat_op_calc(
            "sum",
            np.sum,
            mixed_float_frame.astype("float32"),
            check_dtype=False,
            rtol=1e-3,
        )

        assert_stat_op_calc(
            "sum", np.sum, float_frame_with_na, skipna_alternative=np.nansum
        )
        assert_stat_op_calc("mean", np.mean, float_frame_with_na, check_dates=True)
        assert_stat_op_calc(
            "product", np.prod, float_frame_with_na, skipna_alternative=np.nanprod
        )

        assert_stat_op_calc("var", var, float_frame_with_na)
        assert_stat_op_calc("std", std, float_frame_with_na)
        assert_stat_op_calc("sem", sem, float_frame_with_na)

        assert_stat_op_calc(
            "count",
            count,
            float_frame_with_na,
            has_skipna=False,
            check_dtype=False,
            check_dates=True,
        )

    def test_stat_op_calc_skew_kurtosis(self, float_frame_with_na):
        sp_stats = pytest.importorskip("scipy.stats")

        def skewness(x):
            if len(x) < 3:
                return np.nan
            return sp_stats.skew(x, bias=False)

        def kurt(x):
            if len(x) < 4:
                return np.nan
            return sp_stats.kurtosis(x, bias=False)

        assert_stat_op_calc("skew", skewness, float_frame_with_na)
        assert_stat_op_calc("kurt", kurt, float_frame_with_na)

    def test_median(self, float_frame_with_na, int_frame):
        def wrapper(x):
            if isna(x).any():
                return np.nan
            return np.median(x)

        assert_stat_op_calc("median", wrapper, float_frame_with_na, check_dates=True)
        assert_stat_op_calc(
            "median", wrapper, int_frame, check_dtype=False, check_dates=True
        )

    @pytest.mark.parametrize(
        "method", ["sum", "mean", "prod", "var", "std", "skew", "min", "max"]
    )
    @pytest.mark.parametrize(
        "df",
        [
            DataFrame(
                {
                    "a": [
                        -0.00049987540199591344,
                        -0.0016467257772919831,
                        0.00067695870775883013,
                    ],
                    "b": [-0, -0, 0.0],
                    "c": [
                        0.00031111847529610595,
                        0.0014902627951905339,
                        -0.00094099200035979691,
                    ],
                },
                index=["foo", "bar", "baz"],
                dtype="O",
            ),
            DataFrame({0: [np.nan, 2], 1: [np.nan, 3], 2: [np.nan, 4]}, dtype=object),
        ],
    )
    @pytest.mark.filterwarnings("ignore:Mismatched null-like values:FutureWarning")
    def test_stat_operators_attempt_obj_array(self, method, df, axis):
        # GH#676
        assert df.values.dtype == np.object_
        result = getattr(df, method)(axis=axis)
        expected = getattr(df.astype("f8"), method)(axis=axis).astype(object)
        if axis in [1, "columns"] and method in ["min", "max"]:
            expected[expected.isna()] = None
        tm.assert_series_equal(result, expected)

    @pytest.mark.parametrize("op", ["mean", "std", "var", "skew", "kurt", "sem"])
    def test_mixed_ops(self, op):
        # GH#16116
        df = DataFrame(
            {
                "int": [1, 2, 3, 4],
                "float": [1.0, 2.0, 3.0, 4.0],
                "str": ["a", "b", "c", "d"],
            }
        )
        msg = "|".join(
            [
                "Could not convert",
                "could not convert",
                "can't multiply sequence by non-int",
                "does not support",
                "Cannot perform",
            ]
        )
        with pytest.raises(TypeError, match=msg):
            getattr(df, op)()

        with pd.option_context("use_bottleneck", False):
            with pytest.raises(TypeError, match=msg):
                getattr(df, op)()

    def test_reduce_mixed_frame(self):
        # GH 6806
        df = DataFrame(
            {
                "bool_data": [True, True, False, False, False],
                "int_data": [10, 20, 30, 40, 50],
                "string_data": ["a", "b", "c", "d", "e"],
            }
        )
        df.reindex(columns=["bool_data", "int_data", "string_data"])
        test = df.sum(axis=0)
        tm.assert_numpy_array_equal(
            test.values, np.array([2, 150, "abcde"], dtype=object)
        )
        alt = df.T.sum(axis=1)
        tm.assert_series_equal(test, alt)

    def test_nunique(self):
        df = DataFrame({"A": [1, 1, 1], "B": [1, 2, 3], "C": [1, np.nan, 3]})
        tm.assert_series_equal(df.nunique(), Series({"A": 1, "B": 3, "C": 2}))
        tm.assert_series_equal(
            df.nunique(dropna=False), Series({"A": 1, "B": 3, "C": 3})
        )
        tm.assert_series_equal(df.nunique(axis=1), Series([1, 2, 2]))
        tm.assert_series_equal(df.nunique(axis=1, dropna=False), Series([1, 3, 2]))

    @pytest.mark.parametrize("tz", [None, "UTC"])
    def test_mean_mixed_datetime_numeric(self, tz):
        # https://github.com/pandas-dev/pandas/issues/24752
        df = DataFrame({"A": [1, 1], "B": [Timestamp("2000", tz=tz)] * 2})
        result = df.mean()
        expected = Series([1.0, Timestamp("2000", tz=tz)], index=["A", "B"])
        tm.assert_series_equal(result, expected)

    @pytest.mark.parametrize("tz", [None, "UTC"])
    def test_mean_includes_datetimes(self, tz):
        # https://github.com/pandas-dev/pandas/issues/24752
        # Behavior in 0.24.0rc1 was buggy.
        # As of 2.0 with numeric_only=None we do *not* drop datetime columns
        df = DataFrame({"A": [Timestamp("2000", tz=tz)] * 2})
        result = df.mean()

        expected = Series([Timestamp("2000", tz=tz)], index=["A"])
        tm.assert_series_equal(result, expected)

    def test_mean_mixed_string_decimal(self):
        # GH 11670
        # possible bug when calculating mean of DataFrame?

        d = [
            {"A": 2, "B": None, "C": Decimal("628.00")},
            {"A": 1, "B": None, "C": Decimal("383.00")},
            {"A": 3, "B": None, "C": Decimal("651.00")},
            {"A": 2, "B": None, "C": Decimal("575.00")},
            {"A": 4, "B": None, "C": Decimal("1114.00")},
            {"A": 1, "B": "TEST", "C": Decimal("241.00")},
            {"A": 2, "B": None, "C": Decimal("572.00")},
            {"A": 4, "B": None, "C": Decimal("609.00")},
            {"A": 3, "B": None, "C": Decimal("820.00")},
            {"A": 5, "B": None, "C": Decimal("1223.00")},
        ]

        df = DataFrame(d)

        with pytest.raises(
            TypeError, match="unsupported operand type|does not support|Cannot perform"
        ):
            df.mean()
        result = df[["A", "C"]].mean()
        expected = Series([2.7, 681.6], index=["A", "C"], dtype=object)
        tm.assert_series_equal(result, expected)

    def test_var_std(self, datetime_frame):
        result = datetime_frame.std(ddof=4)
        expected = datetime_frame.apply(lambda x: x.std(ddof=4))
        tm.assert_almost_equal(result, expected)

        result = datetime_frame.var(ddof=4)
        expected = datetime_frame.apply(lambda x: x.var(ddof=4))
        tm.assert_almost_equal(result, expected)

        arr = np.repeat(np.random.default_rng(2).random((1, 1000)), 1000, 0)
        result = nanops.nanvar(arr, axis=0)
        assert not (result < 0).any()

        with pd.option_context("use_bottleneck", False):
            result = nanops.nanvar(arr, axis=0)
            assert not (result < 0).any()

    @pytest.mark.parametrize("meth", ["sem", "var", "std"])
    def test_numeric_only_flag(self, meth):
        # GH 9201
        df1 = DataFrame(
            np.random.default_rng(2).standard_normal((5, 3)),
            columns=["foo", "bar", "baz"],
        )
        # Cast to object to avoid implicit cast when setting entry to "100" below
        df1 = df1.astype({"foo": object})
        # set one entry to a number in str format
        df1.loc[0, "foo"] = "100"

        df2 = DataFrame(
            np.random.default_rng(2).standard_normal((5, 3)),
            columns=["foo", "bar", "baz"],
        )
        # Cast to object to avoid implicit cast when setting entry to "a" below
        df2 = df2.astype({"foo": object})
        # set one entry to a non-number str
        df2.loc[0, "foo"] = "a"

        result = getattr(df1, meth)(axis=1, numeric_only=True)
        expected = getattr(df1[["bar", "baz"]], meth)(axis=1)
        tm.assert_series_equal(expected, result)

        result = getattr(df2, meth)(axis=1, numeric_only=True)
        expected = getattr(df2[["bar", "baz"]], meth)(axis=1)
        tm.assert_series_equal(expected, result)

        # df1 has all numbers, df2 has a letter inside
        msg = r"unsupported operand type\(s\) for -: 'float' and 'str'"
        with pytest.raises(TypeError, match=msg):
            getattr(df1, meth)(axis=1, numeric_only=False)
        msg = "could not convert string to float: 'a'"
        with pytest.raises(TypeError, match=msg):
            getattr(df2, meth)(axis=1, numeric_only=False)

    def test_sem(self, datetime_frame):
        result = datetime_frame.sem(ddof=4)
        expected = datetime_frame.apply(lambda x: x.std(ddof=4) / np.sqrt(len(x)))
        tm.assert_almost_equal(result, expected)

        arr = np.repeat(np.random.default_rng(2).random((1, 1000)), 1000, 0)
        result = nanops.nansem(arr, axis=0)
        assert not (result < 0).any()

        with pd.option_context("use_bottleneck", False):
            result = nanops.nansem(arr, axis=0)
            assert not (result < 0).any()

    @pytest.mark.parametrize(
        "dropna, expected",
        [
            (
                True,
                {
                    "A": [12],
                    "B": [10.0],
                    "C": [1.0],
                    "D": ["a"],
                    "E": Categorical(["a"], categories=["a"]),
                    "F": DatetimeIndex(["2000-01-02"], dtype="M8[ns]"),
                    "G": to_timedelta(["1 days"]),
                },
            ),
            (
                False,
                {
                    "A": [12],
                    "B": [10.0],
                    "C": [np.nan],
                    "D": Series([np.nan], dtype="str"),
                    "E": Categorical([np.nan], categories=["a"]),
                    "F": DatetimeIndex([pd.NaT], dtype="M8[ns]"),
                    "G": to_timedelta([pd.NaT]),
                },
            ),
            (
                True,
                {
                    "H": [8, 9, np.nan, np.nan],
                    "I": [8, 9, np.nan, np.nan],
                    "J": [1, np.nan, np.nan, np.nan],
                    "K": Categorical(["a", np.nan, np.nan, np.nan], categories=["a"]),
                    "L": DatetimeIndex(
                        ["2000-01-02", "NaT", "NaT", "NaT"], dtype="M8[ns]"
                    ),
                    "M": to_timedelta(["1 days", "nan", "nan", "nan"]),
                    "N": [0, 1, 2, 3],
                },
            ),
            (
                False,
                {
                    "H": [8, 9, np.nan, np.nan],
                    "I": [8, 9, np.nan, np.nan],
                    "J": [1, np.nan, np.nan, np.nan],
                    "K": Categorical([np.nan, "a", np.nan, np.nan], categories=["a"]),
                    "L": DatetimeIndex(
                        ["NaT", "2000-01-02", "NaT", "NaT"], dtype="M8[ns]"
                    ),
                    "M": to_timedelta(["nan", "1 days", "nan", "nan"]),
                    "N": [0, 1, 2, 3],
                },
            ),
        ],
    )
    def test_mode_dropna(self, dropna, expected):
        df = DataFrame(
            {
                "A": [12, 12, 19, 11],
                "B": [10, 10, np.nan, 3],
                "C": [1, np.nan, np.nan, np.nan],
                "D": Series([np.nan, np.nan, "a", np.nan], dtype="str"),
                "E": Categorical([np.nan, np.nan, "a", np.nan]),
                "F": DatetimeIndex(["NaT", "2000-01-02", "NaT", "NaT"], dtype="M8[ns]"),
                "G": to_timedelta(["1 days", "nan", "nan", "nan"]),
                "H": [8, 8, 9, 9],
                "I": [9, 9, 8, 8],
                "J": [1, 1, np.nan, np.nan],
                "K": Categorical(["a", np.nan, "a", np.nan]),
                "L": DatetimeIndex(
                    ["2000-01-02", "2000-01-02", "NaT", "NaT"], dtype="M8[ns]"
                ),
                "M": to_timedelta(["1 days", "nan", "1 days", "nan"]),
                "N": np.arange(4, dtype="int64"),
            }
        )

        result = df[sorted(expected.keys())].mode(dropna=dropna)
        expected = DataFrame(expected)
        tm.assert_frame_equal(result, expected)

    def test_mode_sort_with_na(self, using_infer_string):
        df = DataFrame({"A": [np.nan, np.nan, "a", "a"]})
        expected = DataFrame({"A": ["a", np.nan]})
        result = df.mode(dropna=False)
        tm.assert_frame_equal(result, expected)

    def test_mode_empty_df(self):
        df = DataFrame([], columns=["a", "b"])
        expected = df.copy()
        result = df.mode()
        tm.assert_frame_equal(result, expected)

    def test_operators_timedelta64(self):
        df = DataFrame(
            {
                "A": date_range("2012-1-1", periods=3, freq="D"),
                "B": date_range("2012-1-2", periods=3, freq="D"),
                "C": Timestamp("20120101") - timedelta(minutes=5, seconds=5),
            }
        )

        diffs = DataFrame({"A": df["A"] - df["C"], "B": df["A"] - df["B"]})

        # min
        result = diffs.min()
        assert result.iloc[0] == diffs.loc[0, "A"]
        assert result.iloc[1] == diffs.loc[0, "B"]

        result = diffs.min(axis=1)
        assert (result == diffs.loc[0, "B"]).all()

        # max
        result = diffs.max()
        assert result.iloc[0] == diffs.loc[2, "A"]
        assert result.iloc[1] == diffs.loc[2, "B"]

        result = diffs.max(axis=1)
        assert (result == diffs["A"]).all()

        # abs
        result = diffs.abs()
        result2 = abs(diffs)
        expected = DataFrame({"A": df["A"] - df["C"], "B": df["B"] - df["A"]})
        tm.assert_frame_equal(result, expected)
        tm.assert_frame_equal(result2, expected)

        # mixed frame
        mixed = diffs.copy()
        mixed["C"] = "foo"
        mixed["D"] = 1
        mixed["E"] = 1.0
        mixed["F"] = Timestamp("20130101")

        # results in an object array
        result = mixed.min()
        expected = Series(
            [
                pd.Timedelta(timedelta(seconds=5 * 60 + 5)),
                pd.Timedelta(timedelta(days=-1)),
                "foo",
                1,
                1.0,
                Timestamp("20130101"),
            ],
            index=mixed.columns,
        )
        tm.assert_series_equal(result, expected)

        # excludes non-numeric
        result = mixed.min(axis=1, numeric_only=True)
        expected = Series([1, 1, 1.0])
        tm.assert_series_equal(result, expected)

        # works when only those columns are selected
        result = mixed[["A", "B"]].min(axis=1)
        expected = Series([timedelta(days=-1)] * 3)
        tm.assert_series_equal(result, expected)

        result = mixed[["A", "B"]].min()
        expected = Series(
            [timedelta(seconds=5 * 60 + 5), timedelta(days=-1)], index=["A", "B"]
        )
        tm.assert_series_equal(result, expected)

        # GH 3106
        df = DataFrame(
            {
                "time": date_range("20130102", periods=5),
                "time2": date_range("20130105", periods=5),
            }
        )
        df["off1"] = df["time2"] - df["time"]
        assert df["off1"].dtype == "timedelta64[ns]"

        df["off2"] = df["time"] - df["time2"]
        df._consolidate_inplace()
        assert df["off1"].dtype == "timedelta64[ns]"
        assert df["off2"].dtype == "timedelta64[ns]"

    def test_std_timedelta64_skipna_false(self):
        # GH#37392
        tdi = pd.timedelta_range("1 Day", periods=10)
        df = DataFrame({"A": tdi, "B": tdi}, copy=True)
        df.iloc[-2, -1] = pd.NaT

        result = df.std(skipna=False)
        expected = Series(
            [df["A"].std(), pd.NaT], index=["A", "B"], dtype="timedelta64[ns]"
        )
        tm.assert_series_equal(result, expected)

        result = df.std(axis=1, skipna=False)
        expected = Series([pd.Timedelta(0)] * 8 + [pd.NaT, pd.Timedelta(0)])
        tm.assert_series_equal(result, expected)

    @pytest.mark.parametrize(
        "values", [["2022-01-01", "2022-01-02", pd.NaT, "2022-01-03"], 4 * [pd.NaT]]
    )
    def test_std_datetime64_with_nat(self, values, skipna, request, unit):
        # GH#51335
        dti = to_datetime(values).as_unit(unit)
        df = DataFrame({"a": dti})
        result = df.std(skipna=skipna)
        if not skipna or all(value is pd.NaT for value in values):
            expected = Series({"a": pd.NaT}, dtype=f"timedelta64[{unit}]")
        else:
            # 86400000000000ns == 1 day
            expected = Series({"a": 86400000000000}, dtype=f"timedelta64[{unit}]")
        tm.assert_series_equal(result, expected)

    def test_sum_corner(self):
        empty_frame = DataFrame()

        axis0 = empty_frame.sum(axis=0)
        axis1 = empty_frame.sum(axis=1)
        assert isinstance(axis0, Series)
        assert isinstance(axis1, Series)
        assert len(axis0) == 0
        assert len(axis1) == 0

    @pytest.mark.parametrize(
        "index",
        [
            RangeIndex(0),
            DatetimeIndex([]),
            Index([], dtype=np.int64),
            Index([], dtype=np.float64),
            DatetimeIndex([], freq="ME"),
            PeriodIndex([], freq="D"),
        ],
    )
    def test_axis_1_empty(self, all_reductions, index):
        df = DataFrame(columns=["a"], index=index)
        result = getattr(df, all_reductions)(axis=1)
        if all_reductions in ("any", "all"):
            expected_dtype = "bool"
        elif all_reductions == "count":
            expected_dtype = "int64"
        else:
            expected_dtype = "object"
        expected = Series([], index=index, dtype=expected_dtype)
        tm.assert_series_equal(result, expected)

    @pytest.mark.parametrize("min_count", [0, 1])
    def test_axis_1_sum_na(self, string_dtype_no_object, skipna, min_count):
        # https://github.com/pandas-dev/pandas/issues/60229
        dtype = string_dtype_no_object
        df = DataFrame({"a": [pd.NA]}, dtype=dtype)
        result = df.sum(axis=1, skipna=skipna, min_count=min_count)
        value = "" if skipna and min_count == 0 else pd.NA
        expected = Series([value], dtype=dtype)
        tm.assert_series_equal(result, expected)

    @pytest.mark.parametrize("method, unit", [("sum", 0), ("prod", 1)])
    @pytest.mark.parametrize("numeric_only", [None, True, False])
    def test_sum_prod_nanops(self, method, unit, numeric_only):
        idx = ["a", "b", "c"]
        df = DataFrame({"a": [unit, unit], "b": [unit, np.nan], "c": [np.nan, np.nan]})
        # The default
        result = getattr(df, method)(numeric_only=numeric_only)
        expected = Series([unit, unit, unit], index=idx, dtype="float64")
        tm.assert_series_equal(result, expected)

        # min_count=1
        result = getattr(df, method)(numeric_only=numeric_only, min_count=1)
        expected = Series([unit, unit, np.nan], index=idx)
        tm.assert_series_equal(result, expected)

        # min_count=0
        result = getattr(df, method)(numeric_only=numeric_only, min_count=0)
        expected = Series([unit, unit, unit], index=idx, dtype="float64")
        tm.assert_series_equal(result, expected)

        result = getattr(df.iloc[1:], method)(numeric_only=numeric_only, min_count=1)
        expected = Series([unit, np.nan, np.nan], index=idx)
        tm.assert_series_equal(result, expected)

        # min_count > 1
        df = DataFrame({"A": [unit] * 10, "B": [unit] * 5 + [np.nan] * 5})
        result = getattr(df, method)(numeric_only=numeric_only, min_count=5)
        expected = Series(result, index=["A", "B"])
        tm.assert_series_equal(result, expected)

        result = getattr(df, method)(numeric_only=numeric_only, min_count=6)
        expected = Series(result, index=["A", "B"])
        tm.assert_series_equal(result, expected)

    def test_sum_nanops_timedelta(self):
        # prod isn't defined on timedeltas
        idx = ["a", "b", "c"]
        df = DataFrame({"a": [0, 0], "b": [0, np.nan], "c": [np.nan, np.nan]})

        df2 = df.apply(to_timedelta)

        # 0 by default
        result = df2.sum()
        expected = Series([0, 0, 0], dtype="m8[ns]", index=idx)
        tm.assert_series_equal(result, expected)

        # min_count=0
        result = df2.sum(min_count=0)
        tm.assert_series_equal(result, expected)

        # min_count=1
        result = df2.sum(min_count=1)
        expected = Series([0, 0, np.nan], dtype="m8[ns]", index=idx)
        tm.assert_series_equal(result, expected)

    def test_sum_nanops_min_count(self):
        # https://github.com/pandas-dev/pandas/issues/39738
        df = DataFrame({"x": [1, 2, 3], "y": [4, 5, 6]})
        result = df.sum(min_count=10)
        expected = Series([np.nan, np.nan], index=["x", "y"])
        tm.assert_series_equal(result, expected)

    @pytest.mark.parametrize("float_type", ["float16", "float32", "float64"])
    @pytest.mark.parametrize(
        "kwargs, expected_result",
        [
            ({"axis": 1, "min_count": 2}, [3.2, 5.3, np.nan]),
            ({"axis": 1, "min_count": 3}, [np.nan, np.nan, np.nan]),
            ({"axis": 1, "skipna": False}, [3.2, 5.3, np.nan]),
        ],
    )
    def test_sum_nanops_dtype_min_count(self, float_type, kwargs, expected_result):
        # GH#46947
        df = DataFrame({"a": [1.0, 2.3, 4.4], "b": [2.2, 3, np.nan]}, dtype=float_type)
        result = df.sum(**kwargs)
        expected = Series(expected_result).astype(float_type)
        tm.assert_series_equal(result, expected)

    @pytest.mark.parametrize("float_type", ["float16", "float32", "float64"])
    @pytest.mark.parametrize(
        "kwargs, expected_result",
        [
            ({"axis": 1, "min_count": 2}, [2.0, 4.0, np.nan]),
            ({"axis": 1, "min_count": 3}, [np.nan, np.nan, np.nan]),
            ({"axis": 1, "skipna": False}, [2.0, 4.0, np.nan]),
        ],
    )
    def test_prod_nanops_dtype_min_count(self, float_type, kwargs, expected_result):
        # GH#46947
        df = DataFrame(
            {"a": [1.0, 2.0, 4.4], "b": [2.0, 2.0, np.nan]}, dtype=float_type
        )
        result = df.prod(**kwargs)
        expected = Series(expected_result).astype(float_type)
        tm.assert_series_equal(result, expected)

    def test_sum_object(self, float_frame):
        values = float_frame.values.astype(int)
        frame = DataFrame(values, index=float_frame.index, columns=float_frame.columns)
        deltas = frame * timedelta(1)
        deltas.sum()

    def test_sum_bool(self, float_frame):
        # ensure this works, bug report
        bools = np.isnan(float_frame)
        bools.sum(axis=1)
        bools.sum(axis=0)

    def test_sum_mixed_datetime(self):
        # GH#30886
        df = DataFrame({"A": date_range("2000", periods=4), "B": [1, 2, 3, 4]}).reindex(
            [2, 3, 4]
        )
        with pytest.raises(TypeError, match="does not support operation 'sum'"):
            df.sum()

    def test_mean_corner(self, float_frame, float_string_frame):
        # unit test when have object data
        msg = "Could not convert|does not support|Cannot perform"
        with pytest.raises(TypeError, match=msg):
            float_string_frame.mean(axis=0)

        # xs sum mixed type, just want to know it works...
        with pytest.raises(TypeError, match="unsupported operand type"):
            float_string_frame.mean(axis=1)

        # take mean of boolean column
        float_frame["bool"] = float_frame["A"] > 0
        means = float_frame.mean(axis=0)
        assert means["bool"] == float_frame["bool"].values.mean()

    def test_mean_datetimelike(self):
        # GH#24757 check that datetimelike are excluded by default, handled
        #  correctly with numeric_only=True
        #  As of 2.0, datetimelike are *not* excluded with numeric_only=None

        df = DataFrame(
            {
                "A": np.arange(3),
                "B": date_range("2016-01-01", periods=3),
                "C": pd.timedelta_range("1D", periods=3),
                "D": pd.period_range("2016", periods=3, freq="Y"),
            }
        )
        result = df.mean(numeric_only=True)
        expected = Series({"A": 1.0})
        tm.assert_series_equal(result, expected)

        with pytest.raises(TypeError, match="mean is not implemented for PeriodArray"):
            df.mean()

    def test_mean_datetimelike_numeric_only_false(self):
        df = DataFrame(
            {
                "A": np.arange(3),
                "B": date_range("2016-01-01", periods=3),
                "C": pd.timedelta_range("1D", periods=3),
            }
        )

        # datetime(tz) and timedelta work
        result = df.mean(numeric_only=False)
        expected = Series({"A": 1, "B": df.loc[1, "B"], "C": df.loc[1, "C"]})
        tm.assert_series_equal(result, expected)

        # mean of period is not allowed
        df["D"] = pd.period_range("2016", periods=3, freq="Y")

        with pytest.raises(TypeError, match="mean is not implemented for Period"):
            df.mean(numeric_only=False)

    def test_mean_extensionarray_numeric_only_true(self):
        # https://github.com/pandas-dev/pandas/issues/33256
        arr = np.random.default_rng(2).integers(1000, size=(10, 5))
        df = DataFrame(arr, dtype="Int64")
        result = df.mean(numeric_only=True)
        expected = DataFrame(arr).mean().astype("Float64")
        tm.assert_series_equal(result, expected)

    def test_stats_mixed_type(self, float_string_frame):
        with pytest.raises(TypeError, match="could not convert"):
            float_string_frame.std(axis=1)
        with pytest.raises(TypeError, match="could not convert"):
            float_string_frame.var(axis=1)
        with pytest.raises(TypeError, match="unsupported operand type"):
            float_string_frame.mean(axis=1)
        with pytest.raises(TypeError, match="could not convert"):
            float_string_frame.skew(axis=1)

    def test_sum_bools(self):
        df = DataFrame(index=range(1), columns=range(10))
        bools = isna(df)
        assert bools.sum(axis=1)[0] == 10

    # ----------------------------------------------------------------------
    # Index of max / min

    @pytest.mark.parametrize("axis", [0, 1])
    def test_idxmin(self, float_frame, int_frame, skipna, axis):
        frame = float_frame
        frame.iloc[5:10] = np.nan
        frame.iloc[15:20, -2:] = np.nan
        for df in [frame, int_frame]:
            if (not skipna or axis == 1) and df is not int_frame:
                if skipna:
                    msg = "Encountered all NA values"
                else:
                    msg = "Encountered an NA value"
                with pytest.raises(ValueError, match=msg):
                    df.idxmin(axis=axis, skipna=skipna)
                with pytest.raises(ValueError, match=msg):
                    df.idxmin(axis=axis, skipna=skipna)
            else:
                result = df.idxmin(axis=axis, skipna=skipna)
                expected = df.apply(Series.idxmin, axis=axis, skipna=skipna)
                expected = expected.astype(df.index.dtype)
                tm.assert_series_equal(result, expected)

    @pytest.mark.parametrize("axis", [0, 1])
    @pytest.mark.filterwarnings(r"ignore:PeriodDtype\[B\] is deprecated:FutureWarning")
    def test_idxmin_empty(self, index, skipna, axis):
        # GH53265
        if axis == 0:
            frame = DataFrame(index=index)
        else:
            frame = DataFrame(columns=index)

        result = frame.idxmin(axis=axis, skipna=skipna)
        expected = Series(dtype=index.dtype)
        tm.assert_series_equal(result, expected)

    @pytest.mark.parametrize("numeric_only", [True, False])
    def test_idxmin_numeric_only(self, numeric_only):
        df = DataFrame({"a": [2, 3, 1], "b": [2, 1, 1], "c": list("xyx")})
        result = df.idxmin(numeric_only=numeric_only)
        if numeric_only:
            expected = Series([2, 1], index=["a", "b"])
        else:
            expected = Series([2, 1, 0], index=["a", "b", "c"])
        tm.assert_series_equal(result, expected)

    def test_idxmin_axis_2(self, float_frame):
        frame = float_frame
        msg = "No axis named 2 for object type DataFrame"
        with pytest.raises(ValueError, match=msg):
            frame.idxmin(axis=2)

    @pytest.mark.parametrize("axis", [0, 1])
    def test_idxmax(self, float_frame, int_frame, skipna, axis):
        frame = float_frame
        frame.iloc[5:10] = np.nan
        frame.iloc[15:20, -2:] = np.nan
        for df in [frame, int_frame]:
            if (skipna is False or axis == 1) and df is frame:
                if skipna:
                    msg = "Encountered all NA values"
                else:
                    msg = "Encountered an NA value"
                with pytest.raises(ValueError, match=msg):
                    df.idxmax(axis=axis, skipna=skipna)
                return

            result = df.idxmax(axis=axis, skipna=skipna)
            expected = df.apply(Series.idxmax, axis=axis, skipna=skipna)
            expected = expected.astype(df.index.dtype)
            tm.assert_series_equal(result, expected)

    @pytest.mark.parametrize("axis", [0, 1])
    @pytest.mark.filterwarnings(r"ignore:PeriodDtype\[B\] is deprecated:FutureWarning")
    def test_idxmax_empty(self, index, skipna, axis):
        # GH53265
        if axis == 0:
            frame = DataFrame(index=index)
        else:
            frame = DataFrame(columns=index)

        result = frame.idxmax(axis=axis, skipna=skipna)
        expected = Series(dtype=index.dtype)
        tm.assert_series_equal(result, expected)

    @pytest.mark.parametrize("numeric_only", [True, False])
    def test_idxmax_numeric_only(self, numeric_only):
        df = DataFrame({"a": [2, 3, 1], "b": [2, 1, 1], "c": list("xyx")})
        result = df.idxmax(numeric_only=numeric_only)
        if numeric_only:
            expected = Series([1, 0], index=["a", "b"])
        else:
            expected = Series([1, 0, 1], index=["a", "b", "c"])
        tm.assert_series_equal(result, expected)

    def test_idxmax_arrow_types(self):
        # GH#55368
        pytest.importorskip("pyarrow")

        df = DataFrame({"a": [2, 3, 1], "b": [2, 1, 1]}, dtype="int64[pyarrow]")
        result = df.idxmax()
        expected = Series([1, 0], index=["a", "b"])
        tm.assert_series_equal(result, expected)

        result = df.idxmin()
        expected = Series([2, 1], index=["a", "b"])
        tm.assert_series_equal(result, expected)

        df = DataFrame({"a": ["b", "c", "a"]}, dtype="string[pyarrow]")
        result = df.idxmax(numeric_only=False)
        expected = Series([1], index=["a"])
        tm.assert_series_equal(result, expected)

        result = df.idxmin(numeric_only=False)
        expected = Series([2], index=["a"])
        tm.assert_series_equal(result, expected)

    def test_idxmax_axis_2(self, float_frame):
        frame = float_frame
        msg = "No axis named 2 for object type DataFrame"
        with pytest.raises(ValueError, match=msg):
            frame.idxmax(axis=2)

    def test_idxmax_mixed_dtype(self):
        # don't cast to object, which would raise in nanops
        dti = date_range("2016-01-01", periods=3)
        df = DataFrame({1: [0, 2, 1], 2: range(3)[::-1], 3: dti})

        result = df.idxmax()
        expected = Series([1, 0, 2], index=range(1, 4))
        tm.assert_series_equal(result, expected)

        result = df.idxmin()
        expected = Series([0, 2, 0], index=range(1, 4))
        tm.assert_series_equal(result, expected)

        # with NaTs
        df.loc[0, 3] = pd.NaT
        result = df.idxmax()
        expected = Series([1, 0, 2], index=range(1, 4))
        tm.assert_series_equal(result, expected)

        result = df.idxmin()
        expected = Series([0, 2, 1], index=range(1, 4))
        tm.assert_series_equal(result, expected)

        # with multi-column dt64 block
        df[4] = dti[::-1]
        df._consolidate_inplace()

        result = df.idxmax()
        expected = Series([1, 0, 2, 0], index=range(1, 5))
        tm.assert_series_equal(result, expected)

        result = df.idxmin()
        expected = Series([0, 2, 1, 2], index=range(1, 5))
        tm.assert_series_equal(result, expected)

    @pytest.mark.parametrize(
        "op, expected_value",
        [("idxmax", [0, 4]), ("idxmin", [0, 5])],
    )
    def test_idxmax_idxmin_convert_dtypes(self, op, expected_value):
        # GH 40346
        df = DataFrame(
            {
                "ID": [100, 100, 100, 200, 200, 200],
                "value": [0, 0, 0, 1, 2, 0],
            },
            dtype="Int64",
        )
        df = df.groupby("ID")

        result = getattr(df, op)()
        expected = DataFrame(
            {"value": expected_value},
            index=Index([100, 200], name="ID", dtype="Int64"),
        )
        tm.assert_frame_equal(result, expected)

    def test_idxmax_dt64_multicolumn_axis1(self):
        dti = date_range("2016-01-01", periods=3)
        df = DataFrame({3: dti, 4: dti[::-1]}, copy=True)
        df.iloc[0, 0] = pd.NaT

        df._consolidate_inplace()

        result = df.idxmax(axis=1)
        expected = Series([4, 3, 3])
        tm.assert_series_equal(result, expected)

        result = df.idxmin(axis=1)
        expected = Series([4, 3, 4])
        tm.assert_series_equal(result, expected)

    # ----------------------------------------------------------------------
    # Logical reductions

    @pytest.mark.parametrize("axis", [0, 1])
    @pytest.mark.parametrize("bool_only", [False, True])
    def test_any_all_mixed_float(
        self, all_boolean_reductions, axis, bool_only, float_string_frame
    ):
        # make sure op works on mixed-type frame
        mixed = float_string_frame
        mixed["_bool_"] = np.random.default_rng(2).standard_normal(len(mixed)) > 0.5

        getattr(mixed, all_boolean_reductions)(axis=axis, bool_only=bool_only)

    @pytest.mark.parametrize("axis", [0, 1])
    def test_any_all_bool_with_na(
        self, all_boolean_reductions, axis, bool_frame_with_na
    ):
        getattr(bool_frame_with_na, all_boolean_reductions)(axis=axis, bool_only=False)

    def test_any_all_bool_frame(self, all_boolean_reductions, bool_frame_with_na):
        # GH#12863: numpy gives back non-boolean data for object type
        # so fill NaNs to compare with pandas behavior
        frame = bool_frame_with_na.fillna(True)
        alternative = getattr(np, all_boolean_reductions)
        f = getattr(frame, all_boolean_reductions)

        def skipna_wrapper(x):
            nona = x.dropna().values
            return alternative(nona)

        def wrapper(x):
            return alternative(x.values)

        result0 = f(axis=0, skipna=False)
        result1 = f(axis=1, skipna=False)

        tm.assert_series_equal(result0, frame.apply(wrapper))
        tm.assert_series_equal(result1, frame.apply(wrapper, axis=1))

        result0 = f(axis=0)
        result1 = f(axis=1)

        tm.assert_series_equal(result0, frame.apply(skipna_wrapper))
        tm.assert_series_equal(
            result1, frame.apply(skipna_wrapper, axis=1), check_dtype=False
        )

        # bad axis
        with pytest.raises(ValueError, match="No axis named 2"):
            f(axis=2)

        # all NA case
        all_na = frame * np.nan
        r0 = getattr(all_na, all_boolean_reductions)(axis=0)
        r1 = getattr(all_na, all_boolean_reductions)(axis=1)
        if all_boolean_reductions == "any":
            assert not r0.any()
            assert not r1.any()
        else:
            assert r0.all()
            assert r1.all()

    def test_any_all_extra(self):
        df = DataFrame(
            {
                "A": [True, False, False],
                "B": [True, True, False],
                "C": [True, True, True],
            },
            index=["a", "b", "c"],
        )
        result = df[["A", "B"]].any(axis=1)
        expected = Series([True, True, False], index=["a", "b", "c"])
        tm.assert_series_equal(result, expected)

        result = df[["A", "B"]].any(axis=1, bool_only=True)
        tm.assert_series_equal(result, expected)

        result = df.all(axis=1)
        expected = Series([True, False, False], index=["a", "b", "c"])
        tm.assert_series_equal(result, expected)

        result = df.all(axis=1, bool_only=True)
        tm.assert_series_equal(result, expected)

        # Axis is None
        result = df.all(axis=None).item()
        assert result is False

        result = df.any(axis=None).item()
        assert result is True

        result = df[["C"]].all(axis=None).item()
        assert result is True

    @pytest.mark.parametrize("axis", [0, 1])
    def test_any_all_object_dtype(self, axis, all_boolean_reductions, skipna):
        # GH#35450
        df = DataFrame(
            data=[
                [1, np.nan, np.nan, True],
                [np.nan, 2, np.nan, True],
                [np.nan, np.nan, np.nan, True],
                [np.nan, np.nan, "5", np.nan],
            ]
        )
        result = getattr(df, all_boolean_reductions)(axis=axis, skipna=skipna)
        expected = Series([True, True, True, True])
        tm.assert_series_equal(result, expected)

    def test_any_datetime(self):
        # GH 23070
        float_data = [1, np.nan, 3, np.nan]
        datetime_data = [
            Timestamp("1960-02-15"),
            Timestamp("1960-02-16"),
            pd.NaT,
            pd.NaT,
        ]
        df = DataFrame({"A": float_data, "B": datetime_data})

        msg = "datetime64 type does not support operation 'any'"
        with pytest.raises(TypeError, match=msg):
            df.any(axis=1)

    def test_any_all_bool_only(self):
        # GH 25101
        df = DataFrame(
            {"col1": [1, 2, 3], "col2": [4, 5, 6], "col3": [None, None, None]},
            columns=Index(["col1", "col2", "col3"], dtype=object),
        )

        result = df.all(bool_only=True)
        expected = Series(dtype=np.bool_, index=[])
        tm.assert_series_equal(result, expected)

        df = DataFrame(
            {
                "col1": [1, 2, 3],
                "col2": [4, 5, 6],
                "col3": [None, None, None],
                "col4": [False, False, True],
            }
        )

        result = df.all(bool_only=True)
        expected = Series({"col4": False})
        tm.assert_series_equal(result, expected)

    @pytest.mark.parametrize(
        "func, data, expected",
        [
            (np.any, {}, False),
            (np.all, {}, True),
            (np.any, {"A": []}, False),
            (np.all, {"A": []}, True),
            (np.any, {"A": [False, False]}, False),
            (np.all, {"A": [False, False]}, False),
            (np.any, {"A": [True, False]}, True),
            (np.all, {"A": [True, False]}, False),
            (np.any, {"A": [True, True]}, True),
            (np.all, {"A": [True, True]}, True),
            (np.any, {"A": [False], "B": [False]}, False),
            (np.all, {"A": [False], "B": [False]}, False),
            (np.any, {"A": [False, False], "B": [False, True]}, True),
            (np.all, {"A": [False, False], "B": [False, True]}, False),
            # other types
            (np.all, {"A": Series([0.0, 1.0], dtype="float")}, False),
            (np.any, {"A": Series([0.0, 1.0], dtype="float")}, True),
            (np.all, {"A": Series([0, 1], dtype=int)}, False),
            (np.any, {"A": Series([0, 1], dtype=int)}, True),
            pytest.param(np.all, {"A": Series([0, 1], dtype="M8[ns]")}, False),
            pytest.param(np.all, {"A": Series([0, 1], dtype="M8[ns, UTC]")}, False),
            pytest.param(np.any, {"A": Series([0, 1], dtype="M8[ns]")}, True),
            pytest.param(np.any, {"A": Series([0, 1], dtype="M8[ns, UTC]")}, True),
            pytest.param(np.all, {"A": Series([1, 2], dtype="M8[ns]")}, True),
            pytest.param(np.all, {"A": Series([1, 2], dtype="M8[ns, UTC]")}, True),
            pytest.param(np.any, {"A": Series([1, 2], dtype="M8[ns]")}, True),
            pytest.param(np.any, {"A": Series([1, 2], dtype="M8[ns, UTC]")}, True),
            pytest.param(np.all, {"A": Series([0, 1], dtype="m8[ns]")}, False),
            pytest.param(np.any, {"A": Series([0, 1], dtype="m8[ns]")}, True),
            pytest.param(np.all, {"A": Series([1, 2], dtype="m8[ns]")}, True),
            pytest.param(np.any, {"A": Series([1, 2], dtype="m8[ns]")}, True),
            # np.all on Categorical raises, so the reduction drops the
            #  column, so all is being done on an empty Series, so is True
            (np.all, {"A": Series([0, 1], dtype="category")}, True),
            (np.any, {"A": Series([0, 1], dtype="category")}, False),
            (np.all, {"A": Series([1, 2], dtype="category")}, True),
            (np.any, {"A": Series([1, 2], dtype="category")}, False),
            # Mix GH#21484
            pytest.param(
                np.all,
                {
                    "A": Series([10, 20], dtype="M8[ns]"),
                    "B": Series([10, 20], dtype="m8[ns]"),
                },
                True,
            ),
        ],
    )
    def test_any_all_np_func(self, func, data, expected):
        # GH 19976
        data = DataFrame(data)

        if any(isinstance(x, CategoricalDtype) for x in data.dtypes):
            with pytest.raises(
                TypeError, match=".* dtype category does not support operation"
            ):
                func(data)

            # method version
            with pytest.raises(
                TypeError, match=".* dtype category does not support operation"
            ):
                getattr(DataFrame(data), func.__name__)(axis=None)
        if data.dtypes.apply(lambda x: x.kind == "M").any():
            # GH#34479
            msg = "datetime64 type does not support operation '(any|all)'"
            with pytest.raises(TypeError, match=msg):
                func(data)

            # method version
            with pytest.raises(TypeError, match=msg):
                getattr(DataFrame(data), func.__name__)(axis=None)

        elif data.dtypes.apply(lambda x: x != "category").any():
            result = func(data)
            assert isinstance(result, np.bool_)
            assert result.item() is expected

            # method version
            result = getattr(DataFrame(data), func.__name__)(axis=None)
            assert isinstance(result, np.bool_)
            assert result.item() is expected

    def test_any_all_object(self):
        # GH 19976
        result = np.all(DataFrame(columns=["a", "b"])).item()
        assert result is True

        result = np.any(DataFrame(columns=["a", "b"])).item()
        assert result is False

    def test_any_all_object_bool_only(self):
        df = DataFrame({"A": ["foo", 2], "B": [True, False]}).astype(object)
        df._consolidate_inplace()
        df["C"] = Series([True, True])

        # Categorical of bools is _not_ considered booly
        df["D"] = df["C"].astype("category")

        # The underlying bug is in DataFrame._get_bool_data, so we check
        #  that while we're here
        res = df._get_bool_data()
        expected = df[["C"]]
        tm.assert_frame_equal(res, expected)

        res = df.all(bool_only=True, axis=0)
        expected = Series([True], index=["C"])
        tm.assert_series_equal(res, expected)

        # operating on a subset of columns should not produce a _larger_ Series
        res = df[["B", "C"]].all(bool_only=True, axis=0)
        tm.assert_series_equal(res, expected)

        assert df.all(bool_only=True, axis=None)

        res = df.any(bool_only=True, axis=0)
        expected = Series([True], index=["C"])
        tm.assert_series_equal(res, expected)

        # operating on a subset of columns should not produce a _larger_ Series
        res = df[["C"]].any(bool_only=True, axis=0)
        tm.assert_series_equal(res, expected)

        assert df.any(bool_only=True, axis=None)

    # ---------------------------------------------------------------------
    # Unsorted

    def test_series_broadcasting(self):
        # smoke test for numpy warnings
        # GH 16378, GH 16306
        df = DataFrame([1.0, 1.0, 1.0])
        df_nan = DataFrame({"A": [np.nan, 2.0, np.nan]})
        s = Series([1, 1, 1])
        s_nan = Series([np.nan, np.nan, 1])

        with tm.assert_produces_warning(None):
            df_nan.clip(lower=s, axis=0)
            for op in ["lt", "le", "gt", "ge", "eq", "ne"]:
                getattr(df, op)(s_nan, axis=0)


class TestDataFrameReductions:
    def test_min_max_dt64_with_NaT(self):
        # Both NaT and Timestamp are in DataFrame.
        df = DataFrame({"foo": [pd.NaT, pd.NaT, Timestamp("2012-05-01")]})

        res = df.min()
        exp = Series([Timestamp("2012-05-01")], index=["foo"])
        tm.assert_series_equal(res, exp)

        res = df.max()
        exp = Series([Timestamp("2012-05-01")], index=["foo"])
        tm.assert_series_equal(res, exp)

        # GH12941, only NaTs are in DataFrame.
        df = DataFrame({"foo": [pd.NaT, pd.NaT]})

        res = df.min()
        exp = Series([pd.NaT], index=["foo"])
        tm.assert_series_equal(res, exp)

        res = df.max()
        exp = Series([pd.NaT], index=["foo"])
        tm.assert_series_equal(res, exp)

    def test_min_max_dt64_with_NaT_precision(self):
        # GH#60646 Make sure the reduction doesn't cast input timestamps to
        # float and lose precision.
        df = DataFrame(
            {"foo": [pd.NaT, pd.NaT, Timestamp("2012-05-01 09:20:00.123456789")]},
            dtype="datetime64[ns]",
        )

        res = df.min(axis=1)
        exp = df.foo.rename(None)
        tm.assert_series_equal(res, exp)

        res = df.max(axis=1)
        exp = df.foo.rename(None)
        tm.assert_series_equal(res, exp)

    def test_min_max_td64_with_NaT_precision(self):
        # GH#60646 Make sure the reduction doesn't cast input timedeltas to
        # float and lose precision.
        df = DataFrame(
            {
                "foo": [
                    pd.NaT,
                    pd.NaT,
                    to_timedelta("10000 days 06:05:01.123456789"),
                ],
            },
            dtype="timedelta64[ns]",
        )

        res = df.min(axis=1)
        exp = df.foo.rename(None)
        tm.assert_series_equal(res, exp)

        res = df.max(axis=1)
        exp = df.foo.rename(None)
        tm.assert_series_equal(res, exp)

    def test_min_max_dt64_with_NaT_skipna_false(self, request, tz_naive_fixture):
        # GH#36907
        tz = tz_naive_fixture
        if isinstance(tz, tzlocal) and is_platform_windows():
            pytest.skip(
                "GH#37659 OSError raised within tzlocal bc Windows "
                "chokes in times before 1970-01-01"
            )

        df = DataFrame(
            {
                "a": [
                    Timestamp("2020-01-01 08:00:00", tz=tz),
                    Timestamp("1920-02-01 09:00:00", tz=tz),
                ],
                "b": [Timestamp("2020-02-01 08:00:00", tz=tz), pd.NaT],
            }
        )
        res = df.min(axis=1, skipna=False)
        expected = Series([df.loc[0, "a"], pd.NaT])
        assert expected.dtype == df["a"].dtype

        tm.assert_series_equal(res, expected)

        res = df.max(axis=1, skipna=False)
        expected = Series([df.loc[0, "b"], pd.NaT])
        assert expected.dtype == df["a"].dtype

        tm.assert_series_equal(res, expected)

    def test_min_max_dt64_api_consistency_with_NaT(self):
        # Calling the following sum functions returned an error for dataframes but
        # returned NaT for series. These tests check that the API is consistent in
        # min/max calls on empty Series/DataFrames. See GH:33704 for more
        # information
        df = DataFrame({"x": to_datetime([])})
        expected_dt_series = Series(to_datetime([]))
        # check axis 0
        assert (df.min(axis=0).x is pd.NaT) == (expected_dt_series.min() is pd.NaT)
        assert (df.max(axis=0).x is pd.NaT) == (expected_dt_series.max() is pd.NaT)

        # check axis 1
        tm.assert_series_equal(df.min(axis=1), expected_dt_series)
        tm.assert_series_equal(df.max(axis=1), expected_dt_series)

    def test_min_max_dt64_api_consistency_empty_df(self):
        # check DataFrame/Series api consistency when calling min/max on an empty
        # DataFrame/Series.
        df = DataFrame({"x": []})
        expected_float_series = Series([], dtype=float)
        # check axis 0
        assert np.isnan(df.min(axis=0).x) == np.isnan(expected_float_series.min())
        assert np.isnan(df.max(axis=0).x) == np.isnan(expected_float_series.max())
        # check axis 1
        tm.assert_series_equal(df.min(axis=1), expected_float_series)
        tm.assert_series_equal(df.min(axis=1), expected_float_series)

    @pytest.mark.parametrize(
        "initial",
        ["2018-10-08 13:36:45+00:00", "2018-10-08 13:36:45+03:00"],  # Non-UTC timezone
    )
    @pytest.mark.parametrize("method", ["min", "max"])
    def test_preserve_timezone(self, initial: str, method):
        # GH 28552
        initial_dt = to_datetime(initial)
        expected = Series([initial_dt])
        df = DataFrame([expected])
        result = getattr(df, method)(axis=1)
        tm.assert_series_equal(result, expected)

    @pytest.mark.parametrize("method", ["min", "max"])
    def test_minmax_tzaware_skipna_axis_1(self, method, skipna):
        # GH#51242
        val = to_datetime("1900-01-01", utc=True)
        df = DataFrame(
            {"a": Series([pd.NaT, pd.NaT, val]), "b": Series([pd.NaT, val, val])}
        )
        op = getattr(df, method)
        result = op(axis=1, skipna=skipna)
        if skipna:
            expected = Series([pd.NaT, val, val])
        else:
            expected = Series([pd.NaT, pd.NaT, val])
        tm.assert_series_equal(result, expected)

    def test_frame_any_with_timedelta(self):
        # GH#17667
        df = DataFrame(
            {
                "a": Series([0, 0]),
                "t": Series([to_timedelta(0, "s"), to_timedelta(1, "ms")]),
            }
        )

        result = df.any(axis=0)
        expected = Series(data=[False, True], index=["a", "t"])
        tm.assert_series_equal(result, expected)

        result = df.any(axis=1)
        expected = Series(data=[False, True])
        tm.assert_series_equal(result, expected)

    def test_reductions_skipna_none_raises(
        self, request, frame_or_series, all_reductions
    ):
        if all_reductions == "count":
            request.applymarker(
                pytest.mark.xfail(reason="Count does not accept skipna")
            )
        obj = frame_or_series([1, 2, 3])
        msg = 'For argument "skipna" expected type bool, received type NoneType.'
        with pytest.raises(ValueError, match=msg):
            getattr(obj, all_reductions)(skipna=None)

    def test_reduction_timestamp_smallest_unit(self):
        # GH#52524
        df = DataFrame(
            {
                "a": Series([Timestamp("2019-12-31")], dtype="datetime64[s]"),
                "b": Series(
                    [Timestamp("2019-12-31 00:00:00.123")], dtype="datetime64[ms]"
                ),
            }
        )
        result = df.max()
        expected = Series(
            [Timestamp("2019-12-31"), Timestamp("2019-12-31 00:00:00.123")],
            dtype="datetime64[ms]",
            index=["a", "b"],
        )
        tm.assert_series_equal(result, expected)

    def test_reduction_timedelta_smallest_unit(self):
        # GH#52524
        df = DataFrame(
            {
                "a": Series([pd.Timedelta("1 days")], dtype="timedelta64[s]"),
                "b": Series([pd.Timedelta("1 days")], dtype="timedelta64[ms]"),
            }
        )
        result = df.max()
        expected = Series(
            [pd.Timedelta("1 days"), pd.Timedelta("1 days")],
            dtype="timedelta64[ms]",
            index=["a", "b"],
        )
        tm.assert_series_equal(result, expected)


class TestNuisanceColumns:
    def test_any_all_categorical_dtype_nuisance_column(self, all_boolean_reductions):
        # GH#36076 DataFrame should match Series behavior
        ser = Series([0, 1], dtype="category", name="A")
        df = ser.to_frame()

        # Double-check the Series behavior is to raise
        with pytest.raises(TypeError, match="does not support operation"):
            getattr(ser, all_boolean_reductions)()

        with pytest.raises(TypeError, match="does not support operation"):
            getattr(np, all_boolean_reductions)(ser)

        with pytest.raises(TypeError, match="does not support operation"):
            getattr(df, all_boolean_reductions)(bool_only=False)

        with pytest.raises(TypeError, match="does not support operation"):
            getattr(df, all_boolean_reductions)(bool_only=None)

        with pytest.raises(TypeError, match="does not support operation"):
            getattr(np, all_boolean_reductions)(df, axis=0)

    def test_median_categorical_dtype_nuisance_column(self):
        # GH#21020 DataFrame.median should match Series.median
        df = DataFrame({"A": Categorical([1, 2, 2, 2, 3])})
        ser = df["A"]

        # Double-check the Series behavior is to raise
        with pytest.raises(TypeError, match="does not support operation"):
            ser.median()

        with pytest.raises(TypeError, match="does not support operation"):
            df.median(numeric_only=False)

        with pytest.raises(TypeError, match="does not support operation"):
            df.median()

        # same thing, but with an additional non-categorical column
        df["B"] = df["A"].astype(int)

        with pytest.raises(TypeError, match="does not support operation"):
            df.median(numeric_only=False)

        with pytest.raises(TypeError, match="does not support operation"):
            df.median()

        # TODO: np.median(df, axis=0) gives np.array([2.0, 2.0]) instead
        #  of expected.values

    @pytest.mark.parametrize("method", ["min", "max"])
    def test_min_max_categorical_dtype_non_ordered_nuisance_column(self, method):
        # GH#28949 DataFrame.min should behave like Series.min
        cat = Categorical(["a", "b", "c", "b"], ordered=False)
        ser = Series(cat)
        df = ser.to_frame("A")

        # Double-check the Series behavior
        with pytest.raises(TypeError, match="is not ordered for operation"):
            getattr(ser, method)()

        with pytest.raises(TypeError, match="is not ordered for operation"):
            getattr(np, method)(ser)

        with pytest.raises(TypeError, match="is not ordered for operation"):
            getattr(df, method)(numeric_only=False)

        with pytest.raises(TypeError, match="is not ordered for operation"):
            getattr(df, method)()

        with pytest.raises(TypeError, match="is not ordered for operation"):
            getattr(np, method)(df, axis=0)

        # same thing, but with an additional non-categorical column
        df["B"] = df["A"].astype(object)
        with pytest.raises(TypeError, match="is not ordered for operation"):
            getattr(df, method)()

        with pytest.raises(TypeError, match="is not ordered for operation"):
            getattr(np, method)(df, axis=0)


class TestEmptyDataFrameReductions:
    @pytest.mark.parametrize(
        "opname, dtype, exp_value, exp_dtype",
        [
            ("sum", np.int8, 0, np.int64),
            ("prod", np.int8, 1, np.int_),
            ("sum", np.int64, 0, np.int64),
            ("prod", np.int64, 1, np.int64),
            ("sum", np.uint8, 0, np.uint64),
            ("prod", np.uint8, 1, np.uint),
            ("sum", np.uint64, 0, np.uint64),
            ("prod", np.uint64, 1, np.uint64),
            ("sum", np.float32, 0, np.float32),
            ("prod", np.float32, 1, np.float32),
            ("sum", np.float64, 0, np.float64),
        ],
    )
    def test_df_empty_min_count_0(self, opname, dtype, exp_value, exp_dtype):
        df = DataFrame({0: [], 1: []}, dtype=dtype)
        result = getattr(df, opname)(min_count=0)

        expected = Series([exp_value, exp_value], dtype=exp_dtype, index=range(2))
        tm.assert_series_equal(result, expected)

    @pytest.mark.parametrize(
        "opname, dtype, exp_dtype",
        [
            ("sum", np.int8, np.float64),
            ("prod", np.int8, np.float64),
            ("sum", np.int64, np.float64),
            ("prod", np.int64, np.float64),
            ("sum", np.uint8, np.float64),
            ("prod", np.uint8, np.float64),
            ("sum", np.uint64, np.float64),
            ("prod", np.uint64, np.float64),
            ("sum", np.float32, np.float32),
            ("prod", np.float32, np.float32),
            ("sum", np.float64, np.float64),
        ],
    )
    def test_df_empty_min_count_1(self, opname, dtype, exp_dtype):
        df = DataFrame({0: [], 1: []}, dtype=dtype)
        result = getattr(df, opname)(min_count=1)

        expected = Series([np.nan, np.nan], dtype=exp_dtype, index=Index([0, 1]))
        tm.assert_series_equal(result, expected)

    @pytest.mark.parametrize(
        "opname, dtype, exp_value, exp_dtype",
        [
            ("sum", "Int8", 0, ("Int32" if is_windows_np2_or_is32 else "Int64")),
            ("prod", "Int8", 1, ("Int32" if is_windows_np2_or_is32 else "Int64")),
            ("sum", "Int64", 0, "Int64"),
            ("prod", "Int64", 1, "Int64"),
            ("sum", "UInt8", 0, ("UInt32" if is_windows_np2_or_is32 else "UInt64")),
            ("prod", "UInt8", 1, ("UInt32" if is_windows_np2_or_is32 else "UInt64")),
            ("sum", "UInt64", 0, "UInt64"),
            ("prod", "UInt64", 1, "UInt64"),
            ("sum", "Float32", 0, "Float32"),
            ("prod", "Float32", 1, "Float32"),
            ("sum", "Float64", 0, "Float64"),
        ],
    )
    def test_df_empty_nullable_min_count_0(self, opname, dtype, exp_value, exp_dtype):
        df = DataFrame({0: [], 1: []}, dtype=dtype)
        result = getattr(df, opname)(min_count=0)

        expected = Series([exp_value, exp_value], dtype=exp_dtype, index=Index([0, 1]))
        tm.assert_series_equal(result, expected)

    # TODO: why does min_count=1 impact the resulting Windows dtype
    # differently than min_count=0?
    @pytest.mark.parametrize(
        "opname, dtype, exp_dtype",
        [
            ("sum", "Int8", ("Int32" if is_windows_or_is32 else "Int64")),
            ("prod", "Int8", ("Int32" if is_windows_or_is32 else "Int64")),
            ("sum", "Int64", "Int64"),
            ("prod", "Int64", "Int64"),
            ("sum", "UInt8", ("UInt32" if is_windows_or_is32 else "UInt64")),
            ("prod", "UInt8", ("UInt32" if is_windows_or_is32 else "UInt64")),
            ("sum", "UInt64", "UInt64"),
            ("prod", "UInt64", "UInt64"),
            ("sum", "Float32", "Float32"),
            ("prod", "Float32", "Float32"),
            ("sum", "Float64", "Float64"),
        ],
    )
    def test_df_empty_nullable_min_count_1(self, opname, dtype, exp_dtype):
        df = DataFrame({0: [], 1: []}, dtype=dtype)
        result = getattr(df, opname)(min_count=1)

        expected = Series([pd.NA, pd.NA], dtype=exp_dtype, index=Index([0, 1]))
        tm.assert_series_equal(result, expected)

    @pytest.mark.parametrize(
        "data",
        [
            {"a": [0, 1, 2], "b": [pd.NaT, pd.NaT, pd.NaT]},
            {"a": [0, 1, 2], "b": [Timestamp("1990-01-01"), pd.NaT, pd.NaT]},
            {
                "a": [0, 1, 2],
                "b": [
                    Timestamp("1990-01-01"),
                    Timestamp("1991-01-01"),
                    Timestamp("1992-01-01"),
                ],
            },
            {
                "a": [0, 1, 2],
                "b": [pd.Timedelta("1 days"), pd.Timedelta("2 days"), pd.NaT],
            },
            {
                "a": [0, 1, 2],
                "b": [
                    pd.Timedelta("1 days"),
                    pd.Timedelta("2 days"),
                    pd.Timedelta("3 days"),
                ],
            },
        ],
    )
    def test_df_cov_pd_nat(self, data):
        # GH #53115
        df = DataFrame(data)
        with pytest.raises(TypeError, match="not supported for cov"):
            df.cov()


def test_sum_timedelta64_skipna_false():
    # GH#17235
    arr = np.arange(8).astype(np.int64).view("m8[s]").reshape(4, 2)
    arr[-1, -1] = "Nat"

    df = DataFrame(arr)
    assert (df.dtypes == arr.dtype).all()

    result = df.sum(skipna=False)
    expected = Series([pd.Timedelta(seconds=12), pd.NaT], dtype="m8[s]")
    tm.assert_series_equal(result, expected)

    result = df.sum(axis=0, skipna=False)
    tm.assert_series_equal(result, expected)

    result = df.sum(axis=1, skipna=False)
    expected = Series(
        [
            pd.Timedelta(seconds=1),
            pd.Timedelta(seconds=5),
            pd.Timedelta(seconds=9),
            pd.NaT,
        ],
        dtype="m8[s]",
    )
    tm.assert_series_equal(result, expected)


def test_mixed_frame_with_integer_sum():
    # https://github.com/pandas-dev/pandas/issues/34520
    df = DataFrame([["a", 1]], columns=list("ab"))
    df = df.astype({"b": "Int64"})
    result = df.sum()
    expected = Series(["a", 1], index=["a", "b"])
    tm.assert_series_equal(result, expected)


@pytest.mark.parametrize("numeric_only", [True, False, None])
@pytest.mark.parametrize("method", ["min", "max"])
def test_minmax_extensionarray(method, numeric_only):
    # https://github.com/pandas-dev/pandas/issues/32651
    int64_info = np.iinfo("int64")
    ser = Series([int64_info.max, None, int64_info.min], dtype=pd.Int64Dtype())
    df = DataFrame({"Int64": ser})
    result = getattr(df, method)(numeric_only=numeric_only)
    expected = Series(
        [getattr(int64_info, method)],
        dtype="Int64",
        index=Index(["Int64"]),
    )
    tm.assert_series_equal(result, expected)


@pytest.mark.parametrize("ts_value", [Timestamp("2000-01-01"), pd.NaT])
def test_frame_mixed_numeric_object_with_timestamp(ts_value):
    # GH 13912
    df = DataFrame({"a": [1], "b": [1.1], "c": ["foo"], "d": [ts_value]})
    with pytest.raises(TypeError, match="does not support operation|Cannot perform"):
        df.sum()


def test_prod_sum_min_count_mixed_object():
    # https://github.com/pandas-dev/pandas/issues/41074
    df = DataFrame([1, "a", True])

    result = df.prod(axis=0, min_count=1, numeric_only=False)
    expected = Series(["a"], dtype=object)
    tm.assert_series_equal(result, expected)

    msg = re.escape("unsupported operand type(s) for +: 'int' and 'str'")
    with pytest.raises(TypeError, match=msg):
        df.sum(axis=0, min_count=1, numeric_only=False)


@pytest.mark.parametrize("method", ["min", "max", "mean", "median", "skew", "kurt"])
@pytest.mark.parametrize("numeric_only", [True, False])
@pytest.mark.parametrize("dtype", ["float64", "Float64"])
def test_reduction_axis_none_returns_scalar(method, numeric_only, dtype):
    # GH#21597 As of 2.0, axis=None reduces over all axes.

    df = DataFrame(np.random.default_rng(2).standard_normal((4, 4)), dtype=dtype)

    result = getattr(df, method)(axis=None, numeric_only=numeric_only)
    np_arr = df.to_numpy(dtype=np.float64)
    if method in {"skew", "kurt"}:
        comp_mod = pytest.importorskip("scipy.stats")
        if method == "kurt":
            method = "kurtosis"
        expected = getattr(comp_mod, method)(np_arr, bias=False, axis=None)
        tm.assert_almost_equal(result, expected)
    else:
        expected = getattr(np, method)(np_arr, axis=None)
        assert result == expected


@pytest.mark.parametrize(
    "kernel",
    [
        "corr",
        "corrwith",
        "cov",
        "idxmax",
        "idxmin",
        "kurt",
        "max",
        "mean",
        "median",
        "min",
        "prod",
        "quantile",
        "sem",
        "skew",
        "std",
        "sum",
        "var",
    ],
)
def test_fails_on_non_numeric(kernel):
    # GH#46852
    df = DataFrame({"a": [1, 2, 3], "b": object})
    args = (df,) if kernel == "corrwith" else ()
    msg = "|".join(
        [
            "not allowed for this dtype",
            "argument must be a string or a number",
            "not supported between instances of",
            "unsupported operand type",
            "argument must be a string or a real number",
        ]
    )
    if kernel == "median":
        # slightly different message on different builds
        msg1 = (
            r"Cannot convert \[\[<class 'object'> <class 'object'> "
            r"<class 'object'>\]\] to numeric"
        )
        msg2 = (
            r"Cannot convert \[<class 'object'> <class 'object'> "
            r"<class 'object'>\] to numeric"
        )
        msg = "|".join([msg1, msg2])
    with pytest.raises(TypeError, match=msg):
        getattr(df, kernel)(*args)


@pytest.mark.parametrize(
    "method",
    [
        "all",
        "any",
        "count",
        "idxmax",
        "idxmin",
        "kurt",
        "kurtosis",
        "max",
        "mean",
        "median",
        "min",
        "nunique",
        "prod",
        "product",
        "sem",
        "skew",
        "std",
        "sum",
        "var",
    ],
)
@pytest.mark.parametrize("min_count", [0, 2])
def test_numeric_ea_axis_1(
    method, skipna, min_count, any_numeric_ea_dtype, using_nan_is_na
):
    # GH 54341
    df = DataFrame(
        {
            "a": Series([0, 1, 2, 3], dtype=any_numeric_ea_dtype),
            "b": Series([0, 1, pd.NA, 3], dtype=any_numeric_ea_dtype),
        },
    )
    expected_df = DataFrame(
        {
            "a": [0.0, 1.0, 2.0, 3.0],
            "b": [0.0, 1.0, np.nan, 3.0],
        },
    )
    if method in ("count", "nunique"):
        expected_dtype = "int64"
    elif method in ("all", "any"):
        expected_dtype = "boolean"
    elif method in (
        "kurt",
        "kurtosis",
        "mean",
        "median",
        "sem",
        "skew",
        "std",
        "var",
    ) and not any_numeric_ea_dtype.startswith("Float"):
        expected_dtype = "Float64"
    else:
        expected_dtype = any_numeric_ea_dtype

    kwargs = {}
    if method not in ("count", "nunique", "quantile"):
        kwargs["skipna"] = skipna
    if method in ("prod", "product", "sum"):
        kwargs["min_count"] = min_count

    if not skipna and method in ("idxmax", "idxmin"):
        with pytest.raises(ValueError, match="encountered an NA value"):
            getattr(df, method)(axis=1, **kwargs)
        with pytest.raises(ValueError, match="Encountered an NA value"):
            getattr(expected_df, method)(axis=1, **kwargs)
        return
    result = getattr(df, method)(axis=1, **kwargs)
    expected = getattr(expected_df, method)(axis=1, **kwargs)
    if method not in ("idxmax", "idxmin"):
<<<<<<< HEAD
        if using_nan_is_na:
            expected = expected.astype(expected_dtype)
        else:
            mask = np.isnan(expected)
            expected[mask] = 0
            expected = expected.astype(expected_dtype)
            expected[mask] = pd.NA
=======
        expected = expected.astype(expected_dtype)
    tm.assert_series_equal(result, expected)


def test_mean_nullable_int_axis_1():
    # GH##36585
    df = DataFrame(
        {"a": [1, 2, 3, 4], "b": Series([1, 2, 4, None], dtype=pd.Int64Dtype())}
    )

    result = df.mean(axis=1, skipna=True)
    expected = Series([1.0, 2.0, 3.5, 4.0], dtype="Float64")
    tm.assert_series_equal(result, expected)

    result = df.mean(axis=1, skipna=False)
    expected = Series([1.0, 2.0, 3.5, pd.NA], dtype="Float64")
>>>>>>> 0f4222ed
    tm.assert_series_equal(result, expected)<|MERGE_RESOLUTION|>--- conflicted
+++ resolved
@@ -2170,7 +2170,6 @@
     result = getattr(df, method)(axis=1, **kwargs)
     expected = getattr(expected_df, method)(axis=1, **kwargs)
     if method not in ("idxmax", "idxmin"):
-<<<<<<< HEAD
         if using_nan_is_na:
             expected = expected.astype(expected_dtype)
         else:
@@ -2178,8 +2177,6 @@
             expected[mask] = 0
             expected = expected.astype(expected_dtype)
             expected[mask] = pd.NA
-=======
-        expected = expected.astype(expected_dtype)
     tm.assert_series_equal(result, expected)
 
 
@@ -2195,5 +2192,4 @@
 
     result = df.mean(axis=1, skipna=False)
     expected = Series([1.0, 2.0, 3.5, pd.NA], dtype="Float64")
->>>>>>> 0f4222ed
     tm.assert_series_equal(result, expected)