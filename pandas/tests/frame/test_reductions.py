--- conflicted
+++ resolved
@@ -185,11 +185,7 @@
                 ]
             )
             with pytest.raises(TypeError, match=msg):
-<<<<<<< HEAD
-                print(getattr(float_string_frame, opname)(axis=axis))
-=======
                 getattr(float_string_frame, opname)(axis=axis)
->>>>>>> 9faf0a90
         if opname != "nunique":
             getattr(float_string_frame, opname)(axis=axis, numeric_only=True)
 
