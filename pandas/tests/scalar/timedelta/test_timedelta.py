""" test the scalar Timedelta """
from datetime import timedelta

from hypothesis import (
    given,
    strategies as st,
)
import numpy as np
import pytest

from pandas._libs import lib
from pandas._libs.tslibs import (
    NaT,
    iNaT,
)
from pandas._libs.tslibs.dtypes import NpyDatetimeUnit
from pandas.errors import OutOfBoundsTimedelta

import pandas as pd
from pandas import (
    Timedelta,
    TimedeltaIndex,
    offsets,
    to_timedelta,
)
import pandas._testing as tm


class TestAsUnit:
    def test_as_unit(self):
        td = Timedelta(days=1)

        assert td._as_unit("ns") is td

        res = td._as_unit("us")
        assert res.value == td.value // 1000
        assert res._reso == NpyDatetimeUnit.NPY_FR_us.value

        rt = res._as_unit("ns")
        assert rt.value == td.value
        assert rt._reso == td._reso

        res = td._as_unit("ms")
        assert res.value == td.value // 1_000_000
        assert res._reso == NpyDatetimeUnit.NPY_FR_ms.value

        rt = res._as_unit("ns")
        assert rt.value == td.value
        assert rt._reso == td._reso

        res = td._as_unit("s")
        assert res.value == td.value // 1_000_000_000
        assert res._reso == NpyDatetimeUnit.NPY_FR_s.value

        rt = res._as_unit("ns")
        assert rt.value == td.value
        assert rt._reso == td._reso

    def test_as_unit_overflows(self):
        # microsecond that would be just out of bounds for nano
        us = 9223372800000000
        td = Timedelta._from_value_and_reso(us, NpyDatetimeUnit.NPY_FR_us.value)

        msg = "Cannot cast 106752 days 00:00:00 to unit='ns' without overflow"
        with pytest.raises(OutOfBoundsTimedelta, match=msg):
            td._as_unit("ns")

        res = td._as_unit("ms")
        assert res.value == us // 1000
        assert res._reso == NpyDatetimeUnit.NPY_FR_ms.value

    def test_as_unit_rounding(self):
        td = Timedelta(microseconds=1500)
        res = td._as_unit("ms")

        expected = Timedelta(milliseconds=1)
        assert res == expected

        assert res._reso == NpyDatetimeUnit.NPY_FR_ms.value
        assert res.value == 1

        with pytest.raises(ValueError, match="Cannot losslessly convert units"):
            td._as_unit("ms", round_ok=False)

    def test_as_unit_non_nano(self):
        # case where we are going neither to nor from nano
        td = Timedelta(days=1)._as_unit("ms")
        assert td.days == 1
        assert td.value == 86_400_000
        assert td.components.days == 1
        assert td._d == 1
        assert td.total_seconds() == 86400

        res = td._as_unit("us")
        assert res.value == 86_400_000_000
        assert res.components.days == 1
        assert res.components.hours == 0
        assert res._d == 1
        assert res._h == 0
        assert res.total_seconds() == 86400


class TestNonNano:
    @pytest.fixture(params=["s", "ms", "us"])
    def unit_str(self, request):
        return request.param

    @pytest.fixture
    def unit(self, unit_str):
        # 7, 8, 9 correspond to second, millisecond, and microsecond, respectively
        attr = f"NPY_FR_{unit_str}"
        return getattr(NpyDatetimeUnit, attr).value

    @pytest.fixture
    def val(self, unit):
        # microsecond that would be just out of bounds for nano
        us = 9223372800000000
        if unit == NpyDatetimeUnit.NPY_FR_us.value:
            value = us
        elif unit == NpyDatetimeUnit.NPY_FR_ms.value:
            value = us // 1000
        else:
            value = us // 1_000_000
        return value

    @pytest.fixture
    def td(self, unit, val):
        return Timedelta._from_value_and_reso(val, unit)

    def test_from_value_and_reso(self, unit, val):
        # Just checking that the fixture is giving us what we asked for
        td = Timedelta._from_value_and_reso(val, unit)
        assert td.value == val
        assert td._reso == unit
        assert td.days == 106752

    def test_unary_non_nano(self, td, unit):
        assert abs(td)._reso == unit
        assert (-td)._reso == unit
        assert (+td)._reso == unit

    def test_sub_preserves_reso(self, td, unit):
        res = td - td
        expected = Timedelta._from_value_and_reso(0, unit)
        assert res == expected
        assert res._reso == unit

    def test_mul_preserves_reso(self, td, unit):
        # The td fixture should always be far from the implementation
        #  bound, so doubling does not risk overflow.
        res = td * 2
        assert res.value == td.value * 2
        assert res._reso == unit

    def test_cmp_cross_reso(self, td):
        # numpy gets this wrong because of silent overflow
        other = Timedelta(days=106751, unit="ns")
        assert other < td
        assert td > other
        assert not other == td
        assert td != other

    def test_to_pytimedelta(self, td):
        res = td.to_pytimedelta()
        expected = timedelta(days=106752)
        assert type(res) is timedelta
        assert res == expected

    def test_to_timedelta64(self, td, unit):
        for res in [td.to_timedelta64(), td.to_numpy(), td.asm8]:

            assert isinstance(res, np.timedelta64)
            assert res.view("i8") == td.value
            if unit == NpyDatetimeUnit.NPY_FR_s.value:
                assert res.dtype == "m8[s]"
            elif unit == NpyDatetimeUnit.NPY_FR_ms.value:
                assert res.dtype == "m8[ms]"
            elif unit == NpyDatetimeUnit.NPY_FR_us.value:
                assert res.dtype == "m8[us]"

    def test_truediv_timedeltalike(self, td):
        assert td / td == 1
        assert (2.5 * td) / td == 2.5

        other = Timedelta(td.value)
<<<<<<< HEAD
        msg = "Cannot cast 106752 days 00:00:00 to unit='ns' without overflow."
        with pytest.raises(ValueError, match=msg):
=======
        msg = "Cannot cast 106752 days 00:00:00 to unit='ns' without overflow"
        with pytest.raises(OutOfBoundsTimedelta, match=msg):
>>>>>>> e4dd35fb
            td / other

        with pytest.raises(OutOfBoundsTimedelta, match=msg):
            # __rtruediv__
            other.to_pytimedelta() / td

        # if there's no overflow, we cast to the higher reso
        left = Timedelta._from_value_and_reso(50, NpyDatetimeUnit.NPY_FR_us.value)
        right = Timedelta._from_value_and_reso(50, NpyDatetimeUnit.NPY_FR_ms.value)
        result = left / right
        assert result == 0.001

        result = right / left
        assert result == 1000

    def test_truediv_numeric(self, td):
        assert td / np.nan is NaT

        res = td / 2
        assert res.value == td.value / 2
        assert res._reso == td._reso

        res = td / 2.0
        assert res.value == td.value / 2
        assert res._reso == td._reso

    def test_floordiv_timedeltalike(self, td):
        assert td // td == 1
        assert (2.5 * td) // td == 2

        other = Timedelta(td.value)
        msg = "Cannot cast 106752 days 00:00:00 to unit='ns' without overflow"
<<<<<<< HEAD
        with pytest.raises(ValueError, match=msg):
=======
        with pytest.raises(OutOfBoundsTimedelta, match=msg):
>>>>>>> e4dd35fb
            td // other

        with pytest.raises(ValueError, match=msg):
            # __rfloordiv__
            other.to_pytimedelta() // td

        # if there's no overflow, we cast to the higher reso
        left = Timedelta._from_value_and_reso(50050, NpyDatetimeUnit.NPY_FR_us.value)
        right = Timedelta._from_value_and_reso(50, NpyDatetimeUnit.NPY_FR_ms.value)
        result = left // right
        assert result == 1
        result = right // left
        assert result == 0

    def test_floordiv_numeric(self, td):
        assert td // np.nan is NaT

        res = td // 2
        assert res.value == td.value // 2
        assert res._reso == td._reso

        res = td // 2.0
        assert res.value == td.value // 2
        assert res._reso == td._reso

        assert td // np.array(np.nan) is NaT

        res = td // np.array(2)
        assert res.value == td.value // 2
        assert res._reso == td._reso

        res = td // np.array(2.0)
        assert res.value == td.value // 2
        assert res._reso == td._reso

    def test_addsub_mismatched_reso(self, td):
        # need to cast to since td is out of bounds for ns, so
        #  so we would raise OverflowError without casting
        other = Timedelta(days=1)._as_unit("us")

        # td is out of bounds for ns
        result = td + other
        assert result._reso == other._reso
        assert result.days == td.days + 1

        result = other + td
        assert result._reso == other._reso
        assert result.days == td.days + 1

        result = td - other
        assert result._reso == other._reso
        assert result.days == td.days - 1

        result = other - td
        assert result._reso == other._reso
        assert result.days == 1 - td.days

        other2 = Timedelta(500)
        msg = "Cannot cast 106752 days 00:00:00 to unit='ns' without overflow"
        with pytest.raises(OutOfBoundsTimedelta, match=msg):
            td + other2
        with pytest.raises(OutOfBoundsTimedelta, match=msg):
            other2 + td
        with pytest.raises(OutOfBoundsTimedelta, match=msg):
            td - other2
        with pytest.raises(OutOfBoundsTimedelta, match=msg):
            other2 - td

    def test_min(self, td):
        assert td.min <= td
        assert td.min._reso == td._reso
        assert td.min.value == NaT.value + 1

    def test_max(self, td):
        assert td.max >= td
        assert td.max._reso == td._reso
        assert td.max.value == np.iinfo(np.int64).max

    def test_resolution(self, td):
        expected = Timedelta._from_value_and_reso(1, td._reso)
        result = td.resolution
        assert result == expected
        assert result._reso == expected._reso


def test_timedelta_class_min_max_resolution():
    # when accessed on the class (as opposed to an instance), we default
    #  to nanoseconds
    assert Timedelta.min == Timedelta(NaT.value + 1)
    assert Timedelta.min._reso == NpyDatetimeUnit.NPY_FR_ns.value

    assert Timedelta.max == Timedelta(np.iinfo(np.int64).max)
    assert Timedelta.max._reso == NpyDatetimeUnit.NPY_FR_ns.value

    assert Timedelta.resolution == Timedelta(1)
    assert Timedelta.resolution._reso == NpyDatetimeUnit.NPY_FR_ns.value


class TestTimedeltaUnaryOps:
    def test_invert(self):
        td = Timedelta(10, unit="d")

        msg = "bad operand type for unary ~"
        with pytest.raises(TypeError, match=msg):
            ~td

        # check this matches pytimedelta and timedelta64
        with pytest.raises(TypeError, match=msg):
            ~(td.to_pytimedelta())

        umsg = "ufunc 'invert' not supported for the input types"
        with pytest.raises(TypeError, match=umsg):
            ~(td.to_timedelta64())

    def test_unary_ops(self):
        td = Timedelta(10, unit="d")

        # __neg__, __pos__
        assert -td == Timedelta(-10, unit="d")
        assert -td == Timedelta("-10d")
        assert +td == Timedelta(10, unit="d")

        # __abs__, __abs__(__neg__)
        assert abs(td) == td
        assert abs(-td) == td
        assert abs(-td) == Timedelta("10d")


class TestTimedeltas:
    @pytest.mark.parametrize(
        "unit, value, expected",
        [
            ("us", 9.999, 9999),
            ("ms", 9.999999, 9999999),
            ("s", 9.999999999, 9999999999),
        ],
    )
    def test_rounding_on_int_unit_construction(self, unit, value, expected):
        # GH 12690
        result = Timedelta(value, unit=unit)
        assert result.value == expected
        result = Timedelta(str(value) + unit)
        assert result.value == expected

    def test_total_seconds_scalar(self):
        # see gh-10939
        rng = Timedelta("1 days, 10:11:12.100123456")
        expt = 1 * 86400 + 10 * 3600 + 11 * 60 + 12 + 100123456.0 / 1e9
        tm.assert_almost_equal(rng.total_seconds(), expt)

        rng = Timedelta(np.nan)
        assert np.isnan(rng.total_seconds())

    def test_conversion(self):

        for td in [Timedelta(10, unit="d"), Timedelta("1 days, 10:11:12.012345")]:
            pydt = td.to_pytimedelta()
            assert td == Timedelta(pydt)
            assert td == pydt
            assert isinstance(pydt, timedelta) and not isinstance(pydt, Timedelta)

            assert td == np.timedelta64(td.value, "ns")
            td64 = td.to_timedelta64()

            assert td64 == np.timedelta64(td.value, "ns")
            assert td == td64

            assert isinstance(td64, np.timedelta64)

        # this is NOT equal and cannot be roundtripped (because of the nanos)
        td = Timedelta("1 days, 10:11:12.012345678")
        assert td != td.to_pytimedelta()

    def test_fields(self):
        def check(value):
            # that we are int
            assert isinstance(value, int)

        # compat to datetime.timedelta
        rng = to_timedelta("1 days, 10:11:12")
        assert rng.days == 1
        assert rng.seconds == 10 * 3600 + 11 * 60 + 12
        assert rng.microseconds == 0
        assert rng.nanoseconds == 0

        msg = "'Timedelta' object has no attribute '{}'"
        with pytest.raises(AttributeError, match=msg.format("hours")):
            rng.hours
        with pytest.raises(AttributeError, match=msg.format("minutes")):
            rng.minutes
        with pytest.raises(AttributeError, match=msg.format("milliseconds")):
            rng.milliseconds

        # GH 10050
        check(rng.days)
        check(rng.seconds)
        check(rng.microseconds)
        check(rng.nanoseconds)

        td = Timedelta("-1 days, 10:11:12")
        assert abs(td) == Timedelta("13:48:48")
        assert str(td) == "-1 days +10:11:12"
        assert -td == Timedelta("0 days 13:48:48")
        assert -Timedelta("-1 days, 10:11:12").value == 49728000000000
        assert Timedelta("-1 days, 10:11:12").value == -49728000000000

        rng = to_timedelta("-1 days, 10:11:12.100123456")
        assert rng.days == -1
        assert rng.seconds == 10 * 3600 + 11 * 60 + 12
        assert rng.microseconds == 100 * 1000 + 123
        assert rng.nanoseconds == 456
        msg = "'Timedelta' object has no attribute '{}'"
        with pytest.raises(AttributeError, match=msg.format("hours")):
            rng.hours
        with pytest.raises(AttributeError, match=msg.format("minutes")):
            rng.minutes
        with pytest.raises(AttributeError, match=msg.format("milliseconds")):
            rng.milliseconds

        # components
        tup = to_timedelta(-1, "us").components
        assert tup.days == -1
        assert tup.hours == 23
        assert tup.minutes == 59
        assert tup.seconds == 59
        assert tup.milliseconds == 999
        assert tup.microseconds == 999
        assert tup.nanoseconds == 0

        # GH 10050
        check(tup.days)
        check(tup.hours)
        check(tup.minutes)
        check(tup.seconds)
        check(tup.milliseconds)
        check(tup.microseconds)
        check(tup.nanoseconds)

        tup = Timedelta("-1 days 1 us").components
        assert tup.days == -2
        assert tup.hours == 23
        assert tup.minutes == 59
        assert tup.seconds == 59
        assert tup.milliseconds == 999
        assert tup.microseconds == 999
        assert tup.nanoseconds == 0

    def test_iso_conversion(self):
        # GH #21877
        expected = Timedelta(1, unit="s")
        assert to_timedelta("P0DT0H0M1S") == expected

    def test_nat_converters(self):
        result = to_timedelta("nat").to_numpy()
        assert result.dtype.kind == "M"
        assert result.astype("int64") == iNaT

        result = to_timedelta("nan").to_numpy()
        assert result.dtype.kind == "M"
        assert result.astype("int64") == iNaT

    @pytest.mark.parametrize(
        "unit, np_unit",
        [(value, "W") for value in ["W", "w"]]
        + [(value, "D") for value in ["D", "d", "days", "day", "Days", "Day"]]
        + [
            (value, "m")
            for value in [
                "m",
                "minute",
                "min",
                "minutes",
                "t",
                "Minute",
                "Min",
                "Minutes",
                "T",
            ]
        ]
        + [
            (value, "s")
            for value in [
                "s",
                "seconds",
                "sec",
                "second",
                "S",
                "Seconds",
                "Sec",
                "Second",
            ]
        ]
        + [
            (value, "ms")
            for value in [
                "ms",
                "milliseconds",
                "millisecond",
                "milli",
                "millis",
                "l",
                "MS",
                "Milliseconds",
                "Millisecond",
                "Milli",
                "Millis",
                "L",
            ]
        ]
        + [
            (value, "us")
            for value in [
                "us",
                "microseconds",
                "microsecond",
                "micro",
                "micros",
                "u",
                "US",
                "Microseconds",
                "Microsecond",
                "Micro",
                "Micros",
                "U",
            ]
        ]
        + [
            (value, "ns")
            for value in [
                "ns",
                "nanoseconds",
                "nanosecond",
                "nano",
                "nanos",
                "n",
                "NS",
                "Nanoseconds",
                "Nanosecond",
                "Nano",
                "Nanos",
                "N",
            ]
        ],
    )
    @pytest.mark.parametrize("wrapper", [np.array, list, pd.Index])
    def test_unit_parser(self, unit, np_unit, wrapper):
        # validate all units, GH 6855, GH 21762
        # array-likes
        expected = TimedeltaIndex(
            [np.timedelta64(i, np_unit) for i in np.arange(5).tolist()]
        )
        result = to_timedelta(wrapper(range(5)), unit=unit)
        tm.assert_index_equal(result, expected)
        result = TimedeltaIndex(wrapper(range(5)), unit=unit)
        tm.assert_index_equal(result, expected)

        str_repr = [f"{x}{unit}" for x in np.arange(5)]
        result = to_timedelta(wrapper(str_repr))
        tm.assert_index_equal(result, expected)
        result = to_timedelta(wrapper(str_repr))
        tm.assert_index_equal(result, expected)

        # scalar
        expected = Timedelta(np.timedelta64(2, np_unit).astype("timedelta64[ns]"))
        result = to_timedelta(2, unit=unit)
        assert result == expected
        result = Timedelta(2, unit=unit)
        assert result == expected

        result = to_timedelta(f"2{unit}")
        assert result == expected
        result = Timedelta(f"2{unit}")
        assert result == expected

    @pytest.mark.parametrize("unit", ["Y", "y", "M"])
    def test_unit_m_y_raises(self, unit):
        msg = "Units 'M', 'Y', and 'y' are no longer supported"
        with pytest.raises(ValueError, match=msg):
            Timedelta(10, unit)

        with pytest.raises(ValueError, match=msg):
            to_timedelta(10, unit)

        with pytest.raises(ValueError, match=msg):
            to_timedelta([1, 2], unit)

    def test_numeric_conversions(self):
        assert Timedelta(0) == np.timedelta64(0, "ns")
        assert Timedelta(10) == np.timedelta64(10, "ns")
        assert Timedelta(10, unit="ns") == np.timedelta64(10, "ns")

        assert Timedelta(10, unit="us") == np.timedelta64(10, "us")
        assert Timedelta(10, unit="ms") == np.timedelta64(10, "ms")
        assert Timedelta(10, unit="s") == np.timedelta64(10, "s")
        assert Timedelta(10, unit="d") == np.timedelta64(10, "D")

    def test_timedelta_conversions(self):
        assert Timedelta(timedelta(seconds=1)) == np.timedelta64(1, "s").astype(
            "m8[ns]"
        )
        assert Timedelta(timedelta(microseconds=1)) == np.timedelta64(1, "us").astype(
            "m8[ns]"
        )
        assert Timedelta(timedelta(days=1)) == np.timedelta64(1, "D").astype("m8[ns]")

    def test_to_numpy_alias(self):
        # GH 24653: alias .to_numpy() for scalars
        td = Timedelta("10m7s")
        assert td.to_timedelta64() == td.to_numpy()

        # GH#44460
        msg = "dtype and copy arguments are ignored"
        with pytest.raises(ValueError, match=msg):
            td.to_numpy("m8[s]")
        with pytest.raises(ValueError, match=msg):
            td.to_numpy(copy=True)

    @pytest.mark.parametrize(
        "freq,s1,s2",
        [
            # This first case has s1, s2 being the same as t1,t2 below
            (
                "N",
                Timedelta("1 days 02:34:56.789123456"),
                Timedelta("-1 days 02:34:56.789123456"),
            ),
            (
                "U",
                Timedelta("1 days 02:34:56.789123000"),
                Timedelta("-1 days 02:34:56.789123000"),
            ),
            (
                "L",
                Timedelta("1 days 02:34:56.789000000"),
                Timedelta("-1 days 02:34:56.789000000"),
            ),
            ("S", Timedelta("1 days 02:34:57"), Timedelta("-1 days 02:34:57")),
            ("2S", Timedelta("1 days 02:34:56"), Timedelta("-1 days 02:34:56")),
            ("5S", Timedelta("1 days 02:34:55"), Timedelta("-1 days 02:34:55")),
            ("T", Timedelta("1 days 02:35:00"), Timedelta("-1 days 02:35:00")),
            ("12T", Timedelta("1 days 02:36:00"), Timedelta("-1 days 02:36:00")),
            ("H", Timedelta("1 days 03:00:00"), Timedelta("-1 days 03:00:00")),
            ("d", Timedelta("1 days"), Timedelta("-1 days")),
        ],
    )
    def test_round(self, freq, s1, s2):

        t1 = Timedelta("1 days 02:34:56.789123456")
        t2 = Timedelta("-1 days 02:34:56.789123456")

        r1 = t1.round(freq)
        assert r1 == s1
        r2 = t2.round(freq)
        assert r2 == s2

    def test_round_invalid(self):
        t1 = Timedelta("1 days 02:34:56.789123456")

        for freq, msg in [
            ("Y", "<YearEnd: month=12> is a non-fixed frequency"),
            ("M", "<MonthEnd> is a non-fixed frequency"),
            ("foobar", "Invalid frequency: foobar"),
        ]:
            with pytest.raises(ValueError, match=msg):
                t1.round(freq)

    def test_round_implementation_bounds(self):
        # See also: analogous test for Timestamp
        # GH#38964
        result = Timedelta.min.ceil("s")
        expected = Timedelta.min + Timedelta(seconds=1) - Timedelta(145224193)
        assert result == expected

        result = Timedelta.max.floor("s")
        expected = Timedelta.max - Timedelta(854775807)
        assert result == expected

        with pytest.raises(OverflowError, match="value too large"):
            Timedelta.min.floor("s")

        # the second message here shows up in windows builds
        msg = "|".join(
            ["Python int too large to convert to C long", "int too big to convert"]
        )
        with pytest.raises(OverflowError, match=msg):
            Timedelta.max.ceil("s")

    @pytest.mark.xfail(reason="Failing on builds", strict=False)
    @given(val=st.integers(min_value=iNaT + 1, max_value=lib.i8max))
    @pytest.mark.parametrize(
        "method", [Timedelta.round, Timedelta.floor, Timedelta.ceil]
    )
    def test_round_sanity(self, val, method):
        val = np.int64(val)
        td = Timedelta(val)

        assert method(td, "ns") == td

        res = method(td, "us")
        nanos = 1000
        assert np.abs((res - td).value) < nanos
        assert res.value % nanos == 0

        res = method(td, "ms")
        nanos = 1_000_000
        assert np.abs((res - td).value) < nanos
        assert res.value % nanos == 0

        res = method(td, "s")
        nanos = 1_000_000_000
        assert np.abs((res - td).value) < nanos
        assert res.value % nanos == 0

        res = method(td, "min")
        nanos = 60 * 1_000_000_000
        assert np.abs((res - td).value) < nanos
        assert res.value % nanos == 0

        res = method(td, "h")
        nanos = 60 * 60 * 1_000_000_000
        assert np.abs((res - td).value) < nanos
        assert res.value % nanos == 0

        res = method(td, "D")
        nanos = 24 * 60 * 60 * 1_000_000_000
        assert np.abs((res - td).value) < nanos
        assert res.value % nanos == 0

    @pytest.mark.parametrize("unit", ["ns", "us", "ms", "s"])
    def test_round_non_nano(self, unit):
        td = Timedelta("1 days 02:34:57")._as_unit(unit)

        res = td.round("min")
        assert res == Timedelta("1 days 02:35:00")
        assert res._reso == td._reso

        res = td.floor("min")
        assert res == Timedelta("1 days 02:34:00")
        assert res._reso == td._reso

        res = td.ceil("min")
        assert res == Timedelta("1 days 02:35:00")
        assert res._reso == td._reso

    def test_identity(self):

        td = Timedelta(10, unit="d")
        assert isinstance(td, Timedelta)
        assert isinstance(td, timedelta)

    def test_short_format_converters(self):
        def conv(v):
            return v.astype("m8[ns]")

        assert Timedelta("10") == np.timedelta64(10, "ns")
        assert Timedelta("10ns") == np.timedelta64(10, "ns")
        assert Timedelta("100") == np.timedelta64(100, "ns")
        assert Timedelta("100ns") == np.timedelta64(100, "ns")

        assert Timedelta("1000") == np.timedelta64(1000, "ns")
        assert Timedelta("1000ns") == np.timedelta64(1000, "ns")
        assert Timedelta("1000NS") == np.timedelta64(1000, "ns")

        assert Timedelta("10us") == np.timedelta64(10000, "ns")
        assert Timedelta("100us") == np.timedelta64(100000, "ns")
        assert Timedelta("1000us") == np.timedelta64(1000000, "ns")
        assert Timedelta("1000Us") == np.timedelta64(1000000, "ns")
        assert Timedelta("1000uS") == np.timedelta64(1000000, "ns")

        assert Timedelta("1ms") == np.timedelta64(1000000, "ns")
        assert Timedelta("10ms") == np.timedelta64(10000000, "ns")
        assert Timedelta("100ms") == np.timedelta64(100000000, "ns")
        assert Timedelta("1000ms") == np.timedelta64(1000000000, "ns")

        assert Timedelta("-1s") == -np.timedelta64(1000000000, "ns")
        assert Timedelta("1s") == np.timedelta64(1000000000, "ns")
        assert Timedelta("10s") == np.timedelta64(10000000000, "ns")
        assert Timedelta("100s") == np.timedelta64(100000000000, "ns")
        assert Timedelta("1000s") == np.timedelta64(1000000000000, "ns")

        assert Timedelta("1d") == conv(np.timedelta64(1, "D"))
        assert Timedelta("-1d") == -conv(np.timedelta64(1, "D"))
        assert Timedelta("1D") == conv(np.timedelta64(1, "D"))
        assert Timedelta("10D") == conv(np.timedelta64(10, "D"))
        assert Timedelta("100D") == conv(np.timedelta64(100, "D"))
        assert Timedelta("1000D") == conv(np.timedelta64(1000, "D"))
        assert Timedelta("10000D") == conv(np.timedelta64(10000, "D"))

        # space
        assert Timedelta(" 10000D ") == conv(np.timedelta64(10000, "D"))
        assert Timedelta(" - 10000D ") == -conv(np.timedelta64(10000, "D"))

        # invalid
        msg = "invalid unit abbreviation"
        with pytest.raises(ValueError, match=msg):
            Timedelta("1foo")
        msg = "unit abbreviation w/o a number"
        with pytest.raises(ValueError, match=msg):
            Timedelta("foo")

    def test_full_format_converters(self):
        def conv(v):
            return v.astype("m8[ns]")

        d1 = np.timedelta64(1, "D")

        assert Timedelta("1days") == conv(d1)
        assert Timedelta("1days,") == conv(d1)
        assert Timedelta("- 1days,") == -conv(d1)

        assert Timedelta("00:00:01") == conv(np.timedelta64(1, "s"))
        assert Timedelta("06:00:01") == conv(np.timedelta64(6 * 3600 + 1, "s"))
        assert Timedelta("06:00:01.0") == conv(np.timedelta64(6 * 3600 + 1, "s"))
        assert Timedelta("06:00:01.01") == conv(
            np.timedelta64(1000 * (6 * 3600 + 1) + 10, "ms")
        )

        assert Timedelta("- 1days, 00:00:01") == conv(-d1 + np.timedelta64(1, "s"))
        assert Timedelta("1days, 06:00:01") == conv(
            d1 + np.timedelta64(6 * 3600 + 1, "s")
        )
        assert Timedelta("1days, 06:00:01.01") == conv(
            d1 + np.timedelta64(1000 * (6 * 3600 + 1) + 10, "ms")
        )

        # invalid
        msg = "have leftover units"
        with pytest.raises(ValueError, match=msg):
            Timedelta("- 1days, 00")

    def test_pickle(self):

        v = Timedelta("1 days 10:11:12.0123456")
        v_p = tm.round_trip_pickle(v)
        assert v == v_p

    def test_timedelta_hash_equality(self):
        # GH 11129
        v = Timedelta(1, "D")
        td = timedelta(days=1)
        assert hash(v) == hash(td)

        d = {td: 2}
        assert d[v] == 2

        tds = [Timedelta(seconds=1) + Timedelta(days=n) for n in range(20)]
        assert all(hash(td) == hash(td.to_pytimedelta()) for td in tds)

        # python timedeltas drop ns resolution
        ns_td = Timedelta(1, "ns")
        assert hash(ns_td) != hash(ns_td.to_pytimedelta())

    def test_implementation_limits(self):
        min_td = Timedelta(Timedelta.min)
        max_td = Timedelta(Timedelta.max)

        # GH 12727
        # timedelta limits correspond to int64 boundaries
        assert min_td.value == iNaT + 1
        assert max_td.value == lib.i8max

        # Beyond lower limit, a NAT before the Overflow
        assert (min_td - Timedelta(1, "ns")) is NaT

        msg = "int too (large|big) to convert"
        with pytest.raises(OverflowError, match=msg):
            min_td - Timedelta(2, "ns")

        with pytest.raises(OverflowError, match=msg):
            max_td + Timedelta(1, "ns")

        # Same tests using the internal nanosecond values
        td = Timedelta(min_td.value - 1, "ns")
        assert td is NaT

        msg = "Cannot cast -9223372036854775809 from ns to 'ns' without overflow"
        with pytest.raises(OutOfBoundsTimedelta, match=msg):
            Timedelta(min_td.value - 2, "ns")

        msg = "Cannot cast 9223372036854775808 from ns to 'ns' without overflow"
        with pytest.raises(OutOfBoundsTimedelta, match=msg):
            Timedelta(max_td.value + 1, "ns")

    def test_total_seconds_precision(self):
        # GH 19458
        assert Timedelta("30S").total_seconds() == 30.0
        assert Timedelta("0").total_seconds() == 0.0
        assert Timedelta("-2S").total_seconds() == -2.0
        assert Timedelta("5.324S").total_seconds() == 5.324
        assert (Timedelta("30S").total_seconds() - 30.0) < 1e-20
        assert (30.0 - Timedelta("30S").total_seconds()) < 1e-20

    def test_resolution_string(self):
        assert Timedelta(days=1).resolution_string == "D"
        assert Timedelta(days=1, hours=6).resolution_string == "H"
        assert Timedelta(days=1, minutes=6).resolution_string == "T"
        assert Timedelta(days=1, seconds=6).resolution_string == "S"
        assert Timedelta(days=1, milliseconds=6).resolution_string == "L"
        assert Timedelta(days=1, microseconds=6).resolution_string == "U"
        assert Timedelta(days=1, nanoseconds=6).resolution_string == "N"

    def test_resolution_deprecated(self):
        # GH#21344
        td = Timedelta(days=4, hours=3)
        result = td.resolution
        assert result == Timedelta(nanoseconds=1)

        # Check that the attribute is available on the class, mirroring
        #  the stdlib timedelta behavior
        result = Timedelta.resolution
        assert result == Timedelta(nanoseconds=1)


@pytest.mark.parametrize(
    "value, expected",
    [
        (Timedelta("10S"), True),
        (Timedelta("-10S"), True),
        (Timedelta(10, unit="ns"), True),
        (Timedelta(0, unit="ns"), False),
        (Timedelta(-10, unit="ns"), True),
        (Timedelta(None), True),
        (NaT, True),
    ],
)
def test_truthiness(value, expected):
    # https://github.com/pandas-dev/pandas/issues/21484
    assert bool(value) is expected


def test_timedelta_attribute_precision():
    # GH 31354
    td = Timedelta(1552211999999999872, unit="ns")
    result = td.days * 86400
    result += td.seconds
    result *= 1000000
    result += td.microseconds
    result *= 1000
    result += td.nanoseconds
    expected = td.value
    assert result == expected


def test_freq_deprecated():
    # GH#46430
    td = Timedelta(123456546, unit="ns")
    with tm.assert_produces_warning(FutureWarning, match="Timedelta.freq"):
        freq = td.freq

    assert freq is None

    with pytest.raises(AttributeError, match="is not writable"):
        td.freq = offsets.Day()


def test_is_populated_deprecated():
    # GH#46430
    td = Timedelta(123456546, unit="ns")
    with tm.assert_produces_warning(FutureWarning, match="Timedelta.is_populated"):
        td.is_populated

    with pytest.raises(AttributeError, match="is not writable"):
        td.is_populated = 1


def test_delta_deprecated():
    # GH#46476
    td = Timedelta(123456546, unit="ns")
    with tm.assert_produces_warning(FutureWarning, match="Timedelta.delta is"):
        td.delta<|MERGE_RESOLUTION|>--- conflicted
+++ resolved
@@ -183,13 +183,8 @@
         assert (2.5 * td) / td == 2.5
 
         other = Timedelta(td.value)
-<<<<<<< HEAD
-        msg = "Cannot cast 106752 days 00:00:00 to unit='ns' without overflow."
-        with pytest.raises(ValueError, match=msg):
-=======
         msg = "Cannot cast 106752 days 00:00:00 to unit='ns' without overflow"
         with pytest.raises(OutOfBoundsTimedelta, match=msg):
->>>>>>> e4dd35fb
             td / other
 
         with pytest.raises(OutOfBoundsTimedelta, match=msg):
@@ -222,11 +217,7 @@
 
         other = Timedelta(td.value)
         msg = "Cannot cast 106752 days 00:00:00 to unit='ns' without overflow"
-<<<<<<< HEAD
-        with pytest.raises(ValueError, match=msg):
-=======
         with pytest.raises(OutOfBoundsTimedelta, match=msg):
->>>>>>> e4dd35fb
             td // other
 
         with pytest.raises(ValueError, match=msg):
