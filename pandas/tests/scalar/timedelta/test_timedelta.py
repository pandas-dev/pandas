--- conflicted
+++ resolved
@@ -83,11 +83,7 @@
 
     def test_cmp_cross_reso(self, td):
         # numpy gets this wrong because of silent overflow
-<<<<<<< HEAD
-        other = Timedelta(days=106751, input_unit="ns")
-=======
         other = Timedelta(days=106751)
->>>>>>> 94c7e889
         assert other < td
         assert td > other
         assert not other == td
@@ -736,7 +732,7 @@
 def test_timedelta_week_suffix():
     # GH#12691 ensure 'W' suffix works as a string passed to Timedelta
     expected = Timedelta("7 days")
-    result = Timedelta(1, unit="W")
+    result = Timedelta(1, input_unit="W")
     assert result == expected
 
     result = Timedelta("1W")
