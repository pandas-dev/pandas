from datetime import timedelta
from itertools import product

import numpy as np
import pytest

from pandas._libs.tslibs import OutOfBoundsTimedelta
from pandas._libs.tslibs.dtypes import NpyDatetimeUnit
from pandas.errors import Pandas4Warning

from pandas import (
    Index,
    NaT,
    Timedelta,
    TimedeltaIndex,
    offsets,
    to_timedelta,
)
import pandas._testing as tm


class TestTimedeltaConstructorUnitKeyword:
    @pytest.mark.parametrize("unit", ["Y", "y", "M"])
    def test_unit_m_y_raises(self, unit):
        msg = "Units 'M', 'Y', and 'y' are no longer supported"

        with pytest.raises(ValueError, match=msg):
            Timedelta(10, input_unit=unit)

        with pytest.raises(ValueError, match=msg):
            to_timedelta(10, input_unit=unit)

        with pytest.raises(ValueError, match=msg):
            to_timedelta([1, 2], input_unit=unit)

    @pytest.mark.parametrize(
        "unit,unit_depr",
        [
            ("W", "w"),
            ("D", "d"),
            ("min", "MIN"),
            ("s", "S"),
            ("h", "H"),
            ("ms", "MS"),
            ("us", "US"),
        ],
    )
    def test_unit_deprecated(self, unit, unit_depr):
        # GH#52536
        msg = f"'{unit_depr}' is deprecated and will be removed in a future version."

        expected = Timedelta(1, input_unit=unit)
        with tm.assert_produces_warning(Pandas4Warning, match=msg):
            result = Timedelta(1, input_unit=unit_depr)

        tm.assert_equal(result, expected)

    @pytest.mark.parametrize(
        "unit, np_unit",
        [("W", "W")]
        + [(value, "D") for value in ["D", "days", "day", "Days", "Day"]]
        + [
            (value, "m")
            for value in [
                "m",
                "minute",
                "min",
                "minutes",
                "Minute",
                "Min",
                "Minutes",
            ]
        ]
        + [
            (value, "s")
            for value in [
                "s",
                "seconds",
                "sec",
                "second",
                "Seconds",
                "Sec",
                "Second",
            ]
        ]
        + [
            (value, "ms")
            for value in [
                "ms",
                "milliseconds",
                "millisecond",
                "milli",
                "millis",
                "Milliseconds",
                "Millisecond",
                "Milli",
                "Millis",
            ]
        ]
        + [
            (value, "us")
            for value in [
                "us",
                "microseconds",
                "microsecond",
                "micro",
                "micros",
                "Microseconds",
                "Microsecond",
                "Micro",
                "Micros",
            ]
        ]
        + [
            (value, "ns")
            for value in [
                "ns",
                "nanoseconds",
                "nanosecond",
                "nano",
                "nanos",
                "Nanoseconds",
                "Nanosecond",
                "Nano",
                "Nanos",
            ]
        ],
    )
    @pytest.mark.parametrize("wrapper", [np.array, list, Index])
    def test_unit_parser(self, unit, np_unit, wrapper):
        # validate all units, GH 6855, GH 21762
        # array-likes
        expected = TimedeltaIndex(
            [np.timedelta64(i, np_unit) for i in np.arange(5).tolist()],
            dtype="m8[ns]",
        )
        # TODO(2.0): the desired output dtype may have non-nano resolution

        result = to_timedelta(wrapper(range(5)), input_unit=unit)
        tm.assert_index_equal(result, expected)

        str_repr = [f"{x}{unit}" for x in np.arange(5)]
        result = to_timedelta(wrapper(str_repr))
        tm.assert_index_equal(result, expected)
        result = to_timedelta(wrapper(str_repr))
        tm.assert_index_equal(result, expected)

        # scalar
        expected = Timedelta(np.timedelta64(2, np_unit).astype("timedelta64[ns]"))
        result = to_timedelta(2, input_unit=unit)
        assert result == expected
        result = Timedelta(2, input_unit=unit)
        assert result == expected

        result = to_timedelta(f"2{unit}")
        assert result == expected
        result = Timedelta(f"2{unit}")
        assert result == expected

    @pytest.mark.parametrize("unit", ["T", "t", "L", "l", "U", "u", "N", "n"])
    def test_unit_T_L_N_U_raises(self, unit):
        msg = f"invalid unit abbreviation: {unit}"
        with pytest.raises(ValueError, match=msg):
            Timedelta(1, input_unit=unit)

        with pytest.raises(ValueError, match=msg):
            to_timedelta(10, input_unit=unit)

        with pytest.raises(ValueError, match=msg):
            to_timedelta([1, 2], input_unit=unit)


def test_construct_from_kwargs_overflow():
    # GH#55503
    msg = "seconds=86400000000000000000, milliseconds=0, microseconds=0, nanoseconds=0"
    with pytest.raises(OutOfBoundsTimedelta, match=msg):
        Timedelta(days=10**6)
    msg = "seconds=60000000000000000000, milliseconds=0, microseconds=0, nanoseconds=0"
    with pytest.raises(OutOfBoundsTimedelta, match=msg):
        Timedelta(minutes=10**9)


def test_construct_with_weeks_unit_overflow():
    # GH#47268 don't silently wrap around
    with pytest.raises(OutOfBoundsTimedelta, match="without overflow"):
        Timedelta(1000000000000000000, input_unit="W")

    with pytest.raises(OutOfBoundsTimedelta, match="without overflow"):
        Timedelta(1000000000000000000.0, input_unit="W")


def test_construct_from_td64_with_unit():
    # ignore the unit, as it may cause silently overflows leading to incorrect
    #  results, and in non-overflow cases is irrelevant GH#46827
    obj = np.timedelta64(123456789000000000, "h")

    msg = "The 'unit' keyword is only used when the Timedelta input is"

    with pytest.raises(OutOfBoundsTimedelta, match="123456789000000000 hours"):
<<<<<<< HEAD
        Timedelta(obj, input_unit="ps")

    with pytest.raises(OutOfBoundsTimedelta, match="123456789000000000 hours"):
        Timedelta(obj, input_unit="ns")
=======
        with tm.assert_produces_warning(UserWarning, match=msg):
            Timedelta(obj, unit="ps")

    with pytest.raises(OutOfBoundsTimedelta, match="123456789000000000 hours"):
        with tm.assert_produces_warning(UserWarning, match=msg):
            Timedelta(obj, unit="ns")
>>>>>>> 94c7e889

    with pytest.raises(OutOfBoundsTimedelta, match="123456789000000000 hours"):
        Timedelta(obj)


def test_from_td64_retain_resolution():
    # case where we retain millisecond resolution
    obj = np.timedelta64(12345, "ms")

    td = Timedelta(obj)
    assert td._value == obj.view("i8")
    assert td._creso == NpyDatetimeUnit.NPY_FR_ms.value

    # Case where we cast to nearest-supported reso
    obj2 = np.timedelta64(1234, "D")
    td2 = Timedelta(obj2)
    assert td2._creso == NpyDatetimeUnit.NPY_FR_s.value
    assert td2 == obj2
    assert td2.days == 1234

    # Case that _would_ overflow if we didn't support non-nano
    obj3 = np.timedelta64(1000000000000000000, "us")
    td3 = Timedelta(obj3)
    assert td3.total_seconds() == 1000000000000
    assert td3._creso == NpyDatetimeUnit.NPY_FR_us.value


def test_from_pytimedelta_us_reso():
    # pytimedelta has microsecond resolution, so Timedelta(pytd) inherits that
    td = timedelta(days=4, minutes=3)
    result = Timedelta(td)
    assert result.to_pytimedelta() == td
    assert result._creso == NpyDatetimeUnit.NPY_FR_us.value


def test_from_tick_reso():
    tick = offsets.Nano()
    assert Timedelta(tick)._creso == NpyDatetimeUnit.NPY_FR_ns.value

    tick = offsets.Micro()
    assert Timedelta(tick)._creso == NpyDatetimeUnit.NPY_FR_us.value

    tick = offsets.Milli()
    assert Timedelta(tick)._creso == NpyDatetimeUnit.NPY_FR_ms.value

    tick = offsets.Second()
    assert Timedelta(tick)._creso == NpyDatetimeUnit.NPY_FR_s.value

    # everything above Second gets cast to the closest supported reso: second
    tick = offsets.Minute()
    assert Timedelta(tick)._creso == NpyDatetimeUnit.NPY_FR_s.value

    tick = offsets.Hour()
    assert Timedelta(tick)._creso == NpyDatetimeUnit.NPY_FR_s.value

    tick = offsets.Day()
    msg = (
        "Value must be Timedelta, string, integer, float, timedelta "
        "or convertible, not Day"
    )
    with pytest.raises(ValueError, match=msg):
        # GH#41943 Day is no longer a Tick
        Timedelta(tick)


def test_construction():
    expected = np.timedelta64(10, "D").astype("m8[ns]").view("i8")
    assert Timedelta(10, input_unit="D")._value == expected
    assert Timedelta(10.0, input_unit="D")._value == expected
    assert Timedelta("10 days")._value == expected
    assert Timedelta(days=10)._value == expected
    assert Timedelta(days=10.0)._value == expected

    expected += np.timedelta64(10, "s").astype("m8[ns]").view("i8")
    assert Timedelta("10 days 00:00:10")._value == expected
    assert Timedelta(days=10, seconds=10)._value == expected
    assert Timedelta(days=10, milliseconds=10 * 1000)._value == expected
    assert Timedelta(days=10, microseconds=10 * 1000 * 1000)._value == expected

    # rounding cases
    assert Timedelta(82739999850000)._value == 82739999850000
    assert "0 days 22:58:59.999850" in str(Timedelta(82739999850000))
    assert Timedelta(123072001000000)._value == 123072001000000
    assert "1 days 10:11:12.001" in str(Timedelta(123072001000000))

    # string conversion with/without leading zero
    # GH#9570
    assert Timedelta("0:00:00") == timedelta(hours=0)
    assert Timedelta("00:00:00") == timedelta(hours=0)
    assert Timedelta("-1:00:00") == -timedelta(hours=1)
    assert Timedelta("-01:00:00") == -timedelta(hours=1)

    # more strings & abbrevs
    # GH#8190
    assert Timedelta("1 h") == timedelta(hours=1)
    assert Timedelta("1 hour") == timedelta(hours=1)
    assert Timedelta("1 hr") == timedelta(hours=1)
    assert Timedelta("1 hours") == timedelta(hours=1)
    assert Timedelta("-1 hours") == -timedelta(hours=1)
    assert Timedelta("1 m") == timedelta(minutes=1)
    assert Timedelta("1.5 m") == timedelta(seconds=90)
    assert Timedelta("1 minute") == timedelta(minutes=1)
    assert Timedelta("1 minutes") == timedelta(minutes=1)
    assert Timedelta("1 s") == timedelta(seconds=1)
    assert Timedelta("1 second") == timedelta(seconds=1)
    assert Timedelta("1 seconds") == timedelta(seconds=1)
    assert Timedelta("1 ms") == timedelta(milliseconds=1)
    assert Timedelta("1 milli") == timedelta(milliseconds=1)
    assert Timedelta("1 millisecond") == timedelta(milliseconds=1)
    assert Timedelta("1 us") == timedelta(microseconds=1)
    assert Timedelta("1 µs") == timedelta(microseconds=1)
    assert Timedelta("1 micros") == timedelta(microseconds=1)
    assert Timedelta("1 microsecond") == timedelta(microseconds=1)
    assert Timedelta("1.5 microsecond") == Timedelta("00:00:00.000001500")
    assert Timedelta("1 ns") == Timedelta("00:00:00.000000001")
    assert Timedelta("1 nano") == Timedelta("00:00:00.000000001")
    assert Timedelta("1 nanosecond") == Timedelta("00:00:00.000000001")

    # combos
    assert Timedelta("10 days 1 hour") == timedelta(days=10, hours=1)
    assert Timedelta("10 days 1 h") == timedelta(days=10, hours=1)
    assert Timedelta("10 days 1 h 1m 1s") == timedelta(
        days=10, hours=1, minutes=1, seconds=1
    )
    assert Timedelta("-10 days 1 h 1m 1s") == -timedelta(
        days=10, hours=1, minutes=1, seconds=1
    )
    assert Timedelta("-10 days 1 h 1m 1s") == -timedelta(
        days=10, hours=1, minutes=1, seconds=1
    )
    assert Timedelta("-10 days 1 h 1m 1s 3us") == -timedelta(
        days=10, hours=1, minutes=1, seconds=1, microseconds=3
    )
    assert Timedelta("-10 days 1 h 1.5m 1s 3us") == -timedelta(
        days=10, hours=1, minutes=1, seconds=31, microseconds=3
    )

    # Currently invalid as it has a - on the hh:mm:dd part
    # (only allowed on the days)
    msg = "only leading negative signs are allowed"
    with pytest.raises(ValueError, match=msg):
        Timedelta("-10 days -1 h 1.5m 1s 3us")

    # only leading neg signs are allowed
    with pytest.raises(ValueError, match=msg):
        Timedelta("10 days -1 h 1.5m 1s 3us")

    # no units specified
    msg = "no units specified"
    with pytest.raises(ValueError, match=msg):
        Timedelta("3.1415")

    # invalid construction
    msg = "cannot construct a Timedelta"
    with pytest.raises(ValueError, match=msg):
        Timedelta()

    msg = "unit abbreviation w/o a number"
    with pytest.raises(ValueError, match=msg):
        Timedelta("foo")

    msg = (
        "cannot construct a Timedelta from the passed arguments, allowed keywords are "
    )
    with pytest.raises(ValueError, match=msg):
        Timedelta(day=10)

    # floats
    expected = np.timedelta64(10, "s").astype("m8[ns]").view("i8") + np.timedelta64(
        500, "ms"
    ).astype("m8[ns]").view("i8")
    assert Timedelta(10.5, input_unit="s")._value == expected

    # offset
    assert to_timedelta(offsets.Hour(2)) == Timedelta(hours=2)
    assert Timedelta(offsets.Hour(2)) == Timedelta(hours=2)
    assert Timedelta(offsets.Second(2)) == Timedelta(seconds=2)

    # GH#11995: unicode
    expected = Timedelta("1h")
    result = Timedelta("1h")
    assert result == expected
    assert to_timedelta(offsets.Hour(2)) == Timedelta("0 days, 02:00:00")

    msg = "unit abbreviation w/o a number"
    with pytest.raises(ValueError, match=msg):
        Timedelta("foo bar")


@pytest.mark.parametrize(
    "item",
    list(
        {
            "days": "D",
            "seconds": "s",
            "microseconds": "us",
            "milliseconds": "ms",
            "minutes": "m",
            "hours": "h",
            "weeks": "W",
        }.items()
    ),
)
@pytest.mark.parametrize(
    "npdtype", [np.int64, np.int32, np.int16, np.float64, np.float32, np.float16]
)
def test_td_construction_with_np_dtypes(npdtype, item):
    # GH#8757: test construction with np dtypes
    pykwarg, npkwarg = item
    expected = np.timedelta64(1, npkwarg).astype("m8[ns]").view("i8")
    assert Timedelta(**{pykwarg: npdtype(1)})._value == expected


@pytest.mark.parametrize(
    "val",
    [
        "1s",
        "-1s",
        "1us",
        "-1us",
        "1 day",
        "-1 day",
        "-23:59:59.999999",
        "-1 days +23:59:59.999999",
        "-1ns",
        "1ns",
        "-23:59:59.999999999",
    ],
)
def test_td_from_repr_roundtrip(val):
    # round-trip both for string and value
    td = Timedelta(val)
    assert Timedelta(td._value) == td

    assert Timedelta(str(td)) == td
    assert Timedelta(td._repr_base(format="all")) == td
    assert Timedelta(td._repr_base()) == td


def test_overflow_on_construction():
    # GH#3374
    value = Timedelta("1day")._value * 20169940
    msg = "Cannot cast 1742682816000000000000 from ns to 'ns' without overflow"
    with pytest.raises(OutOfBoundsTimedelta, match=msg):
        Timedelta(value)

    # xref GH#17637
    msg = "Cannot cast 139993 from D to 'ns' without overflow"
    with pytest.raises(OutOfBoundsTimedelta, match=msg):
        Timedelta(7 * 19999, input_unit="D")

    # used to overflow before non-ns support
    td = Timedelta(timedelta(days=13 * 19999))
    assert td._creso == NpyDatetimeUnit.NPY_FR_us.value
    assert td.days == 13 * 19999


@pytest.mark.parametrize(
    "val, unit",
    [
        (15251, "W"),  # 1
        (106752, "D"),  # change from previous:
        (2562048, "h"),  # 0 hours
        (153722868, "m"),  # 13 minutes
        (9223372037, "s"),  # 44 seconds
    ],
)
def test_construction_out_of_bounds_td64ns(val, unit):
    # TODO: parametrize over units just above/below the implementation bounds
    #  once GH#38964 is resolved

    # Timedelta.max is just under 106752 days
    td64 = np.timedelta64(val, unit)
    assert td64.astype("m8[ns]").view("i8") < 0  # i.e. naive astype will be wrong

    td = Timedelta(td64)
    if unit != "M":
        # with input_unit="M" the conversion to "s" is poorly defined
        #  (and numpy issues DeprecationWarning)
        assert td.asm8 == td64
    assert td.asm8.dtype == "m8[s]"
    msg = r"Cannot cast 1067\d\d days .* to unit='ns' without overflow"
    with pytest.raises(OutOfBoundsTimedelta, match=msg):
        td.as_unit("ns")

    # But just back in bounds and we are OK
    assert Timedelta(td64 - 1) == td64 - 1

    td64 *= -1
    assert td64.astype("m8[ns]").view("i8") > 0  # i.e. naive astype will be wrong

    td2 = Timedelta(td64)
    msg = r"Cannot cast -1067\d\d days .* to unit='ns' without overflow"
    with pytest.raises(OutOfBoundsTimedelta, match=msg):
        td2.as_unit("ns")

    # But just back in bounds and we are OK
    assert Timedelta(td64 + 1) == td64 + 1


@pytest.mark.parametrize(
    "val, unit",
    [
        (15251 * 10**9, "W"),
        (106752 * 10**9, "D"),
        (2562048 * 10**9, "h"),
        (153722868 * 10**9, "m"),
    ],
)
def test_construction_out_of_bounds_td64s(val, unit):
    td64 = np.timedelta64(val, unit)
    with pytest.raises(OutOfBoundsTimedelta, match=str(td64)):
        Timedelta(td64)

    # But just back in bounds and we are OK
    assert Timedelta(td64 - 10**9) == td64 - 10**9


@pytest.mark.parametrize(
    "fmt,exp",
    [
        (
            "P6DT0H50M3.010010012S",
            Timedelta(
                days=6,
                minutes=50,
                seconds=3,
                milliseconds=10,
                microseconds=10,
                nanoseconds=12,
            ),
        ),
        (
            "P-6DT0H50M3.010010012S",
            Timedelta(
                days=-6,
                minutes=50,
                seconds=3,
                milliseconds=10,
                microseconds=10,
                nanoseconds=12,
            ),
        ),
        ("P4DT12H30M5S", Timedelta(days=4, hours=12, minutes=30, seconds=5)),
        ("P0DT0H0M0.000000123S", Timedelta(nanoseconds=123)),
        ("P0DT0H0M0.00001S", Timedelta(microseconds=10)),
        ("P0DT0H0M0.001S", Timedelta(milliseconds=1)),
        ("P0DT0H1M0S", Timedelta(minutes=1)),
        ("P1DT25H61M61S", Timedelta(days=1, hours=25, minutes=61, seconds=61)),
        ("PT1S", Timedelta(seconds=1)),
        ("PT0S", Timedelta(seconds=0)),
        ("P1WT0S", Timedelta(days=7, seconds=0)),
        ("P1D", Timedelta(days=1)),
        ("P1DT1H", Timedelta(days=1, hours=1)),
        ("P1W", Timedelta(days=7)),
        ("PT300S", Timedelta(seconds=300)),
        ("P1DT0H0M00000000000S", Timedelta(days=1)),
        ("PT-6H3M", Timedelta(hours=-6, minutes=3)),
        ("-PT6H3M", Timedelta(hours=-6, minutes=-3)),
        ("-PT-6H+3M", Timedelta(hours=6, minutes=-3)),
    ],
)
def test_iso_constructor(fmt, exp):
    assert Timedelta(fmt) == exp


@pytest.mark.parametrize(
    "fmt",
    [
        "PPPPPPPPPPPP",
        "PDTHMS",
        "P0DT999H999M999S",
        "P1DT0H0M0.0000000000000S",
        "P1DT0H0M0.S",
        "P",
        "-P",
    ],
)
def test_iso_constructor_raises(fmt):
    msg = f"Invalid ISO 8601 Duration format - {fmt}"
    with pytest.raises(ValueError, match=msg):
        Timedelta(fmt)


@pytest.mark.parametrize(
    "constructed_td, conversion",
    [
        (Timedelta(nanoseconds=100), "100ns"),
        (
            Timedelta(
                days=1,
                hours=1,
                minutes=1,
                weeks=1,
                seconds=1,
                milliseconds=1,
                microseconds=1,
                nanoseconds=1,
            ),
            694861001001001,
        ),
        (Timedelta(microseconds=1) + Timedelta(nanoseconds=1), "1us1ns"),
        (Timedelta(microseconds=1) - Timedelta(nanoseconds=1), "999ns"),
        (Timedelta(microseconds=1) + 5 * Timedelta(nanoseconds=-2), "990ns"),
    ],
)
def test_td_constructor_on_nanoseconds(constructed_td, conversion):
    # GH#9273
    assert constructed_td == Timedelta(conversion)


def test_td_constructor_value_error():
    msg = "Invalid type <class 'str'>. Must be int or float."
    with pytest.raises(TypeError, match=msg):
        Timedelta(nanoseconds="abc")


def test_timedelta_constructor_identity():
    # Test for #30543
    expected = Timedelta(np.timedelta64(1, "s"))
    result = Timedelta(expected)
    assert result is expected


def test_timedelta_pass_td_and_kwargs_raises():
    # don't silently ignore the kwargs GH#48898
    td = Timedelta(days=1)
    msg = (
        "Cannot pass both a Timedelta input and timedelta keyword arguments, "
        r"got \['days'\]"
    )
    with pytest.raises(ValueError, match=msg):
        Timedelta(td, days=2)


@pytest.mark.filterwarnings(
    "ignore:The 'unit' keyword is only used when the Timedelta input:UserWarning"
)
@pytest.mark.parametrize(
    "constructor, value, unit",
    [
        (Timedelta, "10s", "ms"),
        (to_timedelta, "10s", "ms"),
        (to_timedelta, ["1", 2, 3], "s"),
    ],
)
def test_string_with_unit(constructor, value, unit):
    with pytest.raises(ValueError, match="unit must not be specified"):
        constructor(value, input_unit=unit)


@pytest.mark.parametrize(
    "value",
    [
        "".join(elements)
        for repetition in (1, 2)
        for elements in product("+-, ", repeat=repetition)
    ],
)
def test_string_without_numbers(value):
    # GH39710 Timedelta input string with only symbols and no digits raises an error
    msg = (
        "symbols w/o a number"
        if value != "--"
        else "only leading negative signs are allowed"
    )
    with pytest.raises(ValueError, match=msg):
        Timedelta(value)


def test_timedelta_new_npnat():
    # GH#48898
    nat = np.timedelta64("NaT", "h")
    assert Timedelta(nat) is NaT


def test_subclass_respected():
    # GH#49579
    class MyCustomTimedelta(Timedelta):
        pass

    td = MyCustomTimedelta("1 minute")
    assert isinstance(td, MyCustomTimedelta)


def test_non_nano_value():
    # https://github.com/pandas-dev/pandas/issues/49076
    result = Timedelta(10, input_unit="D").as_unit("s").value
    # `.value` shows nanoseconds, even though unit is 's'
    assert result == 864000000000000

    # out-of-nanoseconds-bounds `.value` raises informative message
    msg = (
        r"Cannot convert Timedelta to nanoseconds without overflow. "
        r"Use `.asm8.view\('i8'\)` to cast represent Timedelta in its "
        r"own unit \(here, s\).$"
    )
    td = Timedelta(1_000, input_unit="D").as_unit("s") * 1_000
    with pytest.raises(OverflowError, match=msg):
        td.value
    # check that the suggested workaround actually works
    result = td.asm8.view("i8")
    assert result == 86400000000<|MERGE_RESOLUTION|>--- conflicted
+++ resolved
@@ -194,22 +194,15 @@
     #  results, and in non-overflow cases is irrelevant GH#46827
     obj = np.timedelta64(123456789000000000, "h")
 
-    msg = "The 'unit' keyword is only used when the Timedelta input is"
-
-    with pytest.raises(OutOfBoundsTimedelta, match="123456789000000000 hours"):
-<<<<<<< HEAD
-        Timedelta(obj, input_unit="ps")
-
-    with pytest.raises(OutOfBoundsTimedelta, match="123456789000000000 hours"):
-        Timedelta(obj, input_unit="ns")
-=======
-        with tm.assert_produces_warning(UserWarning, match=msg):
-            Timedelta(obj, unit="ps")
+    msg = "The 'input_unit' keyword is only used when the Timedelta input is"
 
     with pytest.raises(OutOfBoundsTimedelta, match="123456789000000000 hours"):
         with tm.assert_produces_warning(UserWarning, match=msg):
-            Timedelta(obj, unit="ns")
->>>>>>> 94c7e889
+            Timedelta(obj, input_unit="ps")
+
+    with pytest.raises(OutOfBoundsTimedelta, match="123456789000000000 hours"):
+        with tm.assert_produces_warning(UserWarning, match=msg):
+            Timedelta(obj, input_unit="ns")
 
     with pytest.raises(OutOfBoundsTimedelta, match="123456789000000000 hours"):
         Timedelta(obj)
@@ -646,7 +639,7 @@
 
 
 @pytest.mark.filterwarnings(
-    "ignore:The 'unit' keyword is only used when the Timedelta input:UserWarning"
+    "ignore:The 'input_unit' keyword is only used when the Timedelta input:UserWarning"
 )
 @pytest.mark.parametrize(
     "constructor, value, unit",
