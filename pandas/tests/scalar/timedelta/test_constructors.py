from datetime import timedelta
from itertools import product

import numpy as np
import pytest

from pandas._libs.tslibs import OutOfBoundsTimedelta
from pandas._libs.tslibs.dtypes import NpyDatetimeUnit
from pandas.errors import Pandas4Warning

from pandas import (
    Index,
    NaT,
    Timedelta,
    TimedeltaIndex,
    offsets,
    to_timedelta,
)
import pandas._testing as tm


class TestTimedeltaConstructorKeywordBased:
    # Tests for constructing a Timedelta from keywords like the pytimedelta
    # base class
    def test_nanosecond_keyword(self):
        # GH#63216
        td = Timedelta(nanoseconds=1000)
        assert td.unit == "ns"

    def test_noninteger_microseconds(self):
        # GH#63216
        td = Timedelta(microseconds=1.5)
        assert td.unit == "ns"
        assert td == Timedelta(nanoseconds=1500)


class TestTimedeltaConstructorUnitKeyword:
    def test_result_unit(self):
        # For supported units, we get result.unit == unit
        for unit in ["s", "ms", "us", "ns"]:
            td = Timedelta(1, unit=unit)
            assert td.unit == unit

<<<<<<< HEAD
=======
            td = to_timedelta(1, unit=unit)
            assert td.unit == unit

>>>>>>> 1bc1a4a9
        # For non-supported units we get the closest-supported unit
        for unit in ["W", "D", "h", "m"]:
            td = Timedelta(1, unit=unit)
            assert td.unit == "s"

<<<<<<< HEAD
=======
            td = to_timedelta(1, unit=unit)
            assert td.unit == "s"

>>>>>>> 1bc1a4a9
    @pytest.mark.parametrize("unit", ["Y", "y", "M"])
    def test_unit_m_y_raises(self, unit):
        msg = "Units 'M', 'Y', and 'y' are no longer supported"

        with pytest.raises(ValueError, match=msg):
            Timedelta(10, unit)

        with pytest.raises(ValueError, match=msg):
            to_timedelta(10, unit)

        with pytest.raises(ValueError, match=msg):
            to_timedelta([1, 2], unit)

    @pytest.mark.parametrize(
        "unit,unit_depr",
        [
            ("W", "w"),
            ("D", "d"),
            ("min", "MIN"),
            ("s", "S"),
            ("h", "H"),
            ("ms", "MS"),
            ("us", "US"),
        ],
    )
    def test_unit_deprecated(self, unit, unit_depr):
        # GH#52536
        msg = f"'{unit_depr}' is deprecated and will be removed in a future version."

        expected = Timedelta(1, unit=unit)
        with tm.assert_produces_warning(Pandas4Warning, match=msg):
            result = Timedelta(1, unit=unit_depr)
        tm.assert_equal(result, expected)

    @pytest.mark.parametrize(
        "unit, np_unit",
        [("W", "W")]
        + [(value, "D") for value in ["D", "days", "day", "Days", "Day"]]
        + [
            (value, "m")
            for value in [
                "m",
                "minute",
                "min",
                "minutes",
                "Minute",
                "Min",
                "Minutes",
            ]
        ]
        + [
            (value, "s")
            for value in [
                "s",
                "seconds",
                "sec",
                "second",
                "Seconds",
                "Sec",
                "Second",
            ]
        ]
        + [
            (value, "ms")
            for value in [
                "ms",
                "milliseconds",
                "millisecond",
                "milli",
                "millis",
                "Milliseconds",
                "Millisecond",
                "Milli",
                "Millis",
            ]
        ]
        + [
            (value, "us")
            for value in [
                "us",
                "microseconds",
                "microsecond",
                "micro",
                "micros",
                "Microseconds",
                "Microsecond",
                "Micro",
                "Micros",
            ]
        ]
        + [
            (value, "ns")
            for value in [
                "ns",
                "nanoseconds",
                "nanosecond",
                "nano",
                "nanos",
                "Nanoseconds",
                "Nanosecond",
                "Nano",
                "Nanos",
            ]
        ],
    )
    @pytest.mark.parametrize("wrapper", [np.array, list, Index])
    def test_unit_parser(self, unit, np_unit, wrapper):
        # validate all units, GH 6855, GH 21762
        # array-likes
        exp_unit = np_unit if np_unit not in ["W", "D", "m"] else "s"
        expected = TimedeltaIndex(
            [np.timedelta64(i, np_unit) for i in np.arange(5).tolist()],
            dtype=f"m8[{exp_unit}]",
        )

        result = to_timedelta(wrapper(range(5)), unit=unit)
        tm.assert_index_equal(result, expected)

        str_repr = [f"{x}{unit}" for x in np.arange(5)]
        exp_unit = "us" if np_unit != "ns" else "ns"
        result = to_timedelta(wrapper(str_repr))
        tm.assert_index_equal(result, expected.as_unit(exp_unit))
        result = to_timedelta(wrapper(str_repr))
        tm.assert_index_equal(result, expected.as_unit(exp_unit))

        # scalar
        expected = Timedelta(np.timedelta64(2, np_unit)).as_unit(exp_unit)
        result = to_timedelta(2, unit=unit)
        assert result == expected
        result = Timedelta(2, unit=unit)
        assert result == expected

        result = to_timedelta(f"2{unit}")
        assert result == expected
        result = Timedelta(f"2{unit}")
        assert result == expected

    @pytest.mark.parametrize("unit", ["T", "t", "L", "l", "U", "u", "N", "n"])
    def test_unit_T_L_N_U_raises(self, unit):
        msg = f"invalid unit abbreviation: {unit}"
        with pytest.raises(ValueError, match=msg):
            Timedelta(1, unit=unit)

        with pytest.raises(ValueError, match=msg):
            to_timedelta(10, unit)

        with pytest.raises(ValueError, match=msg):
            to_timedelta([1, 2], unit)


def test_construct_from_kwargs_overflow():
    # GH#55503
    msg = "seconds=86400000000000000000, milliseconds=0, microseconds=0, nanoseconds=0"
    with pytest.raises(OutOfBoundsTimedelta, match=msg):
        Timedelta(days=10**6)
    msg = "seconds=60000000000000000000, milliseconds=0, microseconds=0, nanoseconds=0"
    with pytest.raises(OutOfBoundsTimedelta, match=msg):
        Timedelta(minutes=10**9)


def test_construct_with_weeks_unit_overflow():
    # GH#47268 don't silently wrap around
    msg = "1000000000000000000 weeks"
    with pytest.raises(OutOfBoundsTimedelta, match=msg):
        Timedelta(1000000000000000000, unit="W")

    with pytest.raises(OutOfBoundsTimedelta, match="without overflow"):
        Timedelta(1000000000000000000.0, unit="W")


def test_construct_from_td64_with_unit():
    # ignore the unit, as it may cause silently overflows leading to incorrect
    #  results, and in non-overflow cases is irrelevant GH#46827
    obj = np.timedelta64(123456789000000000, "h")

    msg = "The 'unit' keyword is only used when the Timedelta input is"

    with pytest.raises(OutOfBoundsTimedelta, match="123456789000000000 hours"):
        with tm.assert_produces_warning(UserWarning, match=msg):
            Timedelta(obj, unit="ps")

    with pytest.raises(OutOfBoundsTimedelta, match="123456789000000000 hours"):
        with tm.assert_produces_warning(UserWarning, match=msg):
            Timedelta(obj, unit="ns")

    with pytest.raises(OutOfBoundsTimedelta, match="123456789000000000 hours"):
        Timedelta(obj)


def test_from_td64_retain_resolution():
    # case where we retain millisecond resolution
    obj = np.timedelta64(12345, "ms")

    td = Timedelta(obj)
    assert td._value == obj.view("i8")
    assert td._creso == NpyDatetimeUnit.NPY_FR_ms.value

    # Case where we cast to nearest-supported reso
    obj2 = np.timedelta64(1234, "D")
    td2 = Timedelta(obj2)
    assert td2._creso == NpyDatetimeUnit.NPY_FR_s.value
    assert td2 == obj2
    assert td2.days == 1234

    # Case that _would_ overflow if we didn't support non-nano
    obj3 = np.timedelta64(1000000000000000000, "us")
    td3 = Timedelta(obj3)
    assert td3.total_seconds() == 1000000000000
    assert td3._creso == NpyDatetimeUnit.NPY_FR_us.value


def test_from_pytimedelta_us_reso():
    # pytimedelta has microsecond resolution, so Timedelta(pytd) inherits that
    td = timedelta(days=4, minutes=3)
    result = Timedelta(td)
    assert result.to_pytimedelta() == td
    assert result._creso == NpyDatetimeUnit.NPY_FR_us.value


def test_from_tick_reso():
    tick = offsets.Nano()
    assert Timedelta(tick)._creso == NpyDatetimeUnit.NPY_FR_ns.value

    tick = offsets.Micro()
    assert Timedelta(tick)._creso == NpyDatetimeUnit.NPY_FR_us.value

    tick = offsets.Milli()
    assert Timedelta(tick)._creso == NpyDatetimeUnit.NPY_FR_ms.value

    tick = offsets.Second()
    assert Timedelta(tick)._creso == NpyDatetimeUnit.NPY_FR_s.value

    # everything above Second gets cast to the closest supported reso: second
    tick = offsets.Minute()
    assert Timedelta(tick)._creso == NpyDatetimeUnit.NPY_FR_s.value

    tick = offsets.Hour()
    assert Timedelta(tick)._creso == NpyDatetimeUnit.NPY_FR_s.value

    tick = offsets.Day()
    msg = (
        "Value must be Timedelta, string, integer, float, timedelta "
        "or convertible, not Day"
    )
    with pytest.raises(ValueError, match=msg):
        # GH#41943 Day is no longer a Tick
        Timedelta(tick)


def test_construction():
    expected = np.timedelta64(10, "D").astype("m8[ns]").view("i8")
    assert Timedelta(10, unit="D")._value == expected // 10**9
    assert Timedelta(10.0, unit="D")._value == expected
    assert Timedelta("10 days")._value == expected // 1000
    assert Timedelta(days=10)._value == expected // 1000
    assert Timedelta(days=10.0)._value == expected // 1000

    expected += np.timedelta64(10, "s").astype("m8[ns]").view("i8")
    assert Timedelta("10 days 00:00:10")._value == expected // 1000
    assert Timedelta(days=10, seconds=10)._value == expected // 1000
    assert Timedelta(days=10, milliseconds=10 * 1000)._value == expected // 1000
    assert Timedelta(days=10, microseconds=10 * 1000 * 1000)._value == expected // 1000

    # rounding cases
    assert Timedelta(82739999850000)._value == 82739999850000
    assert "0 days 22:58:59.999850" in str(Timedelta(82739999850000))
    assert Timedelta(123072001000000)._value == 123072001000000
    assert "1 days 10:11:12.001" in str(Timedelta(123072001000000))

    # string conversion with/without leading zero
    # GH#9570
    assert Timedelta("0:00:00") == timedelta(hours=0)
    assert Timedelta("00:00:00") == timedelta(hours=0)
    assert Timedelta("-1:00:00") == -timedelta(hours=1)
    assert Timedelta("-01:00:00") == -timedelta(hours=1)

    # more strings & abbrevs
    # GH#8190
    assert Timedelta("1 h") == timedelta(hours=1)
    assert Timedelta("1 hour") == timedelta(hours=1)
    assert Timedelta("1 hr") == timedelta(hours=1)
    assert Timedelta("1 hours") == timedelta(hours=1)
    assert Timedelta("-1 hours") == -timedelta(hours=1)
    assert Timedelta("1 m") == timedelta(minutes=1)
    assert Timedelta("1.5 m") == timedelta(seconds=90)
    assert Timedelta("1 minute") == timedelta(minutes=1)
    assert Timedelta("1 minutes") == timedelta(minutes=1)
    assert Timedelta("1 s") == timedelta(seconds=1)
    assert Timedelta("1 second") == timedelta(seconds=1)
    assert Timedelta("1 seconds") == timedelta(seconds=1)
    assert Timedelta("1 ms") == timedelta(milliseconds=1)
    assert Timedelta("1 milli") == timedelta(milliseconds=1)
    assert Timedelta("1 millisecond") == timedelta(milliseconds=1)
    assert Timedelta("1 us") == timedelta(microseconds=1)
    assert Timedelta("1 µs") == timedelta(microseconds=1)
    assert Timedelta("1 micros") == timedelta(microseconds=1)
    assert Timedelta("1 microsecond") == timedelta(microseconds=1)
    assert Timedelta("1.5 microsecond") == Timedelta("00:00:00.000001500")
    assert Timedelta("1 ns") == Timedelta("00:00:00.000000001")
    assert Timedelta("1 nano") == Timedelta("00:00:00.000000001")
    assert Timedelta("1 nanosecond") == Timedelta("00:00:00.000000001")

    # combos
    assert Timedelta("10 days 1 hour") == timedelta(days=10, hours=1)
    assert Timedelta("10 days 1 h") == timedelta(days=10, hours=1)
    assert Timedelta("10 days 1 h 1m 1s") == timedelta(
        days=10, hours=1, minutes=1, seconds=1
    )
    assert Timedelta("-10 days 1 h 1m 1s") == -timedelta(
        days=10, hours=1, minutes=1, seconds=1
    )
    assert Timedelta("-10 days 1 h 1m 1s") == -timedelta(
        days=10, hours=1, minutes=1, seconds=1
    )
    assert Timedelta("-10 days 1 h 1m 1s 3us") == -timedelta(
        days=10, hours=1, minutes=1, seconds=1, microseconds=3
    )
    assert Timedelta("-10 days 1 h 1.5m 1s 3us") == -timedelta(
        days=10, hours=1, minutes=1, seconds=31, microseconds=3
    )

    # Currently invalid as it has a - on the hh:mm:dd part
    # (only allowed on the days)
    msg = "only leading negative signs are allowed"
    with pytest.raises(ValueError, match=msg):
        Timedelta("-10 days -1 h 1.5m 1s 3us")

    # only leading neg signs are allowed
    with pytest.raises(ValueError, match=msg):
        Timedelta("10 days -1 h 1.5m 1s 3us")

    # no units specified
    msg = "no units specified"
    with pytest.raises(ValueError, match=msg):
        Timedelta("3.1415")

    # invalid construction
    msg = "cannot construct a Timedelta"
    with pytest.raises(ValueError, match=msg):
        Timedelta()

    msg = "unit abbreviation w/o a number"
    with pytest.raises(ValueError, match=msg):
        Timedelta("foo")

    msg = (
        "cannot construct a Timedelta from the passed arguments, allowed keywords are "
    )
    with pytest.raises(ValueError, match=msg):
        Timedelta(day=10)

    # floats
    expected = np.timedelta64(10, "s").astype("m8[ns]").view("i8") + np.timedelta64(
        500, "ms"
    ).astype("m8[ns]").view("i8")
    assert Timedelta(10.5, unit="s")._value == expected

    # offset
    assert to_timedelta(offsets.Hour(2)) == Timedelta(hours=2)
    assert Timedelta(offsets.Hour(2)) == Timedelta(hours=2)
    assert Timedelta(offsets.Second(2)) == Timedelta(seconds=2)

    # GH#11995: unicode
    expected = Timedelta("1h")
    result = Timedelta("1h")
    assert result == expected
    assert to_timedelta(offsets.Hour(2)) == Timedelta("0 days, 02:00:00")

    msg = "unit abbreviation w/o a number"
    with pytest.raises(ValueError, match=msg):
        Timedelta("foo bar")


@pytest.mark.parametrize(
    "item",
    list(
        {
            "days": "D",
            "seconds": "s",
            "microseconds": "us",
            "milliseconds": "ms",
            "minutes": "m",
            "hours": "h",
            "weeks": "W",
        }.items()
    ),
)
@pytest.mark.parametrize(
    "npdtype", [np.int64, np.int32, np.int16, np.float64, np.float32, np.float16]
)
def test_td_construction_with_np_dtypes(npdtype, item):
    # GH#8757: test construction with np dtypes
    pykwarg, npkwarg = item
    expected = np.timedelta64(1, npkwarg).astype("m8[us]").view("i8")
    assert Timedelta(**{pykwarg: npdtype(1)})._value == expected


@pytest.mark.parametrize(
    "val",
    [
        "1s",
        "-1s",
        "1us",
        "-1us",
        "1 day",
        "-1 day",
        "-23:59:59.999999",
        "-1 days +23:59:59.999999",
        "-1ns",
        "1ns",
        "-23:59:59.999999999",
    ],
)
def test_td_from_repr_roundtrip(val):
    # round-trip both for string and value
    td = Timedelta(val)
    assert Timedelta(td.value) == td

    assert Timedelta(str(td)) == td
    assert Timedelta(td._repr_base(format="all")) == td
    assert Timedelta(td._repr_base()) == td


def test_overflow_on_construction():
    # GH#3374
    value = Timedelta("1day").as_unit("ns")._value * 20169940
    msg = "Cannot cast 1742682816000000000000 from ns to 'ns' without overflow"
    with pytest.raises(OutOfBoundsTimedelta, match=msg):
        Timedelta(value)

    # xref GH#17637
    # used to overflows before we changed output unit to "s"
    td = Timedelta(7 * 19999, unit="D")
    assert td.unit == "s"

    # used to overflow before non-ns support
    td = Timedelta(timedelta(days=13 * 19999))
    assert td._creso == NpyDatetimeUnit.NPY_FR_us.value
    assert td.days == 13 * 19999


@pytest.mark.parametrize(
    "val, unit",
    [
        (15251, "W"),  # 1
        (106752, "D"),  # change from previous:
        (2562048, "h"),  # 0 hours
        (153722868, "m"),  # 13 minutes
        (9223372037, "s"),  # 44 seconds
    ],
)
def test_construction_out_of_bounds_td64ns(val, unit):
    # TODO: parametrize over units just above/below the implementation bounds
    #  once GH#38964 is resolved

    # Timedelta.max is just under 106752 days
    td64 = np.timedelta64(val, unit)
    assert td64.astype("m8[ns]").view("i8") < 0  # i.e. naive astype will be wrong

    td = Timedelta(td64)
    if unit != "M":
        # with unit="M" the conversion to "s" is poorly defined
        #  (and numpy issues DeprecationWarning)
        assert td.asm8 == td64
    assert td.asm8.dtype == "m8[s]"
    msg = r"Cannot cast 1067\d\d days .* to unit='ns' without overflow"
    with pytest.raises(OutOfBoundsTimedelta, match=msg):
        td.as_unit("ns")

    # But just back in bounds and we are OK
    assert Timedelta(td64 - 1) == td64 - 1

    td64 *= -1
    assert td64.astype("m8[ns]").view("i8") > 0  # i.e. naive astype will be wrong

    td2 = Timedelta(td64)
    msg = r"Cannot cast -1067\d\d days .* to unit='ns' without overflow"
    with pytest.raises(OutOfBoundsTimedelta, match=msg):
        td2.as_unit("ns")

    # But just back in bounds and we are OK
    assert Timedelta(td64 + 1) == td64 + 1


@pytest.mark.parametrize(
    "val, unit",
    [
        (15251 * 10**9, "W"),
        (106752 * 10**9, "D"),
        (2562048 * 10**9, "h"),
        (153722868 * 10**9, "m"),
    ],
)
def test_construction_out_of_bounds_td64s(val, unit):
    td64 = np.timedelta64(val, unit)
    with pytest.raises(OutOfBoundsTimedelta, match=str(td64)):
        Timedelta(td64)

    # But just back in bounds and we are OK
    assert Timedelta(td64 - 10**9) == td64 - 10**9


@pytest.mark.parametrize(
    "fmt,exp",
    [
        (
            "P6DT0H50M3.010010012S",
            Timedelta(
                days=6,
                minutes=50,
                seconds=3,
                milliseconds=10,
                microseconds=10,
                nanoseconds=12,
            ),
        ),
        (
            "P-6DT0H50M3.010010012S",
            Timedelta(
                days=-6,
                minutes=50,
                seconds=3,
                milliseconds=10,
                microseconds=10,
                nanoseconds=12,
            ),
        ),
        ("P4DT12H30M5S", Timedelta(days=4, hours=12, minutes=30, seconds=5)),
        ("P0DT0H0M0.000000123S", Timedelta(nanoseconds=123)),
        ("P0DT0H0M0.00001S", Timedelta(microseconds=10)),
        ("P0DT0H0M0.001S", Timedelta(milliseconds=1)),
        ("P0DT0H1M0S", Timedelta(minutes=1)),
        ("P1DT25H61M61S", Timedelta(days=1, hours=25, minutes=61, seconds=61)),
        ("PT1S", Timedelta(seconds=1)),
        ("PT0S", Timedelta(seconds=0)),
        ("P1WT0S", Timedelta(days=7, seconds=0)),
        ("P1D", Timedelta(days=1)),
        ("P1DT1H", Timedelta(days=1, hours=1)),
        ("P1W", Timedelta(days=7)),
        ("PT300S", Timedelta(seconds=300)),
        ("P1DT0H0M00000000000S", Timedelta(days=1)),
        ("PT-6H3M", Timedelta(hours=-6, minutes=3)),
        ("-PT6H3M", Timedelta(hours=-6, minutes=-3)),
        ("-PT-6H+3M", Timedelta(hours=6, minutes=-3)),
    ],
)
def test_iso_constructor(fmt, exp):
    assert Timedelta(fmt) == exp


@pytest.mark.parametrize(
    "fmt",
    [
        "PPPPPPPPPPPP",
        "PDTHMS",
        "P0DT999H999M999S",
        "P1DT0H0M0.0000000000000S",
        "P1DT0H0M0.S",
        "P",
        "-P",
    ],
)
def test_iso_constructor_raises(fmt):
    msg = f"Invalid ISO 8601 Duration format - {fmt}"
    with pytest.raises(ValueError, match=msg):
        Timedelta(fmt)


@pytest.mark.parametrize(
    "constructed_td, conversion",
    [
        (Timedelta(nanoseconds=100), "100ns"),
        (
            Timedelta(
                days=1,
                hours=1,
                minutes=1,
                weeks=1,
                seconds=1,
                milliseconds=1,
                microseconds=1,
                nanoseconds=1,
            ),
            694861001001001,
        ),
        (Timedelta(microseconds=1) + Timedelta(nanoseconds=1), "1us1ns"),
        (Timedelta(microseconds=1) - Timedelta(nanoseconds=1), "999ns"),
        (Timedelta(microseconds=1) + 5 * Timedelta(nanoseconds=-2), "990ns"),
    ],
)
def test_td_constructor_on_nanoseconds(constructed_td, conversion):
    # GH#9273
    assert constructed_td == Timedelta(conversion)


def test_td_constructor_value_error():
    msg = "Invalid type <class 'str'>. Must be int or float."
    with pytest.raises(TypeError, match=msg):
        Timedelta(nanoseconds="abc")


def test_timedelta_constructor_identity():
    # Test for #30543
    expected = Timedelta(np.timedelta64(1, "s"))
    result = Timedelta(expected)
    assert result is expected


def test_timedelta_pass_td_and_kwargs_raises():
    # don't silently ignore the kwargs GH#48898
    td = Timedelta(days=1)
    msg = (
        "Cannot pass both a Timedelta input and timedelta keyword arguments, "
        r"got \['days'\]"
    )
    with pytest.raises(ValueError, match=msg):
        Timedelta(td, days=2)


@pytest.mark.filterwarnings(
    "ignore:The 'unit' keyword is only used when the Timedelta input:UserWarning"
)
@pytest.mark.parametrize(
    "constructor, value, unit",
    [
        (Timedelta, "10s", "ms"),
        (to_timedelta, "10s", "ms"),
        (to_timedelta, ["1", 2, 3], "s"),
    ],
)
def test_string_with_unit(constructor, value, unit):
    with pytest.raises(ValueError, match="unit must not be specified"):
        constructor(value, unit=unit)


@pytest.mark.parametrize(
    "value",
    [
        "".join(elements)
        for repetition in (1, 2)
        for elements in product("+-, ", repeat=repetition)
    ],
)
def test_string_without_numbers(value):
    # GH39710 Timedelta input string with only symbols and no digits raises an error
    msg = (
        "symbols w/o a number"
        if value != "--"
        else "only leading negative signs are allowed"
    )
    with pytest.raises(ValueError, match=msg):
        Timedelta(value)


def test_timedelta_new_npnat():
    # GH#48898
    nat = np.timedelta64("NaT", "h")
    assert Timedelta(nat) is NaT


def test_subclass_respected():
    # GH#49579
    class MyCustomTimedelta(Timedelta):
        pass

    td = MyCustomTimedelta("1 minute")
    assert isinstance(td, MyCustomTimedelta)


def test_non_nano_value():
    # https://github.com/pandas-dev/pandas/issues/49076
    result = Timedelta(10, unit="D").as_unit("s").value
    # `.value` shows nanoseconds, even though unit is 's'
    assert result == 864000000000000

    # out-of-nanoseconds-bounds `.value` raises informative message
    msg = (
        r"Cannot convert Timedelta to nanoseconds without overflow. "
        r"Use `.asm8.view\('i8'\)` to cast represent Timedelta in its "
        r"own unit \(here, s\).$"
    )
    td = Timedelta(1_000, "D").as_unit("s") * 1_000
    with pytest.raises(OverflowError, match=msg):
        td.value
    # check that the suggested workaround actually works
    result = td.asm8.view("i8")
    assert result == 86400000000


def test_parsed_unit():
    td = Timedelta("1 Day")
    assert td.unit == "us"

    td = Timedelta("1 Day 2 hours 3 minutes 4 ns")
    assert td.unit == "ns"

    td = Timedelta("1 Day 2:03:04.012345")
    assert td.unit == "us"

    td = Timedelta("1 Day 2:03:04.012345000")
    assert td.unit == "ns"

    # 7 digits after the decimal
    td = Timedelta("1 Day 2:03:04.0123450")
    assert td.unit == "ns"<|MERGE_RESOLUTION|>--- conflicted
+++ resolved
@@ -41,23 +41,17 @@
             td = Timedelta(1, unit=unit)
             assert td.unit == unit
 
-<<<<<<< HEAD
-=======
             td = to_timedelta(1, unit=unit)
             assert td.unit == unit
 
->>>>>>> 1bc1a4a9
         # For non-supported units we get the closest-supported unit
         for unit in ["W", "D", "h", "m"]:
             td = Timedelta(1, unit=unit)
             assert td.unit == "s"
 
-<<<<<<< HEAD
-=======
             td = to_timedelta(1, unit=unit)
             assert td.unit == "s"
 
->>>>>>> 1bc1a4a9
     @pytest.mark.parametrize("unit", ["Y", "y", "M"])
     def test_unit_m_y_raises(self, unit):
         msg = "Units 'M', 'Y', and 'y' are no longer supported"
