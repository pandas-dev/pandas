--- conflicted
+++ resolved
@@ -286,27 +286,15 @@
     expected = np.timedelta64(10, "D").astype("m8[ns]").view("i8")
     assert Timedelta(10, unit="D")._value == expected
     assert Timedelta(10.0, unit="D")._value == expected
-<<<<<<< HEAD
-    assert Timedelta("10 days")._value == expected
+    assert Timedelta("10 days")._value == expected // 1000
     assert Timedelta(days=10)._value == expected // 1000
     assert Timedelta(days=10.0)._value == expected // 1000
 
     expected += np.timedelta64(10, "s").astype("m8[ns]").view("i8")
-    assert Timedelta("10 days 00:00:10")._value == expected
+    assert Timedelta("10 days 00:00:10")._value == expected // 1000
     assert Timedelta(days=10, seconds=10)._value == expected // 1000
     assert Timedelta(days=10, milliseconds=10 * 1000)._value == expected // 1000
     assert Timedelta(days=10, microseconds=10 * 1000 * 1000)._value == expected // 1000
-=======
-    assert Timedelta("10 days")._value == expected // 1000
-    assert Timedelta(days=10)._value == expected
-    assert Timedelta(days=10.0)._value == expected
-
-    expected += np.timedelta64(10, "s").astype("m8[ns]").view("i8")
-    assert Timedelta("10 days 00:00:10")._value == expected // 1000
-    assert Timedelta(days=10, seconds=10)._value == expected
-    assert Timedelta(days=10, milliseconds=10 * 1000)._value == expected
-    assert Timedelta(days=10, microseconds=10 * 1000 * 1000)._value == expected
->>>>>>> 945385d0
 
     # rounding cases
     assert Timedelta(82739999850000)._value == 82739999850000
