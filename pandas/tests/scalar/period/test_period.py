from datetime import date, datetime, timedelta
from distutils.version import StrictVersion

import dateutil
import numpy as np
import pytest
import pytz

from pandas._libs.tslibs import iNaT, period as libperiod
from pandas._libs.tslibs.ccalendar import DAYS, MONTHS
from pandas._libs.tslibs.frequencies import INVALID_FREQ_ERR_MSG
from pandas._libs.tslibs.parsing import DateParseError
from pandas._libs.tslibs.period import IncompatibleFrequency
from pandas._libs.tslibs.timezones import dateutil_gettz, maybe_get_tz
from pandas.compat.numpy import np_datetime64_compat

import pandas as pd
from pandas import NaT, Period, Timedelta, Timestamp, offsets
import pandas._testing as tm


class TestPeriodConstruction:
    def test_construction(self):
        i1 = Period("1/1/2005", freq="M")
        i2 = Period("Jan 2005")

        assert i1 == i2

        i1 = Period("2005", freq="A")
        i2 = Period("2005")
        i3 = Period("2005", freq="a")

        assert i1 == i2
        assert i1 == i3

        i4 = Period("2005", freq="M")
        i5 = Period("2005", freq="m")

        msg = r"Input has different freq=M from Period\(freq=A-DEC\)"
        with pytest.raises(IncompatibleFrequency, match=msg):
            i1 != i4
        assert i4 == i5

        i1 = Period.now("Q")
        i2 = Period(datetime.now(), freq="Q")
        i3 = Period.now("q")

        assert i1 == i2
        assert i1 == i3

        i1 = Period("1982", freq="min")
        i2 = Period("1982", freq="MIN")
        assert i1 == i2
        i2 = Period("1982", freq=("Min", 1))
        assert i1 == i2

        i1 = Period(year=2005, month=3, day=1, freq="D")
        i2 = Period("3/1/2005", freq="D")
        assert i1 == i2

        i3 = Period(year=2005, month=3, day=1, freq="d")
        assert i1 == i3

        i1 = Period("2007-01-01 09:00:00.001")
        expected = Period(datetime(2007, 1, 1, 9, 0, 0, 1000), freq="L")
        assert i1 == expected

        expected = Period(np_datetime64_compat("2007-01-01 09:00:00.001Z"), freq="L")
        assert i1 == expected

        i1 = Period("2007-01-01 09:00:00.00101")
        expected = Period(datetime(2007, 1, 1, 9, 0, 0, 1010), freq="U")
        assert i1 == expected

        expected = Period(np_datetime64_compat("2007-01-01 09:00:00.00101Z"), freq="U")
        assert i1 == expected

        msg = "Must supply freq for ordinal value"
        with pytest.raises(ValueError, match=msg):
            Period(ordinal=200701)

        msg = "Invalid frequency: X"
        with pytest.raises(ValueError, match=msg):
            Period("2007-1-1", freq="X")

    def test_construction_bday(self):

        # Biz day construction, roll forward if non-weekday
        i1 = Period("3/10/12", freq="B")
        i2 = Period("3/10/12", freq="D")
        assert i1 == i2.asfreq("B")
        i2 = Period("3/11/12", freq="D")
        assert i1 == i2.asfreq("B")
        i2 = Period("3/12/12", freq="D")
        assert i1 == i2.asfreq("B")

        i3 = Period("3/10/12", freq="b")
        assert i1 == i3

        i1 = Period(year=2012, month=3, day=10, freq="B")
        i2 = Period("3/12/12", freq="B")
        assert i1 == i2

    def test_construction_quarter(self):

        i1 = Period(year=2005, quarter=1, freq="Q")
        i2 = Period("1/1/2005", freq="Q")
        assert i1 == i2

        i1 = Period(year=2005, quarter=3, freq="Q")
        i2 = Period("9/1/2005", freq="Q")
        assert i1 == i2

        i1 = Period("2005Q1")
        i2 = Period(year=2005, quarter=1, freq="Q")
        i3 = Period("2005q1")
        assert i1 == i2
        assert i1 == i3

        i1 = Period("05Q1")
        assert i1 == i2
        lower = Period("05q1")
        assert i1 == lower

        i1 = Period("1Q2005")
        assert i1 == i2
        lower = Period("1q2005")
        assert i1 == lower

        i1 = Period("1Q05")
        assert i1 == i2
        lower = Period("1q05")
        assert i1 == lower

        i1 = Period("4Q1984")
        assert i1.year == 1984
        lower = Period("4q1984")
        assert i1 == lower

    def test_construction_month(self):

        expected = Period("2007-01", freq="M")
        i1 = Period("200701", freq="M")
        assert i1 == expected

        i1 = Period("200701", freq="M")
        assert i1 == expected

        i1 = Period(200701, freq="M")
        assert i1 == expected

        i1 = Period(ordinal=200701, freq="M")
        assert i1.year == 18695

        i1 = Period(datetime(2007, 1, 1), freq="M")
        i2 = Period("200701", freq="M")
        assert i1 == i2

        i1 = Period(date(2007, 1, 1), freq="M")
        i2 = Period(datetime(2007, 1, 1), freq="M")
        i3 = Period(np.datetime64("2007-01-01"), freq="M")
        i4 = Period(np_datetime64_compat("2007-01-01 00:00:00Z"), freq="M")
        i5 = Period(np_datetime64_compat("2007-01-01 00:00:00.000Z"), freq="M")
        assert i1 == i2
        assert i1 == i3
        assert i1 == i4
        assert i1 == i5

    def test_period_constructor_offsets(self):
        assert Period("1/1/2005", freq=offsets.MonthEnd()) == Period(
            "1/1/2005", freq="M"
        )
        assert Period("2005", freq=offsets.YearEnd()) == Period("2005", freq="A")
        assert Period("2005", freq=offsets.MonthEnd()) == Period("2005", freq="M")
        assert Period("3/10/12", freq=offsets.BusinessDay()) == Period(
            "3/10/12", freq="B"
        )
        assert Period("3/10/12", freq=offsets.Day()) == Period("3/10/12", freq="D")

        assert Period(
            year=2005, quarter=1, freq=offsets.QuarterEnd(startingMonth=12)
        ) == Period(year=2005, quarter=1, freq="Q")
        assert Period(
            year=2005, quarter=2, freq=offsets.QuarterEnd(startingMonth=12)
        ) == Period(year=2005, quarter=2, freq="Q")

        assert Period(year=2005, month=3, day=1, freq=offsets.Day()) == Period(
            year=2005, month=3, day=1, freq="D"
        )
        assert Period(year=2012, month=3, day=10, freq=offsets.BDay()) == Period(
            year=2012, month=3, day=10, freq="B"
        )

        expected = Period("2005-03-01", freq="3D")
        assert Period(year=2005, month=3, day=1, freq=offsets.Day(3)) == expected
        assert Period(year=2005, month=3, day=1, freq="3D") == expected

        assert Period(year=2012, month=3, day=10, freq=offsets.BDay(3)) == Period(
            year=2012, month=3, day=10, freq="3B"
        )

        assert Period(200701, freq=offsets.MonthEnd()) == Period(200701, freq="M")

        i1 = Period(ordinal=200701, freq=offsets.MonthEnd())
        i2 = Period(ordinal=200701, freq="M")
        assert i1 == i2
        assert i1.year == 18695
        assert i2.year == 18695

        i1 = Period(datetime(2007, 1, 1), freq="M")
        i2 = Period("200701", freq="M")
        assert i1 == i2

        i1 = Period(date(2007, 1, 1), freq="M")
        i2 = Period(datetime(2007, 1, 1), freq="M")
        i3 = Period(np.datetime64("2007-01-01"), freq="M")
        i4 = Period(np_datetime64_compat("2007-01-01 00:00:00Z"), freq="M")
        i5 = Period(np_datetime64_compat("2007-01-01 00:00:00.000Z"), freq="M")
        assert i1 == i2
        assert i1 == i3
        assert i1 == i4
        assert i1 == i5

        i1 = Period("2007-01-01 09:00:00.001")
        expected = Period(datetime(2007, 1, 1, 9, 0, 0, 1000), freq="L")
        assert i1 == expected

        expected = Period(np_datetime64_compat("2007-01-01 09:00:00.001Z"), freq="L")
        assert i1 == expected

        i1 = Period("2007-01-01 09:00:00.00101")
        expected = Period(datetime(2007, 1, 1, 9, 0, 0, 1010), freq="U")
        assert i1 == expected

        expected = Period(np_datetime64_compat("2007-01-01 09:00:00.00101Z"), freq="U")
        assert i1 == expected

    def test_invalid_arguments(self):
        msg = "Must supply freq for datetime value"
        with pytest.raises(ValueError, match=msg):
            Period(datetime.now())
        with pytest.raises(ValueError, match=msg):
            Period(datetime.now().date())

        msg = "Value must be Period, string, integer, or datetime"
        with pytest.raises(ValueError, match=msg):
            Period(1.6, freq="D")
        msg = "Ordinal must be an integer"
        with pytest.raises(ValueError, match=msg):
            Period(ordinal=1.6, freq="D")
        msg = "Only value or ordinal but not both should be given but not both"
        with pytest.raises(ValueError, match=msg):
            Period(ordinal=2, value=1, freq="D")

        msg = "If value is None, freq cannot be None"
        with pytest.raises(ValueError, match=msg):
            Period(month=1)

        msg = "Given date string not likely a datetime"
        with pytest.raises(ValueError, match=msg):
            Period("-2000", "A")
        msg = "day is out of range for month"
        with pytest.raises(DateParseError, match=msg):
            Period("0", "A")
        msg = "Unknown datetime string format, unable to parse"
        with pytest.raises(DateParseError, match=msg):
            Period("1/1/-2000", "A")

    def test_constructor_corner(self):
        expected = Period("2007-01", freq="2M")
        assert Period(year=2007, month=1, freq="2M") == expected

        assert Period(None) is NaT

        p = Period("2007-01-01", freq="D")

        result = Period(p, freq="A")
        exp = Period("2007", freq="A")
        assert result == exp

    def test_constructor_infer_freq(self):
        p = Period("2007-01-01")
        assert p.freq == "D"

        p = Period("2007-01-01 07")
        assert p.freq == "H"

        p = Period("2007-01-01 07:10")
        assert p.freq == "T"

        p = Period("2007-01-01 07:10:15")
        assert p.freq == "S"

        p = Period("2007-01-01 07:10:15.123")
        assert p.freq == "L"

        p = Period("2007-01-01 07:10:15.123000")
        assert p.freq == "L"

        p = Period("2007-01-01 07:10:15.123400")
        assert p.freq == "U"

    def test_multiples(self):
        result1 = Period("1989", freq="2A")
        result2 = Period("1989", freq="A")
        assert result1.ordinal == result2.ordinal
        assert result1.freqstr == "2A-DEC"
        assert result2.freqstr == "A-DEC"
        assert result1.freq == offsets.YearEnd(2)
        assert result2.freq == offsets.YearEnd()

        assert (result1 + 1).ordinal == result1.ordinal + 2
        assert (1 + result1).ordinal == result1.ordinal + 2
        assert (result1 - 1).ordinal == result2.ordinal - 2
        assert (-1 + result1).ordinal == result2.ordinal - 2

    @pytest.mark.parametrize("month", MONTHS)
    def test_period_cons_quarterly(self, month):
        # bugs in scikits.timeseries
        freq = f"Q-{month}"
        exp = Period("1989Q3", freq=freq)
        assert "1989Q3" in str(exp)
        stamp = exp.to_timestamp("D", how="end")
        p = Period(stamp, freq=freq)
        assert p == exp

        stamp = exp.to_timestamp("3D", how="end")
        p = Period(stamp, freq=freq)
        assert p == exp

    @pytest.mark.parametrize("month", MONTHS)
    def test_period_cons_annual(self, month):
        # bugs in scikits.timeseries
        freq = f"A-{month}"
        exp = Period("1989", freq=freq)
        stamp = exp.to_timestamp("D", how="end") + timedelta(days=30)
        p = Period(stamp, freq=freq)

        assert p == exp + 1
        assert isinstance(p, Period)

    @pytest.mark.parametrize("day", DAYS)
    @pytest.mark.parametrize("num", range(10, 17))
    def test_period_cons_weekly(self, num, day):
        daystr = f"2011-02-{num}"
        freq = f"W-{day}"

        result = Period(daystr, freq=freq)
        expected = Period(daystr, freq="D").asfreq(freq)
        assert result == expected
        assert isinstance(result, Period)

    def test_period_from_ordinal(self):
        p = Period("2011-01", freq="M")
        res = Period._from_ordinal(p.ordinal, freq="M")
        assert p == res
        assert isinstance(res, Period)

    @pytest.mark.parametrize("freq", ["A", "M", "D", "H"])
    def test_construct_from_nat_string_and_freq(self, freq):
        per = Period("NaT", freq=freq)
        assert per is NaT

        per = Period("NaT", freq="2" + freq)
        assert per is NaT
<<<<<<< HEAD

        per = Period("NaT", freq="3" + freq)
        assert per is NaT

=======

        per = Period("NaT", freq="3" + freq)
        assert per is NaT

>>>>>>> 06f4c902
    def test_period_cons_nat(self):
        p = Period("nat", freq="W-SUN")
        assert p is NaT

        p = Period(iNaT, freq="D")
        assert p is NaT

        p = Period(iNaT, freq="3D")
        assert p is NaT

        p = Period(iNaT, freq="1D1H")
        assert p is NaT

        p = Period("NaT")
        assert p is NaT

        p = Period(iNaT)
        assert p is NaT

    def test_period_cons_mult(self):
        p1 = Period("2011-01", freq="3M")
        p2 = Period("2011-01", freq="M")
        assert p1.ordinal == p2.ordinal

        assert p1.freq == offsets.MonthEnd(3)
        assert p1.freqstr == "3M"

        assert p2.freq == offsets.MonthEnd()
        assert p2.freqstr == "M"

        result = p1 + 1
        assert result.ordinal == (p2 + 3).ordinal

        assert result.freq == p1.freq
        assert result.freqstr == "3M"

        result = p1 - 1
        assert result.ordinal == (p2 - 3).ordinal
        assert result.freq == p1.freq
        assert result.freqstr == "3M"

        msg = "Frequency must be positive, because it represents span: -3M"
        with pytest.raises(ValueError, match=msg):
            Period("2011-01", freq="-3M")

        msg = "Frequency must be positive, because it represents span: 0M"
        with pytest.raises(ValueError, match=msg):
            Period("2011-01", freq="0M")

    def test_period_cons_combined(self):
        p = [
            (
                Period("2011-01", freq="1D1H"),
                Period("2011-01", freq="1H1D"),
                Period("2011-01", freq="H"),
            ),
            (
                Period(ordinal=1, freq="1D1H"),
                Period(ordinal=1, freq="1H1D"),
                Period(ordinal=1, freq="H"),
            ),
        ]

        for p1, p2, p3 in p:
            assert p1.ordinal == p3.ordinal
            assert p2.ordinal == p3.ordinal

            assert p1.freq == offsets.Hour(25)
            assert p1.freqstr == "25H"

            assert p2.freq == offsets.Hour(25)
            assert p2.freqstr == "25H"

            assert p3.freq == offsets.Hour()
            assert p3.freqstr == "H"

            result = p1 + 1
            assert result.ordinal == (p3 + 25).ordinal
            assert result.freq == p1.freq
            assert result.freqstr == "25H"

            result = p2 + 1
            assert result.ordinal == (p3 + 25).ordinal
            assert result.freq == p2.freq
            assert result.freqstr == "25H"

            result = p1 - 1
            assert result.ordinal == (p3 - 25).ordinal
            assert result.freq == p1.freq
            assert result.freqstr == "25H"

            result = p2 - 1
            assert result.ordinal == (p3 - 25).ordinal
            assert result.freq == p2.freq
            assert result.freqstr == "25H"

        msg = "Frequency must be positive, because it represents span: -25H"
        with pytest.raises(ValueError, match=msg):
            Period("2011-01", freq="-1D1H")
        with pytest.raises(ValueError, match=msg):
            Period("2011-01", freq="-1H1D")
        with pytest.raises(ValueError, match=msg):
            Period(ordinal=1, freq="-1D1H")
        with pytest.raises(ValueError, match=msg):
            Period(ordinal=1, freq="-1H1D")

        msg = "Frequency must be positive, because it represents span: 0D"
        with pytest.raises(ValueError, match=msg):
            Period("2011-01", freq="0D0H")
        with pytest.raises(ValueError, match=msg):
            Period(ordinal=1, freq="0D0H")

        # You can only combine together day and intraday offsets
        msg = "Invalid frequency: 1W1D"
        with pytest.raises(ValueError, match=msg):
            Period("2011-01", freq="1W1D")
        msg = "Invalid frequency: 1D1W"
        with pytest.raises(ValueError, match=msg):
            Period("2011-01", freq="1D1W")


class TestPeriodMethods:
    def test_round_trip(self):
        p = Period("2000Q1")
        new_p = tm.round_trip_pickle(p)
        assert new_p == p

    def test_hash(self):
        assert hash(Period("2011-01", freq="M")) == hash(Period("2011-01", freq="M"))

        assert hash(Period("2011-01-01", freq="D")) != hash(Period("2011-01", freq="M"))

        assert hash(Period("2011-01", freq="3M")) != hash(Period("2011-01", freq="2M"))

        assert hash(Period("2011-01", freq="M")) != hash(Period("2011-02", freq="M"))

    # --------------------------------------------------------------
    # to_timestamp

    @pytest.mark.parametrize("tzstr", ["Europe/Brussels", "Asia/Tokyo", "US/Pacific"])
    def test_to_timestamp_tz_arg(self, tzstr):
        p = Period("1/1/2005", freq="M").to_timestamp(tz=tzstr)
        exp = Timestamp("1/1/2005", tz="UTC").tz_convert(tzstr)
        exp_zone = pytz.timezone(tzstr).normalize(p)

        assert p == exp
        assert p.tz == exp_zone.tzinfo
        assert p.tz == exp.tz

        p = Period("1/1/2005", freq="3H").to_timestamp(tz=tzstr)
        exp = Timestamp("1/1/2005", tz="UTC").tz_convert(tzstr)
        exp_zone = pytz.timezone(tzstr).normalize(p)

        assert p == exp
        assert p.tz == exp_zone.tzinfo
        assert p.tz == exp.tz

        p = Period("1/1/2005", freq="A").to_timestamp(freq="A", tz=tzstr)
        exp = Timestamp("31/12/2005", tz="UTC").tz_convert(tzstr)
        exp_zone = pytz.timezone(tzstr).normalize(p)

        assert p == exp
        assert p.tz == exp_zone.tzinfo
        assert p.tz == exp.tz

        p = Period("1/1/2005", freq="A").to_timestamp(freq="3H", tz=tzstr)
        exp = Timestamp("1/1/2005", tz="UTC").tz_convert(tzstr)
        exp_zone = pytz.timezone(tzstr).normalize(p)

        assert p == exp
        assert p.tz == exp_zone.tzinfo
        assert p.tz == exp.tz

    @pytest.mark.parametrize(
        "tzstr",
        ["dateutil/Europe/Brussels", "dateutil/Asia/Tokyo", "dateutil/US/Pacific"],
    )
    def test_to_timestamp_tz_arg_dateutil(self, tzstr):
        tz = maybe_get_tz(tzstr)
        p = Period("1/1/2005", freq="M").to_timestamp(tz=tz)
        exp = Timestamp("1/1/2005", tz="UTC").tz_convert(tzstr)
        assert p == exp
        assert p.tz == dateutil_gettz(tzstr.split("/", 1)[1])
        assert p.tz == exp.tz

        p = Period("1/1/2005", freq="M").to_timestamp(freq="3H", tz=tz)
        exp = Timestamp("1/1/2005", tz="UTC").tz_convert(tzstr)
        assert p == exp
        assert p.tz == dateutil_gettz(tzstr.split("/", 1)[1])
        assert p.tz == exp.tz

    def test_to_timestamp_tz_arg_dateutil_from_string(self):
        p = Period("1/1/2005", freq="M").to_timestamp(tz="dateutil/Europe/Brussels")
        assert p.tz == dateutil_gettz("Europe/Brussels")

    def test_to_timestamp_mult(self):
        p = Period("2011-01", freq="M")
        assert p.to_timestamp(how="S") == Timestamp("2011-01-01")
        expected = Timestamp("2011-02-01") - Timedelta(1, "ns")
        assert p.to_timestamp(how="E") == expected

        p = Period("2011-01", freq="3M")
        assert p.to_timestamp(how="S") == Timestamp("2011-01-01")
        expected = Timestamp("2011-04-01") - Timedelta(1, "ns")
        assert p.to_timestamp(how="E") == expected

    def test_to_timestamp(self):
        p = Period("1982", freq="A")
        start_ts = p.to_timestamp(how="S")
        aliases = ["s", "StarT", "BEGIn"]
        for a in aliases:
            assert start_ts == p.to_timestamp("D", how=a)
            # freq with mult should not affect to the result
            assert start_ts == p.to_timestamp("3D", how=a)

        end_ts = p.to_timestamp(how="E")
        aliases = ["e", "end", "FINIsH"]
        for a in aliases:
            assert end_ts == p.to_timestamp("D", how=a)
            assert end_ts == p.to_timestamp("3D", how=a)

        from_lst = ["A", "Q", "M", "W", "B", "D", "H", "Min", "S"]

        def _ex(p):
            return Timestamp((p + p.freq).start_time.value - 1)

        for i, fcode in enumerate(from_lst):
            p = Period("1982", freq=fcode)
            result = p.to_timestamp().to_period(fcode)
            assert result == p

            assert p.start_time == p.to_timestamp(how="S")

            assert p.end_time == _ex(p)

        # Frequency other than daily

        p = Period("1985", freq="A")

        result = p.to_timestamp("H", how="end")
        expected = Timestamp(1986, 1, 1) - Timedelta(1, "ns")
        assert result == expected
        result = p.to_timestamp("3H", how="end")
        assert result == expected

        result = p.to_timestamp("T", how="end")
        expected = Timestamp(1986, 1, 1) - Timedelta(1, "ns")
        assert result == expected
        result = p.to_timestamp("2T", how="end")
        assert result == expected

        result = p.to_timestamp(how="end")
        expected = Timestamp(1986, 1, 1) - Timedelta(1, "ns")
        assert result == expected

        expected = datetime(1985, 1, 1)
        result = p.to_timestamp("H", how="start")
        assert result == expected
        result = p.to_timestamp("T", how="start")
        assert result == expected
        result = p.to_timestamp("S", how="start")
        assert result == expected
        result = p.to_timestamp("3H", how="start")
        assert result == expected
        result = p.to_timestamp("5S", how="start")
        assert result == expected

    # --------------------------------------------------------------
    # Rendering: __repr__, strftime, etc

    def test_repr(self):
        p = Period("Jan-2000")
        assert "2000-01" in repr(p)

        p = Period("2000-12-15")
        assert "2000-12-15" in repr(p)

    def test_repr_nat(self):
        p = Period("nat", freq="M")
        assert repr(NaT) in repr(p)

    def test_millisecond_repr(self):
        p = Period("2000-01-01 12:15:02.123")

        assert repr(p) == "Period('2000-01-01 12:15:02.123', 'L')"

    def test_microsecond_repr(self):
        p = Period("2000-01-01 12:15:02.123567")

        assert repr(p) == "Period('2000-01-01 12:15:02.123567', 'U')"

    def test_strftime(self):
        # GH#3363
        p = Period("2000-1-1 12:34:12", freq="S")
        res = p.strftime("%Y-%m-%d %H:%M:%S")
        assert res == "2000-01-01 12:34:12"
        assert isinstance(res, str)


class TestPeriodProperties:
    """Test properties such as year, month, weekday, etc...."""

    @pytest.mark.parametrize("freq", ["A", "M", "D", "H"])
    def test_is_leap_year(self, freq):
        # GH 13727
        p = Period("2000-01-01 00:00:00", freq=freq)
        assert p.is_leap_year
        assert isinstance(p.is_leap_year, bool)

        p = Period("1999-01-01 00:00:00", freq=freq)
        assert not p.is_leap_year

        p = Period("2004-01-01 00:00:00", freq=freq)
        assert p.is_leap_year

        p = Period("2100-01-01 00:00:00", freq=freq)
        assert not p.is_leap_year

    def test_quarterly_negative_ordinals(self):
        p = Period(ordinal=-1, freq="Q-DEC")
        assert p.year == 1969
        assert p.quarter == 4
        assert isinstance(p, Period)

        p = Period(ordinal=-2, freq="Q-DEC")
        assert p.year == 1969
        assert p.quarter == 3
        assert isinstance(p, Period)

        p = Period(ordinal=-2, freq="M")
        assert p.year == 1969
        assert p.month == 11
        assert isinstance(p, Period)

    def test_freq_str(self):
        i1 = Period("1982", freq="Min")
        assert i1.freq == offsets.Minute()
        assert i1.freqstr == "T"

    def test_period_deprecated_freq(self):
        cases = {
            "M": ["MTH", "MONTH", "MONTHLY", "Mth", "month", "monthly"],
            "B": ["BUS", "BUSINESS", "BUSINESSLY", "WEEKDAY", "bus"],
            "D": ["DAY", "DLY", "DAILY", "Day", "Dly", "Daily"],
            "H": ["HR", "HOUR", "HRLY", "HOURLY", "hr", "Hour", "HRly"],
            "T": ["minute", "MINUTE", "MINUTELY", "minutely"],
            "S": ["sec", "SEC", "SECOND", "SECONDLY", "second"],
            "L": ["MILLISECOND", "MILLISECONDLY", "millisecond"],
            "U": ["MICROSECOND", "MICROSECONDLY", "microsecond"],
            "N": ["NANOSECOND", "NANOSECONDLY", "nanosecond"],
        }

        msg = INVALID_FREQ_ERR_MSG
        for exp, freqs in cases.items():
            for freq in freqs:
                with pytest.raises(ValueError, match=msg):
                    Period("2016-03-01 09:00", freq=freq)
                with pytest.raises(ValueError, match=msg):
                    Period(ordinal=1, freq=freq)

            # check supported freq-aliases still works
            p1 = Period("2016-03-01 09:00", freq=exp)
            p2 = Period(ordinal=1, freq=exp)
            assert isinstance(p1, Period)
            assert isinstance(p2, Period)

    def test_start_time(self):
        freq_lst = ["A", "Q", "M", "D", "H", "T", "S"]
        xp = datetime(2012, 1, 1)
        for f in freq_lst:
            p = Period("2012", freq=f)
            assert p.start_time == xp
        assert Period("2012", freq="B").start_time == datetime(2012, 1, 2)
        assert Period("2012", freq="W").start_time == datetime(2011, 12, 26)

    def test_end_time(self):
        p = Period("2012", freq="A")

        def _ex(*args):
            return Timestamp(Timestamp(datetime(*args)).value - 1)

        xp = _ex(2013, 1, 1)
        assert xp == p.end_time

        p = Period("2012", freq="Q")
        xp = _ex(2012, 4, 1)
        assert xp == p.end_time

        p = Period("2012", freq="M")
        xp = _ex(2012, 2, 1)
        assert xp == p.end_time

        p = Period("2012", freq="D")
        xp = _ex(2012, 1, 2)
        assert xp == p.end_time

        p = Period("2012", freq="H")
        xp = _ex(2012, 1, 1, 1)
        assert xp == p.end_time

        p = Period("2012", freq="B")
        xp = _ex(2012, 1, 3)
        assert xp == p.end_time

        p = Period("2012", freq="W")
        xp = _ex(2012, 1, 2)
        assert xp == p.end_time

        # Test for GH 11738
        p = Period("2012", freq="15D")
        xp = _ex(2012, 1, 16)
        assert xp == p.end_time

        p = Period("2012", freq="1D1H")
        xp = _ex(2012, 1, 2, 1)
        assert xp == p.end_time

        p = Period("2012", freq="1H1D")
        xp = _ex(2012, 1, 2, 1)
        assert xp == p.end_time

    def test_anchor_week_end_time(self):
        def _ex(*args):
            return Timestamp(Timestamp(datetime(*args)).value - 1)

        p = Period("2013-1-1", "W-SAT")
        xp = _ex(2013, 1, 6)
        assert p.end_time == xp

    def test_properties_annually(self):
        # Test properties on Periods with annually frequency.
        a_date = Period(freq="A", year=2007)
        assert a_date.year == 2007

    def test_properties_quarterly(self):
        # Test properties on Periods with daily frequency.
        qedec_date = Period(freq="Q-DEC", year=2007, quarter=1)
        qejan_date = Period(freq="Q-JAN", year=2007, quarter=1)
        qejun_date = Period(freq="Q-JUN", year=2007, quarter=1)
        #
        for x in range(3):
            for qd in (qedec_date, qejan_date, qejun_date):
                assert (qd + x).qyear == 2007
                assert (qd + x).quarter == x + 1

    def test_properties_monthly(self):
        # Test properties on Periods with daily frequency.
        m_date = Period(freq="M", year=2007, month=1)
        for x in range(11):
            m_ival_x = m_date + x
            assert m_ival_x.year == 2007
            if 1 <= x + 1 <= 3:
                assert m_ival_x.quarter == 1
            elif 4 <= x + 1 <= 6:
                assert m_ival_x.quarter == 2
            elif 7 <= x + 1 <= 9:
                assert m_ival_x.quarter == 3
            elif 10 <= x + 1 <= 12:
                assert m_ival_x.quarter == 4
            assert m_ival_x.month == x + 1

    def test_properties_weekly(self):
        # Test properties on Periods with daily frequency.
        w_date = Period(freq="W", year=2007, month=1, day=7)
        #
        assert w_date.year == 2007
        assert w_date.quarter == 1
        assert w_date.month == 1
        assert w_date.week == 1
        assert (w_date - 1).week == 52
        assert w_date.days_in_month == 31
        assert Period(freq="W", year=2012, month=2, day=1).days_in_month == 29

    def test_properties_weekly_legacy(self):
        # Test properties on Periods with daily frequency.
        w_date = Period(freq="W", year=2007, month=1, day=7)
        assert w_date.year == 2007
        assert w_date.quarter == 1
        assert w_date.month == 1
        assert w_date.week == 1
        assert (w_date - 1).week == 52
        assert w_date.days_in_month == 31

        exp = Period(freq="W", year=2012, month=2, day=1)
        assert exp.days_in_month == 29

        msg = INVALID_FREQ_ERR_MSG
        with pytest.raises(ValueError, match=msg):
            Period(freq="WK", year=2007, month=1, day=7)

    def test_properties_daily(self):
        # Test properties on Periods with daily frequency.
        b_date = Period(freq="B", year=2007, month=1, day=1)
        #
        assert b_date.year == 2007
        assert b_date.quarter == 1
        assert b_date.month == 1
        assert b_date.day == 1
        assert b_date.weekday == 0
        assert b_date.dayofyear == 1
        assert b_date.days_in_month == 31
        assert Period(freq="B", year=2012, month=2, day=1).days_in_month == 29

        d_date = Period(freq="D", year=2007, month=1, day=1)

        assert d_date.year == 2007
        assert d_date.quarter == 1
        assert d_date.month == 1
        assert d_date.day == 1
        assert d_date.weekday == 0
        assert d_date.dayofyear == 1
        assert d_date.days_in_month == 31
        assert Period(freq="D", year=2012, month=2, day=1).days_in_month == 29

    def test_properties_hourly(self):
        # Test properties on Periods with hourly frequency.
        h_date1 = Period(freq="H", year=2007, month=1, day=1, hour=0)
        h_date2 = Period(freq="2H", year=2007, month=1, day=1, hour=0)

        for h_date in [h_date1, h_date2]:
            assert h_date.year == 2007
            assert h_date.quarter == 1
            assert h_date.month == 1
            assert h_date.day == 1
            assert h_date.weekday == 0
            assert h_date.dayofyear == 1
            assert h_date.hour == 0
            assert h_date.days_in_month == 31
            assert (
                Period(freq="H", year=2012, month=2, day=1, hour=0).days_in_month == 29
            )

    def test_properties_minutely(self):
        # Test properties on Periods with minutely frequency.
        t_date = Period(freq="Min", year=2007, month=1, day=1, hour=0, minute=0)
        #
        assert t_date.quarter == 1
        assert t_date.month == 1
        assert t_date.day == 1
        assert t_date.weekday == 0
        assert t_date.dayofyear == 1
        assert t_date.hour == 0
        assert t_date.minute == 0
        assert t_date.days_in_month == 31
        assert (
            Period(freq="D", year=2012, month=2, day=1, hour=0, minute=0).days_in_month
            == 29
        )

    def test_properties_secondly(self):
        # Test properties on Periods with secondly frequency.
        s_date = Period(
            freq="Min", year=2007, month=1, day=1, hour=0, minute=0, second=0
        )
        #
        assert s_date.year == 2007
        assert s_date.quarter == 1
        assert s_date.month == 1
        assert s_date.day == 1
        assert s_date.weekday == 0
        assert s_date.dayofyear == 1
        assert s_date.hour == 0
        assert s_date.minute == 0
        assert s_date.second == 0
        assert s_date.days_in_month == 31
        assert (
            Period(
                freq="Min", year=2012, month=2, day=1, hour=0, minute=0, second=0
            ).days_in_month
            == 29
        )


class TestPeriodField:
    def test_get_period_field_array_raises_on_out_of_range(self):
        msg = "Buffer dtype mismatch, expected 'const int64_t' but got 'double'"
        with pytest.raises(ValueError, match=msg):
            libperiod.get_period_field_arr(-1, np.empty(1), 0)


class TestPeriodComparisons:
    def test_comparison_same_period_different_object(self):
        # Separate Period objects for the same period
        left = Period("2000-01", "M")
        right = Period("2000-01", "M")

        assert left == right
        assert left >= right
        assert left <= right
        assert not left < right
        assert not left > right

    def test_comparison_same_freq(self):
        jan = Period("2000-01", "M")
        feb = Period("2000-02", "M")

        assert not jan == feb
        assert jan != feb
        assert jan < feb
        assert jan <= feb
        assert not jan > feb
        assert not jan >= feb

    def test_comparison_mismatched_freq(self):
        jan = Period("2000-01", "M")
        day = Period("2012-01-01", "D")

        msg = r"Input has different freq=D from Period\(freq=M\)"
        with pytest.raises(IncompatibleFrequency, match=msg):
            jan == day
        with pytest.raises(IncompatibleFrequency, match=msg):
            jan != day
        with pytest.raises(IncompatibleFrequency, match=msg):
            jan < day
        with pytest.raises(IncompatibleFrequency, match=msg):
            jan <= day
        with pytest.raises(IncompatibleFrequency, match=msg):
            jan > day
        with pytest.raises(IncompatibleFrequency, match=msg):
            jan >= day

    def test_comparison_invalid_type(self):
        jan = Period("2000-01", "M")

        assert not jan == 1
        assert jan != 1

        msg = "Cannot compare type Period with type int"
        for left, right in [(jan, 1), (1, jan)]:

            with pytest.raises(TypeError, match=msg):
                left > right
            with pytest.raises(TypeError, match=msg):
                left >= right
            with pytest.raises(TypeError, match=msg):
                left < right
            with pytest.raises(TypeError, match=msg):
                left <= right

    def test_sort_periods(self):
        jan = Period("2000-01", "M")
        feb = Period("2000-02", "M")
        mar = Period("2000-03", "M")
        periods = [mar, jan, feb]
        correctPeriods = [jan, feb, mar]
        assert sorted(periods) == correctPeriods

    def test_period_cmp_nat(self):
        p = Period("2011-01-01", freq="D")

        t = Timestamp("2011-01-01")
        # confirm Period('NaT') work identical with Timestamp('NaT')
        for left, right in [
            (NaT, p),
            (p, NaT),
            (NaT, t),
            (t, NaT),
        ]:
            assert not left < right
            assert not left > right
            assert not left == right
            assert left != right
            assert not left <= right
            assert not left >= right


class TestArithmetic:
    def test_sub_delta(self):
        left, right = Period("2011", freq="A"), Period("2007", freq="A")
        result = left - right
        assert result == 4 * right.freq

        msg = r"Input has different freq=M from Period\(freq=A-DEC\)"
        with pytest.raises(IncompatibleFrequency, match=msg):
            left - Period("2007-01", freq="M")

    def test_add_integer(self):
        per1 = Period(freq="D", year=2008, month=1, day=1)
        per2 = Period(freq="D", year=2008, month=1, day=2)
        assert per1 + 1 == per2
        assert 1 + per1 == per2

    def test_add_sub_nat(self):
        # GH#13071
        p = Period("2011-01", freq="M")
        assert p + NaT is NaT
        assert NaT + p is NaT
        assert p - NaT is NaT
        assert NaT - p is NaT

    def test_add_invalid(self):
        # GH#4731
        per1 = Period(freq="D", year=2008, month=1, day=1)
        per2 = Period(freq="D", year=2008, month=1, day=2)

        msg = r"unsupported operand type\(s\)"
        with pytest.raises(TypeError, match=msg):
            per1 + "str"
        with pytest.raises(TypeError, match=msg):
            "str" + per1
        with pytest.raises(TypeError, match=msg):
            per1 + per2

    boxes = [lambda x: x, lambda x: pd.Series([x]), lambda x: pd.Index([x])]
    ids = ["identity", "Series", "Index"]

    @pytest.mark.parametrize("lbox", boxes, ids=ids)
    @pytest.mark.parametrize("rbox", boxes, ids=ids)
    def test_add_timestamp_raises(self, rbox, lbox):
        # GH#17983
        ts = Timestamp("2017")
        per = Period("2017", freq="M")

        # We may get a different message depending on which class raises
        # the error.
        msg = "|".join(
            [
                "cannot add",
                "unsupported operand",
                "can only operate on a",
                "incompatible type",
                "ufunc add cannot use operands",
            ]
        )
        with pytest.raises(TypeError, match=msg):
            lbox(ts) + rbox(per)

        with pytest.raises(TypeError, match=msg):
            lbox(per) + rbox(ts)

        with pytest.raises(TypeError, match=msg):
            lbox(per) + rbox(per)

    def test_sub(self):
        per1 = Period("2011-01-01", freq="D")
        per2 = Period("2011-01-15", freq="D")

        off = per1.freq
        assert per1 - per2 == -14 * off
        assert per2 - per1 == 14 * off

        msg = r"Input has different freq=M from Period\(freq=D\)"
        with pytest.raises(IncompatibleFrequency, match=msg):
            per1 - Period("2011-02", freq="M")

    @pytest.mark.parametrize("n", [1, 2, 3, 4])
    def test_sub_n_gt_1_ticks(self, tick_classes, n):
        # GH 23878
        p1 = Period("19910905", freq=tick_classes(n))
        p2 = Period("19920406", freq=tick_classes(n))

        expected = Period(str(p2), freq=p2.freq.base) - Period(
            str(p1), freq=p1.freq.base
        )

        assert (p2 - p1) == expected

    @pytest.mark.parametrize("normalize", [True, False])
    @pytest.mark.parametrize("n", [1, 2, 3, 4])
    @pytest.mark.parametrize(
        "offset, kwd_name",
        [
            (offsets.YearEnd, "month"),
            (offsets.QuarterEnd, "startingMonth"),
            (offsets.MonthEnd, None),
            (offsets.Week, "weekday"),
        ],
    )
    def test_sub_n_gt_1_offsets(self, offset, kwd_name, n, normalize):
        # GH 23878
        kwds = {kwd_name: 3} if kwd_name is not None else {}
        p1_d = "19910905"
        p2_d = "19920406"
        p1 = Period(p1_d, freq=offset(n, normalize, **kwds))
        p2 = Period(p2_d, freq=offset(n, normalize, **kwds))

        expected = Period(p2_d, freq=p2.freq.base) - Period(p1_d, freq=p1.freq.base)

        assert (p2 - p1) == expected

    def test_add_offset(self):
        # freq is DateOffset
        for freq in ["A", "2A", "3A"]:
            p = Period("2011", freq=freq)
            exp = Period("2013", freq=freq)
            assert p + offsets.YearEnd(2) == exp
            assert offsets.YearEnd(2) + p == exp

            for o in [
                offsets.YearBegin(2),
                offsets.MonthBegin(1),
                offsets.Minute(),
                np.timedelta64(365, "D"),
                timedelta(365),
            ]:
                msg = "Input has different freq|Input cannot be converted to Period"
                with pytest.raises(IncompatibleFrequency, match=msg):
                    p + o

                if isinstance(o, np.timedelta64):
                    msg = "cannot use operands with types"
                    with pytest.raises(TypeError, match=msg):
                        o + p
                else:
                    msg = "|".join(
                        [
                            "Input has different freq",
                            "Input cannot be converted to Period",
                        ]
                    )
                    with pytest.raises(IncompatibleFrequency, match=msg):
                        o + p

        for freq in ["M", "2M", "3M"]:
            p = Period("2011-03", freq=freq)
            exp = Period("2011-05", freq=freq)
            assert p + offsets.MonthEnd(2) == exp
            assert offsets.MonthEnd(2) + p == exp

            exp = Period("2012-03", freq=freq)
            assert p + offsets.MonthEnd(12) == exp
            assert offsets.MonthEnd(12) + p == exp

            for o in [
                offsets.YearBegin(2),
                offsets.MonthBegin(1),
                offsets.Minute(),
                np.timedelta64(365, "D"),
                timedelta(365),
            ]:
                msg = "Input has different freq|Input cannot be converted to Period"
                with pytest.raises(IncompatibleFrequency, match=msg):
                    p + o

                if isinstance(o, np.timedelta64):
                    msg = "cannot use operands with types"
                    with pytest.raises(TypeError, match=msg):
                        o + p
                else:
                    msg = "|".join(
                        [
                            "Input has different freq",
                            "Input cannot be converted to Period",
                        ]
                    )
                    with pytest.raises(IncompatibleFrequency, match=msg):
                        o + p

        # freq is Tick
        for freq in ["D", "2D", "3D"]:
            p = Period("2011-04-01", freq=freq)

            exp = Period("2011-04-06", freq=freq)
            assert p + offsets.Day(5) == exp
            assert offsets.Day(5) + p == exp

            exp = Period("2011-04-02", freq=freq)
            assert p + offsets.Hour(24) == exp
            assert offsets.Hour(24) + p == exp

            exp = Period("2011-04-03", freq=freq)
            assert p + np.timedelta64(2, "D") == exp
            msg = "cannot use operands with types"
            with pytest.raises(TypeError, match=msg):
                np.timedelta64(2, "D") + p

            exp = Period("2011-04-02", freq=freq)
            assert p + np.timedelta64(3600 * 24, "s") == exp
            with pytest.raises(TypeError, match=msg):
                np.timedelta64(3600 * 24, "s") + p

            exp = Period("2011-03-30", freq=freq)
            assert p + timedelta(-2) == exp
            assert timedelta(-2) + p == exp

            exp = Period("2011-04-03", freq=freq)
            assert p + timedelta(hours=48) == exp
            assert timedelta(hours=48) + p == exp

            for o in [
                offsets.YearBegin(2),
                offsets.MonthBegin(1),
                offsets.Minute(),
                np.timedelta64(4, "h"),
                timedelta(hours=23),
            ]:
                msg = "Input has different freq|Input cannot be converted to Period"
                with pytest.raises(IncompatibleFrequency, match=msg):
                    p + o

                if isinstance(o, np.timedelta64):
                    msg = "cannot use operands with types"
                    with pytest.raises(TypeError, match=msg):
                        o + p
                else:
                    msg = "|".join(
                        [
                            "Input has different freq",
                            "Input cannot be converted to Period",
                        ]
                    )
                    with pytest.raises(IncompatibleFrequency, match=msg):
                        o + p

        for freq in ["H", "2H", "3H"]:
            p = Period("2011-04-01 09:00", freq=freq)

            exp = Period("2011-04-03 09:00", freq=freq)
            assert p + offsets.Day(2) == exp
            assert offsets.Day(2) + p == exp

            exp = Period("2011-04-01 12:00", freq=freq)
            assert p + offsets.Hour(3) == exp
            assert offsets.Hour(3) + p == exp

            msg = "cannot use operands with types"
            exp = Period("2011-04-01 12:00", freq=freq)
            assert p + np.timedelta64(3, "h") == exp
            with pytest.raises(TypeError, match=msg):
                np.timedelta64(3, "h") + p

            exp = Period("2011-04-01 10:00", freq=freq)
            assert p + np.timedelta64(3600, "s") == exp
            with pytest.raises(TypeError, match=msg):
                np.timedelta64(3600, "s") + p

            exp = Period("2011-04-01 11:00", freq=freq)
            assert p + timedelta(minutes=120) == exp
            assert timedelta(minutes=120) + p == exp

            exp = Period("2011-04-05 12:00", freq=freq)
            assert p + timedelta(days=4, minutes=180) == exp
            assert timedelta(days=4, minutes=180) + p == exp

            for o in [
                offsets.YearBegin(2),
                offsets.MonthBegin(1),
                offsets.Minute(),
                np.timedelta64(3200, "s"),
                timedelta(hours=23, minutes=30),
            ]:
                msg = "Input has different freq|Input cannot be converted to Period"
                with pytest.raises(IncompatibleFrequency, match=msg):
                    p + o

                if isinstance(o, np.timedelta64):
                    msg = "cannot use operands with types"
                    with pytest.raises(TypeError, match=msg):
                        o + p
                else:
                    msg = "|".join(
                        [
                            "Input has different freq",
                            "Input cannot be converted to Period",
                        ]
                    )
                    with pytest.raises(IncompatibleFrequency, match=msg):
                        o + p

    def test_sub_offset(self):
        # freq is DateOffset
        msg = "Input has different freq|Input cannot be converted to Period"
        for freq in ["A", "2A", "3A"]:
            p = Period("2011", freq=freq)
            assert p - offsets.YearEnd(2) == Period("2009", freq=freq)

            for o in [
                offsets.YearBegin(2),
                offsets.MonthBegin(1),
                offsets.Minute(),
                np.timedelta64(365, "D"),
                timedelta(365),
            ]:
                with pytest.raises(IncompatibleFrequency, match=msg):
                    p - o

        for freq in ["M", "2M", "3M"]:
            p = Period("2011-03", freq=freq)
            assert p - offsets.MonthEnd(2) == Period("2011-01", freq=freq)
            assert p - offsets.MonthEnd(12) == Period("2010-03", freq=freq)

            for o in [
                offsets.YearBegin(2),
                offsets.MonthBegin(1),
                offsets.Minute(),
                np.timedelta64(365, "D"),
                timedelta(365),
            ]:
                with pytest.raises(IncompatibleFrequency, match=msg):
                    p - o

        # freq is Tick
        for freq in ["D", "2D", "3D"]:
            p = Period("2011-04-01", freq=freq)
            assert p - offsets.Day(5) == Period("2011-03-27", freq=freq)
            assert p - offsets.Hour(24) == Period("2011-03-31", freq=freq)
            assert p - np.timedelta64(2, "D") == Period("2011-03-30", freq=freq)
            assert p - np.timedelta64(3600 * 24, "s") == Period("2011-03-31", freq=freq)
            assert p - timedelta(-2) == Period("2011-04-03", freq=freq)
            assert p - timedelta(hours=48) == Period("2011-03-30", freq=freq)

            for o in [
                offsets.YearBegin(2),
                offsets.MonthBegin(1),
                offsets.Minute(),
                np.timedelta64(4, "h"),
                timedelta(hours=23),
            ]:
                with pytest.raises(IncompatibleFrequency, match=msg):
                    p - o

        for freq in ["H", "2H", "3H"]:
            p = Period("2011-04-01 09:00", freq=freq)
            assert p - offsets.Day(2) == Period("2011-03-30 09:00", freq=freq)
            assert p - offsets.Hour(3) == Period("2011-04-01 06:00", freq=freq)
            assert p - np.timedelta64(3, "h") == Period("2011-04-01 06:00", freq=freq)
            assert p - np.timedelta64(3600, "s") == Period(
                "2011-04-01 08:00", freq=freq
            )
            assert p - timedelta(minutes=120) == Period("2011-04-01 07:00", freq=freq)
            assert p - timedelta(days=4, minutes=180) == Period(
                "2011-03-28 06:00", freq=freq
            )

            for o in [
                offsets.YearBegin(2),
                offsets.MonthBegin(1),
                offsets.Minute(),
                np.timedelta64(3200, "s"),
                timedelta(hours=23, minutes=30),
            ]:
                with pytest.raises(IncompatibleFrequency, match=msg):
                    p - o

    @pytest.mark.parametrize("freq", ["M", "2M", "3M"])
    def test_period_addsub_nat(self, freq):
        assert NaT - Period("2011-01", freq=freq) is NaT
        assert Period("2011-01", freq=freq) - NaT is NaT

    def test_period_ops_offset(self):
        p = Period("2011-04-01", freq="D")
        result = p + offsets.Day()
        exp = Period("2011-04-02", freq="D")
        assert result == exp

        result = p - offsets.Day(2)
        exp = Period("2011-03-30", freq="D")
        assert result == exp

        msg = r"Input cannot be converted to Period\(freq=D\)"
        with pytest.raises(IncompatibleFrequency, match=msg):
            p + offsets.Hour(2)

        with pytest.raises(IncompatibleFrequency, match=msg):
            p - offsets.Hour(2)


def test_period_immutable():
    # see gh-17116
    msg = "not writable"

    per = Period("2014Q1")
    with pytest.raises(AttributeError, match=msg):
        per.ordinal = 14

    freq = per.freq
    with pytest.raises(AttributeError, match=msg):
        per.freq = 2 * freq


@pytest.mark.xfail(
    StrictVersion(dateutil.__version__.split(".dev")[0]) < StrictVersion("2.7.0"),
    reason="Bug in dateutil < 2.7.0 when parsing old dates: Period('0001-01-07', 'D')",
    strict=False,
)
def test_small_year_parsing():
    per1 = Period("0001-01-07", "D")
    assert per1.year == 1
    assert per1.day == 7


def test_negone_ordinals():
    freqs = ["A", "M", "Q", "D", "H", "T", "S"]

    period = Period(ordinal=-1, freq="D")
    for freq in freqs:
        repr(period.asfreq(freq))

    for freq in freqs:
        period = Period(ordinal=-1, freq=freq)
        repr(period)
        assert period.year == 1969

    period = Period(ordinal=-1, freq="B")
    repr(period)
    period = Period(ordinal=-1, freq="W")
    repr(period)<|MERGE_RESOLUTION|>--- conflicted
+++ resolved
@@ -363,17 +363,10 @@
 
         per = Period("NaT", freq="2" + freq)
         assert per is NaT
-<<<<<<< HEAD
 
         per = Period("NaT", freq="3" + freq)
         assert per is NaT
 
-=======
-
-        per = Period("NaT", freq="3" + freq)
-        assert per is NaT
-
->>>>>>> 06f4c902
     def test_period_cons_nat(self):
         p = Period("nat", freq="W-SUN")
         assert p is NaT
