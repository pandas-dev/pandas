--- conflicted
+++ resolved
@@ -179,21 +179,12 @@
         ],
     )
     def test_add_int_no_freq_raises(self, ts, other):
-<<<<<<< HEAD
-        with pytest.raises(ValueError, match="without freq"):
-            ts + other
-        with pytest.raises(ValueError, match="without freq"):
-            other + ts
-
-        with pytest.raises(ValueError, match="without freq"):
-=======
         with pytest.raises(NullFrequencyError, match="without freq"):
             ts + other
         with pytest.raises(NullFrequencyError, match="without freq"):
             other + ts
 
         with pytest.raises(NullFrequencyError, match="without freq"):
->>>>>>> 414fb3ae
             ts - other
         with pytest.raises(TypeError):
             other - ts
