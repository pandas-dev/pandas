""" test the scalar Timestamp """

import calendar
from datetime import (
    datetime,
    timedelta,
)
import locale
import pickle
import unicodedata

from dateutil.tz import tzutc
import numpy as np
import pytest
import pytz
from pytz import (
    timezone,
    utc,
)

from pandas._libs.tslibs.dtypes import NpyDatetimeUnit
from pandas._libs.tslibs.timezones import (
    dateutil_gettz as gettz,
    get_timezone,
<<<<<<< HEAD
    maybe_get_tz,
=======
    tz_compare,
>>>>>>> 15902bd9
)
from pandas.errors import OutOfBoundsDatetime
import pandas.util._test_decorators as td

from pandas import (
    NaT,
    Timedelta,
    Timestamp,
)
import pandas._testing as tm

from pandas.tseries import offsets


class TestTimestampProperties:
    def test_freq_deprecation(self):
        # GH#41586
        msg = "The 'freq' argument in Timestamp is deprecated"
        with tm.assert_produces_warning(FutureWarning, match=msg):
            # warning issued at construction
            ts = Timestamp("2021-06-01", freq="D")
            ts2 = Timestamp("2021-06-01", freq="B")

        msg = "Timestamp.freq is deprecated"
        with tm.assert_produces_warning(FutureWarning, match=msg):
            # warning issued at attribute lookup
            ts.freq

        for per in ["month", "quarter", "year"]:
            for side in ["start", "end"]:
                attr = f"is_{per}_{side}"

                with tm.assert_produces_warning(FutureWarning, match=msg):
                    getattr(ts2, attr)

                # is_(month|quarter|year)_(start|end) does _not_ issue a warning
                #  with freq="D" bc the result will be unaffected by the deprecation
                with tm.assert_produces_warning(None):
                    getattr(ts, attr)

    @pytest.mark.filterwarnings("ignore:The 'freq' argument:FutureWarning")
    @pytest.mark.filterwarnings("ignore:Timestamp.freq is deprecated:FutureWarning")
    def test_properties_business(self):
        ts = Timestamp("2017-10-01", freq="B")
        control = Timestamp("2017-10-01")
        assert ts.dayofweek == 6
        assert ts.day_of_week == 6
        assert not ts.is_month_start  # not a weekday
        assert not ts.freq.is_month_start(ts)
        assert ts.freq.is_month_start(ts + Timedelta(days=1))
        assert not ts.is_quarter_start  # not a weekday
        assert not ts.freq.is_quarter_start(ts)
        assert ts.freq.is_quarter_start(ts + Timedelta(days=1))
        # Control case: non-business is month/qtr start
        assert control.is_month_start
        assert control.is_quarter_start

        ts = Timestamp("2017-09-30", freq="B")
        control = Timestamp("2017-09-30")
        assert ts.dayofweek == 5
        assert ts.day_of_week == 5
        assert not ts.is_month_end  # not a weekday
        assert not ts.freq.is_month_end(ts)
        assert ts.freq.is_month_end(ts - Timedelta(days=1))
        assert not ts.is_quarter_end  # not a weekday
        assert not ts.freq.is_quarter_end(ts)
        assert ts.freq.is_quarter_end(ts - Timedelta(days=1))
        # Control case: non-business is month/qtr start
        assert control.is_month_end
        assert control.is_quarter_end

    @pytest.mark.parametrize(
        "attr, expected",
        [
            ["year", 2014],
            ["month", 12],
            ["day", 31],
            ["hour", 23],
            ["minute", 59],
            ["second", 0],
            ["microsecond", 0],
            ["nanosecond", 0],
            ["dayofweek", 2],
            ["day_of_week", 2],
            ["quarter", 4],
            ["dayofyear", 365],
            ["day_of_year", 365],
            ["week", 1],
            ["daysinmonth", 31],
        ],
    )
    @pytest.mark.parametrize("tz", [None, "US/Eastern"])
    def test_fields(self, attr, expected, tz):
        # GH 10050
        # GH 13303
        ts = Timestamp("2014-12-31 23:59:00", tz=tz)
        result = getattr(ts, attr)
        # that we are int like
        assert isinstance(result, int)
        assert result == expected

    @pytest.mark.parametrize("tz", [None, "US/Eastern"])
    def test_millisecond_raises(self, tz):
        ts = Timestamp("2014-12-31 23:59:00", tz=tz)
        msg = "'Timestamp' object has no attribute 'millisecond'"
        with pytest.raises(AttributeError, match=msg):
            ts.millisecond

    @pytest.mark.parametrize(
        "start", ["is_month_start", "is_quarter_start", "is_year_start"]
    )
    @pytest.mark.parametrize("tz", [None, "US/Eastern"])
    def test_is_start(self, start, tz):
        ts = Timestamp("2014-01-01 00:00:00", tz=tz)
        assert getattr(ts, start)

    @pytest.mark.parametrize("end", ["is_month_end", "is_year_end", "is_quarter_end"])
    @pytest.mark.parametrize("tz", [None, "US/Eastern"])
    def test_is_end(self, end, tz):
        ts = Timestamp("2014-12-31 23:59:59", tz=tz)
        assert getattr(ts, end)

    # GH 12806
    @pytest.mark.parametrize(
        "data",
        [Timestamp("2017-08-28 23:00:00"), Timestamp("2017-08-28 23:00:00", tz="EST")],
    )
    # error: Unsupported operand types for + ("List[None]" and "List[str]")
    @pytest.mark.parametrize(
        "time_locale", [None] + (tm.get_locales() or [])  # type: ignore[operator]
    )
    def test_names(self, data, time_locale):
        # GH 17354
        # Test .day_name(), .month_name
        if time_locale is None:
            expected_day = "Monday"
            expected_month = "August"
        else:
            with tm.set_locale(time_locale, locale.LC_TIME):
                expected_day = calendar.day_name[0].capitalize()
                expected_month = calendar.month_name[8].capitalize()

        result_day = data.day_name(time_locale)
        result_month = data.month_name(time_locale)

        # Work around https://github.com/pandas-dev/pandas/issues/22342
        # different normalizations
        expected_day = unicodedata.normalize("NFD", expected_day)
        expected_month = unicodedata.normalize("NFD", expected_month)

        result_day = unicodedata.normalize("NFD", result_day)
        result_month = unicodedata.normalize("NFD", result_month)

        assert result_day == expected_day
        assert result_month == expected_month

        # Test NaT
        nan_ts = Timestamp(NaT)
        assert np.isnan(nan_ts.day_name(time_locale))
        assert np.isnan(nan_ts.month_name(time_locale))

    def test_is_leap_year(self, tz_naive_fixture):
        tz = tz_naive_fixture
        # GH 13727
        dt = Timestamp("2000-01-01 00:00:00", tz=tz)
        assert dt.is_leap_year
        assert isinstance(dt.is_leap_year, bool)

        dt = Timestamp("1999-01-01 00:00:00", tz=tz)
        assert not dt.is_leap_year

        dt = Timestamp("2004-01-01 00:00:00", tz=tz)
        assert dt.is_leap_year

        dt = Timestamp("2100-01-01 00:00:00", tz=tz)
        assert not dt.is_leap_year

    def test_woy_boundary(self):
        # make sure weeks at year boundaries are correct
        d = datetime(2013, 12, 31)
        result = Timestamp(d).week
        expected = 1  # ISO standard
        assert result == expected

        d = datetime(2008, 12, 28)
        result = Timestamp(d).week
        expected = 52  # ISO standard
        assert result == expected

        d = datetime(2009, 12, 31)
        result = Timestamp(d).week
        expected = 53  # ISO standard
        assert result == expected

        d = datetime(2010, 1, 1)
        result = Timestamp(d).week
        expected = 53  # ISO standard
        assert result == expected

        d = datetime(2010, 1, 3)
        result = Timestamp(d).week
        expected = 53  # ISO standard
        assert result == expected

        result = np.array(
            [
                Timestamp(datetime(*args)).week
                for args in [(2000, 1, 1), (2000, 1, 2), (2005, 1, 1), (2005, 1, 2)]
            ]
        )
        assert (result == [52, 52, 53, 53]).all()

    def test_resolution(self):
        # GH#21336, GH#21365
        dt = Timestamp("2100-01-01 00:00:00")
        assert dt.resolution == Timedelta(nanoseconds=1)

        # Check that the attribute is available on the class, mirroring
        #  the stdlib datetime behavior
        assert Timestamp.resolution == Timedelta(nanoseconds=1)


class TestTimestamp:
    def test_tz(self):
        tstr = "2014-02-01 09:00"
        ts = Timestamp(tstr)
        local = ts.tz_localize("Asia/Tokyo")
        assert local.hour == 9
        assert local == Timestamp(tstr, tz="Asia/Tokyo")
        conv = local.tz_convert("US/Eastern")
        assert conv == Timestamp("2014-01-31 19:00", tz="US/Eastern")
        assert conv.hour == 19

        # preserves nanosecond
        ts = Timestamp(tstr) + offsets.Nano(5)
        local = ts.tz_localize("Asia/Tokyo")
        assert local.hour == 9
        assert local.nanosecond == 5
        conv = local.tz_convert("US/Eastern")
        assert conv.nanosecond == 5
        assert conv.hour == 19

    def test_utc_z_designator(self):
        assert get_timezone(Timestamp("2014-11-02 01:00Z").tzinfo) is utc

    def test_asm8(self):
        np.random.seed(7_960_929)
        ns = [Timestamp.min.value, Timestamp.max.value, 1000]

        for n in ns:
            assert (
                Timestamp(n).asm8.view("i8") == np.datetime64(n, "ns").view("i8") == n
            )

        assert Timestamp("nat").asm8.view("i8") == np.datetime64("nat", "ns").view("i8")

    def test_class_ops_pytz(self):
        def compare(x, y):
            assert int((Timestamp(x).value - Timestamp(y).value) / 1e9) == 0

        compare(Timestamp.now(), datetime.now())
        compare(Timestamp.now("UTC"), datetime.now(timezone("UTC")))
        compare(Timestamp.utcnow(), datetime.utcnow())
        compare(Timestamp.today(), datetime.today())
        current_time = calendar.timegm(datetime.now().utctimetuple())
        msg = "timezone-aware Timestamp with UTC"
        with tm.assert_produces_warning(FutureWarning, match=msg):
            # GH#22451
            ts_utc = Timestamp.utcfromtimestamp(current_time)
        compare(
            ts_utc,
            datetime.utcfromtimestamp(current_time),
        )
        compare(
            Timestamp.fromtimestamp(current_time), datetime.fromtimestamp(current_time)
        )
        compare(
            # Support tz kwarg in Timestamp.fromtimestamp
            Timestamp.fromtimestamp(current_time, "UTC"),
            datetime.fromtimestamp(current_time, utc),
        )
        compare(
            # Support tz kwarg in Timestamp.fromtimestamp
            Timestamp.fromtimestamp(current_time, tz="UTC"),
            datetime.fromtimestamp(current_time, utc),
        )

        date_component = datetime.utcnow()
        time_component = (date_component + timedelta(minutes=10)).time()
        compare(
            Timestamp.combine(date_component, time_component),
            datetime.combine(date_component, time_component),
        )

    def test_class_ops_dateutil(self):
        def compare(x, y):
            assert (
                int(
                    np.round(Timestamp(x).value / 1e9)
                    - np.round(Timestamp(y).value / 1e9)
                )
                == 0
            )

        compare(Timestamp.now(), datetime.now())
        compare(Timestamp.now("UTC"), datetime.now(tzutc()))
        compare(Timestamp.utcnow(), datetime.utcnow())
        compare(Timestamp.today(), datetime.today())
        current_time = calendar.timegm(datetime.now().utctimetuple())

        msg = "timezone-aware Timestamp with UTC"
        with tm.assert_produces_warning(FutureWarning, match=msg):
            # GH#22451
            ts_utc = Timestamp.utcfromtimestamp(current_time)

        compare(
            ts_utc,
            datetime.utcfromtimestamp(current_time),
        )
        compare(
            Timestamp.fromtimestamp(current_time), datetime.fromtimestamp(current_time)
        )

        date_component = datetime.utcnow()
        time_component = (date_component + timedelta(minutes=10)).time()
        compare(
            Timestamp.combine(date_component, time_component),
            datetime.combine(date_component, time_component),
        )

    def test_basics_nanos(self):
        val = np.int64(946_684_800_000_000_000).view("M8[ns]")
        stamp = Timestamp(val.view("i8") + 500)
        assert stamp.year == 2000
        assert stamp.month == 1
        assert stamp.microsecond == 0
        assert stamp.nanosecond == 500

        # GH 14415
        val = np.iinfo(np.int64).min + 80_000_000_000_000
        stamp = Timestamp(val)
        assert stamp.year == 1677
        assert stamp.month == 9
        assert stamp.day == 21
        assert stamp.microsecond == 145224
        assert stamp.nanosecond == 192

    @pytest.mark.parametrize(
        "value, check_kwargs",
        [
            [946688461000000000, {}],
            [946688461000000000 / 1000, {"unit": "us"}],
            [946688461000000000 / 1_000_000, {"unit": "ms"}],
            [946688461000000000 / 1_000_000_000, {"unit": "s"}],
            [10957, {"unit": "D", "h": 0}],
            [
                (946688461000000000 + 500000) / 1000000000,
                {"unit": "s", "us": 499, "ns": 964},
            ],
            [
                (946688461000000000 + 500000000) / 1000000000,
                {"unit": "s", "us": 500000},
            ],
            [(946688461000000000 + 500000) / 1000000, {"unit": "ms", "us": 500}],
            [(946688461000000000 + 500000) / 1000, {"unit": "us", "us": 500}],
            [(946688461000000000 + 500000000) / 1000000, {"unit": "ms", "us": 500000}],
            [946688461000000000 / 1000.0 + 5, {"unit": "us", "us": 5}],
            [946688461000000000 / 1000.0 + 5000, {"unit": "us", "us": 5000}],
            [946688461000000000 / 1000000.0 + 0.5, {"unit": "ms", "us": 500}],
            [946688461000000000 / 1000000.0 + 0.005, {"unit": "ms", "us": 5, "ns": 5}],
            [946688461000000000 / 1000000000.0 + 0.5, {"unit": "s", "us": 500000}],
            [10957 + 0.5, {"unit": "D", "h": 12}],
        ],
    )
    def test_unit(self, value, check_kwargs):
        def check(value, unit=None, h=1, s=1, us=0, ns=0):
            stamp = Timestamp(value, unit=unit)
            assert stamp.year == 2000
            assert stamp.month == 1
            assert stamp.day == 1
            assert stamp.hour == h
            if unit != "D":
                assert stamp.minute == 1
                assert stamp.second == s
                assert stamp.microsecond == us
            else:
                assert stamp.minute == 0
                assert stamp.second == 0
                assert stamp.microsecond == 0
            assert stamp.nanosecond == ns

        check(value, **check_kwargs)

    def test_roundtrip(self):

        # test value to string and back conversions
        # further test accessors
        base = Timestamp("20140101 00:00:00")

        result = Timestamp(base.value + Timedelta("5ms").value)
        assert result == Timestamp(f"{base}.005000")
        assert result.microsecond == 5000

        result = Timestamp(base.value + Timedelta("5us").value)
        assert result == Timestamp(f"{base}.000005")
        assert result.microsecond == 5

        result = Timestamp(base.value + Timedelta("5ns").value)
        assert result == Timestamp(f"{base}.000000005")
        assert result.nanosecond == 5
        assert result.microsecond == 0

        result = Timestamp(base.value + Timedelta("6ms 5us").value)
        assert result == Timestamp(f"{base}.006005")
        assert result.microsecond == 5 + 6 * 1000

        result = Timestamp(base.value + Timedelta("200ms 5us").value)
        assert result == Timestamp(f"{base}.200005")
        assert result.microsecond == 5 + 200 * 1000

    def test_hash_equivalent(self):
        d = {datetime(2011, 1, 1): 5}
        stamp = Timestamp(datetime(2011, 1, 1))
        assert d[stamp] == 5

    @pytest.mark.parametrize(
        "timezone, year, month, day, hour",
        [["America/Chicago", 2013, 11, 3, 1], ["America/Santiago", 2021, 4, 3, 23]],
    )
    def test_hash_timestamp_with_fold(self, timezone, year, month, day, hour):
        # see gh-33931
        test_timezone = gettz(timezone)
        transition_1 = Timestamp(
            year=year,
            month=month,
            day=day,
            hour=hour,
            minute=0,
            fold=0,
            tzinfo=test_timezone,
        )
        transition_2 = Timestamp(
            year=year,
            month=month,
            day=day,
            hour=hour,
            minute=0,
            fold=1,
            tzinfo=test_timezone,
        )
        assert hash(transition_1) == hash(transition_2)

    def test_tz_conversion_freq(self, tz_naive_fixture):
        # GH25241
        with tm.assert_produces_warning(FutureWarning, match="freq"):
            t1 = Timestamp("2019-01-01 10:00", freq="H")
            assert t1.tz_localize(tz=tz_naive_fixture).freq == t1.freq
        with tm.assert_produces_warning(FutureWarning, match="freq"):
            t2 = Timestamp("2019-01-02 12:00", tz="UTC", freq="T")
            assert t2.tz_convert(tz="UTC").freq == t2.freq

    def test_pickle_freq_no_warning(self):
        # GH#41949 we don't want a warning on unpickling
        with tm.assert_produces_warning(FutureWarning, match="freq"):
            ts = Timestamp("2019-01-01 10:00", freq="H")

        out = pickle.dumps(ts)
        with tm.assert_produces_warning(None):
            res = pickle.loads(out)

        assert res._freq == ts._freq


class TestTimestampNsOperations:
    def test_nanosecond_string_parsing(self):
        ts = Timestamp("2013-05-01 07:15:45.123456789")
        # GH 7878
        expected_repr = "2013-05-01 07:15:45.123456789"
        expected_value = 1_367_392_545_123_456_789
        assert ts.value == expected_value
        assert expected_repr in repr(ts)

        ts = Timestamp("2013-05-01 07:15:45.123456789+09:00", tz="Asia/Tokyo")
        assert ts.value == expected_value - 9 * 3600 * 1_000_000_000
        assert expected_repr in repr(ts)

        ts = Timestamp("2013-05-01 07:15:45.123456789", tz="UTC")
        assert ts.value == expected_value
        assert expected_repr in repr(ts)

        ts = Timestamp("2013-05-01 07:15:45.123456789", tz="US/Eastern")
        assert ts.value == expected_value + 4 * 3600 * 1_000_000_000
        assert expected_repr in repr(ts)

        # GH 10041
        ts = Timestamp("20130501T071545.123456789")
        assert ts.value == expected_value
        assert expected_repr in repr(ts)

    def test_nanosecond_timestamp(self):
        # GH 7610
        expected = 1_293_840_000_000_000_005
        t = Timestamp("2011-01-01") + offsets.Nano(5)
        assert repr(t) == "Timestamp('2011-01-01 00:00:00.000000005')"
        assert t.value == expected
        assert t.nanosecond == 5

        t = Timestamp(t)
        assert repr(t) == "Timestamp('2011-01-01 00:00:00.000000005')"
        assert t.value == expected
        assert t.nanosecond == 5

        t = Timestamp("2011-01-01 00:00:00.000000005")
        assert repr(t) == "Timestamp('2011-01-01 00:00:00.000000005')"
        assert t.value == expected
        assert t.nanosecond == 5

        expected = 1_293_840_000_000_000_010
        t = t + offsets.Nano(5)
        assert repr(t) == "Timestamp('2011-01-01 00:00:00.000000010')"
        assert t.value == expected
        assert t.nanosecond == 10

        t = Timestamp(t)
        assert repr(t) == "Timestamp('2011-01-01 00:00:00.000000010')"
        assert t.value == expected
        assert t.nanosecond == 10

        t = Timestamp("2011-01-01 00:00:00.000000010")
        assert repr(t) == "Timestamp('2011-01-01 00:00:00.000000010')"
        assert t.value == expected
        assert t.nanosecond == 10


class TestTimestampToJulianDate:
    def test_compare_1700(self):
        r = Timestamp("1700-06-23").to_julian_date()
        assert r == 2_342_145.5

    def test_compare_2000(self):
        r = Timestamp("2000-04-12").to_julian_date()
        assert r == 2_451_646.5

    def test_compare_2100(self):
        r = Timestamp("2100-08-12").to_julian_date()
        assert r == 2_488_292.5

    def test_compare_hour01(self):
        r = Timestamp("2000-08-12T01:00:00").to_julian_date()
        assert r == 2_451_768.5416666666666666

    def test_compare_hour13(self):
        r = Timestamp("2000-08-12T13:00:00").to_julian_date()
        assert r == 2_451_769.0416666666666666


class TestTimestampConversion:
    def test_conversion(self):
        # GH#9255
        ts = Timestamp("2000-01-01")

        result = ts.to_pydatetime()
        expected = datetime(2000, 1, 1)
        assert result == expected
        assert type(result) == type(expected)

        result = ts.to_datetime64()
        expected = np.datetime64(ts.value, "ns")
        assert result == expected
        assert type(result) == type(expected)
        assert result.dtype == expected.dtype

    def test_to_pydatetime_fold(self):
        # GH#45087
        tzstr = "dateutil/usr/share/zoneinfo/America/Chicago"
        ts = Timestamp(year=2013, month=11, day=3, hour=1, minute=0, fold=1, tz=tzstr)
        dt = ts.to_pydatetime()
        assert dt.fold == 1

    def test_to_pydatetime_nonzero_nano(self):
        ts = Timestamp("2011-01-01 9:00:00.123456789")

        # Warn the user of data loss (nanoseconds).
        with tm.assert_produces_warning(UserWarning):
            expected = datetime(2011, 1, 1, 9, 0, 0, 123456)
            result = ts.to_pydatetime()
            assert result == expected

    def test_timestamp_to_datetime(self):
        stamp = Timestamp("20090415", tz="US/Eastern")
        dtval = stamp.to_pydatetime()
        assert stamp == dtval
        assert stamp.tzinfo == dtval.tzinfo

    def test_timestamp_to_datetime_dateutil(self):
        stamp = Timestamp("20090415", tz="dateutil/US/Eastern")
        dtval = stamp.to_pydatetime()
        assert stamp == dtval
        assert stamp.tzinfo == dtval.tzinfo

    def test_timestamp_to_datetime_explicit_pytz(self):
        stamp = Timestamp("20090415", tz=pytz.timezone("US/Eastern"))
        dtval = stamp.to_pydatetime()
        assert stamp == dtval
        assert stamp.tzinfo == dtval.tzinfo

    @td.skip_if_windows
    def test_timestamp_to_datetime_explicit_dateutil(self):
        stamp = Timestamp("20090415", tz=gettz("US/Eastern"))
        dtval = stamp.to_pydatetime()
        assert stamp == dtval
        assert stamp.tzinfo == dtval.tzinfo

    def test_to_datetime_bijective(self):
        # Ensure that converting to datetime and back only loses precision
        # by going from nanoseconds to microseconds.
        exp_warning = None if Timestamp.max.nanosecond == 0 else UserWarning
        with tm.assert_produces_warning(exp_warning):
            pydt_max = Timestamp.max.to_pydatetime()

        assert Timestamp(pydt_max).value / 1000 == Timestamp.max.value / 1000

        exp_warning = None if Timestamp.min.nanosecond == 0 else UserWarning
        with tm.assert_produces_warning(exp_warning):
            pydt_min = Timestamp.min.to_pydatetime()

        # The next assertion can be enabled once GH#39221 is merged
        #  assert pydt_min < Timestamp.min  # this is bc nanos are dropped
        tdus = timedelta(microseconds=1)
        assert pydt_min + tdus > Timestamp.min

        assert Timestamp(pydt_min + tdus).value / 1000 == Timestamp.min.value / 1000

    def test_to_period_tz_warning(self):
        # GH#21333 make sure a warning is issued when timezone
        # info is lost
        ts = Timestamp("2009-04-15 16:17:18", tz="US/Eastern")
        with tm.assert_produces_warning(UserWarning):
            # warning that timezone info will be lost
            ts.to_period("D")

    def test_to_numpy_alias(self):
        # GH 24653: alias .to_numpy() for scalars
        ts = Timestamp(datetime.now())
        assert ts.to_datetime64() == ts.to_numpy()

        # GH#44460
        msg = "dtype and copy arguments are ignored"
        with pytest.raises(ValueError, match=msg):
            ts.to_numpy("M8[s]")
        with pytest.raises(ValueError, match=msg):
            ts.to_numpy(copy=True)


class SubDatetime(datetime):
    pass


@pytest.mark.parametrize(
    "lh,rh",
    [
        (SubDatetime(2000, 1, 1), Timedelta(hours=1)),
        (Timedelta(hours=1), SubDatetime(2000, 1, 1)),
    ],
)
def test_dt_subclass_add_timedelta(lh, rh):
    # GH#25851
    # ensure that subclassed datetime works for
    # Timedelta operations
    result = lh + rh
    expected = SubDatetime(2000, 1, 1, 1)
    assert result == expected


class TestNonNano:
    @pytest.fixture(params=["s", "ms", "us"])
    def reso(self, request):
        return request.param

    @pytest.fixture
    def dt64(self, reso):
        # cases that are in-bounds for nanosecond, so we can compare against
        #  the existing implementation.
        return np.datetime64("2016-01-01", reso)

    @pytest.fixture
    def ts(self, dt64):
        return Timestamp._from_dt64(dt64)

    def test_non_nano_construction(self, dt64, ts, reso):
        assert ts.value == dt64.view("i8")

        if reso == "s":
            assert ts._reso == NpyDatetimeUnit.NPY_FR_s.value
        elif reso == "ms":
            assert ts._reso == NpyDatetimeUnit.NPY_FR_ms.value
        elif reso == "us":
            assert ts._reso == NpyDatetimeUnit.NPY_FR_us.value

    def test_non_nano_fields(self, dt64, ts):
        alt = Timestamp(dt64)

        assert ts.year == alt.year
        assert ts.month == alt.month
        assert ts.day == alt.day
        assert ts.hour == ts.minute == ts.second == ts.microsecond == 0
        assert ts.nanosecond == 0

        assert ts.to_julian_date() == alt.to_julian_date()
        assert ts.weekday() == alt.weekday()
        assert ts.isoweekday() == alt.isoweekday()

    def test_start_end_fields(self, ts):
        assert ts.is_year_start
        assert ts.is_quarter_start
        assert ts.is_month_start
        assert not ts.is_year_end
        assert not ts.is_month_end
        assert not ts.is_month_end

        freq = offsets.BDay()
        ts._set_freq(freq)

        # 2016-01-01 is a Friday, so is year/quarter/month start with this freq
        msg = "Timestamp.freq is deprecated"
        with tm.assert_produces_warning(FutureWarning, match=msg):
            assert ts.is_year_start
            assert ts.is_quarter_start
            assert ts.is_month_start
            assert not ts.is_year_end
            assert not ts.is_month_end
            assert not ts.is_month_end

    def test_day_name(self, dt64, ts):
        alt = Timestamp(dt64)
        assert ts.day_name() == alt.day_name()

    def test_month_name(self, dt64, ts):
        alt = Timestamp(dt64)
        assert ts.month_name() == alt.month_name()

    def test_tz_convert(self, ts):
        ts = Timestamp._from_value_and_reso(ts.value, ts._reso, utc)

        tz = pytz.timezone("US/Pacific")
        result = ts.tz_convert(tz)

        assert isinstance(result, Timestamp)
        assert result._reso == ts._reso
        assert tz_compare(result.tz, tz)

    def test_repr(self, dt64, ts):
        alt = Timestamp(dt64)

        assert str(ts) == str(alt)
        assert repr(ts) == repr(alt)

    def test_comparison(self, dt64, ts):
        alt = Timestamp(dt64)

        assert ts == dt64
        assert dt64 == ts
        assert ts == alt
        assert alt == ts

        assert not ts != dt64
        assert not dt64 != ts
        assert not ts != alt
        assert not alt != ts

        assert not ts < dt64
        assert not dt64 < ts
        assert not ts < alt
        assert not alt < ts

        assert not ts > dt64
        assert not dt64 > ts
        assert not ts > alt
        assert not alt > ts

        assert ts >= dt64
        assert dt64 >= ts
        assert ts >= alt
        assert alt >= ts

        assert ts <= dt64
        assert dt64 <= ts
        assert ts <= alt
        assert alt <= ts

    def test_cmp_cross_reso(self):
        # numpy gets this wrong because of silent overflow
        dt64 = np.datetime64(9223372800, "s")  # won't fit in M8[ns]
        ts = Timestamp._from_dt64(dt64)

        # subtracting 3600*24 gives a datetime64 that _can_ fit inside the
        #  nanosecond implementation bounds.
        other = Timestamp(dt64 - 3600 * 24)
        assert other < ts
        assert other.asm8 > ts.asm8  # <- numpy gets this wrong
        assert ts > other
        assert ts.asm8 < other.asm8  # <- numpy gets this wrong
        assert not other == ts
        assert ts != other

    @pytest.mark.xfail(reason="Dispatches to np.datetime64 which is wrong")
    def test_cmp_cross_reso_reversed_dt64(self):
        dt64 = np.datetime64(106752, "D")  # won't fit in M8[ns]
        ts = Timestamp._from_dt64(dt64)
        other = Timestamp(dt64 - 1)

        assert other.asm8 < ts

    def test_pickle(self, ts, tz_aware_fixture):
        tz = tz_aware_fixture
        tz = maybe_get_tz(tz)
        ts = Timestamp._from_value_and_reso(ts.value, ts._reso, tz)
        rt = tm.round_trip_pickle(ts)
        assert rt._reso == ts._reso
        assert rt == ts

    def test_normalize(self, dt64, ts):
        alt = Timestamp(dt64)
        result = ts.normalize()
        assert result._reso == ts._reso
        assert result == alt.normalize()

    def test_asm8(self, dt64, ts):
        rt = ts.asm8
        assert rt == dt64
        assert rt.dtype == dt64.dtype

    def test_to_numpy(self, dt64, ts):
        res = ts.to_numpy()
        assert res == dt64
        assert res.dtype == dt64.dtype

    def test_to_datetime64(self, dt64, ts):
        res = ts.to_datetime64()
        assert res == dt64
        assert res.dtype == dt64.dtype

    def test_timestamp(self, dt64, ts):
        alt = Timestamp(dt64)
        assert ts.timestamp() == alt.timestamp()

    def test_to_period(self, dt64, ts):
        alt = Timestamp(dt64)
        assert ts.to_period("D") == alt.to_period("D")

    @pytest.mark.parametrize(
        "td", [timedelta(days=4), Timedelta(days=4), np.timedelta64(4, "D")]
    )
    def test_addsub_timedeltalike_non_nano(self, dt64, ts, td):

        result = ts - td
        expected = Timestamp(dt64) - td
        assert isinstance(result, Timestamp)
        assert result._reso == ts._reso
        assert result == expected

        result = ts + td
        expected = Timestamp(dt64) + td
        assert isinstance(result, Timestamp)
        assert result._reso == ts._reso
        assert result == expected

        result = td + ts
        expected = td + Timestamp(dt64)
        assert isinstance(result, Timestamp)
        assert result._reso == ts._reso
        assert result == expected


class TestAsUnit:
    def test_as_unit(self):
        ts = Timestamp("1970-01-01")

        assert ts._as_unit("ns") is ts

        res = ts._as_unit("us")
        assert res.value == ts.value // 1000
        assert res._reso == NpyDatetimeUnit.NPY_FR_us.value

        rt = res._as_unit("ns")
        assert rt.value == ts.value
        assert rt._reso == ts._reso

        res = ts._as_unit("ms")
        assert res.value == ts.value // 1_000_000
        assert res._reso == NpyDatetimeUnit.NPY_FR_ms.value

        rt = res._as_unit("ns")
        assert rt.value == ts.value
        assert rt._reso == ts._reso

        res = ts._as_unit("s")
        assert res.value == ts.value // 1_000_000_000
        assert res._reso == NpyDatetimeUnit.NPY_FR_s.value

        rt = res._as_unit("ns")
        assert rt.value == ts.value
        assert rt._reso == ts._reso

    def test_as_unit_overflows(self):
        # microsecond that would be just out of bounds for nano
        us = 9223372800000000
        ts = Timestamp._from_value_and_reso(us, NpyDatetimeUnit.NPY_FR_us.value, None)

        msg = "Cannot cast 2262-04-12 00:00:00 to unit='ns' without overflow"
        with pytest.raises(OutOfBoundsDatetime, match=msg):
            ts._as_unit("ns")

        res = ts._as_unit("ms")
        assert res.value == us // 1000
        assert res._reso == NpyDatetimeUnit.NPY_FR_ms.value

    def test_as_unit_rounding(self):
        ts = Timestamp(1_500_000)  # i.e. 1500 microseconds
        res = ts._as_unit("ms")

        expected = Timestamp(1_000_000)  # i.e. 1 millisecond
        assert res == expected

        assert res._reso == NpyDatetimeUnit.NPY_FR_ms.value
        assert res.value == 1

        with pytest.raises(ValueError, match="Cannot losslessly convert units"):
            ts._as_unit("ms", round_ok=False)

    def test_as_unit_non_nano(self):
        # case where we are going neither to nor from nano
        ts = Timestamp("1970-01-02")._as_unit("ms")
        assert ts.year == 1970
        assert ts.month == 1
        assert ts.day == 2
        assert ts.hour == ts.minute == ts.second == ts.microsecond == ts.nanosecond == 0

        res = ts._as_unit("s")
        assert res.value == 24 * 3600
        assert res.year == 1970
        assert res.month == 1
        assert res.day == 2
        assert (
            res.hour
            == res.minute
            == res.second
            == res.microsecond
            == res.nanosecond
            == 0
        )<|MERGE_RESOLUTION|>--- conflicted
+++ resolved
@@ -22,11 +22,8 @@
 from pandas._libs.tslibs.timezones import (
     dateutil_gettz as gettz,
     get_timezone,
-<<<<<<< HEAD
     maybe_get_tz,
-=======
     tz_compare,
->>>>>>> 15902bd9
 )
 from pandas.errors import OutOfBoundsDatetime
 import pandas.util._test_decorators as td
