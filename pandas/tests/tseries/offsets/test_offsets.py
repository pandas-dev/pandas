--- conflicted
+++ resolved
@@ -4679,48 +4679,7 @@
 
         first = Timestamp(test_values[0], tz='US/Eastern') + offset()
         second = Timestamp(test_values[1], tz='US/Eastern')
-<<<<<<< HEAD
         assert first == second
-
-
-def test_get_lastbday():
-    dt = datetime(2017, 11, 30)
-    assert dt.weekday() == 3  # i.e. this is a business day
-    wkday, days_in_month = tslib.monthrange(dt.year, dt.month)
-    assert liboffsets.get_lastbday(wkday, days_in_month) == 30
-
-    dt = datetime(1993, 10, 31)
-    assert dt.weekday() == 6  # i.e. this is not a business day
-    wkday, days_in_month = tslib.monthrange(dt.year, dt.month)
-    assert liboffsets.get_lastbday(wkday, days_in_month) == 29
-
-
-def test_get_firstbday():
-    dt = datetime(2017, 4, 1)
-    assert dt.weekday() == 5  # i.e. not a weekday
-    wkday, days_in_month = tslib.monthrange(dt.year, dt.month)
-    assert liboffsets.get_firstbday(wkday, days_in_month) == 3
-
-    dt = datetime(1993, 10, 1)
-    assert dt.weekday() == 4  # i.e. a business day
-    wkday, days_in_month = tslib.monthrange(dt.year, dt.month)
-    assert liboffsets.get_firstbday(wkday, days_in_month) == 1
-
-
-def test_shift_month():
-    dt = datetime(2017, 11, 30)
-    assert liboffsets.shift_month(dt, 0, 'business_end') == dt
-    assert liboffsets.shift_month(dt, 0,
-                                  'business_start') == datetime(2017, 11, 1)
-
-    ts = Timestamp('1929-05-05')
-    assert liboffsets.shift_month(ts, 1, 'start') == Timestamp('1929-06-01')
-    assert liboffsets.shift_month(ts, -3, 'end') == Timestamp('1929-02-28')
-
-    assert liboffsets.shift_month(ts, 25, None) == Timestamp('1931-06-5')
-
-    # Try to shift to April 31, then shift back to Apr 30 to get a real date
-    assert liboffsets.shift_month(ts, -1, 31) == Timestamp('1929-04-30')
 
 
 def test_get_offset_day_error():
@@ -4728,7 +4687,4 @@
     # get a NotImplementedError
 
     with pytest.raises(NotImplementedError):
-        DateOffset()._get_offset_day(datetime.now())
-=======
-        assert first == second
->>>>>>> f724066f
+        DateOffset()._get_offset_day(datetime.now())