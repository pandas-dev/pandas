--- conflicted
+++ resolved
@@ -1858,10 +1858,6 @@
 
 
 class TestCustomBusinessMonthEnd(CustomBusinessMonthBase, Base):
-<<<<<<< HEAD
-    _object = CBMonthEnd
-=======
->>>>>>> 576d5c6b
     _offset = CBMonthEnd
 
     def test_different_normalize_equals(self):
@@ -1978,10 +1974,6 @@
 
 
 class TestCustomBusinessMonthBegin(CustomBusinessMonthBase, Base):
-<<<<<<< HEAD
-    _object = CBMonthBegin
-=======
->>>>>>> 576d5c6b
     _offset = CBMonthBegin
 
     def test_different_normalize_equals(self):
