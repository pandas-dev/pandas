from datetime import (
    datetime,
    timedelta,
)

import numpy as np
import pytest

from pandas._libs.tslibs.ccalendar import (
    DAYS,
    MONTHS,
)
from pandas._libs.tslibs.offsets import _get_offset
from pandas._libs.tslibs.period import INVALID_FREQ_ERR_MSG
from pandas.compat import is_platform_windows

from pandas import (
    DatetimeIndex,
    Index,
    Series,
    Timestamp,
    date_range,
    period_range,
)
import pandas._testing as tm
from pandas.core.arrays import (
    DatetimeArray,
    TimedeltaArray,
)
from pandas.core.tools.datetimes import to_datetime

from pandas.tseries import (
    frequencies,
    offsets,
)


@pytest.fixture(
    params=[
        (timedelta(1), "D"),
        (timedelta(hours=1), "H"),
        (timedelta(minutes=1), "min"),
        (timedelta(seconds=1), "s"),
        (np.timedelta64(1, "ns"), "ns"),
        (timedelta(microseconds=1), "us"),
        (timedelta(microseconds=1000), "ms"),
    ]
)
def base_delta_code_pair(request):
    return request.param


freqs = (
    [f"Q-{month}" for month in MONTHS]
    + [f"{annual}-{month}" for annual in ["A", "BA"] for month in MONTHS]
    + ["ME", "BM", "BMS"]
    + [f"WOM-{count}{day}" for count in range(1, 5) for day in DAYS]
    + [f"W-{day}" for day in DAYS]
)


@pytest.mark.parametrize("freq", freqs)
@pytest.mark.parametrize("periods", [5, 7])
def test_infer_freq_range(periods, freq):
    freq = freq.upper()

    gen = date_range("1/1/2000", periods=periods, freq=freq)
    index = DatetimeIndex(gen.values)

    if not freq.startswith("Q-"):
        assert frequencies.infer_freq(index) == gen.freqstr
    else:
        inf_freq = frequencies.infer_freq(index)
        is_dec_range = inf_freq == "Q-DEC" and gen.freqstr in (
            "Q",
            "Q-DEC",
            "Q-SEP",
            "Q-JUN",
            "Q-MAR",
        )
        is_nov_range = inf_freq == "Q-NOV" and gen.freqstr in (
            "Q-NOV",
            "Q-AUG",
            "Q-MAY",
            "Q-FEB",
        )
        is_oct_range = inf_freq == "Q-OCT" and gen.freqstr in (
            "Q-OCT",
            "Q-JUL",
            "Q-APR",
            "Q-JAN",
        )
        assert is_dec_range or is_nov_range or is_oct_range


def test_raise_if_period_index():
    index = period_range(start="1/1/1990", periods=20, freq="M")
    msg = "Check the `freq` attribute instead of using infer_freq"

    with pytest.raises(TypeError, match=msg):
        frequencies.infer_freq(index)


def test_raise_if_too_few():
    index = DatetimeIndex(["12/31/1998", "1/3/1999"])
    msg = "Need at least 3 dates to infer frequency"

    with pytest.raises(ValueError, match=msg):
        frequencies.infer_freq(index)


def test_business_daily():
    index = DatetimeIndex(["01/01/1999", "1/4/1999", "1/5/1999"])
    assert frequencies.infer_freq(index) == "B"


def test_business_daily_look_alike():
    # see gh-16624
    #
    # Do not infer "B when "weekend" (2-day gap) in wrong place.
    index = DatetimeIndex(["12/31/1998", "1/3/1999", "1/4/1999"])
    assert frequencies.infer_freq(index) is None


def test_day_corner():
    index = DatetimeIndex(["1/1/2000", "1/2/2000", "1/3/2000"])
    assert frequencies.infer_freq(index) == "D"


def test_non_datetime_index():
    dates = to_datetime(["1/1/2000", "1/2/2000", "1/3/2000"])
    assert frequencies.infer_freq(dates) == "D"


def test_fifth_week_of_month_infer():
    # see gh-9425
    #
    # Only attempt to infer up to WOM-4.
    index = DatetimeIndex(["2014-03-31", "2014-06-30", "2015-03-30"])
    assert frequencies.infer_freq(index) is None


def test_week_of_month_fake():
    # All of these dates are on same day
    # of week and are 4 or 5 weeks apart.
    index = DatetimeIndex(["2013-08-27", "2013-10-01", "2013-10-29", "2013-11-26"])
    assert frequencies.infer_freq(index) != "WOM-4TUE"


def test_fifth_week_of_month():
    # see gh-9425
    #
    # Only supports freq up to WOM-4.
    msg = (
        "Of the four parameters: start, end, periods, "
        "and freq, exactly three must be specified"
    )

    with pytest.raises(ValueError, match=msg):
        date_range("2014-01-01", freq="WOM-5MON")


def test_monthly_ambiguous():
    rng = DatetimeIndex(["1/31/2000", "2/29/2000", "3/31/2000"])
    assert rng.inferred_freq == "ME"


def test_annual_ambiguous():
    rng = DatetimeIndex(["1/31/2000", "1/31/2001", "1/31/2002"])
    assert rng.inferred_freq == "A-JAN"


@pytest.mark.parametrize("count", range(1, 5))
def test_infer_freq_delta(base_delta_code_pair, count):
    b = Timestamp(datetime.now())
    base_delta, code = base_delta_code_pair

    inc = base_delta * count
    index = DatetimeIndex([b + inc * j for j in range(3)])

    exp_freq = f"{count:d}{code}" if count > 1 else code
    assert frequencies.infer_freq(index) == exp_freq


@pytest.mark.parametrize(
    "constructor",
    [
        lambda now, delta: DatetimeIndex(
            [now + delta * 7] + [now + delta * j for j in range(3)]
        ),
        lambda now, delta: DatetimeIndex(
            [now + delta * j for j in range(3)] + [now + delta * 7]
        ),
    ],
)
def test_infer_freq_custom(base_delta_code_pair, constructor):
    b = Timestamp(datetime.now())
    base_delta, _ = base_delta_code_pair

    index = constructor(b, base_delta)
    assert frequencies.infer_freq(index) is None


@pytest.mark.parametrize(
    "freq,expected", [("Q", "Q-DEC"), ("Q-NOV", "Q-NOV"), ("Q-OCT", "Q-OCT")]
)
def test_infer_freq_index(freq, expected):
    rng = period_range("1959Q2", "2009Q3", freq=freq)
    rng = Index(rng.to_timestamp("D", how="e").astype(object))

    assert rng.inferred_freq == expected


@pytest.mark.parametrize(
    "expected,dates",
    list(
        {
            "AS-JAN": ["2009-01-01", "2010-01-01", "2011-01-01", "2012-01-01"],
            "Q-OCT": ["2009-01-31", "2009-04-30", "2009-07-31", "2009-10-31"],
            "ME": ["2010-11-30", "2010-12-31", "2011-01-31", "2011-02-28"],
            "W-SAT": ["2010-12-25", "2011-01-01", "2011-01-08", "2011-01-15"],
            "D": ["2011-01-01", "2011-01-02", "2011-01-03", "2011-01-04"],
            "H": [
                "2011-12-31 22:00",
                "2011-12-31 23:00",
                "2012-01-01 00:00",
                "2012-01-01 01:00",
            ],
        }.items()
    ),
)
def test_infer_freq_tz(tz_naive_fixture, expected, dates):
    # see gh-7310
    tz = tz_naive_fixture
    idx = DatetimeIndex(dates, tz=tz)
    assert idx.inferred_freq == expected


def test_infer_freq_tz_series(tz_naive_fixture):
    # infer_freq should work with both tz-naive and tz-aware series. See gh-52456
    tz = tz_naive_fixture
    idx = date_range("2021-01-01", "2021-01-04", tz=tz)
    series = idx.to_series().reset_index(drop=True)
    inferred_freq = frequencies.infer_freq(series)
    assert inferred_freq == "D"


@pytest.mark.parametrize(
    "date_pair",
    [
        ["2013-11-02", "2013-11-5"],  # Fall DST
        ["2014-03-08", "2014-03-11"],  # Spring DST
        ["2014-01-01", "2014-01-03"],  # Regular Time
    ],
)
@pytest.mark.parametrize(
    "freq",
    ["H", "3H", "10min", "3601s", "3600001ms", "3600000001us", "3600000000001ns"],
)
def test_infer_freq_tz_transition(tz_naive_fixture, date_pair, freq):
    # see gh-8772
    tz = tz_naive_fixture
    idx = date_range(date_pair[0], date_pair[1], freq=freq, tz=tz)
    assert idx.inferred_freq == freq


def test_infer_freq_tz_transition_custom():
    index = date_range("2013-11-03", periods=5, freq="3H").tz_localize(
        "America/Chicago"
    )
    assert index.inferred_freq is None


@pytest.mark.parametrize(
    "data,expected",
    [
        # Hourly freq in a day must result in "H"
        (
            [
                "2014-07-01 09:00",
                "2014-07-01 10:00",
                "2014-07-01 11:00",
                "2014-07-01 12:00",
                "2014-07-01 13:00",
                "2014-07-01 14:00",
            ],
            "H",
        ),
        (
            [
                "2014-07-01 09:00",
                "2014-07-01 10:00",
                "2014-07-01 11:00",
                "2014-07-01 12:00",
                "2014-07-01 13:00",
                "2014-07-01 14:00",
                "2014-07-01 15:00",
                "2014-07-01 16:00",
                "2014-07-02 09:00",
                "2014-07-02 10:00",
                "2014-07-02 11:00",
            ],
            "BH",
        ),
        (
            [
                "2014-07-04 09:00",
                "2014-07-04 10:00",
                "2014-07-04 11:00",
                "2014-07-04 12:00",
                "2014-07-04 13:00",
                "2014-07-04 14:00",
                "2014-07-04 15:00",
                "2014-07-04 16:00",
                "2014-07-07 09:00",
                "2014-07-07 10:00",
                "2014-07-07 11:00",
            ],
            "BH",
        ),
        (
            [
                "2014-07-04 09:00",
                "2014-07-04 10:00",
                "2014-07-04 11:00",
                "2014-07-04 12:00",
                "2014-07-04 13:00",
                "2014-07-04 14:00",
                "2014-07-04 15:00",
                "2014-07-04 16:00",
                "2014-07-07 09:00",
                "2014-07-07 10:00",
                "2014-07-07 11:00",
                "2014-07-07 12:00",
                "2014-07-07 13:00",
                "2014-07-07 14:00",
                "2014-07-07 15:00",
                "2014-07-07 16:00",
                "2014-07-08 09:00",
                "2014-07-08 10:00",
                "2014-07-08 11:00",
                "2014-07-08 12:00",
                "2014-07-08 13:00",
                "2014-07-08 14:00",
                "2014-07-08 15:00",
                "2014-07-08 16:00",
            ],
            "BH",
        ),
    ],
)
def test_infer_freq_business_hour(data, expected):
    # see gh-7905
    idx = DatetimeIndex(data)
    assert idx.inferred_freq == expected


def test_not_monotonic():
    rng = DatetimeIndex(["1/31/2000", "1/31/2001", "1/31/2002"])
    rng = rng[::-1]

    assert rng.inferred_freq == "-1A-JAN"


def test_non_datetime_index2():
    rng = DatetimeIndex(["1/31/2000", "1/31/2001", "1/31/2002"])
    vals = rng.to_pydatetime()

    result = frequencies.infer_freq(vals)
    assert result == rng.inferred_freq


@pytest.mark.parametrize(
    "idx",
    [
        tm.makeIntIndex(10),
        tm.makeFloatIndex(10),
        tm.makePeriodIndex(10),
        tm.makeRangeIndex(10),
    ],
)
def test_invalid_index_types(idx):
    # see gh-48439
    msg = "|".join(
        [
            "cannot infer freq from a non-convertible",
            "Check the `freq` attribute instead of using infer_freq",
        ]
    )

    with pytest.raises(TypeError, match=msg):
        frequencies.infer_freq(idx)


@pytest.mark.skipif(is_platform_windows(), reason="see gh-10822: Windows issue")
def test_invalid_index_types_unicode():
    # see gh-10822
    #
    # Odd error message on conversions to datetime for unicode.
    msg = "Unknown datetime string format"

    with pytest.raises(ValueError, match=msg):
        frequencies.infer_freq(tm.makeStringIndex(10))


def test_string_datetime_like_compat():
    # see gh-6463
    data = ["2004-01", "2004-02", "2004-03", "2004-04"]

    expected = frequencies.infer_freq(data)
    result = frequencies.infer_freq(Index(data))

    assert result == expected


def test_series():
    # see gh-6407
    s = Series(date_range("20130101", "20130110"))
    inferred = frequencies.infer_freq(s)
    assert inferred == "D"


@pytest.mark.parametrize("end", [10, 10.0])
def test_series_invalid_type(end):
    # see gh-6407
    msg = "cannot infer freq from a non-convertible dtype on a Series"
    s = Series(np.arange(end))

    with pytest.raises(TypeError, match=msg):
        frequencies.infer_freq(s)


def test_series_inconvertible_string():
    # see gh-6407
    msg = "Unknown datetime string format"

    with pytest.raises(ValueError, match=msg):
        frequencies.infer_freq(Series(["foo", "bar"]))


@pytest.mark.parametrize("freq", [None, "ms"])
def test_series_period_index(freq):
    # see gh-6407
    #
    # Cannot infer on PeriodIndex
    msg = "cannot infer freq from a non-convertible dtype on a Series"
    s = Series(period_range("2013", periods=10, freq=freq))

    with pytest.raises(TypeError, match=msg):
        frequencies.infer_freq(s)


<<<<<<< HEAD
@pytest.mark.parametrize("freq", ["ME", "L", "S"])
=======
@pytest.mark.parametrize("freq", ["M", "ms", "s"])
>>>>>>> 4f1a086f
def test_series_datetime_index(freq):
    s = Series(date_range("20130101", periods=10, freq=freq))
    inferred = frequencies.infer_freq(s)
    assert inferred == freq


@pytest.mark.parametrize(
    "offset_func",
    [
        _get_offset,
        lambda freq: date_range("2011-01-01", periods=5, freq=freq),
    ],
)
@pytest.mark.parametrize(
    "freq",
    [
        "WEEKDAY",
        "EOM",
        "W@MON",
        "W@TUE",
        "W@WED",
        "W@THU",
        "W@FRI",
        "W@SAT",
        "W@SUN",
        "Q@JAN",
        "Q@FEB",
        "Q@MAR",
        "A@JAN",
        "A@FEB",
        "A@MAR",
        "A@APR",
        "A@MAY",
        "A@JUN",
        "A@JUL",
        "A@AUG",
        "A@SEP",
        "A@OCT",
        "A@NOV",
        "A@DEC",
        "Y@JAN",
        "WOM@1MON",
        "WOM@2MON",
        "WOM@3MON",
        "WOM@4MON",
        "WOM@1TUE",
        "WOM@2TUE",
        "WOM@3TUE",
        "WOM@4TUE",
        "WOM@1WED",
        "WOM@2WED",
        "WOM@3WED",
        "WOM@4WED",
        "WOM@1THU",
        "WOM@2THU",
        "WOM@3THU",
        "WOM@4THU",
        "WOM@1FRI",
        "WOM@2FRI",
        "WOM@3FRI",
        "WOM@4FRI",
    ],
)
def test_legacy_offset_warnings(offset_func, freq):
    with pytest.raises(ValueError, match=INVALID_FREQ_ERR_MSG):
        offset_func(freq)


def test_ms_vs_capital_ms():
    left = _get_offset("ms")
    right = _get_offset("MS")

    assert left == offsets.Milli()
    assert right == offsets.MonthBegin()


def test_infer_freq_non_nano():
    arr = np.arange(10).astype(np.int64).view("M8[s]")
    dta = DatetimeArray._simple_new(arr, dtype=arr.dtype)
    res = frequencies.infer_freq(dta)
    assert res == "s"

    arr2 = arr.view("m8[ms]")
    tda = TimedeltaArray._simple_new(arr2, dtype=arr2.dtype)
    res2 = frequencies.infer_freq(tda)
    assert res2 == "ms"


def test_infer_freq_non_nano_tzaware(tz_aware_fixture):
    tz = tz_aware_fixture

    dti = date_range("2016-01-01", periods=365, freq="B", tz=tz)
    dta = dti._data.as_unit("s")

    res = frequencies.infer_freq(dta)
    assert res == "B"<|MERGE_RESOLUTION|>--- conflicted
+++ resolved
@@ -450,11 +450,7 @@
         frequencies.infer_freq(s)
 
 
-<<<<<<< HEAD
-@pytest.mark.parametrize("freq", ["ME", "L", "S"])
-=======
-@pytest.mark.parametrize("freq", ["M", "ms", "s"])
->>>>>>> 4f1a086f
+@pytest.mark.parametrize("freq", ["ME", "ms", "s"])
 def test_series_datetime_index(freq):
     s = Series(date_range("20130101", periods=10, freq=freq))
     inferred = frequencies.infer_freq(s)
