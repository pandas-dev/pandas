--- conflicted
+++ resolved
@@ -6,15 +6,9 @@
 from numpy import nan
 import pytest
 
-<<<<<<< HEAD
-from pandas.compat import PY2
-
-from pandas import DataFrame, MultiIndex, Series, compat, concat, merge
-=======
 from pandas import (
     DataFrame, MultiIndex, Series, _np_version_under1p14, compat, concat,
     merge, to_datetime)
->>>>>>> a3370fc3
 from pandas.core import common as com
 from pandas.core.sorting import (
     decons_group_index, get_group_index, is_int64_overflow_possible,
@@ -417,23 +411,9 @@
         expected = np.array([0, 0, 1, 'a', 'b', 'b'], dtype=object)
         tm.assert_numpy_array_equal(result, expected)
 
-    @pytest.mark.skipif(PY2, reason="pytest.raises match regex fails")
     def test_unsortable(self):
         # GH 13714
         arr = np.array([1, 2, datetime.now(), 0, 3], dtype=object)
-<<<<<<< HEAD
-        msg = (r"'(<|>)' not supported between instances of"
-               r" 'datetime\.datetime' and 'int'|"
-               r"unorderable types: int\(\) > datetime\.datetime\(\)")
-        if compat.PY2:
-            # RuntimeWarning: tp_compare didn't return -1 or -2 for exception
-            with warnings.catch_warnings():
-                with pytest.raises(TypeError, match=msg):
-                    safe_sort(arr)
-        else:
-            with pytest.raises(TypeError, match=msg):
-                safe_sort(arr)
-=======
         msg = (r"unorderable types: ({0} [<>] {1}|{1} [<>] {0})".format(
                    r"int\(\)", r"datetime\.datetime\(\)")  # noqa: E126
                if _np_version_under1p14 else
@@ -443,7 +423,6 @@
                )
         with pytest.raises(TypeError, match=msg):
             safe_sort(arr)
->>>>>>> a3370fc3
 
     def test_exceptions(self):
         with pytest.raises(TypeError,
