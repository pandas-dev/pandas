--- conflicted
+++ resolved
@@ -1461,26 +1461,15 @@
         dtarr = tm.box_expected(dti, box_with_array)
 
         other = np.array([pd.offsets.MonthEnd(), pd.offsets.Day(n=2)])
-<<<<<<< HEAD
         expected = DatetimeIndex([op(dti[n], other[n]) for n in range(len(dti))])
-=======
-
-        warn = PerformanceWarning
-        if box_with_array is pd.DataFrame and tz is not None:
-            warn = None
-
-        with tm.assert_produces_warning(warn):
-            res = dtarr + other
-        expected = DatetimeIndex(
-            [dti[n] + other[n] for n in range(len(dti))], name=dti.name, freq="infer"
-        )
->>>>>>> dec736f3
         expected = tm.box_expected(expected, box_with_array)
 
         if box_other:
             other = tm.box_expected(other, box_with_array)
 
-        warn = None if box_with_array is pd.DataFrame else PerformanceWarning
+        warn = PerformanceWarning
+        if box_with_array is pd.DataFrame and not (tz is None and not box_other):
+            warn = None
         with tm.assert_produces_warning(warn):
             res = op(dtarr, other)
 
