--- conflicted
+++ resolved
@@ -652,62 +652,62 @@
     # Addition/Subtraction of timedelta-like
 
     def test_dt64arr_add_timedeltalike_scalar(self, tz_naive_fixture,
-                                              two_hours, box_with_array):
+                                              two_hours, box_T_with_array):
         # GH#22005, GH#22163 check DataFrame doesn't raise TypeError
+        box, transpose = box_T_with_array
         tz = tz_naive_fixture
 
         rng = pd.date_range('2000-01-01', '2000-02-01', tz=tz)
         expected = pd.date_range('2000-01-01 02:00',
                                  '2000-02-01 02:00', tz=tz)
 
-        # FIXME: calling with transpose=True raises ValueError
-        rng = tm.box_expected(rng, box_with_array, transpose=False)
-        expected = tm.box_expected(expected, box_with_array, transpose=False)
+        rng = tm.box_expected(rng, box, transpose=transpose)
+        expected = tm.box_expected(expected, box, transpose=transpose)
 
         result = rng + two_hours
         tm.assert_equal(result, expected)
 
     def test_dt64arr_iadd_timedeltalike_scalar(self, tz_naive_fixture,
-                                               two_hours, box_with_array):
+                                               two_hours, box_T_with_array):
+        box, transpose = box_T_with_array
         tz = tz_naive_fixture
 
         rng = pd.date_range('2000-01-01', '2000-02-01', tz=tz)
         expected = pd.date_range('2000-01-01 02:00',
                                  '2000-02-01 02:00', tz=tz)
 
-        # FIXME: calling with transpose=True raises ValueError
-        rng = tm.box_expected(rng, box_with_array, transpose=False)
-        expected = tm.box_expected(expected, box_with_array, transpose=False)
+        rng = tm.box_expected(rng, box, transpose=transpose)
+        expected = tm.box_expected(expected, box, transpose=transpose)
 
         rng += two_hours
         tm.assert_equal(rng, expected)
 
     def test_dt64arr_sub_timedeltalike_scalar(self, tz_naive_fixture,
-                                              two_hours, box_with_array):
+                                              two_hours, box_T_with_array):
+        box, transpose = box_T_with_array
         tz = tz_naive_fixture
 
         rng = pd.date_range('2000-01-01', '2000-02-01', tz=tz)
         expected = pd.date_range('1999-12-31 22:00',
                                  '2000-01-31 22:00', tz=tz)
 
-        # FIXME: calling with transpose=True raises ValueError
-        rng = tm.box_expected(rng, box_with_array, transpose=False)
-        expected = tm.box_expected(expected, box_with_array, transpose=False)
+        rng = tm.box_expected(rng, box, transpose=transpose)
+        expected = tm.box_expected(expected, box, transpose=transpose)
 
         result = rng - two_hours
         tm.assert_equal(result, expected)
 
     def test_dt64arr_isub_timedeltalike_scalar(self, tz_naive_fixture,
-                                               two_hours, box_with_array):
+                                               two_hours, box_T_with_array):
+        box, transpose = box_T_with_array
         tz = tz_naive_fixture
 
         rng = pd.date_range('2000-01-01', '2000-02-01', tz=tz)
         expected = pd.date_range('1999-12-31 22:00',
                                  '2000-01-31 22:00', tz=tz)
 
-        # FIXME: calling with transpose=True raises ValueError
-        rng = tm.box_expected(rng, box_with_array, transpose=False)
-        expected = tm.box_expected(expected, box_with_array, transpose=False)
+        rng = tm.box_expected(rng, box, transpose=transpose)
+        expected = tm.box_expected(expected, box, transpose=transpose)
 
         rng -= two_hours
         tm.assert_equal(rng, expected)
@@ -737,18 +737,18 @@
         result = np.timedelta64(5, 'ms') + dtarr
         tm.assert_equal(result, expected)
 
-    def test_dt64arr_add_sub_td64_nat(self, box_with_array, tz_naive_fixture):
+    def test_dt64arr_add_sub_td64_nat(self, box_T_with_array,
+                                      tz_naive_fixture):
         # GH#23320 special handling for timedelta64("NaT")
+        box, transpose = box_T_with_array
         tz = tz_naive_fixture
 
         dti = pd.date_range("1994-04-01", periods=9, tz=tz, freq="QS")
         other = np.timedelta64("NaT")
         expected = pd.DatetimeIndex(["NaT"] * 9, tz=tz)
 
-        # FIXME: fails with transpose=True due to tz-aware DataFrame
-        #  transpose bug
-        obj = tm.box_expected(dti, box_with_array, transpose=False)
-        expected = tm.box_expected(expected, box_with_array, transpose=False)
+        obj = tm.box_expected(dti, box, transpose=transpose)
+        expected = tm.box_expected(expected, box, transpose=transpose)
 
         result = obj + other
         tm.assert_equal(result, expected)
@@ -761,9 +761,6 @@
 
     def test_dt64arr_add_sub_td64ndarray(self, tz_naive_fixture,
                                          box_with_array):
-        if box_with_array is pd.DataFrame:
-            pytest.xfail("FIXME: ValueError with transpose; "
-                         "alignment error without")
 
         tz = tz_naive_fixture
         dti = pd.date_range('2016-01-01', periods=3, tz=tz)
@@ -825,38 +822,40 @@
         result = dt64 - dtarr
         tm.assert_equal(result, -expected)
 
-    def test_dt64arr_sub_timestamp(self, box):
+    def test_dt64arr_sub_timestamp(self, box_T_with_array):
+        box, transpose = box_T_with_array
+
         ser = pd.date_range('2014-03-17', periods=2, freq='D',
                             tz='US/Eastern')
         ts = ser[0]
 
-        # FIXME: transpose raises ValueError
-        ser = tm.box_expected(ser, box, transpose=False)
+        ser = tm.box_expected(ser, box, transpose=transpose)
 
         delta_series = pd.Series([np.timedelta64(0, 'D'),
                                   np.timedelta64(1, 'D')])
-        expected = tm.box_expected(delta_series, box, transpose=False)
+        expected = tm.box_expected(delta_series, box, transpose=transpose)
 
         tm.assert_equal(ser - ts, expected)
         tm.assert_equal(ts - ser, -expected)
 
-    def test_dt64arr_sub_NaT(self, box):
+    def test_dt64arr_sub_NaT(self, box_T_with_array):
         # GH#18808
+        box, transpose = box_T_with_array
+
         dti = pd.DatetimeIndex([pd.NaT, pd.Timestamp('19900315')])
-        ser = tm.box_expected(dti, box, transpose=False)
+        ser = tm.box_expected(dti, box, transpose=transpose)
 
         result = ser - pd.NaT
         expected = pd.Series([pd.NaT, pd.NaT], dtype='timedelta64[ns]')
-        # FIXME: raises ValueError with transpose
-        expected = tm.box_expected(expected, box, transpose=False)
+        expected = tm.box_expected(expected, box, transpose=transpose)
         tm.assert_equal(result, expected)
 
         dti_tz = dti.tz_localize('Asia/Tokyo')
-        ser_tz = tm.box_expected(dti_tz, box, transpose=False)
+        ser_tz = tm.box_expected(dti_tz, box, transpose=transpose)
 
         result = ser_tz - pd.NaT
         expected = pd.Series([pd.NaT, pd.NaT], dtype='timedelta64[ns]')
-        expected = tm.box_expected(expected, box, transpose=False)
+        expected = tm.box_expected(expected, box, transpose=transpose)
         tm.assert_equal(result, expected)
 
     # -------------------------------------------------------------
@@ -876,9 +875,6 @@
 
     def test_dt64arr_aware_sub_dt64ndarray_raises(self, tz_aware_fixture,
                                                   box_with_array):
-        if box_with_array is pd.DataFrame:
-            pytest.xfail("FIXME: ValueError with transpose; "
-                         "alignment error without")
 
         tz = tz_aware_fixture
         dti = pd.date_range('2016-01-01', periods=3, tz=tz)
@@ -896,9 +892,6 @@
 
     def test_dt64arr_add_dt64ndarray_raises(self, tz_naive_fixture,
                                             box_with_array):
-        if box_with_array is pd.DataFrame:
-            pytest.xfail("FIXME: ValueError with transpose; "
-                         "alignment error without")
 
         tz = tz_naive_fixture
         dti = pd.date_range('2016-01-01', periods=3, tz=tz)
@@ -1399,74 +1392,6 @@
             other - dti
 
     # -------------------------------------------------------------
-<<<<<<< HEAD
-    # Binary operations DatetimeIndex and timedelta-like
-
-    def test_dti_add_timedeltalike(self, tz_naive_fixture, two_hours,
-                                   box_T_with_datetime):
-        # GH#22005, GH#22163 check DataFrame doesn't raise TypeError
-        box, transpose = box_T_with_datetime
-
-        tz = tz_naive_fixture
-        rng = pd.date_range('2000-01-01', '2000-02-01', tz=tz)
-
-        rng = tm.box_expected(rng, box, transpose=transpose)
-
-        result = rng + two_hours
-        expected = pd.date_range('2000-01-01 02:00',
-                                 '2000-02-01 02:00', tz=tz)
-        expected = tm.box_expected(expected, box, transpose=transpose)
-        tm.assert_equal(result, expected)
-
-    def test_dti_iadd_timedeltalike(self, tz_naive_fixture, two_hours):
-        tz = tz_naive_fixture
-        rng = pd.date_range('2000-01-01', '2000-02-01', tz=tz)
-        expected = pd.date_range('2000-01-01 02:00',
-                                 '2000-02-01 02:00', tz=tz)
-        rng += two_hours
-        tm.assert_index_equal(rng, expected)
-
-    def test_dti_sub_timedeltalike(self, tz_naive_fixture, two_hours):
-        tz = tz_naive_fixture
-        rng = pd.date_range('2000-01-01', '2000-02-01', tz=tz)
-        expected = pd.date_range('1999-12-31 22:00',
-                                 '2000-01-31 22:00', tz=tz)
-        result = rng - two_hours
-        tm.assert_index_equal(result, expected)
-
-    def test_dti_isub_timedeltalike(self, tz_naive_fixture, two_hours):
-        tz = tz_naive_fixture
-        rng = pd.date_range('2000-01-01', '2000-02-01', tz=tz)
-        expected = pd.date_range('1999-12-31 22:00',
-                                 '2000-01-31 22:00', tz=tz)
-        rng -= two_hours
-        tm.assert_index_equal(rng, expected)
-
-    def test_dt64arr_add_sub_td64_nat(self, box_with_transpose,
-                                      tz_naive_fixture):
-        # GH#23320 special handling for timedelta64("NaT")
-        box, transpose = box_with_transpose
-        tz = tz_naive_fixture
-
-        dti = pd.date_range("1994-04-01", periods=9, tz=tz, freq="QS")
-        other = np.timedelta64("NaT")
-        expected = pd.DatetimeIndex(["NaT"] * 9, tz=tz)
-
-        obj = tm.box_expected(dti, box, transpose=transpose)
-        expected = tm.box_expected(expected, box, transpose=transpose)
-
-        result = obj + other
-        tm.assert_equal(result, expected)
-        result = other + obj
-        tm.assert_equal(result, expected)
-        result = obj - other
-        tm.assert_equal(result, expected)
-        with pytest.raises(TypeError):
-            other - obj
-
-    # -------------------------------------------------------------
-=======
->>>>>>> e6eec3ef
     # Binary operations DatetimeIndex and TimedeltaIndex/array
 
     def test_dti_add_tdi(self, tz_naive_fixture):
@@ -1948,16 +1873,9 @@
             res3 = dti - other
         tm.assert_series_equal(res3, expected_sub)
 
-<<<<<<< HEAD
-    def test_dti_add_offset_tzaware(self, tz_aware_fixture,
-                                    box_T_with_datetime):
+    def test_dti_add_offset_tzaware(self, tz_aware_fixture, box_T_with_array):
         # GH#21610, GH#22163 ensure DataFrame doesn't return object-dtype
-        box, transpose = box_T_with_datetime
-
-=======
-    def test_dti_add_offset_tzaware(self, tz_aware_fixture, box_with_array):
-        # GH#21610, GH#22163 ensure DataFrame doesn't return object-dtype
->>>>>>> e6eec3ef
+        box, transpose = box_T_with_array
         timezone = tz_aware_fixture
         if timezone == 'US/Pacific':
             dates = date_range('2012-11-01', periods=3, tz=timezone)
@@ -1969,14 +1887,8 @@
         expected = DatetimeIndex(['2010-11-01 05:00', '2010-11-01 06:00',
                                   '2010-11-01 07:00'], freq='H', tz=timezone)
 
-<<<<<<< HEAD
         dates = tm.box_expected(dates, box, transpose=transpose)
         expected = tm.box_expected(expected, box, transpose=transpose)
-=======
-        # FIXME: these raise ValueError with transpose=True
-        dates = tm.box_expected(dates, box_with_array, transpose=False)
-        expected = tm.box_expected(expected, box_with_array, transpose=False)
->>>>>>> e6eec3ef
 
         # TODO: parametrize over the scalar being added?  radd?  sub?
         offset = dates + pd.offsets.Hour(5)
