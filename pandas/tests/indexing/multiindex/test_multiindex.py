import numpy as np
import pytest

import pandas._libs.index as _index
from pandas.errors import PerformanceWarning

import pandas as pd
from pandas import (
    DataFrame,
    Index,
    MultiIndex,
    Series,
)
import pandas._testing as tm


class TestMultiIndexBasic:
    def test_multiindex_perf_warn(self):
        df = DataFrame(
            {
                "jim": [0, 0, 1, 1],
                "joe": ["x", "x", "z", "y"],
                "jolie": np.random.rand(4),
            }
        ).set_index(["jim", "joe"])

        with tm.assert_produces_warning(PerformanceWarning):
            df.loc[(1, "z")]

        df = df.iloc[[2, 1, 3, 0]]
        with tm.assert_produces_warning(PerformanceWarning):
            df.loc[(0,)]

    def test_indexing_over_hashtable_size_cutoff(self):
        n = 10000

        old_cutoff = _index._SIZE_CUTOFF
        _index._SIZE_CUTOFF = 20000

        s = Series(np.arange(n), MultiIndex.from_arrays((["a"] * n, np.arange(n))))

        # hai it works!
        assert s[("a", 5)] == 5
        assert s[("a", 6)] == 6
        assert s[("a", 7)] == 7

        _index._SIZE_CUTOFF = old_cutoff

    def test_multi_nan_indexing(self):
        # GH 3588
        df = DataFrame(
            {
                "a": ["R1", "R2", np.nan, "R4"],
                "b": ["C1", "C2", "C3", "C4"],
                "c": [10, 15, np.nan, 20],
            }
        )
        result = df.set_index(["a", "b"], drop=False)
        expected = DataFrame(
            {
                "a": ["R1", "R2", np.nan, "R4"],
                "b": ["C1", "C2", "C3", "C4"],
                "c": [10, 15, np.nan, 20],
            },
            index=[
                Index(["R1", "R2", np.nan, "R4"], name="a"),
                Index(["C1", "C2", "C3", "C4"], name="b"),
            ],
        )
        tm.assert_frame_equal(result, expected)

    def test_exclusive_nat_column_indexing(self):
        # GH 38025
        # test multi indexing when one column exclusively contains NaT values
        df = DataFrame(
            {
                "a": [pd.NaT, pd.NaT, pd.NaT, pd.NaT],
                "b": ["C1", "C2", "C3", "C4"],
                "c": [10, 15, np.nan, 20],
            }
        )
        df = df.set_index(["a", "b"])
        expected = DataFrame(
            {
                "c": [10, 15, np.nan, 20],
            },
            index=[
                Index([pd.NaT, pd.NaT, pd.NaT, pd.NaT], name="a"),
                Index(["C1", "C2", "C3", "C4"], name="b"),
            ],
        )
        tm.assert_frame_equal(df, expected)

    def test_nested_tuples_duplicates(self):
        # GH#30892

        dti = pd.to_datetime(["20190101", "20190101", "20190102"])
        idx = Index(["a", "a", "c"])
        mi = MultiIndex.from_arrays([dti, idx], names=["index1", "index2"])

        df = DataFrame({"c1": [1, 2, 3], "c2": [np.nan, np.nan, np.nan]}, index=mi)

        expected = DataFrame({"c1": df["c1"], "c2": [1.0, 1.0, np.nan]}, index=mi)

        df2 = df.copy(deep=True)
        df2.loc[(dti[0], "a"), "c2"] = 1.0
        tm.assert_frame_equal(df2, expected)

        df3 = df.copy(deep=True)
        df3.loc[[(dti[0], "a")], "c2"] = 1.0
        tm.assert_frame_equal(df3, expected)

    def test_multiindex_with_datatime_level_preserves_freq(self):
        # https://github.com/pandas-dev/pandas/issues/35563
        idx = Index(range(2), name="A")
        dti = pd.date_range("2020-01-01", periods=7, freq="D", name="B")
        mi = MultiIndex.from_product([idx, dti])
        df = DataFrame(np.random.randn(14, 2), index=mi)
        result = df.loc[0].index
        tm.assert_index_equal(result, dti)
        assert result.freq == dti.freq

    def test_multiindex_complex(self):
        # GH#42145
        complex_data = [1 + 2j, 4 - 3j, 10 - 1j]
        non_complex_data = [3, 4, 5]
        result = DataFrame(
            {
                "x": complex_data,
                "y": non_complex_data,
                "z": non_complex_data,
            }
        )
        result.set_index(["x", "y"], inplace=True)
        expected = DataFrame(
            {"z": non_complex_data},
            index=MultiIndex.from_arrays(
                [complex_data, non_complex_data],
                names=("x", "y"),
            ),
        )
        tm.assert_frame_equal(result, expected)

    def test_rename_multiindex_with_duplicates(self):
        # GH 38015
        mi = MultiIndex.from_tuples([("A", "cat"), ("B", "cat"), ("B", "cat")])
        df = DataFrame(index=mi)
        df = df.rename(index={"A": "Apple"}, level=0)

        mi2 = MultiIndex.from_tuples([("Apple", "cat"), ("B", "cat"), ("B", "cat")])
        expected = DataFrame(index=mi2)
        tm.assert_frame_equal(df, expected)

    @pytest.mark.parametrize(
        "data_result, data_expected",
        [
            (
                [
                    [(81.0, np.nan), (np.nan, np.nan)],
                    [(np.nan, np.nan), (82.0, np.nan)],
                    [1, 2],
                    [1, 2],
                ],
                [
                    [(81.0, np.nan), (np.nan, np.nan)],
                    [(81.0, np.nan), (np.nan, np.nan)],
                    [1, 2],
                    [1, 1],
                ],
            ),
            (
                [
                    [(81.0, np.nan), (np.nan, np.nan)],
                    [(np.nan, np.nan), (81.0, np.nan)],
                    [1, 2],
                    [1, 2],
                ],
                [
                    [(81.0, np.nan), (np.nan, np.nan)],
                    [(81.0, np.nan), (np.nan, np.nan)],
                    [1, 2],
                    [2, 1],
                ],
            ),
        ],
    )
    def test_subtracting_two_series_with_unordered_index_and_all_nan_index(
        self, data_result, data_expected
    ):
        # GH 38439
        a_index_result = MultiIndex.from_tuples(data_result[0])
        b_index_result = MultiIndex.from_tuples(data_result[1])
        a_series_result = Series(data_result[2], index=a_index_result)
        b_series_result = Series(data_result[3], index=b_index_result)
        result = a_series_result.align(b_series_result)

        a_index_expected = MultiIndex.from_tuples(data_expected[0])
        b_index_expected = MultiIndex.from_tuples(data_expected[1])
        a_series_expected = Series(data_expected[2], index=a_index_expected)
        b_series_expected = Series(data_expected[3], index=b_index_expected)
        a_series_expected.index = a_series_expected.index.set_levels(
            [
                a_series_expected.index.levels[0].astype("float"),
                a_series_expected.index.levels[1].astype("float"),
            ]
        )
        b_series_expected.index = b_series_expected.index.set_levels(
            [
                b_series_expected.index.levels[0].astype("float"),
                b_series_expected.index.levels[1].astype("float"),
            ]
        )

        tm.assert_series_equal(result[0], a_series_expected)
        tm.assert_series_equal(result[1], b_series_expected)

<<<<<<< HEAD
    def test_nunique_raises_not_implemented_error(self):
        # GH 34019
        n = DataFrame([[1, 2], [1, 2]]).set_index([0, 1]).index.nunique()
        assert n == 1
=======
    def test_multiindex_repeated_keys(self):
        # GH19414
        tm.assert_series_equal(
            Series([1, 2], MultiIndex.from_arrays([["a", "b"]])).loc[
                ["a", "a", "b", "b"]
            ],
            Series([1, 1, 2, 2], MultiIndex.from_arrays([["a", "a", "b", "b"]])),
        )
>>>>>>> d52f2ce0
<|MERGE_RESOLUTION|>--- conflicted
+++ resolved
@@ -214,12 +214,11 @@
         tm.assert_series_equal(result[0], a_series_expected)
         tm.assert_series_equal(result[1], b_series_expected)
 
-<<<<<<< HEAD
     def test_nunique_raises_not_implemented_error(self):
         # GH 34019
         n = DataFrame([[1, 2], [1, 2]]).set_index([0, 1]).index.nunique()
         assert n == 1
-=======
+
     def test_multiindex_repeated_keys(self):
         # GH19414
         tm.assert_series_equal(
@@ -227,5 +226,4 @@
                 ["a", "a", "b", "b"]
             ],
             Series([1, 1, 2, 2], MultiIndex.from_arrays([["a", "a", "b", "b"]])),
-        )
->>>>>>> d52f2ce0
+        )