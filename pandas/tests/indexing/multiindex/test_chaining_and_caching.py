--- conflicted
+++ resolved
@@ -1,11 +1,6 @@
 import numpy as np
 
 from pandas._libs import index as libindex
-<<<<<<< HEAD
-import pandas.util._test_decorators as td
-=======
-from pandas.errors import SettingWithCopyError
->>>>>>> 3c15cfdf
 
 from pandas import (
     DataFrame,
