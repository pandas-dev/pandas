--- conflicted
+++ resolved
@@ -9,7 +9,6 @@
 from pandas.util import testing as tm
 
 
-<<<<<<< HEAD
 def test_series_getitem_multiindex():
 
     # GH 6018
@@ -61,8 +60,8 @@
 
     index = MultiIndex(levels=[['D', 'B', 'C'],
                                [0, 26, 27, 37, 57, 67, 75, 82]],
-                       labels=[[0, 0, 0, 1, 2, 2, 2, 2, 2, 2],
-                               [1, 3, 4, 6, 0, 2, 2, 3, 5, 7]],
+                       codes=[[0, 0, 0, 1, 2, 2, 2, 2, 2, 2],
+                              [1, 3, 4, 6, 0, 2, 2, 3, 5, 7]],
                        names=['tag', 'day'])
     arr = np.random.randn(len(index), 1)
     df = DataFrame(arr, index=index, columns=['val'])
@@ -84,8 +83,8 @@
     # A is treated as a special Timestamp
     index = MultiIndex(levels=[['A', 'B', 'C'],
                                [0, 26, 27, 37, 57, 67, 75, 82]],
-                       labels=[[0, 0, 0, 1, 2, 2, 2, 2, 2, 2],
-                               [1, 3, 4, 6, 0, 2, 2, 3, 5, 7]],
+                       codes=[[0, 0, 0, 1, 2, 2, 2, 2, 2, 2],
+                              [1, 3, 4, 6, 0, 2, 2, 3, 5, 7]],
                        names=['tag', 'day'])
     df = DataFrame(arr, index=index, columns=['val'])
     result = df.val['A']
@@ -263,8 +262,8 @@
 
 def test_getitem_int(multiindex_dataframe_random_data):
     levels = [[0, 1], [0, 1, 2]]
-    labels = [[0, 0, 0, 1, 1, 1], [0, 1, 2, 0, 1, 2]]
-    index = MultiIndex(levels=levels, labels=labels)
+    codes = [[0, 0, 0, 1, 1, 1], [0, 1, 2, 0, 1, 2]]
+    index = MultiIndex(levels=levels, codes=codes)
 
     frame = DataFrame(np.random.randn(6, 2), index=index)
 
@@ -343,338 +342,4 @@
     result = df['routine1', 'result1']
     expected = df['routine1', 'result1', '']
     expected = expected.rename(('routine1', 'result1'))
-    tm.assert_series_equal(result, expected)
-=======
-@pytest.mark.filterwarnings("ignore:\\n.ix:DeprecationWarning")
-class TestMultiIndexGetItem(object):
-
-    def test_series_getitem_multiindex(self):
-
-        # GH 6018
-        # series regression getitem with a multi-index
-
-        s = Series([1, 2, 3])
-        s.index = MultiIndex.from_tuples([(0, 0), (1, 1), (2, 1)])
-
-        result = s[:, 0]
-        expected = Series([1], index=[0])
-        tm.assert_series_equal(result, expected)
-
-        result = s.loc[:, 1]
-        expected = Series([2, 3], index=[1, 2])
-        tm.assert_series_equal(result, expected)
-
-        # xs
-        result = s.xs(0, level=0)
-        expected = Series([1], index=[0])
-        tm.assert_series_equal(result, expected)
-
-        result = s.xs(1, level=1)
-        expected = Series([2, 3], index=[1, 2])
-        tm.assert_series_equal(result, expected)
-
-        # GH6258
-        dt = list(date_range('20130903', periods=3))
-        idx = MultiIndex.from_product([list('AB'), dt])
-        s = Series([1, 3, 4, 1, 3, 4], index=idx)
-
-        result = s.xs('20130903', level=1)
-        expected = Series([1, 1], index=list('AB'))
-        tm.assert_series_equal(result, expected)
-
-        # GH5684
-        idx = MultiIndex.from_tuples([('a', 'one'), ('a', 'two'), ('b', 'one'),
-                                      ('b', 'two')])
-        s = Series([1, 2, 3, 4], index=idx)
-        s.index.set_names(['L1', 'L2'], inplace=True)
-        result = s.xs('one', level='L2')
-        expected = Series([1, 3], index=['a', 'b'])
-        expected.index.set_names(['L1'], inplace=True)
-        tm.assert_series_equal(result, expected)
-
-    def test_getitem_duplicates_multiindex(self):
-        # GH 5725 the 'A' happens to be a valid Timestamp so the doesn't raise
-        # the appropriate error, only in PY3 of course!
-
-        index = MultiIndex(levels=[['D', 'B', 'C'],
-                                   [0, 26, 27, 37, 57, 67, 75, 82]],
-                           codes=[[0, 0, 0, 1, 2, 2, 2, 2, 2, 2],
-                                  [1, 3, 4, 6, 0, 2, 2, 3, 5, 7]],
-                           names=['tag', 'day'])
-        arr = np.random.randn(len(index), 1)
-        df = DataFrame(arr, index=index, columns=['val'])
-        result = df.val['D']
-        expected = Series(arr.ravel()[0:3], name='val', index=Index(
-            [26, 37, 57], name='day'))
-        tm.assert_series_equal(result, expected)
-
-        def f():
-            df.val['A']
-
-        pytest.raises(KeyError, f)
-
-        def f():
-            df.val['X']
-
-        pytest.raises(KeyError, f)
-
-        # A is treated as a special Timestamp
-        index = MultiIndex(levels=[['A', 'B', 'C'],
-                                   [0, 26, 27, 37, 57, 67, 75, 82]],
-                           codes=[[0, 0, 0, 1, 2, 2, 2, 2, 2, 2],
-                                  [1, 3, 4, 6, 0, 2, 2, 3, 5, 7]],
-                           names=['tag', 'day'])
-        df = DataFrame(arr, index=index, columns=['val'])
-        result = df.val['A']
-        expected = Series(arr.ravel()[0:3], name='val', index=Index(
-            [26, 37, 57], name='day'))
-        tm.assert_series_equal(result, expected)
-
-        def f():
-            df.val['X']
-
-        pytest.raises(KeyError, f)
-
-        # GH 7866
-        # multi-index slicing with missing indexers
-        idx = MultiIndex.from_product([['A', 'B', 'C'],
-                                       ['foo', 'bar', 'baz']],
-                                      names=['one', 'two'])
-        s = Series(np.arange(9, dtype='int64'), index=idx).sort_index()
-
-        exp_idx = MultiIndex.from_product([['A'], ['foo', 'bar', 'baz']],
-                                          names=['one', 'two'])
-        expected = Series(np.arange(3, dtype='int64'),
-                          index=exp_idx).sort_index()
-
-        result = s.loc[['A']]
-        tm.assert_series_equal(result, expected)
-        result = s.loc[['A', 'D']]
-        tm.assert_series_equal(result, expected)
-
-        # not any values found
-        pytest.raises(KeyError, lambda: s.loc[['D']])
-
-        # empty ok
-        result = s.loc[[]]
-        expected = s.iloc[[]]
-        tm.assert_series_equal(result, expected)
-
-        idx = pd.IndexSlice
-        expected = Series([0, 3, 6], index=MultiIndex.from_product(
-            [['A', 'B', 'C'], ['foo']], names=['one', 'two'])).sort_index()
-
-        result = s.loc[idx[:, ['foo']]]
-        tm.assert_series_equal(result, expected)
-        result = s.loc[idx[:, ['foo', 'bah']]]
-        tm.assert_series_equal(result, expected)
-
-        # GH 8737
-        # empty indexer
-        multi_index = MultiIndex.from_product((['foo', 'bar', 'baz'],
-                                               ['alpha', 'beta']))
-        df = DataFrame(
-            np.random.randn(5, 6), index=range(5), columns=multi_index)
-        df = df.sort_index(level=0, axis=1)
-
-        expected = DataFrame(index=range(5),
-                             columns=multi_index.reindex([])[0])
-        result1 = df.loc[:, ([], slice(None))]
-        result2 = df.loc[:, (['foo'], [])]
-        tm.assert_frame_equal(result1, expected)
-        tm.assert_frame_equal(result2, expected)
-
-        # regression from < 0.14.0
-        # GH 7914
-        df = DataFrame([[np.mean, np.median], ['mean', 'median']],
-                       columns=MultiIndex.from_tuples([('functs', 'mean'),
-                                                       ('functs', 'median')]),
-                       index=['function', 'name'])
-        result = df.loc['function', ('functs', 'mean')]
-        assert result == np.mean
-
-    def test_getitem_simple(self, multiindex_dataframe_random_data):
-        frame = multiindex_dataframe_random_data
-        df = frame.T
-
-        col = df['foo', 'one']
-        tm.assert_almost_equal(col.values, df.values[:, 0])
-        with pytest.raises(KeyError):
-            df[('foo', 'four')]
-        with pytest.raises(KeyError):
-            df['foobar']
-
-    def test_series_getitem(
-            self, multiindex_year_month_day_dataframe_random_data):
-        ymd = multiindex_year_month_day_dataframe_random_data
-        s = ymd['A']
-
-        result = s[2000, 3]
-
-        # TODO(wesm): unused?
-        # result2 = s.loc[2000, 3]
-
-        expected = s.reindex(s.index[42:65])
-        expected.index = expected.index.droplevel(0).droplevel(0)
-        tm.assert_series_equal(result, expected)
-
-        result = s[2000, 3, 10]
-        expected = s[49]
-        assert result == expected
-
-        # fancy
-        expected = s.reindex(s.index[49:51])
-        result = s.loc[[(2000, 3, 10), (2000, 3, 13)]]
-        tm.assert_series_equal(result, expected)
-
-        with catch_warnings(record=True):
-            simplefilter("ignore", DeprecationWarning)
-            result = s.ix[[(2000, 3, 10), (2000, 3, 13)]]
-        tm.assert_series_equal(result, expected)
-
-        # key error
-        pytest.raises(KeyError, s.__getitem__, (2000, 3, 4))
-
-    def test_series_getitem_corner(
-            self, multiindex_year_month_day_dataframe_random_data):
-        ymd = multiindex_year_month_day_dataframe_random_data
-        s = ymd['A']
-
-        # don't segfault, GH #495
-        # out of bounds access
-        pytest.raises(IndexError, s.__getitem__, len(ymd))
-
-        # generator
-        result = s[(x > 0 for x in s)]
-        expected = s[s > 0]
-        tm.assert_series_equal(result, expected)
-
-    def test_frame_getitem_multicolumn_empty_level(self):
-        f = DataFrame({'a': ['1', '2', '3'], 'b': ['2', '3', '4']})
-        f.columns = [['level1 item1', 'level1 item2'], ['', 'level2 item2'],
-                     ['level3 item1', 'level3 item2']]
-
-        result = f['level1 item1']
-        expected = DataFrame([['1'], ['2'], ['3']], index=f.index,
-                             columns=['level3 item1'])
-        tm.assert_frame_equal(result, expected)
-
-    def test_getitem_tuple_plus_slice(self):
-        # GH #671
-        df = DataFrame({'a': lrange(10),
-                        'b': lrange(10),
-                        'c': np.random.randn(10),
-                        'd': np.random.randn(10)})
-
-        idf = df.set_index(['a', 'b'])
-
-        result = idf.loc[(0, 0), :]
-        expected = idf.loc[0, 0]
-        expected2 = idf.xs((0, 0))
-        with catch_warnings(record=True):
-            simplefilter("ignore", DeprecationWarning)
-            expected3 = idf.ix[0, 0]
-
-        tm.assert_series_equal(result, expected)
-        tm.assert_series_equal(result, expected2)
-        tm.assert_series_equal(result, expected3)
-
-    def test_getitem_toplevel(self, multiindex_dataframe_random_data):
-        frame = multiindex_dataframe_random_data
-        df = frame.T
-
-        result = df['foo']
-        expected = df.reindex(columns=df.columns[:3])
-        expected.columns = expected.columns.droplevel(0)
-        tm.assert_frame_equal(result, expected)
-
-        result = df['bar']
-        result2 = df.loc[:, 'bar']
-
-        expected = df.reindex(columns=df.columns[3:5])
-        expected.columns = expected.columns.droplevel(0)
-        tm.assert_frame_equal(result, expected)
-        tm.assert_frame_equal(result, result2)
-
-    def test_getitem_int(self, multiindex_dataframe_random_data):
-        levels = [[0, 1], [0, 1, 2]]
-        codes = [[0, 0, 0, 1, 1, 1], [0, 1, 2, 0, 1, 2]]
-        index = MultiIndex(levels=levels, codes=codes)
-
-        frame = DataFrame(np.random.randn(6, 2), index=index)
-
-        result = frame.loc[1]
-        expected = frame[-3:]
-        expected.index = expected.index.droplevel(0)
-        tm.assert_frame_equal(result, expected)
-
-        # raises exception
-        pytest.raises(KeyError, frame.loc.__getitem__, 3)
-
-        # however this will work
-        frame = multiindex_dataframe_random_data
-        result = frame.iloc[2]
-        expected = frame.xs(frame.index[2])
-        tm.assert_series_equal(result, expected)
-
-    def test_frame_getitem_view(self, multiindex_dataframe_random_data):
-        frame = multiindex_dataframe_random_data
-        df = frame.T.copy()
-
-        # this works because we are modifying the underlying array
-        # really a no-no
-        df['foo'].values[:] = 0
-        assert (df['foo'].values == 0).all()
-
-        # but not if it's mixed-type
-        df['foo', 'four'] = 'foo'
-        df = df.sort_index(level=0, axis=1)
-
-        # this will work, but will raise/warn as its chained assignment
-        def f():
-            df['foo']['one'] = 2
-            return df
-
-        pytest.raises(com.SettingWithCopyError, f)
-
-        try:
-            df = f()
-        except ValueError:
-            pass
-        assert (df['foo', 'one'] == 0).all()
-
-    def test_getitem_lowerdim_corner(self, multiindex_dataframe_random_data):
-        frame = multiindex_dataframe_random_data
-        pytest.raises(KeyError, frame.loc.__getitem__,
-                      (('bar', 'three'), 'B'))
-
-        # in theory should be inserting in a sorted space????
-        frame.loc[('bar', 'three'), 'B'] = 0
-        assert frame.sort_index().loc[('bar', 'three'), 'B'] == 0
-
-    @pytest.mark.parametrize('unicode_strings', [True, False])
-    def test_mixed_depth_get(self, unicode_strings):
-        # If unicode_strings is True, the column labels in dataframe
-        # construction will use unicode strings in Python 2 (pull request
-        # #17099).
-
-        arrays = [['a', 'top', 'top', 'routine1', 'routine1', 'routine2'],
-                  ['', 'OD', 'OD', 'result1', 'result2', 'result1'],
-                  ['', 'wx', 'wy', '', '', '']]
-
-        if unicode_strings:
-            arrays = [[u(s) for s in arr] for arr in arrays]
-
-        tuples = sorted(zip(*arrays))
-        index = MultiIndex.from_tuples(tuples)
-        df = DataFrame(np.random.randn(4, 6), columns=index)
-
-        result = df['a']
-        expected = df['a', '', ''].rename('a')
-        tm.assert_series_equal(result, expected)
-
-        result = df['routine1', 'result1']
-        expected = df['routine1', 'result1', '']
-        expected = expected.rename(('routine1', 'result1'))
-        tm.assert_series_equal(result, expected)
->>>>>>> 029cde20
+    tm.assert_series_equal(result, expected)