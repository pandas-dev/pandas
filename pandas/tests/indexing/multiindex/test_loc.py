--- conflicted
+++ resolved
@@ -616,18 +616,17 @@
     tm.assert_frame_equal(result, expected)
 
 
-<<<<<<< HEAD
+def test_getitem_non_found_tuple():
+    # GH: 25236
+    df = DataFrame([[1, 2, 3, 4]], columns=["a", "b", "c", "d"]).set_index(
+        ["a", "b", "c"]
+    )
+    with pytest.raises(KeyError, match=r"\(2\.0, 2\.0, 3\.0\)"):
+        df.loc[(2.0, 2.0, 3.0)]
+
+
 def test_get_loc_datetime_index():
     # GH: 18185
     index = pd.date_range("2001-01-01", periods=100)
     mi = MultiIndex.from_arrays([index])
-    assert mi.get_loc("2001-01") == slice(0, 31, None)
-=======
-def test_getitem_non_found_tuple():
-    # GH: 25236
-    df = DataFrame([[1, 2, 3, 4]], columns=["a", "b", "c", "d"]).set_index(
-        ["a", "b", "c"]
-    )
-    with pytest.raises(KeyError, match=r"\(2\.0, 2\.0, 3\.0\)"):
-        df.loc[(2.0, 2.0, 3.0)]
->>>>>>> ce719fd9
+    assert mi.get_loc("2001-01") == slice(0, 31, None)