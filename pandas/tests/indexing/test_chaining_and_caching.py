from string import ascii_letters

import numpy as np
import pytest

<<<<<<< HEAD
import pandas.util._test_decorators as td
=======
from pandas.errors import (
    SettingWithCopyError,
    SettingWithCopyWarning,
)
>>>>>>> 3c15cfdf

import pandas as pd
from pandas import (
    DataFrame,
    Index,
    Series,
    Timestamp,
    date_range,
    option_context,
)
import pandas._testing as tm

msg = "A value is trying to be set on a copy of a slice from a DataFrame"


def random_text(nobs=100):
    # Construct a DataFrame where each row is a random slice from 'letters'
    idxs = np.random.default_rng(2).integers(len(ascii_letters), size=(nobs, 2))
    idxs.sort(axis=1)
    strings = [ascii_letters[x[0] : x[1]] for x in idxs]

    return DataFrame(strings, columns=["letters"])


class TestCaching:
    def test_slice_consolidate_invalidate_item_cache(self, using_copy_on_write):
        # this is chained assignment, but will 'work'
        with option_context("chained_assignment", None):
            # #3970
            df = DataFrame({"aa": np.arange(5), "bb": [2.2] * 5})

            # Creates a second float block
            df["cc"] = 0.0

            # caches a reference to the 'bb' series
            df["bb"]

            # Assignment to wrong series
            with tm.raises_chained_assignment_error():
                df["bb"].iloc[0] = 0.17
            tm.assert_almost_equal(df["bb"][0], 2.2)

    @pytest.mark.parametrize("do_ref", [True, False])
    def test_setitem_cache_updating(self, do_ref):
        # GH 5424
        cont = ["one", "two", "three", "four", "five", "six", "seven"]

        df = DataFrame({"a": cont, "b": cont[3:] + cont[:3], "c": np.arange(7)})

        # ref the cache
        if do_ref:
            df.loc[0, "c"]

        # set it
        df.loc[7, "c"] = 1

        assert df.loc[0, "c"] == 0.0
        assert df.loc[7, "c"] == 1.0

    def test_setitem_cache_updating_slices(
        self, using_copy_on_write, warn_copy_on_write
    ):
        # GH 7084
        # not updating cache on series setting with slices
        expected = DataFrame(
            {"A": [600, 600, 600]}, index=date_range("5/7/2014", "5/9/2014")
        )
        out = DataFrame({"A": [0, 0, 0]}, index=date_range("5/7/2014", "5/9/2014"))
        df = DataFrame({"C": ["A", "A", "A"], "D": [100, 200, 300]})

        # loop through df to update out
        six = Timestamp("5/7/2014")
        eix = Timestamp("5/9/2014")
        for ix, row in df.iterrows():
            out.loc[six:eix, row["C"]] = out.loc[six:eix, row["C"]] + row["D"]

        tm.assert_frame_equal(out, expected)
        tm.assert_series_equal(out["A"], expected["A"])

        # try via a chain indexing
        # this actually works
        out = DataFrame({"A": [0, 0, 0]}, index=date_range("5/7/2014", "5/9/2014"))
        out_original = out.copy()
        for ix, row in df.iterrows():
            v = out[row["C"]][six:eix] + row["D"]
            with tm.raises_chained_assignment_error(
                (ix == 0) or warn_copy_on_write or using_copy_on_write
            ):
                out[row["C"]][six:eix] = v

        if not using_copy_on_write:
            tm.assert_frame_equal(out, expected)
            tm.assert_series_equal(out["A"], expected["A"])
        else:
            tm.assert_frame_equal(out, out_original)
            tm.assert_series_equal(out["A"], out_original["A"])

        out = DataFrame({"A": [0, 0, 0]}, index=date_range("5/7/2014", "5/9/2014"))
        for ix, row in df.iterrows():
            out.loc[six:eix, row["C"]] += row["D"]

        tm.assert_frame_equal(out, expected)
        tm.assert_series_equal(out["A"], expected["A"])

    def test_altering_series_clears_parent_cache(
        self, using_copy_on_write, warn_copy_on_write
    ):
        # GH #33675
        df = DataFrame([[1, 2], [3, 4]], index=["a", "b"], columns=["A", "B"])
        ser = df["A"]

        # Adding a new entry to ser swaps in a new array, so "A" needs to
        #  be removed from df._item_cache
        ser["c"] = 5
        assert len(ser) == 3
        assert df["A"] is not ser
        assert len(df["A"]) == 2


class TestChaining:
    def test_setitem_chained_setfault(self, using_copy_on_write):
        # GH6026
        data = ["right", "left", "left", "left", "right", "left", "timeout"]
        mdata = ["right", "left", "left", "left", "right", "left", "none"]

        df = DataFrame({"response": np.array(data)})
        mask = df.response == "timeout"
        with tm.raises_chained_assignment_error():
            df.response[mask] = "none"
        if using_copy_on_write:
            tm.assert_frame_equal(df, DataFrame({"response": data}))
        else:
            tm.assert_frame_equal(df, DataFrame({"response": mdata}))

        recarray = np.rec.fromarrays([data], names=["response"])
        df = DataFrame(recarray)
        mask = df.response == "timeout"
        with tm.raises_chained_assignment_error():
            df.response[mask] = "none"
        if using_copy_on_write:
            tm.assert_frame_equal(df, DataFrame({"response": data}))
        else:
            tm.assert_frame_equal(df, DataFrame({"response": mdata}))

        df = DataFrame({"response": data, "response1": data})
        df_original = df.copy()
        mask = df.response == "timeout"
        with tm.raises_chained_assignment_error():
            df.response[mask] = "none"
        if using_copy_on_write:
            tm.assert_frame_equal(df, df_original)
        else:
            tm.assert_frame_equal(df, DataFrame({"response": mdata, "response1": data}))

        # GH 6056
        expected = DataFrame({"A": [np.nan, "bar", "bah", "foo", "bar"]})
        df = DataFrame({"A": np.array(["foo", "bar", "bah", "foo", "bar"])})
        with tm.raises_chained_assignment_error():
            df["A"].iloc[0] = np.nan
        if using_copy_on_write:
            expected = DataFrame({"A": ["foo", "bar", "bah", "foo", "bar"]})
        else:
            expected = DataFrame({"A": [np.nan, "bar", "bah", "foo", "bar"]})
        result = df.head()
        tm.assert_frame_equal(result, expected)

        df = DataFrame({"A": np.array(["foo", "bar", "bah", "foo", "bar"])})
        with tm.raises_chained_assignment_error():
            df.A.iloc[0] = np.nan
        result = df.head()
        tm.assert_frame_equal(result, expected)

    @pytest.mark.arm_slow
    def test_detect_chained_assignment(self, using_copy_on_write):
        with option_context("chained_assignment", "raise"):
            # work with the chain
            expected = DataFrame([[-5, 1], [-6, 3]], columns=list("AB"))
            df = DataFrame(
                np.arange(4).reshape(2, 2), columns=list("AB"), dtype="int64"
            )
            df_original = df.copy()

            with tm.raises_chained_assignment_error():
                df["A"][0] = -5
            with tm.raises_chained_assignment_error():
                df["A"][1] = -6
            if using_copy_on_write:
                tm.assert_frame_equal(df, df_original)
            else:
                tm.assert_frame_equal(df, expected)

    @pytest.mark.arm_slow
<<<<<<< HEAD
    def test_detect_chained_assignment_raises(self):
=======
    def test_detect_chained_assignment_raises(
        self, using_copy_on_write, warn_copy_on_write
    ):
>>>>>>> 3c15cfdf
        # test with the chaining
        df = DataFrame(
            {
                "A": Series(range(2), dtype="int64"),
                "B": np.array(np.arange(2, 4), dtype=np.float64),
            }
        )
        df_original = df.copy()
<<<<<<< HEAD
        with tm.raises_chained_assignment_error():
            df["A"][0] = -5
        with tm.raises_chained_assignment_error():
            df["A"][1] = -6
        tm.assert_frame_equal(df, df_original)
=======
        assert df._is_copy is None

        if using_copy_on_write:
            with tm.raises_chained_assignment_error():
                df["A"][0] = -5
            with tm.raises_chained_assignment_error():
                df["A"][1] = -6
            tm.assert_frame_equal(df, df_original)
        elif warn_copy_on_write:
            with tm.raises_chained_assignment_error():
                df["A"][0] = -5
            with tm.raises_chained_assignment_error():
                df["A"][1] = np.nan
        else:
            with pytest.raises(SettingWithCopyError, match=msg):
                with tm.raises_chained_assignment_error():
                    df["A"][0] = -5

            with pytest.raises(SettingWithCopyError, match=msg):
                with tm.raises_chained_assignment_error():
                    df["A"][1] = np.nan

            assert df["A"]._is_copy is None
>>>>>>> 3c15cfdf

    @pytest.mark.arm_slow
    def test_detect_chained_assignment_fails(self):
        # Using a copy (the chain), fails
        df = DataFrame(
            {
                "A": Series(range(2), dtype="int64"),
                "B": np.array(np.arange(2, 4), dtype=np.float64),
            }
        )

        with tm.raises_chained_assignment_error():
            df.loc[0]["A"] = -5

    @pytest.mark.arm_slow
    def test_detect_chained_assignment_doc_example(self):
        # Doc example
        df = DataFrame(
            {
                "a": ["one", "one", "two", "three", "two", "one", "six"],
                "c": Series(range(7), dtype="int64"),
            }
        )

        indexer = df.a.str.startswith("o")
        with tm.raises_chained_assignment_error():
            df[indexer]["c"] = 42

    @pytest.mark.arm_slow
<<<<<<< HEAD
    def test_detect_chained_assignment_object_dtype(self):
=======
    def test_detect_chained_assignment_object_dtype(
        self, using_copy_on_write, warn_copy_on_write
    ):
        expected = DataFrame({"A": [111, "bbb", "ccc"], "B": [1, 2, 3]})
>>>>>>> 3c15cfdf
        df = DataFrame(
            {"A": Series(["aaa", "bbb", "ccc"], dtype=object), "B": [1, 2, 3]}
        )
        df_original = df.copy()

<<<<<<< HEAD
        with tm.raises_chained_assignment_error():
            df["A"][0] = 111
        tm.assert_frame_equal(df, df_original)
=======
        if not using_copy_on_write and not warn_copy_on_write:
            with pytest.raises(SettingWithCopyError, match=msg):
                df.loc[0]["A"] = 111

        if using_copy_on_write:
            with tm.raises_chained_assignment_error():
                df["A"][0] = 111
            tm.assert_frame_equal(df, df_original)
        elif warn_copy_on_write:
            with tm.raises_chained_assignment_error():
                df["A"][0] = 111
            tm.assert_frame_equal(df, expected)
        else:
            with pytest.raises(SettingWithCopyError, match=msg):
                with tm.raises_chained_assignment_error():
                    df["A"][0] = 111

            df.loc[0, "A"] = 111
            tm.assert_frame_equal(df, expected)
>>>>>>> 3c15cfdf

    @pytest.mark.arm_slow
    def test_detect_chained_assignment_is_copy_pickle(self):
        # gh-5475: Make sure that is_copy is picked up reconstruction
        df = DataFrame({"A": [1, 2]})

        with tm.ensure_clean("__tmp__pickle") as path:
            df.to_pickle(path)
            df2 = pd.read_pickle(path)
            df2["B"] = df2["A"]
            df2["B"] = df2["A"]

    @pytest.mark.arm_slow
    def test_detect_chained_assignment_str(self):
        df = random_text(100000)
        indexer = df.letters.apply(lambda x: len(x) > 10)
        df.loc[indexer, "letters"] = df.loc[indexer, "letters"].apply(str.lower)

    @pytest.mark.arm_slow
    def test_detect_chained_assignment_sorting(self):
        df = DataFrame(np.random.default_rng(2).standard_normal((10, 4)))
        ser = df.iloc[:, 0].sort_values()

        tm.assert_series_equal(ser, df.iloc[:, 0].sort_values())
        tm.assert_series_equal(ser, df[0].sort_values())

    @pytest.mark.arm_slow
    def test_detect_chained_assignment_false_positives(self):
        # see gh-6025: false positives
        df = DataFrame({"column1": ["a", "a", "a"], "column2": [4, 8, 9]})
        str(df)

        df["column1"] = df["column1"] + "b"
        str(df)

        df = df[df["column2"] != 8]
        str(df)

        df["column1"] = df["column1"] + "c"
        str(df)

    @pytest.mark.arm_slow
    def test_detect_chained_assignment_undefined_column(self):
        # from SO:
        # https://stackoverflow.com/questions/24054495/potential-bug-setting-value-for-undefined-column-using-iloc
        df = DataFrame(np.arange(0, 9), columns=["count"])
        df["group"] = "b"
        df_original = df.copy()
        with tm.raises_chained_assignment_error():
            df.iloc[0:5]["group"] = "a"
        tm.assert_frame_equal(df, df_original)

    @pytest.mark.arm_slow
<<<<<<< HEAD
    def test_detect_chained_assignment_changing_dtype(self):
=======
    def test_detect_chained_assignment_changing_dtype(
        self, using_copy_on_write, warn_copy_on_write
    ):
>>>>>>> 3c15cfdf
        # Mixed type setting but same dtype & changing dtype
        df = DataFrame(
            {
                "A": date_range("20130101", periods=5),
                "B": np.random.default_rng(2).standard_normal(5),
                "C": np.arange(5, dtype="int64"),
                "D": ["a", "b", "c", "d", "e"],
            }
        )
        df_original = df.copy()

<<<<<<< HEAD
        with tm.raises_chained_assignment_error():
            df.loc[2]["D"] = "foo"
        with tm.raises_chained_assignment_error():
            df.loc[2]["C"] = "foo"
        tm.assert_frame_equal(df, df_original)
        with tm.raises_chained_assignment_error(extra_warnings=(FutureWarning,)):
            df["C"][2] = "foo"
        tm.assert_frame_equal(df, df_original)
=======
        if using_copy_on_write or warn_copy_on_write:
            with tm.raises_chained_assignment_error():
                df.loc[2]["D"] = "foo"
            with tm.raises_chained_assignment_error():
                df.loc[2]["C"] = "foo"
            tm.assert_frame_equal(df, df_original)
            with tm.raises_chained_assignment_error(extra_warnings=(FutureWarning,)):
                df["C"][2] = "foo"
            if using_copy_on_write:
                tm.assert_frame_equal(df, df_original)
            else:
                assert df.loc[2, "C"] == "foo"
        else:
            with pytest.raises(SettingWithCopyError, match=msg):
                df.loc[2]["D"] = "foo"

            with pytest.raises(SettingWithCopyError, match=msg):
                df.loc[2]["C"] = "foo"

            with pytest.raises(SettingWithCopyError, match=msg):
                with tm.raises_chained_assignment_error():
                    df["C"][2] = "foo"
>>>>>>> 3c15cfdf

    def test_setting_with_copy_bug(self):
        # operating on a copy
        df = DataFrame(
            {"a": list(range(4)), "b": list("ab.."), "c": ["a", "b", np.nan, "d"]}
        )
        df_original = df.copy()
        mask = pd.isna(df.c)
        with tm.raises_chained_assignment_error():
            df[["c"]][mask] = df[["b"]][mask]
        tm.assert_frame_equal(df, df_original)

    def test_setting_with_copy_bug_no_warning(self):
        # invalid warning as we are returning a new object
        # GH 8730
        df1 = DataFrame({"x": Series(["a", "b", "c"]), "y": Series(["d", "e", "f"])})
        df2 = df1[["x"]]

        # this should not raise
        df2["y"] = ["g", "h", "i"]

    def test_detect_chained_assignment_warnings_errors(self):
        df = DataFrame({"A": ["aaa", "bbb", "ccc"], "B": [1, 2, 3]})
        with tm.raises_chained_assignment_error():
            df.loc[0]["A"] = 111

    @pytest.mark.parametrize("rhs", [3, DataFrame({0: [1, 2, 3, 4]})])
    def test_detect_chained_assignment_warning_stacklevel(
        self, rhs, using_copy_on_write, warn_copy_on_write
    ):
        # GH#42570
        df = DataFrame(np.arange(25).reshape(5, 5))
        df_original = df.copy()
        chained = df.loc[:3]
        # INFO(CoW) no warning, and original dataframe not changed
        chained[2] = rhs
        tm.assert_frame_equal(df, df_original)

    def test_chained_getitem_with_lists(self):
        # GH6394
        # Regression in chained getitem indexing with embedded list-like from
        # 0.12

        df = DataFrame({"A": 5 * [np.zeros(3)], "B": 5 * [np.ones(3)]})
        expected = df["A"].iloc[2]
        result = df.loc[2, "A"]
        tm.assert_numpy_array_equal(result, expected)
        result2 = df.iloc[2]["A"]
        tm.assert_numpy_array_equal(result2, expected)
        result3 = df["A"].loc[2]
        tm.assert_numpy_array_equal(result3, expected)
        result4 = df["A"].iloc[2]
        tm.assert_numpy_array_equal(result4, expected)

    def test_cache_updating(self):
        # GH 4939, make sure to update the cache on setitem

        df = DataFrame(
            np.zeros((10, 4)),
            columns=Index(list("ABCD"), dtype=object),
        )
        df["A"]  # cache series
        df.loc["Hello Friend"] = df.iloc[0]
        assert "Hello Friend" in df["A"].index
        assert "Hello Friend" in df["B"].index

    def test_cache_updating2(self, using_copy_on_write):
        # 10264
        df = DataFrame(
            np.zeros((5, 5), dtype="int64"),
            columns=["a", "b", "c", "d", "e"],
            index=range(5),
        )
        df["f"] = 0
        df_orig = df.copy()
        if using_copy_on_write:
            with pytest.raises(ValueError, match="read-only"):
                df.f.values[3] = 1
            tm.assert_frame_equal(df, df_orig)
            return

        df.f.values[3] = 1

        df.f.values[3] = 2
        expected = DataFrame(
            np.zeros((5, 6), dtype="int64"),
            columns=["a", "b", "c", "d", "e", "f"],
            index=range(5),
        )
        expected.at[3, "f"] = 2
        tm.assert_frame_equal(df, expected)
        expected = Series([0, 0, 0, 2, 0], name="f")
        tm.assert_series_equal(df.f, expected)

    def test_iloc_setitem_chained_assignment(self, using_copy_on_write):
        # GH#3970
        with option_context("chained_assignment", None):
            df = DataFrame({"aa": range(5), "bb": [2.2] * 5})
            df["cc"] = 0.0

            ck = [True] * len(df)

            with tm.raises_chained_assignment_error():
                df["bb"].iloc[0] = 0.13

            # GH#3970 this lookup used to break the chained setting to 0.15
            df.iloc[ck]

            with tm.raises_chained_assignment_error():
                df["bb"].iloc[0] = 0.15

            if not using_copy_on_write:
                assert df["bb"].iloc[0] == 0.15
            else:
                assert df["bb"].iloc[0] == 2.2

    def test_getitem_loc_assignment_slice_state(self):
        # GH 13569
        df = DataFrame({"a": [10, 20, 30]})
        with tm.raises_chained_assignment_error():
            df["a"].loc[4] = 40
        tm.assert_frame_equal(df, DataFrame({"a": [10, 20, 30]}))
        tm.assert_series_equal(df["a"], Series([10, 20, 30], name="a"))<|MERGE_RESOLUTION|>--- conflicted
+++ resolved
@@ -2,15 +2,6 @@
 
 import numpy as np
 import pytest
-
-<<<<<<< HEAD
-import pandas.util._test_decorators as td
-=======
-from pandas.errors import (
-    SettingWithCopyError,
-    SettingWithCopyWarning,
-)
->>>>>>> 3c15cfdf
 
 import pandas as pd
 from pandas import (
@@ -203,13 +194,7 @@
                 tm.assert_frame_equal(df, expected)
 
     @pytest.mark.arm_slow
-<<<<<<< HEAD
     def test_detect_chained_assignment_raises(self):
-=======
-    def test_detect_chained_assignment_raises(
-        self, using_copy_on_write, warn_copy_on_write
-    ):
->>>>>>> 3c15cfdf
         # test with the chaining
         df = DataFrame(
             {
@@ -218,37 +203,11 @@
             }
         )
         df_original = df.copy()
-<<<<<<< HEAD
         with tm.raises_chained_assignment_error():
             df["A"][0] = -5
         with tm.raises_chained_assignment_error():
             df["A"][1] = -6
         tm.assert_frame_equal(df, df_original)
-=======
-        assert df._is_copy is None
-
-        if using_copy_on_write:
-            with tm.raises_chained_assignment_error():
-                df["A"][0] = -5
-            with tm.raises_chained_assignment_error():
-                df["A"][1] = -6
-            tm.assert_frame_equal(df, df_original)
-        elif warn_copy_on_write:
-            with tm.raises_chained_assignment_error():
-                df["A"][0] = -5
-            with tm.raises_chained_assignment_error():
-                df["A"][1] = np.nan
-        else:
-            with pytest.raises(SettingWithCopyError, match=msg):
-                with tm.raises_chained_assignment_error():
-                    df["A"][0] = -5
-
-            with pytest.raises(SettingWithCopyError, match=msg):
-                with tm.raises_chained_assignment_error():
-                    df["A"][1] = np.nan
-
-            assert df["A"]._is_copy is None
->>>>>>> 3c15cfdf
 
     @pytest.mark.arm_slow
     def test_detect_chained_assignment_fails(self):
@@ -278,44 +237,15 @@
             df[indexer]["c"] = 42
 
     @pytest.mark.arm_slow
-<<<<<<< HEAD
     def test_detect_chained_assignment_object_dtype(self):
-=======
-    def test_detect_chained_assignment_object_dtype(
-        self, using_copy_on_write, warn_copy_on_write
-    ):
-        expected = DataFrame({"A": [111, "bbb", "ccc"], "B": [1, 2, 3]})
->>>>>>> 3c15cfdf
         df = DataFrame(
             {"A": Series(["aaa", "bbb", "ccc"], dtype=object), "B": [1, 2, 3]}
         )
         df_original = df.copy()
 
-<<<<<<< HEAD
         with tm.raises_chained_assignment_error():
             df["A"][0] = 111
         tm.assert_frame_equal(df, df_original)
-=======
-        if not using_copy_on_write and not warn_copy_on_write:
-            with pytest.raises(SettingWithCopyError, match=msg):
-                df.loc[0]["A"] = 111
-
-        if using_copy_on_write:
-            with tm.raises_chained_assignment_error():
-                df["A"][0] = 111
-            tm.assert_frame_equal(df, df_original)
-        elif warn_copy_on_write:
-            with tm.raises_chained_assignment_error():
-                df["A"][0] = 111
-            tm.assert_frame_equal(df, expected)
-        else:
-            with pytest.raises(SettingWithCopyError, match=msg):
-                with tm.raises_chained_assignment_error():
-                    df["A"][0] = 111
-
-            df.loc[0, "A"] = 111
-            tm.assert_frame_equal(df, expected)
->>>>>>> 3c15cfdf
 
     @pytest.mark.arm_slow
     def test_detect_chained_assignment_is_copy_pickle(self):
@@ -369,13 +299,7 @@
         tm.assert_frame_equal(df, df_original)
 
     @pytest.mark.arm_slow
-<<<<<<< HEAD
     def test_detect_chained_assignment_changing_dtype(self):
-=======
-    def test_detect_chained_assignment_changing_dtype(
-        self, using_copy_on_write, warn_copy_on_write
-    ):
->>>>>>> 3c15cfdf
         # Mixed type setting but same dtype & changing dtype
         df = DataFrame(
             {
@@ -387,7 +311,6 @@
         )
         df_original = df.copy()
 
-<<<<<<< HEAD
         with tm.raises_chained_assignment_error():
             df.loc[2]["D"] = "foo"
         with tm.raises_chained_assignment_error():
@@ -396,30 +319,6 @@
         with tm.raises_chained_assignment_error(extra_warnings=(FutureWarning,)):
             df["C"][2] = "foo"
         tm.assert_frame_equal(df, df_original)
-=======
-        if using_copy_on_write or warn_copy_on_write:
-            with tm.raises_chained_assignment_error():
-                df.loc[2]["D"] = "foo"
-            with tm.raises_chained_assignment_error():
-                df.loc[2]["C"] = "foo"
-            tm.assert_frame_equal(df, df_original)
-            with tm.raises_chained_assignment_error(extra_warnings=(FutureWarning,)):
-                df["C"][2] = "foo"
-            if using_copy_on_write:
-                tm.assert_frame_equal(df, df_original)
-            else:
-                assert df.loc[2, "C"] == "foo"
-        else:
-            with pytest.raises(SettingWithCopyError, match=msg):
-                df.loc[2]["D"] = "foo"
-
-            with pytest.raises(SettingWithCopyError, match=msg):
-                df.loc[2]["C"] = "foo"
-
-            with pytest.raises(SettingWithCopyError, match=msg):
-                with tm.raises_chained_assignment_error():
-                    df["C"][2] = "foo"
->>>>>>> 3c15cfdf
 
     def test_setting_with_copy_bug(self):
         # operating on a copy
