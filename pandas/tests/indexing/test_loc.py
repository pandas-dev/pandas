""" test label based indexing with loc """
from io import StringIO
import re

import numpy as np
import pytest

import pandas as pd
from pandas import DataFrame, Series, Timestamp, date_range
from pandas.api.types import is_scalar
from pandas.tests.indexing.common import Base
import pandas.util.testing as tm


class TestLoc(Base):
    def test_loc_getitem_dups(self):
        # GH 5678
        # repeated getitems on a dup index returning a ndarray
        df = DataFrame(
            np.random.random_sample((20, 5)), index=["ABCDE"[x % 5] for x in range(20)]
        )
        expected = df.loc["A", 0]
        result = df.loc[:, 0].loc["A"]
        tm.assert_series_equal(result, expected)

    def test_loc_getitem_dups2(self):

        # GH4726
        # dup indexing with iloc/loc
        df = DataFrame(
            [[1, 2, "foo", "bar", Timestamp("20130101")]],
            columns=["a", "a", "a", "a", "a"],
            index=[1],
        )
        expected = Series(
            [1, 2, "foo", "bar", Timestamp("20130101")],
            index=["a", "a", "a", "a", "a"],
            name=1,
        )

        result = df.iloc[0]
        tm.assert_series_equal(result, expected)

        result = df.loc[1]
        tm.assert_series_equal(result, expected)

    def test_loc_setitem_dups(self):

        # GH 6541
        df_orig = DataFrame(
            {
                "me": list("rttti"),
                "foo": list("aaade"),
                "bar": np.arange(5, dtype="float64") * 1.34 + 2,
                "bar2": np.arange(5, dtype="float64") * -0.34 + 2,
            }
        ).set_index("me")

        indexer = tuple(["r", ["bar", "bar2"]])
        df = df_orig.copy()
        df.loc[indexer] *= 2.0
        tm.assert_series_equal(df.loc[indexer], 2.0 * df_orig.loc[indexer])

        indexer = tuple(["r", "bar"])
        df = df_orig.copy()
        df.loc[indexer] *= 2.0
        assert df.loc[indexer] == 2.0 * df_orig.loc[indexer]

        indexer = tuple(["t", ["bar", "bar2"]])
        df = df_orig.copy()
        df.loc[indexer] *= 2.0
        tm.assert_frame_equal(df.loc[indexer], 2.0 * df_orig.loc[indexer])

    def test_loc_setitem_slice(self):
        # GH10503

        # assigning the same type should not change the type
        df1 = DataFrame({"a": [0, 1, 1], "b": Series([100, 200, 300], dtype="uint32")})
        ix = df1["a"] == 1
        newb1 = df1.loc[ix, "b"] + 1
        df1.loc[ix, "b"] = newb1
        expected = DataFrame(
            {"a": [0, 1, 1], "b": Series([100, 201, 301], dtype="uint32")}
        )
        tm.assert_frame_equal(df1, expected)

        # assigning a new type should get the inferred type
        df2 = DataFrame({"a": [0, 1, 1], "b": [100, 200, 300]}, dtype="uint64")
        ix = df1["a"] == 1
        newb2 = df2.loc[ix, "b"]
        df1.loc[ix, "b"] = newb2
        expected = DataFrame({"a": [0, 1, 1], "b": [100, 200, 300]}, dtype="uint64")
        tm.assert_frame_equal(df2, expected)

    def test_loc_getitem_int(self):

        # int label
<<<<<<< HEAD
        self.check_result(
            "int label", "loc", 2, "loc", 2, typs=["label"], fails=KeyError
        )
=======
        self.check_result("loc", 2, "ix", 2, typs=["ints", "uints"], axes=0)
        self.check_result("loc", 3, "ix", 3, typs=["ints", "uints"], axes=1)
        self.check_result("loc", 2, "ix", 2, typs=["label"], fails=KeyError)
>>>>>>> bc75e190

    def test_loc_getitem_label(self):

        # label
<<<<<<< HEAD
        self.check_result(
            "label", "loc", "c", "loc", "c", typs=["empty"], fails=KeyError
        )
=======
        self.check_result("loc", "c", "ix", "c", typs=["labels"], axes=0)
        self.check_result("loc", "null", "ix", "null", typs=["mixed"], axes=0)
        self.check_result("loc", 8, "ix", 8, typs=["mixed"], axes=0)
        self.check_result("loc", Timestamp("20130102"), "ix", 1, typs=["ts"], axes=0)
        self.check_result("loc", "c", "ix", "c", typs=["empty"], fails=KeyError)
>>>>>>> bc75e190

    def test_loc_getitem_label_out_of_range(self):

        # out of range label
        self.check_result(
            "loc",
            "f",
            "loc",
            "f",
            typs=["ints", "uints", "labels", "mixed", "ts"],
            fails=KeyError,
        )
        self.check_result("loc", "f", "ix", "f", typs=["floats"], fails=KeyError)
        self.check_result(
<<<<<<< HEAD
            "label range", "loc", "f", "loc", "f", typs=["floats"], fails=KeyError
        )
        self.check_result(
            "label range",
            "loc",
            20,
            "loc",
            20,
            typs=["ints", "uints", "mixed"],
            fails=KeyError,
        )
        self.check_result(
            "label range", "loc", 20, "loc", 20, typs=["labels"], fails=TypeError
        )
        self.check_result(
            "label range", "loc", 20, "loc", 20, typs=["ts"], axes=0, fails=TypeError
        )
        self.check_result(
            "label range", "loc", 20, "loc", 20, typs=["floats"], axes=0, fails=KeyError
=======
            "loc", 20, "ix", 20, typs=["ints", "uints", "mixed"], fails=KeyError,
>>>>>>> bc75e190
        )
        self.check_result("loc", 20, "ix", 20, typs=["labels"], fails=TypeError)
        self.check_result("loc", 20, "ix", 20, typs=["ts"], axes=0, fails=TypeError)
        self.check_result("loc", 20, "ix", 20, typs=["floats"], axes=0, fails=KeyError)

    def test_loc_getitem_label_list(self):
        # list of labels
<<<<<<< HEAD
        pass

    def test_loc_getitem_label_list_with_missing(self):
        self.check_result(
            "list lbl",
            "loc",
            [0, 1, 2],
            "loc",
            [0, 1, 2],
            typs=["empty"],
            fails=KeyError,
=======
        self.check_result(
            "loc", [0, 2, 4], "ix", [0, 2, 4], typs=["ints", "uints"], axes=0,
        )
        self.check_result(
            "loc", [3, 6, 9], "ix", [3, 6, 9], typs=["ints", "uints"], axes=1,
        )
        self.check_result(
            "loc", ["a", "b", "d"], "ix", ["a", "b", "d"], typs=["labels"], axes=0,
        )
        self.check_result(
            "loc", ["A", "B", "C"], "ix", ["A", "B", "C"], typs=["labels"], axes=1,
        )
        self.check_result(
            "loc", [2, 8, "null"], "ix", [2, 8, "null"], typs=["mixed"], axes=0,
        )
        self.check_result(
            "loc",
            [Timestamp("20130102"), Timestamp("20130103")],
            "ix",
            [Timestamp("20130102"), Timestamp("20130103")],
            typs=["ts"],
            axes=0,
        )

    def test_loc_getitem_label_list_with_missing(self):
        self.check_result(
            "loc", [0, 1, 2], "indexer", [0, 1, 2], typs=["empty"], fails=KeyError,
>>>>>>> bc75e190
        )
        with tm.assert_produces_warning(FutureWarning, check_stacklevel=False):
            self.check_result(
                "loc",
                [0, 2, 10],
                "loc",
                [0, 2, 10],
                typs=["ints", "uints", "floats"],
                axes=0,
                fails=KeyError,
            )

        with tm.assert_produces_warning(FutureWarning, check_stacklevel=False):
            self.check_result(
                "loc",
                [3, 6, 7],
                "loc",
                [3, 6, 7],
                typs=["ints", "uints", "floats"],
                axes=1,
                fails=KeyError,
            )

        # GH 17758 - MultiIndex and missing keys
        with tm.assert_produces_warning(FutureWarning, check_stacklevel=False):
            self.check_result(
                "loc",
                [(1, 3), (1, 4), (2, 5)],
                "loc",
                [(1, 3), (1, 4), (2, 5)],
                typs=["multi"],
                axes=0,
            )

    def test_getitem_label_list_with_missing(self):
        s = Series(range(3), index=["a", "b", "c"])

        # consistency
        with tm.assert_produces_warning(FutureWarning, check_stacklevel=False):
            s[["a", "d"]]

        s = Series(range(3))
        with tm.assert_produces_warning(FutureWarning, check_stacklevel=False):
            s[[0, 3]]

    def test_loc_getitem_label_list_fails(self):
        # fails
        self.check_result(
            "loc",
            [20, 30, 40],
            "loc",
            [20, 30, 40],
            typs=["ints", "uints"],
            axes=1,
            fails=KeyError,
        )

    def test_loc_getitem_label_array_like(self):
        # array like
<<<<<<< HEAD
        pass

    def test_loc_getitem_bool(self):
        # boolean indexers
        pass
=======
        self.check_result(
            "loc",
            Series(index=[0, 2, 4]).index,
            "ix",
            [0, 2, 4],
            typs=["ints", "uints"],
            axes=0,
        )
        self.check_result(
            "loc",
            Series(index=[3, 6, 9]).index,
            "ix",
            [3, 6, 9],
            typs=["ints", "uints"],
            axes=1,
        )

    def test_loc_getitem_bool(self):
        # boolean indexers
        b = [True, False, True, False]
        self.check_result(
            "loc",
            b,
            "ix",
            b,
            typs=["ints", "uints", "labels", "mixed", "ts", "floats"],
        )
        self.check_result("loc", b, "ix", b, typs=["empty"], fails=IndexError)
>>>>>>> bc75e190

    @pytest.mark.parametrize("index", [[True, False], [True, False, True, False]])
    def test_loc_getitem_bool_diff_len(self, index):
        # GH26658
        s = Series([1, 2, 3])
        with pytest.raises(
            IndexError,
            match=("Item wrong length {} instead of {}.".format(len(index), len(s))),
        ):
            _ = s.loc[index]

    def test_loc_getitem_int_slice(self):
<<<<<<< HEAD
        pass
=======

        # ok
        self.check_result(
            "loc", slice(2, 4), "ix", [2, 4], typs=["ints", "uints"], axes=0,
        )
        self.check_result(
            "loc", slice(3, 6), "ix", [3, 6], typs=["ints", "uints"], axes=1,
        )
>>>>>>> bc75e190

    def test_loc_to_fail(self):

        # GH3449
        df = DataFrame(
            np.random.random((3, 3)), index=["a", "b", "c"], columns=["e", "f", "g"]
        )

        # raise a KeyError?
        msg = (
            r"\"None of \[Int64Index\(\[1, 2\], dtype='int64'\)\] are"
            r" in the \[index\]\""
        )
        with pytest.raises(KeyError, match=msg):
            df.loc[[1, 2], [1, 2]]

        # GH  7496
        # loc should not fallback

        s = Series()
        s.loc[1] = 1
        s.loc["a"] = 2

        with pytest.raises(KeyError, match=r"^-1$"):
            s.loc[-1]

        msg = (
            r"\"None of \[Int64Index\(\[-1, -2\], dtype='int64'\)\] are"
            r" in the \[index\]\""
        )
        with pytest.raises(KeyError, match=msg):
            s.loc[[-1, -2]]

        msg = (
            r"\"None of \[Index\(\['4'\], dtype='object'\)\] are" r" in the \[index\]\""
        )
        with pytest.raises(KeyError, match=msg):
            s.loc[["4"]]

        s.loc[-1] = 3
        with tm.assert_produces_warning(FutureWarning, check_stacklevel=False):
            result = s.loc[[-1, -2]]
        expected = Series([3, np.nan], index=[-1, -2])
        tm.assert_series_equal(result, expected)

        s["a"] = 2
        msg = (
            r"\"None of \[Int64Index\(\[-2\], dtype='int64'\)\] are"
            r" in the \[index\]\""
        )
        with pytest.raises(KeyError, match=msg):
            s.loc[[-2]]

        del s["a"]

        with pytest.raises(KeyError, match=msg):
            s.loc[[-2]] = 0

        # inconsistency between .loc[values] and .loc[values,:]
        # GH 7999
        df = DataFrame([["a"], ["b"]], index=[1, 2], columns=["value"])

        msg = (
            r"\"None of \[Int64Index\(\[3\], dtype='int64'\)\] are"
            r" in the \[index\]\""
        )
        with pytest.raises(KeyError, match=msg):
            df.loc[[3], :]

        with pytest.raises(KeyError, match=msg):
            df.loc[[3]]

    def test_loc_getitem_list_with_fail(self):
        # 15747
        # should KeyError if *any* missing labels

        s = Series([1, 2, 3])

        s.loc[[2]]

        with pytest.raises(
            KeyError,
            match=re.escape(
                "\"None of [Int64Index([3], dtype='int64')] are in the [index]\""
            ),
        ):
            s.loc[[3]]

        # a non-match and a match
        with tm.assert_produces_warning(FutureWarning):
            expected = s.loc[[2, 3]]
        result = s.reindex([2, 3])
        tm.assert_series_equal(result, expected)

    def test_loc_getitem_label_slice(self):

        # label slices (with ints)
<<<<<<< HEAD

        # real label slices

        # GH 14316
=======
        self.check_result(
            "loc",
            slice(1, 3),
            "ix",
            slice(1, 3),
            typs=["labels", "mixed", "empty", "ts", "floats"],
            fails=TypeError,
        )

        # real label slices
        self.check_result(
            "loc", slice("a", "c"), "ix", slice("a", "c"), typs=["labels"], axes=0,
        )
        self.check_result(
            "loc", slice("A", "C"), "ix", slice("A", "C"), typs=["labels"], axes=1,
        )

        self.check_result(
            "loc",
            slice("20130102", "20130104"),
            "ix",
            slice("20130102", "20130104"),
            typs=["ts"],
            axes=0,
        )
        self.check_result(
            "loc",
            slice("20130102", "20130104"),
            "ix",
            slice("20130102", "20130104"),
            typs=["ts"],
            axes=1,
            fails=TypeError,
        )

        # GH 14316
        self.check_result(
            "loc",
            slice("20130104", "20130102"),
            "indexer",
            [0, 1, 2],
            typs=["ts_rev"],
            axes=0,
        )
>>>>>>> bc75e190

        self.check_result(
            "loc",
            slice(2, 8),
            "loc",
            slice(2, 8),
            typs=["mixed"],
            axes=0,
            fails=TypeError,
        )
        self.check_result(
            "loc",
            slice(2, 8),
            "loc",
            slice(2, 8),
            typs=["mixed"],
            axes=1,
            fails=KeyError,
        )

        self.check_result(
            "loc",
            slice(2, 4, 2),
            "loc",
            slice(2, 4, 2),
            typs=["mixed"],
            axes=0,
            fails=TypeError,
        )

    def test_loc_index(self):
        # gh-17131
        # a boolean index should index like a boolean numpy array

        df = DataFrame(
            np.random.random(size=(5, 10)),
            index=["alpha_0", "alpha_1", "alpha_2", "beta_0", "beta_1"],
        )

        mask = df.index.map(lambda x: "alpha" in x)
        expected = df.loc[np.array(mask)]

        result = df.loc[mask]
        tm.assert_frame_equal(result, expected)

        result = df.loc[mask.values]
        tm.assert_frame_equal(result, expected)

    def test_loc_general(self):

        df = DataFrame(
            np.random.rand(4, 4),
            columns=["A", "B", "C", "D"],
            index=["A", "B", "C", "D"],
        )

        # want this to work
        result = df.loc[:, "A":"B"].iloc[0:2, :]
        assert (result.columns == ["A", "B"]).all()
        assert (result.index == ["A", "B"]).all()

        # mixed type
        result = DataFrame({"a": [Timestamp("20130101")], "b": [1]}).iloc[0]
        expected = Series([Timestamp("20130101"), 1], index=["a", "b"], name=0)
        tm.assert_series_equal(result, expected)
        assert result.dtype == object

    def test_loc_setitem_consistency(self):
        # GH 6149
        # coerce similarly for setitem and loc when rows have a null-slice
        expected = DataFrame(
            {
                "date": Series(0, index=range(5), dtype=np.int64),
                "val": Series(range(5), dtype=np.int64),
            }
        )

        df = DataFrame(
            {
                "date": date_range("2000-01-01", "2000-01-5"),
                "val": Series(range(5), dtype=np.int64),
            }
        )
        df.loc[:, "date"] = 0
        tm.assert_frame_equal(df, expected)

        df = DataFrame(
            {
                "date": date_range("2000-01-01", "2000-01-5"),
                "val": Series(range(5), dtype=np.int64),
            }
        )
        df.loc[:, "date"] = np.array(0, dtype=np.int64)
        tm.assert_frame_equal(df, expected)

        df = DataFrame(
            {
                "date": date_range("2000-01-01", "2000-01-5"),
                "val": Series(range(5), dtype=np.int64),
            }
        )
        df.loc[:, "date"] = np.array([0, 0, 0, 0, 0], dtype=np.int64)
        tm.assert_frame_equal(df, expected)

        expected = DataFrame(
            {
                "date": Series("foo", index=range(5)),
                "val": Series(range(5), dtype=np.int64),
            }
        )
        df = DataFrame(
            {
                "date": date_range("2000-01-01", "2000-01-5"),
                "val": Series(range(5), dtype=np.int64),
            }
        )
        df.loc[:, "date"] = "foo"
        tm.assert_frame_equal(df, expected)

        expected = DataFrame(
            {
                "date": Series(1.0, index=range(5)),
                "val": Series(range(5), dtype=np.int64),
            }
        )
        df = DataFrame(
            {
                "date": date_range("2000-01-01", "2000-01-5"),
                "val": Series(range(5), dtype=np.int64),
            }
        )
        df.loc[:, "date"] = 1.0
        tm.assert_frame_equal(df, expected)

        # GH 15494
        # setting on frame with single row
        df = DataFrame({"date": Series([Timestamp("20180101")])})
        df.loc[:, "date"] = "string"
        expected = DataFrame({"date": Series(["string"])})
        tm.assert_frame_equal(df, expected)

    def test_loc_setitem_consistency_empty(self):
        # empty (essentially noops)
        expected = DataFrame(columns=["x", "y"])
        expected["x"] = expected["x"].astype(np.int64)
        df = DataFrame(columns=["x", "y"])
        df.loc[:, "x"] = 1
        tm.assert_frame_equal(df, expected)

        df = DataFrame(columns=["x", "y"])
        df["x"] = 1
        tm.assert_frame_equal(df, expected)

    def test_loc_setitem_consistency_slice_column_len(self):
        # .loc[:,column] setting with slice == len of the column
        # GH10408
        data = """Level_0,,,Respondent,Respondent,Respondent,OtherCat,OtherCat
Level_1,,,Something,StartDate,EndDate,Yes/No,SomethingElse
Region,Site,RespondentID,,,,,
Region_1,Site_1,3987227376,A,5/25/2015 10:59,5/25/2015 11:22,Yes,
Region_1,Site_1,3980680971,A,5/21/2015 9:40,5/21/2015 9:52,Yes,Yes
Region_1,Site_2,3977723249,A,5/20/2015 8:27,5/20/2015 8:41,Yes,
Region_1,Site_2,3977723089,A,5/20/2015 8:33,5/20/2015 9:09,Yes,No"""

        df = pd.read_csv(StringIO(data), header=[0, 1], index_col=[0, 1, 2])
        df.loc[:, ("Respondent", "StartDate")] = pd.to_datetime(
            df.loc[:, ("Respondent", "StartDate")]
        )
        df.loc[:, ("Respondent", "EndDate")] = pd.to_datetime(
            df.loc[:, ("Respondent", "EndDate")]
        )
        df.loc[:, ("Respondent", "Duration")] = (
            df.loc[:, ("Respondent", "EndDate")]
            - df.loc[:, ("Respondent", "StartDate")]
        )

        df.loc[:, ("Respondent", "Duration")] = df.loc[
            :, ("Respondent", "Duration")
        ].astype("timedelta64[s]")
        expected = Series(
            [1380, 720, 840, 2160.0], index=df.index, name=("Respondent", "Duration")
        )
        tm.assert_series_equal(df[("Respondent", "Duration")], expected)

    @pytest.mark.parametrize("unit", ["Y", "M", "D", "h", "m", "s", "ms", "us"])
    def test_loc_assign_non_ns_datetime(self, unit):
        # GH 27395, non-ns dtype assignment via .loc should work
        # and return the same result when using simple assignment
        df = DataFrame(
            {
                "timestamp": [
                    np.datetime64("2017-02-11 12:41:29"),
                    np.datetime64("1991-11-07 04:22:37"),
                ]
            }
        )

        df.loc[:, unit] = df.loc[:, "timestamp"].values.astype(
            "datetime64[{unit}]".format(unit=unit)
        )
        df["expected"] = df.loc[:, "timestamp"].values.astype(
            "datetime64[{unit}]".format(unit=unit)
        )
        expected = Series(df.loc[:, "expected"], name=unit)
        tm.assert_series_equal(df.loc[:, unit], expected)

    def test_loc_modify_datetime(self):
        # see gh-28837
        df = DataFrame.from_dict(
            {"date": [1485264372711, 1485265925110, 1540215845888, 1540282121025]}
        )

        df["date_dt"] = pd.to_datetime(df["date"], unit="ms", cache=True)

        df.loc[:, "date_dt_cp"] = df.loc[:, "date_dt"]
        df.loc[[2, 3], "date_dt_cp"] = df.loc[[2, 3], "date_dt"]

        expected = DataFrame(
            [
                [1485264372711, "2017-01-24 13:26:12.711", "2017-01-24 13:26:12.711"],
                [1485265925110, "2017-01-24 13:52:05.110", "2017-01-24 13:52:05.110"],
                [1540215845888, "2018-10-22 13:44:05.888", "2018-10-22 13:44:05.888"],
                [1540282121025, "2018-10-23 08:08:41.025", "2018-10-23 08:08:41.025"],
            ],
            columns=["date", "date_dt", "date_dt_cp"],
        )

        columns = ["date_dt", "date_dt_cp"]
        expected[columns] = expected[columns].apply(pd.to_datetime)

        tm.assert_frame_equal(df, expected)

    def test_loc_setitem_frame(self):
        df = self.frame_labels

        result = df.iloc[0, 0]

        df.loc["a", "A"] = 1
        result = df.loc["a", "A"]
        assert result == 1

        result = df.iloc[0, 0]
        assert result == 1

        df.loc[:, "B":"D"] = 0
        expected = df.loc[:, "B":"D"]
        result = df.iloc[:, 1:]
        tm.assert_frame_equal(result, expected)

        # GH 6254
        # setting issue
        df = DataFrame(index=[3, 5, 4], columns=["A"])
        df.loc[[4, 3, 5], "A"] = np.array([1, 2, 3], dtype="int64")
        expected = DataFrame(dict(A=Series([1, 2, 3], index=[4, 3, 5]))).reindex(
            index=[3, 5, 4]
        )
        tm.assert_frame_equal(df, expected)

        # GH 6252
        # setting with an empty frame
        keys1 = ["@" + str(i) for i in range(5)]
        val1 = np.arange(5, dtype="int64")

        keys2 = ["@" + str(i) for i in range(4)]
        val2 = np.arange(4, dtype="int64")

        index = list(set(keys1).union(keys2))
        df = DataFrame(index=index)
        df["A"] = np.nan
        df.loc[keys1, "A"] = val1

        df["B"] = np.nan
        df.loc[keys2, "B"] = val2

        expected = DataFrame(
            dict(A=Series(val1, index=keys1), B=Series(val2, index=keys2))
        ).reindex(index=index)
        tm.assert_frame_equal(df, expected)

        # GH 8669
        # invalid coercion of nan -> int
        df = DataFrame({"A": [1, 2, 3], "B": np.nan})
        df.loc[df.B > df.A, "B"] = df.A
        expected = DataFrame({"A": [1, 2, 3], "B": np.nan})
        tm.assert_frame_equal(df, expected)

        # GH 6546
        # setting with mixed labels
        df = DataFrame({1: [1, 2], 2: [3, 4], "a": ["a", "b"]})

        result = df.loc[0, [1, 2]]
        expected = Series([1, 3], index=[1, 2], dtype=object, name=0)
        tm.assert_series_equal(result, expected)

        expected = DataFrame({1: [5, 2], 2: [6, 4], "a": ["a", "b"]})
        df.loc[0, [1, 2]] = [5, 6]
        tm.assert_frame_equal(df, expected)

    def test_loc_setitem_frame_multiples(self):
        # multiple setting
        df = DataFrame(
            {"A": ["foo", "bar", "baz"], "B": Series(range(3), dtype=np.int64)}
        )
        rhs = df.loc[1:2]
        rhs.index = df.index[0:2]
        df.loc[0:1] = rhs
        expected = DataFrame(
            {"A": ["bar", "baz", "baz"], "B": Series([1, 2, 2], dtype=np.int64)}
        )
        tm.assert_frame_equal(df, expected)

        # multiple setting with frame on rhs (with M8)
        df = DataFrame(
            {
                "date": date_range("2000-01-01", "2000-01-5"),
                "val": Series(range(5), dtype=np.int64),
            }
        )
        expected = DataFrame(
            {
                "date": [
                    Timestamp("20000101"),
                    Timestamp("20000102"),
                    Timestamp("20000101"),
                    Timestamp("20000102"),
                    Timestamp("20000103"),
                ],
                "val": Series([0, 1, 0, 1, 2], dtype=np.int64),
            }
        )
        rhs = df.loc[0:2]
        rhs.index = df.index[2:5]
        df.loc[2:4] = rhs
        tm.assert_frame_equal(df, expected)

    @pytest.mark.parametrize(
        "indexer", [["A"], slice(None, "A", None), np.array(["A"])]
    )
    @pytest.mark.parametrize("value", [["Z"], np.array(["Z"])])
    def test_loc_setitem_with_scalar_index(self, indexer, value):
        # GH #19474
        # assigning like "df.loc[0, ['A']] = ['Z']" should be evaluated
        # elementwisely, not using "setter('A', ['Z'])".

        df = pd.DataFrame([[1, 2], [3, 4]], columns=["A", "B"])
        df.loc[0, indexer] = value
        result = df.loc[0, "A"]

        assert is_scalar(result) and result == "Z"

    def test_loc_coercion(self):

        # 12411
        df = DataFrame({"date": [Timestamp("20130101").tz_localize("UTC"), pd.NaT]})
        expected = df.dtypes

        result = df.iloc[[0]]
        tm.assert_series_equal(result.dtypes, expected)

        result = df.iloc[[1]]
        tm.assert_series_equal(result.dtypes, expected)

        # 12045
        import datetime

        df = DataFrame(
            {"date": [datetime.datetime(2012, 1, 1), datetime.datetime(1012, 1, 2)]}
        )
        expected = df.dtypes

        result = df.iloc[[0]]
        tm.assert_series_equal(result.dtypes, expected)

        result = df.iloc[[1]]
        tm.assert_series_equal(result.dtypes, expected)

        # 11594
        df = DataFrame({"text": ["some words"] + [None] * 9})
        expected = df.dtypes

        result = df.iloc[0:2]
        tm.assert_series_equal(result.dtypes, expected)

        result = df.iloc[3:]
        tm.assert_series_equal(result.dtypes, expected)

    def test_setitem_new_key_tz(self):
        # GH#12862 should not raise on assigning the second value
        vals = [
            pd.to_datetime(42).tz_localize("UTC"),
            pd.to_datetime(666).tz_localize("UTC"),
        ]
        expected = pd.Series(vals, index=["foo", "bar"])

        ser = pd.Series()
        ser["foo"] = vals[0]
        ser["bar"] = vals[1]

        tm.assert_series_equal(ser, expected)

        ser = pd.Series()
        ser.loc["foo"] = vals[0]
        ser.loc["bar"] = vals[1]

        tm.assert_series_equal(ser, expected)

    def test_loc_non_unique(self):
        # GH3659
        # non-unique indexer with loc slice
        # https://groups.google.com/forum/?fromgroups#!topic/pydata/zTm2No0crYs

        # these are going to raise because the we are non monotonic
        df = DataFrame(
            {"A": [1, 2, 3, 4, 5, 6], "B": [3, 4, 5, 6, 7, 8]}, index=[0, 1, 0, 1, 2, 3]
        )
        msg = "'Cannot get left slice bound for non-unique label: 1'"
        with pytest.raises(KeyError, match=msg):
            df.loc[1:]
        msg = "'Cannot get left slice bound for non-unique label: 0'"
        with pytest.raises(KeyError, match=msg):
            df.loc[0:]
        msg = "'Cannot get left slice bound for non-unique label: 1'"
        with pytest.raises(KeyError, match=msg):
            df.loc[1:2]

        # monotonic are ok
        df = DataFrame(
            {"A": [1, 2, 3, 4, 5, 6], "B": [3, 4, 5, 6, 7, 8]}, index=[0, 1, 0, 1, 2, 3]
        ).sort_index(axis=0)
        result = df.loc[1:]
        expected = DataFrame({"A": [2, 4, 5, 6], "B": [4, 6, 7, 8]}, index=[1, 1, 2, 3])
        tm.assert_frame_equal(result, expected)

        result = df.loc[0:]
        tm.assert_frame_equal(result, df)

        result = df.loc[1:2]
        expected = DataFrame({"A": [2, 4, 5], "B": [4, 6, 7]}, index=[1, 1, 2])
        tm.assert_frame_equal(result, expected)

    def test_loc_non_unique_memory_error(self):

        # GH 4280
        # non_unique index with a large selection triggers a memory error

        columns = list("ABCDEFG")

        def gen_test(l, l2):
            return pd.concat(
                [
                    DataFrame(
                        np.random.randn(l, len(columns)),
                        index=np.arange(l),
                        columns=columns,
                    ),
                    DataFrame(
                        np.ones((l2, len(columns))), index=[0] * l2, columns=columns
                    ),
                ]
            )

        def gen_expected(df, mask):
            len_mask = len(mask)
            return pd.concat(
                [
                    df.take([0]),
                    DataFrame(
                        np.ones((len_mask, len(columns))),
                        index=[0] * len_mask,
                        columns=columns,
                    ),
                    df.take(mask[1:]),
                ]
            )

        df = gen_test(900, 100)
        assert df.index.is_unique is False

        mask = np.arange(100)
        result = df.loc[mask]
        expected = gen_expected(df, mask)
        tm.assert_frame_equal(result, expected)

        df = gen_test(900000, 100000)
        assert df.index.is_unique is False

        mask = np.arange(100000)
        result = df.loc[mask]
        expected = gen_expected(df, mask)
        tm.assert_frame_equal(result, expected)

    def test_loc_name(self):
        # GH 3880
        df = DataFrame([[1, 1], [1, 1]])
        df.index.name = "index_name"
        result = df.iloc[[0, 1]].index.name
        assert result == "index_name"

        result = df.loc[[0, 1]].index.name
        assert result == "index_name"

    def test_loc_empty_list_indexer_is_ok(self):

        df = tm.makeCustomDataframe(5, 2)
        # vertical empty
        tm.assert_frame_equal(
            df.loc[:, []], df.iloc[:, :0], check_index_type=True, check_column_type=True
        )
        # horizontal empty
        tm.assert_frame_equal(
            df.loc[[], :], df.iloc[:0, :], check_index_type=True, check_column_type=True
        )
        # horizontal empty
        tm.assert_frame_equal(
            df.loc[[]], df.iloc[:0, :], check_index_type=True, check_column_type=True
        )

    def test_identity_slice_returns_new_object(self):
        # GH13873
        original_df = DataFrame({"a": [1, 2, 3]})
        sliced_df = original_df.loc[:]
        assert sliced_df is not original_df
        assert original_df[:] is not original_df

        # should be a shallow copy
        original_df["a"] = [4, 4, 4]
        assert (sliced_df["a"] == 4).all()

        # These should not return copies
        assert original_df is original_df.loc[:, :]
        df = DataFrame(np.random.randn(10, 4))
        assert df[0] is df.loc[:, 0]

        # Same tests for Series
        original_series = Series([1, 2, 3, 4, 5, 6])
        sliced_series = original_series.loc[:]
        assert sliced_series is not original_series
        assert original_series[:] is not original_series

        original_series[:3] = [7, 8, 9]
        assert all(sliced_series[:3] == [7, 8, 9])

    def test_loc_uint64(self):
        # GH20722
        # Test whether loc accept uint64 max value as index.
        s = pd.Series(
            [1, 2], index=[np.iinfo("uint64").max - 1, np.iinfo("uint64").max]
        )

        result = s.loc[np.iinfo("uint64").max - 1]
        expected = s.iloc[0]
        assert result == expected

        result = s.loc[[np.iinfo("uint64").max - 1]]
        expected = s.iloc[[0]]
        tm.assert_series_equal(result, expected)

        result = s.loc[[np.iinfo("uint64").max - 1, np.iinfo("uint64").max]]
        tm.assert_series_equal(result, s)

    def test_loc_setitem_empty_append(self):
        # GH6173, various appends to an empty dataframe

        data = [1, 2, 3]
        expected = DataFrame({"x": data, "y": [None] * len(data)})

        # appends to fit length of data
        df = DataFrame(columns=["x", "y"])
        df.loc[:, "x"] = data
        tm.assert_frame_equal(df, expected)

        # only appends one value
        expected = DataFrame({"x": [1.0], "y": [np.nan]})
        df = DataFrame(columns=["x", "y"], dtype=np.float)
        df.loc[0, "x"] = expected.loc[0, "x"]
        tm.assert_frame_equal(df, expected)

    def test_loc_setitem_empty_append_raises(self):
        # GH6173, various appends to an empty dataframe

        data = [1, 2]
        df = DataFrame(columns=["x", "y"])
        msg = (
            r"None of \[Int64Index\(\[0, 1\], dtype='int64'\)\] "
            r"are in the \[index\]"
        )
        with pytest.raises(KeyError, match=msg):
            df.loc[[0, 1], "x"] = data

        msg = "cannot copy sequence with size 2 to array axis with dimension 0"
        with pytest.raises(ValueError, match=msg):
            df.loc[0:2, "x"] = data

    def test_indexing_zerodim_np_array(self):
        # GH24924
        df = DataFrame([[1, 2], [3, 4]])
        result = df.loc[np.array(0)]
        s = pd.Series([1, 2], name=0)
        tm.assert_series_equal(result, s)

    def test_series_indexing_zerodim_np_array(self):
        # GH24924
        s = Series([1, 2])
        result = s.loc[np.array(0)]
        assert result == 1

    def test_loc_reverse_assignment(self):
        # GH26939
        data = [1, 2, 3, 4, 5, 6] + [None] * 4
        expected = Series(data, index=range(2010, 2020))

        result = pd.Series(index=range(2010, 2020))
        result.loc[2015:2010:-1] = [6, 5, 4, 3, 2, 1]

        tm.assert_series_equal(result, expected)


def test_series_loc_getitem_label_list_missing_values():
    # gh-11428
    key = np.array(
        ["2001-01-04", "2001-01-02", "2001-01-04", "2001-01-14"], dtype="datetime64"
    )
    s = Series([2, 5, 8, 11], date_range("2001-01-01", freq="D", periods=4))
    expected = Series([11.0, 5.0, 11.0, np.nan], index=key)
    with tm.assert_produces_warning(FutureWarning, check_stacklevel=False):
        result = s.loc[key]
    tm.assert_series_equal(result, expected)


@pytest.mark.parametrize(
    "columns, column_key, expected_columns, check_column_type",
    [
        ([2011, 2012, 2013], [2011, 2012], [0, 1], True),
        ([2011, 2012, "All"], [2011, 2012], [0, 1], False),
        ([2011, 2012, "All"], [2011, "All"], [0, 2], True),
    ],
)
def test_loc_getitem_label_list_integer_labels(
    columns, column_key, expected_columns, check_column_type
):
    # gh-14836
    df = DataFrame(np.random.rand(3, 3), columns=columns, index=list("ABC"))
    expected = df.iloc[:, expected_columns]
    result = df.loc[["A", "B", "C"], column_key]
    tm.assert_frame_equal(result, expected, check_column_type=check_column_type)<|MERGE_RESOLUTION|>--- conflicted
+++ resolved
@@ -95,30 +95,12 @@
     def test_loc_getitem_int(self):
 
         # int label
-<<<<<<< HEAD
-        self.check_result(
-            "int label", "loc", 2, "loc", 2, typs=["label"], fails=KeyError
-        )
-=======
-        self.check_result("loc", 2, "ix", 2, typs=["ints", "uints"], axes=0)
-        self.check_result("loc", 3, "ix", 3, typs=["ints", "uints"], axes=1)
-        self.check_result("loc", 2, "ix", 2, typs=["label"], fails=KeyError)
->>>>>>> bc75e190
+        self.check_result("loc", 2, "loc", 2, typs=["label"], fails=KeyError)
 
     def test_loc_getitem_label(self):
 
         # label
-<<<<<<< HEAD
-        self.check_result(
-            "label", "loc", "c", "loc", "c", typs=["empty"], fails=KeyError
-        )
-=======
-        self.check_result("loc", "c", "ix", "c", typs=["labels"], axes=0)
-        self.check_result("loc", "null", "ix", "null", typs=["mixed"], axes=0)
-        self.check_result("loc", 8, "ix", 8, typs=["mixed"], axes=0)
-        self.check_result("loc", Timestamp("20130102"), "ix", 1, typs=["ts"], axes=0)
-        self.check_result("loc", "c", "ix", "c", typs=["empty"], fails=KeyError)
->>>>>>> bc75e190
+        self.check_result("loc", "c", "loc", "c", typs=["empty"], fails=KeyError)
 
     def test_loc_getitem_label_out_of_range(self):
 
@@ -132,78 +114,22 @@
             fails=KeyError,
         )
         self.check_result("loc", "f", "ix", "f", typs=["floats"], fails=KeyError)
+        self.check_result("loc", "f", "loc", "f", typs=["floats"], fails=KeyError)
         self.check_result(
-<<<<<<< HEAD
-            "label range", "loc", "f", "loc", "f", typs=["floats"], fails=KeyError
-        )
-        self.check_result(
-            "label range",
-            "loc",
-            20,
-            "loc",
-            20,
-            typs=["ints", "uints", "mixed"],
-            fails=KeyError,
-        )
-        self.check_result(
-            "label range", "loc", 20, "loc", 20, typs=["labels"], fails=TypeError
-        )
-        self.check_result(
-            "label range", "loc", 20, "loc", 20, typs=["ts"], axes=0, fails=TypeError
-        )
-        self.check_result(
-            "label range", "loc", 20, "loc", 20, typs=["floats"], axes=0, fails=KeyError
-=======
-            "loc", 20, "ix", 20, typs=["ints", "uints", "mixed"], fails=KeyError,
->>>>>>> bc75e190
-        )
-        self.check_result("loc", 20, "ix", 20, typs=["labels"], fails=TypeError)
-        self.check_result("loc", 20, "ix", 20, typs=["ts"], axes=0, fails=TypeError)
-        self.check_result("loc", 20, "ix", 20, typs=["floats"], axes=0, fails=KeyError)
+            "loc", 20, "loc", 20, typs=["ints", "uints", "mixed"], fails=KeyError,
+        )
+        self.check_result("loc", 20, "loc", 20, typs=["labels"], fails=TypeError)
+        self.check_result("loc", 20, "loc", 20, typs=["ts"], axes=0, fails=TypeError)
+        self.check_result("loc", 20, "loc", 20, typs=["floats"], axes=0, fails=KeyError)
 
     def test_loc_getitem_label_list(self):
+        # TODO: test something here?
         # list of labels
-<<<<<<< HEAD
         pass
 
     def test_loc_getitem_label_list_with_missing(self):
         self.check_result(
-            "list lbl",
-            "loc",
-            [0, 1, 2],
-            "loc",
-            [0, 1, 2],
-            typs=["empty"],
-            fails=KeyError,
-=======
-        self.check_result(
-            "loc", [0, 2, 4], "ix", [0, 2, 4], typs=["ints", "uints"], axes=0,
-        )
-        self.check_result(
-            "loc", [3, 6, 9], "ix", [3, 6, 9], typs=["ints", "uints"], axes=1,
-        )
-        self.check_result(
-            "loc", ["a", "b", "d"], "ix", ["a", "b", "d"], typs=["labels"], axes=0,
-        )
-        self.check_result(
-            "loc", ["A", "B", "C"], "ix", ["A", "B", "C"], typs=["labels"], axes=1,
-        )
-        self.check_result(
-            "loc", [2, 8, "null"], "ix", [2, 8, "null"], typs=["mixed"], axes=0,
-        )
-        self.check_result(
-            "loc",
-            [Timestamp("20130102"), Timestamp("20130103")],
-            "ix",
-            [Timestamp("20130102"), Timestamp("20130103")],
-            typs=["ts"],
-            axes=0,
-        )
-
-    def test_loc_getitem_label_list_with_missing(self):
-        self.check_result(
-            "loc", [0, 1, 2], "indexer", [0, 1, 2], typs=["empty"], fails=KeyError,
->>>>>>> bc75e190
+            "loc", [0, 1, 2], "loc", [0, 1, 2], typs=["empty"], fails=KeyError,
         )
         with tm.assert_produces_warning(FutureWarning, check_stacklevel=False):
             self.check_result(
@@ -262,43 +188,15 @@
         )
 
     def test_loc_getitem_label_array_like(self):
+        # TODO: test something?
         # array like
-<<<<<<< HEAD
         pass
-
-    def test_loc_getitem_bool(self):
-        # boolean indexers
-        pass
-=======
-        self.check_result(
-            "loc",
-            Series(index=[0, 2, 4]).index,
-            "ix",
-            [0, 2, 4],
-            typs=["ints", "uints"],
-            axes=0,
-        )
-        self.check_result(
-            "loc",
-            Series(index=[3, 6, 9]).index,
-            "ix",
-            [3, 6, 9],
-            typs=["ints", "uints"],
-            axes=1,
-        )
 
     def test_loc_getitem_bool(self):
         # boolean indexers
         b = [True, False, True, False]
-        self.check_result(
-            "loc",
-            b,
-            "ix",
-            b,
-            typs=["ints", "uints", "labels", "mixed", "ts", "floats"],
-        )
-        self.check_result("loc", b, "ix", b, typs=["empty"], fails=IndexError)
->>>>>>> bc75e190
+
+        self.check_result("loc", b, "loc", b, typs=["empty"], fails=IndexError)
 
     @pytest.mark.parametrize("index", [[True, False], [True, False, True, False]])
     def test_loc_getitem_bool_diff_len(self, index):
@@ -311,18 +209,8 @@
             _ = s.loc[index]
 
     def test_loc_getitem_int_slice(self):
-<<<<<<< HEAD
+        # TODO: test something here?
         pass
-=======
-
-        # ok
-        self.check_result(
-            "loc", slice(2, 4), "ix", [2, 4], typs=["ints", "uints"], axes=0,
-        )
-        self.check_result(
-            "loc", slice(3, 6), "ix", [3, 6], typs=["ints", "uints"], axes=1,
-        )
->>>>>>> bc75e190
 
     def test_loc_to_fail(self):
 
@@ -420,57 +308,29 @@
     def test_loc_getitem_label_slice(self):
 
         # label slices (with ints)
-<<<<<<< HEAD
 
         # real label slices
 
         # GH 14316
-=======
+
         self.check_result(
             "loc",
             slice(1, 3),
-            "ix",
+            "loc",
             slice(1, 3),
             typs=["labels", "mixed", "empty", "ts", "floats"],
             fails=TypeError,
         )
 
-        # real label slices
         self.check_result(
-            "loc", slice("a", "c"), "ix", slice("a", "c"), typs=["labels"], axes=0,
-        )
-        self.check_result(
-            "loc", slice("A", "C"), "ix", slice("A", "C"), typs=["labels"], axes=1,
-        )
-
-        self.check_result(
             "loc",
             slice("20130102", "20130104"),
-            "ix",
-            slice("20130102", "20130104"),
-            typs=["ts"],
-            axes=0,
-        )
-        self.check_result(
-            "loc",
-            slice("20130102", "20130104"),
-            "ix",
+            "loc",
             slice("20130102", "20130104"),
             typs=["ts"],
             axes=1,
             fails=TypeError,
         )
-
-        # GH 14316
-        self.check_result(
-            "loc",
-            slice("20130104", "20130102"),
-            "indexer",
-            [0, 1, 2],
-            typs=["ts_rev"],
-            axes=0,
-        )
->>>>>>> bc75e190
 
         self.check_result(
             "loc",
