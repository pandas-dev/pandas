"""test label based indexing with loc"""

from collections import namedtuple
import contextlib
from datetime import (
    date,
    datetime,
    time,
    timedelta,
)
import re

from dateutil.tz import gettz
import numpy as np
import pytest

from pandas._libs import index as libindex
from pandas.errors import IndexingError

import pandas as pd
from pandas import (
    Categorical,
    CategoricalDtype,
    CategoricalIndex,
    DataFrame,
    DatetimeIndex,
    Index,
    IndexSlice,
    MultiIndex,
    Period,
    PeriodIndex,
    Series,
    SparseDtype,
    Timedelta,
    Timestamp,
    date_range,
    timedelta_range,
    to_datetime,
    to_timedelta,
)
import pandas._testing as tm
from pandas.api.types import is_scalar
from pandas.core.indexing import _one_ellipsis_message
from pandas.tests.indexing.common import check_indexing_smoketest_or_raises


@pytest.mark.parametrize(
    "series, new_series, expected_ser",
    [
        [[np.nan, np.nan, "b"], ["a", np.nan, np.nan], [False, True, True]],
        [[np.nan, "b"], ["a", np.nan], [False, True]],
    ],
)
def test_not_change_nan_loc(series, new_series, expected_ser):
    # GH 28403
    df = DataFrame({"A": series})
    df.loc[:, "A"] = new_series
    expected = DataFrame({"A": expected_ser})
    tm.assert_frame_equal(df.isna(), expected)
    tm.assert_frame_equal(df.notna(), ~expected)


class TestLoc:
    def test_none_values_on_string_columns(self, using_infer_string):
        # Issue #32218
        df = DataFrame(["1", "2", None], columns=["a"], dtype=object)
        assert df.loc[2, "a"] is None

        df = DataFrame(["1", "2", None], columns=["a"], dtype="str")
        if using_infer_string:
            assert np.isnan(df.loc[2, "a"])
        else:
            assert df.loc[2, "a"] is None

    def test_loc_getitem_int(self, frame_or_series):
        # int label
        obj = frame_or_series(range(3), index=Index(list("abc"), dtype=object))
        check_indexing_smoketest_or_raises(obj, "loc", 2, fails=KeyError)

    def test_loc_getitem_label(self, frame_or_series):
        # label
        obj = frame_or_series()
        check_indexing_smoketest_or_raises(obj, "loc", "c", fails=KeyError)

    @pytest.mark.parametrize("key", ["f", 20])
    @pytest.mark.parametrize(
        "index",
        [
            Index(list("abcd"), dtype=object),
            Index([2, 4, "null", 8], dtype=object),
            date_range("20130101", periods=4),
            Index(range(0, 8, 2), dtype=np.float64),
            Index([]),
        ],
    )
    def test_loc_getitem_label_out_of_range(self, key, index, frame_or_series):
        obj = frame_or_series(range(len(index)), index=index)
        # out of range label
        check_indexing_smoketest_or_raises(obj, "loc", key, fails=KeyError)

    @pytest.mark.parametrize("key", [[0, 1, 2], [1, 3.0, "A"]])
    @pytest.mark.parametrize("dtype", [np.int64, np.uint64, np.float64])
    def test_loc_getitem_label_list(self, key, dtype, frame_or_series):
        obj = frame_or_series(range(3), index=Index([0, 1, 2], dtype=dtype))
        # list of labels
        check_indexing_smoketest_or_raises(obj, "loc", key, fails=KeyError)

    @pytest.mark.parametrize(
        "index",
        [
            None,
            Index([0, 1, 2], dtype=np.int64),
            Index([0, 1, 2], dtype=np.uint64),
            Index([0, 1, 2], dtype=np.float64),
            MultiIndex.from_arrays([range(3), range(3)]),
        ],
    )
    @pytest.mark.parametrize(
        "key", [[0, 1, 2], [0, 2, 10], [3, 6, 7], [(1, 3), (1, 4), (2, 5)]]
    )
    def test_loc_getitem_label_list_with_missing(self, key, index, frame_or_series):
        if index is None:
            obj = frame_or_series()
        else:
            obj = frame_or_series(range(len(index)), index=index)
        check_indexing_smoketest_or_raises(obj, "loc", key, fails=KeyError)

    @pytest.mark.parametrize("dtype", [np.int64, np.uint64])
    def test_loc_getitem_label_list_fails(self, dtype, frame_or_series):
        # fails
        obj = frame_or_series(range(3), Index([0, 1, 2], dtype=dtype))
        check_indexing_smoketest_or_raises(
            obj, "loc", [20, 30, 40], axes=1, fails=KeyError
        )

    def test_loc_getitem_bool(self, frame_or_series):
        obj = frame_or_series()
        # boolean indexers
        b = [True, False, True, False]

        check_indexing_smoketest_or_raises(obj, "loc", b, fails=IndexError)

    @pytest.mark.parametrize(
        "slc, indexes, axes, fails",
        [
            [
                slice(1, 3),
                [
                    Index(list("abcd"), dtype=object),
                    Index([2, 4, "null", 8], dtype=object),
                    None,
                    date_range("20130101", periods=4),
                    Index(range(0, 12, 3), dtype=np.float64),
                ],
                None,
                TypeError,
            ],
            [
                slice("20130102", "20130104"),
                [date_range("20130101", periods=4)],
                1,
                TypeError,
            ],
            [slice(2, 8), [Index([2, 4, "null", 8], dtype=object)], 0, TypeError],
            [slice(2, 8), [Index([2, 4, "null", 8], dtype=object)], 1, KeyError],
            [slice(2, 4, 2), [Index([2, 4, "null", 8], dtype=object)], 0, TypeError],
        ],
    )
    def test_loc_getitem_label_slice(self, slc, indexes, axes, fails, frame_or_series):
        # label slices (with ints)

        # real label slices

        # GH 14316
        for index in indexes:
            if index is None:
                obj = frame_or_series()
            else:
                obj = frame_or_series(range(len(index)), index=index)
            check_indexing_smoketest_or_raises(
                obj,
                "loc",
                slc,
                axes=axes,
                fails=fails,
            )

    def test_setitem_from_duplicate_axis(self):
        # GH#34034
        df = DataFrame(
            [[20, "a"], [200, "a"], [200, "a"]],
            columns=["col1", "col2"],
            index=[10, 1, 1],
        )
        df.loc[1, "col1"] = np.arange(2)
        expected = DataFrame(
            [[20, "a"], [0, "a"], [1, "a"]], columns=["col1", "col2"], index=[10, 1, 1]
        )
        tm.assert_frame_equal(df, expected)

    def test_column_types_consistent(self):
        # GH 26779
        df = DataFrame(
            data={
                "channel": [1, 2, 3],
                "A": ["String 1", np.nan, "String 2"],
                "B": [
                    Timestamp("2019-06-11 11:00:00"),
                    pd.NaT,
                    Timestamp("2019-06-11 12:00:00"),
                ],
            }
        )
        df2 = DataFrame(
            data={"A": ["String 3"], "B": [Timestamp("2019-06-11 12:00:00")]}
        )
        # Change Columns A and B to df2.values wherever Column A is NaN
        df.loc[df["A"].isna(), ["A", "B"]] = df2.values
        expected = DataFrame(
            data={
                "channel": [1, 2, 3],
                "A": ["String 1", "String 3", "String 2"],
                "B": [
                    Timestamp("2019-06-11 11:00:00"),
                    Timestamp("2019-06-11 12:00:00"),
                    Timestamp("2019-06-11 12:00:00"),
                ],
            }
        )
        tm.assert_frame_equal(df, expected)

    @pytest.mark.parametrize(
        "obj, key, exp",
        [
            (
                DataFrame([[1]], columns=Index([False])),
                IndexSlice[:, False],
                Series([1], name=False),
            ),
            (Series([1], index=Index([False])), False, [1]),
            (DataFrame([[1]], index=Index([False])), False, Series([1], name=False)),
        ],
    )
    def test_loc_getitem_single_boolean_arg(self, obj, key, exp):
        # GH 44322
        res = obj.loc[key]
        if isinstance(exp, (DataFrame, Series)):
            tm.assert_equal(res, exp)
        else:
            assert res == exp


class TestLocBaseIndependent:
    # Tests for loc that do not depend on subclassing Base
    def test_loc_npstr(self):
        # GH#45580
        df = DataFrame(index=date_range("2021", "2022"))
        result = df.loc[np.array(["2021/6/1"])[0] :]
        expected = df.iloc[151:]
        tm.assert_frame_equal(result, expected)

    @pytest.mark.parametrize(
        "msg, key",
        [
            (r"Period\('2019', 'Y-DEC'\), 'foo', 'bar'", (Period(2019), "foo", "bar")),
            (r"Period\('2019', 'Y-DEC'\), 'y1', 'bar'", (Period(2019), "y1", "bar")),
            (r"Period\('2019', 'Y-DEC'\), 'foo', 'z1'", (Period(2019), "foo", "z1")),
            (
                r"Period\('2018', 'Y-DEC'\), Period\('2016', 'Y-DEC'\), 'bar'",
                (Period(2018), Period(2016), "bar"),
            ),
            (r"Period\('2018', 'Y-DEC'\), 'foo', 'y1'", (Period(2018), "foo", "y1")),
            (
                r"Period\('2017', 'Y-DEC'\), 'foo', Period\('2015', 'Y-DEC'\)",
                (Period(2017), "foo", Period(2015)),
            ),
            (r"Period\('2017', 'Y-DEC'\), 'z1', 'bar'", (Period(2017), "z1", "bar")),
        ],
    )
    def test_contains_raise_error_if_period_index_is_in_multi_index(self, msg, key):
        # GH#20684
        """
        parse_datetime_string_with_reso return parameter if type not matched.
        PeriodIndex.get_loc takes returned value from parse_datetime_string_with_reso
        as a tuple.
        If first argument is Period and a tuple has 3 items,
        process go on not raise exception
        """
        df = DataFrame(
            {
                "A": [Period(2019), "x1", "x2"],
                "B": [Period(2018), Period(2016), "y1"],
                "C": [Period(2017), "z1", Period(2015)],
                "V1": [1, 2, 3],
                "V2": [10, 20, 30],
            }
        ).set_index(["A", "B", "C"])
        with pytest.raises(KeyError, match=msg):
            df.loc[key]

    def test_loc_getitem_missing_unicode_key(self):
        df = DataFrame({"a": [1]})
        with pytest.raises(KeyError, match="\u05d0"):
            df.loc[:, "\u05d0"]  # should not raise UnicodeEncodeError

    def test_loc_getitem_dups(self):
        # GH 5678
        # repeated getitems on a dup index returning a ndarray
        df = DataFrame(
            np.random.default_rng(2).random((20, 5)),
            index=["ABCDE"[x % 5] for x in range(20)],
        )
        expected = df.loc["A", 0]
        result = df.loc[:, 0].loc["A"]
        tm.assert_series_equal(result, expected)

    def test_loc_getitem_dups2(self):
        # GH4726
        # dup indexing with iloc/loc
        df = DataFrame(
            [[1, 2, "foo", "bar", Timestamp("20130101")]],
            columns=["a", "a", "a", "a", "a"],
            index=[1],
        )
        expected = Series(
            [1, 2, "foo", "bar", Timestamp("20130101")],
            index=["a", "a", "a", "a", "a"],
            name=1,
        )

        result = df.iloc[0]
        tm.assert_series_equal(result, expected)

        result = df.loc[1]
        tm.assert_series_equal(result, expected)

    def test_loc_setitem_dups(self):
        # GH 6541
        df_orig = DataFrame(
            {
                "me": list("rttti"),
                "foo": list("aaade"),
                "bar": np.arange(5, dtype="float64") * 1.34 + 2,
                "bar2": np.arange(5, dtype="float64") * -0.34 + 2,
            }
        ).set_index("me")

        indexer = (
            "r",
            ["bar", "bar2"],
        )
        df = df_orig.copy()
        df.loc[indexer] *= 2.0
        tm.assert_series_equal(df.loc[indexer], 2.0 * df_orig.loc[indexer])

        indexer = (
            "r",
            "bar",
        )
        df = df_orig.copy()
        df.loc[indexer] *= 2.0
        assert df.loc[indexer] == 2.0 * df_orig.loc[indexer]

        indexer = (
            "t",
            ["bar", "bar2"],
        )
        df = df_orig.copy()
        df.loc[indexer] *= 2.0
        tm.assert_frame_equal(df.loc[indexer], 2.0 * df_orig.loc[indexer])

    def test_loc_setitem_slice(self):
        # GH10503

        # assigning the same type should not change the type
        df1 = DataFrame({"a": [0, 1, 1], "b": Series([100, 200, 300], dtype="uint32")})
        ix = df1["a"] == 1
        newb1 = df1.loc[ix, "b"] + 1
        df1.loc[ix, "b"] = newb1
        expected = DataFrame(
            {"a": [0, 1, 1], "b": Series([100, 201, 301], dtype="uint32")}
        )
        tm.assert_frame_equal(df1, expected)

        # assigning a new type should get the inferred type
        df2 = DataFrame({"a": [0, 1, 1], "b": [100, 200, 300]}, dtype="uint64")
        ix = df1["a"] == 1
        newb2 = df2.loc[ix, "b"]
        with pytest.raises(TypeError, match="Invalid value"):
            df1.loc[ix, "b"] = newb2

    def test_loc_setitem_dtype(self):
        # GH31340
        df = DataFrame({"id": ["A"], "a": [1.2], "b": [0.0], "c": [-2.5]})
        cols = ["a", "b", "c"]
        df.loc[:, cols] = df.loc[:, cols].astype("float32")

        # pre-2.0 this setting would swap in new arrays, in 2.0 it is correctly
        #  in-place, consistent with non-split-path
        expected = DataFrame(
            {
                "id": ["A"],
                "a": np.array([1.2], dtype="float64"),
                "b": np.array([0.0], dtype="float64"),
                "c": np.array([-2.5], dtype="float64"),
            }
        )  # id is inferred as object

        tm.assert_frame_equal(df, expected)

    def test_getitem_label_list_with_missing(self):
        s = Series(range(3), index=["a", "b", "c"])

        # consistency
        with pytest.raises(KeyError, match="not in index"):
            s[["a", "d"]]

        s = Series(range(3))
        with pytest.raises(KeyError, match="not in index"):
            s[[0, 3]]

    @pytest.mark.parametrize("index", [[True, False], [True, False, True, False]])
    def test_loc_getitem_bool_diff_len(self, index):
        # GH26658
        s = Series([1, 2, 3])
        msg = f"Boolean index has wrong length: {len(index)} instead of {len(s)}"
        with pytest.raises(IndexError, match=msg):
            s.loc[index]

    def test_loc_getitem_int_slice(self):
        # TODO: test something here?
        pass

    def test_loc_to_fail(self):
        # GH3449
        df = DataFrame(
            np.random.default_rng(2).random((3, 3)),
            index=["a", "b", "c"],
            columns=["e", "f", "g"],
        )

        msg = (
            rf"\"None of \[Index\(\[1, 2\], dtype='{np.dtype(int)}'\)\] are "
            r"in the \[index\]\""
        )
        with pytest.raises(KeyError, match=msg):
            df.loc[[1, 2], [1, 2]]

    def test_loc_to_fail2(self):
        # GH  7496
        # loc should not fallback

        s = Series(dtype=object)
        s.loc[1] = 1
        s.loc["a"] = 2

        with pytest.raises(KeyError, match=r"^-1$"):
            s.loc[-1]

        msg = (
            rf"\"None of \[Index\(\[-1, -2\], dtype='{np.dtype(int)}'\)\] are "
            r"in the \[index\]\""
        )
        with pytest.raises(KeyError, match=msg):
            s.loc[[-1, -2]]

        msg = r"\"None of \[Index\(\['4'\], dtype='object'\)\] are in the \[index\]\""
        with pytest.raises(KeyError, match=msg):
            s.loc[Index(["4"], dtype=object)]

        s.loc[-1] = 3
        with pytest.raises(KeyError, match="not in index"):
            s.loc[[-1, -2]]

        s["a"] = 2
        msg = (
            rf"\"None of \[Index\(\[-2\], dtype='{np.dtype(int)}'\)\] are "
            r"in the \[index\]\""
        )
        with pytest.raises(KeyError, match=msg):
            s.loc[[-2]]

        del s["a"]

        with pytest.raises(KeyError, match=msg):
            s.loc[[-2]] = 0

    def test_loc_to_fail3(self):
        # inconsistency between .loc[values] and .loc[values,:]
        # GH 7999
        df = DataFrame([["a"], ["b"]], index=[1, 2], columns=["value"])

        msg = (
            rf"\"None of \[Index\(\[3\], dtype='{np.dtype(int)}'\)\] are "
            r"in the \[index\]\""
        )
        with pytest.raises(KeyError, match=msg):
            df.loc[[3], :]

        with pytest.raises(KeyError, match=msg):
            df.loc[[3]]

    def test_loc_getitem_list_with_fail(self):
        # 15747
        # should KeyError if *any* missing labels

        s = Series([1, 2, 3])

        s.loc[[2]]

        msg = "None of [RangeIndex(start=3, stop=4, step=1)] are in the [index]"
        with pytest.raises(KeyError, match=re.escape(msg)):
            s.loc[[3]]

        # a non-match and a match
        with pytest.raises(KeyError, match="not in index"):
            s.loc[[2, 3]]

    def test_loc_index(self):
        # gh-17131
        # a boolean index should index like a boolean numpy array

        df = DataFrame(
            np.random.default_rng(2).random(size=(5, 10)),
            index=["alpha_0", "alpha_1", "alpha_2", "beta_0", "beta_1"],
        )

        mask = df.index.map(lambda x: "alpha" in x)
        expected = df.loc[np.array(mask)]

        result = df.loc[mask]
        tm.assert_frame_equal(result, expected)

        result = df.loc[mask.values]
        tm.assert_frame_equal(result, expected)

        result = df.loc[pd.array(mask, dtype="boolean")]
        tm.assert_frame_equal(result, expected)

    def test_loc_general(self):
        df = DataFrame(
            np.random.default_rng(2).random((4, 4)),
            columns=["A", "B", "C", "D"],
            index=["A", "B", "C", "D"],
        )

        # want this to work
        result = df.loc[:, "A":"B"].iloc[0:2, :]
        assert (result.columns == ["A", "B"]).all()
        assert (result.index == ["A", "B"]).all()

        # mixed type
        result = DataFrame({"a": [Timestamp("20130101")], "b": [1]}).iloc[0]
        expected = Series([Timestamp("20130101"), 1], index=["a", "b"], name=0)
        tm.assert_series_equal(result, expected)
        assert result.dtype == object

    @pytest.fixture
    def frame_for_consistency(self):
        return DataFrame(
            {
                "date": date_range("2000-01-01", "2000-01-5"),
                "val": Series(range(5), dtype=np.int64),
            }
        )

    @pytest.mark.parametrize(
        "val",
        [0, np.array(0, dtype=np.int64), np.array([0, 0, 0, 0, 0], dtype=np.int64)],
    )
    def test_loc_setitem_consistency(self, frame_for_consistency, val):
        # GH 6149
        # coerce similarly for setitem and loc when rows have a null-slice
        df = frame_for_consistency.copy()
        with pytest.raises(TypeError, match="Invalid value"):
            df.loc[:, "date"] = val

    def test_loc_setitem_consistency_dt64_to_str(self, frame_for_consistency):
        # GH 6149
        # coerce similarly for setitem and loc when rows have a null-slice

        df = frame_for_consistency.copy()
        with pytest.raises(TypeError, match="Invalid value"):
            df.loc[:, "date"] = "foo"

    def test_loc_setitem_consistency_dt64_to_float(self, frame_for_consistency):
        # GH 6149
        # coerce similarly for setitem and loc when rows have a null-slice
        df = frame_for_consistency.copy()
        with pytest.raises(TypeError, match="Invalid value"):
            df.loc[:, "date"] = 1.0

    def test_loc_setitem_consistency_single_row(self):
        # GH 15494
        # setting on frame with single row
        df = DataFrame({"date": Series([Timestamp("20180101")])})
        with pytest.raises(TypeError, match="Invalid value"):
            df.loc[:, "date"] = "string"

    def test_loc_setitem_consistency_empty(self):
        # empty (essentially noops)
        # before the enforcement of #45333 in 2.0, the loc.setitem here would
        #  change the dtype of df.x to int64
        expected = DataFrame(columns=["x", "y"])
        df = DataFrame(columns=["x", "y"])
        with tm.assert_produces_warning(None):
            df.loc[:, "x"] = 1
        tm.assert_frame_equal(df, expected)

        # setting with setitem swaps in a new array, so changes the dtype
        df = DataFrame(columns=["x", "y"])
        df["x"] = 1
        expected["x"] = expected["x"].astype(np.int64)
        tm.assert_frame_equal(df, expected)

    def test_loc_setitem_consistency_slice_column_len(self, using_infer_string):
        # .loc[:,column] setting with slice == len of the column
        # GH10408
        levels = [
            ["Region_1"] * 4,
            ["Site_1", "Site_1", "Site_2", "Site_2"],
            [3987227376, 3980680971, 3977723249, 3977723089],
        ]
        mi = MultiIndex.from_arrays(levels, names=["Region", "Site", "RespondentID"])

        clevels = [
            ["Respondent", "Respondent", "Respondent", "OtherCat", "OtherCat"],
            ["Something", "StartDate", "EndDate", "Yes/No", "SomethingElse"],
        ]
        cols = MultiIndex.from_arrays(clevels, names=["Level_0", "Level_1"])

        values = [
            ["A", "5/25/2015 10:59", "5/25/2015 11:22", "Yes", np.nan],
            ["A", "5/21/2015 9:40", "5/21/2015 9:52", "Yes", "Yes"],
            ["A", "5/20/2015 8:27", "5/20/2015 8:41", "Yes", np.nan],
            ["A", "5/20/2015 8:33", "5/20/2015 9:09", "Yes", "No"],
        ]
        df = DataFrame(values, index=mi, columns=cols)

        ctx = contextlib.nullcontext()
        if using_infer_string:
            ctx = pytest.raises(TypeError, match="Invalid value")

        with ctx:
            df.loc[:, ("Respondent", "StartDate")] = to_datetime(
                df.loc[:, ("Respondent", "StartDate")]
            )
        with ctx:
            df.loc[:, ("Respondent", "EndDate")] = to_datetime(
                df.loc[:, ("Respondent", "EndDate")]
            )

        if using_infer_string:
            # infer-objects won't infer stuff anymore
            return

        df = df.infer_objects()

        # Adding a new key
        df.loc[:, ("Respondent", "Duration")] = (
            df.loc[:, ("Respondent", "EndDate")]
            - df.loc[:, ("Respondent", "StartDate")]
        )

        # timedelta64[m] -> float, so this cannot be done inplace, so
        #  no warning
        with pytest.raises(TypeError, match="Invalid value"):
            df.loc[:, ("Respondent", "Duration")] = df.loc[
                :, ("Respondent", "Duration")
            ] / Timedelta(60_000_000_000)

    @pytest.mark.parametrize("unit", ["Y", "M", "D", "h", "m", "s", "ms", "us"])
    def test_loc_assign_non_ns_datetime(self, unit):
        # GH 27395, non-ns dtype assignment via .loc should work
        # and return the same result when using simple assignment
        df = DataFrame(
            {
                "timestamp": [
                    np.datetime64("2017-02-11 12:41:29"),
                    np.datetime64("1991-11-07 04:22:37"),
                ]
            }
        )

        df.loc[:, unit] = df.loc[:, "timestamp"].values.astype(f"datetime64[{unit}]")
        df["expected"] = df.loc[:, "timestamp"].values.astype(f"datetime64[{unit}]")
        expected = Series(df.loc[:, "expected"], name=unit)
        tm.assert_series_equal(df.loc[:, unit], expected)

    def test_loc_modify_datetime(self):
        # see gh-28837
        df = DataFrame.from_dict(
            {"date": [1485264372711, 1485265925110, 1540215845888, 1540282121025]}
        )

        df["date_dt"] = to_datetime(df["date"], unit="ms", cache=True).dt.as_unit("ms")

        df.loc[:, "date_dt_cp"] = df.loc[:, "date_dt"]
        df.loc[[2, 3], "date_dt_cp"] = df.loc[[2, 3], "date_dt"]

        expected = DataFrame(
            [
                [1485264372711, "2017-01-24 13:26:12.711", "2017-01-24 13:26:12.711"],
                [1485265925110, "2017-01-24 13:52:05.110", "2017-01-24 13:52:05.110"],
                [1540215845888, "2018-10-22 13:44:05.888", "2018-10-22 13:44:05.888"],
                [1540282121025, "2018-10-23 08:08:41.025", "2018-10-23 08:08:41.025"],
            ],
            columns=["date", "date_dt", "date_dt_cp"],
        )

        columns = ["date_dt", "date_dt_cp"]
        expected[columns] = expected[columns].apply(to_datetime)

        tm.assert_frame_equal(df, expected)

    def test_loc_setitem_frame_with_reindex(self):
        # GH#6254 setting issue
        df = DataFrame(index=[3, 5, 4], columns=["A"], dtype=float)
        df.loc[[4, 3, 5], "A"] = np.array([1, 2, 3], dtype="int64")

        # setting integer values into a float dataframe with loc is inplace,
        #  so we retain float dtype
        ser = Series([2, 3, 1], index=[3, 5, 4], dtype=float)
        expected = DataFrame({"A": ser})
        tm.assert_frame_equal(df, expected)

    def test_loc_setitem_frame_with_reindex_mixed(self):
        # GH#40480
        df = DataFrame(index=[3, 5, 4], columns=["A", "B"], dtype=float)
        df["B"] = "string"
        df.loc[[4, 3, 5], "A"] = np.array([1, 2, 3], dtype="int64")
        ser = Series([2, 3, 1], index=[3, 5, 4], dtype="int64")
        # pre-2.0 this setting swapped in a new array, now it is inplace
        #  consistent with non-split-path
        expected = DataFrame({"A": ser.astype(float)})
        expected["B"] = "string"
        tm.assert_frame_equal(df, expected)

    def test_loc_setitem_frame_with_inverted_slice(self):
        # GH#40480
        df = DataFrame(index=[1, 2, 3], columns=["A", "B"], dtype=float)
        df["B"] = "string"
        df.loc[slice(3, 0, -1), "A"] = np.array([1, 2, 3], dtype="int64")
        # pre-2.0 this setting swapped in a new array, now it is inplace
        #  consistent with non-split-path
        expected = DataFrame({"A": [3.0, 2.0, 1.0], "B": "string"}, index=[1, 2, 3])
        tm.assert_frame_equal(df, expected)

    def test_loc_setitem_empty_frame(self):
        # GH#6252 setting with an empty frame
        keys1 = ["@" + str(i) for i in range(5)]
        val1 = np.arange(5, dtype="int64")

        keys2 = ["@" + str(i) for i in range(4)]
        val2 = np.arange(4, dtype="int64")

        index = list(set(keys1).union(keys2))
        df = DataFrame(index=index)
        df["A"] = np.nan
        df.loc[keys1, "A"] = val1

        df["B"] = np.nan
        df.loc[keys2, "B"] = val2

        # Because df["A"] was initialized as float64, setting values into it
        #  is inplace, so that dtype is retained
        sera = Series(val1, index=keys1, dtype=np.float64)
        serb = Series(val2, index=keys2)
        expected = DataFrame(
            {"A": sera, "B": serb}, columns=Index(["A", "B"], dtype=object)
        ).reindex(index=index)
        tm.assert_frame_equal(df, expected)

    def test_loc_setitem_frame(self):
        df = DataFrame(
            np.random.default_rng(2).standard_normal((4, 4)),
            index=list("abcd"),
            columns=list("ABCD"),
        )

        result = df.iloc[0, 0]

        df.loc["a", "A"] = 1
        result = df.loc["a", "A"]
        assert result == 1

        result = df.iloc[0, 0]
        assert result == 1

        df.loc[:, "B":"D"] = 0
        expected = df.loc[:, "B":"D"]
        result = df.iloc[:, 1:]
        tm.assert_frame_equal(result, expected)

    def test_loc_setitem_frame_nan_int_coercion_invalid(self):
        # GH 8669
        # invalid coercion of nan -> int
        df = DataFrame({"A": [1, 2, 3], "B": np.nan})
        df.loc[df.B > df.A, "B"] = df.A
        expected = DataFrame({"A": [1, 2, 3], "B": np.nan})
        tm.assert_frame_equal(df, expected)

    def test_loc_setitem_frame_mixed_labels(self):
        # GH 6546
        # setting with mixed labels
        df = DataFrame({1: [1, 2], 2: [3, 4], "a": ["a", "b"]})

        result = df.loc[0, [1, 2]]
        expected = Series(
            [1, 3], index=Index([1, 2], dtype=object), dtype=object, name=0
        )
        tm.assert_series_equal(result, expected)

        expected = DataFrame({1: [5, 2], 2: [6, 4], "a": ["a", "b"]})
        df.loc[0, [1, 2]] = [5, 6]
        tm.assert_frame_equal(df, expected)

    def test_loc_setitem_frame_multiples(self):
        # multiple setting
        df = DataFrame(
            {"A": ["foo", "bar", "baz"], "B": Series(range(3), dtype=np.int64)}
        )
        rhs = df.loc[1:2]
        rhs.index = df.index[0:2]
        df.loc[0:1] = rhs
        expected = DataFrame(
            {"A": ["bar", "baz", "baz"], "B": Series([1, 2, 2], dtype=np.int64)}
        )
        tm.assert_frame_equal(df, expected)

        # multiple setting with frame on rhs (with M8)
        df = DataFrame(
            {
                "date": date_range("2000-01-01", "2000-01-5"),
                "val": Series(range(5), dtype=np.int64),
            }
        )
        expected = DataFrame(
            {
                "date": [
                    Timestamp("20000101"),
                    Timestamp("20000102"),
                    Timestamp("20000101"),
                    Timestamp("20000102"),
                    Timestamp("20000103"),
                ],
                "val": Series([0, 1, 0, 1, 2], dtype=np.int64),
            }
        )
        expected["date"] = expected["date"].astype("M8[ns]")
        rhs = df.loc[0:2]
        rhs.index = df.index[2:5]
        df.loc[2:4] = rhs
        tm.assert_frame_equal(df, expected)

    @pytest.mark.parametrize(
        "indexer", [["A"], slice(None, "A", None), np.array(["A"])]
    )
    @pytest.mark.parametrize("value", [["Z"], np.array(["Z"])])
    def test_loc_setitem_with_scalar_index(self, indexer, value):
        # GH #19474
        # assigning like "df.loc[0, ['A']] = ['Z']" should be evaluated
        # elementwisely, not using "setter('A', ['Z'])".

        # Set object dtype to avoid upcast when setting 'Z'
        df = DataFrame([[1, 2], [3, 4]], columns=["A", "B"]).astype({"A": object})
        df.loc[0, indexer] = value
        result = df.loc[0, "A"]

        assert is_scalar(result) and result == "Z"

    @pytest.mark.parametrize(
        "index,box,expected",
        [
            (
                ([0, 2], ["A", "B", "C", "D"]),
                7,
                DataFrame(
                    [[7, 7, 7, 7], [3, 4, np.nan, np.nan], [7, 7, 7, 7]],
                    columns=["A", "B", "C", "D"],
                ),
            ),
            (
                (1, ["C", "D"]),
                [7, 8],
                DataFrame(
                    [[1, 2, np.nan, np.nan], [3, 4, 7, 8], [5, 6, np.nan, np.nan]],
                    columns=["A", "B", "C", "D"],
                ),
            ),
            (
                (1, ["A", "B", "C"]),
                np.array([7, 8, 9], dtype=np.int64),
                DataFrame(
                    [[1, 2, np.nan], [7, 8, 9], [5, 6, np.nan]], columns=["A", "B", "C"]
                ),
            ),
            (
                (slice(1, 3, None), ["B", "C", "D"]),
                [[7, 8, 9], [10, 11, 12]],
                DataFrame(
                    [[1, 2, np.nan, np.nan], [3, 7, 8, 9], [5, 10, 11, 12]],
                    columns=["A", "B", "C", "D"],
                ),
            ),
            (
                (slice(1, 3, None), ["C", "A", "D"]),
                np.array([[7, 8, 9], [10, 11, 12]], dtype=np.int64),
                DataFrame(
                    [[1, 2, np.nan, np.nan], [8, 4, 7, 9], [11, 6, 10, 12]],
                    columns=["A", "B", "C", "D"],
                ),
            ),
            (
                (slice(None, None, None), ["A", "C"]),
                DataFrame([[7, 8], [9, 10], [11, 12]], columns=["A", "C"]),
                DataFrame(
                    [[7, 2, 8], [9, 4, 10], [11, 6, 12]], columns=["A", "B", "C"]
                ),
            ),
        ],
    )
    def test_loc_setitem_missing_columns(self, index, box, expected):
        # GH 29334
        df = DataFrame([[1, 2], [3, 4], [5, 6]], columns=["A", "B"])

        df.loc[index] = box
        tm.assert_frame_equal(df, expected)

    def test_loc_coercion(self):
        # GH#12411
        df = DataFrame({"date": [Timestamp("20130101").tz_localize("UTC"), pd.NaT]})
        expected = df.dtypes

        result = df.iloc[[0]]
        tm.assert_series_equal(result.dtypes, expected)

        result = df.iloc[[1]]
        tm.assert_series_equal(result.dtypes, expected)

    def test_loc_coercion2(self):
        # GH#12045
        df = DataFrame({"date": [datetime(2012, 1, 1), datetime(1012, 1, 2)]})
        expected = df.dtypes

        result = df.iloc[[0]]
        tm.assert_series_equal(result.dtypes, expected)

        result = df.iloc[[1]]
        tm.assert_series_equal(result.dtypes, expected)

    def test_loc_coercion3(self):
        # GH#11594
        df = DataFrame({"text": ["some words"] + [None] * 9})
        expected = df.dtypes

        result = df.iloc[0:2]
        tm.assert_series_equal(result.dtypes, expected)

        result = df.iloc[3:]
        tm.assert_series_equal(result.dtypes, expected)

    def test_setitem_new_key_tz(self, indexer_sl):
        # GH#12862 should not raise on assigning the second value
        vals = [
            to_datetime(42).tz_localize("UTC"),
            to_datetime(666).tz_localize("UTC"),
        ]
        expected = Series(vals, index=Index(["foo", "bar"], dtype=object))

        ser = Series(dtype=object)
        indexer_sl(ser)["foo"] = vals[0]
        indexer_sl(ser)["bar"] = vals[1]

        tm.assert_series_equal(ser, expected)

    def test_loc_non_unique(self):
        # GH3659
        # non-unique indexer with loc slice
        # https://groups.google.com/forum/?fromgroups#!topic/pydata/zTm2No0crYs

        # these are going to raise because the we are non monotonic
        df = DataFrame(
            {"A": [1, 2, 3, 4, 5, 6], "B": [3, 4, 5, 6, 7, 8]}, index=[0, 1, 0, 1, 2, 3]
        )
        msg = "'Cannot get left slice bound for non-unique label: 1'"
        with pytest.raises(KeyError, match=msg):
            df.loc[1:]
        msg = "'Cannot get left slice bound for non-unique label: 0'"
        with pytest.raises(KeyError, match=msg):
            df.loc[0:]
        msg = "'Cannot get left slice bound for non-unique label: 1'"
        with pytest.raises(KeyError, match=msg):
            df.loc[1:2]

        # monotonic are ok
        df = DataFrame(
            {"A": [1, 2, 3, 4, 5, 6], "B": [3, 4, 5, 6, 7, 8]}, index=[0, 1, 0, 1, 2, 3]
        ).sort_index(axis=0)
        result = df.loc[1:]
        expected = DataFrame({"A": [2, 4, 5, 6], "B": [4, 6, 7, 8]}, index=[1, 1, 2, 3])
        tm.assert_frame_equal(result, expected)

        result = df.loc[0:]
        tm.assert_frame_equal(result, df)

        result = df.loc[1:2]
        expected = DataFrame({"A": [2, 4, 5], "B": [4, 6, 7]}, index=[1, 1, 2])
        tm.assert_frame_equal(result, expected)

    @pytest.mark.arm_slow
    @pytest.mark.parametrize("length, l2", [[900, 100], [900000, 100000]])
    def test_loc_non_unique_memory_error(self, length, l2):
        # GH 4280
        # non_unique index with a large selection triggers a memory error

        columns = list("ABCDEFG")

        df = pd.concat(
            [
                DataFrame(
                    np.random.default_rng(2).standard_normal((length, len(columns))),
                    index=np.arange(length),
                    columns=columns,
                ),
                DataFrame(np.ones((l2, len(columns))), index=[0] * l2, columns=columns),
            ]
        )

        assert df.index.is_unique is False

        mask = np.arange(l2)
        result = df.loc[mask]
        expected = pd.concat(
            [
                df.take([0]),
                DataFrame(
                    np.ones((len(mask), len(columns))),
                    index=[0] * len(mask),
                    columns=columns,
                ),
                df.take(mask[1:]),
            ]
        )
        tm.assert_frame_equal(result, expected)

    def test_loc_name(self):
        # GH 3880
        df = DataFrame([[1, 1], [1, 1]])
        df.index.name = "index_name"
        result = df.iloc[[0, 1]].index.name
        assert result == "index_name"

        result = df.loc[[0, 1]].index.name
        assert result == "index_name"

    def test_loc_empty_list_indexer_is_ok(self):
        df = DataFrame(
            np.ones((5, 2)),
            index=Index([f"i-{i}" for i in range(5)], name="a"),
            columns=Index([f"i-{i}" for i in range(2)], name="a"),
        )
        # vertical empty
        tm.assert_frame_equal(
            df.loc[:, []], df.iloc[:, :0], check_index_type=True, check_column_type=True
        )
        # horizontal empty
        tm.assert_frame_equal(
            df.loc[[], :], df.iloc[:0, :], check_index_type=True, check_column_type=True
        )
        # horizontal empty
        tm.assert_frame_equal(
            df.loc[[]], df.iloc[:0, :], check_index_type=True, check_column_type=True
        )

    def test_identity_slice_returns_new_object(self):
        # GH13873

        original_df = DataFrame({"a": [1, 2, 3]})
        sliced_df = original_df.loc[:]
        assert sliced_df is not original_df
        assert original_df[:] is not original_df
        assert original_df.loc[:, :] is not original_df

        # should be a shallow copy
        assert np.shares_memory(original_df["a"]._values, sliced_df["a"]._values)

        # Setting using .loc[:, "a"] sets inplace so alters both sliced and orig
        # depending on CoW
        original_df.loc[:, "a"] = [4, 4, 4]
        assert (sliced_df["a"] == [1, 2, 3]).all()

        # These should not return copies
        df = DataFrame(np.random.default_rng(2).standard_normal((10, 4)))
        assert df[0] is not df.loc[:, 0]

        # Same tests for Series
        original_series = Series([1, 2, 3, 4, 5, 6])
        sliced_series = original_series.loc[:]
        assert sliced_series is not original_series
        assert original_series[:] is not original_series

        original_series[:3] = [7, 8, 9]
        assert all(sliced_series[:3] == [1, 2, 3])

    def test_loc_copy_vs_view(self, request):
        # GH 15631
        x = DataFrame(zip(range(3), range(3)), columns=["a", "b"])

        y = x.copy()
        q = y.loc[:, "a"]
        q += 2

        tm.assert_frame_equal(x, y)

        z = x.copy()
        q = z.loc[x.index, "a"]
        q += 2

        tm.assert_frame_equal(x, z)

    def test_loc_uint64(self):
        # GH20722
        # Test whether loc accept uint64 max value as index.
        umax = np.iinfo("uint64").max
        ser = Series([1, 2], index=[umax - 1, umax])

        result = ser.loc[umax - 1]
        expected = ser.iloc[0]
        assert result == expected

        result = ser.loc[[umax - 1]]
        expected = ser.iloc[[0]]
        tm.assert_series_equal(result, expected)

        result = ser.loc[[umax - 1, umax]]
        tm.assert_series_equal(result, ser)

    def test_loc_uint64_disallow_negative(self):
        # GH#41775
        umax = np.iinfo("uint64").max
        ser = Series([1, 2], index=[umax - 1, umax])

        with pytest.raises(KeyError, match="-1"):
            # don't wrap around
            ser.loc[-1]

        with pytest.raises(KeyError, match="-1"):
            # don't wrap around
            ser.loc[[-1]]

    def test_loc_setitem_empty_append_expands_rows(self):
        # GH6173, various appends to an empty dataframe

        data = [1, 2, 3]
        expected = DataFrame(
            {"x": data, "y": np.array([np.nan] * len(data), dtype=object)}
        )

        # appends to fit length of data
        df = DataFrame(columns=["x", "y"])
        df.loc[:, "x"] = data
        tm.assert_frame_equal(df, expected)

    def test_loc_setitem_empty_append_expands_rows_mixed_dtype(self):
        # GH#37932 same as test_loc_setitem_empty_append_expands_rows
        #  but with mixed dtype so we go through take_split_path
        data = [1, 2, 3]
        expected = DataFrame(
            {"x": data, "y": np.array([np.nan] * len(data), dtype=object)}
        )

        df = DataFrame(columns=["x", "y"])
        df["x"] = df["x"].astype(np.int64)
        df.loc[:, "x"] = data
        tm.assert_frame_equal(df, expected)

    def test_loc_setitem_empty_append_single_value(self):
        # only appends one value
        expected = DataFrame({"x": [1.0], "y": [np.nan]})
        df = DataFrame(columns=["x", "y"], dtype=float)
        df.loc[0, "x"] = expected.loc[0, "x"]
        tm.assert_frame_equal(df, expected)

    def test_loc_setitem_empty_append_raises(self):
        # GH6173, various appends to an empty dataframe

        data = [1, 2]
        df = DataFrame(columns=["x", "y"])
        df.index = df.index.astype(np.int64)
        msg = r"None of .*Index.* are in the \[index\]"
        with pytest.raises(KeyError, match=msg):
            df.loc[[0, 1], "x"] = data

        msg = "setting an array element with a sequence."
        with pytest.raises(ValueError, match=msg):
            df.loc[0:2, "x"] = data

    def test_indexing_zerodim_np_array(self):
        # GH24924
        df = DataFrame([[1, 2], [3, 4]])
        result = df.loc[np.array(0)]
        s = Series([1, 2], name=0)
        tm.assert_series_equal(result, s)

    def test_series_indexing_zerodim_np_array(self):
        # GH24924
        s = Series([1, 2])
        result = s.loc[np.array(0)]
        assert result == 1

    def test_loc_reverse_assignment(self):
        # GH26939
        data = [1, 2, 3, 4, 5, 6] + [None] * 4
        expected = Series(data, index=range(2010, 2020))

        result = Series(index=range(2010, 2020), dtype=np.float64)
        result.loc[2015:2010:-1] = [6, 5, 4, 3, 2, 1]

        tm.assert_series_equal(result, expected)

    def test_loc_setitem_str_to_small_float_conversion_type(self, using_infer_string):
        # GH#20388

        col_data = [str(np.random.default_rng(2).random() * 1e-12) for _ in range(5)]
        result = DataFrame(col_data, columns=["A"])
        expected = DataFrame(col_data, columns=["A"])
        tm.assert_frame_equal(result, expected)

        # assigning with loc/iloc attempts to set the values inplace, which
        #  in this case is successful
        if using_infer_string:
            with pytest.raises(TypeError, match="Invalid value"):
                result.loc[result.index, "A"] = [float(x) for x in col_data]
        else:
            result.loc[result.index, "A"] = [float(x) for x in col_data]
            expected = DataFrame(col_data, columns=["A"], dtype=float).astype(object)
            tm.assert_frame_equal(result, expected)

        # assigning the entire column using __setitem__ swaps in the new array
        # GH#???
        result["A"] = [float(x) for x in col_data]
        expected = DataFrame(col_data, columns=["A"], dtype=float)
        tm.assert_frame_equal(result, expected)

    def test_loc_getitem_time_object(self, frame_or_series):
        rng = date_range("1/1/2000", "1/5/2000", freq="5min")
        mask = (rng.hour == 9) & (rng.minute == 30)

        obj = DataFrame(
            np.random.default_rng(2).standard_normal((len(rng), 3)), index=rng
        )
        obj = tm.get_obj(obj, frame_or_series)

        result = obj.loc[time(9, 30)]
        exp = obj.loc[mask]
        tm.assert_equal(result, exp)

        chunk = obj.loc["1/4/2000":]
        result = chunk.loc[time(9, 30)]
        expected = result[-1:]

        # Without resetting the freqs, these are 5 min and 1440 min, respectively
        result.index = result.index._with_freq(None)
        expected.index = expected.index._with_freq(None)
        tm.assert_equal(result, expected)

    @pytest.mark.parametrize("spmatrix_t", ["coo_matrix", "csc_matrix", "csr_matrix"])
    @pytest.mark.parametrize("dtype", [np.complex128, np.float64, np.int64, bool])
    def test_loc_getitem_range_from_spmatrix(self, spmatrix_t, dtype):
        sp_sparse = pytest.importorskip("scipy.sparse")

        spmatrix_t = getattr(sp_sparse, spmatrix_t)

        # The bug is triggered by a sparse matrix with purely sparse columns.  So the
        # recipe below generates a rectangular matrix of dimension (5, 7) where all the
        # diagonal cells are ones, meaning the last two columns are purely sparse.
        rows, cols = 5, 7
        spmatrix = spmatrix_t(np.eye(rows, cols, dtype=dtype), dtype=dtype)
        df = DataFrame.sparse.from_spmatrix(spmatrix)

        # regression test for GH#34526
        itr_idx = range(2, rows)
        result = np.nan_to_num(df.loc[itr_idx].values)
        expected = spmatrix.toarray()[itr_idx]
        tm.assert_numpy_array_equal(result, expected)

        # regression test for GH#34540
        result = df.loc[itr_idx].dtypes.values
        expected = np.full(cols, SparseDtype(dtype))
        tm.assert_numpy_array_equal(result, expected)

    def test_loc_getitem_listlike_all_retains_sparse(self):
        df = DataFrame({"A": pd.array([0, 0], dtype=SparseDtype("int64"))})
        result = df.loc[[0, 1]]
        tm.assert_frame_equal(result, df)

    def test_loc_getitem_sparse_frame(self):
        # GH34687
        sp_sparse = pytest.importorskip("scipy.sparse")

        df = DataFrame.sparse.from_spmatrix(sp_sparse.eye(5, dtype=np.int64))
        result = df.loc[range(2)]
        expected = DataFrame(
            [[1, 0, 0, 0, 0], [0, 1, 0, 0, 0]],
            dtype=SparseDtype(np.int64),
        )
        tm.assert_frame_equal(result, expected)

        result = df.loc[range(2)].loc[range(1)]
        expected = DataFrame([[1, 0, 0, 0, 0]], dtype=SparseDtype(np.int64))
        tm.assert_frame_equal(result, expected)

    def test_loc_getitem_sparse_series(self):
        # GH34687
        s = Series([1.0, 0.0, 0.0, 0.0, 0.0], dtype=SparseDtype("float64", 0.0))

        result = s.loc[range(2)]
        expected = Series([1.0, 0.0], dtype=SparseDtype("float64", 0.0))
        tm.assert_series_equal(result, expected)

        result = s.loc[range(3)].loc[range(2)]
        expected = Series([1.0, 0.0], dtype=SparseDtype("float64", 0.0))
        tm.assert_series_equal(result, expected)

    @pytest.mark.parametrize("indexer", ["loc", "iloc"])
    def test_getitem_single_row_sparse_df(self, indexer):
        # GH#46406
        df = DataFrame([[1.0, 0.0, 1.5], [0.0, 2.0, 0.0]], dtype=SparseDtype(float))
        result = getattr(df, indexer)[0]
        expected = Series([1.0, 0.0, 1.5], dtype=SparseDtype(float), name=0)
        tm.assert_series_equal(result, expected)

    @pytest.mark.parametrize("key_type", [iter, np.array, Series, Index])
    def test_loc_getitem_iterable(self, float_frame, key_type):
        idx = key_type(["A", "B", "C"])
        result = float_frame.loc[:, idx]
        expected = float_frame.loc[:, ["A", "B", "C"]]
        tm.assert_frame_equal(result, expected)

    def test_loc_getitem_timedelta_0seconds(self):
        # GH#10583
        df = DataFrame(np.random.default_rng(2).normal(size=(10, 4)))
        df.index = timedelta_range(start="0s", periods=10, freq="s")
        expected = df.loc[Timedelta("0s") :, :]
        result = df.loc["0s":, :]
        tm.assert_frame_equal(result, expected)

    @pytest.mark.parametrize("val,expected", [(2**63 - 1, 1), (2**63, 2)])
    def test_loc_getitem_uint64_scalar(self, val, expected):
        # see GH#19399
        df = DataFrame([1, 2], index=[2**63 - 1, 2**63])
        result = df.loc[val]
        expected = Series([expected])
        expected.name = val
        tm.assert_series_equal(result, expected)

    def test_loc_setitem_int_label_with_float_index(self, float_numpy_dtype):
        # note labels are floats
        dtype = float_numpy_dtype
        ser = Series(["a", "b", "c"], index=Index([0, 0.5, 1], dtype=dtype))
        expected = ser.copy()

        ser.loc[1] = "zoo"
        expected.iloc[2] = "zoo"

        tm.assert_series_equal(ser, expected)

    @pytest.mark.parametrize(
        "indexer, expected",
        [
            # The test name is a misnomer in the 0 case as df.index[indexer]
            #  is a scalar.
            (0, [20, 1, 2, 3, 4, 5, 6, 7, 8, 9]),
            (slice(4, 8), [0, 1, 2, 3, 20, 20, 20, 20, 8, 9]),
            ([3, 5], [0, 1, 2, 20, 4, 20, 6, 7, 8, 9]),
        ],
    )
    def test_loc_setitem_listlike_with_timedelta64index(self, indexer, expected):
        # GH#16637
        tdi = to_timedelta(range(10), unit="s")
        df = DataFrame({"x": range(10)}, dtype="int64", index=tdi)

        df.loc[df.index[indexer], "x"] = 20

        expected = DataFrame(
            expected,
            index=tdi,
            columns=["x"],
            dtype="int64",
        )

        tm.assert_frame_equal(expected, df)

    def test_loc_setitem_categorical_values_partial_column_slice(self):
        # Assigning a Category to parts of a int/... column uses the values of
        # the Categorical
        df = DataFrame({"a": [1, 1, 1, 1, 1], "b": list("aaaaa")})
        with pytest.raises(TypeError, match="Invalid value"):
            df.loc[1:2, "a"] = Categorical(["b", "b"], categories=["a", "b"])
            df.loc[2:3, "b"] = Categorical(["b", "b"], categories=["a", "b"])

    def test_loc_setitem_single_row_categorical(self, using_infer_string):
        # GH#25495
        df = DataFrame({"Alpha": ["a"], "Numeric": [0]})
        categories = Categorical(df["Alpha"], categories=["a", "b", "c"])

        # pre-2.0 this swapped in a new array, in 2.0 it operates inplace,
        #  consistent with non-split-path
        df.loc[:, "Alpha"] = categories

        result = df["Alpha"]
        expected = Series(categories, index=df.index, name="Alpha").astype(
            object if not using_infer_string else "str"
        )
        tm.assert_series_equal(result, expected)

        # double-check that the non-loc setting retains categoricalness
        df["Alpha"] = categories
        tm.assert_series_equal(df["Alpha"], Series(categories, name="Alpha"))

    def test_loc_setitem_datetime_coercion(self):
        # GH#1048
        df = DataFrame({"c": [Timestamp("2010-10-01")] * 3})
        df.loc[0:1, "c"] = np.datetime64("2008-08-08")
        assert Timestamp("2008-08-08") == df.loc[0, "c"]
        assert Timestamp("2008-08-08") == df.loc[1, "c"]
        with pytest.raises(TypeError, match="Invalid value"):
            df.loc[2, "c"] = date(2005, 5, 5)

    @pytest.mark.parametrize("idxer", ["var", ["var"]])
    def test_loc_setitem_datetimeindex_tz(self, idxer, tz_naive_fixture):
        # GH#11365
        tz = tz_naive_fixture
        idx = date_range(start="2015-07-12", periods=3, freq="h", tz=tz)
        expected = DataFrame(1.2, index=idx, columns=["var"])
        # if result started off with object dtype, then the .loc.__setitem__
        #  below would retain object dtype
        result = DataFrame(index=idx, columns=["var"], dtype=np.float64)
        if idxer == "var":
            with pytest.raises(TypeError, match="Invalid value"):
                result.loc[:, idxer] = expected
        else:
            # See https://github.com/pandas-dev/pandas/issues/56223
            result.loc[:, idxer] = expected
            tm.assert_frame_equal(result, expected)

    def test_loc_setitem_time_key(self):
        index = date_range("2012-01-01", "2012-01-05", freq="30min")
        df = DataFrame(
            np.random.default_rng(2).standard_normal((len(index), 5)), index=index
        )
        akey = time(12, 0, 0)
        bkey = slice(time(13, 0, 0), time(14, 0, 0))
        ainds = [24, 72, 120, 168]
        binds = [26, 27, 28, 74, 75, 76, 122, 123, 124, 170, 171, 172]

        result = df.copy()
        result.loc[akey] = 0
        result = result.loc[akey]
        expected = df.loc[akey].copy()
        expected.loc[:] = 0
        tm.assert_frame_equal(result, expected)

        result = df.copy()
        result.loc[akey] = 0
        result.loc[akey] = df.iloc[ainds]
        tm.assert_frame_equal(result, df)

        result = df.copy()
        result.loc[bkey] = 0
        result = result.loc[bkey]
        expected = df.loc[bkey].copy()
        expected.loc[:] = 0
        tm.assert_frame_equal(result, expected)

        result = df.copy()
        result.loc[bkey] = 0
        result.loc[bkey] = df.iloc[binds]
        tm.assert_frame_equal(result, df)

    @pytest.mark.parametrize("key", ["A", ["A"], ("A", slice(None))])
    def test_loc_setitem_unsorted_multiindex_columns(self, key):
        # GH#38601
        mi = MultiIndex.from_tuples([("A", 4), ("B", "3"), ("A", "2")])
        df = DataFrame([[1, 2, 3], [4, 5, 6]], columns=mi)
        obj = df.copy()
        obj.loc[:, key] = np.zeros((2, 2), dtype="int64")
        expected = DataFrame([[0, 2, 0], [0, 5, 0]], columns=mi)
        tm.assert_frame_equal(obj, expected)

        df = df.sort_index(axis=1)
        df.loc[:, key] = np.zeros((2, 2), dtype="int64")
        expected = expected.sort_index(axis=1)
        tm.assert_frame_equal(df, expected)

    def test_loc_setitem_uint_drop(self, any_int_numpy_dtype):
        # see GH#18311
        # assigning series.loc[0] = 4 changed series.dtype to int
        series = Series([1, 2, 3], dtype=any_int_numpy_dtype)
        series.loc[0] = 4
        expected = Series([4, 2, 3], dtype=any_int_numpy_dtype)
        tm.assert_series_equal(series, expected)

    def test_loc_setitem_td64_non_nano(self):
        # GH#14155
        ser = Series(10 * [np.timedelta64(10, "m")])
        ser.loc[[1, 2, 3]] = np.timedelta64(20, "m")
        expected = Series(10 * [np.timedelta64(10, "m")])
        expected.loc[[1, 2, 3]] = Timedelta(np.timedelta64(20, "m"))
        tm.assert_series_equal(ser, expected)

    def test_loc_setitem_2d_to_1d_raises(self):
        data = np.random.default_rng(2).standard_normal((2, 2))
        # float64 dtype to avoid upcast when trying to set float data
        ser = Series(range(2), dtype="float64")

        msg = "setting an array element with a sequence."
        with pytest.raises(ValueError, match=msg):
            ser.loc[range(2)] = data

        with pytest.raises(ValueError, match=msg):
            ser.loc[:] = data

    def test_loc_getitem_interval_index(self):
        # GH#19977
        index = pd.interval_range(start=0, periods=3)
        df = DataFrame(
            [[1, 2, 3], [4, 5, 6], [7, 8, 9]], index=index, columns=["A", "B", "C"]
        )

        expected = 1
        result = df.loc[0.5, "A"]
        tm.assert_almost_equal(result, expected)

    def test_loc_getitem_interval_index2(self):
        # GH#19977
        index = pd.interval_range(start=0, periods=3, closed="both")
        df = DataFrame(
            [[1, 2, 3], [4, 5, 6], [7, 8, 9]], index=index, columns=["A", "B", "C"]
        )

        index_exp = pd.interval_range(start=0, periods=2, freq=1, closed="both")
        expected = Series([1, 4], index=index_exp, name="A")
        result = df.loc[1, "A"]
        tm.assert_series_equal(result, expected)

    @pytest.mark.parametrize("tpl", [(1,), (1, 2)])
    def test_loc_getitem_index_single_double_tuples(self, tpl):
        # GH#20991
        idx = Index(
            [(1,), (1, 2)],
            name="A",
            tupleize_cols=False,
        )
        df = DataFrame(index=idx)

        result = df.loc[[tpl]]
        idx = Index([tpl], name="A", tupleize_cols=False)
        expected = DataFrame(index=idx)
        tm.assert_frame_equal(result, expected)

    def test_loc_getitem_index_namedtuple(self):
        IndexType = namedtuple("IndexType", ["a", "b"])
        idx1 = IndexType("foo", "bar")
        idx2 = IndexType("baz", "bof")
        index = Index([idx1, idx2], name="composite_index", tupleize_cols=False)
        df = DataFrame([(1, 2), (3, 4)], index=index, columns=["A", "B"])

        result = df.loc[IndexType("foo", "bar")]["A"]
        assert result == 1

    def test_loc_setitem_single_column_mixed(self, using_infer_string):
        df = DataFrame(
            np.random.default_rng(2).standard_normal((5, 3)),
            index=["a", "b", "c", "d", "e"],
            columns=["foo", "bar", "baz"],
        )
        df["str"] = "qux"
        df.loc[df.index[::2], "str"] = np.nan
        expected = Series(
            [np.nan, "qux", np.nan, "qux", np.nan],
            dtype=object if not using_infer_string else "str",
        ).values
        tm.assert_almost_equal(df["str"].values, expected)

    def test_loc_setitem_cast2(self):
        # GH#7704
        # dtype conversion on setting
        df = DataFrame(np.random.default_rng(2).random((30, 3)), columns=tuple("ABC"))
        df["event"] = np.nan
        with pytest.raises(TypeError, match="Invalid value"):
            df.loc[10, "event"] = "foo"

    def test_loc_setitem_cast3(self):
        # Test that data type is preserved . GH#5782
        df = DataFrame({"one": np.arange(6, dtype=np.int8)})
        df.loc[1, "one"] = 6
        assert df.dtypes.one == np.dtype(np.int8)
        df.one = np.int8(7)
        assert df.dtypes.one == np.dtype(np.int8)

    def test_loc_setitem_range_key(self, frame_or_series):
        # GH#45479 don't treat range key as positional
        obj = frame_or_series(range(5), index=[3, 4, 1, 0, 2])

        values = [9, 10, 11]
        if obj.ndim == 2:
            values = [[9], [10], [11]]

        obj.loc[range(3)] = values

        expected = frame_or_series([0, 1, 10, 9, 11], index=obj.index)
        tm.assert_equal(obj, expected)

    def test_loc_setitem_numpy_frame_categorical_value(self):
        # GH#52927
        df = DataFrame({"a": [1, 1, 1, 1, 1], "b": ["a", "a", "a", "a", "a"]})
        df.loc[1:2, "a"] = Categorical([2, 2], categories=[1, 2])

        expected = DataFrame({"a": [1, 2, 2, 1, 1], "b": ["a", "a", "a", "a", "a"]})
        tm.assert_frame_equal(df, expected)


class TestLocWithEllipsis:
    @pytest.fixture
    def indexer(self, indexer_li):
        # Test iloc while we're here
        return indexer_li

    @pytest.fixture
    def obj(self, series_with_simple_index, frame_or_series):
        obj = series_with_simple_index
        if frame_or_series is not Series:
            obj = obj.to_frame()
        return obj

    def test_loc_iloc_getitem_ellipsis(self, obj, indexer):
        result = indexer(obj)[...]
        tm.assert_equal(result, obj)

    @pytest.mark.filterwarnings(r"ignore:PeriodDtype\[B\] is deprecated:FutureWarning")
    def test_loc_iloc_getitem_leading_ellipses(self, series_with_simple_index, indexer):
        obj = series_with_simple_index
        key = 0 if (indexer is tm.iloc or len(obj) == 0) else obj.index[0]

        if indexer is tm.loc and obj.index.inferred_type == "boolean":
            # passing [False] will get interpreted as a boolean mask
            # TODO: should it?  unambiguous when lengths dont match?
            return
        if indexer is tm.loc and isinstance(obj.index, MultiIndex):
            msg = "MultiIndex does not support indexing with Ellipsis"
            with pytest.raises(NotImplementedError, match=msg):
                result = indexer(obj)[..., [key]]

        elif len(obj) != 0:
            result = indexer(obj)[..., [key]]
            expected = indexer(obj)[[key]]
            tm.assert_series_equal(result, expected)

        key2 = 0 if indexer is tm.iloc else obj.name
        df = obj.to_frame()
        result = indexer(df)[..., [key2]]
        expected = indexer(df)[:, [key2]]
        tm.assert_frame_equal(result, expected)

    def test_loc_iloc_getitem_ellipses_only_one_ellipsis(self, obj, indexer):
        # GH37750
        key = 0 if (indexer is tm.iloc or len(obj) == 0) else obj.index[0]

        with pytest.raises(IndexingError, match=_one_ellipsis_message):
            indexer(obj)[..., ...]

        with pytest.raises(IndexingError, match=_one_ellipsis_message):
            indexer(obj)[..., [key], ...]

        with pytest.raises(IndexingError, match=_one_ellipsis_message):
            indexer(obj)[..., ..., key]

        # one_ellipsis_message takes precedence over "Too many indexers"
        #  only when the first key is Ellipsis
        with pytest.raises(IndexingError, match="Too many indexers"):
            indexer(obj)[key, ..., ...]


class TestLocWithMultiIndex:
    @pytest.mark.parametrize(
        "keys, expected",
        [
            (["b", "a"], [["b", "b", "a", "a"], [1, 2, 1, 2]]),
            (["a", "b"], [["a", "a", "b", "b"], [1, 2, 1, 2]]),
            ((["a", "b"], [1, 2]), [["a", "a", "b", "b"], [1, 2, 1, 2]]),
            ((["a", "b"], [2, 1]), [["a", "a", "b", "b"], [2, 1, 2, 1]]),
            ((["b", "a"], [2, 1]), [["b", "b", "a", "a"], [2, 1, 2, 1]]),
            ((["b", "a"], [1, 2]), [["b", "b", "a", "a"], [1, 2, 1, 2]]),
            ((["c", "a"], [2, 1]), [["c", "a", "a"], [1, 2, 1]]),
        ],
    )
    @pytest.mark.parametrize("dim", ["index", "columns"])
    def test_loc_getitem_multilevel_index_order(self, dim, keys, expected):
        # GH#22797
        # Try to respect order of keys given for MultiIndex.loc
        kwargs = {dim: [["c", "a", "a", "b", "b"], [1, 1, 2, 1, 2]]}
        df = DataFrame(np.arange(25).reshape(5, 5), **kwargs)
        exp_index = MultiIndex.from_arrays(expected)
        if dim == "index":
            res = df.loc[keys, :]
            tm.assert_index_equal(res.index, exp_index)
        elif dim == "columns":
            res = df.loc[:, keys]
            tm.assert_index_equal(res.columns, exp_index)

    def test_loc_preserve_names(self, multiindex_year_month_day_dataframe_random_data):
        ymd = multiindex_year_month_day_dataframe_random_data

        result = ymd.loc[2000]
        result2 = ymd["A"].loc[2000]
        assert result.index.names == ymd.index.names[1:]
        assert result2.index.names == ymd.index.names[1:]

        result = ymd.loc[2000, 2]
        result2 = ymd["A"].loc[2000, 2]
        assert result.index.name == ymd.index.names[2]
        assert result2.index.name == ymd.index.names[2]

    def test_loc_getitem_multiindex_nonunique_len_zero(self):
        # GH#13691
        mi = MultiIndex.from_product([[0], [1, 1]])
        ser = Series(0, index=mi)

        res = ser.loc[[]]

        expected = ser[:0]
        tm.assert_series_equal(res, expected)

        res2 = ser.loc[ser.iloc[0:0]]
        tm.assert_series_equal(res2, expected)

    def test_loc_getitem_access_none_value_in_multiindex(self):
        # GH#34318: test that you can access a None value using .loc
        #  through a Multiindex

        ser = Series([None], MultiIndex.from_arrays([["Level1"], ["Level2"]]))
        result = ser.loc[("Level1", "Level2")]
        assert result is None

        midx = MultiIndex.from_product([["Level1"], ["Level2_a", "Level2_b"]])
        ser = Series([None] * len(midx), dtype=object, index=midx)
        result = ser.loc[("Level1", "Level2_a")]
        assert result is None

        ser = Series([1] * len(midx), dtype=object, index=midx)
        result = ser.loc[("Level1", "Level2_a")]
        assert result == 1

    def test_loc_setitem_multiindex_slice(self):
        # GH 34870

        index = MultiIndex.from_tuples(
            zip(
                ["bar", "bar", "baz", "baz", "foo", "foo", "qux", "qux"],
                ["one", "two", "one", "two", "one", "two", "one", "two"],
            ),
            names=["first", "second"],
        )

        result = Series([1, 1, 1, 1, 1, 1, 1, 1], index=index)
        result.loc[("baz", "one") : ("foo", "two")] = 100

        expected = Series([1, 1, 100, 100, 100, 100, 1, 1], index=index)

        tm.assert_series_equal(result, expected)

    def test_loc_getitem_slice_datetime_objs_with_datetimeindex(self):
        times = date_range("2000-01-01", freq="10min", periods=100000)
        ser = Series(range(100000), times)
        result = ser.loc[datetime(1900, 1, 1) : datetime(2100, 1, 1)]
        tm.assert_series_equal(result, ser)

    def test_loc_getitem_datetime_string_with_datetimeindex(self):
        # GH 16710
        df = DataFrame(
            {"a": range(10), "b": range(10)},
            index=date_range("2010-01-01", "2010-01-10"),
        )
        result = df.loc[["2010-01-01", "2010-01-05"], ["a", "b"]]
        expected = DataFrame(
            {"a": [0, 4], "b": [0, 4]},
            index=DatetimeIndex(["2010-01-01", "2010-01-05"]).as_unit("ns"),
        )
        tm.assert_frame_equal(result, expected)

    def test_loc_getitem_sorted_index_level_with_duplicates(self):
        # GH#4516 sorting a MultiIndex with duplicates and multiple dtypes
        mi = MultiIndex.from_tuples(
            [
                ("foo", "bar"),
                ("foo", "bar"),
                ("bah", "bam"),
                ("bah", "bam"),
                ("foo", "bar"),
                ("bah", "bam"),
            ],
            names=["A", "B"],
        )
        df = DataFrame(
            [
                [1.0, 1],
                [2.0, 2],
                [3.0, 3],
                [4.0, 4],
                [5.0, 5],
                [6.0, 6],
            ],
            index=mi,
            columns=["C", "D"],
        )
        df = df.sort_index(level=0)

        expected = DataFrame(
            [[1.0, 1], [2.0, 2], [5.0, 5]], columns=["C", "D"], index=mi.take([0, 1, 4])
        )

        result = df.loc[("foo", "bar")]
        tm.assert_frame_equal(result, expected)

    def test_additional_element_to_categorical_series_loc(self):
        # GH#47677
        result = Series(["a", "b", "c"], dtype="category")
        result.loc[3] = 0
        expected = Series(["a", "b", "c", 0], dtype="object")
        tm.assert_series_equal(result, expected)

    def test_additional_categorical_element_loc(self):
        # GH#47677
        result = Series(["a", "b", "c"], dtype="category")
        result.loc[3] = "a"
        expected = Series(["a", "b", "c", "a"], dtype="category")
        tm.assert_series_equal(result, expected)

    def test_loc_set_nan_in_categorical_series(self, any_numeric_ea_dtype):
        # GH#47677
        srs = Series(
            [1, 2, 3],
            dtype=CategoricalDtype(Index([1, 2, 3], dtype=any_numeric_ea_dtype)),
        )
        # enlarge
        srs.loc[3] = np.nan
        expected = Series(
            [1, 2, 3, np.nan],
            dtype=CategoricalDtype(Index([1, 2, 3], dtype=any_numeric_ea_dtype)),
        )
        tm.assert_series_equal(srs, expected)
        # set into
        srs.loc[1] = np.nan
        expected = Series(
            [1, np.nan, 3, np.nan],
            dtype=CategoricalDtype(Index([1, 2, 3], dtype=any_numeric_ea_dtype)),
        )
        tm.assert_series_equal(srs, expected)

    @pytest.mark.parametrize("na", (np.nan, pd.NA, None, pd.NaT))
    def test_loc_consistency_series_enlarge_set_into(self, na):
        # GH#47677
        srs_enlarge = Series(["a", "b", "c"], dtype="category")
        srs_enlarge.loc[3] = na

        srs_setinto = Series(["a", "b", "c", "a"], dtype="category")
        srs_setinto.loc[3] = na

        tm.assert_series_equal(srs_enlarge, srs_setinto)
        expected = Series(["a", "b", "c", na], dtype="category")
        tm.assert_series_equal(srs_enlarge, expected)

    def test_loc_getitem_preserves_index_level_category_dtype(self):
        # GH#15166
        df = DataFrame(
            data=np.arange(2, 22, 2),
            index=MultiIndex(
                levels=[CategoricalIndex(["a", "b"]), range(10)],
                codes=[[0] * 5 + [1] * 5, range(10)],
                names=["Index1", "Index2"],
            ),
        )

        expected = CategoricalIndex(
            ["a", "b"],
            categories=["a", "b"],
            ordered=False,
            name="Index1",
            dtype="category",
        )

        result = df.index.levels[0]
        tm.assert_index_equal(result, expected)

        result = df.loc[["a"]].index.levels[0]
        tm.assert_index_equal(result, expected)

    @pytest.mark.parametrize("lt_value", [30, 10])
    def test_loc_multiindex_levels_contain_values_not_in_index_anymore(self, lt_value):
        # GH#41170
        df = DataFrame({"a": [12, 23, 34, 45]}, index=[list("aabb"), [0, 1, 2, 3]])
        with pytest.raises(KeyError, match=r"\['b'\] not in index"):
            df.loc[df["a"] < lt_value, :].loc[["b"], :]

    def test_loc_multiindex_null_slice_na_level(self):
        # GH#42055
        lev1 = np.array([np.nan, np.nan])
        lev2 = ["bar", "baz"]
        mi = MultiIndex.from_arrays([lev1, lev2])
        ser = Series([0, 1], index=mi)
        result = ser.loc[:, "bar"]

        # TODO: should we have name="bar"?
        expected = Series([0], index=[np.nan])
        tm.assert_series_equal(result, expected)

    def test_loc_drops_level(self):
        # Based on test_series_varied_multiindex_alignment, where
        #  this used to fail to drop the first level
        mi = MultiIndex.from_product(
            [list("ab"), list("xy"), [1, 2]], names=["ab", "xy", "num"]
        )
        ser = Series(range(8), index=mi)

        loc_result = ser.loc["a", :, :]
        expected = ser.index.droplevel(0)[:4]
        tm.assert_index_equal(loc_result.index, expected)


class TestLocSetitemWithExpansion:
    def test_loc_setitem_with_expansion_large_dataframe(self, monkeypatch):
        # GH#10692
        size_cutoff = 50
        with monkeypatch.context():
            monkeypatch.setattr(libindex, "_SIZE_CUTOFF", size_cutoff)
            result = DataFrame({"x": range(size_cutoff)}, dtype="int64")
            result.loc[size_cutoff] = size_cutoff
        expected = DataFrame({"x": range(size_cutoff + 1)}, dtype="int64")
        tm.assert_frame_equal(result, expected)

    def test_loc_setitem_empty_series(self):
        # GH#5226

        # partially set with an empty object series
        ser = Series(dtype=object)
        ser.loc[1] = 1
        tm.assert_series_equal(ser, Series([1], index=range(1, 2)))
        ser.loc[3] = 3
        tm.assert_series_equal(ser, Series([1, 3], index=[1, 3]))

    def test_loc_setitem_empty_series_float(self):
        # GH#5226

        # partially set with an empty object series
        ser = Series(dtype=object)
        ser.loc[1] = 1.0
        tm.assert_series_equal(ser, Series([1.0], index=range(1, 2)))
        ser.loc[3] = 3.0
        tm.assert_series_equal(ser, Series([1.0, 3.0], index=[1, 3]))

    def test_loc_setitem_empty_series_str_idx(self):
        # GH#5226

        # partially set with an empty object series
        ser = Series(dtype=object)
        ser.loc["foo"] = 1
        tm.assert_series_equal(ser, Series([1], index=Index(["foo"], dtype=object)))
        ser.loc["bar"] = 3
        tm.assert_series_equal(
            ser, Series([1, 3], index=Index(["foo", "bar"], dtype=object))
        )
        ser.loc[3] = 4
        tm.assert_series_equal(
            ser, Series([1, 3, 4], index=Index(["foo", "bar", 3], dtype=object))
        )

    def test_loc_setitem_incremental_with_dst(self):
        # GH#20724
        base = datetime(2015, 11, 1, tzinfo=gettz("US/Pacific"))
        idxs = [base + timedelta(seconds=i * 900) for i in range(16)]
        result = Series([0], index=[idxs[0]])
        for ts in idxs:
            result.loc[ts] = 1
        expected = Series(1, index=idxs)
        tm.assert_series_equal(result, expected)

    @pytest.mark.parametrize(
        "conv",
        [
            lambda x: x,
            lambda x: x.to_datetime64(),
            lambda x: x.to_pydatetime(),
            lambda x: np.datetime64(x),
        ],
        ids=["self", "to_datetime64", "to_pydatetime", "np.datetime64"],
    )
    def test_loc_setitem_datetime_keys_cast(self, conv):
        # GH#9516, GH#51363 changed in 3.0 to not cast on Index.insert
        dt1 = Timestamp("20130101 09:00:00")
        dt2 = Timestamp("20130101 10:00:00")
        df = DataFrame()
        df.loc[conv(dt1), "one"] = 100
        df.loc[conv(dt2), "one"] = 200

        expected = DataFrame(
            {"one": [100.0, 200.0]},
            index=Index([conv(dt1), conv(dt2)], dtype=object),
            columns=Index(["one"], dtype=object),
        )
        tm.assert_frame_equal(df, expected)

    def test_loc_setitem_categorical_column_retains_dtype(self, ordered):
        # GH16360
        result = DataFrame({"A": [1]})
        result.loc[:, "B"] = Categorical(["b"], ordered=ordered)
        expected = DataFrame({"A": [1], "B": Categorical(["b"], ordered=ordered)})
        tm.assert_frame_equal(result, expected)

    def test_loc_setitem_with_expansion_and_existing_dst(self):
        # GH#18308
        start = Timestamp("2017-10-29 00:00:00+0200", tz="Europe/Madrid")
        end = Timestamp("2017-10-29 03:00:00+0100", tz="Europe/Madrid")
        ts = Timestamp("2016-10-10 03:00:00", tz="Europe/Madrid")
        idx = date_range(start, end, inclusive="left", freq="h")
        assert ts not in idx  # i.e. result.loc setitem is with-expansion

        result = DataFrame(index=idx, columns=["value"])
        result.loc[ts, "value"] = 12
        expected = DataFrame(
            [np.nan] * len(idx) + [12],
            index=idx.append(DatetimeIndex([ts])),
            columns=["value"],
            dtype=object,
        )
        tm.assert_frame_equal(result, expected)

    def test_setitem_with_expansion(self):
        # indexing - setting an element
        df = DataFrame(
            data=to_datetime(["2015-03-30 20:12:32", "2015-03-12 00:11:11"]),
            columns=["time"],
        )
        df["new_col"] = ["new", "old"]
        df.time = df.set_index("time").index.tz_localize("UTC")
        v = df[df.new_col == "new"].set_index("time").index.tz_convert("US/Pacific")

        # pre-2.0  trying to set a single element on a part of a different
        #  timezone converted to object; in 2.0 it retains dtype
        df2 = df.copy()
        df2.loc[df2.new_col == "new", "time"] = v

        expected = Series([v[0].tz_convert("UTC"), df.loc[1, "time"]], name="time")
        tm.assert_series_equal(df2.time, expected)

        v = df.loc[df.new_col == "new", "time"] + Timedelta("1s").as_unit("s")
        df.loc[df.new_col == "new", "time"] = v
        tm.assert_series_equal(df.loc[df.new_col == "new", "time"], v)

    def test_loc_setitem_with_expansion_inf_upcast_empty(self):
        # Test with np.inf in columns
        df = DataFrame()
        df.loc[0, 0] = 1
        df.loc[1, 1] = 2
        df.loc[0, np.inf] = 3

        result = df.columns
        expected = Index([0, 1, np.inf], dtype=np.float64)
        tm.assert_index_equal(result, expected)

    @pytest.mark.filterwarnings("ignore:indexing past lexsort depth")
    def test_loc_setitem_with_expansion_nonunique_index(self, index):
        # GH#40096
        if not len(index):
            pytest.skip("Not relevant for empty Index")

        index = index.repeat(2)  # ensure non-unique
        N = len(index)
        arr = np.arange(N).astype(np.int64)

        orig = DataFrame(arr, index=index)

        # key that will requiring object-dtype casting in the index
        key = "kapow"
        assert key not in index  # otherwise test is invalid
        # TODO: using a tuple key breaks here in many cases

        exp_index = index.insert(len(index), key)
        if isinstance(index, MultiIndex):
            assert exp_index[-1][0] == key
        else:
            assert exp_index[-1] == key
        exp_data = np.arange(N + 1).astype(np.float64)
        expected = DataFrame(exp_data, index=exp_index)

        # Add new row, but no new columns
        df = orig.copy()
        df.loc[key, 0] = N
        tm.assert_frame_equal(df, expected)

        # add new row on a Series
        ser = orig.copy()[0]
        ser.loc[key] = N
        # the series machinery lets us preserve int dtype instead of float
        expected = expected[0].astype(np.int64)
        tm.assert_series_equal(ser, expected)

        # add new row and new column
        df = orig.copy()
        df.loc[key, 1] = N
        expected = DataFrame(
            {0: list(arr) + [np.nan], 1: [np.nan] * N + [float(N)]},
            index=exp_index,
        )
        tm.assert_frame_equal(df, expected)

    def test_loc_setitem_with_expansion_preserves_nullable_int(
        self, any_numeric_ea_dtype
    ):
        # GH#42099
        ser = Series([0, 1, 2, 3], dtype=any_numeric_ea_dtype)
        df = DataFrame({"data": ser})

        result = DataFrame(index=df.index)
        result.loc[df.index, "data"] = ser

        tm.assert_frame_equal(result, df, check_column_type=False)

        result = DataFrame(index=df.index)
        result.loc[df.index, "data"] = ser._values
        tm.assert_frame_equal(result, df, check_column_type=False)

    def test_loc_setitem_ea_not_full_column(self):
        # GH#39163
        df = DataFrame({"A": range(5)})

        val = date_range("2016-01-01", periods=3, tz="US/Pacific")

        df.loc[[0, 1, 2], "B"] = val

        bex = val.append(DatetimeIndex([pd.NaT, pd.NaT], dtype=val.dtype))
        expected = DataFrame({"A": range(5), "B": bex})
        assert expected.dtypes["B"] == val.dtype
        tm.assert_frame_equal(df, expected)


class TestLocCallable:
    def test_frame_loc_getitem_callable(self):
        # GH#11485
        df = DataFrame({"A": [1, 2, 3, 4], "B": list("aabb"), "C": [1, 2, 3, 4]})
        # iloc cannot use boolean Series (see GH3635)

        # return bool indexer
        res = df.loc[lambda x: x.A > 2]
        tm.assert_frame_equal(res, df.loc[df.A > 2])

        res = df.loc[lambda x: x.B == "b", :]
        tm.assert_frame_equal(res, df.loc[df.B == "b", :])

        res = df.loc[lambda x: x.A > 2, lambda x: x.columns == "B"]
        tm.assert_frame_equal(res, df.loc[df.A > 2, [False, True, False]])

        res = df.loc[lambda x: x.A > 2, lambda x: "B"]
        tm.assert_series_equal(res, df.loc[df.A > 2, "B"])

        res = df.loc[lambda x: x.A > 2, lambda x: ["A", "B"]]
        tm.assert_frame_equal(res, df.loc[df.A > 2, ["A", "B"]])

        res = df.loc[lambda x: x.A == 2, lambda x: ["A", "B"]]
        tm.assert_frame_equal(res, df.loc[df.A == 2, ["A", "B"]])

        # scalar
        res = df.loc[lambda x: 1, lambda x: "A"]
        assert res == df.loc[1, "A"]

    def test_frame_loc_getitem_callable_mixture(self):
        # GH#11485
        df = DataFrame({"A": [1, 2, 3, 4], "B": list("aabb"), "C": [1, 2, 3, 4]})

        res = df.loc[lambda x: x.A > 2, ["A", "B"]]
        tm.assert_frame_equal(res, df.loc[df.A > 2, ["A", "B"]])

        res = df.loc[[2, 3], lambda x: ["A", "B"]]
        tm.assert_frame_equal(res, df.loc[[2, 3], ["A", "B"]])

        res = df.loc[3, lambda x: ["A", "B"]]
        tm.assert_series_equal(res, df.loc[3, ["A", "B"]])

    def test_frame_loc_getitem_callable_labels(self):
        # GH#11485
        df = DataFrame({"X": [1, 2, 3, 4], "Y": list("aabb")}, index=list("ABCD"))

        # return label
        res = df.loc[lambda x: ["A", "C"]]
        tm.assert_frame_equal(res, df.loc[["A", "C"]])

        res = df.loc[lambda x: ["A", "C"], :]
        tm.assert_frame_equal(res, df.loc[["A", "C"], :])

        res = df.loc[lambda x: ["A", "C"], lambda x: "X"]
        tm.assert_series_equal(res, df.loc[["A", "C"], "X"])

        res = df.loc[lambda x: ["A", "C"], lambda x: ["X"]]
        tm.assert_frame_equal(res, df.loc[["A", "C"], ["X"]])

        # mixture
        res = df.loc[["A", "C"], lambda x: "X"]
        tm.assert_series_equal(res, df.loc[["A", "C"], "X"])

        res = df.loc[["A", "C"], lambda x: ["X"]]
        tm.assert_frame_equal(res, df.loc[["A", "C"], ["X"]])

        res = df.loc[lambda x: ["A", "C"], "X"]
        tm.assert_series_equal(res, df.loc[["A", "C"], "X"])

        res = df.loc[lambda x: ["A", "C"], ["X"]]
        tm.assert_frame_equal(res, df.loc[["A", "C"], ["X"]])

    def test_frame_loc_setitem_callable(self):
        # GH#11485
        df = DataFrame(
            {"X": [1, 2, 3, 4], "Y": Series(list("aabb"), dtype=object)},
            index=list("ABCD"),
        )

        # return label
        res = df.copy()
        res.loc[lambda x: ["A", "C"]] = -20
        exp = df.copy()
        exp.loc[["A", "C"]] = -20
        tm.assert_frame_equal(res, exp)

        res = df.copy()
        res.loc[lambda x: ["A", "C"], :] = 20
        exp = df.copy()
        exp.loc[["A", "C"], :] = 20
        tm.assert_frame_equal(res, exp)

        res = df.copy()
        res.loc[lambda x: ["A", "C"], lambda x: "X"] = -1
        exp = df.copy()
        exp.loc[["A", "C"], "X"] = -1
        tm.assert_frame_equal(res, exp)

        res = df.copy()
        res.loc[lambda x: ["A", "C"], lambda x: ["X"]] = [5, 10]
        exp = df.copy()
        exp.loc[["A", "C"], ["X"]] = [5, 10]
        tm.assert_frame_equal(res, exp)

        # mixture
        res = df.copy()
        res.loc[["A", "C"], lambda x: "X"] = np.array([-1, -2])
        exp = df.copy()
        exp.loc[["A", "C"], "X"] = np.array([-1, -2])
        tm.assert_frame_equal(res, exp)

        res = df.copy()
        res.loc[["A", "C"], lambda x: ["X"]] = 10
        exp = df.copy()
        exp.loc[["A", "C"], ["X"]] = 10
        tm.assert_frame_equal(res, exp)

        res = df.copy()
        res.loc[lambda x: ["A", "C"], "X"] = -2
        exp = df.copy()
        exp.loc[["A", "C"], "X"] = -2
        tm.assert_frame_equal(res, exp)

        res = df.copy()
        res.loc[lambda x: ["A", "C"], ["X"]] = -4
        exp = df.copy()
        exp.loc[["A", "C"], ["X"]] = -4
        tm.assert_frame_equal(res, exp)


class TestPartialStringSlicing:
    def test_loc_getitem_partial_string_slicing_datetimeindex(self):
        # GH#35509
        df = DataFrame(
            {"col1": ["a", "b", "c"], "col2": [1, 2, 3]},
            index=to_datetime(["2020-08-01", "2020-07-02", "2020-08-05"]),
        )
        expected = DataFrame(
            {"col1": ["a", "c"], "col2": [1, 3]},
            index=to_datetime(["2020-08-01", "2020-08-05"]),
        )
        result = df.loc["2020-08"]
        tm.assert_frame_equal(result, expected)

    def test_loc_getitem_partial_string_slicing_with_periodindex(self):
        pi = pd.period_range(start="2017-01-01", end="2018-01-01", freq="M")
        ser = pi.to_series()
        result = ser.loc[:"2017-12"]
        expected = ser.iloc[:-1]

        tm.assert_series_equal(result, expected)

    def test_loc_getitem_partial_string_slicing_with_timedeltaindex(self):
        ix = timedelta_range(start="1 day", end="2 days", freq="1h")
        ser = ix.to_series()
        result = ser.loc[:"1 days"]
        expected = ser.iloc[:-1]

        tm.assert_series_equal(result, expected)

    def test_loc_getitem_str_timedeltaindex(self):
        # GH#16896
        df = DataFrame({"x": range(3)}, index=to_timedelta(range(3), unit="days"))
        expected = df.iloc[0]
        sliced = df.loc["0 days"]
        tm.assert_series_equal(sliced, expected)

    @pytest.mark.parametrize("indexer_end", [None, "2020-01-02 23:59:59.999999999"])
    def test_loc_getitem_partial_slice_non_monotonicity(
        self, tz_aware_fixture, indexer_end, frame_or_series
    ):
        # GH#33146
        obj = frame_or_series(
            [1] * 5,
            index=DatetimeIndex(
                [
                    Timestamp("2019-12-30"),
                    Timestamp("2020-01-01"),
                    Timestamp("2019-12-25"),
                    Timestamp("2020-01-02 23:59:59.999999999"),
                    Timestamp("2019-12-19"),
                ],
                tz=tz_aware_fixture,
            ),
        )
        expected = frame_or_series(
            [1] * 2,
            index=DatetimeIndex(
                [
                    Timestamp("2020-01-01"),
                    Timestamp("2020-01-02 23:59:59.999999999"),
                ],
                tz=tz_aware_fixture,
            ),
        )
        indexer = slice("2020-01-01", indexer_end)

        result = obj[indexer]
        tm.assert_equal(result, expected)

        result = obj.loc[indexer]
        tm.assert_equal(result, expected)


class TestLabelSlicing:
    def test_loc_getitem_slicing_datetimes_frame(self):
        # GH#7523

        # unique
        df_unique = DataFrame(
            np.arange(4.0, dtype="float64"),
            index=[datetime(2001, 1, i, 10, 00) for i in [1, 2, 3, 4]],
        )

        # duplicates
        df_dups = DataFrame(
            np.arange(5.0, dtype="float64"),
            index=[datetime(2001, 1, i, 10, 00) for i in [1, 2, 2, 3, 4]],
        )

        for df in [df_unique, df_dups]:
            result = df.loc[datetime(2001, 1, 1, 10) :]
            tm.assert_frame_equal(result, df)
            result = df.loc[: datetime(2001, 1, 4, 10)]
            tm.assert_frame_equal(result, df)
            result = df.loc[datetime(2001, 1, 1, 10) : datetime(2001, 1, 4, 10)]
            tm.assert_frame_equal(result, df)

            result = df.loc[datetime(2001, 1, 1, 11) :]
            expected = df.iloc[1:]
            tm.assert_frame_equal(result, expected)
            result = df.loc["20010101 11":]
            tm.assert_frame_equal(result, expected)

    def test_loc_getitem_label_slice_across_dst(self):
        # GH#21846
        idx = date_range(
            "2017-10-29 01:30:00", tz="Europe/Berlin", periods=5, freq="30 min"
        )
        series2 = Series([0, 1, 2, 3, 4], index=idx)

        t_1 = Timestamp("2017-10-29 02:30:00+02:00", tz="Europe/Berlin")
        t_2 = Timestamp("2017-10-29 02:00:00+01:00", tz="Europe/Berlin")
        result = series2.loc[t_1:t_2]
        expected = Series([2, 3], index=idx[2:4])
        tm.assert_series_equal(result, expected)

        result = series2[t_1]
        expected = 2
        assert result == expected

    @pytest.mark.parametrize(
        "index",
        [
            pd.period_range(start="2017-01-01", end="2018-01-01", freq="M"),
            timedelta_range(start="1 day", end="2 days", freq="1h"),
        ],
    )
    def test_loc_getitem_label_slice_period_timedelta(self, index):
        ser = index.to_series()
        result = ser.loc[: index[-2]]
        expected = ser.iloc[:-1]

        tm.assert_series_equal(result, expected)

    def test_loc_getitem_slice_floats_inexact(self):
        index = [52195.504153, 52196.303147, 52198.369883]
        df = DataFrame(np.random.default_rng(2).random((3, 2)), index=index)

        s1 = df.loc[52195.1:52196.5]
        assert len(s1) == 2

        s1 = df.loc[52195.1:52196.6]
        assert len(s1) == 2

        s1 = df.loc[52195.1:52198.9]
        assert len(s1) == 3

    def test_loc_getitem_float_slice_floatindex(self, float_numpy_dtype):
        dtype = float_numpy_dtype
        ser = Series(
            np.random.default_rng(2).random(10), index=np.arange(10, 20, dtype=dtype)
        )

        assert len(ser.loc[12.0:]) == 8
        assert len(ser.loc[12.5:]) == 7

        idx = np.arange(10, 20, dtype=dtype)
        idx[2] = 12.2
        ser.index = idx
        assert len(ser.loc[12.0:]) == 8
        assert len(ser.loc[12.5:]) == 7

    @pytest.mark.parametrize(
        "start,stop, expected_slice",
        [
            [np.timedelta64(0, "ns"), None, slice(0, 11)],
            [np.timedelta64(1, "D"), np.timedelta64(6, "D"), slice(1, 7)],
            [None, np.timedelta64(4, "D"), slice(0, 5)],
        ],
    )
    def test_loc_getitem_slice_label_td64obj(self, start, stop, expected_slice):
        # GH#20393
        ser = Series(range(11), timedelta_range("0 days", "10 days"))
        result = ser.loc[slice(start, stop)]
        expected = ser.iloc[expected_slice]
        tm.assert_series_equal(result, expected)

    @pytest.mark.parametrize("start", ["2018", "2020"])
    def test_loc_getitem_slice_unordered_dt_index(self, frame_or_series, start):
        obj = frame_or_series(
            [1, 2, 3],
            index=[Timestamp("2016"), Timestamp("2019"), Timestamp("2017")],
        )
        with pytest.raises(
            KeyError, match="Value based partial slicing on non-monotonic"
        ):
            obj.loc[start:"2022"]

    @pytest.mark.parametrize("value", [1, 1.5])
    def test_loc_getitem_slice_labels_int_in_object_index(self, frame_or_series, value):
        # GH: 26491
        obj = frame_or_series(range(4), index=[value, "first", 2, "third"])
        result = obj.loc[value:"third"]
        expected = frame_or_series(range(4), index=[value, "first", 2, "third"])
        tm.assert_equal(result, expected)

    def test_loc_getitem_slice_columns_mixed_dtype(self):
        # GH: 20975
        df = DataFrame({"test": 1, 1: 2, 2: 3}, index=[0])
        expected = DataFrame(
            data=[[2, 3]], index=[0], columns=Index([1, 2], dtype=object)
        )
        tm.assert_frame_equal(df.loc[:, 1:], expected)


class TestLocBooleanLabelsAndSlices:
    @pytest.mark.parametrize("bool_value", [True, False])
    def test_loc_bool_incompatible_index_raises(
        self, index, frame_or_series, bool_value
    ):
        # GH20432
        message = f"{bool_value}: boolean label can not be used without a boolean index"
        if index.inferred_type != "boolean":
            obj = frame_or_series(index=index, dtype="object")
            with pytest.raises(KeyError, match=message):
                obj.loc[bool_value]

    @pytest.mark.parametrize("bool_value", [True, False])
    def test_loc_bool_should_not_raise(self, frame_or_series, bool_value):
        obj = frame_or_series(
            index=Index([True, False], dtype="boolean"), dtype="object"
        )
        obj.loc[bool_value]

    def test_loc_bool_slice_raises(self, index, frame_or_series):
        # GH20432
        message = (
            r"slice\(True, False, None\): boolean values can not be used in a slice"
        )
        obj = frame_or_series(index=index, dtype="object")
        with pytest.raises(TypeError, match=message):
            obj.loc[True:False]


class TestLocBooleanMask:
    def test_loc_setitem_bool_mask_timedeltaindex(self):
        # GH#14946
        df = DataFrame({"x": range(10)})
        df.index = to_timedelta(range(10), unit="s")
        conditions = [df["x"] > 3, df["x"] == 3, df["x"] < 3]
        expected_data = [
            [0, 1, 2, 3, 10, 10, 10, 10, 10, 10],
            [0, 1, 2, 10, 4, 5, 6, 7, 8, 9],
            [10, 10, 10, 3, 4, 5, 6, 7, 8, 9],
        ]
        for cond, data in zip(conditions, expected_data):
            result = df.copy()
            result.loc[cond, "x"] = 10

            expected = DataFrame(
                data,
                index=to_timedelta(range(10), unit="s"),
                columns=["x"],
                dtype="int64",
            )
            tm.assert_frame_equal(expected, result)

    @pytest.mark.parametrize("tz", [None, "UTC"])
    def test_loc_setitem_mask_with_datetimeindex_tz(self, tz):
        # GH#16889
        # support .loc with alignment and tz-aware DatetimeIndex
        mask = np.array([True, False, True, False])

        idx = date_range("20010101", periods=4, tz=tz)
        df = DataFrame({"a": np.arange(4)}, index=idx).astype("float64")

        result = df.copy()
        result.loc[mask, :] = df.loc[mask, :]
        tm.assert_frame_equal(result, df)

        result = df.copy()
        result.loc[mask] = df.loc[mask]
        tm.assert_frame_equal(result, df)

    def test_loc_setitem_mask_and_label_with_datetimeindex(self):
        # GH#9478
        # a datetimeindex alignment issue with partial setting
        df = DataFrame(
            np.arange(6.0).reshape(3, 2),
            columns=list("AB"),
            index=date_range("1/1/2000", periods=3, freq="1h"),
        )
        expected = df.copy()
        expected["C"] = [expected.index[0]] + [pd.NaT, pd.NaT]

        mask = df.A < 1
        df.loc[mask, "C"] = df.loc[mask].index
        tm.assert_frame_equal(df, expected)

    def test_loc_setitem_mask_td64_series_value(self):
        # GH#23462 key list of bools, value is a Series
        td1 = Timedelta(0)
        td2 = Timedelta(28767471428571405)
        df = DataFrame({"col": Series([td1, td2])})
        df_copy = df.copy()
        ser = Series([td1])

        expected = df["col"].iloc[1]._value
        df.loc[[True, False]] = ser
        result = df["col"].iloc[1]._value

        assert expected == result
        tm.assert_frame_equal(df, df_copy)

    def test_loc_setitem_boolean_and_column(self, float_frame):
        expected = float_frame.copy()
        mask = float_frame["A"] > 0

        float_frame.loc[mask, "B"] = 0

        values = expected.values.copy()
        values[mask.values, 1] = 0
        expected = DataFrame(values, index=expected.index, columns=expected.columns)
        tm.assert_frame_equal(float_frame, expected)

    def test_loc_setitem_ndframe_values_alignment(self):
        # GH#45501
        df = DataFrame({"a": [1, 2, 3], "b": [4, 5, 6]})
        df.loc[[False, False, True], ["a"]] = DataFrame(
            {"a": [10, 20, 30]}, index=[2, 1, 0]
        )

        expected = DataFrame({"a": [1, 2, 10], "b": [4, 5, 6]})
        tm.assert_frame_equal(df, expected)

        # same thing with Series RHS
        df = DataFrame({"a": [1, 2, 3], "b": [4, 5, 6]})
        df.loc[[False, False, True], ["a"]] = Series([10, 11, 12], index=[2, 1, 0])
        tm.assert_frame_equal(df, expected)

        # same thing but setting "a" instead of ["a"]
        df = DataFrame({"a": [1, 2, 3], "b": [4, 5, 6]})
        df.loc[[False, False, True], "a"] = Series([10, 11, 12], index=[2, 1, 0])
        tm.assert_frame_equal(df, expected)

        df = DataFrame({"a": [1, 2, 3], "b": [4, 5, 6]})
        df_orig = df.copy()
        ser = df["a"]
        ser.loc[[False, False, True]] = Series([10, 11, 12], index=[2, 1, 0])
        tm.assert_frame_equal(df, df_orig)

    def test_loc_indexer_empty_broadcast(self):
        # GH#51450
        df = DataFrame({"a": [], "b": []}, dtype=object)
        expected = df.copy()
        df.loc[np.array([], dtype=np.bool_), ["a"]] = df["a"].copy()
        tm.assert_frame_equal(df, expected)

    def test_loc_indexer_all_false_broadcast(self):
        # GH#51450
        df = DataFrame({"a": ["x"], "b": ["y"]}, dtype=object)
        expected = df.copy()
        df.loc[np.array([False], dtype=np.bool_), ["a"]] = df["b"].copy()
        tm.assert_frame_equal(df, expected)

    def test_loc_indexer_length_one(self):
        # GH#51435
        df = DataFrame({"a": ["x"], "b": ["y"]}, dtype=object)
        expected = DataFrame({"a": ["y"], "b": ["y"]}, dtype=object)
        df.loc[np.array([True], dtype=np.bool_), ["a"]] = df["b"].copy()
        tm.assert_frame_equal(df, expected)


class TestLocListlike:
    @pytest.mark.parametrize("box", [lambda x: x, np.asarray, list])
    def test_loc_getitem_list_of_labels_categoricalindex_with_na(self, box):
        # passing a list can include valid categories _or_ NA values
        ci = CategoricalIndex(["A", "B", np.nan])
        ser = Series(range(3), index=ci)

        result = ser.loc[box(ci)]
        tm.assert_series_equal(result, ser)

        result = ser[box(ci)]
        tm.assert_series_equal(result, ser)

        result = ser.to_frame().loc[box(ci)]
        tm.assert_frame_equal(result, ser.to_frame())

        ser2 = ser[:-1]
        ci2 = ci[1:]
        # but if there are no NAs present, this should raise KeyError
        msg = "not in index"
        with pytest.raises(KeyError, match=msg):
            ser2.loc[box(ci2)]

        with pytest.raises(KeyError, match=msg):
            ser2[box(ci2)]

        with pytest.raises(KeyError, match=msg):
            ser2.to_frame().loc[box(ci2)]

    def test_loc_getitem_series_label_list_missing_values(self):
        # gh-11428
        key = np.array(
            ["2001-01-04", "2001-01-02", "2001-01-04", "2001-01-14"], dtype="datetime64"
        )
        ser = Series([2, 5, 8, 11], date_range("2001-01-01", freq="D", periods=4))
        with pytest.raises(KeyError, match="not in index"):
            ser.loc[key]

    def test_loc_getitem_series_label_list_missing_integer_values(self):
        # GH: 25927
        ser = Series(
            index=np.array([9730701000001104, 10049011000001109]),
            data=np.array([999000011000001104, 999000011000001104]),
        )
        with pytest.raises(KeyError, match="not in index"):
            ser.loc[np.array([9730701000001104, 10047311000001102])]

    @pytest.mark.parametrize("to_period", [True, False])
    def test_loc_getitem_listlike_of_datetimelike_keys(self, to_period):
        # GH#11497

        idx = date_range("2011-01-01", "2011-01-02", freq="D", name="idx")
        if to_period:
            idx = idx.to_period("D")
        ser = Series([0.1, 0.2], index=idx, name="s")

        keys = [Timestamp("2011-01-01"), Timestamp("2011-01-02")]
        if to_period:
            keys = [x.to_period("D") for x in keys]
        result = ser.loc[keys]
        exp = Series([0.1, 0.2], index=idx, name="s")
        if not to_period:
            exp.index = exp.index._with_freq(None)
        tm.assert_series_equal(result, exp, check_index_type=True)

        keys = [
            Timestamp("2011-01-02"),
            Timestamp("2011-01-02"),
            Timestamp("2011-01-01"),
        ]
        if to_period:
            keys = [x.to_period("D") for x in keys]
        exp = Series(
            [0.2, 0.2, 0.1], index=Index(keys, name="idx", dtype=idx.dtype), name="s"
        )
        result = ser.loc[keys]
        tm.assert_series_equal(result, exp, check_index_type=True)

        keys = [
            Timestamp("2011-01-03"),
            Timestamp("2011-01-02"),
            Timestamp("2011-01-03"),
        ]
        if to_period:
            keys = [x.to_period("D") for x in keys]

        with pytest.raises(KeyError, match="not in index"):
            ser.loc[keys]

    def test_loc_named_index(self):
        # GH 42790
        df = DataFrame(
            [[1, 2], [4, 5], [7, 8]],
            index=["cobra", "viper", "sidewinder"],
            columns=["max_speed", "shield"],
        )
        expected = df.iloc[:2]
        expected.index.name = "foo"
        result = df.loc[Index(["cobra", "viper"], name="foo")]
        tm.assert_frame_equal(result, expected)


@pytest.mark.parametrize(
    "columns, column_key, expected_columns",
    [
        ([2011, 2012, 2013], [2011, 2012], [0, 1]),
        ([2011, 2012, "All"], [2011, 2012], [0, 1]),
        ([2011, 2012, "All"], [2011, "All"], [0, 2]),
    ],
)
def test_loc_getitem_label_list_integer_labels(columns, column_key, expected_columns):
    # gh-14836
    df = DataFrame(
        np.random.default_rng(2).random((3, 3)), columns=columns, index=list("ABC")
    )
    expected = df.iloc[:, expected_columns]
    result = df.loc[["A", "B", "C"], column_key]

    tm.assert_frame_equal(result, expected, check_column_type=True)


def test_loc_setitem_float_intindex():
    # GH 8720
    rand_data = np.random.default_rng(2).standard_normal((8, 4))
    result = DataFrame(rand_data)
    result.loc[:, 0.5] = np.nan
    expected_data = np.hstack((rand_data, np.array([np.nan] * 8).reshape(8, 1)))
    expected = DataFrame(expected_data, columns=[0.0, 1.0, 2.0, 3.0, 0.5])
    tm.assert_frame_equal(result, expected)

    result = DataFrame(rand_data)
    result.loc[:, 0.5] = np.nan
    tm.assert_frame_equal(result, expected)


def test_loc_axis_1_slice():
    # GH 10586
    cols = [(yr, m) for yr in [2014, 2015] for m in [7, 8, 9, 10]]
    df = DataFrame(
        np.ones((10, 8)),
        index=tuple("ABCDEFGHIJ"),
        columns=MultiIndex.from_tuples(cols),
    )
    result = df.loc(axis=1)[(2014, 9) : (2015, 8)]
    expected = DataFrame(
        np.ones((10, 4)),
        index=tuple("ABCDEFGHIJ"),
        columns=MultiIndex.from_tuples([(2014, 9), (2014, 10), (2015, 7), (2015, 8)]),
    )
    tm.assert_frame_equal(result, expected)


def test_loc_set_dataframe_multiindex():
    # GH 14592
    expected = DataFrame(
        "a", index=range(2), columns=MultiIndex.from_product([range(2), range(2)])
    )
    result = expected.copy()
    result.loc[0, [(0, 1)]] = result.loc[0, [(0, 1)]]
    tm.assert_frame_equal(result, expected)


def test_loc_mixed_int_float():
    # GH#19456
    ser = Series(range(2), Index([1, 2.0], dtype=object))

    result = ser.loc[1]
    assert result == 0


def test_loc_with_positional_slice_raises():
    # GH#31840
    ser = Series(range(4), index=["A", "B", "C", "D"])

    with pytest.raises(TypeError, match="Slicing a positional slice with .loc"):
        ser.loc[:3] = 2


def test_loc_slice_disallows_positional():
    # GH#16121, GH#24612, GH#31810
    dti = date_range("2016-01-01", periods=3)
    df = DataFrame(np.random.default_rng(2).random((3, 2)), index=dti)

    ser = df[0]

    msg = (
        "cannot do slice indexing on DatetimeIndex with these "
        r"indexers \[1\] of type int"
    )

    for obj in [df, ser]:
        with pytest.raises(TypeError, match=msg):
            obj.loc[1:3]

        with pytest.raises(TypeError, match="Slicing a positional slice with .loc"):
            # GH#31840 enforce incorrect behavior
            obj.loc[1:3] = 1

    with pytest.raises(TypeError, match=msg):
        df.loc[1:3, 1]

    with pytest.raises(TypeError, match="Slicing a positional slice with .loc"):
        # GH#31840 enforce incorrect behavior
        df.loc[1:3, 1] = 2


def test_loc_datetimelike_mismatched_dtypes():
    # GH#32650 dont mix and match datetime/timedelta/period dtypes

    df = DataFrame(
        np.random.default_rng(2).standard_normal((5, 3)),
        columns=["a", "b", "c"],
        index=date_range("2012", freq="h", periods=5),
    )
    # create dataframe with non-unique DatetimeIndex
    df = df.iloc[[0, 2, 2, 3]].copy()

    dti = df.index
    tdi = pd.TimedeltaIndex(dti.asi8)  # matching i8 values

    msg = r"None of \[TimedeltaIndex.* are in the \[index\]"
    with pytest.raises(KeyError, match=msg):
        df.loc[tdi]

    with pytest.raises(KeyError, match=msg):
        df["a"].loc[tdi]


def test_loc_with_period_index_indexer():
    # GH#4125
    idx = pd.period_range("2002-01", "2003-12", freq="M")
    df = DataFrame(np.random.default_rng(2).standard_normal((24, 10)), index=idx)
    tm.assert_frame_equal(df, df.loc[idx])
    tm.assert_frame_equal(df, df.loc[list(idx)])
    tm.assert_frame_equal(df, df.loc[list(idx)])
    tm.assert_frame_equal(df.iloc[0:5], df.loc[idx[0:5]])
    tm.assert_frame_equal(df, df.loc[list(idx)])


def test_loc_setitem_multiindex_timestamp():
    # GH#13831
    vals = np.random.default_rng(2).standard_normal((8, 6))
    idx = date_range("1/1/2000", periods=8)
    cols = ["A", "B", "C", "D", "E", "F"]
    exp = DataFrame(vals, index=idx, columns=cols)
    exp.loc[exp.index[1], ("A", "B")] = np.nan
    vals[1][0:2] = np.nan
    res = DataFrame(vals, index=idx, columns=cols)
    tm.assert_frame_equal(res, exp)


def test_loc_getitem_multiindex_tuple_level():
    # GH#27591
    lev1 = ["a", "b", "c"]
    lev2 = [(0, 1), (1, 0)]
    lev3 = [0, 1]
    cols = MultiIndex.from_product([lev1, lev2, lev3], names=["x", "y", "z"])
    df = DataFrame(6, index=range(5), columns=cols)

    # the lev2[0] here should be treated as a single label, not as a sequence
    #  of labels
    result = df.loc[:, (lev1[0], lev2[0], lev3[0])]

    # TODO: i think this actually should drop levels
    expected = df.iloc[:, :1]
    tm.assert_frame_equal(result, expected)

    alt = df.xs((lev1[0], lev2[0], lev3[0]), level=[0, 1, 2], axis=1)
    tm.assert_frame_equal(alt, expected)

    # same thing on a Series
    ser = df.iloc[0]
    expected2 = ser.iloc[:1]

    alt2 = ser.xs((lev1[0], lev2[0], lev3[0]), level=[0, 1, 2], axis=0)
    tm.assert_series_equal(alt2, expected2)

    result2 = ser.loc[lev1[0], lev2[0], lev3[0]]
    assert result2 == 6


def test_loc_getitem_nullable_index_with_duplicates():
    # GH#34497
    df = DataFrame(
        data=np.array([[1, 2, 3, 4], [5, 6, 7, 8], [1, 2, np.nan, np.nan]]).T,
        columns=["a", "b", "c"],
        dtype="Int64",
    )
    df2 = df.set_index("c")
    assert df2.index.dtype == "Int64"

    res = df2.loc[1]
    expected = Series([1, 5], index=df2.columns, dtype="Int64", name=1)
    tm.assert_series_equal(res, expected)

    # pd.NA and duplicates in an object-dtype Index
    df2.index = df2.index.astype(object)
    res = df2.loc[1]
    tm.assert_series_equal(res, expected)


@pytest.mark.parametrize("value", [300, np.uint16(300), np.int16(300)])
def test_loc_setitem_uint8_upcast(value):
    # GH#26049

    df = DataFrame([1, 2, 3, 4], columns=["col1"], dtype="uint8")
    with pytest.raises(TypeError, match="Invalid value"):
        df.loc[2, "col1"] = value  # value that can't be held in uint8


@pytest.mark.parametrize(
    "fill_val,exp_dtype",
    [
        (Timestamp("2022-01-06"), "datetime64[ns]"),
        (Timestamp("2022-01-07", tz="US/Eastern"), "datetime64[ns, US/Eastern]"),
    ],
)
def test_loc_setitem_using_datetimelike_str_as_index(fill_val, exp_dtype):
    data = ["2022-01-02", "2022-01-03", "2022-01-04", fill_val.date()]
    index = DatetimeIndex(data, tz=fill_val.tz, dtype=exp_dtype)
    df = DataFrame([10, 11, 12, 14], columns=["a"], index=index)
    # adding new row using an unexisting datetime-like str index
    df.loc["2022-01-08", "a"] = 13

    data.append("2022-01-08")
    expected_index = DatetimeIndex(data, dtype=exp_dtype)
    tm.assert_index_equal(df.index, expected_index, exact=True)


def test_loc_set_int_dtype():
    # GH#23326
    df = DataFrame([list("abc")])
    df.loc[:, "col1"] = 5

    expected = DataFrame({0: ["a"], 1: ["b"], 2: ["c"], "col1": [5]})
    tm.assert_frame_equal(df, expected)


@pytest.mark.filterwarnings(r"ignore:Period with BDay freq is deprecated:FutureWarning")
@pytest.mark.filterwarnings(r"ignore:PeriodDtype\[B\] is deprecated:FutureWarning")
def test_loc_periodindex_3_levels():
    # GH#24091
    p_index = PeriodIndex(
        ["20181101 1100", "20181101 1200", "20181102 1300", "20181102 1400"],
        name="datetime",
        freq="B",
    )
    mi_series = DataFrame(
        [["A", "B", 1.0], ["A", "C", 2.0], ["Z", "Q", 3.0], ["W", "F", 4.0]],
        index=p_index,
        columns=["ONE", "TWO", "VALUES"],
    )
    mi_series = mi_series.set_index(["ONE", "TWO"], append=True)["VALUES"]
    assert mi_series.loc[(p_index[0], "A", "B")] == 1.0


def test_loc_setitem_pyarrow_strings():
    # GH#52319
    pytest.importorskip("pyarrow")
    df = DataFrame(
        {
            "strings": Series(["A", "B", "C"], dtype="string[pyarrow]"),
            "ids": Series([True, True, False]),
        }
    )
    new_value = Series(["X", "Y"])
    df.loc[df.ids, "strings"] = new_value

    expected_df = DataFrame(
        {
            "strings": Series(["X", "Y", "C"], dtype="string[pyarrow]"),
            "ids": Series([True, True, False]),
        }
    )

    tm.assert_frame_equal(df, expected_df)


class TestLocSeries:
    @pytest.mark.parametrize("val,expected", [(2**63 - 1, 3), (2**63, 4)])
    def test_loc_uint64(self, val, expected):
        # see GH#19399
        ser = Series({2**63 - 1: 3, 2**63: 4})
        assert ser.loc[val] == expected

    def test_loc_getitem(self, string_series, datetime_series):
        inds = string_series.index[[3, 4, 7]]
        tm.assert_series_equal(string_series.loc[inds], string_series.reindex(inds))
        tm.assert_series_equal(string_series.iloc[5::2], string_series[5::2])

        # slice with indices
        d1, d2 = datetime_series.index[[5, 15]]
        result = datetime_series.loc[d1:d2]
        expected = datetime_series.truncate(d1, d2)
        tm.assert_series_equal(result, expected)

        # boolean
        mask = string_series > string_series.median()
        tm.assert_series_equal(string_series.loc[mask], string_series[mask])

        # ask for index value
        assert datetime_series.loc[d1] == datetime_series[d1]
        assert datetime_series.loc[d2] == datetime_series[d2]

    def test_loc_getitem_not_monotonic(self, datetime_series):
        d1, d2 = datetime_series.index[[5, 15]]

        ts2 = datetime_series[::2].iloc[[1, 2, 0]]

        msg = r"Timestamp\('2000-01-10 00:00:00'\)"
        with pytest.raises(KeyError, match=msg):
            ts2.loc[d1:d2]
        with pytest.raises(KeyError, match=msg):
            ts2.loc[d1:d2] = 0

    def test_loc_getitem_setitem_integer_slice_keyerrors(self):
        ser = Series(
            np.random.default_rng(2).standard_normal(10), index=list(range(0, 20, 2))
        )

        # this is OK
        cp = ser.copy()
        cp.iloc[4:10] = 0
        assert (cp.iloc[4:10] == 0).all()

        # so is this
        cp = ser.copy()
        cp.iloc[3:11] = 0
        assert (cp.iloc[3:11] == 0).values.all()

        result = ser.iloc[2:6]
        result2 = ser.loc[3:11]
        expected = ser.reindex([4, 6, 8, 10])

        tm.assert_series_equal(result, expected)
        tm.assert_series_equal(result2, expected)

        # non-monotonic, raise KeyError
        s2 = ser.iloc[list(range(5)) + list(range(9, 4, -1))]
        with pytest.raises(KeyError, match=r"^3$"):
            s2.loc[3:11]
        with pytest.raises(KeyError, match=r"^3$"):
            s2.loc[3:11] = 0

    def test_loc_getitem_iterator(self, string_series):
        idx = iter(string_series.index[:10])
        result = string_series.loc[idx]
        tm.assert_series_equal(result, string_series[:10])

    def test_loc_setitem_boolean(self, string_series):
        mask = string_series > string_series.median()

        result = string_series.copy()
        result.loc[mask] = 0
        expected = string_series
        expected[mask] = 0
        tm.assert_series_equal(result, expected)

    def test_loc_setitem_corner(self, string_series):
        inds = list(string_series.index[[5, 8, 12]])
        string_series.loc[inds] = 5
        msg = r"\['foo'\] not in index"
        with pytest.raises(KeyError, match=msg):
            string_series.loc[inds + ["foo"]] = 5

    def test_basic_setitem_with_labels(self, datetime_series):
        indices = datetime_series.index[[5, 10, 15]]

        cp = datetime_series.copy()
        exp = datetime_series.copy()
        cp[indices] = 0
        exp.loc[indices] = 0
        tm.assert_series_equal(cp, exp)

        cp = datetime_series.copy()
        exp = datetime_series.copy()
        cp[indices[0] : indices[2]] = 0
        exp.loc[indices[0] : indices[2]] = 0
        tm.assert_series_equal(cp, exp)

    def test_loc_setitem_listlike_of_ints(self):
        # integer indexes, be careful
        ser = Series(
            np.random.default_rng(2).standard_normal(10), index=list(range(0, 20, 2))
        )
        inds = [0, 4, 6]
        arr_inds = np.array([0, 4, 6])

        cp = ser.copy()
        exp = ser.copy()
        ser[inds] = 0
        ser.loc[inds] = 0
        tm.assert_series_equal(cp, exp)

        cp = ser.copy()
        exp = ser.copy()
        ser[arr_inds] = 0
        ser.loc[arr_inds] = 0
        tm.assert_series_equal(cp, exp)

        inds_notfound = [0, 4, 5, 6]
        arr_inds_notfound = np.array([0, 4, 5, 6])
        msg = r"\[5\] not in index"
        with pytest.raises(KeyError, match=msg):
            ser[inds_notfound] = 0
        with pytest.raises(Exception, match=msg):
            ser[arr_inds_notfound] = 0

    def test_loc_setitem_dt64tz_values(self):
        # GH#12089
        ser = Series(
            date_range("2011-01-01", periods=3, tz="US/Eastern"),
            index=["a", "b", "c"],
        )
        s2 = ser.copy()
        expected = Timestamp("2011-01-03", tz="US/Eastern")
        s2.loc["a"] = expected
        result = s2.loc["a"]
        assert result == expected

        s2 = ser.copy()
        s2.iloc[0] = expected
        result = s2.iloc[0]
        assert result == expected

        s2 = ser.copy()
        s2["a"] = expected
        result = s2["a"]
        assert result == expected

    @pytest.mark.parametrize("array_fn", [np.array, pd.array, list, tuple])
    @pytest.mark.parametrize("size", [0, 4, 5, 6])
    def test_loc_iloc_setitem_with_listlike(self, size, array_fn):
        # GH37748
        # testing insertion, in a Series of size N (here 5), of a listlike object
        # of size  0, N-1, N, N+1

        arr = array_fn([0] * size)
        expected = Series([arr, 0, 0, 0, 0], index=list("abcde"), dtype=object)

        ser = Series(0, index=list("abcde"), dtype=object)
        ser.loc["a"] = arr
        tm.assert_series_equal(ser, expected)

        ser = Series(0, index=list("abcde"), dtype=object)
        ser.iloc[0] = arr
        tm.assert_series_equal(ser, expected)

    @pytest.mark.parametrize("indexer", [IndexSlice["A", :], ("A", slice(None))])
    def test_loc_series_getitem_too_many_dimensions(self, indexer):
        # GH#35349
        ser = Series(
            index=MultiIndex.from_tuples([("A", "0"), ("A", "1"), ("B", "0")]),
            data=[21, 22, 23],
        )
        msg = "Too many indexers"
        with pytest.raises(IndexingError, match=msg):
            ser.loc[indexer, :]

        with pytest.raises(IndexingError, match=msg):
            ser.loc[indexer, :] = 1

    def test_loc_setitem(self, string_series):
        inds = string_series.index[[3, 4, 7]]

        result = string_series.copy()
        result.loc[inds] = 5

        expected = string_series.copy()
        expected.iloc[[3, 4, 7]] = 5
        tm.assert_series_equal(result, expected)

        result.iloc[5:10] = 10
        expected[5:10] = 10
        tm.assert_series_equal(result, expected)

        # set slice with indices
        d1, d2 = string_series.index[[5, 15]]
        result.loc[d1:d2] = 6
        expected[5:16] = 6  # because it's inclusive
        tm.assert_series_equal(result, expected)

        # set index value
        string_series.loc[d1] = 4
        string_series.loc[d2] = 6
        assert string_series[d1] == 4
        assert string_series[d2] == 6

    @pytest.mark.parametrize("dtype", ["object", "string"])
    def test_loc_assign_dict_to_row(self, dtype):
        # GH41044
        df = DataFrame({"A": ["abc", "def"], "B": ["ghi", "jkl"]}, dtype=dtype)
        df.loc[0, :] = {"A": "newA", "B": "newB"}

        expected = DataFrame({"A": ["newA", "def"], "B": ["newB", "jkl"]}, dtype=dtype)

        tm.assert_frame_equal(df, expected)

    def test_loc_setitem_dict_timedelta_multiple_set(self):
        # GH 16309
        result = DataFrame(columns=["time", "value"])
        result.loc[1] = {"time": Timedelta(6, unit="s"), "value": "foo"}
        result.loc[1] = {"time": Timedelta(6, unit="s"), "value": "foo"}
        expected = DataFrame(
            [[Timedelta(6, unit="s"), "foo"]], columns=["time", "value"], index=[1]
        )
        tm.assert_frame_equal(result, expected)

    def test_loc_set_multiple_items_in_multiple_new_columns(self):
        # GH 25594
        df = DataFrame(index=[1, 2], columns=["a"])
        df.loc[1, ["b", "c"]] = [6, 7]

        expected = DataFrame(
            {
                "a": Series([np.nan, np.nan], dtype="object"),
                "b": [6, np.nan],
                "c": [7, np.nan],
            },
            index=[1, 2],
        )

        tm.assert_frame_equal(df, expected)

    def test_getitem_loc_str_periodindex(self):
        # GH#33964
        msg = "Period with BDay freq is deprecated"
        with tm.assert_produces_warning(FutureWarning, match=msg):
            index = pd.period_range(start="2000", periods=20, freq="B")
            series = Series(range(20), index=index)
            assert series.loc["2000-01-14"] == 9

    def test_loc_nonunique_masked_index(self):
        # GH 57027
        ids = list(range(11))
        index = Index(ids * 1000, dtype="Int64")
        df = DataFrame({"val": np.arange(len(index), dtype=np.intp)}, index=index)
        result = df.loc[ids]
        expected = DataFrame(
            {"val": index.argsort(kind="stable").astype(np.intp)},
            index=Index(np.array(ids).repeat(1000), dtype="Int64"),
        )
        tm.assert_frame_equal(result, expected)

    def test_loc_index_alignment_for_series(self):
        # GH #56024
        df = DataFrame({"a": [1, 2], "b": [3, 4]})
        other = Series([200, 999], index=[1, 0])
        df.loc[:, "a"] = other
        expected = DataFrame({"a": [999, 200], "b": [3, 4]})
        tm.assert_frame_equal(expected, df)

    def test_loc_reindexing_of_empty_index(self):
        # GH 57735
        df = DataFrame(index=[1, 1, 2, 2], data=["1", "1", "2", "2"])
        df.loc[Series([False] * 4, index=df.index, name=0), 0] = df[0]
        expected = DataFrame(index=[1, 1, 2, 2], data=["1", "1", "2", "2"])
        tm.assert_frame_equal(df, expected)

<<<<<<< HEAD
    @pytest.mark.parametrize(
        "df, row_index, col_index, expected_df",
        [
            [
                DataFrame([[1, 2, 3], [4, 5, 6]], columns=list("ABC")),
                slice(0, 3),
                ["A", "B", "C"],
                DataFrame([[10, 10, 10], [20, 20, 20]], columns=list("ABC")),
            ],
            [
                DataFrame([[1, 2, 3], [4, 5, 6]], columns=list("ABC")),
                slice(None),
                ["A", "B", "C"],
                DataFrame([[10, 10, 10], [20, 20, 20]], columns=list("ABC")),
            ],
            [
                DataFrame([[1, 2, 3], [4, 5, 6], [7, 8, 9]], columns=list("ABC")),
                [True, True, True],
                ["A", "B", "C"],
                DataFrame(
                    [[10, 10, 10], [20, 20, 20], [30, 30, 30]], columns=list("ABC")
                ),
            ],
            [
                DataFrame([[1, 2, 3], [4, 5, 6], [7, 8, 9]], columns=list("ABC")),
                slice(0, 4),
                ["A", "B", "C"],
                DataFrame(
                    [[10, 10, 10], [20, 20, 20], [30, 30, 30]], columns=list("ABC")
                ),
            ],
            [
                DataFrame([[1, 2, 3], [4, 5, 6], [7, 8, 9]], columns=list("ABC")),
                slice(None),
                slice("A", "C"),
                DataFrame(
                    [[10, 10, 10], [20, 20, 20], [30, 30, 30]], columns=list("ABC")
                ),
            ],
        ],
    )
    def test_loc_set_series_to_multiple_columns(
        self, df, row_index, col_index, expected_df
    ):
        # GH 59933
        df.loc[row_index, col_index] = Series([10, 20, 30])
        tm.assert_frame_equal(df, expected_df)
=======
    def test_loc_setitem_matching_index(self):
        # GH 25548
        s = Series(0.0, index=list("abcd"))
        s1 = Series(1.0, index=list("ab"))
        s2 = Series(2.0, index=list("xy"))

        # Test matching indices
        s.loc[["a", "b"]] = s1

        result = s[["a", "b"]]
        expected = s1
        tm.assert_series_equal(result, expected)

        # Test unmatched indices
        s.loc[["a", "b"]] = s2

        result = s[["a", "b"]]
        expected = Series([np.nan, np.nan], index=["a", "b"])
        tm.assert_series_equal(result, expected)
>>>>>>> 9cf49113
<|MERGE_RESOLUTION|>--- conflicted
+++ resolved
@@ -3298,7 +3298,6 @@
         expected = DataFrame(index=[1, 1, 2, 2], data=["1", "1", "2", "2"])
         tm.assert_frame_equal(df, expected)
 
-<<<<<<< HEAD
     @pytest.mark.parametrize(
         "df, row_index, col_index, expected_df",
         [
@@ -3346,7 +3345,7 @@
         # GH 59933
         df.loc[row_index, col_index] = Series([10, 20, 30])
         tm.assert_frame_equal(df, expected_df)
-=======
+
     def test_loc_setitem_matching_index(self):
         # GH 25548
         s = Series(0.0, index=list("abcd"))
@@ -3365,5 +3364,4 @@
 
         result = s[["a", "b"]]
         expected = Series([np.nan, np.nan], index=["a", "b"])
-        tm.assert_series_equal(result, expected)
->>>>>>> 9cf49113
+        tm.assert_series_equal(result, expected)