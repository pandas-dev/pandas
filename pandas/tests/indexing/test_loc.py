--- conflicted
+++ resolved
@@ -131,40 +131,6 @@
         self.check_result(
             "loc", [0, 1, 2], "loc", [0, 1, 2], typs=["empty"], fails=KeyError,
         )
-<<<<<<< HEAD
-        with tm.assert_produces_warning(FutureWarning, check_stacklevel=False):
-            self.check_result(
-                "loc",
-                [0, 2, 10],
-                "loc",
-                [0, 2, 10],
-                typs=["ints", "uints", "floats"],
-                axes=0,
-                fails=KeyError,
-            )
-
-        with tm.assert_produces_warning(FutureWarning, check_stacklevel=False):
-            self.check_result(
-                "loc",
-                [3, 6, 7],
-                "loc",
-                [3, 6, 7],
-                typs=["ints", "uints", "floats"],
-                axes=1,
-                fails=KeyError,
-            )
-
-        # GH 17758 - MultiIndex and missing keys
-        with tm.assert_produces_warning(FutureWarning, check_stacklevel=False):
-            self.check_result(
-                "loc",
-                [(1, 3), (1, 4), (2, 5)],
-                "loc",
-                [(1, 3), (1, 4), (2, 5)],
-                typs=["multi"],
-                axes=0,
-            )
-=======
         self.check_result(
             "loc",
             [0, 2, 10],
@@ -195,7 +161,6 @@
             axes=0,
             fails=KeyError,
         )
->>>>>>> cb05112f
 
     def test_getitem_label_list_with_missing(self):
         s = Series(range(3), index=["a", "b", "c"])
