--- conflicted
+++ resolved
@@ -865,11 +865,7 @@
         tm.assert_series_equal(result.dtypes, expected)
 
     def test_loc_coercion2(self):
-<<<<<<< HEAD
-        # 12045
-=======
         # GH#12045
->>>>>>> f1286a76
         import datetime
 
         df = DataFrame(
@@ -884,11 +880,7 @@
         tm.assert_series_equal(result.dtypes, expected)
 
     def test_loc_coercion3(self):
-<<<<<<< HEAD
-        # 11594
-=======
         # GH#11594
->>>>>>> f1286a76
         df = DataFrame({"text": ["some words"] + [None] * 9})
         expected = df.dtypes
 
