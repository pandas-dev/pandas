--- conflicted
+++ resolved
@@ -458,14 +458,8 @@
             (True, object),
         ],
     )
-<<<<<<< HEAD
     def test_where_series_complex128(self, index_or_series, fill_val, exp_dtype):
         klass = index_or_series
-
-=======
-    def test_where_series_complex128(self, fill_val, exp_dtype):
-        klass = pd.Series  # TODO: use index_or_series once we have Index[complex]
->>>>>>> c57f883e
         obj = klass([1 + 1j, 2 + 2j, 3 + 3j, 4 + 4j])
         assert obj.dtype == np.complex128
         self._run_test(obj, fill_val, klass, exp_dtype)
