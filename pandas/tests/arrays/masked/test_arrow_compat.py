--- conflicted
+++ resolved
@@ -86,9 +86,6 @@
     table = pa.table(df2)
     result = table.slice(2, None).to_pandas()
     expected = df2.iloc[2:].reset_index(drop=True)
-<<<<<<< HEAD
-    tm.assert_frame_equal(result, expected)
-=======
     tm.assert_frame_equal(result, expected)
 
 
@@ -109,5 +106,4 @@
     with pytest.raises(TypeError, match=None):
         # we don't test the exact error message, only the fact that it raises
         # a TypeError is relevant
-        data.dtype.__from_arrow__(arr)
->>>>>>> 3513f59d
+        data.dtype.__from_arrow__(arr)