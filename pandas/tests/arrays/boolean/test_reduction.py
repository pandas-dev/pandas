import numpy as np
import pytest

import pandas as pd


@pytest.fixture
def data():
    """Fixture returning boolean array, with valid and missing values."""
    return pd.array(
        [True, False] * 2 + [np.nan] + [True, False] + [np.nan] + [True, False],
        dtype="boolean",
    )


@pytest.mark.parametrize(
    "values, exp_any, exp_all, exp_any_noskip, exp_all_noskip",
    [
        ([True, pd.NA], True, True, True, pd.NA),
        ([False, pd.NA], False, False, pd.NA, False),
        ([pd.NA], False, True, pd.NA, pd.NA),
        ([], False, True, False, True),
        # GH-33253: all True / all False values buggy with skipna=False
        ([True, True], True, True, True, True),
        ([False, False], False, False, False, False),
    ],
)
<<<<<<< HEAD
def test_any_all(
    values, exp_any, exp_all, exp_any_noskip, exp_all_noskip, using_python_scalars
):
    # the methods return numpy scalars
    if not using_python_scalars:
=======
@pytest.mark.parametrize("con", [pd.array, pd.Series])
def test_any_all(
    values, exp_any, exp_all, exp_any_noskip, exp_all_noskip, using_python_scalars, con
):
    # the methods return numpy scalars
    if not using_python_scalars or con is pd.array:
>>>>>>> 9b8598a3
        exp_any = pd.NA if exp_any is pd.NA else np.bool_(exp_any)
        exp_all = pd.NA if exp_all is pd.NA else np.bool_(exp_all)
        exp_any_noskip = pd.NA if exp_any_noskip is pd.NA else np.bool_(exp_any_noskip)
        exp_all_noskip = pd.NA if exp_all_noskip is pd.NA else np.bool_(exp_all_noskip)

    a = con(values, dtype="boolean")
    assert a.any() is exp_any
    assert a.all() is exp_all
    assert a.any(skipna=False) is exp_any_noskip
    assert a.all(skipna=False) is exp_all_noskip


def test_reductions_return_types(
    dropna, data, all_numeric_reductions, using_python_scalars
):
    op = all_numeric_reductions
    s = pd.Series(data)
    if dropna:
        s = s.dropna()

    if using_python_scalars:
        expected = {
            "sum": int,
            "prod": int,
            "count": int,
            "min": bool,
            "max": bool,
        }.get(op, float)
    else:
        expected = {
            "sum": np.int_,
            "prod": np.int_,
            "count": np.integer,
            "min": np.bool_,
            "max": np.bool_,
        }.get(op, np.float64)
    result = getattr(s, op)()
    assert isinstance(result, expected), f"{type(result)} vs {expected}"<|MERGE_RESOLUTION|>--- conflicted
+++ resolved
@@ -25,20 +25,12 @@
         ([False, False], False, False, False, False),
     ],
 )
-<<<<<<< HEAD
-def test_any_all(
-    values, exp_any, exp_all, exp_any_noskip, exp_all_noskip, using_python_scalars
-):
-    # the methods return numpy scalars
-    if not using_python_scalars:
-=======
 @pytest.mark.parametrize("con", [pd.array, pd.Series])
 def test_any_all(
     values, exp_any, exp_all, exp_any_noskip, exp_all_noskip, using_python_scalars, con
 ):
     # the methods return numpy scalars
     if not using_python_scalars or con is pd.array:
->>>>>>> 9b8598a3
         exp_any = pd.NA if exp_any is pd.NA else np.bool_(exp_any)
         exp_all = pd.NA if exp_all is pd.NA else np.bool_(exp_all)
         exp_any_noskip = pd.NA if exp_any_noskip is pd.NA else np.bool_(exp_any_noskip)
