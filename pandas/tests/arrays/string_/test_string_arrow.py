--- conflicted
+++ resolved
@@ -26,15 +26,11 @@
     tm.assert_extension_array_equal(result, expected)
 
 
-<<<<<<< HEAD
-def test_config(string_storage):
-=======
 def test_config(string_storage, using_infer_string):
     # with the default string_storage setting
     # always "python" at the moment
     assert StringDtype().storage == "python"
 
->>>>>>> 0fadaa9c
     with pd.option_context("string_storage", string_storage):
         assert StringDtype().storage == string_storage
         result = pd.array(["a", "b"])
