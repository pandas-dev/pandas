--- conflicted
+++ resolved
@@ -27,14 +27,8 @@
 
 
 def test_config(string_storage, request, using_infer_string):
-<<<<<<< HEAD
-    if using_infer_string and string_storage in ("python_numpy", "pyarrow_numpy"):
-        request.applymarker(pytest.mark.xfail(reason="infer string takes precedence"))
-    if string_storage in ("pyarrow_numpy", "python_numpy"):
-=======
     if using_infer_string and string_storage == "python":
         # python string storage with na_value=NaN is not yet implemented
->>>>>>> 7ee10913
         request.applymarker(pytest.mark.xfail(reason="TODO(infer_string)"))
 
     with pd.option_context("string_storage", string_storage):
