--- conflicted
+++ resolved
@@ -159,267 +159,6 @@
     tm.assert_series_equal(result2, ser2)
 
 
-<<<<<<< HEAD
-def test_add(dtype):
-    a = pd.Series(["a", "b", "c", None, None], dtype=dtype)
-    b = pd.Series(["x", "y", None, "z", None], dtype=dtype)
-
-    result = a + b
-    expected = pd.Series(["ax", "by", None, None, None], dtype=dtype)
-    tm.assert_series_equal(result, expected)
-
-    result = a.add(b)
-    tm.assert_series_equal(result, expected)
-
-    result = a.radd(b)
-    expected = pd.Series(["xa", "yb", None, None, None], dtype=dtype)
-    tm.assert_series_equal(result, expected)
-
-    result = a.add(b, fill_value="-")
-    expected = pd.Series(["ax", "by", "c-", "-z", None], dtype=dtype)
-    tm.assert_series_equal(result, expected)
-
-
-def test_add_2d(dtype, request):
-    if dtype.storage == "pyarrow":
-        reason = "Failed: DID NOT RAISE <class 'ValueError'>"
-        mark = pytest.mark.xfail(raises=None, reason=reason)
-        request.applymarker(mark)
-
-    a = pd.array(["a", "b", "c"], dtype=dtype)
-    b = np.array([["a", "b", "c"]], dtype=object)
-    with pytest.raises(ValueError, match="3 != 1"):
-        a + b
-
-    s = pd.Series(a)
-    with pytest.raises(ValueError, match="3 != 1"):
-        s + b
-
-
-def test_add_sequence(dtype, request):
-    if dtype.storage == "python" and dtype.na_value is np.nan:
-        mark = pytest.mark.xfail(
-            reason="As of GH#62522, the list gets wrapped withm sanitize_array, "
-            "which casts to a higher-priority StringArray, so we get "
-            "NotImplemented."
-        )
-        request.applymarker(mark)
-
-    a = pd.array(["a", "b", None, None], dtype=dtype)
-    other = ["x", None, "y", None]
-
-    result = a + other
-    expected = pd.array(["ax", None, None, None], dtype=dtype)
-    tm.assert_extension_array_equal(result, expected)
-
-    result = other + a
-    expected = pd.array(["xa", None, None, None], dtype=dtype)
-    tm.assert_extension_array_equal(result, expected)
-
-
-def test_mul(dtype):
-    a = pd.array(["a", "b", None], dtype=dtype)
-    result = a * 2
-    expected = pd.array(["aa", "bb", None], dtype=dtype)
-    tm.assert_extension_array_equal(result, expected)
-
-    result = 2 * a
-    tm.assert_extension_array_equal(result, expected)
-
-
-@pytest.mark.xfail(reason="GH-28527")
-def test_add_strings(dtype):
-    arr = pd.array(["a", "b", "c", "d"], dtype=dtype)
-    df = pd.DataFrame([["t", "y", "v", "w"]], dtype=object)
-    assert arr.__add__(df) is NotImplemented
-
-    result = arr + df
-    expected = pd.DataFrame([["at", "by", "cv", "dw"]]).astype(dtype)
-    tm.assert_frame_equal(result, expected)
-
-    result = df + arr
-    expected = pd.DataFrame([["ta", "yb", "vc", "wd"]]).astype(dtype)
-    tm.assert_frame_equal(result, expected)
-
-
-@pytest.mark.xfail(reason="GH-28527")
-def test_add_frame(dtype):
-    arr = pd.array(["a", "b", np.nan, np.nan], dtype=dtype)
-    df = pd.DataFrame([["x", np.nan, "y", np.nan]])
-
-    assert arr.__add__(df) is NotImplemented
-
-    result = arr + df
-    expected = pd.DataFrame([["ax", np.nan, np.nan, np.nan]]).astype(dtype)
-    tm.assert_frame_equal(result, expected)
-
-    result = df + arr
-    expected = pd.DataFrame([["xa", np.nan, np.nan, np.nan]]).astype(dtype)
-    tm.assert_frame_equal(result, expected)
-
-
-def test_comparison_methods_scalar(comparison_op, dtype):
-    op_name = f"__{comparison_op.__name__}__"
-    a = pd.array(["a", None, "c"], dtype=dtype)
-    other = "a"
-    result = getattr(a, op_name)(other)
-    if dtype.na_value is np.nan:
-        expected = np.array([getattr(item, op_name)(other) for item in a])
-        if comparison_op == operator.ne:
-            expected[1] = True
-        else:
-            expected[1] = False
-        tm.assert_numpy_array_equal(result, expected.astype(np.bool_))
-    else:
-        expected_dtype = "boolean[pyarrow]" if dtype.storage == "pyarrow" else "boolean"
-        expected = np.array([getattr(item, op_name)(other) for item in a], dtype=object)
-        expected = pd.array(expected, dtype=expected_dtype)
-        tm.assert_extension_array_equal(result, expected)
-
-
-def test_comparison_methods_scalar_pd_na(comparison_op, dtype):
-    op_name = f"__{comparison_op.__name__}__"
-    a = pd.array(["a", None, "c"], dtype=dtype)
-    result = getattr(a, op_name)(pd.NA)
-
-    if dtype.na_value is np.nan:
-        if operator.ne == comparison_op:
-            expected = np.array([True, True, True])
-        else:
-            expected = np.array([False, False, False])
-        tm.assert_numpy_array_equal(result, expected)
-    else:
-        expected_dtype = "boolean[pyarrow]" if dtype.storage == "pyarrow" else "boolean"
-        expected = pd.array([None, None, None], dtype=expected_dtype)
-        tm.assert_extension_array_equal(result, expected)
-        tm.assert_extension_array_equal(result, expected)
-
-
-def test_comparison_methods_scalar_not_string(comparison_op, dtype):
-    op_name = f"__{comparison_op.__name__}__"
-
-    a = pd.array(["a", None, "c"], dtype=dtype)
-    other = 42
-
-    if op_name not in ["__eq__", "__ne__"]:
-        with pytest.raises(TypeError, match="Invalid comparison|not supported between"):
-            getattr(a, op_name)(other)
-
-        return
-
-    result = getattr(a, op_name)(other)
-
-    if dtype.na_value is np.nan:
-        expected_data = {
-            "__eq__": [False, False, False],
-            "__ne__": [True, True, True],
-        }[op_name]
-        expected = np.array(expected_data)
-        tm.assert_numpy_array_equal(result, expected)
-    else:
-        expected_data = {"__eq__": [False, None, False], "__ne__": [True, None, True]}[
-            op_name
-        ]
-        expected_dtype = "boolean[pyarrow]" if dtype.storage == "pyarrow" else "boolean"
-        expected = pd.array(expected_data, dtype=expected_dtype)
-        tm.assert_extension_array_equal(result, expected)
-
-
-def test_comparison_methods_array(comparison_op, dtype, dtype2):
-    op_name = f"__{comparison_op.__name__}__"
-
-    a = pd.array(["a", None, "c"], dtype=dtype)
-    other = pd.array([None, None, "c"], dtype=dtype2)
-    result = comparison_op(a, other)
-
-    # ensure operation is commutative
-    result2 = comparison_op(other, a)
-    tm.assert_equal(result, result2)
-
-    if dtype.na_value is np.nan and dtype2.na_value is np.nan:
-        if operator.ne == comparison_op:
-            expected = np.array([True, True, False])
-        else:
-            expected = np.array([False, False, False])
-            expected[-1] = getattr(other[-1], op_name)(a[-1])
-        tm.assert_numpy_array_equal(result, expected)
-
-    else:
-        max_dtype = string_dtype_highest_priority(dtype, dtype2)
-        if max_dtype.storage == "python":
-            expected_dtype = "boolean"
-        else:
-            expected_dtype = "bool[pyarrow]"
-
-        expected = np.full(len(a), fill_value=None, dtype="object")
-        expected[-1] = getattr(other[-1], op_name)(a[-1])
-        expected = pd.array(expected, dtype=expected_dtype)
-        tm.assert_extension_array_equal(result, expected)
-
-
-@td.skip_if_no("pyarrow")
-def test_comparison_methods_array_arrow_extension(comparison_op, dtype2):
-    # Test pd.ArrowDtype(pa.string()) against other string arrays
-    import pyarrow as pa
-
-    op_name = f"__{comparison_op.__name__}__"
-    dtype = pd.ArrowDtype(pa.string())
-    a = pd.array(["a", None, "c"], dtype=dtype)
-    other = pd.array([None, None, "c"], dtype=dtype2)
-    result = comparison_op(a, other)
-
-    # ensure operation is commutative
-    result2 = comparison_op(other, a)
-    tm.assert_equal(result, result2)
-
-    expected = pd.array([None, None, True], dtype="bool[pyarrow]")
-    expected[-1] = getattr(other[-1], op_name)(a[-1])
-    tm.assert_extension_array_equal(result, expected)
-
-
-@pytest.mark.parametrize("box", [pd.array, pd.Index, pd.Series])
-def test_comparison_methods_list(comparison_op, dtype, box, request):
-    if box is pd.array and dtype.na_value is np.nan:
-        mark = pytest.mark.xfail(
-            reason="After wrapping list, op returns NotImplemented, see GH#62522"
-        )
-        request.applymarker(mark)
-
-    op_name = f"__{comparison_op.__name__}__"
-
-    a = box(pd.array(["a", None, "c"], dtype=dtype))
-    item = "c"
-    other = [None, None, "c"]
-    result = comparison_op(a, other)
-
-    # ensure operation is commutative
-    result2 = comparison_op(other, a)
-    tm.assert_equal(result, result2)
-
-    if dtype.na_value is np.nan:
-        if operator.ne == comparison_op:
-            expected = np.array([True, True, False])
-        else:
-            expected = np.array([False, False, False])
-            expected[-1] = getattr(other[-1], op_name)(item)
-        if box is not pd.Index:
-            # if GH#62766 is addressed this check can be removed
-            expected = tm.box_expected(expected, box)
-        tm.assert_equal(result, expected)
-
-    else:
-        expected_dtype = "boolean[pyarrow]" if dtype.storage == "pyarrow" else "boolean"
-        expected = np.full(len(a), fill_value=None, dtype="object")
-        expected[-1] = getattr(other[-1], op_name)(item)
-        expected = pd.array(expected, dtype=expected_dtype)
-        if box is not pd.Index:
-            # if GH#62766 is addressed this check can be removed
-            expected = tm.box_expected(expected, box)
-        tm.assert_equal(result, expected)
-
-
-=======
->>>>>>> 8d48f02d
 def test_constructor_raises(cls):
     if cls is pd.arrays.StringArray:
         msg = "StringArray requires a sequence of strings or pandas.NA"
