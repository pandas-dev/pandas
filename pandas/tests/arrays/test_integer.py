<<<<<<< HEAD
# -*- coding: utf-8 -*-
import operator

=======
>>>>>>> 3937fbc5
import numpy as np
import pytest

from pandas.core.dtypes.generic import ABCIndexClass

import pandas as pd
from pandas.api.types import is_float, is_float_dtype, is_integer, is_scalar
from pandas.core.arrays import IntegerArray, integer_array
from pandas.core.arrays.integer import (
    Int8Dtype, Int16Dtype, Int32Dtype, Int64Dtype, UInt8Dtype, UInt16Dtype,
    UInt32Dtype, UInt64Dtype)
from pandas.tests.extension.base import BaseOpsUtil
import pandas.util.testing as tm


def make_data():
    return (list(range(8)) +
            [np.nan] +
            list(range(10, 98)) +
            [np.nan] +
            [99, 100])


@pytest.fixture(params=[Int8Dtype, Int16Dtype, Int32Dtype, Int64Dtype,
                        UInt8Dtype, UInt16Dtype, UInt32Dtype, UInt64Dtype])
def dtype(request):
    return request.param()


@pytest.fixture
def data(dtype):
    return integer_array(make_data(), dtype=dtype)


@pytest.fixture
def data_missing(dtype):
    return integer_array([np.nan, 1], dtype=dtype)


@pytest.fixture(params=['data', 'data_missing'])
def all_data(request, data, data_missing):
    """Parametrized fixture giving 'data' and 'data_missing'"""
    if request.param == 'data':
        return data
    elif request.param == 'data_missing':
        return data_missing


def test_dtypes(dtype):
    # smoke tests on auto dtype construction

    if dtype.is_signed_integer:
        assert np.dtype(dtype.type).kind == 'i'
    else:
        assert np.dtype(dtype.type).kind == 'u'
    assert dtype.name is not None


@pytest.mark.parametrize('dtype, expected', [
    (Int8Dtype(), 'Int8Dtype()'),
    (Int16Dtype(), 'Int16Dtype()'),
    (Int32Dtype(), 'Int32Dtype()'),
    (Int64Dtype(), 'Int64Dtype()'),
    (UInt8Dtype(), 'UInt8Dtype()'),
    (UInt16Dtype(), 'UInt16Dtype()'),
    (UInt32Dtype(), 'UInt32Dtype()'),
    (UInt64Dtype(), 'UInt64Dtype()'),
])
def test_repr_dtype(dtype, expected):
    assert repr(dtype) == expected


def test_repr_array():
    result = repr(integer_array([1, None, 3]))
    expected = (
        '<IntegerArray>\n'
        '[1, NaN, 3]\n'
        'Length: 3, dtype: Int64'
    )
    assert result == expected


def test_repr_array_long():
    data = integer_array([1, 2, None] * 1000)
    expected = (
        "<IntegerArray>\n"
        "[  1,   2, NaN,   1,   2, NaN,   1,   2, NaN,   1,\n"
        " ...\n"
        " NaN,   1,   2, NaN,   1,   2, NaN,   1,   2, NaN]\n"
        "Length: 3000, dtype: Int64"
    )
    result = repr(data)
    assert result == expected


class TestConstructors:

    def test_from_dtype_from_float(self, data):
        # construct from our dtype & string dtype
        dtype = data.dtype

        # from float
        expected = pd.Series(data)
        result = pd.Series(np.array(data).astype('float'), dtype=str(dtype))
        tm.assert_series_equal(result, expected)

        # from int / list
        expected = pd.Series(data)
        result = pd.Series(np.array(data).tolist(), dtype=str(dtype))
        tm.assert_series_equal(result, expected)

        # from int / array
        expected = pd.Series(data).dropna().reset_index(drop=True)
        dropped = np.array(data.dropna()).astype(np.dtype((dtype.type)))
        result = pd.Series(dropped, dtype=str(dtype))
        tm.assert_series_equal(result, expected)


class TestArithmeticOps(BaseOpsUtil):

    def _check_divmod_op(self, s, op, other, exc=None):
        super()._check_divmod_op(s, op, other, None)

    def _check_op(self, s, op_name, other, exc=None):
        op = self.get_op_from_name(op_name)
        result = op(s, other)

        # compute expected
        mask = s.isna()

        # if s is a DataFrame, squeeze to a Series
        # for comparison
        if isinstance(s, pd.DataFrame):
            result = result.squeeze()
            s = s.squeeze()
            mask = mask.squeeze()

        # other array is an Integer
        if isinstance(other, IntegerArray):
            omask = getattr(other, 'mask', None)
            mask = getattr(other, 'data', other)
            if omask is not None:
                mask |= omask

        # 1 ** na is na, so need to unmask those
        if op_name == '__pow__':
            mask = np.where(s == 1, False, mask)

        elif op_name == '__rpow__':
            mask = np.where(other == 1, False, mask)

        # float result type or float op
        if ((is_float_dtype(other) or is_float(other) or
             op_name in ['__rtruediv__', '__truediv__',
                         '__rdiv__', '__div__'])):
            rs = s.astype('float')
            expected = op(rs, other)
            self._check_op_float(result, expected, mask, s, op_name, other)

        # integer result type
        else:
            rs = pd.Series(s.values._data, name=s.name)
            expected = op(rs, other)
            self._check_op_integer(result, expected, mask, s, op_name, other)

    def _check_op_float(self, result, expected, mask, s, op_name, other):
        # check comparisions that are resulting in float dtypes

        expected[mask] = np.nan
        tm.assert_series_equal(result, expected)

    def _check_op_integer(self, result, expected, mask, s, op_name, other):
        # check comparisions that are resulting in integer dtypes

        # to compare properly, we convert the expected
        # to float, mask to nans and convert infs
        # if we have uints then we process as uints
        # then conert to float
        # and we ultimately want to create a IntArray
        # for comparisons

        fill_value = 0

        # mod/rmod turn floating 0 into NaN while
        # integer works as expected (no nan)
        if op_name in ['__mod__', '__rmod__']:
            if is_scalar(other):
                if other == 0:
                    expected[s.values == 0] = 0
                else:
                    expected = expected.fillna(0)
            else:
                expected[(s.values == 0) &
                         ((expected == 0) | expected.isna())] = 0
        try:
            expected[(expected == np.inf) | (expected == -np.inf)] = fill_value
            original = expected
            expected = expected.astype(s.dtype)

        except ValueError:

            expected = expected.astype(float)
            expected[(expected == np.inf) | (expected == -np.inf)] = fill_value
            original = expected
            expected = expected.astype(s.dtype)

        expected[mask] = np.nan

        # assert that the expected astype is ok
        # (skip for unsigned as they have wrap around)
        if not s.dtype.is_unsigned_integer:
            original = pd.Series(original)

            # we need to fill with 0's to emulate what an astype('int') does
            # (truncation) for certain ops
            if op_name in ['__rtruediv__', '__rdiv__']:
                mask |= original.isna()
                original = original.fillna(0).astype('int')

            original = original.astype('float')
            original[mask] = np.nan
            tm.assert_series_equal(original, expected.astype('float'))

        # assert our expected result
        tm.assert_series_equal(result, expected)

    def test_arith_integer_array(self, data, all_arithmetic_operators):
        # we operate with a rhs of an integer array

        op = all_arithmetic_operators

        s = pd.Series(data)
        rhs = pd.Series([1] * len(data), dtype=data.dtype)
        rhs.iloc[-1] = np.nan

        self._check_op(s, op, rhs)

    def test_arith_series_with_scalar(self, data, all_arithmetic_operators):
        # scalar
        op = all_arithmetic_operators

        s = pd.Series(data)
        self._check_op(s, op, 1, exc=TypeError)

    def test_arith_frame_with_scalar(self, data, all_arithmetic_operators):
        # frame & scalar
        op = all_arithmetic_operators

        df = pd.DataFrame({'A': data})
        self._check_op(df, op, 1, exc=TypeError)

    def test_arith_series_with_array(self, data, all_arithmetic_operators):
        # ndarray & other series
        op = all_arithmetic_operators

        s = pd.Series(data)
        other = np.ones(len(s), dtype=s.dtype.type)
        self._check_op(s, op, other, exc=TypeError)

    def test_arith_coerce_scalar(self, data, all_arithmetic_operators):

        op = all_arithmetic_operators
        s = pd.Series(data)

        other = 0.01
        self._check_op(s, op, other)

    @pytest.mark.parametrize("other", [1., 1.0, np.array(1.), np.array([1.])])
    def test_arithmetic_conversion(self, all_arithmetic_operators, other):
        # if we have a float operand we should have a float result
        # if that is equal to an integer
        op = self.get_op_from_name(all_arithmetic_operators)

        s = pd.Series([1, 2, 3], dtype='Int64')
        result = op(s, other)
        assert result.dtype is np.dtype('float')

    @pytest.mark.parametrize("other", [0, 0.5])
    def test_arith_zero_dim_ndarray(self, other):
        arr = integer_array([1, None, 2])
        result = arr + np.array(other)
        expected = arr + other
        tm.assert_equal(result, expected)

    def test_error(self, data, all_arithmetic_operators):
        # invalid ops

        op = all_arithmetic_operators
        s = pd.Series(data)
        ops = getattr(s, op)
        opa = getattr(data, op)

        # invalid scalars
        with pytest.raises(TypeError):
            ops('foo')
        with pytest.raises(TypeError):
            ops(pd.Timestamp('20180101'))

        # invalid array-likes
        with pytest.raises(TypeError):
            ops(pd.Series('foo', index=s.index))

        if op != '__rpow__':
            # TODO(extension)
            # rpow with a datetimelike coerces the integer array incorrectly
            with pytest.raises(TypeError):
                ops(pd.Series(pd.date_range('20180101', periods=len(s))))

        # 2d
        with pytest.raises(NotImplementedError):
            opa(pd.DataFrame({'A': s}))
        with pytest.raises(NotImplementedError):
            opa(np.arange(len(s)).reshape(-1, len(s)))

    def test_pow(self):
        # https://github.com/pandas-dev/pandas/issues/22022
        a = integer_array([1, np.nan, np.nan, 1])
        b = integer_array([1, np.nan, 1, np.nan])
        result = a ** b
        expected = pd.core.arrays.integer_array([1, np.nan, np.nan, 1])
        tm.assert_extension_array_equal(result, expected)

    def test_rpow_one_to_na(self):
        # https://github.com/pandas-dev/pandas/issues/22022
        arr = integer_array([np.nan, np.nan])
        result = np.array([1.0, 2.0]) ** arr
        expected = np.array([1.0, np.nan])
        tm.assert_numpy_array_equal(result, expected)


class TestComparisonOps(BaseOpsUtil):

    def _compare_other(self, data, op_name, other):
        op = self.get_op_from_name(op_name)

        # array
        result = pd.Series(op(data, other))
        expected = pd.Series(op(data._data, other))

        # fill the nan locations
        expected[data._mask] = op_name == '__ne__'

        tm.assert_series_equal(result, expected)

        # series
        s = pd.Series(data)
        result = op(s, other)

        expected = pd.Series(data._data)
        expected = op(expected, other)

        # fill the nan locations
        expected[data._mask] = op_name == '__ne__'

        tm.assert_series_equal(result, expected)

    def test_compare_scalar(self, data, all_compare_operators):
        op_name = all_compare_operators
        self._compare_other(data, op_name, 0)

    def test_compare_array(self, data, all_compare_operators):
        op_name = all_compare_operators
        other = pd.Series([0] * len(data))
        self._compare_other(data, op_name, other)


<<<<<<< HEAD
# ------------------------------------------------------------------
# Unary

class TestUnaryOps(object):

    @pytest.mark.parametrize('op', [operator.pos, operator.neg,
                                    operator.inv, operator.abs])
    def test_integer(self, dtype, op):
        # GH#23087
        arr = integer_array([1, 3, 2], dtype=dtype)
        result = op(arr)
        exp = integer_array(op(np.array([1, 3, 2], dtype=dtype.numpy_dtype)))
        tm.assert_extension_array_equal(result, exp)

    @pytest.mark.parametrize('op', [operator.pos, operator.neg,
                                    operator.inv, operator.abs])
    def test_empty(self, dtype, op):
        # GH#23087
        arr = integer_array([], dtype=dtype)
        result = op(arr)
        tm.assert_extension_array_equal(result, arr)

    @pytest.mark.parametrize('op', [operator.pos, operator.neg,
                                    operator.inv, operator.abs])
    def test_mask(self, dtype, op):
        # GH#23087
        arr = IntegerArray(np.array([1, 2, 3], dtype=dtype.numpy_dtype),
                           mask=np.array([False, True, False]))
        result = op(arr)
        exp = IntegerArray(op(np.array([1, 2, 3], dtype=dtype.numpy_dtype)),
                           mask=np.array([False, True, False]))
        tm.assert_extension_array_equal(result, exp)

    @pytest.mark.parametrize('op', [operator.pos, operator.neg,
                                    operator.inv, operator.abs])
    def test_all_mask(self, dtype, op):
        # GH#23087
        arr = IntegerArray(np.array([1, 1, 1], dtype=dtype.numpy_dtype),
                           mask=np.array([True, True, True]))
        result = op(arr)
        tm.assert_extension_array_equal(result, arr)


class TestCasting(object):
=======
class TestCasting:
>>>>>>> 3937fbc5
    pass

    @pytest.mark.parametrize('dropna', [True, False])
    def test_construct_index(self, all_data, dropna):
        # ensure that we do not coerce to Float64Index, rather
        # keep as Index

        all_data = all_data[:10]
        if dropna:
            other = np.array(all_data[~all_data.isna()])
        else:
            other = all_data

        result = pd.Index(integer_array(other, dtype=all_data.dtype))
        expected = pd.Index(other, dtype=object)

        tm.assert_index_equal(result, expected)

    @pytest.mark.parametrize('dropna', [True, False])
    def test_astype_index(self, all_data, dropna):
        # as an int/uint index to Index

        all_data = all_data[:10]
        if dropna:
            other = all_data[~all_data.isna()]
        else:
            other = all_data

        dtype = all_data.dtype
        idx = pd.Index(np.array(other))
        assert isinstance(idx, ABCIndexClass)

        result = idx.astype(dtype)
        expected = idx.astype(object).astype(dtype)
        tm.assert_index_equal(result, expected)

    def test_astype(self, all_data):
        all_data = all_data[:10]

        ints = all_data[~all_data.isna()]
        mixed = all_data
        dtype = Int8Dtype()

        # coerce to same type - ints
        s = pd.Series(ints)
        result = s.astype(all_data.dtype)
        expected = pd.Series(ints)
        tm.assert_series_equal(result, expected)

        # coerce to same other - ints
        s = pd.Series(ints)
        result = s.astype(dtype)
        expected = pd.Series(ints, dtype=dtype)
        tm.assert_series_equal(result, expected)

        # coerce to same numpy_dtype - ints
        s = pd.Series(ints)
        result = s.astype(all_data.dtype.numpy_dtype)
        expected = pd.Series(ints._data.astype(
            all_data.dtype.numpy_dtype))
        tm.assert_series_equal(result, expected)

        # coerce to same type - mixed
        s = pd.Series(mixed)
        result = s.astype(all_data.dtype)
        expected = pd.Series(mixed)
        tm.assert_series_equal(result, expected)

        # coerce to same other - mixed
        s = pd.Series(mixed)
        result = s.astype(dtype)
        expected = pd.Series(mixed, dtype=dtype)
        tm.assert_series_equal(result, expected)

        # coerce to same numpy_dtype - mixed
        s = pd.Series(mixed)
        with pytest.raises(ValueError):
            s.astype(all_data.dtype.numpy_dtype)

        # coerce to object
        s = pd.Series(mixed)
        result = s.astype('object')
        expected = pd.Series(np.asarray(mixed))
        tm.assert_series_equal(result, expected)

    @pytest.mark.parametrize('dtype', [Int8Dtype(), 'Int8',
                                       UInt32Dtype(), 'UInt32'])
    def test_astype_specific_casting(self, dtype):
        s = pd.Series([1, 2, 3], dtype='Int64')
        result = s.astype(dtype)
        expected = pd.Series([1, 2, 3], dtype=dtype)
        tm.assert_series_equal(result, expected)

        s = pd.Series([1, 2, 3, None], dtype='Int64')
        result = s.astype(dtype)
        expected = pd.Series([1, 2, 3, None], dtype=dtype)
        tm.assert_series_equal(result, expected)

    def test_construct_cast_invalid(self, dtype):

        msg = "cannot safely"
        arr = [1.2, 2.3, 3.7]
        with pytest.raises(TypeError, match=msg):
            integer_array(arr, dtype=dtype)

        with pytest.raises(TypeError, match=msg):
            pd.Series(arr).astype(dtype)

        arr = [1.2, 2.3, 3.7, np.nan]
        with pytest.raises(TypeError, match=msg):
            integer_array(arr, dtype=dtype)

        with pytest.raises(TypeError, match=msg):
            pd.Series(arr).astype(dtype)


def test_frame_repr(data_missing):

    df = pd.DataFrame({'A': data_missing})
    result = repr(df)
    expected = '     A\n0  NaN\n1    1'
    assert result == expected


def test_conversions(data_missing):

    # astype to object series
    df = pd.DataFrame({'A': data_missing})
    result = df['A'].astype('object')
    expected = pd.Series(np.array([np.nan, 1], dtype=object), name='A')
    tm.assert_series_equal(result, expected)

    # convert to object ndarray
    # we assert that we are exactly equal
    # including type conversions of scalars
    result = df['A'].astype('object').values
    expected = np.array([np.nan, 1], dtype=object)
    tm.assert_numpy_array_equal(result, expected)

    for r, e in zip(result, expected):
        if pd.isnull(r):
            assert pd.isnull(e)
        elif is_integer(r):
            assert r == e
            assert is_integer(e)
        else:
            assert r == e
            assert type(r) == type(e)


def test_integer_array_constructor():
    values = np.array([1, 2, 3, 4], dtype='int64')
    mask = np.array([False, False, False, True], dtype='bool')

    result = IntegerArray(values, mask)
    expected = integer_array([1, 2, 3, np.nan], dtype='int64')
    tm.assert_extension_array_equal(result, expected)

    with pytest.raises(TypeError):
        IntegerArray(values.tolist(), mask)

    with pytest.raises(TypeError):
        IntegerArray(values, mask.tolist())

    with pytest.raises(TypeError):
        IntegerArray(values.astype(float), mask)

    with pytest.raises(TypeError):
        IntegerArray(values)


@pytest.mark.parametrize('a, b', [
    ([1, None], [1, np.nan]),
    ([None], [np.nan]),
    ([None, np.nan], [np.nan, np.nan]),
    ([np.nan, np.nan], [np.nan, np.nan]),
])
def test_integer_array_constructor_none_is_nan(a, b):
    result = integer_array(a)
    expected = integer_array(b)
    tm.assert_extension_array_equal(result, expected)


def test_integer_array_constructor_copy():
    values = np.array([1, 2, 3, 4], dtype='int64')
    mask = np.array([False, False, False, True], dtype='bool')

    result = IntegerArray(values, mask)
    assert result._data is values
    assert result._mask is mask

    result = IntegerArray(values, mask, copy=True)
    assert result._data is not values
    assert result._mask is not mask


@pytest.mark.parametrize(
    'values',
    [
        ['foo', 'bar'],
        ['1', '2'],
        'foo',
        1,
        1.0,
        pd.date_range('20130101', periods=2),
        np.array(['foo']),
        [[1, 2], [3, 4]],
        [np.nan, {'a': 1}]])
def test_to_integer_array_error(values):
    # error in converting existing arrays to IntegerArrays
    with pytest.raises(TypeError):
        integer_array(values)


def test_to_integer_array_inferred_dtype():
    # if values has dtype -> respect it
    result = integer_array(np.array([1, 2], dtype='int8'))
    assert result.dtype == Int8Dtype()
    result = integer_array(np.array([1, 2], dtype='int32'))
    assert result.dtype == Int32Dtype()

    # if values have no dtype -> always int64
    result = integer_array([1, 2])
    assert result.dtype == Int64Dtype()


def test_to_integer_array_dtype_keyword():
    result = integer_array([1, 2], dtype='int8')
    assert result.dtype == Int8Dtype()

    # if values has dtype -> override it
    result = integer_array(np.array([1, 2], dtype='int8'), dtype='int32')
    assert result.dtype == Int32Dtype()


def test_to_integer_array_float():
    result = integer_array([1., 2.])
    expected = integer_array([1, 2])
    tm.assert_extension_array_equal(result, expected)

    with pytest.raises(TypeError, match="cannot safely cast non-equivalent"):
        integer_array([1.5, 2.])

    # for float dtypes, the itemsize is not preserved
    result = integer_array(np.array([1., 2.], dtype='float32'))
    assert result.dtype == Int64Dtype()


@pytest.mark.parametrize(
    'bool_values, int_values, target_dtype, expected_dtype',
    [([False, True], [0, 1], Int64Dtype(), Int64Dtype()),
     ([False, True], [0, 1], 'Int64', Int64Dtype()),
     ([False, True, np.nan], [0, 1, np.nan], Int64Dtype(), Int64Dtype())])
def test_to_integer_array_bool(bool_values, int_values, target_dtype,
                               expected_dtype):
    result = integer_array(bool_values, dtype=target_dtype)
    assert result.dtype == expected_dtype
    expected = integer_array(int_values, dtype=target_dtype)
    tm.assert_extension_array_equal(result, expected)


@pytest.mark.parametrize(
    'values, to_dtype, result_dtype',
    [
        (np.array([1], dtype='int64'), None, Int64Dtype),
        (np.array([1, np.nan]), None, Int64Dtype),
        (np.array([1, np.nan]), 'int8', Int8Dtype)])
def test_to_integer_array(values, to_dtype, result_dtype):
    # convert existing arrays to IntegerArrays
    result = integer_array(values, dtype=to_dtype)
    assert result.dtype == result_dtype()
    expected = integer_array(values, dtype=result_dtype())
    tm.assert_extension_array_equal(result, expected)


def test_cross_type_arithmetic():

    df = pd.DataFrame({'A': pd.Series([1, 2, np.nan], dtype='Int64'),
                       'B': pd.Series([1, np.nan, 3], dtype='UInt8'),
                       'C': [1, 2, 3]})

    result = df.A + df.C
    expected = pd.Series([2, 4, np.nan], dtype='Int64')
    tm.assert_series_equal(result, expected)

    result = (df.A + df.C) * 3 == 12
    expected = pd.Series([False, True, False])
    tm.assert_series_equal(result, expected)

    result = df.A + df.B
    expected = pd.Series([2, np.nan, np.nan], dtype='Int64')
    tm.assert_series_equal(result, expected)


@pytest.mark.parametrize('op', ['sum', 'min', 'max', 'prod'])
def test_preserve_dtypes(op):
    # TODO(#22346): preserve Int64 dtype
    # for ops that enable (mean would actually work here
    # but generally it is a float return value)
    df = pd.DataFrame({
        "A": ['a', 'b', 'b'],
        "B": [1, None, 3],
        "C": integer_array([1, None, 3], dtype='Int64'),
    })

    # op
    result = getattr(df.C, op)()
    assert isinstance(result, int)

    # groupby
    result = getattr(df.groupby("A"), op)()

    expected = pd.DataFrame({
        "B": np.array([1.0, 3.0]),
        "C": integer_array([1, 3], dtype="Int64")
    }, index=pd.Index(['a', 'b'], name='A'))
    tm.assert_frame_equal(result, expected)


@pytest.mark.parametrize('op', ['mean'])
def test_reduce_to_float(op):
    # some reduce ops always return float, even if the result
    # is a rounded number
    df = pd.DataFrame({
        "A": ['a', 'b', 'b'],
        "B": [1, None, 3],
        "C": integer_array([1, None, 3], dtype='Int64'),
    })

    # op
    result = getattr(df.C, op)()
    assert isinstance(result, float)

    # groupby
    result = getattr(df.groupby("A"), op)()

    expected = pd.DataFrame({
        "B": np.array([1.0, 3.0]),
        "C": integer_array([1, 3], dtype="Int64")
    }, index=pd.Index(['a', 'b'], name='A'))
    tm.assert_frame_equal(result, expected)


def test_astype_nansafe():
    # see gh-22343
    arr = integer_array([np.nan, 1, 2], dtype="Int8")
    msg = "cannot convert float NaN to integer"

    with pytest.raises(ValueError, match=msg):
        arr.astype('uint32')


# TODO(jreback) - these need testing / are broken

# shift

# set_index (destroys type)<|MERGE_RESOLUTION|>--- conflicted
+++ resolved
@@ -1,9 +1,3 @@
-<<<<<<< HEAD
-# -*- coding: utf-8 -*-
-import operator
-
-=======
->>>>>>> 3937fbc5
 import numpy as np
 import pytest
 
@@ -370,11 +364,10 @@
         self._compare_other(data, op_name, other)
 
 
-<<<<<<< HEAD
 # ------------------------------------------------------------------
 # Unary
 
-class TestUnaryOps(object):
+class TestUnaryOps:
 
     @pytest.mark.parametrize('op', [operator.pos, operator.neg,
                                     operator.inv, operator.abs])
@@ -414,10 +407,7 @@
         tm.assert_extension_array_equal(result, arr)
 
 
-class TestCasting(object):
-=======
 class TestCasting:
->>>>>>> 3937fbc5
     pass
 
     @pytest.mark.parametrize('dropna', [True, False])
