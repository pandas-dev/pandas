import numpy as np
import pytest

import pandas as pd
<<<<<<< HEAD
from pandas import Index, Interval, date_range, timedelta_range
=======
from pandas import (
    Index,
    Interval,
    IntervalIndex,
    Timedelta,
    Timestamp,
    date_range,
    timedelta_range,
)
>>>>>>> 269d3681
from pandas.core.arrays import IntervalArray
import pandas.util.testing as tm


@pytest.fixture(
    params=[
        (Index([0, 2, 4]), Index([1, 3, 5])),
        (Index([0.0, 1.0, 2.0]), Index([1.0, 2.0, 3.0])),
        (timedelta_range("0 days", periods=3), timedelta_range("1 day", periods=3)),
        (date_range("20170101", periods=3), date_range("20170102", periods=3)),
        (
            date_range("20170101", periods=3, tz="US/Eastern"),
            date_range("20170102", periods=3, tz="US/Eastern"),
        ),
    ],
    ids=lambda x: str(x[0].dtype),
)
def left_right_dtypes(request):
    """
    Fixture for building an IntervalArray from various dtypes
    """
    return request.param


class TestAttributes:
    @pytest.mark.parametrize(
        "left, right",
        [
            (0, 1),
            (Timedelta("0 days"), Timedelta("1 day")),
            (Timestamp("2018-01-01"), Timestamp("2018-01-02")),
            pytest.param(
                Timestamp("2018-01-01", tz="US/Eastern"),
                Timestamp("2018-01-02", tz="US/Eastern"),
                marks=pytest.mark.xfail(strict=True, reason="GH 27011"),
            ),
        ],
    )
    @pytest.mark.parametrize("constructor", [IntervalArray, IntervalIndex])
    def test_is_empty(self, constructor, left, right, closed):
        # GH27219
        tuples = [(left, left), (left, right), np.nan]
        expected = np.array([closed != "both", False, False])
        result = constructor.from_tuples(tuples, closed=closed).is_empty
        tm.assert_numpy_array_equal(result, expected)


class TestMethods:
    @pytest.mark.parametrize("new_closed", ["left", "right", "both", "neither"])
    def test_set_closed(self, closed, new_closed):
        # GH 21670
        array = IntervalArray.from_breaks(range(10), closed=closed)
        result = array.set_closed(new_closed)
        expected = IntervalArray.from_breaks(range(10), closed=new_closed)
        tm.assert_extension_array_equal(result, expected)

    @pytest.mark.parametrize(
        "other",
        [
            Interval(0, 1, closed="right"),
            IntervalArray.from_breaks([1, 2, 3, 4], closed="right"),
        ],
    )
    def test_where_raises(self, other):
        ser = pd.Series(IntervalArray.from_breaks([1, 2, 3, 4], closed="left"))
        match = "'value.closed' is 'right', expected 'left'."
        with pytest.raises(ValueError, match=match):
            ser.where([True, False, True], other=other)


class TestSetitem:
    def test_set_na(self, left_right_dtypes):
        left, right = left_right_dtypes
        result = IntervalArray.from_arrays(left, right)
        result[0] = np.nan

        expected_left = Index([left._na_value] + list(left[1:]))
        expected_right = Index([right._na_value] + list(right[1:]))
        expected = IntervalArray.from_arrays(expected_left, expected_right)

        tm.assert_extension_array_equal(result, expected)<|MERGE_RESOLUTION|>--- conflicted
+++ resolved
@@ -2,9 +2,6 @@
 import pytest
 
 import pandas as pd
-<<<<<<< HEAD
-from pandas import Index, Interval, date_range, timedelta_range
-=======
 from pandas import (
     Index,
     Interval,
@@ -14,7 +11,6 @@
     date_range,
     timedelta_range,
 )
->>>>>>> 269d3681
 from pandas.core.arrays import IntervalArray
 import pandas.util.testing as tm
 
