--- conflicted
+++ resolved
@@ -181,93 +181,6 @@
         with pytest.raises(TypeError, match=msg):
             ops(pd.Series(pd.date_range("20180101", periods=len(s))))
 
-<<<<<<< HEAD
-        # invalid array-likes
-        with pytest.raises(TypeError, match=msg):
-            ops(pd.Series("foo", index=s.index))
-
-        if op != "__rpow__":
-            # TODO(extension)
-            # rpow with a datetimelike coerces the integer array incorrectly
-            msg = (
-                "can only perform ops with numeric values|"
-                "cannot perform .* with this index type: DatetimeArray|"
-                "Addition/subtraction of integers and integer-arrays "
-                "with DatetimeArray is no longer supported. *"
-            )
-            with pytest.raises(TypeError, match=msg):
-                ops(pd.Series(pd.date_range("20180101", periods=len(s))))
-
-        # 2d
-        result = opa(pd.DataFrame({"A": s}))
-        assert result is NotImplemented
-
-        msg = r"can only perform ops with 1-d structures"
-        with pytest.raises(NotImplementedError, match=msg):
-            opa(np.arange(len(s)).reshape(-1, len(s)))
-
-    @pytest.mark.parametrize("zero, negative", [(0, False), (0.0, False), (-0.0, True)])
-    def test_divide_by_zero(self, zero, negative):
-        # https://github.com/pandas-dev/pandas/issues/27398
-        a = pd.array([0, 1, -1, None], dtype="Int64")
-        result = a / zero
-        expected = np.array([np.nan, np.inf, -np.inf, np.nan])
-        if negative:
-            expected *= -1
-        tm.assert_numpy_array_equal(result, expected)
-
-    def test_pow_scalar(self):
-        a = pd.array([-1, 0, 1, None, 2], dtype="Int64")
-        result = a ** 0
-        expected = pd.array([1, 1, 1, 1, 1], dtype="Int64")
-        tm.assert_extension_array_equal(result, expected)
-
-        result = a ** 1
-        expected = pd.array([-1, 0, 1, None, 2], dtype="Int64")
-        tm.assert_extension_array_equal(result, expected)
-
-        result = a ** pd.NA
-        expected = pd.array([None, None, 1, None, None], dtype="Int64")
-        tm.assert_extension_array_equal(result, expected)
-
-        result = a ** np.nan
-        expected = np.array([np.nan, np.nan, 1, np.nan, np.nan], dtype="float64")
-        tm.assert_numpy_array_equal(result, expected)
-
-        # reversed
-        a = a[1:]  # Can't raise integers to negative powers.
-
-        result = 0 ** a
-        expected = pd.array([1, 0, None, 0], dtype="Int64")
-        tm.assert_extension_array_equal(result, expected)
-
-        result = 1 ** a
-        expected = pd.array([1, 1, 1, 1], dtype="Int64")
-        tm.assert_extension_array_equal(result, expected)
-
-        result = pd.NA ** a
-        expected = pd.array([1, None, None, None], dtype="Int64")
-        tm.assert_extension_array_equal(result, expected)
-
-        result = np.nan ** a
-        expected = np.array([1, np.nan, np.nan, np.nan], dtype="float64")
-        tm.assert_numpy_array_equal(result, expected)
-
-    def test_pow_array(self):
-        a = integer_array([0, 0, 0, 1, 1, 1, None, None, None])
-        b = integer_array([0, 1, None, 0, 1, None, 0, 1, None])
-        result = a ** b
-        expected = integer_array([1, 0, None, 1, 1, 1, 1, None, None])
-        tm.assert_extension_array_equal(result, expected)
-
-    def test_rpow_one_to_na(self):
-        # https://github.com/pandas-dev/pandas/issues/22022
-        # https://github.com/pandas-dev/pandas/issues/29997
-        arr = integer_array([np.nan, np.nan])
-        result = np.array([1.0, 2.0]) ** arr
-        expected = np.array([1.0, np.nan])
-        tm.assert_numpy_array_equal(result, expected)
-=======
 
 # Various
 # -----------------------------------------------------------------------------
@@ -299,7 +212,6 @@
     s = pd.Series([1, 2, 3], dtype="Int64")
     result = op(s, other)
     assert result.dtype is np.dtype("float")
->>>>>>> 16dfb614
 
 
 def test_cross_type_arithmetic():
