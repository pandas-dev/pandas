--- conflicted
+++ resolved
@@ -1313,8 +1313,6 @@
     tm.assert_equal(df.dropna(), expected_df)
 
 
-<<<<<<< HEAD
-=======
 def test_drop_duplicates_fill_value():
     # GH 11726
     df = pd.DataFrame(np.zeros((5, 5))).apply(lambda x: SparseArray(x, fill_value=0))
@@ -1323,7 +1321,6 @@
     tm.assert_frame_equal(result, expected)
 
 
->>>>>>> 1fc9d7e3
 class TestMinMax:
     plain_data = np.arange(5).astype(float)
     data_neg = plain_data * (-1)
