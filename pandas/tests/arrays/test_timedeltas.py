import numpy as np
import pytest

import pandas as pd
from pandas import Timedelta
import pandas._testing as tm
from pandas.core import nanops
from pandas.core.arrays import TimedeltaArray


class TestTimedeltaArrayConstructor:
    def test_only_1dim_accepted(self):
        # GH#25282
        arr = np.array([0, 1, 2, 3], dtype="m8[h]").astype("m8[ns]")

        with pytest.raises(ValueError, match="Only 1-dimensional"):
            # 3-dim, we allow 2D to sneak in for ops purposes GH#29853
            TimedeltaArray(arr.reshape(2, 2, 1))

        with pytest.raises(ValueError, match="Only 1-dimensional"):
            # 0-dim
            TimedeltaArray(arr[[0]].squeeze())

    def test_freq_validation(self):
        # ensure that the public constructor cannot create an invalid instance
        arr = np.array([0, 0, 1], dtype=np.int64) * 3600 * 10 ** 9

        msg = (
            "Inferred frequency None from passed values does not "
            "conform to passed frequency D"
        )
        with pytest.raises(ValueError, match=msg):
            TimedeltaArray(arr.view("timedelta64[ns]"), freq="D")

    def test_non_array_raises(self):
        with pytest.raises(ValueError, match="list"):
            TimedeltaArray([1, 2, 3])

    def test_other_type_raises(self):
        with pytest.raises(ValueError, match="dtype bool cannot be converted"):
            TimedeltaArray(np.array([1, 2, 3], dtype="bool"))

    def test_incorrect_dtype_raises(self):
        # TODO: why TypeError for 'category' but ValueError for i8?
        with pytest.raises(
            ValueError, match=r"category cannot be converted to timedelta64\[ns\]"
        ):
            TimedeltaArray(np.array([1, 2, 3], dtype="i8"), dtype="category")

        with pytest.raises(
            ValueError, match=r"dtype int64 cannot be converted to timedelta64\[ns\]"
        ):
            TimedeltaArray(np.array([1, 2, 3], dtype="i8"), dtype=np.dtype("int64"))

    def test_copy(self):
        data = np.array([1, 2, 3], dtype="m8[ns]")
        arr = TimedeltaArray(data, copy=False)
        assert arr._data is data

        arr = TimedeltaArray(data, copy=True)
        assert arr._data is not data
        assert arr._data.base is not data


class TestTimedeltaArray:
    # TODO: de-duplicate with test_npsum below
    def test_np_sum(self):
        # GH#25282
        vals = np.arange(5, dtype=np.int64).view("m8[h]").astype("m8[ns]")
        arr = TimedeltaArray(vals)
        result = np.sum(arr)
        assert result == vals.sum()

        result = np.sum(pd.TimedeltaIndex(arr))
        assert result == vals.sum()

    def test_from_sequence_dtype(self):
        msg = "dtype .*object.* cannot be converted to timedelta64"
        with pytest.raises(ValueError, match=msg):
            TimedeltaArray._from_sequence([], dtype=object)

    @pytest.mark.parametrize("dtype", [int, np.int32, np.int64, "uint32", "uint64"])
    def test_astype_int(self, dtype):
        arr = TimedeltaArray._from_sequence([Timedelta("1H"), Timedelta("2H")])
        result = arr.astype(dtype)

        if np.dtype(dtype).kind == "u":
            expected_dtype = np.dtype("uint64")
        else:
            expected_dtype = np.dtype("int64")
        expected = arr.astype(expected_dtype)

        assert result.dtype == expected_dtype
        tm.assert_numpy_array_equal(result, expected)

    def test_setitem_clears_freq(self):
        a = TimedeltaArray(pd.timedelta_range("1H", periods=2, freq="H"))
        a[0] = Timedelta("1H")
        assert a.freq is None

    @pytest.mark.parametrize(
        "obj",
        [
            Timedelta(seconds=1),
            Timedelta(seconds=1).to_timedelta64(),
            Timedelta(seconds=1).to_pytimedelta(),
        ],
    )
    def test_setitem_objects(self, obj):
        # make sure we accept timedelta64 and timedelta in addition to Timedelta
        tdi = pd.timedelta_range("2 Days", periods=4, freq="H")
        arr = TimedeltaArray(tdi, freq=tdi.freq)

        arr[0] = obj
        assert arr[0] == Timedelta(seconds=1)

    @pytest.mark.parametrize(
        "other",
        [
            1,
            np.int64(1),
            1.0,
            np.datetime64("NaT"),
            pd.Timestamp.now(),
            "invalid",
            np.arange(10, dtype="i8") * 24 * 3600 * 10 ** 9,
            (np.arange(10) * 24 * 3600 * 10 ** 9).view("datetime64[ns]"),
            pd.Timestamp.now().to_period("D"),
        ],
    )
    @pytest.mark.parametrize("index", [True, False])
    def test_searchsorted_invalid_types(self, other, index):
        data = np.arange(10, dtype="i8") * 24 * 3600 * 10 ** 9
        arr = TimedeltaArray(data, freq="D")
        if index:
            arr = pd.Index(arr)

        msg = "|".join(
            [
                "searchsorted requires compatible dtype or scalar",
                "value should be a 'Timedelta', 'NaT', or array of those. Got",
            ]
        )
        with pytest.raises(TypeError, match=msg):
            arr.searchsorted(other)


class TestUnaryOps:
    def test_abs(self):
        vals = np.array([-3600 * 10 ** 9, "NaT", 7200 * 10 ** 9], dtype="m8[ns]")
        arr = TimedeltaArray(vals)

        evals = np.array([3600 * 10 ** 9, "NaT", 7200 * 10 ** 9], dtype="m8[ns]")
        expected = TimedeltaArray(evals)

        result = abs(arr)
        tm.assert_timedelta_array_equal(result, expected)

    def test_neg(self):
        vals = np.array([-3600 * 10 ** 9, "NaT", 7200 * 10 ** 9], dtype="m8[ns]")
        arr = TimedeltaArray(vals)

        evals = np.array([3600 * 10 ** 9, "NaT", -7200 * 10 ** 9], dtype="m8[ns]")
        expected = TimedeltaArray(evals)

        result = -arr
        tm.assert_timedelta_array_equal(result, expected)

    def test_neg_freq(self):
        tdi = pd.timedelta_range("2 Days", periods=4, freq="H")
        arr = TimedeltaArray(tdi, freq=tdi.freq)

        expected = TimedeltaArray(-tdi._data, freq=-tdi.freq)

        result = -arr
        tm.assert_timedelta_array_equal(result, expected)


class TestReductions:
    @pytest.mark.parametrize("name", ["std", "min", "max", "median", "mean"])
    @pytest.mark.parametrize("skipna", [True, False])
    def test_reductions_empty(self, name, skipna):
        tdi = pd.TimedeltaIndex([])
        arr = tdi.array

        result = getattr(tdi, name)(skipna=skipna)
        assert result is pd.NaT

        result = getattr(arr, name)(skipna=skipna)
        assert result is pd.NaT

    @pytest.mark.parametrize("skipna", [True, False])
    def test_sum_empty(self, skipna):
        tdi = pd.TimedeltaIndex([])
        arr = tdi.array

        result = tdi.sum(skipna=skipna)
        assert isinstance(result, Timedelta)
        assert result == Timedelta(0)

        result = arr.sum(skipna=skipna)
        assert isinstance(result, Timedelta)
        assert result == Timedelta(0)

    def test_min_max(self):
        arr = TimedeltaArray._from_sequence(["3H", "3H", "NaT", "2H", "5H", "4H"])

        result = arr.min()
        expected = Timedelta("2H")
        assert result == expected

        result = arr.max()
        expected = Timedelta("5H")
        assert result == expected

        result = arr.min(skipna=False)
        assert result is pd.NaT

        result = arr.max(skipna=False)
        assert result is pd.NaT

    def test_sum(self):
        tdi = pd.TimedeltaIndex(["3H", "3H", "NaT", "2H", "5H", "4H"])
        arr = tdi.array

        result = arr.sum(skipna=True)
        expected = Timedelta(hours=17)
        assert isinstance(result, Timedelta)
        assert result == expected

        result = tdi.sum(skipna=True)
        assert isinstance(result, Timedelta)
        assert result == expected

        result = arr.sum(skipna=False)
        assert result is pd.NaT

        result = tdi.sum(skipna=False)
        assert result is pd.NaT

        result = arr.sum(min_count=9)
        assert result is pd.NaT

        result = tdi.sum(min_count=9)
        assert result is pd.NaT

        result = arr.sum(min_count=1)
        assert isinstance(result, Timedelta)
        assert result == expected

        result = tdi.sum(min_count=1)
        assert isinstance(result, Timedelta)
        assert result == expected

    def test_npsum(self):
        # GH#25335 np.sum should return a Timedelta, not timedelta64
        tdi = pd.TimedeltaIndex(["3H", "3H", "2H", "5H", "4H"])
        arr = tdi.array

        result = np.sum(tdi)
        expected = Timedelta(hours=17)
        assert isinstance(result, Timedelta)
        assert result == expected

        result = np.sum(arr)
        assert isinstance(result, Timedelta)
        assert result == expected

    def test_sum_2d_skipna_false(self):
        arr = np.arange(8).astype(np.int64).view("m8[s]").astype("m8[ns]").reshape(4, 2)
        arr[-1, -1] = "Nat"

        tda = TimedeltaArray(arr)

        result = tda.sum(skipna=False)
        assert result is pd.NaT

        result = tda.sum(axis=0, skipna=False)
        expected = pd.TimedeltaIndex([Timedelta(seconds=12), pd.NaT])._values
        tm.assert_timedelta_array_equal(result, expected)

        result = tda.sum(axis=1, skipna=False)
        expected = pd.TimedeltaIndex(
            [
                Timedelta(seconds=1),
                Timedelta(seconds=5),
                Timedelta(seconds=9),
                pd.NaT,
            ]
        )._values
        tm.assert_timedelta_array_equal(result, expected)

    # Adding a Timestamp makes this a test for DatetimeArray.std
    @pytest.mark.parametrize(
        "add",
        [
            pd.Timedelta(0),
            pd.Timestamp.now(),
            pd.Timestamp.now("UTC"),
            pd.Timestamp.now("Asia/Tokyo"),
        ],
    )
    def test_std(self, add):
        tdi = pd.TimedeltaIndex(["0H", "4H", "NaT", "4H", "0H", "2H"]) + add
        arr = tdi.array

        result = arr.std(skipna=True)
        expected = Timedelta(hours=2)
        assert isinstance(result, Timedelta)
        assert result == expected

        result = tdi.std(skipna=True)
        assert isinstance(result, Timedelta)
        assert result == expected

<<<<<<< HEAD
        result = nanops.nanstd(np.asarray(arr), skipna=True)
        assert isinstance(result, Timedelta)
        assert result == expected
=======
        if getattr(arr, "tz", None) is None:
            result = nanops.nanstd(np.asarray(arr), skipna=True)
            assert isinstance(result, pd.Timedelta)
            assert result == expected
>>>>>>> d55fee7d

        result = arr.std(skipna=False)
        assert result is pd.NaT

        result = tdi.std(skipna=False)
        assert result is pd.NaT

        if getattr(arr, "tz", None) is None:
            result = nanops.nanstd(np.asarray(arr), skipna=False)
            assert result is pd.NaT

    def test_median(self):
        tdi = pd.TimedeltaIndex(["0H", "3H", "NaT", "5H06m", "0H", "2H"])
        arr = tdi.array

        result = arr.median(skipna=True)
        expected = Timedelta(hours=2)
        assert isinstance(result, Timedelta)
        assert result == expected

        result = tdi.median(skipna=True)
        assert isinstance(result, Timedelta)
        assert result == expected

        result = arr.median(skipna=False)
        assert result is pd.NaT

        result = tdi.median(skipna=False)
        assert result is pd.NaT

    def test_mean(self):
        tdi = pd.TimedeltaIndex(["0H", "3H", "NaT", "5H06m", "0H", "2H"])
        arr = tdi._data

        # manually verified result
        expected = Timedelta(arr.dropna()._ndarray.mean())

        result = arr.mean()
        assert result == expected
        result = arr.mean(skipna=False)
        assert result is pd.NaT

        result = arr.dropna().mean(skipna=False)
        assert result == expected

        result = arr.mean(axis=0)
        assert result == expected

    def test_mean_2d(self):
        tdi = pd.timedelta_range("14 days", periods=6)
        tda = tdi._data.reshape(3, 2)

        result = tda.mean(axis=0)
        expected = tda[1]
        tm.assert_timedelta_array_equal(result, expected)

        result = tda.mean(axis=1)
        expected = tda[:, 0] + Timedelta(hours=12)
        tm.assert_timedelta_array_equal(result, expected)

        result = tda.mean(axis=None)
        expected = tdi.mean()
        assert result == expected<|MERGE_RESOLUTION|>--- conflicted
+++ resolved
@@ -81,7 +81,7 @@
 
     @pytest.mark.parametrize("dtype", [int, np.int32, np.int64, "uint32", "uint64"])
     def test_astype_int(self, dtype):
-        arr = TimedeltaArray._from_sequence([Timedelta("1H"), Timedelta("2H")])
+        arr = TimedeltaArray._from_sequence([pd.Timedelta("1H"), pd.Timedelta("2H")])
         result = arr.astype(dtype)
 
         if np.dtype(dtype).kind == "u":
@@ -95,15 +95,15 @@
 
     def test_setitem_clears_freq(self):
         a = TimedeltaArray(pd.timedelta_range("1H", periods=2, freq="H"))
-        a[0] = Timedelta("1H")
+        a[0] = pd.Timedelta("1H")
         assert a.freq is None
 
     @pytest.mark.parametrize(
         "obj",
         [
-            Timedelta(seconds=1),
-            Timedelta(seconds=1).to_timedelta64(),
-            Timedelta(seconds=1).to_pytimedelta(),
+            pd.Timedelta(seconds=1),
+            pd.Timedelta(seconds=1).to_timedelta64(),
+            pd.Timedelta(seconds=1).to_pytimedelta(),
         ],
     )
     def test_setitem_objects(self, obj):
@@ -112,7 +112,7 @@
         arr = TimedeltaArray(tdi, freq=tdi.freq)
 
         arr[0] = obj
-        assert arr[0] == Timedelta(seconds=1)
+        assert arr[0] == pd.Timedelta(seconds=1)
 
     @pytest.mark.parametrize(
         "other",
@@ -206,11 +206,11 @@
         arr = TimedeltaArray._from_sequence(["3H", "3H", "NaT", "2H", "5H", "4H"])
 
         result = arr.min()
-        expected = Timedelta("2H")
+        expected = pd.Timedelta("2H")
         assert result == expected
 
         result = arr.max()
-        expected = Timedelta("5H")
+        expected = pd.Timedelta("5H")
         assert result == expected
 
         result = arr.min(skipna=False)
@@ -224,12 +224,12 @@
         arr = tdi.array
 
         result = arr.sum(skipna=True)
-        expected = Timedelta(hours=17)
-        assert isinstance(result, Timedelta)
+        expected = pd.Timedelta(hours=17)
+        assert isinstance(result, pd.Timedelta)
         assert result == expected
 
         result = tdi.sum(skipna=True)
-        assert isinstance(result, Timedelta)
+        assert isinstance(result, pd.Timedelta)
         assert result == expected
 
         result = arr.sum(skipna=False)
@@ -245,11 +245,11 @@
         assert result is pd.NaT
 
         result = arr.sum(min_count=1)
-        assert isinstance(result, Timedelta)
+        assert isinstance(result, pd.Timedelta)
         assert result == expected
 
         result = tdi.sum(min_count=1)
-        assert isinstance(result, Timedelta)
+        assert isinstance(result, pd.Timedelta)
         assert result == expected
 
     def test_npsum(self):
@@ -258,12 +258,12 @@
         arr = tdi.array
 
         result = np.sum(tdi)
-        expected = Timedelta(hours=17)
-        assert isinstance(result, Timedelta)
+        expected = pd.Timedelta(hours=17)
+        assert isinstance(result, pd.Timedelta)
         assert result == expected
 
         result = np.sum(arr)
-        assert isinstance(result, Timedelta)
+        assert isinstance(result, pd.Timedelta)
         assert result == expected
 
     def test_sum_2d_skipna_false(self):
@@ -276,15 +276,15 @@
         assert result is pd.NaT
 
         result = tda.sum(axis=0, skipna=False)
-        expected = pd.TimedeltaIndex([Timedelta(seconds=12), pd.NaT])._values
+        expected = pd.TimedeltaIndex([pd.Timedelta(seconds=12), pd.NaT])._values
         tm.assert_timedelta_array_equal(result, expected)
 
         result = tda.sum(axis=1, skipna=False)
         expected = pd.TimedeltaIndex(
             [
-                Timedelta(seconds=1),
-                Timedelta(seconds=5),
-                Timedelta(seconds=9),
+                pd.Timedelta(seconds=1),
+                pd.Timedelta(seconds=5),
+                pd.Timedelta(seconds=9),
                 pd.NaT,
             ]
         )._values
@@ -305,24 +305,18 @@
         arr = tdi.array
 
         result = arr.std(skipna=True)
-        expected = Timedelta(hours=2)
-        assert isinstance(result, Timedelta)
+        expected = pd.Timedelta(hours=2)
+        assert isinstance(result, pd.Timedelta)
         assert result == expected
 
         result = tdi.std(skipna=True)
-        assert isinstance(result, Timedelta)
-        assert result == expected
-
-<<<<<<< HEAD
-        result = nanops.nanstd(np.asarray(arr), skipna=True)
-        assert isinstance(result, Timedelta)
-        assert result == expected
-=======
+        assert isinstance(result, pd.Timedelta)
+        assert result == expected
+
         if getattr(arr, "tz", None) is None:
             result = nanops.nanstd(np.asarray(arr), skipna=True)
             assert isinstance(result, pd.Timedelta)
             assert result == expected
->>>>>>> d55fee7d
 
         result = arr.std(skipna=False)
         assert result is pd.NaT
@@ -339,12 +333,12 @@
         arr = tdi.array
 
         result = arr.median(skipna=True)
-        expected = Timedelta(hours=2)
-        assert isinstance(result, Timedelta)
+        expected = pd.Timedelta(hours=2)
+        assert isinstance(result, pd.Timedelta)
         assert result == expected
 
         result = tdi.median(skipna=True)
-        assert isinstance(result, Timedelta)
+        assert isinstance(result, pd.Timedelta)
         assert result == expected
 
         result = arr.median(skipna=False)
@@ -358,7 +352,7 @@
         arr = tdi._data
 
         # manually verified result
-        expected = Timedelta(arr.dropna()._ndarray.mean())
+        expected = pd.Timedelta(arr.dropna()._ndarray.mean())
 
         result = arr.mean()
         assert result == expected
@@ -380,7 +374,7 @@
         tm.assert_timedelta_array_equal(result, expected)
 
         result = tda.mean(axis=1)
-        expected = tda[:, 0] + Timedelta(hours=12)
+        expected = tda[:, 0] + pd.Timedelta(hours=12)
         tm.assert_timedelta_array_equal(result, expected)
 
         result = tda.mean(axis=None)
