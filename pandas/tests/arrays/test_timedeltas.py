from datetime import timedelta

import numpy as np
import pytest

from pandas._libs.tslibs.dtypes import NpyDatetimeUnit

import pandas as pd
from pandas import Timedelta
import pandas._testing as tm
from pandas.core.arrays import (
    DatetimeArray,
    TimedeltaArray,
)


class TestNonNano:
    @pytest.fixture(params=["s", "ms", "us"])
    def unit(self, request):
        return request.param

    @pytest.fixture
    def reso(self, unit):
        if unit == "s":
            return NpyDatetimeUnit.NPY_FR_s.value
        elif unit == "ms":
            return NpyDatetimeUnit.NPY_FR_ms.value
        elif unit == "us":
            return NpyDatetimeUnit.NPY_FR_us.value
        else:
            raise NotImplementedError(unit)

    @pytest.fixture
    def tda(self, unit):
        arr = np.arange(5, dtype=np.int64).view(f"m8[{unit}]")
        return TimedeltaArray._simple_new(arr, dtype=arr.dtype)

    def test_non_nano(self, unit, reso):
        arr = np.arange(5, dtype=np.int64).view(f"m8[{unit}]")
        tda = TimedeltaArray._simple_new(arr, dtype=arr.dtype)

        assert tda.dtype == arr.dtype
        assert tda[0]._reso == reso

    @pytest.mark.parametrize("field", TimedeltaArray._field_ops)
    def test_fields(self, tda, field):
        as_nano = tda._ndarray.astype("m8[ns]")
        tda_nano = TimedeltaArray._simple_new(as_nano, dtype=as_nano.dtype)

        result = getattr(tda, field)
        expected = getattr(tda_nano, field)
        tm.assert_numpy_array_equal(result, expected)

    def test_to_pytimedelta(self, tda):
        as_nano = tda._ndarray.astype("m8[ns]")
        tda_nano = TimedeltaArray._simple_new(as_nano, dtype=as_nano.dtype)

        result = tda.to_pytimedelta()
        expected = tda_nano.to_pytimedelta()
        tm.assert_numpy_array_equal(result, expected)

    def test_total_seconds(self, unit, tda):
        as_nano = tda._ndarray.astype("m8[ns]")
        tda_nano = TimedeltaArray._simple_new(as_nano, dtype=as_nano.dtype)

        result = tda.total_seconds()
        expected = tda_nano.total_seconds()
        tm.assert_numpy_array_equal(result, expected)

    def test_timedelta_array_total_seconds(self):
        # GH34290
        expected = Timedelta("2 min").total_seconds()

        result = pd.array([Timedelta("2 min")]).total_seconds()[0]
        assert result == expected

    @pytest.mark.parametrize(
        "nat", [np.datetime64("NaT", "ns"), np.datetime64("NaT", "us")]
    )
    def test_add_nat_datetimelike_scalar(self, nat, tda):
        result = tda + nat
        assert isinstance(result, DatetimeArray)
        assert result._reso == tda._reso
        assert result.isna().all()

        result = nat + tda
        assert isinstance(result, DatetimeArray)
        assert result._reso == tda._reso
        assert result.isna().all()

    def test_add_pdnat(self, tda):
        result = tda + pd.NaT
        assert isinstance(result, TimedeltaArray)
        assert result._reso == tda._reso
        assert result.isna().all()

        result = pd.NaT + tda
        assert isinstance(result, TimedeltaArray)
        assert result._reso == tda._reso
        assert result.isna().all()

    # TODO: 2022-07-11 this is the only test that gets to DTA.tz_convert
    #  or tz_localize with non-nano; implement tests specific to that.
    def test_add_datetimelike_scalar(self, tda, tz_naive_fixture):
        ts = pd.Timestamp("2016-01-01", tz=tz_naive_fixture)

<<<<<<< HEAD
        expected = tda + ts.as_unit(tda._unit)
=======
        expected = tda._as_unit("ns") + ts
>>>>>>> 0dadc71d
        res = tda + ts
        tm.assert_extension_array_equal(res, expected)
        res = ts + tda
        tm.assert_extension_array_equal(res, expected)

<<<<<<< HEAD
        ts += Timedelta(1)  # so we can't cast losslessly
        msg = "Cannot losslessly convert units"
        with pytest.raises(ValueError, match=msg):
            # mismatched reso -> check that we don't give an incorrect result
            tda + ts
        with pytest.raises(ValueError, match=msg):
            # mismatched reso -> check that we don't give an incorrect result
            ts + tda

        ts = ts.as_unit(tda._unit)
=======
        ts += Timedelta(1)  # case where we can't cast losslessly
>>>>>>> 0dadc71d

        exp_values = tda._ndarray + ts.asm8
        expected = (
            DatetimeArray._simple_new(exp_values, dtype=exp_values.dtype)
            .tz_localize("UTC")
            .tz_convert(ts.tz)
        )

        result = tda + ts
        tm.assert_extension_array_equal(result, expected)

        result = ts + tda
        tm.assert_extension_array_equal(result, expected)

    def test_mul_scalar(self, tda):
        other = 2
        result = tda * other
        expected = TimedeltaArray._simple_new(tda._ndarray * other, dtype=tda.dtype)
        tm.assert_extension_array_equal(result, expected)
        assert result._reso == tda._reso

    def test_mul_listlike(self, tda):
        other = np.arange(len(tda))
        result = tda * other
        expected = TimedeltaArray._simple_new(tda._ndarray * other, dtype=tda.dtype)
        tm.assert_extension_array_equal(result, expected)
        assert result._reso == tda._reso

    def test_mul_listlike_object(self, tda):
        other = np.arange(len(tda))
        result = tda * other.astype(object)
        expected = TimedeltaArray._simple_new(tda._ndarray * other, dtype=tda.dtype)
        tm.assert_extension_array_equal(result, expected)
        assert result._reso == tda._reso

    def test_div_numeric_scalar(self, tda):
        other = 2
        result = tda / other
        expected = TimedeltaArray._simple_new(tda._ndarray / other, dtype=tda.dtype)
        tm.assert_extension_array_equal(result, expected)
        assert result._reso == tda._reso

    def test_div_td_scalar(self, tda):
        other = timedelta(seconds=1)
        result = tda / other
        expected = tda._ndarray / np.timedelta64(1, "s")
        tm.assert_numpy_array_equal(result, expected)

    def test_div_numeric_array(self, tda):
        other = np.arange(len(tda))
        result = tda / other
        expected = TimedeltaArray._simple_new(tda._ndarray / other, dtype=tda.dtype)
        tm.assert_extension_array_equal(result, expected)
        assert result._reso == tda._reso

    def test_div_td_array(self, tda):
        other = tda._ndarray + tda._ndarray[-1]
        result = tda / other
        expected = tda._ndarray / other
        tm.assert_numpy_array_equal(result, expected)

    def test_add_timedeltaarraylike(self, tda):
        # TODO(2.0): just do `tda_nano = tda.astype("m8[ns]")`
        tda_nano = TimedeltaArray(tda._ndarray.astype("m8[ns]"))

        expected = tda_nano * 2
        res = tda_nano + tda
        tm.assert_extension_array_equal(res, expected)
        res = tda + tda_nano
        tm.assert_extension_array_equal(res, expected)

        expected = tda_nano * 0
        res = tda - tda_nano
        tm.assert_extension_array_equal(res, expected)

        res = tda_nano - tda
        tm.assert_extension_array_equal(res, expected)


class TestTimedeltaArray:
    @pytest.mark.parametrize("dtype", [int, np.int32, np.int64, "uint32", "uint64"])
    def test_astype_int(self, dtype):
        arr = TimedeltaArray._from_sequence([Timedelta("1H"), Timedelta("2H")])

        if np.dtype(dtype).kind == "u":
            expected_dtype = np.dtype("uint64")
        else:
            expected_dtype = np.dtype("int64")
        expected = arr.astype(expected_dtype)

        warn = None
        if dtype != expected_dtype:
            warn = FutureWarning
        msg = " will return exactly the specified dtype"
        with tm.assert_produces_warning(warn, match=msg):
            result = arr.astype(dtype)

        assert result.dtype == expected_dtype
        tm.assert_numpy_array_equal(result, expected)

    def test_setitem_clears_freq(self):
        a = TimedeltaArray(pd.timedelta_range("1H", periods=2, freq="H"))
        a[0] = Timedelta("1H")
        assert a.freq is None

    @pytest.mark.parametrize(
        "obj",
        [
            Timedelta(seconds=1),
            Timedelta(seconds=1).to_timedelta64(),
            Timedelta(seconds=1).to_pytimedelta(),
        ],
    )
    def test_setitem_objects(self, obj):
        # make sure we accept timedelta64 and timedelta in addition to Timedelta
        tdi = pd.timedelta_range("2 Days", periods=4, freq="H")
        arr = TimedeltaArray(tdi, freq=tdi.freq)

        arr[0] = obj
        assert arr[0] == Timedelta(seconds=1)

    @pytest.mark.parametrize(
        "other",
        [
            1,
            np.int64(1),
            1.0,
            np.datetime64("NaT"),
            pd.Timestamp("2021-01-01"),
            "invalid",
            np.arange(10, dtype="i8") * 24 * 3600 * 10**9,
            (np.arange(10) * 24 * 3600 * 10**9).view("datetime64[ns]"),
            pd.Timestamp("2021-01-01").to_period("D"),
        ],
    )
    @pytest.mark.parametrize("index", [True, False])
    def test_searchsorted_invalid_types(self, other, index):
        data = np.arange(10, dtype="i8") * 24 * 3600 * 10**9
        arr = TimedeltaArray(data, freq="D")
        if index:
            arr = pd.Index(arr)

        msg = "|".join(
            [
                "searchsorted requires compatible dtype or scalar",
                "value should be a 'Timedelta', 'NaT', or array of those. Got",
            ]
        )
        with pytest.raises(TypeError, match=msg):
            arr.searchsorted(other)


class TestUnaryOps:
    def test_abs(self):
        vals = np.array([-3600 * 10**9, "NaT", 7200 * 10**9], dtype="m8[ns]")
        arr = TimedeltaArray(vals)

        evals = np.array([3600 * 10**9, "NaT", 7200 * 10**9], dtype="m8[ns]")
        expected = TimedeltaArray(evals)

        result = abs(arr)
        tm.assert_timedelta_array_equal(result, expected)

        result2 = np.abs(arr)
        tm.assert_timedelta_array_equal(result2, expected)

    def test_pos(self):
        vals = np.array([-3600 * 10**9, "NaT", 7200 * 10**9], dtype="m8[ns]")
        arr = TimedeltaArray(vals)

        result = +arr
        tm.assert_timedelta_array_equal(result, arr)
        assert not tm.shares_memory(result, arr)

        result2 = np.positive(arr)
        tm.assert_timedelta_array_equal(result2, arr)
        assert not tm.shares_memory(result2, arr)

    def test_neg(self):
        vals = np.array([-3600 * 10**9, "NaT", 7200 * 10**9], dtype="m8[ns]")
        arr = TimedeltaArray(vals)

        evals = np.array([3600 * 10**9, "NaT", -7200 * 10**9], dtype="m8[ns]")
        expected = TimedeltaArray(evals)

        result = -arr
        tm.assert_timedelta_array_equal(result, expected)

        result2 = np.negative(arr)
        tm.assert_timedelta_array_equal(result2, expected)

    def test_neg_freq(self):
        tdi = pd.timedelta_range("2 Days", periods=4, freq="H")
        arr = TimedeltaArray(tdi, freq=tdi.freq)

        expected = TimedeltaArray(-tdi._data, freq=-tdi.freq)

        result = -arr
        tm.assert_timedelta_array_equal(result, expected)

        result2 = np.negative(arr)
        tm.assert_timedelta_array_equal(result2, expected)<|MERGE_RESOLUTION|>--- conflicted
+++ resolved
@@ -104,30 +104,13 @@
     def test_add_datetimelike_scalar(self, tda, tz_naive_fixture):
         ts = pd.Timestamp("2016-01-01", tz=tz_naive_fixture)
 
-<<<<<<< HEAD
-        expected = tda + ts.as_unit(tda._unit)
-=======
         expected = tda._as_unit("ns") + ts
->>>>>>> 0dadc71d
         res = tda + ts
         tm.assert_extension_array_equal(res, expected)
         res = ts + tda
         tm.assert_extension_array_equal(res, expected)
 
-<<<<<<< HEAD
-        ts += Timedelta(1)  # so we can't cast losslessly
-        msg = "Cannot losslessly convert units"
-        with pytest.raises(ValueError, match=msg):
-            # mismatched reso -> check that we don't give an incorrect result
-            tda + ts
-        with pytest.raises(ValueError, match=msg):
-            # mismatched reso -> check that we don't give an incorrect result
-            ts + tda
-
-        ts = ts.as_unit(tda._unit)
-=======
         ts += Timedelta(1)  # case where we can't cast losslessly
->>>>>>> 0dadc71d
 
         exp_values = tda._ndarray + ts.asm8
         expected = (
