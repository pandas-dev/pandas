# -*- coding: utf-8 -*-

"""
These the test the public routines exposed in types/common.py
related to inference and not otherwise tested in types/test_common.py

"""
import collections
from datetime import date, datetime, time, timedelta
from decimal import Decimal
from fractions import Fraction
from numbers import Number
import re
from warnings import catch_warnings, simplefilter

import numpy as np
import pytest
import pytz

from pandas._libs import iNaT, lib, missing as libmissing
from pandas.compat import PY2, StringIO, lrange, u
import pandas.util._test_decorators as td

from pandas.core.dtypes import inference
from pandas.core.dtypes.common import (
    ensure_categorical, ensure_int32, is_bool, is_datetime64_any_dtype,
    is_datetime64_dtype, is_datetime64_ns_dtype, is_datetime64tz_dtype,
    is_float, is_integer, is_number, is_scalar, is_scipy_sparse,
    is_timedelta64_dtype, is_timedelta64_ns_dtype)

import pandas as pd
from pandas import (
    Categorical, DataFrame, DateOffset, DatetimeIndex, Index, Interval, Panel,
    Period, Series, Timedelta, TimedeltaIndex, Timestamp, compat, isna)
from pandas.util import testing as tm


@pytest.fixture(params=[True, False], ids=str)
def coerce(request):
    return request.param


# collect all objects to be tested for list-like-ness; use tuples of objects,
# whether they are list-like or not (special casing for sets), and their ID
ll_params = [
    ([1],                       True,  'list'),                 # noqa: E241
    ([],                        True,  'list-empty'),           # noqa: E241
    ((1, ),                     True,  'tuple'),                # noqa: E241
    (tuple(),                   True,  'tuple-empty'),          # noqa: E241
    ({'a': 1},                  True,  'dict'),                 # noqa: E241
    (dict(),                    True,  'dict-empty'),           # noqa: E241
    ({'a', 1},                  'set', 'set'),                  # noqa: E241
    (set(),                     'set', 'set-empty'),            # noqa: E241
    (frozenset({'a', 1}),       'set', 'frozenset'),            # noqa: E241
    (frozenset(),               'set', 'frozenset-empty'),      # noqa: E241
    (iter([1, 2]),              True,  'iterator'),             # noqa: E241
    (iter([]),                  True,  'iterator-empty'),       # noqa: E241
    ((x for x in [1, 2]),       True,  'generator'),            # noqa: E241
    ((x for x in []),           True,  'generator-empty'),      # noqa: E241
    (Series([1]),               True,  'Series'),               # noqa: E241
    (Series([]),                True,  'Series-empty'),         # noqa: E241
    (Series(['a']).str,         True,  'StringMethods'),        # noqa: E241
    (Series([], dtype='O').str, True,  'StringMethods-empty'),  # noqa: E241
    (Index([1]),                True,  'Index'),                # noqa: E241
    (Index([]),                 True,  'Index-empty'),          # noqa: E241
    (DataFrame([[1]]),          True,  'DataFrame'),            # noqa: E241
    (DataFrame(),               True,  'DataFrame-empty'),      # noqa: E241
    (np.ndarray((2,) * 1),      True,  'ndarray-1d'),           # noqa: E241
    (np.array([]),              True,  'ndarray-1d-empty'),     # noqa: E241
    (np.ndarray((2,) * 2),      True,  'ndarray-2d'),           # noqa: E241
    (np.array([[]]),            True,  'ndarray-2d-empty'),     # noqa: E241
    (np.ndarray((2,) * 3),      True,  'ndarray-3d'),           # noqa: E241
    (np.array([[[]]]),          True,  'ndarray-3d-empty'),     # noqa: E241
    (np.ndarray((2,) * 4),      True,  'ndarray-4d'),           # noqa: E241
    (np.array([[[[]]]]),        True,  'ndarray-4d-empty'),     # noqa: E241
    (np.array(2),               False, 'ndarray-0d'),           # noqa: E241
    (1,                         False, 'int'),                  # noqa: E241
    (b'123',                    False, 'bytes'),                # noqa: E241
    (b'',                       False, 'bytes-empty'),          # noqa: E241
    ('123',                     False, 'string'),               # noqa: E241
    ('',                        False, 'string-empty'),         # noqa: E241
    (str,                       False, 'string-type'),          # noqa: E241
    (object(),                  False, 'object'),               # noqa: E241
    (np.nan,                    False, 'NaN'),                  # noqa: E241
    (None,                      False, 'None')                  # noqa: E241
]
objs, expected, ids = zip(*ll_params)


@pytest.fixture(params=zip(objs, expected), ids=ids)
def maybe_list_like(request):
    return request.param


def test_is_list_like(maybe_list_like):
    obj, expected = maybe_list_like
    expected = True if expected == 'set' else expected
    assert inference.is_list_like(obj) == expected


def test_is_list_like_disallow_sets(maybe_list_like):
    obj, expected = maybe_list_like
    expected = False if expected == 'set' else expected
    assert inference.is_list_like(obj, allow_sets=False) == expected


def test_is_sequence():
    is_seq = inference.is_sequence
    assert (is_seq((1, 2)))
    assert (is_seq([1, 2]))
    assert (not is_seq("abcd"))
    assert (not is_seq(u("abcd")))
    assert (not is_seq(np.int64))

    class A(object):

        def __getitem__(self):
            return 1

    assert (not is_seq(A()))


def test_is_array_like():
    assert inference.is_array_like(Series([]))
    assert inference.is_array_like(Series([1, 2]))
    assert inference.is_array_like(np.array(["a", "b"]))
    assert inference.is_array_like(Index(["2016-01-01"]))

    class DtypeList(list):
        dtype = "special"

    assert inference.is_array_like(DtypeList())

    assert not inference.is_array_like([1, 2, 3])
    assert not inference.is_array_like(tuple())
    assert not inference.is_array_like("foo")
    assert not inference.is_array_like(123)


@pytest.mark.parametrize('inner', [
    [], [1], (1, ), (1, 2), {'a': 1}, {1, 'a'}, Series([1]),
    Series([]), Series(['a']).str, (x for x in range(5))
])
@pytest.mark.parametrize('outer', [
    list, Series, np.array, tuple
])
def test_is_nested_list_like_passes(inner, outer):
    result = outer([inner for _ in range(5)])
    assert inference.is_list_like(result)


@pytest.mark.parametrize('obj', [
    'abc', [], [1], (1,), ['a'], 'a', {'a'},
    [1, 2, 3], Series([1]), DataFrame({"A": [1]}),
    ([1, 2] for _ in range(5)),
])
def test_is_nested_list_like_fails(obj):
    assert not inference.is_nested_list_like(obj)


@pytest.mark.parametrize(
    "ll", [{}, {'A': 1}, Series([1])])
def test_is_dict_like_passes(ll):
    assert inference.is_dict_like(ll)


@pytest.mark.parametrize(
    "ll", ['1', 1, [1, 2], (1, 2), range(2), Index([1])])
def test_is_dict_like_fails(ll):
    assert not inference.is_dict_like(ll)


@pytest.mark.parametrize("has_keys", [True, False])
@pytest.mark.parametrize("has_getitem", [True, False])
@pytest.mark.parametrize("has_contains", [True, False])
def test_is_dict_like_duck_type(has_keys, has_getitem, has_contains):
    class DictLike(object):
        def __init__(self, d):
            self.d = d

        if has_keys:
            def keys(self):
                return self.d.keys()

        if has_getitem:
            def __getitem__(self, key):
                return self.d.__getitem__(key)

        if has_contains:
            def __contains__(self, key):
                return self.d.__contains__(key)

    d = DictLike({1: 2})
    result = inference.is_dict_like(d)
    expected = has_keys and has_getitem and has_contains

    assert result is expected


def test_is_file_like(mock):
    class MockFile(object):
        pass

    is_file = inference.is_file_like

    data = StringIO("data")
    assert is_file(data)

    # No read / write attributes
    # No iterator attributes
    m = MockFile()
    assert not is_file(m)

    MockFile.write = lambda self: 0

    # Write attribute but not an iterator
    m = MockFile()
    assert not is_file(m)

    # gh-16530: Valid iterator just means we have the
    # __iter__ attribute for our purposes.
    MockFile.__iter__ = lambda self: self

    # Valid write-only file
    m = MockFile()
    assert is_file(m)

    del MockFile.write
    MockFile.read = lambda self: 0

    # Valid read-only file
    m = MockFile()
    assert is_file(m)

    # Iterator but no read / write attributes
    data = [1, 2, 3]
    assert not is_file(data)
    assert not is_file(mock.Mock())


@pytest.mark.parametrize(
    "ll", [collections.namedtuple('Test', list('abc'))(1, 2, 3)])
def test_is_names_tuple_passes(ll):
    assert inference.is_named_tuple(ll)


@pytest.mark.parametrize(
    "ll", [(1, 2, 3), 'a', Series({'pi': 3.14})])
def test_is_names_tuple_fails(ll):
    assert not inference.is_named_tuple(ll)


def test_is_hashable():

    # all new-style classes are hashable by default
    class HashableClass(object):
        pass

    class UnhashableClass1(object):
        __hash__ = None

    class UnhashableClass2(object):

        def __hash__(self):
            raise TypeError("Not hashable")

    hashable = (1,
                3.14,
                np.float64(3.14),
                'a',
                tuple(),
                (1, ),
                HashableClass(), )
    not_hashable = ([], UnhashableClass1(), )
    abc_hashable_not_really_hashable = (([], ), UnhashableClass2(), )

    for i in hashable:
        assert inference.is_hashable(i)
    for i in not_hashable:
        assert not inference.is_hashable(i)
    for i in abc_hashable_not_really_hashable:
        assert not inference.is_hashable(i)

    # numpy.array is no longer collections.Hashable as of
    # https://github.com/numpy/numpy/pull/5326, just test
    # is_hashable()
    assert not inference.is_hashable(np.array([]))

    # old-style classes in Python 2 don't appear hashable to
    # collections.Hashable but also seem to support hash() by default
    if PY2:

        class OldStyleClass():
            pass

        c = OldStyleClass()
        assert not isinstance(c, compat.Hashable)
        assert inference.is_hashable(c)
        hash(c)  # this will not raise


@pytest.mark.parametrize(
    "ll", [re.compile('ad')])
def test_is_re_passes(ll):
    assert inference.is_re(ll)


@pytest.mark.parametrize(
    "ll", ['x', 2, 3, object()])
def test_is_re_fails(ll):
    assert not inference.is_re(ll)


@pytest.mark.parametrize(
    "ll", [r'a', u('x'),
           r'asdf',
           re.compile('adsf'),
           u(r'\u2233\s*'),
           re.compile(r'')])
def test_is_recompilable_passes(ll):
    assert inference.is_re_compilable(ll)


@pytest.mark.parametrize(
    "ll", [1, [], object()])
def test_is_recompilable_fails(ll):
    assert not inference.is_re_compilable(ll)


class TestInference(object):

    def test_infer_dtype_bytes(self):
        compare = 'string' if PY2 else 'bytes'

        # string array of bytes
        arr = np.array(list('abc'), dtype='S1')
<<<<<<< HEAD
        assert lib.infer_dtype(arr, skipna=True) == compare

        # object array of bytes
        arr = arr.astype(object)
        assert lib.infer_dtype(arr, skipna=True) == compare
=======
        assert lib.infer_dtype(arr, skipna=False) == compare

        # object array of bytes
        arr = arr.astype(object)
        assert lib.infer_dtype(arr, skipna=False) == compare
>>>>>>> 00391586

        # object array of bytes with missing values
        assert lib.infer_dtype([b'a', np.nan, b'c'], skipna=True) == compare

    def test_isinf_scalar(self):
        # GH 11352
        assert libmissing.isposinf_scalar(float('inf'))
        assert libmissing.isposinf_scalar(np.inf)
        assert not libmissing.isposinf_scalar(-np.inf)
        assert not libmissing.isposinf_scalar(1)
        assert not libmissing.isposinf_scalar('a')

        assert libmissing.isneginf_scalar(float('-inf'))
        assert libmissing.isneginf_scalar(-np.inf)
        assert not libmissing.isneginf_scalar(np.inf)
        assert not libmissing.isneginf_scalar(1)
        assert not libmissing.isneginf_scalar('a')

    def test_maybe_convert_numeric_infinities(self):
        # see gh-13274
        infinities = ['inf', 'inF', 'iNf', 'Inf',
                      'iNF', 'InF', 'INf', 'INF']
        na_values = {'', 'NULL', 'nan'}

        pos = np.array(['inf'], dtype=np.float64)
        neg = np.array(['-inf'], dtype=np.float64)

        msg = "Unable to parse string"

        for infinity in infinities:
            for maybe_int in (True, False):
                out = lib.maybe_convert_numeric(
                    np.array([infinity], dtype=object),
                    na_values, maybe_int)
                tm.assert_numpy_array_equal(out, pos)

                out = lib.maybe_convert_numeric(
                    np.array(['-' + infinity], dtype=object),
                    na_values, maybe_int)
                tm.assert_numpy_array_equal(out, neg)

                out = lib.maybe_convert_numeric(
                    np.array([u(infinity)], dtype=object),
                    na_values, maybe_int)
                tm.assert_numpy_array_equal(out, pos)

                out = lib.maybe_convert_numeric(
                    np.array(['+' + infinity], dtype=object),
                    na_values, maybe_int)
                tm.assert_numpy_array_equal(out, pos)

                # too many characters
                with pytest.raises(ValueError, match=msg):
                    lib.maybe_convert_numeric(
                        np.array(['foo_' + infinity], dtype=object),
                        na_values, maybe_int)

    def test_maybe_convert_numeric_post_floatify_nan(self, coerce):
        # see gh-13314
        data = np.array(['1.200', '-999.000', '4.500'], dtype=object)
        expected = np.array([1.2, np.nan, 4.5], dtype=np.float64)
        nan_values = {-999, -999.0}

        out = lib.maybe_convert_numeric(data, nan_values, coerce)
        tm.assert_numpy_array_equal(out, expected)

    def test_convert_infs(self):
        arr = np.array(['inf', 'inf', 'inf'], dtype='O')
        result = lib.maybe_convert_numeric(arr, set(), False)
        assert result.dtype == np.float64

        arr = np.array(['-inf', '-inf', '-inf'], dtype='O')
        result = lib.maybe_convert_numeric(arr, set(), False)
        assert result.dtype == np.float64

    def test_scientific_no_exponent(self):
        # See PR 12215
        arr = np.array(['42E', '2E', '99e', '6e'], dtype='O')
        result = lib.maybe_convert_numeric(arr, set(), False, True)
        assert np.all(np.isnan(result))

    def test_convert_non_hashable(self):
        # GH13324
        # make sure that we are handing non-hashables
        arr = np.array([[10.0, 2], 1.0, 'apple'])
        result = lib.maybe_convert_numeric(arr, set(), False, True)
        tm.assert_numpy_array_equal(result, np.array([np.nan, 1.0, np.nan]))

    def test_convert_numeric_uint64(self):
        arr = np.array([2**63], dtype=object)
        exp = np.array([2**63], dtype=np.uint64)
        tm.assert_numpy_array_equal(lib.maybe_convert_numeric(arr, set()), exp)

        arr = np.array([str(2**63)], dtype=object)
        exp = np.array([2**63], dtype=np.uint64)
        tm.assert_numpy_array_equal(lib.maybe_convert_numeric(arr, set()), exp)

        arr = np.array([np.uint64(2**63)], dtype=object)
        exp = np.array([2**63], dtype=np.uint64)
        tm.assert_numpy_array_equal(lib.maybe_convert_numeric(arr, set()), exp)

    @pytest.mark.parametrize("arr", [
        np.array([2**63, np.nan], dtype=object),
        np.array([str(2**63), np.nan], dtype=object),
        np.array([np.nan, 2**63], dtype=object),
        np.array([np.nan, str(2**63)], dtype=object)])
    def test_convert_numeric_uint64_nan(self, coerce, arr):
        expected = arr.astype(float) if coerce else arr.copy()
        result = lib.maybe_convert_numeric(arr, set(),
                                           coerce_numeric=coerce)
        tm.assert_almost_equal(result, expected)

    def test_convert_numeric_uint64_nan_values(self, coerce):
        arr = np.array([2**63, 2**63 + 1], dtype=object)
        na_values = {2**63}

        expected = (np.array([np.nan, 2**63 + 1], dtype=float)
                    if coerce else arr.copy())
        result = lib.maybe_convert_numeric(arr, na_values,
                                           coerce_numeric=coerce)
        tm.assert_almost_equal(result, expected)

    @pytest.mark.parametrize("case", [
        np.array([2**63, -1], dtype=object),
        np.array([str(2**63), -1], dtype=object),
        np.array([str(2**63), str(-1)], dtype=object),
        np.array([-1, 2**63], dtype=object),
        np.array([-1, str(2**63)], dtype=object),
        np.array([str(-1), str(2**63)], dtype=object)])
    def test_convert_numeric_int64_uint64(self, case, coerce):
        expected = case.astype(float) if coerce else case.copy()
        result = lib.maybe_convert_numeric(case, set(), coerce_numeric=coerce)
        tm.assert_almost_equal(result, expected)

    @pytest.mark.parametrize("value", [-2**63 - 1, 2**64])
    def test_convert_int_overflow(self, value):
        # see gh-18584
        arr = np.array([value], dtype=object)
        result = lib.maybe_convert_objects(arr)
        tm.assert_numpy_array_equal(arr, result)

    def test_maybe_convert_objects_uint64(self):
        # see gh-4471
        arr = np.array([2**63], dtype=object)
        exp = np.array([2**63], dtype=np.uint64)
        tm.assert_numpy_array_equal(lib.maybe_convert_objects(arr), exp)

        # NumPy bug: can't compare uint64 to int64, as that
        # results in both casting to float64, so we should
        # make sure that this function is robust against it
        arr = np.array([np.uint64(2**63)], dtype=object)
        exp = np.array([2**63], dtype=np.uint64)
        tm.assert_numpy_array_equal(lib.maybe_convert_objects(arr), exp)

        arr = np.array([2, -1], dtype=object)
        exp = np.array([2, -1], dtype=np.int64)
        tm.assert_numpy_array_equal(lib.maybe_convert_objects(arr), exp)

        arr = np.array([2**63, -1], dtype=object)
        exp = np.array([2**63, -1], dtype=object)
        tm.assert_numpy_array_equal(lib.maybe_convert_objects(arr), exp)

    def test_mixed_dtypes_remain_object_array(self):
        # GH14956
        array = np.array([datetime(2015, 1, 1, tzinfo=pytz.utc), 1],
                         dtype=object)
        result = lib.maybe_convert_objects(array, convert_datetime=1)
        tm.assert_numpy_array_equal(result, array)


class TestTypeInference(object):

    # Dummy class used for testing with Python objects
    class Dummy():
        pass

    def test_inferred_dtype_fixture(self, any_skipna_inferred_dtype):
        # see pandas/conftest.py
        inferred_dtype, values = any_skipna_inferred_dtype

        # make sure the inferred dtype of the fixture is as requested
        assert inferred_dtype == lib.infer_dtype(values, skipna=True)

<<<<<<< HEAD
    def test_length_zero(self):
        result = lib.infer_dtype(np.array([], dtype='i4'), skipna=True)
        assert result == 'integer'

        result = lib.infer_dtype([], skipna=True)
=======
    @pytest.mark.parametrize('skipna', [True, False])
    def test_length_zero(self, skipna):
        result = lib.infer_dtype(np.array([], dtype='i4'), skipna=skipna)
        assert result == 'integer'

        result = lib.infer_dtype([], skipna=skipna)
>>>>>>> 00391586
        assert result == 'empty'

        # GH 18004
        arr = np.array([np.array([], dtype=object),
                        np.array([], dtype=object)])
<<<<<<< HEAD
        result = lib.infer_dtype(arr, skipna=True)
=======
        result = lib.infer_dtype(arr, skipna=skipna)
>>>>>>> 00391586
        assert result == 'empty'

    def test_integers(self):
        arr = np.array([1, 2, 3, np.int64(4), np.int32(5)], dtype='O')
<<<<<<< HEAD
        result = lib.infer_dtype(arr, skipna=True)
        assert result == 'integer'

        arr = np.array([1, 2, 3, np.int64(4), np.int32(5), 'foo'], dtype='O')
        result = lib.infer_dtype(arr, skipna=True)
        assert result == 'mixed-integer'

        arr = np.array([1, 2, 3, 4, 5], dtype='i4')
        result = lib.infer_dtype(arr, skipna=True)
=======
        result = lib.infer_dtype(arr, skipna=False)
        assert result == 'integer'

        arr = np.array([1, 2, 3, np.int64(4), np.int32(5), 'foo'], dtype='O')
        result = lib.infer_dtype(arr, skipna=False)
        assert result == 'mixed-integer'

        arr = np.array([1, 2, 3, 4, 5], dtype='i4')
        result = lib.infer_dtype(arr, skipna=False)
>>>>>>> 00391586
        assert result == 'integer'

    def test_warn(self):
        arr = np.array([1, 2, 3], dtype=object)

        with tm.assert_produces_warning(FutureWarning, check_stacklevel=False):
            result = lib.infer_dtype(arr)  # default: skipna=None -> warn
            assert result == 'integer'

    def test_bools(self):
        arr = np.array([True, False, True, True, True], dtype='O')
<<<<<<< HEAD
        result = lib.infer_dtype(arr, skipna=True)
        assert result == 'boolean'

        arr = np.array([np.bool_(True), np.bool_(False)], dtype='O')
        result = lib.infer_dtype(arr, skipna=True)
        assert result == 'boolean'

        arr = np.array([True, False, True, 'foo'], dtype='O')
        result = lib.infer_dtype(arr, skipna=True)
        assert result == 'mixed'

        arr = np.array([True, False, True], dtype=bool)
        result = lib.infer_dtype(arr, skipna=True)
=======
        result = lib.infer_dtype(arr, skipna=False)
        assert result == 'boolean'

        arr = np.array([np.bool_(True), np.bool_(False)], dtype='O')
        result = lib.infer_dtype(arr, skipna=False)
        assert result == 'boolean'

        arr = np.array([True, False, True, 'foo'], dtype='O')
        result = lib.infer_dtype(arr, skipna=False)
        assert result == 'mixed'

        arr = np.array([True, False, True], dtype=bool)
        result = lib.infer_dtype(arr, skipna=False)
>>>>>>> 00391586
        assert result == 'boolean'

        arr = np.array([True, np.nan, False], dtype='O')
        result = lib.infer_dtype(arr, skipna=True)
        assert result == 'boolean'

        result = lib.infer_dtype(arr, skipna=False)
        assert result == 'mixed'

    def test_floats(self):
        arr = np.array([1., 2., 3., np.float64(4), np.float32(5)], dtype='O')
<<<<<<< HEAD
        result = lib.infer_dtype(arr, skipna=True)
=======
        result = lib.infer_dtype(arr, skipna=False)
>>>>>>> 00391586
        assert result == 'floating'

        arr = np.array([1, 2, 3, np.float64(4), np.float32(5), 'foo'],
                       dtype='O')
<<<<<<< HEAD
        result = lib.infer_dtype(arr, skipna=True)
        assert result == 'mixed-integer'

        arr = np.array([1, 2, 3, 4, 5], dtype='f4')
        result = lib.infer_dtype(arr, skipna=True)
        assert result == 'floating'

        arr = np.array([1, 2, 3, 4, 5], dtype='f8')
        result = lib.infer_dtype(arr, skipna=True)
=======
        result = lib.infer_dtype(arr, skipna=False)
        assert result == 'mixed-integer'

        arr = np.array([1, 2, 3, 4, 5], dtype='f4')
        result = lib.infer_dtype(arr, skipna=False)
        assert result == 'floating'

        arr = np.array([1, 2, 3, 4, 5], dtype='f8')
        result = lib.infer_dtype(arr, skipna=False)
>>>>>>> 00391586
        assert result == 'floating'

    def test_decimals(self):
        # GH15690
        arr = np.array([Decimal(1), Decimal(2), Decimal(3)])
<<<<<<< HEAD
        result = lib.infer_dtype(arr, skipna=True)
        assert result == 'decimal'

        arr = np.array([1.0, 2.0, Decimal(3)])
        result = lib.infer_dtype(arr, skipna=True)
        assert result == 'mixed'

        arr = np.array([Decimal(1), Decimal('NaN'), Decimal(3)])
        result = lib.infer_dtype(arr, skipna=True)
        assert result == 'decimal'

        arr = np.array([Decimal(1), np.nan, Decimal(3)], dtype='O')
        result = lib.infer_dtype(arr, skipna=True)
=======
        result = lib.infer_dtype(arr, skipna=False)
        assert result == 'decimal'

        arr = np.array([1.0, 2.0, Decimal(3)])
        result = lib.infer_dtype(arr, skipna=False)
        assert result == 'mixed'

        arr = np.array([Decimal(1), Decimal('NaN'), Decimal(3)])
        result = lib.infer_dtype(arr, skipna=False)
        assert result == 'decimal'

        arr = np.array([Decimal(1), np.nan, Decimal(3)], dtype='O')
        result = lib.infer_dtype(arr, skipna=False)
>>>>>>> 00391586
        assert result == 'decimal'

    def test_string(self):
        pass

    def test_unicode(self):
        arr = [u'a', np.nan, u'c']
        result = lib.infer_dtype(arr, skipna=False)
        assert result == 'mixed'

        arr = [u'a', np.nan, u'c']
        result = lib.infer_dtype(arr, skipna=True)
        expected = 'unicode' if PY2 else 'string'
        assert result == expected

    @pytest.mark.parametrize('dtype, missing, skipna, expected', [
        (float, np.nan, False, 'floating'),
        (float, np.nan, True, 'floating'),
        (object, np.nan, False, 'floating'),
        (object, np.nan, True, 'empty'),
        (object, None, False, 'mixed'),
        (object, None, True, 'empty')
    ])
    @pytest.mark.parametrize('box', [pd.Series, np.array])
    def test_object_empty(self, box, missing, dtype, skipna, expected):
        # GH 23421
        arr = box([missing, missing], dtype=dtype)

        result = lib.infer_dtype(arr, skipna=skipna)
        assert result == expected

    def test_datetime(self):

        dates = [datetime(2012, 1, x) for x in range(1, 20)]
        index = Index(dates)
        assert index.inferred_type == 'datetime64'

    def test_infer_dtype_datetime(self):

        arr = np.array([Timestamp('2011-01-01'),
                        Timestamp('2011-01-02')])
<<<<<<< HEAD
        assert lib.infer_dtype(arr, skipna=True) == 'datetime'

        arr = np.array([np.datetime64('2011-01-01'),
                        np.datetime64('2011-01-01')], dtype=object)
        assert lib.infer_dtype(arr, skipna=True) == 'datetime64'

        arr = np.array([datetime(2011, 1, 1), datetime(2012, 2, 1)])
        assert lib.infer_dtype(arr, skipna=True) == 'datetime'
=======
        assert lib.infer_dtype(arr, skipna=False) == 'datetime'

        arr = np.array([np.datetime64('2011-01-01'),
                        np.datetime64('2011-01-01')], dtype=object)
        assert lib.infer_dtype(arr, skipna=False) == 'datetime64'

        arr = np.array([datetime(2011, 1, 1), datetime(2012, 2, 1)])
        assert lib.infer_dtype(arr, skipna=False) == 'datetime'
>>>>>>> 00391586

        # starts with nan
        for n in [pd.NaT, np.nan]:
            arr = np.array([n, pd.Timestamp('2011-01-02')])
<<<<<<< HEAD
            assert lib.infer_dtype(arr, skipna=True) == 'datetime'

            arr = np.array([n, np.datetime64('2011-01-02')])
            assert lib.infer_dtype(arr, skipna=True) == 'datetime64'

            arr = np.array([n, datetime(2011, 1, 1)])
            assert lib.infer_dtype(arr, skipna=True) == 'datetime'

            arr = np.array([n, pd.Timestamp('2011-01-02'), n])
            assert lib.infer_dtype(arr, skipna=True) == 'datetime'

            arr = np.array([n, np.datetime64('2011-01-02'), n])
            assert lib.infer_dtype(arr, skipna=True) == 'datetime64'

            arr = np.array([n, datetime(2011, 1, 1), n])
            assert lib.infer_dtype(arr, skipna=True) == 'datetime'
=======
            assert lib.infer_dtype(arr, skipna=False) == 'datetime'

            arr = np.array([n, np.datetime64('2011-01-02')])
            assert lib.infer_dtype(arr, skipna=False) == 'datetime64'

            arr = np.array([n, datetime(2011, 1, 1)])
            assert lib.infer_dtype(arr, skipna=False) == 'datetime'

            arr = np.array([n, pd.Timestamp('2011-01-02'), n])
            assert lib.infer_dtype(arr, skipna=False) == 'datetime'

            arr = np.array([n, np.datetime64('2011-01-02'), n])
            assert lib.infer_dtype(arr, skipna=False) == 'datetime64'

            arr = np.array([n, datetime(2011, 1, 1), n])
            assert lib.infer_dtype(arr, skipna=False) == 'datetime'
>>>>>>> 00391586

        # different type of nat
        arr = np.array([np.timedelta64('nat'),
                        np.datetime64('2011-01-02')], dtype=object)
        assert lib.infer_dtype(arr, skipna=False) == 'mixed'

        arr = np.array([np.datetime64('2011-01-02'),
                        np.timedelta64('nat')], dtype=object)
        assert lib.infer_dtype(arr, skipna=False) == 'mixed'

        # mixed datetime
        arr = np.array([datetime(2011, 1, 1),
                        pd.Timestamp('2011-01-02')])
<<<<<<< HEAD
        assert lib.infer_dtype(arr, skipna=True) == 'datetime'
=======
        assert lib.infer_dtype(arr, skipna=False) == 'datetime'
>>>>>>> 00391586

        # should be datetime?
        arr = np.array([np.datetime64('2011-01-01'),
                        pd.Timestamp('2011-01-02')])
<<<<<<< HEAD
        assert lib.infer_dtype(arr, skipna=True) == 'mixed'

        arr = np.array([pd.Timestamp('2011-01-02'),
                        np.datetime64('2011-01-01')])
        assert lib.infer_dtype(arr, skipna=True) == 'mixed'

        arr = np.array([np.nan, pd.Timestamp('2011-01-02'), 1])
        assert lib.infer_dtype(arr, skipna=True) == 'mixed-integer'

        arr = np.array([np.nan, pd.Timestamp('2011-01-02'), 1.1])
        assert lib.infer_dtype(arr, skipna=True) == 'mixed'

        arr = np.array([np.nan, '2011-01-01', pd.Timestamp('2011-01-02')])
        assert lib.infer_dtype(arr, skipna=True) == 'mixed'
=======
        assert lib.infer_dtype(arr, skipna=False) == 'mixed'

        arr = np.array([pd.Timestamp('2011-01-02'),
                        np.datetime64('2011-01-01')])
        assert lib.infer_dtype(arr, skipna=False) == 'mixed'

        arr = np.array([np.nan, pd.Timestamp('2011-01-02'), 1])
        assert lib.infer_dtype(arr, skipna=False) == 'mixed-integer'

        arr = np.array([np.nan, pd.Timestamp('2011-01-02'), 1.1])
        assert lib.infer_dtype(arr, skipna=False) == 'mixed'

        arr = np.array([np.nan, '2011-01-01', pd.Timestamp('2011-01-02')])
        assert lib.infer_dtype(arr, skipna=False) == 'mixed'
>>>>>>> 00391586

    def test_infer_dtype_timedelta(self):

        arr = np.array([pd.Timedelta('1 days'),
                        pd.Timedelta('2 days')])
<<<<<<< HEAD
        assert lib.infer_dtype(arr, skipna=True) == 'timedelta'

        arr = np.array([np.timedelta64(1, 'D'),
                        np.timedelta64(2, 'D')], dtype=object)
        assert lib.infer_dtype(arr, skipna=True) == 'timedelta'

        arr = np.array([timedelta(1), timedelta(2)])
        assert lib.infer_dtype(arr, skipna=True) == 'timedelta'
=======
        assert lib.infer_dtype(arr, skipna=False) == 'timedelta'

        arr = np.array([np.timedelta64(1, 'D'),
                        np.timedelta64(2, 'D')], dtype=object)
        assert lib.infer_dtype(arr, skipna=False) == 'timedelta'

        arr = np.array([timedelta(1), timedelta(2)])
        assert lib.infer_dtype(arr, skipna=False) == 'timedelta'
>>>>>>> 00391586

        # starts with nan
        for n in [pd.NaT, np.nan]:
            arr = np.array([n, Timedelta('1 days')])
<<<<<<< HEAD
            assert lib.infer_dtype(arr, skipna=True) == 'timedelta'

            arr = np.array([n, np.timedelta64(1, 'D')])
            assert lib.infer_dtype(arr, skipna=True) == 'timedelta'

            arr = np.array([n, timedelta(1)])
            assert lib.infer_dtype(arr, skipna=True) == 'timedelta'

            arr = np.array([n, pd.Timedelta('1 days'), n])
            assert lib.infer_dtype(arr, skipna=True) == 'timedelta'

            arr = np.array([n, np.timedelta64(1, 'D'), n])
            assert lib.infer_dtype(arr, skipna=True) == 'timedelta'

            arr = np.array([n, timedelta(1), n])
            assert lib.infer_dtype(arr, skipna=True) == 'timedelta'
=======
            assert lib.infer_dtype(arr, skipna=False) == 'timedelta'

            arr = np.array([n, np.timedelta64(1, 'D')])
            assert lib.infer_dtype(arr, skipna=False) == 'timedelta'

            arr = np.array([n, timedelta(1)])
            assert lib.infer_dtype(arr, skipna=False) == 'timedelta'

            arr = np.array([n, pd.Timedelta('1 days'), n])
            assert lib.infer_dtype(arr, skipna=False) == 'timedelta'

            arr = np.array([n, np.timedelta64(1, 'D'), n])
            assert lib.infer_dtype(arr, skipna=False) == 'timedelta'

            arr = np.array([n, timedelta(1), n])
            assert lib.infer_dtype(arr, skipna=False) == 'timedelta'
>>>>>>> 00391586

        # different type of nat
        arr = np.array([np.datetime64('nat'), np.timedelta64(1, 'D')],
                       dtype=object)
        assert lib.infer_dtype(arr, skipna=False) == 'mixed'

        arr = np.array([np.timedelta64(1, 'D'), np.datetime64('nat')],
                       dtype=object)
        assert lib.infer_dtype(arr, skipna=False) == 'mixed'

    def test_infer_dtype_period(self):
        # GH 13664
        arr = np.array([pd.Period('2011-01', freq='D'),
                        pd.Period('2011-02', freq='D')])
<<<<<<< HEAD
        assert lib.infer_dtype(arr, skipna=True) == 'period'

        arr = np.array([pd.Period('2011-01', freq='D'),
                        pd.Period('2011-02', freq='M')])
        assert lib.infer_dtype(arr, skipna=True) == 'period'
=======
        assert lib.infer_dtype(arr, skipna=False) == 'period'

        arr = np.array([pd.Period('2011-01', freq='D'),
                        pd.Period('2011-02', freq='M')])
        assert lib.infer_dtype(arr, skipna=False) == 'period'
>>>>>>> 00391586

        # starts with nan
        for n in [pd.NaT, np.nan]:
            arr = np.array([n, pd.Period('2011-01', freq='D')])
<<<<<<< HEAD
            assert lib.infer_dtype(arr, skipna=True) == 'period'

            arr = np.array([n, pd.Period('2011-01', freq='D'), n])
            assert lib.infer_dtype(arr, skipna=True) == 'period'
=======
            assert lib.infer_dtype(arr, skipna=False) == 'period'

            arr = np.array([n, pd.Period('2011-01', freq='D'), n])
            assert lib.infer_dtype(arr, skipna=False) == 'period'
>>>>>>> 00391586

        # different type of nat
        arr = np.array([np.datetime64('nat'), pd.Period('2011-01', freq='M')],
                       dtype=object)
        assert lib.infer_dtype(arr, skipna=False) == 'mixed'

        arr = np.array([pd.Period('2011-01', freq='M'), np.datetime64('nat')],
                       dtype=object)
        assert lib.infer_dtype(arr, skipna=False) == 'mixed'

    @pytest.mark.parametrize(
        "data",
        [
            [datetime(2017, 6, 12, 19, 30), datetime(2017, 3, 11, 1, 15)],
            [Timestamp("20170612"), Timestamp("20170311")],
            [Timestamp("20170612", tz='US/Eastern'),
             Timestamp("20170311", tz='US/Eastern')],
            [date(2017, 6, 12),
             Timestamp("20170311", tz='US/Eastern')],
            [np.datetime64("2017-06-12"), np.datetime64("2017-03-11")],
            [np.datetime64("2017-06-12"), datetime(2017, 3, 11, 1, 15)]
        ]
    )
    def test_infer_datetimelike_array_datetime(self, data):
        assert lib.infer_datetimelike_array(data) == "datetime"

    @pytest.mark.parametrize(
        "data",
        [
            [timedelta(2017, 6, 12), timedelta(2017, 3, 11)],
            [timedelta(2017, 6, 12), date(2017, 3, 11)],
            [np.timedelta64(2017, "D"), np.timedelta64(6, "s")],
            [np.timedelta64(2017, "D"), timedelta(2017, 3, 11)]
        ]
    )
    def test_infer_datetimelike_array_timedelta(self, data):
        assert lib.infer_datetimelike_array(data) == "timedelta"

    def test_infer_datetimelike_array_date(self):
        arr = [date(2017, 6, 12), date(2017, 3, 11)]
        assert lib.infer_datetimelike_array(arr) == "date"

    @pytest.mark.parametrize(
        "data",
        [
            ["2017-06-12", "2017-03-11"],
            [20170612, 20170311],
            [20170612.5, 20170311.8],
            [Dummy(), Dummy()],
            [Timestamp("20170612"), Timestamp("20170311", tz='US/Eastern')],
            [Timestamp("20170612"), 20170311],
            [timedelta(2017, 6, 12), Timestamp("20170311", tz='US/Eastern')]
        ]
    )
    def test_infer_datetimelike_array_mixed(self, data):
        assert lib.infer_datetimelike_array(data) == "mixed"

    @pytest.mark.parametrize(
        "first, expected",
        [
            [[None], "mixed"],
            [[np.nan], "mixed"],
            [[pd.NaT], "nat"],
            [[datetime(2017, 6, 12, 19, 30), pd.NaT], "datetime"],
            [[np.datetime64("2017-06-12"), pd.NaT], "datetime"],
            [[date(2017, 6, 12), pd.NaT], "date"],
            [[timedelta(2017, 6, 12), pd.NaT], "timedelta"],
            [[np.timedelta64(2017, "D"), pd.NaT], "timedelta"]
        ]
    )
    @pytest.mark.parametrize("second", [None, np.nan])
    def test_infer_datetimelike_array_nan_nat_like(self, first, second,
                                                   expected):
        first.append(second)
        assert lib.infer_datetimelike_array(first) == expected

    def test_infer_dtype_all_nan_nat_like(self):
        arr = np.array([np.nan, np.nan])
<<<<<<< HEAD
        assert lib.infer_dtype(arr, skipna=True) == 'floating'
=======
        assert lib.infer_dtype(arr, skipna=False) == 'floating'
>>>>>>> 00391586

        # nan and None mix are result in mixed
        arr = np.array([np.nan, np.nan, None])
        assert lib.infer_dtype(arr, skipna=True) == 'empty'
        assert lib.infer_dtype(arr, skipna=False) == 'mixed'

        arr = np.array([None, np.nan, np.nan])
        assert lib.infer_dtype(arr, skipna=True) == 'empty'
        assert lib.infer_dtype(arr, skipna=False) == 'mixed'

        # pd.NaT
        arr = np.array([pd.NaT])
        assert lib.infer_dtype(arr, skipna=False) == 'datetime'

        arr = np.array([pd.NaT, np.nan])
        assert lib.infer_dtype(arr, skipna=False) == 'datetime'

        arr = np.array([np.nan, pd.NaT])
        assert lib.infer_dtype(arr, skipna=False) == 'datetime'

        arr = np.array([np.nan, pd.NaT, np.nan])
        assert lib.infer_dtype(arr, skipna=False) == 'datetime'

        arr = np.array([None, pd.NaT, None])
        assert lib.infer_dtype(arr, skipna=False) == 'datetime'

        # np.datetime64(nat)
        arr = np.array([np.datetime64('nat')])
        assert lib.infer_dtype(arr, skipna=False) == 'datetime64'

        for n in [np.nan, pd.NaT, None]:
            arr = np.array([n, np.datetime64('nat'), n])
            assert lib.infer_dtype(arr, skipna=False) == 'datetime64'

            arr = np.array([pd.NaT, n, np.datetime64('nat'), n])
            assert lib.infer_dtype(arr, skipna=False) == 'datetime64'

        arr = np.array([np.timedelta64('nat')], dtype=object)
        assert lib.infer_dtype(arr, skipna=False) == 'timedelta'

        for n in [np.nan, pd.NaT, None]:
            arr = np.array([n, np.timedelta64('nat'), n])
            assert lib.infer_dtype(arr, skipna=False) == 'timedelta'

            arr = np.array([pd.NaT, n, np.timedelta64('nat'), n])
            assert lib.infer_dtype(arr, skipna=False) == 'timedelta'

        # datetime / timedelta mixed
        arr = np.array([pd.NaT, np.datetime64('nat'),
                        np.timedelta64('nat'), np.nan])
        assert lib.infer_dtype(arr, skipna=False) == 'mixed'

        arr = np.array([np.timedelta64('nat'), np.datetime64('nat')],
                       dtype=object)
        assert lib.infer_dtype(arr, skipna=False) == 'mixed'

    def test_is_datetimelike_array_all_nan_nat_like(self):
        arr = np.array([np.nan, pd.NaT, np.datetime64('nat')])
        assert lib.is_datetime_array(arr)
        assert lib.is_datetime64_array(arr)
        assert not lib.is_timedelta_or_timedelta64_array(arr)

        arr = np.array([np.nan, pd.NaT, np.timedelta64('nat')])
        assert not lib.is_datetime_array(arr)
        assert not lib.is_datetime64_array(arr)
        assert lib.is_timedelta_or_timedelta64_array(arr)

        arr = np.array([np.nan, pd.NaT, np.datetime64('nat'),
                        np.timedelta64('nat')])
        assert not lib.is_datetime_array(arr)
        assert not lib.is_datetime64_array(arr)
        assert not lib.is_timedelta_or_timedelta64_array(arr)

        arr = np.array([np.nan, pd.NaT])
        assert lib.is_datetime_array(arr)
        assert lib.is_datetime64_array(arr)
        assert lib.is_timedelta_or_timedelta64_array(arr)

        arr = np.array([np.nan, np.nan], dtype=object)
        assert not lib.is_datetime_array(arr)
        assert not lib.is_datetime64_array(arr)
        assert not lib.is_timedelta_or_timedelta64_array(arr)

        assert lib.is_datetime_with_singletz_array(
            np.array([pd.Timestamp('20130101', tz='US/Eastern'),
                      pd.Timestamp('20130102', tz='US/Eastern')],
                     dtype=object))
        assert not lib.is_datetime_with_singletz_array(
            np.array([pd.Timestamp('20130101', tz='US/Eastern'),
                      pd.Timestamp('20130102', tz='CET')],
                     dtype=object))

    @pytest.mark.parametrize(
        "func",
        [
            'is_datetime_array',
            'is_datetime64_array',
            'is_bool_array',
            'is_timedelta_or_timedelta64_array',
            'is_date_array',
            'is_time_array',
            'is_interval_array',
            'is_period_array'])
    def test_other_dtypes_for_array(self, func):
        func = getattr(lib, func)
        arr = np.array(['foo', 'bar'])
        assert not func(arr)

        arr = np.array([1, 2])
        assert not func(arr)

    def test_date(self):

        dates = [date(2012, 1, day) for day in range(1, 20)]
        index = Index(dates)
        assert index.inferred_type == 'date'

        dates = [date(2012, 1, day) for day in range(1, 20)] + [np.nan]
        result = lib.infer_dtype(dates, skipna=False)
        assert result == 'mixed'

        result = lib.infer_dtype(dates, skipna=True)
        assert result == 'date'

    def test_is_numeric_array(self):

        assert lib.is_float_array(np.array([1, 2.0]))
        assert lib.is_float_array(np.array([1, 2.0, np.nan]))
        assert not lib.is_float_array(np.array([1, 2]))

        assert lib.is_integer_array(np.array([1, 2]))
        assert not lib.is_integer_array(np.array([1, 2.0]))

    def test_is_string_array(self):

        assert lib.is_string_array(np.array(['foo', 'bar']))
        assert not lib.is_string_array(
            np.array(['foo', 'bar', np.nan], dtype=object), skipna=False)
        assert lib.is_string_array(
            np.array(['foo', 'bar', np.nan], dtype=object), skipna=True)
        assert not lib.is_string_array(np.array([1, 2]))

    def test_to_object_array_tuples(self):
        r = (5, 6)
        values = [r]
        result = lib.to_object_array_tuples(values)

        try:
            # make sure record array works
            from collections import namedtuple
            record = namedtuple('record', 'x y')
            r = record(5, 6)
            values = [r]
            result = lib.to_object_array_tuples(values)  # noqa
        except ImportError:
            pass

    def test_object(self):

        # GH 7431
        # cannot infer more than this as only a single element
        arr = np.array([None], dtype='O')
        result = lib.infer_dtype(arr, skipna=False)
        assert result == 'mixed'
        result = lib.infer_dtype(arr, skipna=True)
        assert result == 'empty'

    def test_to_object_array_width(self):
        # see gh-13320
        rows = [[1, 2, 3], [4, 5, 6]]

        expected = np.array(rows, dtype=object)
        out = lib.to_object_array(rows)
        tm.assert_numpy_array_equal(out, expected)

        expected = np.array(rows, dtype=object)
        out = lib.to_object_array(rows, min_width=1)
        tm.assert_numpy_array_equal(out, expected)

        expected = np.array([[1, 2, 3, None, None],
                             [4, 5, 6, None, None]], dtype=object)
        out = lib.to_object_array(rows, min_width=5)
        tm.assert_numpy_array_equal(out, expected)

    def test_is_period(self):
        assert lib.is_period(pd.Period('2011-01', freq='M'))
        assert not lib.is_period(pd.PeriodIndex(['2011-01'], freq='M'))
        assert not lib.is_period(pd.Timestamp('2011-01'))
        assert not lib.is_period(1)
        assert not lib.is_period(np.nan)

    def test_categorical(self):

        # GH 8974
        from pandas import Categorical, Series
        arr = Categorical(list('abc'))
<<<<<<< HEAD
        result = lib.infer_dtype(arr, skipna=True)
        assert result == 'categorical'

        result = lib.infer_dtype(Series(arr), skipna=True)
        assert result == 'categorical'

        arr = Categorical(list('abc'), categories=['cegfab'], ordered=True)
        result = lib.infer_dtype(arr, skipna=True)
        assert result == 'categorical'

        result = lib.infer_dtype(Series(arr), skipna=True)
=======
        result = lib.infer_dtype(arr, skipna=False)
        assert result == 'categorical'

        result = lib.infer_dtype(Series(arr), skipna=False)
        assert result == 'categorical'

        arr = Categorical(list('abc'), categories=['cegfab'], ordered=True)
        result = lib.infer_dtype(arr, skipna=False)
        assert result == 'categorical'

        result = lib.infer_dtype(Series(arr), skipna=False)
>>>>>>> 00391586
        assert result == 'categorical'


class TestNumberScalar(object):

    def test_is_number(self):

        assert is_number(True)
        assert is_number(1)
        assert is_number(1.1)
        assert is_number(1 + 3j)
        assert is_number(np.bool(False))
        assert is_number(np.int64(1))
        assert is_number(np.float64(1.1))
        assert is_number(np.complex128(1 + 3j))
        assert is_number(np.nan)

        assert not is_number(None)
        assert not is_number('x')
        assert not is_number(datetime(2011, 1, 1))
        assert not is_number(np.datetime64('2011-01-01'))
        assert not is_number(Timestamp('2011-01-01'))
        assert not is_number(Timestamp('2011-01-01', tz='US/Eastern'))
        assert not is_number(timedelta(1000))
        assert not is_number(Timedelta('1 days'))

        # questionable
        assert not is_number(np.bool_(False))
        assert is_number(np.timedelta64(1, 'D'))

    def test_is_bool(self):
        assert is_bool(True)
        assert is_bool(np.bool(False))
        assert is_bool(np.bool_(False))

        assert not is_bool(1)
        assert not is_bool(1.1)
        assert not is_bool(1 + 3j)
        assert not is_bool(np.int64(1))
        assert not is_bool(np.float64(1.1))
        assert not is_bool(np.complex128(1 + 3j))
        assert not is_bool(np.nan)
        assert not is_bool(None)
        assert not is_bool('x')
        assert not is_bool(datetime(2011, 1, 1))
        assert not is_bool(np.datetime64('2011-01-01'))
        assert not is_bool(Timestamp('2011-01-01'))
        assert not is_bool(Timestamp('2011-01-01', tz='US/Eastern'))
        assert not is_bool(timedelta(1000))
        assert not is_bool(np.timedelta64(1, 'D'))
        assert not is_bool(Timedelta('1 days'))

    def test_is_integer(self):
        assert is_integer(1)
        assert is_integer(np.int64(1))

        assert not is_integer(True)
        assert not is_integer(1.1)
        assert not is_integer(1 + 3j)
        assert not is_integer(np.bool(False))
        assert not is_integer(np.bool_(False))
        assert not is_integer(np.float64(1.1))
        assert not is_integer(np.complex128(1 + 3j))
        assert not is_integer(np.nan)
        assert not is_integer(None)
        assert not is_integer('x')
        assert not is_integer(datetime(2011, 1, 1))
        assert not is_integer(np.datetime64('2011-01-01'))
        assert not is_integer(Timestamp('2011-01-01'))
        assert not is_integer(Timestamp('2011-01-01', tz='US/Eastern'))
        assert not is_integer(timedelta(1000))
        assert not is_integer(Timedelta('1 days'))

        # questionable
        assert is_integer(np.timedelta64(1, 'D'))

    def test_is_float(self):
        assert is_float(1.1)
        assert is_float(np.float64(1.1))
        assert is_float(np.nan)

        assert not is_float(True)
        assert not is_float(1)
        assert not is_float(1 + 3j)
        assert not is_float(np.bool(False))
        assert not is_float(np.bool_(False))
        assert not is_float(np.int64(1))
        assert not is_float(np.complex128(1 + 3j))
        assert not is_float(None)
        assert not is_float('x')
        assert not is_float(datetime(2011, 1, 1))
        assert not is_float(np.datetime64('2011-01-01'))
        assert not is_float(Timestamp('2011-01-01'))
        assert not is_float(Timestamp('2011-01-01', tz='US/Eastern'))
        assert not is_float(timedelta(1000))
        assert not is_float(np.timedelta64(1, 'D'))
        assert not is_float(Timedelta('1 days'))

    def test_is_datetime_dtypes(self):

        ts = pd.date_range('20130101', periods=3)
        tsa = pd.date_range('20130101', periods=3, tz='US/Eastern')

        assert is_datetime64_dtype('datetime64')
        assert is_datetime64_dtype('datetime64[ns]')
        assert is_datetime64_dtype(ts)
        assert not is_datetime64_dtype(tsa)

        assert not is_datetime64_ns_dtype('datetime64')
        assert is_datetime64_ns_dtype('datetime64[ns]')
        assert is_datetime64_ns_dtype(ts)
        assert is_datetime64_ns_dtype(tsa)

        assert is_datetime64_any_dtype('datetime64')
        assert is_datetime64_any_dtype('datetime64[ns]')
        assert is_datetime64_any_dtype(ts)
        assert is_datetime64_any_dtype(tsa)

        assert not is_datetime64tz_dtype('datetime64')
        assert not is_datetime64tz_dtype('datetime64[ns]')
        assert not is_datetime64tz_dtype(ts)
        assert is_datetime64tz_dtype(tsa)

        for tz in ['US/Eastern', 'UTC']:
            dtype = 'datetime64[ns, {}]'.format(tz)
            assert not is_datetime64_dtype(dtype)
            assert is_datetime64tz_dtype(dtype)
            assert is_datetime64_ns_dtype(dtype)
            assert is_datetime64_any_dtype(dtype)

    def test_is_timedelta(self):
        assert is_timedelta64_dtype('timedelta64')
        assert is_timedelta64_dtype('timedelta64[ns]')
        assert not is_timedelta64_ns_dtype('timedelta64')
        assert is_timedelta64_ns_dtype('timedelta64[ns]')

        tdi = TimedeltaIndex([1e14, 2e14], dtype='timedelta64[ns]')
        assert is_timedelta64_dtype(tdi)
        assert is_timedelta64_ns_dtype(tdi)
        assert is_timedelta64_ns_dtype(tdi.astype('timedelta64[ns]'))

        # Conversion to Int64Index:
        assert not is_timedelta64_ns_dtype(tdi.astype('timedelta64'))
        assert not is_timedelta64_ns_dtype(tdi.astype('timedelta64[h]'))


class TestIsScalar(object):

    def test_is_scalar_builtin_scalars(self):
        assert is_scalar(None)
        assert is_scalar(True)
        assert is_scalar(False)
        assert is_scalar(Number())
        assert is_scalar(Fraction())
        assert is_scalar(0.)
        assert is_scalar(np.nan)
        assert is_scalar('foobar')
        assert is_scalar(b'foobar')
        assert is_scalar(u('efoobar'))
        assert is_scalar(datetime(2014, 1, 1))
        assert is_scalar(date(2014, 1, 1))
        assert is_scalar(time(12, 0))
        assert is_scalar(timedelta(hours=1))
        assert is_scalar(pd.NaT)

    def test_is_scalar_builtin_nonscalars(self):
        assert not is_scalar({})
        assert not is_scalar([])
        assert not is_scalar([1])
        assert not is_scalar(())
        assert not is_scalar((1, ))
        assert not is_scalar(slice(None))
        assert not is_scalar(Ellipsis)

    def test_is_scalar_numpy_array_scalars(self):
        assert is_scalar(np.int64(1))
        assert is_scalar(np.float64(1.))
        assert is_scalar(np.int32(1))
        assert is_scalar(np.object_('foobar'))
        assert is_scalar(np.str_('foobar'))
        assert is_scalar(np.unicode_(u('foobar')))
        assert is_scalar(np.bytes_(b'foobar'))
        assert is_scalar(np.datetime64('2014-01-01'))
        assert is_scalar(np.timedelta64(1, 'h'))

    def test_is_scalar_numpy_zerodim_arrays(self):
        for zerodim in [np.array(1), np.array('foobar'),
                        np.array(np.datetime64('2014-01-01')),
                        np.array(np.timedelta64(1, 'h')),
                        np.array(np.datetime64('NaT'))]:
            assert not is_scalar(zerodim)
            assert is_scalar(lib.item_from_zerodim(zerodim))

    @pytest.mark.filterwarnings("ignore::PendingDeprecationWarning")
    def test_is_scalar_numpy_arrays(self):
        assert not is_scalar(np.array([]))
        assert not is_scalar(np.array([[]]))
        assert not is_scalar(np.matrix('1; 2'))

    def test_is_scalar_pandas_scalars(self):
        assert is_scalar(Timestamp('2014-01-01'))
        assert is_scalar(Timedelta(hours=1))
        assert is_scalar(Period('2014-01-01'))
        assert is_scalar(Interval(left=0, right=1))
        assert is_scalar(DateOffset(days=1))

    def test_is_scalar_pandas_containers(self):
        assert not is_scalar(Series())
        assert not is_scalar(Series([1]))
        assert not is_scalar(DataFrame())
        assert not is_scalar(DataFrame([[1]]))
        with catch_warnings(record=True):
            simplefilter("ignore", FutureWarning)
            assert not is_scalar(Panel())
            assert not is_scalar(Panel([[[1]]]))
        assert not is_scalar(Index([]))
        assert not is_scalar(Index([1]))


def test_datetimeindex_from_empty_datetime64_array():
    for unit in ['ms', 'us', 'ns']:
        idx = DatetimeIndex(np.array([], dtype='datetime64[%s]' % unit))
        assert (len(idx) == 0)


def test_nan_to_nat_conversions():

    df = DataFrame(dict({
        'A': np.asarray(
            lrange(10), dtype='float64'),
        'B': Timestamp('20010101')
    }))
    df.iloc[3:6, :] = np.nan
    result = df.loc[4, 'B'].value
    assert (result == iNaT)

    s = df['B'].copy()
    s._data = s._data.setitem(indexer=tuple([slice(8, 9)]), value=np.nan)
    assert (isna(s[8]))

    assert (s[8].value == np.datetime64('NaT').astype(np.int64))


@td.skip_if_no_scipy
@pytest.mark.filterwarnings("ignore::PendingDeprecationWarning")
def test_is_scipy_sparse(spmatrix):  # noqa: F811
    assert is_scipy_sparse(spmatrix([[0, 1]]))
    assert not is_scipy_sparse(np.array([1]))


def test_ensure_int32():
    values = np.arange(10, dtype=np.int32)
    result = ensure_int32(values)
    assert (result.dtype == np.int32)

    values = np.arange(10, dtype=np.int64)
    result = ensure_int32(values)
    assert (result.dtype == np.int32)


def test_ensure_categorical():
    values = np.arange(10, dtype=np.int32)
    result = ensure_categorical(values)
    assert (result.dtype == 'category')

    values = Categorical(values)
    result = ensure_categorical(values)
    tm.assert_categorical_equal(result, values)<|MERGE_RESOLUTION|>--- conflicted
+++ resolved
@@ -334,19 +334,11 @@
 
         # string array of bytes
         arr = np.array(list('abc'), dtype='S1')
-<<<<<<< HEAD
         assert lib.infer_dtype(arr, skipna=True) == compare
 
         # object array of bytes
         arr = arr.astype(object)
         assert lib.infer_dtype(arr, skipna=True) == compare
-=======
-        assert lib.infer_dtype(arr, skipna=False) == compare
-
-        # object array of bytes
-        arr = arr.astype(object)
-        assert lib.infer_dtype(arr, skipna=False) == compare
->>>>>>> 00391586
 
         # object array of bytes with missing values
         assert lib.infer_dtype([b'a', np.nan, b'c'], skipna=True) == compare
@@ -530,35 +522,22 @@
         # make sure the inferred dtype of the fixture is as requested
         assert inferred_dtype == lib.infer_dtype(values, skipna=True)
 
-<<<<<<< HEAD
-    def test_length_zero(self):
-        result = lib.infer_dtype(np.array([], dtype='i4'), skipna=True)
-        assert result == 'integer'
-
-        result = lib.infer_dtype([], skipna=True)
-=======
     @pytest.mark.parametrize('skipna', [True, False])
     def test_length_zero(self, skipna):
         result = lib.infer_dtype(np.array([], dtype='i4'), skipna=skipna)
         assert result == 'integer'
 
         result = lib.infer_dtype([], skipna=skipna)
->>>>>>> 00391586
         assert result == 'empty'
 
         # GH 18004
         arr = np.array([np.array([], dtype=object),
                         np.array([], dtype=object)])
-<<<<<<< HEAD
-        result = lib.infer_dtype(arr, skipna=True)
-=======
         result = lib.infer_dtype(arr, skipna=skipna)
->>>>>>> 00391586
         assert result == 'empty'
 
     def test_integers(self):
         arr = np.array([1, 2, 3, np.int64(4), np.int32(5)], dtype='O')
-<<<<<<< HEAD
         result = lib.infer_dtype(arr, skipna=True)
         assert result == 'integer'
 
@@ -568,17 +547,6 @@
 
         arr = np.array([1, 2, 3, 4, 5], dtype='i4')
         result = lib.infer_dtype(arr, skipna=True)
-=======
-        result = lib.infer_dtype(arr, skipna=False)
-        assert result == 'integer'
-
-        arr = np.array([1, 2, 3, np.int64(4), np.int32(5), 'foo'], dtype='O')
-        result = lib.infer_dtype(arr, skipna=False)
-        assert result == 'mixed-integer'
-
-        arr = np.array([1, 2, 3, 4, 5], dtype='i4')
-        result = lib.infer_dtype(arr, skipna=False)
->>>>>>> 00391586
         assert result == 'integer'
 
     def test_warn(self):
@@ -590,7 +558,6 @@
 
     def test_bools(self):
         arr = np.array([True, False, True, True, True], dtype='O')
-<<<<<<< HEAD
         result = lib.infer_dtype(arr, skipna=True)
         assert result == 'boolean'
 
@@ -604,42 +571,22 @@
 
         arr = np.array([True, False, True], dtype=bool)
         result = lib.infer_dtype(arr, skipna=True)
-=======
-        result = lib.infer_dtype(arr, skipna=False)
         assert result == 'boolean'
 
-        arr = np.array([np.bool_(True), np.bool_(False)], dtype='O')
-        result = lib.infer_dtype(arr, skipna=False)
+        arr = np.array([True, np.nan, False], dtype='O')
+        result = lib.infer_dtype(arr, skipna=True)
         assert result == 'boolean'
 
-        arr = np.array([True, False, True, 'foo'], dtype='O')
         result = lib.infer_dtype(arr, skipna=False)
         assert result == 'mixed'
 
-        arr = np.array([True, False, True], dtype=bool)
-        result = lib.infer_dtype(arr, skipna=False)
->>>>>>> 00391586
-        assert result == 'boolean'
-
-        arr = np.array([True, np.nan, False], dtype='O')
-        result = lib.infer_dtype(arr, skipna=True)
-        assert result == 'boolean'
-
-        result = lib.infer_dtype(arr, skipna=False)
-        assert result == 'mixed'
-
     def test_floats(self):
         arr = np.array([1., 2., 3., np.float64(4), np.float32(5)], dtype='O')
-<<<<<<< HEAD
-        result = lib.infer_dtype(arr, skipna=True)
-=======
-        result = lib.infer_dtype(arr, skipna=False)
->>>>>>> 00391586
+        result = lib.infer_dtype(arr, skipna=True)
         assert result == 'floating'
 
         arr = np.array([1, 2, 3, np.float64(4), np.float32(5), 'foo'],
                        dtype='O')
-<<<<<<< HEAD
         result = lib.infer_dtype(arr, skipna=True)
         assert result == 'mixed-integer'
 
@@ -649,23 +596,11 @@
 
         arr = np.array([1, 2, 3, 4, 5], dtype='f8')
         result = lib.infer_dtype(arr, skipna=True)
-=======
-        result = lib.infer_dtype(arr, skipna=False)
-        assert result == 'mixed-integer'
-
-        arr = np.array([1, 2, 3, 4, 5], dtype='f4')
-        result = lib.infer_dtype(arr, skipna=False)
-        assert result == 'floating'
-
-        arr = np.array([1, 2, 3, 4, 5], dtype='f8')
-        result = lib.infer_dtype(arr, skipna=False)
->>>>>>> 00391586
         assert result == 'floating'
 
     def test_decimals(self):
         # GH15690
         arr = np.array([Decimal(1), Decimal(2), Decimal(3)])
-<<<<<<< HEAD
         result = lib.infer_dtype(arr, skipna=True)
         assert result == 'decimal'
 
@@ -679,21 +614,6 @@
 
         arr = np.array([Decimal(1), np.nan, Decimal(3)], dtype='O')
         result = lib.infer_dtype(arr, skipna=True)
-=======
-        result = lib.infer_dtype(arr, skipna=False)
-        assert result == 'decimal'
-
-        arr = np.array([1.0, 2.0, Decimal(3)])
-        result = lib.infer_dtype(arr, skipna=False)
-        assert result == 'mixed'
-
-        arr = np.array([Decimal(1), Decimal('NaN'), Decimal(3)])
-        result = lib.infer_dtype(arr, skipna=False)
-        assert result == 'decimal'
-
-        arr = np.array([Decimal(1), np.nan, Decimal(3)], dtype='O')
-        result = lib.infer_dtype(arr, skipna=False)
->>>>>>> 00391586
         assert result == 'decimal'
 
     def test_string(self):
@@ -735,7 +655,6 @@
 
         arr = np.array([Timestamp('2011-01-01'),
                         Timestamp('2011-01-02')])
-<<<<<<< HEAD
         assert lib.infer_dtype(arr, skipna=True) == 'datetime'
 
         arr = np.array([np.datetime64('2011-01-01'),
@@ -744,21 +663,10 @@
 
         arr = np.array([datetime(2011, 1, 1), datetime(2012, 2, 1)])
         assert lib.infer_dtype(arr, skipna=True) == 'datetime'
-=======
-        assert lib.infer_dtype(arr, skipna=False) == 'datetime'
-
-        arr = np.array([np.datetime64('2011-01-01'),
-                        np.datetime64('2011-01-01')], dtype=object)
-        assert lib.infer_dtype(arr, skipna=False) == 'datetime64'
-
-        arr = np.array([datetime(2011, 1, 1), datetime(2012, 2, 1)])
-        assert lib.infer_dtype(arr, skipna=False) == 'datetime'
->>>>>>> 00391586
 
         # starts with nan
         for n in [pd.NaT, np.nan]:
             arr = np.array([n, pd.Timestamp('2011-01-02')])
-<<<<<<< HEAD
             assert lib.infer_dtype(arr, skipna=True) == 'datetime'
 
             arr = np.array([n, np.datetime64('2011-01-02')])
@@ -775,24 +683,6 @@
 
             arr = np.array([n, datetime(2011, 1, 1), n])
             assert lib.infer_dtype(arr, skipna=True) == 'datetime'
-=======
-            assert lib.infer_dtype(arr, skipna=False) == 'datetime'
-
-            arr = np.array([n, np.datetime64('2011-01-02')])
-            assert lib.infer_dtype(arr, skipna=False) == 'datetime64'
-
-            arr = np.array([n, datetime(2011, 1, 1)])
-            assert lib.infer_dtype(arr, skipna=False) == 'datetime'
-
-            arr = np.array([n, pd.Timestamp('2011-01-02'), n])
-            assert lib.infer_dtype(arr, skipna=False) == 'datetime'
-
-            arr = np.array([n, np.datetime64('2011-01-02'), n])
-            assert lib.infer_dtype(arr, skipna=False) == 'datetime64'
-
-            arr = np.array([n, datetime(2011, 1, 1), n])
-            assert lib.infer_dtype(arr, skipna=False) == 'datetime'
->>>>>>> 00391586
 
         # different type of nat
         arr = np.array([np.timedelta64('nat'),
@@ -806,16 +696,11 @@
         # mixed datetime
         arr = np.array([datetime(2011, 1, 1),
                         pd.Timestamp('2011-01-02')])
-<<<<<<< HEAD
         assert lib.infer_dtype(arr, skipna=True) == 'datetime'
-=======
-        assert lib.infer_dtype(arr, skipna=False) == 'datetime'
->>>>>>> 00391586
 
         # should be datetime?
         arr = np.array([np.datetime64('2011-01-01'),
                         pd.Timestamp('2011-01-02')])
-<<<<<<< HEAD
         assert lib.infer_dtype(arr, skipna=True) == 'mixed'
 
         arr = np.array([pd.Timestamp('2011-01-02'),
@@ -830,28 +715,11 @@
 
         arr = np.array([np.nan, '2011-01-01', pd.Timestamp('2011-01-02')])
         assert lib.infer_dtype(arr, skipna=True) == 'mixed'
-=======
-        assert lib.infer_dtype(arr, skipna=False) == 'mixed'
-
-        arr = np.array([pd.Timestamp('2011-01-02'),
-                        np.datetime64('2011-01-01')])
-        assert lib.infer_dtype(arr, skipna=False) == 'mixed'
-
-        arr = np.array([np.nan, pd.Timestamp('2011-01-02'), 1])
-        assert lib.infer_dtype(arr, skipna=False) == 'mixed-integer'
-
-        arr = np.array([np.nan, pd.Timestamp('2011-01-02'), 1.1])
-        assert lib.infer_dtype(arr, skipna=False) == 'mixed'
-
-        arr = np.array([np.nan, '2011-01-01', pd.Timestamp('2011-01-02')])
-        assert lib.infer_dtype(arr, skipna=False) == 'mixed'
->>>>>>> 00391586
 
     def test_infer_dtype_timedelta(self):
 
         arr = np.array([pd.Timedelta('1 days'),
                         pd.Timedelta('2 days')])
-<<<<<<< HEAD
         assert lib.infer_dtype(arr, skipna=True) == 'timedelta'
 
         arr = np.array([np.timedelta64(1, 'D'),
@@ -860,21 +728,10 @@
 
         arr = np.array([timedelta(1), timedelta(2)])
         assert lib.infer_dtype(arr, skipna=True) == 'timedelta'
-=======
-        assert lib.infer_dtype(arr, skipna=False) == 'timedelta'
-
-        arr = np.array([np.timedelta64(1, 'D'),
-                        np.timedelta64(2, 'D')], dtype=object)
-        assert lib.infer_dtype(arr, skipna=False) == 'timedelta'
-
-        arr = np.array([timedelta(1), timedelta(2)])
-        assert lib.infer_dtype(arr, skipna=False) == 'timedelta'
->>>>>>> 00391586
 
         # starts with nan
         for n in [pd.NaT, np.nan]:
             arr = np.array([n, Timedelta('1 days')])
-<<<<<<< HEAD
             assert lib.infer_dtype(arr, skipna=True) == 'timedelta'
 
             arr = np.array([n, np.timedelta64(1, 'D')])
@@ -891,24 +748,6 @@
 
             arr = np.array([n, timedelta(1), n])
             assert lib.infer_dtype(arr, skipna=True) == 'timedelta'
-=======
-            assert lib.infer_dtype(arr, skipna=False) == 'timedelta'
-
-            arr = np.array([n, np.timedelta64(1, 'D')])
-            assert lib.infer_dtype(arr, skipna=False) == 'timedelta'
-
-            arr = np.array([n, timedelta(1)])
-            assert lib.infer_dtype(arr, skipna=False) == 'timedelta'
-
-            arr = np.array([n, pd.Timedelta('1 days'), n])
-            assert lib.infer_dtype(arr, skipna=False) == 'timedelta'
-
-            arr = np.array([n, np.timedelta64(1, 'D'), n])
-            assert lib.infer_dtype(arr, skipna=False) == 'timedelta'
-
-            arr = np.array([n, timedelta(1), n])
-            assert lib.infer_dtype(arr, skipna=False) == 'timedelta'
->>>>>>> 00391586
 
         # different type of nat
         arr = np.array([np.datetime64('nat'), np.timedelta64(1, 'D')],
@@ -923,34 +762,19 @@
         # GH 13664
         arr = np.array([pd.Period('2011-01', freq='D'),
                         pd.Period('2011-02', freq='D')])
-<<<<<<< HEAD
         assert lib.infer_dtype(arr, skipna=True) == 'period'
 
         arr = np.array([pd.Period('2011-01', freq='D'),
                         pd.Period('2011-02', freq='M')])
         assert lib.infer_dtype(arr, skipna=True) == 'period'
-=======
-        assert lib.infer_dtype(arr, skipna=False) == 'period'
-
-        arr = np.array([pd.Period('2011-01', freq='D'),
-                        pd.Period('2011-02', freq='M')])
-        assert lib.infer_dtype(arr, skipna=False) == 'period'
->>>>>>> 00391586
 
         # starts with nan
         for n in [pd.NaT, np.nan]:
             arr = np.array([n, pd.Period('2011-01', freq='D')])
-<<<<<<< HEAD
             assert lib.infer_dtype(arr, skipna=True) == 'period'
 
             arr = np.array([n, pd.Period('2011-01', freq='D'), n])
             assert lib.infer_dtype(arr, skipna=True) == 'period'
-=======
-            assert lib.infer_dtype(arr, skipna=False) == 'period'
-
-            arr = np.array([n, pd.Period('2011-01', freq='D'), n])
-            assert lib.infer_dtype(arr, skipna=False) == 'period'
->>>>>>> 00391586
 
         # different type of nat
         arr = np.array([np.datetime64('nat'), pd.Period('2011-01', freq='M')],
@@ -1029,11 +853,7 @@
 
     def test_infer_dtype_all_nan_nat_like(self):
         arr = np.array([np.nan, np.nan])
-<<<<<<< HEAD
         assert lib.infer_dtype(arr, skipna=True) == 'floating'
-=======
-        assert lib.infer_dtype(arr, skipna=False) == 'floating'
->>>>>>> 00391586
 
         # nan and None mix are result in mixed
         arr = np.array([np.nan, np.nan, None])
@@ -1230,7 +1050,6 @@
         # GH 8974
         from pandas import Categorical, Series
         arr = Categorical(list('abc'))
-<<<<<<< HEAD
         result = lib.infer_dtype(arr, skipna=True)
         assert result == 'categorical'
 
@@ -1242,19 +1061,6 @@
         assert result == 'categorical'
 
         result = lib.infer_dtype(Series(arr), skipna=True)
-=======
-        result = lib.infer_dtype(arr, skipna=False)
-        assert result == 'categorical'
-
-        result = lib.infer_dtype(Series(arr), skipna=False)
-        assert result == 'categorical'
-
-        arr = Categorical(list('abc'), categories=['cegfab'], ordered=True)
-        result = lib.infer_dtype(arr, skipna=False)
-        assert result == 'categorical'
-
-        result = lib.infer_dtype(Series(arr), skipna=False)
->>>>>>> 00391586
         assert result == 'categorical'
 
 
