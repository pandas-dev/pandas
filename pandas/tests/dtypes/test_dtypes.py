# -*- coding: utf-8 -*-
import re
import pytest

import numpy as np
import pandas as pd
from pandas import (
    Series, Categorical, CategoricalIndex, IntervalIndex, date_range)

from pandas.core.dtypes.dtypes import (
    DatetimeTZDtype, PeriodDtype,
    IntervalDtype, CategoricalDtype, registry, _pandas_registry)
from pandas.core.dtypes.common import (
    is_categorical_dtype, is_categorical,
    is_datetime64tz_dtype, is_datetimetz,
    is_period_dtype, is_period,
    is_dtype_equal, is_datetime64_ns_dtype,
    is_datetime64_dtype, is_interval_dtype,
    is_datetime64_any_dtype, is_string_dtype,
    _coerce_to_dtype,
    is_bool_dtype,
)
from pandas.core.sparse.api import SparseDtype
import pandas.util.testing as tm


@pytest.fixture(params=[True, False, None])
def ordered(request):
    return request.param


class Base(object):

    def setup_method(self, method):
        self.dtype = self.create()

    def test_hash(self):
        hash(self.dtype)

    def test_equality_invalid(self):
        assert not self.dtype == 'foo'
        assert not is_dtype_equal(self.dtype, np.int64)

    def test_numpy_informed(self):
        pytest.raises(TypeError, np.dtype, self.dtype)

        assert not self.dtype == np.str_
        assert not np.str_ == self.dtype

    def test_pickle(self):
        # make sure our cache is NOT pickled

        # clear the cache
        type(self.dtype).reset_cache()
        assert not len(self.dtype._cache)

        # force back to the cache
        result = tm.round_trip_pickle(self.dtype)
        assert not len(self.dtype._cache)
        assert result == self.dtype


class TestCategoricalDtype(Base):

    def create(self):
        return CategoricalDtype()

    def test_pickle(self):
        # make sure our cache is NOT pickled

        # clear the cache
        type(self.dtype).reset_cache()
        assert not len(self.dtype._cache)

        # force back to the cache
        result = tm.round_trip_pickle(self.dtype)
        assert result == self.dtype

    def test_hash_vs_equality(self):
        dtype = self.dtype
        dtype2 = CategoricalDtype()
        assert dtype == dtype2
        assert dtype2 == dtype
        assert hash(dtype) == hash(dtype2)

    def test_equality(self):
        assert is_dtype_equal(self.dtype, 'category')
        assert is_dtype_equal(self.dtype, CategoricalDtype())
        assert not is_dtype_equal(self.dtype, 'foo')

    def test_construction_from_string(self):
        result = CategoricalDtype.construct_from_string('category')
        assert is_dtype_equal(self.dtype, result)
        pytest.raises(
            TypeError, lambda: CategoricalDtype.construct_from_string('foo'))

    def test_constructor_invalid(self):
        with tm.assert_raises_regex(TypeError,
                                    "CategoricalIndex.* must be called"):
            CategoricalDtype("category")

    def test_is_dtype(self):
        assert CategoricalDtype.is_dtype(self.dtype)
        assert CategoricalDtype.is_dtype('category')
        assert CategoricalDtype.is_dtype(CategoricalDtype())
        assert not CategoricalDtype.is_dtype('foo')
        assert not CategoricalDtype.is_dtype(np.float64)

    def test_basic(self):

        assert is_categorical_dtype(self.dtype)

        factor = Categorical(['a', 'b', 'b', 'a', 'a', 'c', 'c', 'c'])

        s = Series(factor, name='A')

        # dtypes
        assert is_categorical_dtype(s.dtype)
        assert is_categorical_dtype(s)
        assert not is_categorical_dtype(np.dtype('float64'))

        assert is_categorical(s.dtype)
        assert is_categorical(s)
        assert not is_categorical(np.dtype('float64'))
        assert not is_categorical(1.0)

    def test_tuple_categories(self):
        categories = [(1, 'a'), (2, 'b'), (3, 'c')]
        result = CategoricalDtype(categories)
        assert all(result.categories == categories)

    @pytest.mark.parametrize("categories, expected", [
        ([True, False], True),
        ([True, False, None], True),
        ([True, False, "a", "b'"], False),
        ([0, 1], False),
    ])
    def test_is_boolean(self, categories, expected):
        cat = Categorical(categories)
        assert cat.dtype._is_boolean is expected
        assert is_bool_dtype(cat) is expected
        assert is_bool_dtype(cat.dtype) is expected


class TestDatetimeTZDtype(Base):

    def create(self):
        return DatetimeTZDtype('ns', 'US/Eastern')

    def test_hash_vs_equality(self):
        # make sure that we satisfy is semantics
        dtype = self.dtype
        dtype2 = DatetimeTZDtype('ns', 'US/Eastern')
        dtype3 = DatetimeTZDtype(dtype2)
        assert dtype == dtype2
        assert dtype2 == dtype
        assert dtype3 == dtype
        assert dtype is dtype2
        assert dtype2 is dtype
        assert dtype3 is dtype
        assert hash(dtype) == hash(dtype2)
        assert hash(dtype) == hash(dtype3)

    def test_construction(self):
        pytest.raises(ValueError,
                      lambda: DatetimeTZDtype('ms', 'US/Eastern'))

    def test_subclass(self):
        a = DatetimeTZDtype('datetime64[ns, US/Eastern]')
        b = DatetimeTZDtype('datetime64[ns, CET]')

        assert issubclass(type(a), type(a))
        assert issubclass(type(a), type(b))

    def test_coerce_to_dtype(self):
        assert (_coerce_to_dtype('datetime64[ns, US/Eastern]') ==
                DatetimeTZDtype('ns', 'US/Eastern'))
        assert (_coerce_to_dtype('datetime64[ns, Asia/Tokyo]') ==
                DatetimeTZDtype('ns', 'Asia/Tokyo'))

    def test_compat(self):
        assert is_datetime64tz_dtype(self.dtype)
        assert is_datetime64tz_dtype('datetime64[ns, US/Eastern]')
        assert is_datetime64_any_dtype(self.dtype)
        assert is_datetime64_any_dtype('datetime64[ns, US/Eastern]')
        assert is_datetime64_ns_dtype(self.dtype)
        assert is_datetime64_ns_dtype('datetime64[ns, US/Eastern]')
        assert not is_datetime64_dtype(self.dtype)
        assert not is_datetime64_dtype('datetime64[ns, US/Eastern]')

    def test_construction_from_string(self):
        result = DatetimeTZDtype('datetime64[ns, US/Eastern]')
        assert is_dtype_equal(self.dtype, result)
        result = DatetimeTZDtype.construct_from_string(
            'datetime64[ns, US/Eastern]')
        assert is_dtype_equal(self.dtype, result)
        pytest.raises(TypeError,
                      lambda: DatetimeTZDtype.construct_from_string('foo'))

    def test_is_dtype(self):
        assert not DatetimeTZDtype.is_dtype(None)
        assert DatetimeTZDtype.is_dtype(self.dtype)
        assert DatetimeTZDtype.is_dtype('datetime64[ns, US/Eastern]')
        assert not DatetimeTZDtype.is_dtype('foo')
        assert DatetimeTZDtype.is_dtype(DatetimeTZDtype('ns', 'US/Pacific'))
        assert not DatetimeTZDtype.is_dtype(np.float64)

    def test_equality(self):
        assert is_dtype_equal(self.dtype, 'datetime64[ns, US/Eastern]')
        assert is_dtype_equal(self.dtype, DatetimeTZDtype('ns', 'US/Eastern'))
        assert not is_dtype_equal(self.dtype, 'foo')
        assert not is_dtype_equal(self.dtype, DatetimeTZDtype('ns', 'CET'))
        assert not is_dtype_equal(DatetimeTZDtype('ns', 'US/Eastern'),
                                  DatetimeTZDtype('ns', 'US/Pacific'))

        # numpy compat
        assert is_dtype_equal(np.dtype("M8[ns]"), "datetime64[ns]")

    def test_basic(self):

        assert is_datetime64tz_dtype(self.dtype)

        dr = date_range('20130101', periods=3, tz='US/Eastern')
        s = Series(dr, name='A')

        # dtypes
        assert is_datetime64tz_dtype(s.dtype)
        assert is_datetime64tz_dtype(s)
        assert not is_datetime64tz_dtype(np.dtype('float64'))
        assert not is_datetime64tz_dtype(1.0)

        assert is_datetimetz(s)
        assert is_datetimetz(s.dtype)
        assert not is_datetimetz(np.dtype('float64'))
        assert not is_datetimetz(1.0)

    def test_dst(self):

        dr1 = date_range('2013-01-01', periods=3, tz='US/Eastern')
        s1 = Series(dr1, name='A')
        assert is_datetimetz(s1)

        dr2 = date_range('2013-08-01', periods=3, tz='US/Eastern')
        s2 = Series(dr2, name='A')
        assert is_datetimetz(s2)
        assert s1.dtype == s2.dtype

    @pytest.mark.parametrize('tz', ['UTC', 'US/Eastern'])
    @pytest.mark.parametrize('constructor', ['M8', 'datetime64'])
    def test_parser(self, tz, constructor):
        # pr #11245
        dtz_str = '{con}[ns, {tz}]'.format(con=constructor, tz=tz)
        result = DatetimeTZDtype(dtz_str)
        expected = DatetimeTZDtype('ns', tz)
        assert result == expected

    def test_empty(self):
        dt = DatetimeTZDtype()
        with pytest.raises(AttributeError):
            str(dt)


class TestPeriodDtype(Base):

    def create(self):
        return PeriodDtype('D')

    def test_hash_vs_equality(self):
        # make sure that we satisfy is semantics
        dtype = self.dtype
        dtype2 = PeriodDtype('D')
        dtype3 = PeriodDtype(dtype2)
        assert dtype == dtype2
        assert dtype2 == dtype
        assert dtype3 == dtype
        assert dtype is dtype2
        assert dtype2 is dtype
        assert dtype3 is dtype
        assert hash(dtype) == hash(dtype2)
        assert hash(dtype) == hash(dtype3)

    def test_construction(self):
        with pytest.raises(ValueError):
            PeriodDtype('xx')

        for s in ['period[D]', 'Period[D]', 'D']:
            dt = PeriodDtype(s)
            assert dt.freq == pd.tseries.offsets.Day()
            assert is_period_dtype(dt)

        for s in ['period[3D]', 'Period[3D]', '3D']:
            dt = PeriodDtype(s)
            assert dt.freq == pd.tseries.offsets.Day(3)
            assert is_period_dtype(dt)

        for s in ['period[26H]', 'Period[26H]', '26H',
                  'period[1D2H]', 'Period[1D2H]', '1D2H']:
            dt = PeriodDtype(s)
            assert dt.freq == pd.tseries.offsets.Hour(26)
            assert is_period_dtype(dt)

    def test_subclass(self):
        a = PeriodDtype('period[D]')
        b = PeriodDtype('period[3D]')

        assert issubclass(type(a), type(a))
        assert issubclass(type(a), type(b))

    def test_identity(self):
        assert PeriodDtype('period[D]') == PeriodDtype('period[D]')
        assert PeriodDtype('period[D]') is PeriodDtype('period[D]')

        assert PeriodDtype('period[3D]') == PeriodDtype('period[3D]')
        assert PeriodDtype('period[3D]') is PeriodDtype('period[3D]')

        assert PeriodDtype('period[1S1U]') == PeriodDtype('period[1000001U]')
        assert PeriodDtype('period[1S1U]') is PeriodDtype('period[1000001U]')

    def test_coerce_to_dtype(self):
        assert _coerce_to_dtype('period[D]') == PeriodDtype('period[D]')
        assert _coerce_to_dtype('period[3M]') == PeriodDtype('period[3M]')

    def test_compat(self):
        assert not is_datetime64_ns_dtype(self.dtype)
        assert not is_datetime64_ns_dtype('period[D]')
        assert not is_datetime64_dtype(self.dtype)
        assert not is_datetime64_dtype('period[D]')

    def test_construction_from_string(self):
        result = PeriodDtype('period[D]')
        assert is_dtype_equal(self.dtype, result)
        result = PeriodDtype.construct_from_string('period[D]')
        assert is_dtype_equal(self.dtype, result)
        with pytest.raises(TypeError):
            PeriodDtype.construct_from_string('foo')
        with pytest.raises(TypeError):
            PeriodDtype.construct_from_string('period[foo]')
        with pytest.raises(TypeError):
            PeriodDtype.construct_from_string('foo[D]')

        with pytest.raises(TypeError):
            PeriodDtype.construct_from_string('datetime64[ns]')
        with pytest.raises(TypeError):
            PeriodDtype.construct_from_string('datetime64[ns, US/Eastern]')

    def test_is_dtype(self):
        assert PeriodDtype.is_dtype(self.dtype)
        assert PeriodDtype.is_dtype('period[D]')
        assert PeriodDtype.is_dtype('period[3D]')
        assert PeriodDtype.is_dtype(PeriodDtype('3D'))
        assert PeriodDtype.is_dtype('period[U]')
        assert PeriodDtype.is_dtype('period[S]')
        assert PeriodDtype.is_dtype(PeriodDtype('U'))
        assert PeriodDtype.is_dtype(PeriodDtype('S'))

        assert not PeriodDtype.is_dtype('D')
        assert not PeriodDtype.is_dtype('3D')
        assert not PeriodDtype.is_dtype('U')
        assert not PeriodDtype.is_dtype('S')
        assert not PeriodDtype.is_dtype('foo')
        assert not PeriodDtype.is_dtype(np.object_)
        assert not PeriodDtype.is_dtype(np.int64)
        assert not PeriodDtype.is_dtype(np.float64)

    def test_equality(self):
        assert is_dtype_equal(self.dtype, 'period[D]')
        assert is_dtype_equal(self.dtype, PeriodDtype('D'))
        assert is_dtype_equal(self.dtype, PeriodDtype('D'))
        assert is_dtype_equal(PeriodDtype('D'), PeriodDtype('D'))

        assert not is_dtype_equal(self.dtype, 'D')
        assert not is_dtype_equal(PeriodDtype('D'), PeriodDtype('2D'))

    def test_basic(self):
        assert is_period_dtype(self.dtype)

        pidx = pd.period_range('2013-01-01 09:00', periods=5, freq='H')

        assert is_period_dtype(pidx.dtype)
        assert is_period_dtype(pidx)
        assert is_period(pidx)

        s = Series(pidx, name='A')
        # dtypes
        # series results in object dtype currently,
        # is_period checks period_arraylike
        assert not is_period_dtype(s.dtype)
        assert not is_period_dtype(s)
        assert is_period(s)

        assert not is_period_dtype(np.dtype('float64'))
        assert not is_period_dtype(1.0)
        assert not is_period(np.dtype('float64'))
        assert not is_period(1.0)

    def test_empty(self):
        dt = PeriodDtype()
        with pytest.raises(AttributeError):
            str(dt)

    def test_not_string(self):
        # though PeriodDtype has object kind, it cannot be string
        assert not is_string_dtype(PeriodDtype('D'))


class TestIntervalDtype(Base):

    def create(self):
        return IntervalDtype('int64')

    def test_hash_vs_equality(self):
        # make sure that we satisfy is semantics
        dtype = self.dtype
        dtype2 = IntervalDtype('int64')
        dtype3 = IntervalDtype(dtype2)
        assert dtype == dtype2
        assert dtype2 == dtype
        assert dtype3 == dtype
        assert dtype is dtype2
        assert dtype2 is dtype3
        assert dtype3 is dtype
        assert hash(dtype) == hash(dtype2)
        assert hash(dtype) == hash(dtype3)

        dtype1 = IntervalDtype('interval')
        dtype2 = IntervalDtype(dtype1)
        dtype3 = IntervalDtype('interval')
        assert dtype2 == dtype1
        assert dtype2 == dtype2
        assert dtype2 == dtype3
        assert dtype2 is dtype1
        assert dtype2 is dtype2
        assert dtype2 is dtype3
        assert hash(dtype2) == hash(dtype1)
        assert hash(dtype2) == hash(dtype2)
        assert hash(dtype2) == hash(dtype3)

    @pytest.mark.parametrize('subtype', [
        'interval[int64]', 'Interval[int64]', 'int64', np.dtype('int64')])
    def test_construction(self, subtype):
        i = IntervalDtype(subtype)
        assert i.subtype == np.dtype('int64')
        assert is_interval_dtype(i)

    @pytest.mark.parametrize('subtype', [None, 'interval', 'Interval'])
    def test_construction_generic(self, subtype):
        # generic
        i = IntervalDtype(subtype)
        assert i.subtype is None
        assert is_interval_dtype(i)

    @pytest.mark.parametrize('subtype', [
        CategoricalDtype(list('abc'), False),
        CategoricalDtype(list('wxyz'), True),
        object, str, '<U10', 'interval[category]', 'interval[object]'])
    def test_construction_not_supported(self, subtype):
        # GH 19016
        msg = ('category, object, and string subtypes are not supported '
               'for IntervalDtype')
        with tm.assert_raises_regex(TypeError, msg):
            IntervalDtype(subtype)

    def test_construction_errors(self):
        msg = 'could not construct IntervalDtype'
        with tm.assert_raises_regex(TypeError, msg):
            IntervalDtype('xx')

    def test_construction_from_string(self):
        result = IntervalDtype('interval[int64]')
        assert is_dtype_equal(self.dtype, result)
        result = IntervalDtype.construct_from_string('interval[int64]')
        assert is_dtype_equal(self.dtype, result)

    @pytest.mark.parametrize('string', [
        'foo', 'foo[int64]', 0, 3.14, ('a', 'b'), None])
    def test_construction_from_string_errors(self, string):
        # these are invalid entirely
        msg = 'a string needs to be passed, got type'

        with tm.assert_raises_regex(TypeError, msg):
            IntervalDtype.construct_from_string(string)

    @pytest.mark.parametrize('string', [
        'interval[foo]'])
    def test_construction_from_string_error_subtype(self, string):
        # this is an invalid subtype
        msg = 'could not construct IntervalDtype'

        with tm.assert_raises_regex(TypeError, msg):
            IntervalDtype.construct_from_string(string)

    def test_subclass(self):
        a = IntervalDtype('interval[int64]')
        b = IntervalDtype('interval[int64]')

        assert issubclass(type(a), type(a))
        assert issubclass(type(a), type(b))

    def test_is_dtype(self):
        assert IntervalDtype.is_dtype(self.dtype)
        assert IntervalDtype.is_dtype('interval')
        assert IntervalDtype.is_dtype(IntervalDtype('float64'))
        assert IntervalDtype.is_dtype(IntervalDtype('int64'))
        assert IntervalDtype.is_dtype(IntervalDtype(np.int64))

        assert not IntervalDtype.is_dtype('D')
        assert not IntervalDtype.is_dtype('3D')
        assert not IntervalDtype.is_dtype('U')
        assert not IntervalDtype.is_dtype('S')
        assert not IntervalDtype.is_dtype('foo')
        assert not IntervalDtype.is_dtype(np.object_)
        assert not IntervalDtype.is_dtype(np.int64)
        assert not IntervalDtype.is_dtype(np.float64)

    def test_coerce_to_dtype(self):
        assert (_coerce_to_dtype('interval[int64]') ==
                IntervalDtype('interval[int64]'))

    def test_equality(self):
        assert is_dtype_equal(self.dtype, 'interval[int64]')
        assert is_dtype_equal(self.dtype, IntervalDtype('int64'))
        assert is_dtype_equal(IntervalDtype('int64'), IntervalDtype('int64'))

        assert not is_dtype_equal(self.dtype, 'int64')
        assert not is_dtype_equal(IntervalDtype('int64'),
                                  IntervalDtype('float64'))

        # invalid subtype comparisons do not raise when directly compared
        dtype1 = IntervalDtype('float64')
        dtype2 = IntervalDtype('datetime64[ns, US/Eastern]')
        assert dtype1 != dtype2
        assert dtype2 != dtype1

    @pytest.mark.parametrize('subtype', [
        None, 'interval', 'Interval', 'int64', 'uint64', 'float64',
        'complex128', 'datetime64', 'timedelta64', PeriodDtype('Q')])
    def test_equality_generic(self, subtype):
        # GH 18980
        dtype = IntervalDtype(subtype)
        assert is_dtype_equal(dtype, 'interval')
        assert is_dtype_equal(dtype, IntervalDtype())

    @pytest.mark.parametrize('subtype', [
        'int64', 'uint64', 'float64', 'complex128', 'datetime64',
        'timedelta64', PeriodDtype('Q')])
    def test_name_repr(self, subtype):
        # GH 18980
        dtype = IntervalDtype(subtype)
        expected = 'interval[{subtype}]'.format(subtype=subtype)
        assert str(dtype) == expected
        assert dtype.name == 'interval'

    @pytest.mark.parametrize('subtype', [None, 'interval', 'Interval'])
    def test_name_repr_generic(self, subtype):
        # GH 18980
        dtype = IntervalDtype(subtype)
        assert str(dtype) == 'interval'
        assert dtype.name == 'interval'

    def test_basic(self):
        assert is_interval_dtype(self.dtype)

        ii = IntervalIndex.from_breaks(range(3))

        assert is_interval_dtype(ii.dtype)
        assert is_interval_dtype(ii)

        s = Series(ii, name='A')

        assert is_interval_dtype(s.dtype)
        assert is_interval_dtype(s)

    def test_basic_dtype(self):
        assert is_interval_dtype('interval[int64]')
        assert is_interval_dtype(IntervalIndex.from_tuples([(0, 1)]))
        assert is_interval_dtype(IntervalIndex.from_breaks(np.arange(4)))
        assert is_interval_dtype(IntervalIndex.from_breaks(
            date_range('20130101', periods=3)))
        assert not is_interval_dtype('U')
        assert not is_interval_dtype('S')
        assert not is_interval_dtype('foo')
        assert not is_interval_dtype(np.object_)
        assert not is_interval_dtype(np.int64)
        assert not is_interval_dtype(np.float64)

    def test_caching(self):
        IntervalDtype.reset_cache()
        dtype = IntervalDtype("int64")
        assert len(IntervalDtype._cache) == 1

        IntervalDtype("interval")
        assert len(IntervalDtype._cache) == 2

        IntervalDtype.reset_cache()
        tm.round_trip_pickle(dtype)
        assert len(IntervalDtype._cache) == 0


class TestCategoricalDtypeParametrized(object):

    @pytest.mark.parametrize('categories', [
        list('abcd'),
        np.arange(1000),
        ['a', 'b', 10, 2, 1.3, True],
        [True, False],
        pd.date_range('2017', periods=4)])
    def test_basic(self, categories, ordered):
        c1 = CategoricalDtype(categories, ordered=ordered)
        tm.assert_index_equal(c1.categories, pd.Index(categories))
        assert c1.ordered is ordered

    def test_order_matters(self):
        categories = ['a', 'b']
        c1 = CategoricalDtype(categories, ordered=True)
        c2 = CategoricalDtype(categories, ordered=False)
        c3 = CategoricalDtype(categories, ordered=None)
        assert c1 is not c2
        assert c1 is not c3

    @pytest.mark.parametrize('ordered', [False, None])
    def test_unordered_same(self, ordered):
        c1 = CategoricalDtype(['a', 'b'], ordered=ordered)
        c2 = CategoricalDtype(['b', 'a'], ordered=ordered)
        assert hash(c1) == hash(c2)

    def test_categories(self):
        result = CategoricalDtype(['a', 'b', 'c'])
        tm.assert_index_equal(result.categories, pd.Index(['a', 'b', 'c']))
        assert result.ordered is None

    def test_equal_but_different(self, ordered):
        c1 = CategoricalDtype([1, 2, 3])
        c2 = CategoricalDtype([1., 2., 3.])
        assert c1 is not c2
        assert c1 != c2

    @pytest.mark.parametrize('v1, v2', [
        ([1, 2, 3], [1, 2, 3]),
        ([1, 2, 3], [3, 2, 1]),
    ])
    def test_order_hashes_different(self, v1, v2):
        c1 = CategoricalDtype(v1, ordered=False)
        c2 = CategoricalDtype(v2, ordered=True)
        c3 = CategoricalDtype(v1, ordered=None)
        assert c1 is not c2
        assert c1 is not c3

    def test_nan_invalid(self):
        with pytest.raises(ValueError):
            CategoricalDtype([1, 2, np.nan])

    def test_non_unique_invalid(self):
        with pytest.raises(ValueError):
            CategoricalDtype([1, 2, 1])

    def test_same_categories_different_order(self):
        c1 = CategoricalDtype(['a', 'b'], ordered=True)
        c2 = CategoricalDtype(['b', 'a'], ordered=True)
        assert c1 is not c2

    @pytest.mark.parametrize('ordered1', [True, False, None])
    @pytest.mark.parametrize('ordered2', [True, False, None])
    def test_categorical_equality(self, ordered1, ordered2):
        # same categories, same order
        # any combination of None/False are equal
        # True/True is the only combination with True that are equal
        c1 = CategoricalDtype(list('abc'), ordered1)
        c2 = CategoricalDtype(list('abc'), ordered2)
        result = c1 == c2
        expected = bool(ordered1) is bool(ordered2)
        assert result is expected

        # same categories, different order
        # any combination of None/False are equal (order doesn't matter)
        # any combination with True are not equal (different order of cats)
        c1 = CategoricalDtype(list('abc'), ordered1)
        c2 = CategoricalDtype(list('cab'), ordered2)
        result = c1 == c2
        expected = (bool(ordered1) is False) and (bool(ordered2) is False)
        assert result is expected

        # different categories
        c2 = CategoricalDtype([1, 2, 3], ordered2)
        assert c1 != c2

        # none categories
        c1 = CategoricalDtype(list('abc'), ordered1)
        c2 = CategoricalDtype(None, ordered2)
        c3 = CategoricalDtype(None, ordered1)
        assert c1 == c2
        assert c2 == c1
        assert c2 == c3

    @pytest.mark.parametrize('categories', [list('abc'), None])
    @pytest.mark.parametrize('other', ['category', 'not a category'])
    def test_categorical_equality_strings(self, categories, ordered, other):
        c1 = CategoricalDtype(categories, ordered)
        result = c1 == other
        expected = other == 'category'
        assert result is expected

    def test_invalid_raises(self):
        with tm.assert_raises_regex(TypeError, 'ordered'):
            CategoricalDtype(['a', 'b'], ordered='foo')

        with tm.assert_raises_regex(TypeError, 'collection'):
            CategoricalDtype('category')

    def test_mixed(self):
        a = CategoricalDtype(['a', 'b', 1, 2])
        b = CategoricalDtype(['a', 'b', '1', '2'])
        assert hash(a) != hash(b)

    def test_from_categorical_dtype_identity(self):
        c1 = Categorical([1, 2], categories=[1, 2, 3], ordered=True)
        # Identity test for no changes
        c2 = CategoricalDtype._from_categorical_dtype(c1)
        assert c2 is c1

    def test_from_categorical_dtype_categories(self):
        c1 = Categorical([1, 2], categories=[1, 2, 3], ordered=True)
        # override categories
        result = CategoricalDtype._from_categorical_dtype(
            c1, categories=[2, 3])
        assert result == CategoricalDtype([2, 3], ordered=True)

    def test_from_categorical_dtype_ordered(self):
        c1 = Categorical([1, 2], categories=[1, 2, 3], ordered=True)
        # override ordered
        result = CategoricalDtype._from_categorical_dtype(
            c1, ordered=False)
        assert result == CategoricalDtype([1, 2, 3], ordered=False)

    def test_from_categorical_dtype_both(self):
        c1 = Categorical([1, 2], categories=[1, 2, 3], ordered=True)
        # override ordered
        result = CategoricalDtype._from_categorical_dtype(
            c1, categories=[1, 2], ordered=False)
        assert result == CategoricalDtype([1, 2], ordered=False)

    def test_str_vs_repr(self, ordered):
        c1 = CategoricalDtype(['a', 'b'], ordered=ordered)
        assert str(c1) == 'category'
        # Py2 will have unicode prefixes
        pat = r"CategoricalDtype\(categories=\[.*\], ordered={ordered}\)"
        assert re.match(pat.format(ordered=ordered), repr(c1))

    def test_categorical_categories(self):
        # GH17884
        c1 = CategoricalDtype(Categorical(['a', 'b']))
        tm.assert_index_equal(c1.categories, pd.Index(['a', 'b']))
        c1 = CategoricalDtype(CategoricalIndex(['a', 'b']))
        tm.assert_index_equal(c1.categories, pd.Index(['a', 'b']))

    @pytest.mark.parametrize('new_categories', [
        list('abc'), list('cba'), list('wxyz'), None])
    @pytest.mark.parametrize('new_ordered', [True, False, None])
    def test_update_dtype(self, ordered, new_categories, new_ordered):
        dtype = CategoricalDtype(list('abc'), ordered)
        new_dtype = CategoricalDtype(new_categories, new_ordered)

        expected_categories = new_dtype.categories
        if expected_categories is None:
            expected_categories = dtype.categories

        expected_ordered = new_dtype.ordered
        if expected_ordered is None:
            expected_ordered = dtype.ordered

        result = dtype.update_dtype(new_dtype)
        tm.assert_index_equal(result.categories, expected_categories)
        assert result.ordered is expected_ordered

    def test_update_dtype_string(self, ordered):
        dtype = CategoricalDtype(list('abc'), ordered)
        expected_categories = dtype.categories
        expected_ordered = dtype.ordered
        result = dtype.update_dtype('category')
        tm.assert_index_equal(result.categories, expected_categories)
        assert result.ordered is expected_ordered

    @pytest.mark.parametrize('bad_dtype', [
        'foo', object, np.int64, PeriodDtype('Q')])
    def test_update_dtype_errors(self, bad_dtype):
        dtype = CategoricalDtype(list('abc'), False)
        msg = 'a CategoricalDtype must be passed to perform an update, '
        with tm.assert_raises_regex(ValueError, msg):
            dtype.update_dtype(bad_dtype)


@pytest.mark.parametrize(
    'dtype',
    [CategoricalDtype, IntervalDtype])
def test_registry(dtype):
    assert dtype in registry.dtypes


@pytest.mark.parametrize('dtype', [DatetimeTZDtype, PeriodDtype])
def test_pandas_registry(dtype):
    assert dtype not in registry.dtypes
    assert dtype in _pandas_registry.dtypes


@pytest.mark.parametrize(
    'dtype, expected',
    [('int64', None),
     ('interval', IntervalDtype()),
     ('interval[int64]', IntervalDtype()),
     ('interval[datetime64[ns]]', IntervalDtype('datetime64[ns]')),
     ('category', CategoricalDtype())])
def test_registry_find(dtype, expected):
    assert registry.find(dtype) == expected


@pytest.mark.parametrize(
    'dtype, expected',
    [('period[D]', PeriodDtype('D')),
     ('datetime64[ns, US/Eastern]', DatetimeTZDtype('ns', 'US/Eastern'))])
def test_pandas_registry_find(dtype, expected):
    assert _pandas_registry.find(dtype) == expected


<<<<<<< HEAD
@pytest.mark.parametrize('dtype, expected', [
    (str, False),
    (int, False),
    (bool, True),
    (np.bool, True),
    (np.array(['a', 'b']), False),
    (pd.Series([1, 2]), False),
    (np.array([True, False]), True),
    (pd.Series([True, False]), True),
    (pd.SparseSeries([True, False]), True),
    (pd.SparseArray([True, False]), True),
    (SparseDtype(bool), True)
])
def test_is_bool_dtype(dtype, expected):
    result = is_bool_dtype(dtype)
    assert result is expected
=======
@pytest.mark.parametrize("check", [
    is_categorical_dtype,
    is_datetime64tz_dtype,
    is_period_dtype,
    is_datetime64_ns_dtype,
    is_datetime64_dtype,
    is_interval_dtype,
    is_datetime64_any_dtype,
    is_string_dtype,
    is_bool_dtype,
])
def test_is_dtype_no_warning(check):
    data = pd.DataFrame({"A": [1, 2]})
    with tm.assert_produces_warning(None):
        check(data)

    with tm.assert_produces_warning(None):
        check(data["A"])
>>>>>>> d430195f
<|MERGE_RESOLUTION|>--- conflicted
+++ resolved
@@ -820,7 +820,6 @@
     assert _pandas_registry.find(dtype) == expected
 
 
-<<<<<<< HEAD
 @pytest.mark.parametrize('dtype, expected', [
     (str, False),
     (int, False),
@@ -837,7 +836,8 @@
 def test_is_bool_dtype(dtype, expected):
     result = is_bool_dtype(dtype)
     assert result is expected
-=======
+
+
 @pytest.mark.parametrize("check", [
     is_categorical_dtype,
     is_datetime64tz_dtype,
@@ -855,5 +855,4 @@
         check(data)
 
     with tm.assert_produces_warning(None):
-        check(data["A"])
->>>>>>> d430195f
+        check(data["A"])