--- conflicted
+++ resolved
@@ -1,12 +1,8 @@
 # -*- coding: utf-8 -*-
 
 from datetime import datetime
-<<<<<<< HEAD
 from decimal import Decimal
-from warnings import catch_warnings, simplefilter
-=======
 from warnings import catch_warnings, filterwarnings, simplefilter
->>>>>>> d106e997
 
 import numpy as np
 import pytest
