--- conflicted
+++ resolved
@@ -3159,20 +3159,9 @@
     def test_method_on_bytes(self):
         lhs = Series(np.array(list('abc'), 'S1').astype(object))
         rhs = Series(np.array(list('def'), 'S1').astype(object))
-<<<<<<< HEAD
-        if compat.PY3:
-            with pytest.raises(TypeError,
-                               match="Cannot use .str.cat with values of.*"):
-                lhs.str.cat(rhs)
-        else:
-            result = lhs.str.cat(rhs)
-            expected = Series(np.array(
-                ['ad', 'be', 'cf'], 'S2').astype(object))
-            tm.assert_series_equal(result, expected)
-=======
-        with pytest.raises(TypeError, match="can't concat str to bytes"):
+        with pytest.raises(TypeError,
+                           match="Cannot use .str.cat with values of.*"):
             lhs.str.cat(rhs)
->>>>>>> 95c78d65
 
     def test_casefold(self):
         # GH25405
