import collections
from datetime import timedelta

import numpy as np
import pytest

import pandas as pd
from pandas import (
    DatetimeIndex,
    Index,
    Interval,
    IntervalIndex,
    MultiIndex,
    Series,
    Timedelta,
    TimedeltaIndex,
    Timestamp,
    array,
)
import pandas._testing as tm
from pandas.tests.base.common import allow_na_ops


@pytest.mark.filterwarnings(r"ignore:PeriodDtype\[B\] is deprecated:FutureWarning")
def test_value_counts(index_or_series_obj):
    obj = index_or_series_obj
    obj = np.repeat(obj, range(1, len(obj) + 1))
    result = obj.value_counts()

    counter = collections.Counter(obj)
    expected = Series(dict(counter.most_common()), dtype=np.int64, name="count")

    if obj.dtype != np.float16:
        expected.index = expected.index.astype(obj.dtype)
    else:
        with pytest.raises(NotImplementedError, match="float16 indexes are not "):
            expected.index.astype(obj.dtype)
        return
    if isinstance(expected.index, MultiIndex):
        expected.index.names = obj.names
    else:
        expected.index.name = obj.name

    if not isinstance(result.dtype, np.dtype):
        if getattr(obj.dtype, "storage", "") == "pyarrow":
            expected = expected.astype("int64[pyarrow]")
        else:
            # i.e IntegerDtype
            expected = expected.astype("Int64")

    tm.assert_series_equal(result, expected)


@pytest.mark.parametrize("null_obj", [np.nan, None])
@pytest.mark.filterwarnings(r"ignore:PeriodDtype\[B\] is deprecated:FutureWarning")
def test_value_counts_null(null_obj, index_or_series_obj):
    orig = index_or_series_obj

    if not allow_na_ops(orig):
        pytest.skip("type doesn't allow for NA operations")
    elif len(orig) < 1:
        pytest.skip("Test doesn't make sense on empty data")
    elif isinstance(orig, MultiIndex):
        pytest.skip(f"MultiIndex can't hold '{null_obj}'")

    obj = orig.copy(deep=True)
    values = obj._values
    values[0:2] = null_obj

    klass = type(obj)
    repeated_values = np.repeat(values, range(1, len(values) + 1))
    obj = klass(repeated_values, dtype=obj.dtype)

    # because np.nan == np.nan is False, but None == None is True
    # np.nan would be duplicated, whereas None wouldn't
    counter = collections.Counter(obj.dropna())
    expected = Series(dict(counter.most_common()), dtype=np.int64, name="count")

    if obj.dtype != np.float16:
        expected.index = expected.index.astype(obj.dtype)
    else:
        with pytest.raises(NotImplementedError, match="float16 indexes are not "):
            expected.index.astype(obj.dtype)
        return
    expected.index.name = obj.name

    result = obj.value_counts()

    if not isinstance(result.dtype, np.dtype):
        if getattr(obj.dtype, "storage", "") == "pyarrow":
            expected = expected.astype("int64[pyarrow]")
        else:
            # i.e IntegerDtype
            expected = expected.astype("Int64")
    tm.assert_series_equal(result, expected)

    expected[null_obj] = 3

    result = obj.value_counts(dropna=False)
    expected = expected.sort_index()
    result = result.sort_index()
    tm.assert_series_equal(result, expected)


def test_value_counts_inferred(index_or_series, using_infer_string):
    klass = index_or_series
    s_values = ["a", "b", "b", "b", "b", "c", "d", "d", "a", "a"]
    s = klass(s_values)
    expected = Series([4, 3, 2, 1], index=["b", "a", "d", "c"], name="count")
    tm.assert_series_equal(s.value_counts(), expected)

    if isinstance(s, Index):
        exp = Index(np.unique(np.array(s_values, dtype=np.object_)))
        tm.assert_index_equal(s.unique(), exp)
    else:
        exp = np.unique(np.array(s_values, dtype=np.object_))
        if using_infer_string:
            exp = array(exp, dtype="str")
        tm.assert_equal(s.unique(), exp)

    assert s.nunique() == 4
    # don't sort, have to sort after the fact as not sorting is
    # platform-dep
    hist = s.value_counts(sort=False).sort_values()
    expected = Series([3, 1, 4, 2], index=list("acbd"), name="count").sort_values()
    tm.assert_series_equal(hist, expected)

    # sort ascending
    hist = s.value_counts(ascending=True)
    expected = Series([1, 2, 3, 4], index=list("cdab"), name="count")
    tm.assert_series_equal(hist, expected)

    # relative histogram.
    hist = s.value_counts(normalize=True)
    expected = Series(
        [0.4, 0.3, 0.2, 0.1], index=["b", "a", "d", "c"], name="proportion"
    )
    tm.assert_series_equal(hist, expected)


def test_value_counts_bins(index_or_series, using_infer_string):
    klass = index_or_series
    s_values = ["a", "b", "b", "b", "b", "c", "d", "d", "a", "a"]
    s = klass(s_values)

    # bins
    msg = "bins argument only works with numeric data"
    with pytest.raises(TypeError, match=msg):
        s.value_counts(bins=1)

    s1 = Series([1, 1, 2, 3])
    res1 = s1.value_counts(bins=1)
    exp1 = Series({Interval(0.997, 3.0): 4}, name="count")
    tm.assert_series_equal(res1, exp1)
    res1n = s1.value_counts(bins=1, normalize=True)
    exp1n = Series({Interval(0.997, 3.0): 1.0}, name="proportion")
    tm.assert_series_equal(res1n, exp1n)

    if isinstance(s1, Index):
        tm.assert_index_equal(s1.unique(), Index([1, 2, 3]))
    else:
        exp = np.array([1, 2, 3], dtype=np.int64)
        tm.assert_numpy_array_equal(s1.unique(), exp)

    assert s1.nunique() == 3

    # these return the same
    res4 = s1.value_counts(bins=4, dropna=True)
    intervals = IntervalIndex.from_breaks([0.997, 1.5, 2.0, 2.5, 3.0])
    exp4 = Series([2, 1, 1, 0], index=intervals.take([0, 1, 3, 2]), name="count")
    tm.assert_series_equal(res4, exp4)

    res4 = s1.value_counts(bins=4, dropna=False)
    intervals = IntervalIndex.from_breaks([0.997, 1.5, 2.0, 2.5, 3.0])
    exp4 = Series([2, 1, 1, 0], index=intervals.take([0, 1, 3, 2]), name="count")
    tm.assert_series_equal(res4, exp4)

    res4n = s1.value_counts(bins=4, normalize=True)
    exp4n = Series(
        [0.5, 0.25, 0.25, 0], index=intervals.take([0, 1, 3, 2]), name="proportion"
    )
    tm.assert_series_equal(res4n, exp4n)

    # handle NA's properly
    s_values = ["a", "b", "b", "b", np.nan, np.nan, "d", "d", "a", "a", "b"]
    s = klass(s_values)
    expected = Series([4, 3, 2], index=["b", "a", "d"], name="count")
    tm.assert_series_equal(s.value_counts(), expected)

    if isinstance(s, Index):
        exp = Index(["a", "b", np.nan, "d"])
        tm.assert_index_equal(s.unique(), exp)
    else:
        exp = np.array(["a", "b", np.nan, "d"], dtype=object)
        if using_infer_string:
            exp = array(exp, dtype="str")
        tm.assert_equal(s.unique(), exp)
    assert s.nunique() == 3

    s = klass({}) if klass is dict else klass({}, dtype=object)
    expected = Series([], dtype=np.int64, name="count")
    tm.assert_series_equal(s.value_counts(), expected, check_index_type=False)
    # returned dtype differs depending on original
    if isinstance(s, Index):
        tm.assert_index_equal(s.unique(), Index([]), exact=False)
    else:
        tm.assert_numpy_array_equal(s.unique(), np.array([]), check_dtype=False)

    assert s.nunique() == 0


def test_value_counts_datetime64(index_or_series, unit):
    klass = index_or_series

    # GH 3002, datetime64[ns]
    # don't test names though
    df = pd.DataFrame(
        {
            "person_id": ["xxyyzz", "xxyyzz", "xxyyzz", "xxyyww", "foofoo", "foofoo"],
            "dt": pd.to_datetime(
                [
                    "2010-01-01",
                    "2010-01-01",
                    "2010-01-01",
                    "2009-01-01",
                    "2008-09-09",
                    "2008-09-09",
                ]
            ).as_unit(unit),
            "food": ["PIE", "GUM", "EGG", "EGG", "PIE", "GUM"],
        }
    )

    s = klass(df["dt"].copy())
    s.name = None
    idx = pd.to_datetime(
        ["2010-01-01 00:00:00", "2008-09-09 00:00:00", "2009-01-01 00:00:00"]
    ).as_unit(unit)
    expected_s = Series([3, 2, 1], index=idx, name="count")
    tm.assert_series_equal(s.value_counts(), expected_s)

    expected = array(
        np.array(
            ["2010-01-01 00:00:00", "2009-01-01 00:00:00", "2008-09-09 00:00:00"],
            dtype=f"datetime64[{unit}]",
        )
    )
    result = s.unique()
    if isinstance(s, Index):
        tm.assert_index_equal(result, DatetimeIndex(expected))
    else:
        tm.assert_extension_array_equal(result, expected)

    assert s.nunique() == 3

    # with NaT
    s = df["dt"].copy()
    s = klass(list(s.values) + [pd.NaT] * 4)
    if klass is Series:
        s = s.dt.as_unit(unit)
    else:
        s = s.as_unit(unit)

    result = s.value_counts()
    assert result.index.dtype == f"datetime64[{unit}]"
    tm.assert_series_equal(result, expected_s)

    result = s.value_counts(dropna=False)
    expected_s = pd.concat(
        [
            Series([4], index=DatetimeIndex([pd.NaT]).as_unit(unit), name="count"),
            expected_s,
        ]
    )
    tm.assert_series_equal(result, expected_s)

    assert s.dtype == f"datetime64[{unit}]"
    unique = s.unique()
    assert unique.dtype == f"datetime64[{unit}]"

    # numpy_array_equal cannot compare pd.NaT
    if isinstance(s, Index):
        exp_idx = DatetimeIndex(expected.tolist() + [pd.NaT]).as_unit(unit)
        tm.assert_index_equal(unique, exp_idx)
    else:
        tm.assert_extension_array_equal(unique[:3], expected)
        assert pd.isna(unique[3])

    assert s.nunique() == 3
    assert s.nunique(dropna=False) == 4


def test_value_counts_timedelta64(index_or_series, unit):
    # timedelta64[ns]
    klass = index_or_series

    day = Timedelta(timedelta(1)).as_unit(unit)
    tdi = TimedeltaIndex([day], name="dt").as_unit(unit)

    tdvals = np.zeros(6, dtype=f"m8[{unit}]") + day
    td = klass(tdvals, name="dt")

    result = td.value_counts()
    expected_s = Series([6], index=tdi, name="count")
    tm.assert_series_equal(result, expected_s)

    expected = tdi
    result = td.unique()
    if isinstance(td, Index):
        tm.assert_index_equal(result, expected)
    else:
        tm.assert_extension_array_equal(result, expected._values)

    td2 = day + np.zeros(6, dtype=f"m8[{unit}]")
    td2 = klass(td2, name="dt")
    result2 = td2.value_counts()
    tm.assert_series_equal(result2, expected_s)


def test_value_counts_with_nan(dropna, index_or_series):
    # GH31944
    klass = index_or_series
    values = [True, pd.NA, np.nan]
    obj = klass(values)
    res = obj.value_counts(dropna=dropna)
    if dropna is True:
        expected = Series([1], index=Index([True], dtype=obj.dtype), name="count")
    else:
        expected = Series([1, 1, 1], index=[True, pd.NA, np.nan], name="count")
    tm.assert_series_equal(res, expected)


def test_value_counts_object_inference_deprecated():
    # GH#56161
    dti = pd.date_range("2016-01-01", periods=3, tz="UTC")

    idx = dti.astype(object)
    res = idx.value_counts()

    exp = dti.value_counts()
    exp.index = exp.index.astype(object)
    tm.assert_series_equal(res, exp)


@pytest.mark.parametrize(
    ("index", "expected_index"),
    [
        [
            pd.date_range("2016-01-01", periods=5, freq="D", unit="ns"),
            pd.date_range("2016-01-01", periods=5, freq="D", unit="ns"),
        ],
        [
            pd.timedelta_range(Timedelta(0), periods=5, freq="h"),
            pd.timedelta_range(Timedelta(0), periods=5, freq="h"),
        ],
        [
            DatetimeIndex(
                [Timestamp("2016-01-01") + Timedelta(days=i) for i in range(1)]
                + [Timestamp("2016-01-02")]
                + [Timestamp("2016-01-01") + Timedelta(days=i) for i in range(1, 5)]
            ),
<<<<<<< HEAD
            DatetimeIndex(pd.date_range("2016-01-01", periods=5, freq="D", unit="us")),
=======
            DatetimeIndex(pd.date_range("2016-01-01", periods=5, freq="D", unit="ns")),
>>>>>>> fb517bad
        ],
        [
            TimedeltaIndex(
                [Timedelta(hours=i) for i in range(1)]
                + [Timedelta(hours=1)]
                + [Timedelta(hours=i) for i in range(1, 5)],
            ),
            TimedeltaIndex(pd.timedelta_range(Timedelta(0), periods=5, freq="h")),
        ],
        [
            DatetimeIndex(
                [Timestamp("2016-01-01") + Timedelta(days=i) for i in range(2)]
                + [Timestamp("2016-01-01") + Timedelta(days=i) for i in range(3, 5)],
            ),
            DatetimeIndex(
                [Timestamp("2016-01-01") + Timedelta(days=i) for i in range(2)]
                + [Timestamp("2016-01-01") + Timedelta(days=i) for i in range(3, 5)],
            ),
        ],
        [
            TimedeltaIndex(
                [Timedelta(hours=i) for i in range(2)]
                + [Timedelta(hours=i) for i in range(3, 5)],
            ),
            TimedeltaIndex(
                [Timedelta(hours=i) for i in range(2)]
                + [Timedelta(hours=i) for i in range(3, 5)],
            ),
        ],
        [
            DatetimeIndex(
                [Timestamp("2016-01-01")]
                + [pd.NaT]
                + [Timestamp("2016-01-01") + Timedelta(days=i) for i in range(1, 5)],
            ),
            DatetimeIndex(
                [Timestamp("2016-01-01")]
                + [pd.NaT]
                + [Timestamp("2016-01-01") + Timedelta(days=i) for i in range(1, 5)],
            ),
        ],
        [
            TimedeltaIndex(
                [Timedelta(hours=0)]
                + [pd.NaT]
                + [Timedelta(hours=i) for i in range(1, 5)],
            ),
            TimedeltaIndex(
                [Timedelta(hours=0)]
                + [pd.NaT]
                + [Timedelta(hours=i) for i in range(1, 5)],
            ),
        ],
    ],
)
def test_value_counts_index_datetimelike(index, expected_index):
    vc = index.value_counts(sort=False, dropna=False)
    tm.assert_index_equal(vc.index, expected_index)<|MERGE_RESOLUTION|>--- conflicted
+++ resolved
@@ -359,11 +359,7 @@
                 + [Timestamp("2016-01-02")]
                 + [Timestamp("2016-01-01") + Timedelta(days=i) for i in range(1, 5)]
             ),
-<<<<<<< HEAD
             DatetimeIndex(pd.date_range("2016-01-01", periods=5, freq="D", unit="us")),
-=======
-            DatetimeIndex(pd.date_range("2016-01-01", periods=5, freq="D", unit="ns")),
->>>>>>> fb517bad
         ],
         [
             TimedeltaIndex(
@@ -371,7 +367,7 @@
                 + [Timedelta(hours=1)]
                 + [Timedelta(hours=i) for i in range(1, 5)],
             ),
-            TimedeltaIndex(pd.timedelta_range(Timedelta(0), periods=5, freq="h")),
+            TimedeltaIndex(pd.timedelta_range(Timedelta(hours=0), periods=5, freq="h")),
         ],
         [
             DatetimeIndex(
