--- conflicted
+++ resolved
@@ -24,12 +24,7 @@
     StringArray,
     TimedeltaArray,
 )
-<<<<<<< HEAD
-from pandas.core.arrays.string_arrow import ArrowStringArrayNumpySemantics
-=======
-from pandas.core.arrays.string_ import StringArrayNumpySemantics
 from pandas.core.arrays.string_arrow import ArrowStringArray
->>>>>>> 188b2dae
 
 
 class TestToIterable:
@@ -227,11 +222,7 @@
 )
 def test_values_consistent(arr, expected_type, dtype, using_infer_string):
     if using_infer_string and dtype == "object":
-<<<<<<< HEAD
-        expected_type = ArrowStringArrayNumpySemantics if HAS_PYARROW else StringArray
-=======
-        expected_type = ArrowStringArray if HAS_PYARROW else StringArrayNumpySemantics
->>>>>>> 188b2dae
+        expected_type = ArrowStringArray if HAS_PYARROW else StringArray
     l_values = Series(arr)._values
     r_values = pd.Index(arr)._values
     assert type(l_values) is expected_type
