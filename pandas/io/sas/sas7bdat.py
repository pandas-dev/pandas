--- conflicted
+++ resolved
@@ -120,12 +120,8 @@
         return np.asarray(self._column_data_offsets, dtype=np.int64)
 
     def column_types(self):
-<<<<<<< HEAD
-        """Returns a numpy character array of the column types:
-=======
         """
         Returns a numpy character array of the column types:
->>>>>>> 1117328d
            s (string) or d (double)
         """
         return np.asarray(self._column_types, dtype=np.dtype("S1"))
