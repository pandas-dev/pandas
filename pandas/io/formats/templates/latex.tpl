{% if parse_wrap(table_styles, caption) %}
\begin{table}
{%- set position = parse_table(table_styles, 'position') %}
{%- if position is not none %}
[{{position}}]
{%- endif %}

{% set position_float = parse_table(table_styles, 'position_float') %}
{% if position_float is not none%}
\{{position_float}}
{% endif %}
{% if caption %}
\caption{% raw %}{{% endraw %}{{caption}}{% raw %}}{% endraw %}

{% endif %}
{% for style in table_styles %}
{% if style['selector'] not in ['position', 'position_float', 'caption', 'toprule', 'midrule', 'bottomrule', 'column_format'] %}
\{{style['selector']}}{{parse_table(table_styles, style['selector'])}}
{% endif %}
{% endfor %}
{% endif %}
\begin{tabular}
{%- set column_format = parse_table(table_styles, 'column_format') %}
{%- if column_format is not none %}
{% raw %}{{% endraw %}{{column_format}}{% raw %}}{% endraw %}

{% else %}
{% raw %}{{% endraw %}{% for c in head[-1] %}{% if c.is_visible != False %}l{% endif %}{% endfor %}{% raw %}}{% endraw %}

{% endif %}
{% set toprule = parse_table(table_styles, 'toprule') %}
{% if toprule is not none %}
\{{toprule}}
{% endif %}
{% for row in head %}
{% for c in row %}{%- if not loop.first %} & {% endif %}{{parse_header(c, multirow_align, multicol_align, True)}}{% endfor %} \\
{% endfor %}
{% set midrule = parse_table(table_styles, 'midrule') %}
{% if midrule is not none %}
\{{midrule}}
{% endif %}
{% for row in body %}
{% for c in row %}{% if not loop.first %} & {% endif %}
<<<<<<< HEAD
  {%- if c.type == 'th' %}{{parse_header(c)}}{% else %}{{parse_cell(c.cellstyle, c.display_value, convert_css)}}{% endif %}
=======
  {%- if c.type == 'th' %}{{parse_header(c, multirow_align, multicol_align)}}{% else %}{{parse_cell(c.cellstyle, c.display_value)}}{% endif %}
>>>>>>> 74721a8a
{%- endfor %} \\
{% endfor %}
{% set bottomrule = parse_table(table_styles, 'bottomrule') %}
{% if bottomrule is not none %}
\{{bottomrule}}
{% endif %}
\end{tabular}
{% if parse_wrap(table_styles, caption) %}
\end{table}
{% endif %}<|MERGE_RESOLUTION|>--- conflicted
+++ resolved
@@ -41,11 +41,7 @@
 {% endif %}
 {% for row in body %}
 {% for c in row %}{% if not loop.first %} & {% endif %}
-<<<<<<< HEAD
-  {%- if c.type == 'th' %}{{parse_header(c)}}{% else %}{{parse_cell(c.cellstyle, c.display_value, convert_css)}}{% endif %}
-=======
-  {%- if c.type == 'th' %}{{parse_header(c, multirow_align, multicol_align)}}{% else %}{{parse_cell(c.cellstyle, c.display_value)}}{% endif %}
->>>>>>> 74721a8a
+  {%- if c.type == 'th' %}{{parse_header(c, multirow_align, multicol_align)}}{% else %}{{parse_cell(c.cellstyle, c.display_value, convert_css)}}{% endif %}
 {%- endfor %} \\
 {% endfor %}
 {% set bottomrule = parse_table(table_styles, 'bottomrule') %}
