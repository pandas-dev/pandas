--- conflicted
+++ resolved
@@ -79,7 +79,6 @@
         caption: str | tuple | None = None,
         cell_ids: bool = True,
         precision: int | None = None,
-        css: dict | None = None,
     ):
 
         # validate ordered args
@@ -109,16 +108,10 @@
             "level": "level",
             "data": "data",
             "blank": "blank",
-<<<<<<< HEAD
             "descriptor": "descriptor",
             "descriptor_value": "descriptor_value",
             "descriptor_name": "descriptor_name",
         }
-        if css is not None:
-            self.css = {**self.css, **css}  # overwrite default with optional changes
-=======
-        }
->>>>>>> 306fbf9f
 
         # add rendering variables
         self.hide_index_names: bool = False
@@ -345,16 +338,12 @@
                 )
                 head.append(header_row)
 
-<<<<<<< HEAD
         # 2) Descriptor calcs
         for r, descriptor in enumerate(self.descriptors):
             descriptor_row = self._generate_descriptor_row((r, descriptor), max_cols)
             head.append(descriptor_row)
 
         # 3) index names
-=======
-        # 2) index names
->>>>>>> 306fbf9f
         if (
             self.data.index.names
             and com.any_not_none(*self.data.index.names)
@@ -440,7 +429,6 @@
                 header_element["id"] = f"{self.css['level']}{r}_{self.css['col']}{c}"
                 self.cellstyle_map_columns[tuple(self.ctx_columns[r, c])].append(
                     f"{self.css['level']}{r}_{self.css['col']}{c}"
-<<<<<<< HEAD
                 )
 
             column_headers.append(header_element)
@@ -515,7 +503,7 @@
                 header_element_visible = True
                 try:
                     header_element_value = func(self.data[col])
-                except:
+                except Exception:
                     header_element_value = self.css["blank_value"]
             else:
                 header_element_visible = False
@@ -539,19 +527,6 @@
                     "th",
                     (
                         f"{self.css['descriptor_value']} {self.css['descriptor']}{r} "
-=======
-                )
-
-            column_headers.append(header_element)
-
-        if len(self.data.columns) > max_cols:
-            # add an extra column with `...` value to indicate trimming
-            column_headers.append(
-                _element(
-                    "th",
-                    (
-                        f"{self.css['col_heading']} {self.css['level']}{r} "
->>>>>>> 306fbf9f
                         f"{self.css['col_trim']}"
                     ),
                     "...",
@@ -559,11 +534,7 @@
                     attributes="",
                 )
             )
-<<<<<<< HEAD
         return index_blanks + descriptor_name + descriptor_values
-=======
-        return index_blanks + column_name + column_headers
->>>>>>> 306fbf9f
 
     def _generate_index_names_row(self, iter: tuple, max_cols):
         """
@@ -736,7 +707,6 @@
             Number of permissible columns.
         idx_lengths : dict
             A map of the sparsification structure of the index
-<<<<<<< HEAD
 
         Returns
         -------
@@ -765,36 +735,6 @@
                 ),
             )
 
-=======
-
-        Returns
-        -------
-            list of elements
-        """
-        r, row_tup, rlabels = iter
-
-        index_headers = []
-        for c, value in enumerate(rlabels[r]):
-            header_element_visible = (
-                _is_visible(r, c, idx_lengths) and not self.hide_index_[c]
-            )
-            header_element = _element(
-                "th",
-                (
-                    f"{self.css['row_heading']} {self.css['level']}{c} "
-                    f"{self.css['row']}{r}"
-                ),
-                value,
-                header_element_visible,
-                display_value=self._display_funcs_index[(r, c)](value),
-                attributes=(
-                    f'rowspan="{idx_lengths.get((c, r), 0)}"'
-                    if idx_lengths.get((c, r), 0) > 1
-                    else ""
-                ),
-            )
-
->>>>>>> 306fbf9f
             if self.cell_ids:
                 header_element[
                     "id"
