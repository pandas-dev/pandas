--- conflicted
+++ resolved
@@ -723,32 +723,6 @@
             for r, row in enumerate(d["head"])
         ]
         body = []
-<<<<<<< HEAD
-        for r, row in enumerate(d["body"]):
-            if r not in self.hidden_rows:
-                if all(self.hide_index_):
-                    row_body_headers = []
-                else:
-                    row_body_headers = [
-                        {
-                            **col,
-                            "display_value": col["display_value"]
-                            if col["is_visible"]
-                            else "",
-                            "cellstyle": self.ctx_index[r, c],
-                        }
-                        for c, col in enumerate(row)
-                        if col["type"] == "th"
-                    ]
-
-                row_body_cells = [
-                    {**col, "cellstyle": self.ctx[r, c - self.data.index.nlevels]}
-                    for c, col in enumerate(row)
-                    if (col["is_visible"] and col["type"] == "td")
-                ]
-
-                body.append(row_body_headers + row_body_cells)
-=======
         index_levels = self.data.index.nlevels
         for r, row in zip(
             [r for r in range(len(self.data.index)) if r not in self.hidden_rows],
@@ -779,7 +753,6 @@
             ]
 
             body.append(row_body_headers + row_body_cells)
->>>>>>> 306fbf9f
         d["body"] = body
 
     def format(
