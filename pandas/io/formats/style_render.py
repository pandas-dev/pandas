--- conflicted
+++ resolved
@@ -382,12 +382,8 @@
                             "th",
                             f"{col_heading_class} level{r} col{c}",
                             value,
-<<<<<<< HEAD
-                            _is_visible(c, r, col_lengths),
-=======
                             _is_visible(c, r, col_lengths)
                             and c not in self.hidden_columns,
->>>>>>> 4aa58e89
                             display_value=self._display_funcs_columns[(r, c)](value),
                             attributes=(
                                 f'colspan="{col_lengths.get((r, c), 0)}"'
