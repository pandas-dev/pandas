from __future__ import annotations

from abc import (
    ABC,
    abstractmethod,
)
import sys
from textwrap import dedent
from typing import (
    IO,
    TYPE_CHECKING,
    Iterable,
    Iterator,
    Mapping,
    Sequence,
)

from pandas._config import get_option

<<<<<<< HEAD
from pandas._typing import (
    Dtype,
    FrameOrSeriesUnion,
)
from pandas.util._decorators import doc
=======
from pandas._typing import Dtype
>>>>>>> edd5af77

from pandas.core.indexes.api import Index

from pandas.io.formats import format as fmt
from pandas.io.formats.printing import pprint_thing

if TYPE_CHECKING:
    from pandas.core.frame import (
        DataFrame,
        Series,
    )


frame_max_cols_sub = dedent(
    """\
    max_cols : int, optional
        When to switch from the verbose to the truncated output. If the
        DataFrame has more than `max_cols` columns, the truncated output
        is used. By default, the setting in
        ``pandas.options.display.max_info_columns`` is used."""
)


show_counts_sub = dedent(
    """\
    show_counts : bool, optional
        Whether to show the non-null counts. By default, this is shown
        only if the DataFrame is smaller than
        ``pandas.options.display.max_info_rows`` and
        ``pandas.options.display.max_info_columns``. A value of True always
        shows the counts, and False never shows the counts.
    null_counts : bool, optional
        .. deprecated:: 1.2.0
            Use show_counts instead."""
)


frame_examples_sub = dedent(
    """\
    >>> int_values = [1, 2, 3, 4, 5]
    >>> text_values = ['alpha', 'beta', 'gamma', 'delta', 'epsilon']
    >>> float_values = [0.0, 0.25, 0.5, 0.75, 1.0]
    >>> df = pd.DataFrame({"int_col": int_values, "text_col": text_values,
    ...                   "float_col": float_values})
    >>> df
        int_col text_col  float_col
    0        1    alpha       0.00
    1        2     beta       0.25
    2        3    gamma       0.50
    3        4    delta       0.75
    4        5  epsilon       1.00

    Prints information of all columns:

    >>> df.info(verbose=True)
    <class 'pandas.core.frame.DataFrame'>
    RangeIndex: 5 entries, 0 to 4
    Data columns (total 3 columns):
     #   Column     Non-Null Count  Dtype
    ---  ------     --------------  -----
     0   int_col    5 non-null      int64
     1   text_col   5 non-null      object
     2   float_col  5 non-null      float64
    dtypes: float64(1), int64(1), object(1)
    memory usage: 248.0+ bytes

    Prints a summary of columns count and its dtypes but not per column
    information:

    >>> df.info(verbose=False)
    <class 'pandas.core.frame.DataFrame'>
    RangeIndex: 5 entries, 0 to 4
    Columns: 3 entries, int_col to float_col
    dtypes: float64(1), int64(1), object(1)
    memory usage: 248.0+ bytes

    Pipe output of DataFrame.info to buffer instead of sys.stdout, get
    buffer content and writes to a text file:

    >>> import io
    >>> buffer = io.StringIO()
    >>> df.info(buf=buffer)
    >>> s = buffer.getvalue()
    >>> with open("df_info.txt", "w",
    ...           encoding="utf-8") as f:  # doctest: +SKIP
    ...     f.write(s)
    260

    The `memory_usage` parameter allows deep introspection mode, specially
    useful for big DataFrames and fine-tune memory optimization:

    >>> random_strings_array = np.random.choice(['a', 'b', 'c'], 10 ** 6)
    >>> df = pd.DataFrame({
    ...     'column_1': np.random.choice(['a', 'b', 'c'], 10 ** 6),
    ...     'column_2': np.random.choice(['a', 'b', 'c'], 10 ** 6),
    ...     'column_3': np.random.choice(['a', 'b', 'c'], 10 ** 6)
    ... })
    >>> df.info()
    <class 'pandas.core.frame.DataFrame'>
    RangeIndex: 1000000 entries, 0 to 999999
    Data columns (total 3 columns):
     #   Column    Non-Null Count    Dtype
    ---  ------    --------------    -----
     0   column_1  1000000 non-null  object
     1   column_2  1000000 non-null  object
     2   column_3  1000000 non-null  object
    dtypes: object(3)
    memory usage: 22.9+ MB

    >>> df.info(memory_usage='deep')
    <class 'pandas.core.frame.DataFrame'>
    RangeIndex: 1000000 entries, 0 to 999999
    Data columns (total 3 columns):
     #   Column    Non-Null Count    Dtype
    ---  ------    --------------    -----
     0   column_1  1000000 non-null  object
     1   column_2  1000000 non-null  object
     2   column_3  1000000 non-null  object
    dtypes: object(3)
    memory usage: 165.9 MB"""
)


frame_see_also_sub = dedent(
    """\
    DataFrame.describe: Generate descriptive statistics of DataFrame
        columns.
    DataFrame.memory_usage: Memory usage of DataFrame columns."""
)


frame_sub_kwargs = {
    "klass": "DataFrame",
    "type_sub": " and columns",
    "max_cols_sub": frame_max_cols_sub,
    "show_counts_sub": show_counts_sub,
    "examples_sub": frame_examples_sub,
    "see_also_sub": frame_see_also_sub,
    "version_added_sub": "",
}


INFO_DOCSTRING = dedent(
    """\
    Print a concise summary of a {klass}.

    This method prints information about a {klass} including
    the index dtype{type_sub}, non-null values and memory usage.
    {version_added_sub}\

    Parameters
    ----------
    data : {klass}
        {klass} to print information about.
    verbose : bool, optional
        Whether to print the full summary. By default, the setting in
        ``pandas.options.display.max_info_columns`` is followed.
    buf : writable buffer, defaults to sys.stdout
        Where to send the output. By default, the output is printed to
        sys.stdout. Pass a writable buffer if you need to further process
        the output.
    {max_cols_sub}
    memory_usage : bool, str, optional
        Specifies whether total memory usage of the {klass}
        elements (including the index) should be displayed. By default,
        this follows the ``pandas.options.display.memory_usage`` setting.

        True always show memory usage. False never shows memory usage.
        A value of 'deep' is equivalent to "True with deep introspection".
        Memory usage is shown in human-readable units (base-2
        representation). Without deep introspection a memory estimation is
        made based in column dtype and number of rows assuming values
        consume the same memory amount for corresponding dtypes. With deep
        memory introspection, a real memory usage calculation is performed
        at the cost of computational resources.
    {show_counts_sub}

    Returns
    -------
    None
        This method prints a summary of a {klass} and returns None.

    See Also
    --------
    {see_also_sub}

    Examples
    --------
    {examples_sub}
    """
)


def _put_str(s: str | Dtype, space: int) -> str:
    """
    Make string of specified length, padding to the right if necessary.

    Parameters
    ----------
    s : Union[str, Dtype]
        String to be formatted.
    space : int
        Length to force string to be of.

    Returns
    -------
    str
        String coerced to given length.

    Examples
    --------
    >>> pd.io.formats.info._put_str("panda", 6)
    'panda '
    >>> pd.io.formats.info._put_str("panda", 4)
    'pand'
    """
    return str(s)[:space].ljust(space)


def _sizeof_fmt(num: int | float, size_qualifier: str) -> str:
    """
    Return size in human readable format.

    Parameters
    ----------
    num : int
        Size in bytes.
    size_qualifier : str
        Either empty, or '+' (if lower bound).

    Returns
    -------
    str
        Size in human readable format.

    Examples
    --------
    >>> _sizeof_fmt(23028, '')
    '22.5 KB'

    >>> _sizeof_fmt(23028, '+')
    '22.5+ KB'
    """
    for x in ["bytes", "KB", "MB", "GB", "TB"]:
        if num < 1024.0:
            return f"{num:3.1f}{size_qualifier} {x}"
        num /= 1024.0
    return f"{num:3.1f}{size_qualifier} PB"


def _initialize_memory_usage(
    memory_usage: bool | str | None = None,
) -> bool | str:
    """Get memory usage based on inputs and display options."""
    if memory_usage is None:
        memory_usage = get_option("display.memory_usage")
    return memory_usage


class BaseInfo(ABC):
    """
    Base class for DataFrameInfo and SeriesInfo.

    Parameters
    ----------
    data : DataFrame or Series
        Either dataframe or series.
    memory_usage : bool or str, optional
        If "deep", introspect the data deeply by interrogating object dtypes
        for system-level memory consumption, and include it in the returned
        values.
    """

    data: DataFrame | Series
    memory_usage: bool | str

    @property
    @abstractmethod
    def dtypes(self) -> Iterable[Dtype]:
        """
        Dtypes.

        Returns
        -------
        dtypes : sequence
            Dtype of each of the DataFrame's columns (or one series column).
        """

    @property
    @abstractmethod
    def dtype_counts(self) -> Mapping[str, int]:
        """Mapping dtype - number of counts."""

    @property
    @abstractmethod
    def non_null_counts(self) -> Sequence[int]:
        """Sequence of non-null counts for all columns or column (if series)."""

    @property
    @abstractmethod
    def memory_usage_bytes(self) -> int:
        """
        Memory usage in bytes.

        Returns
        -------
        memory_usage_bytes : int
            Object's total memory usage in bytes.
        """

    @property
    def memory_usage_string(self) -> str:
        """Memory usage in a form of human readable string."""
        return f"{_sizeof_fmt(self.memory_usage_bytes, self.size_qualifier)}\n"

    @property
    def size_qualifier(self) -> str:
        size_qualifier = ""
        if self.memory_usage:
            if self.memory_usage != "deep":
                # size_qualifier is just a best effort; not guaranteed to catch
                # all cases (e.g., it misses categorical data even with object
                # categories)
                if (
                    "object" in self.dtype_counts
                    or self.data.index._is_memory_usage_qualified()
                ):
                    size_qualifier = "+"
        return size_qualifier

    @abstractmethod
    def render(
        self,
        *,
        buf: IO[str] | None,
        max_cols: int | None,
        verbose: bool | None,
        show_counts: bool | None,
    ) -> None:
        pass


class DataFrameInfo(BaseInfo):
    """
    Class storing dataframe-specific info.
    """

    def __init__(
        self,
        data: DataFrame,
        memory_usage: bool | str | None = None,
    ):
        self.data: DataFrame = data
        self.memory_usage = _initialize_memory_usage(memory_usage)

    @property
    def dtype_counts(self) -> Mapping[str, int]:
        return _get_dataframe_dtype_counts(self.data)

    @property
    def dtypes(self) -> Iterable[Dtype]:
        """
        Dtypes.

        Returns
        -------
        dtypes
            Dtype of each of the DataFrame's columns.
        """
        return self.data.dtypes

    @property
    def ids(self) -> Index:
        """
        Column names.

        Returns
        -------
        ids : Index
            DataFrame's column names.
        """
        return self.data.columns

    @property
    def col_count(self) -> int:
        """Number of columns to be summarized."""
        return len(self.ids)

    @property
    def non_null_counts(self) -> Sequence[int]:
        """Sequence of non-null counts for all columns or column (if series)."""
        return self.data.count()

    @property
    def memory_usage_bytes(self) -> int:
        if self.memory_usage == "deep":
            deep = True
        else:
            deep = False
        return self.data.memory_usage(index=True, deep=deep).sum()

    @doc(
        INFO_DOCSTRING,
        klass="DataFrame",
        type_sub=" and columns",
        max_cols_sub=frame_max_cols_sub,
        show_counts_sub=show_counts_sub,
        examples_sub=frame_examples_sub,
        see_also_sub=frame_see_also_sub,
        version_added_sub="",
    )
    def render(
        self,
        *,
        buf: IO[str] | None,
        max_cols: int | None,
        verbose: bool | None,
        show_counts: bool | None,
    ) -> None:
        printer = DataFrameInfoPrinter(
            info=self,
            max_cols=max_cols,
            verbose=verbose,
            show_counts=show_counts,
        )
        printer.to_buffer(buf)


class InfoPrinterAbstract:
    """
    Class for printing dataframe or series info.
    """

    def to_buffer(self, buf: IO[str] | None = None) -> None:
        """Save dataframe info into buffer."""
        table_builder = self._create_table_builder()
        lines = table_builder.get_lines()
        if buf is None:  # pragma: no cover
            buf = sys.stdout
        fmt.buffer_put_lines(buf, lines)

    @abstractmethod
    def _create_table_builder(self) -> TableBuilderAbstract:
        """Create instance of table builder."""


class DataFrameInfoPrinter(InfoPrinterAbstract):
    """
    Class for printing dataframe info.

    Parameters
    ----------
    info : DataFrameInfo
        Instance of DataFrameInfo.
    max_cols : int, optional
        When to switch from the verbose to the truncated output.
    verbose : bool, optional
        Whether to print the full summary.
    show_counts : bool, optional
        Whether to show the non-null counts.
    """

    def __init__(
        self,
        info: DataFrameInfo,
        max_cols: int | None = None,
        verbose: bool | None = None,
        show_counts: bool | None = None,
    ):
        self.info = info
        self.data = info.data
        self.verbose = verbose
        self.max_cols = self._initialize_max_cols(max_cols)
        self.show_counts = self._initialize_show_counts(show_counts)

    @property
    def max_rows(self) -> int:
        """Maximum info rows to be displayed."""
        return get_option("display.max_info_rows", len(self.data) + 1)

    @property
    def exceeds_info_cols(self) -> bool:
        """Check if number of columns to be summarized does not exceed maximum."""
        return bool(self.col_count > self.max_cols)

    @property
    def exceeds_info_rows(self) -> bool:
        """Check if number of rows to be summarized does not exceed maximum."""
        return bool(len(self.data) > self.max_rows)

    @property
    def col_count(self) -> int:
        """Number of columns to be summarized."""
        return self.info.col_count

    def _initialize_max_cols(self, max_cols: int | None) -> int:
        if max_cols is None:
            return get_option("display.max_info_columns", self.col_count + 1)
        return max_cols

    def _initialize_show_counts(self, show_counts: bool | None) -> bool:
        if show_counts is None:
            return bool(not self.exceeds_info_cols and not self.exceeds_info_rows)
        else:
            return show_counts

    def _create_table_builder(self) -> DataFrameTableBuilder:
        """
        Create instance of table builder based on verbosity and display settings.
        """
        if self.verbose:
            return DataFrameTableBuilderVerbose(
                info=self.info,
                with_counts=self.show_counts,
            )
        elif self.verbose is False:  # specifically set to False, not necessarily None
            return DataFrameTableBuilderNonVerbose(info=self.info)
        else:
            if self.exceeds_info_cols:
                return DataFrameTableBuilderNonVerbose(info=self.info)
            else:
                return DataFrameTableBuilderVerbose(
                    info=self.info,
                    with_counts=self.show_counts,
                )


class TableBuilderAbstract(ABC):
    """
    Abstract builder for info table.
    """

    _lines: list[str]
    info: BaseInfo

    @abstractmethod
    def get_lines(self) -> list[str]:
        """Product in a form of list of lines (strings)."""

    @property
    def data(self) -> DataFrame | Series:
        return self.info.data

    @property
    def dtypes(self) -> Iterable[Dtype]:
        """Dtypes of each of the DataFrame's columns."""
        return self.info.dtypes

    @property
    def dtype_counts(self) -> Mapping[str, int]:
        """Mapping dtype - number of counts."""
        return self.info.dtype_counts

    @property
    def display_memory_usage(self) -> bool:
        """Whether to display memory usage."""
        return bool(self.info.memory_usage)

    @property
    def memory_usage_string(self) -> str:
        """Memory usage string with proper size qualifier."""
        return self.info.memory_usage_string

    @property
    def non_null_counts(self) -> Sequence[int]:
        return self.info.non_null_counts

    def add_object_type_line(self) -> None:
        """Add line with string representation of dataframe to the table."""
        self._lines.append(str(type(self.data)))

    def add_index_range_line(self) -> None:
        """Add line with range of indices to the table."""
        self._lines.append(self.data.index._summary())

    def add_dtypes_line(self) -> None:
        """Add summary line with dtypes present in dataframe."""
        collected_dtypes = [
            f"{key}({val:d})" for key, val in sorted(self.dtype_counts.items())
        ]
        self._lines.append(f"dtypes: {', '.join(collected_dtypes)}")


class DataFrameTableBuilder(TableBuilderAbstract):
    """
    Abstract builder for dataframe info table.

    Parameters
    ----------
    info : DataFrameInfo.
        Instance of DataFrameInfo.
    """

    def __init__(self, *, info: DataFrameInfo):
        self.info: DataFrameInfo = info

    def get_lines(self) -> list[str]:
        self._lines = []
        if self.col_count == 0:
            self._fill_empty_info()
        else:
            self._fill_non_empty_info()
        return self._lines

    def _fill_empty_info(self) -> None:
        """Add lines to the info table, pertaining to empty dataframe."""
        self.add_object_type_line()
        self.add_index_range_line()
        self._lines.append(f"Empty {type(self.data).__name__}")

    @abstractmethod
    def _fill_non_empty_info(self) -> None:
        """Add lines to the info table, pertaining to non-empty dataframe."""

    @property
    def data(self) -> DataFrame:
        """DataFrame."""
        return self.info.data

    @property
    def ids(self) -> Index:
        """Dataframe columns."""
        return self.info.ids

    @property
    def col_count(self) -> int:
        """Number of dataframe columns to be summarized."""
        return self.info.col_count

    def add_memory_usage_line(self) -> None:
        """Add line containing memory usage."""
        self._lines.append(f"memory usage: {self.memory_usage_string}")


class DataFrameTableBuilderNonVerbose(DataFrameTableBuilder):
    """
    Dataframe info table builder for non-verbose output.
    """

    def _fill_non_empty_info(self) -> None:
        """Add lines to the info table, pertaining to non-empty dataframe."""
        self.add_object_type_line()
        self.add_index_range_line()
        self.add_columns_summary_line()
        self.add_dtypes_line()
        if self.display_memory_usage:
            self.add_memory_usage_line()

    def add_columns_summary_line(self) -> None:
        self._lines.append(self.ids._summary(name="Columns"))


class TableBuilderVerboseMixin(TableBuilderAbstract):
    """
    Mixin for verbose info output.
    """

    SPACING: str = " " * 2
    strrows: Sequence[Sequence[str]]
    gross_column_widths: Sequence[int]
    with_counts: bool

    @property
    @abstractmethod
    def headers(self) -> Sequence[str]:
        """Headers names of the columns in verbose table."""

    @property
    def header_column_widths(self) -> Sequence[int]:
        """Widths of header columns (only titles)."""
        return [len(col) for col in self.headers]

    def _get_gross_column_widths(self) -> Sequence[int]:
        """Get widths of columns containing both headers and actual content."""
        body_column_widths = self._get_body_column_widths()
        return [
            max(*widths)
            for widths in zip(self.header_column_widths, body_column_widths)
        ]

    def _get_body_column_widths(self) -> Sequence[int]:
        """Get widths of table content columns."""
        strcols: Sequence[Sequence[str]] = list(zip(*self.strrows))
        return [max(len(x) for x in col) for col in strcols]

    def _gen_rows(self) -> Iterator[Sequence[str]]:
        """
        Generator function yielding rows content.

        Each element represents a row comprising a sequence of strings.
        """
        if self.with_counts:
            return self._gen_rows_with_counts()
        else:
            return self._gen_rows_without_counts()

    @abstractmethod
    def _gen_rows_with_counts(self) -> Iterator[Sequence[str]]:
        """Iterator with string representation of body data with counts."""

    @abstractmethod
    def _gen_rows_without_counts(self) -> Iterator[Sequence[str]]:
        """Iterator with string representation of body data without counts."""

    def add_header_line(self) -> None:
        header_line = self.SPACING.join(
            [
                _put_str(header, col_width)
                for header, col_width in zip(self.headers, self.gross_column_widths)
            ]
        )
        self._lines.append(header_line)

    def add_separator_line(self) -> None:
        separator_line = self.SPACING.join(
            [
                _put_str("-" * header_colwidth, gross_colwidth)
                for header_colwidth, gross_colwidth in zip(
                    self.header_column_widths, self.gross_column_widths
                )
            ]
        )
        self._lines.append(separator_line)

    def add_body_lines(self) -> None:
        for row in self.strrows:
            body_line = self.SPACING.join(
                [
                    _put_str(col, gross_colwidth)
                    for col, gross_colwidth in zip(row, self.gross_column_widths)
                ]
            )
            self._lines.append(body_line)

    def _gen_non_null_counts(self) -> Iterator[str]:
        """Iterator with string representation of non-null counts."""
        for count in self.non_null_counts:
            yield f"{count} non-null"

    def _gen_dtypes(self) -> Iterator[str]:
        """Iterator with string representation of column dtypes."""
        for dtype in self.dtypes:
            yield pprint_thing(dtype)


class DataFrameTableBuilderVerbose(DataFrameTableBuilder, TableBuilderVerboseMixin):
    """
    Dataframe info table builder for verbose output.
    """

    def __init__(
        self,
        *,
        info: DataFrameInfo,
        with_counts: bool,
    ):
        self.info = info
        self.with_counts = with_counts
        self.strrows: Sequence[Sequence[str]] = list(self._gen_rows())
        self.gross_column_widths: Sequence[int] = self._get_gross_column_widths()

    def _fill_non_empty_info(self) -> None:
        """Add lines to the info table, pertaining to non-empty dataframe."""
        self.add_object_type_line()
        self.add_index_range_line()
        self.add_columns_summary_line()
        self.add_header_line()
        self.add_separator_line()
        self.add_body_lines()
        self.add_dtypes_line()
        if self.display_memory_usage:
            self.add_memory_usage_line()

    @property
    def headers(self) -> Sequence[str]:
        """Headers names of the columns in verbose table."""
        if self.with_counts:
            return [" # ", "Column", "Non-Null Count", "Dtype"]
        return [" # ", "Column", "Dtype"]

    def add_columns_summary_line(self) -> None:
        self._lines.append(f"Data columns (total {self.col_count} columns):")

    def _gen_rows_without_counts(self) -> Iterator[Sequence[str]]:
        """Iterator with string representation of body data without counts."""
        yield from zip(
            self._gen_line_numbers(),
            self._gen_columns(),
            self._gen_dtypes(),
        )

    def _gen_rows_with_counts(self) -> Iterator[Sequence[str]]:
        """Iterator with string representation of body data with counts."""
        yield from zip(
            self._gen_line_numbers(),
            self._gen_columns(),
            self._gen_non_null_counts(),
            self._gen_dtypes(),
        )

    def _gen_line_numbers(self) -> Iterator[str]:
        """Iterator with string representation of column numbers."""
        for i, _ in enumerate(self.ids):
            yield f" {i}"

    def _gen_columns(self) -> Iterator[str]:
        """Iterator with string representation of column names."""
        for col in self.ids:
            yield pprint_thing(col)


def _get_dataframe_dtype_counts(df: DataFrame) -> Mapping[str, int]:
    """
    Create mapping between datatypes and their number of occurrences.
    """
    # groupby dtype.name to collect e.g. Categorical columns
    return df.dtypes.value_counts().groupby(lambda x: x.name).sum()<|MERGE_RESOLUTION|>--- conflicted
+++ resolved
@@ -17,15 +17,8 @@
 
 from pandas._config import get_option
 
-<<<<<<< HEAD
-from pandas._typing import (
-    Dtype,
-    FrameOrSeriesUnion,
-)
+from pandas._typing import Dtype
 from pandas.util._decorators import doc
-=======
-from pandas._typing import Dtype
->>>>>>> edd5af77
 
 from pandas.core.indexes.api import Index
 
