--- conflicted
+++ resolved
@@ -265,12 +265,8 @@
         else:
             _verbose_repr()
 
-<<<<<<< HEAD
-    counts = data._mgr.get_dtype_counts()
-=======
     # groupby dtype.name to collect e.g. Categorical columns
     counts = data.dtypes.value_counts().groupby(lambda x: x.name).sum()
->>>>>>> 39e34127
     dtypes = [f"{k[0]}({k[1]:d})" for k in sorted(counts.items())]
     lines.append(f"dtypes: {', '.join(dtypes)}")
 
