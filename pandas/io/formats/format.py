"""
Internal module for formatting output data in csv, html,
and latex files. This module also applies to display formatting.
"""

from contextlib import contextmanager
from datetime import tzinfo
import decimal
from functools import partial
from io import StringIO
import math
import re
from shutil import get_terminal_size
from typing import (
    IO,
    TYPE_CHECKING,
    Any,
    Callable,
    Dict,
    Iterable,
    List,
    Mapping,
    Optional,
    Sequence,
    Tuple,
    Type,
    Union,
    cast,
)
from unicodedata import east_asian_width

import numpy as np

from pandas._config.config import get_option, set_option

from pandas._libs import lib
from pandas._libs.missing import NA
from pandas._libs.tslib import format_array_from_datetime
from pandas._libs.tslibs import NaT, Timedelta, Timestamp, iNaT
from pandas._libs.tslibs.nattype import NaTType
from pandas._typing import FilePathOrBuffer
from pandas.errors import AbstractMethodError

from pandas.core.dtypes.common import (
    is_categorical_dtype,
    is_complex_dtype,
    is_datetime64_dtype,
    is_datetime64tz_dtype,
    is_extension_array_dtype,
    is_float,
    is_float_dtype,
    is_integer,
    is_integer_dtype,
    is_list_like,
    is_numeric_dtype,
    is_scalar,
    is_timedelta64_dtype,
)
from pandas.core.dtypes.generic import (
    ABCDatetimeIndex,
    ABCIndexClass,
    ABCMultiIndex,
    ABCPeriodIndex,
    ABCSeries,
    ABCSparseArray,
    ABCTimedeltaIndex,
)
from pandas.core.dtypes.missing import isna, notna

from pandas.core.arrays.datetimes import DatetimeArray
from pandas.core.arrays.timedeltas import TimedeltaArray
from pandas.core.base import PandasObject
import pandas.core.common as com
from pandas.core.indexes.api import Index, ensure_index
from pandas.core.indexes.datetimes import DatetimeIndex
from pandas.core.indexes.timedeltas import TimedeltaIndex

from pandas.io.common import stringify_path
from pandas.io.formats.printing import adjoin, justify, pprint_thing

if TYPE_CHECKING:
    from pandas import Series, DataFrame, Categorical

formatters_type = Union[
    List[Callable], Tuple[Callable, ...], Mapping[Union[str, int], Callable]
]
float_format_type = Union[str, Callable, "EngFormatter"]

common_docstring = """
        Parameters
        ----------
        buf : str, Path or StringIO-like, optional, default None
            Buffer to write to. If None, the output is returned as a string.
        columns : sequence, optional, default None
            The subset of columns to write. Writes all columns by default.
        col_space : %(col_space_type)s, optional
            %(col_space)s.
        header : %(header_type)s, optional
            %(header)s.
        index : bool, optional, default True
            Whether to print index (row) labels.
        na_rep : str, optional, default 'NaN'
            String representation of NAN to use.
        formatters : list, tuple or dict of one-param. functions, optional
            Formatter functions to apply to columns' elements by position or
            name.
            The result of each function must be a unicode string.
            List/tuple must be of length equal to the number of columns.
        float_format : one-parameter function, optional, default None
            Formatter function to apply to columns' elements if they are
            floats. The result of this function must be a unicode string.
        sparsify : bool, optional, default True
            Set to False for a DataFrame with a hierarchical index to print
            every multiindex key at each row.
        index_names : bool, optional, default True
            Prints the names of the indexes.
        justify : str, default None
            How to justify the column labels. If None uses the option from
            the print configuration (controlled by set_option), 'right' out
            of the box. Valid values are

            * left
            * right
            * center
            * justify
            * justify-all
            * start
            * end
            * inherit
            * match-parent
            * initial
            * unset.
        max_rows : int, optional
            Maximum number of rows to display in the console.
        min_rows : int, optional
            The number of rows to display in the console in a truncated repr
            (when number of rows is above `max_rows`).
        max_cols : int, optional
            Maximum number of columns to display in the console.
        show_dimensions : bool, default False
            Display DataFrame dimensions (number of rows by number of columns).
        decimal : str, default '.'
            Character recognized as decimal separator, e.g. ',' in Europe.
    """

_VALID_JUSTIFY_PARAMETERS = (
    "left",
    "right",
    "center",
    "justify",
    "justify-all",
    "start",
    "end",
    "inherit",
    "match-parent",
    "initial",
    "unset",
)

return_docstring = """
        Returns
        -------
        str or None
            If buf is None, returns the result as a string. Otherwise returns
            None.
    """


class CategoricalFormatter:
    def __init__(
        self,
        categorical: "Categorical",
        buf: Optional[IO[str]] = None,
        length: bool = True,
        na_rep: str = "NaN",
        footer: bool = True,
    ):
        self.categorical = categorical
        self.buf = buf if buf is not None else StringIO("")
        self.na_rep = na_rep
        self.length = length
        self.footer = footer

    def _get_footer(self) -> str:
        footer = ""

        if self.length:
            if footer:
                footer += ", "
            footer += "Length: {length}".format(length=len(self.categorical))

        level_info = self.categorical._repr_categories_info()

        # Levels are added in a newline
        if footer:
            footer += "\n"
        footer += level_info

        return str(footer)

    def _get_formatted_values(self) -> List[str]:
        return format_array(
            self.categorical._internal_get_values(),
            None,
            float_format=None,
            na_rep=self.na_rep,
        )

    def to_string(self) -> str:
        categorical = self.categorical

        if len(categorical) == 0:
            if self.footer:
                return self._get_footer()
            else:
                return ""

        fmt_values = self._get_formatted_values()

        fmt_values = ["{i}".format(i=i) for i in fmt_values]
        fmt_values = [i.strip() for i in fmt_values]
        values = ", ".join(fmt_values)
        result = ["[" + values + "]"]
        if self.footer:
            footer = self._get_footer()
            if footer:
                result.append(footer)

        return str("\n".join(result))


class SeriesFormatter:
    def __init__(
        self,
        series: "Series",
        buf: Optional[IO[str]] = None,
        length: Union[bool, str] = True,
        header: bool = True,
        index: bool = True,
        na_rep: str = "NaN",
        name: bool = False,
        float_format: Optional[str] = None,
        dtype: bool = True,
        max_rows: Optional[int] = None,
        min_rows: Optional[int] = None,
    ):
        self.series = series
        self.buf = buf if buf is not None else StringIO()
        self.name = name
        self.na_rep = na_rep
        self.header = header
        self.length = length
        self.index = index
        self.max_rows = max_rows
        self.min_rows = min_rows

        if float_format is None:
            float_format = get_option("display.float_format")
        self.float_format = float_format
        self.dtype = dtype
        self.adj = _get_adjustment()

        self._chk_truncate()

    def _chk_truncate(self) -> None:
        from pandas.core.reshape.concat import concat

        self.tr_row_num: Optional[int]

        min_rows = self.min_rows
        max_rows = self.max_rows
        # truncation determined by max_rows, actual truncated number of rows
        # used below by min_rows
        truncate_v = max_rows and (len(self.series) > max_rows)
        series = self.series
        if truncate_v:
            max_rows = cast(int, max_rows)
            if min_rows:
                # if min_rows is set (not None or 0), set max_rows to minimum
                # of both
                max_rows = min(min_rows, max_rows)
            if max_rows == 1:
                row_num = max_rows
                series = series.iloc[:max_rows]
            else:
                row_num = max_rows // 2
                series = series._ensure_type(
                    concat((series.iloc[:row_num], series.iloc[-row_num:]))
                )
            self.tr_row_num = row_num
        else:
            self.tr_row_num = None
        self.tr_series = series
        self.truncate_v = truncate_v

    def _get_footer(self) -> str:
        name = self.series.name
        footer = ""

        if getattr(self.series.index, "freq", None) is not None:
            assert isinstance(
                self.series.index, (ABCDatetimeIndex, ABCPeriodIndex, ABCTimedeltaIndex)
            )
            footer += "Freq: {freq}".format(freq=self.series.index.freqstr)

        if self.name is not False and name is not None:
            if footer:
                footer += ", "

            series_name = pprint_thing(name, escape_chars=("\t", "\r", "\n"))
            footer += (
                ("Name: {sname}".format(sname=series_name)) if name is not None else ""
            )

        if self.length is True or (self.length == "truncate" and self.truncate_v):
            if footer:
                footer += ", "
            footer += "Length: {length}".format(length=len(self.series))

        if self.dtype is not False and self.dtype is not None:
            name = getattr(self.tr_series.dtype, "name", None)
            if name:
                if footer:
                    footer += ", "
                footer += "dtype: {typ}".format(typ=pprint_thing(name))

        # level infos are added to the end and in a new line, like it is done
        # for Categoricals
        if is_categorical_dtype(self.tr_series.dtype):
            level_info = self.tr_series._values._repr_categories_info()
            if footer:
                footer += "\n"
            footer += level_info

        return str(footer)

    def _get_formatted_index(self) -> Tuple[List[str], bool]:
        index = self.tr_series.index
        is_multi = isinstance(index, ABCMultiIndex)

        if is_multi:
            have_header = any(name for name in index.names)
            fmt_index = index.format(names=True)
        else:
            have_header = index.name is not None
            fmt_index = index.format(name=True)
        return fmt_index, have_header

    def _get_formatted_values(self) -> List[str]:
        return format_array(
            self.tr_series._values,
            None,
            float_format=self.float_format,
            na_rep=self.na_rep,
        )

    def to_string(self) -> str:
        series = self.tr_series
        footer = self._get_footer()

        if len(series) == 0:
            return "{name}([], {footer})".format(
                name=type(self.series).__name__, footer=footer
            )

        fmt_index, have_header = self._get_formatted_index()
        fmt_values = self._get_formatted_values()

        if self.truncate_v:
            n_header_rows = 0
            row_num = self.tr_row_num
            row_num = cast(int, row_num)
            width = self.adj.len(fmt_values[row_num - 1])
            if width > 3:
                dot_str = "..."
            else:
                dot_str = ".."
            # Series uses mode=center because it has single value columns
            # DataFrame uses mode=left
            dot_str = self.adj.justify([dot_str], width, mode="center")[0]
            fmt_values.insert(row_num + n_header_rows, dot_str)
            fmt_index.insert(row_num + 1, "")

        if self.index:
            result = self.adj.adjoin(3, *[fmt_index[1:], fmt_values])
        else:
            result = self.adj.adjoin(3, fmt_values)

        if self.header and have_header:
            result = fmt_index[0] + "\n" + result

        if footer:
            result += "\n" + footer

        return str("".join(result))


class TextAdjustment:
    def __init__(self):
        self.encoding = get_option("display.encoding")

    def len(self, text: str) -> int:
        return len(text)

    def justify(self, texts: Any, max_len: int, mode: str = "right") -> List[str]:
        return justify(texts, max_len, mode=mode)

    def adjoin(self, space: int, *lists, **kwargs) -> str:
        return adjoin(space, *lists, strlen=self.len, justfunc=self.justify, **kwargs)


class EastAsianTextAdjustment(TextAdjustment):
    def __init__(self):
        super().__init__()
        if get_option("display.unicode.ambiguous_as_wide"):
            self.ambiguous_width = 2
        else:
            self.ambiguous_width = 1

        # Definition of East Asian Width
        # https://unicode.org/reports/tr11/
        # Ambiguous width can be changed by option
        self._EAW_MAP = {"Na": 1, "N": 1, "W": 2, "F": 2, "H": 1}

    def len(self, text: str) -> int:
        """
        Calculate display width considering unicode East Asian Width
        """
        if not isinstance(text, str):
            return len(text)

        return sum(
            self._EAW_MAP.get(east_asian_width(c), self.ambiguous_width) for c in text
        )

    def justify(
        self, texts: Iterable[str], max_len: int, mode: str = "right"
    ) -> List[str]:
        # re-calculate padding space per str considering East Asian Width
        def _get_pad(t):
            return max_len - self.len(t) + len(t)

        if mode == "left":
            return [x.ljust(_get_pad(x)) for x in texts]
        elif mode == "center":
            return [x.center(_get_pad(x)) for x in texts]
        else:
            return [x.rjust(_get_pad(x)) for x in texts]


def _get_adjustment() -> TextAdjustment:
    use_east_asian_width = get_option("display.unicode.east_asian_width")
    if use_east_asian_width:
        return EastAsianTextAdjustment()
    else:
        return TextAdjustment()


class TableFormatter:

    show_dimensions: Union[bool, str]
    is_truncated: bool
    formatters: formatters_type
    columns: Index

    @property
    def should_show_dimensions(self) -> bool:
        return self.show_dimensions is True or (
            self.show_dimensions == "truncate" and self.is_truncated
        )

    def _get_formatter(self, i: Union[str, int]) -> Optional[Callable]:
        if isinstance(self.formatters, (list, tuple)):
            if is_integer(i):
                i = cast(int, i)
                return self.formatters[i]
            else:
                return None
        else:
            if is_integer(i) and i not in self.columns:
                i = self.columns[i]
            return self.formatters.get(i, None)

    @contextmanager
    def get_buffer(
        self, buf: Optional[FilePathOrBuffer[str]], encoding: Optional[str] = None
    ):
        """
        Context manager to open, yield and close buffer for filenames or Path-like
        objects, otherwise yield buf unchanged.
        """
        if buf is not None:
            buf = stringify_path(buf)
        else:
            buf = StringIO()

        if encoding is None:
            encoding = "utf-8"
        elif not isinstance(buf, str):
            raise ValueError("buf is not a file name and encoding is specified.")

        if hasattr(buf, "write"):
            yield buf
        elif isinstance(buf, str):
            with open(buf, "w", encoding=encoding, newline="") as f:
                # GH#30034 open instead of codecs.open prevents a file leak
                #  if we have an invalid encoding argument.
                # newline="" is needed to roundtrip correctly on
                #  windows test_to_latex_filename
                yield f
        else:
            raise TypeError("buf is not a file name and it has no write method")

    def write_result(self, buf: IO[str]) -> None:
        """
        Write the result of serialization to buf.
        """
        raise AbstractMethodError(self)

    def get_result(
        self,
        buf: Optional[FilePathOrBuffer[str]] = None,
        encoding: Optional[str] = None,
    ) -> Optional[str]:
        """
        Perform serialization. Write to buf or return as string if buf is None.
        """
        with self.get_buffer(buf, encoding=encoding) as f:
            self.write_result(buf=f)
            if buf is None:
                return f.getvalue()
            return None


class DataFrameFormatter(TableFormatter):
    """
    Render a DataFrame

    self.to_string() : console-friendly tabular output
    self.to_html()   : html table
    self.to_latex()   : LaTeX tabular environment table

    """

    __doc__ = __doc__ if __doc__ else ""
    __doc__ += common_docstring + return_docstring

    def __init__(
        self,
        frame: "DataFrame",
        columns: Optional[Sequence[str]] = None,
        col_space: Optional[Union[str, int]] = None,
        header: Union[bool, Sequence[str]] = True,
        index: bool = True,
        na_rep: str = "NaN",
        formatters: Optional[formatters_type] = None,
        justify: Optional[str] = None,
        float_format: Optional[float_format_type] = None,
        sparsify: Optional[bool] = None,
        index_names: bool = True,
        line_width: Optional[int] = None,
        max_rows: Optional[int] = None,
        min_rows: Optional[int] = None,
        max_cols: Optional[int] = None,
        show_dimensions: Union[bool, str] = False,
        decimal: str = ".",
        table_id: Optional[str] = None,
        render_links: bool = False,
        bold_rows: bool = False,
        escape: bool = True,
    ):
        self.frame = frame
        self.show_index_names = index_names

        if sparsify is None:
            sparsify = get_option("display.multi_sparse")

        self.sparsify = sparsify

        self.float_format = float_format
        if formatters is None:
            self.formatters = {}
        elif len(frame.columns) == len(formatters) or isinstance(formatters, dict):
            self.formatters = formatters
        else:
            raise ValueError(
                (
                    "Formatters length({flen}) should match "
                    "DataFrame number of columns({dlen})"
                ).format(flen=len(formatters), dlen=len(frame.columns))
            )
        self.na_rep = na_rep
        self.decimal = decimal
        self.col_space = col_space
        self.header = header
        self.index = index
        self.line_width = line_width
        self.max_rows = max_rows
        self.min_rows = min_rows
        self.max_cols = max_cols
        self.max_rows_displayed = min(max_rows or len(self.frame), len(self.frame))
        self.show_dimensions = show_dimensions
        self.table_id = table_id
        self.render_links = render_links

        if justify is None:
            self.justify = get_option("display.colheader_justify")
        else:
            self.justify = justify

        self.bold_rows = bold_rows
        self.escape = escape

        if columns is not None:
            self.columns = ensure_index(columns)
            self.frame = self.frame[self.columns]
        else:
            self.columns = frame.columns

        self._chk_truncate()
        self.adj = _get_adjustment()

    def _chk_truncate(self) -> None:
        """
        Checks whether the frame should be truncated. If so, slices
        the frame up.
        """
        from pandas.core.reshape.concat import concat

        # Cut the data to the information actually printed
        max_cols = self.max_cols
        max_rows = self.max_rows
        self.max_rows_adj: Optional[int]
        max_rows_adj: Optional[int]

        if max_cols == 0 or max_rows == 0:  # assume we are in the terminal
            (w, h) = get_terminal_size()
            self.w = w
            self.h = h
            if self.max_rows == 0:
                dot_row = 1
                prompt_row = 1
                if self.show_dimensions:
                    show_dimension_rows = 3
                # assume we only get here if self.header is boolean.
                # i.e. not to_latex() where self.header may be List[str]
                self.header = cast(bool, self.header)
                n_add_rows = self.header + dot_row + show_dimension_rows + prompt_row
                # rows available to fill with actual data
                max_rows_adj = self.h - n_add_rows
                self.max_rows_adj = max_rows_adj

            # Format only rows and columns that could potentially fit the
            # screen
            if max_cols == 0 and len(self.frame.columns) > w:
                max_cols = w
            if max_rows == 0 and len(self.frame) > h:
                max_rows = h

        if not hasattr(self, "max_rows_adj"):
            if max_rows:
                if (len(self.frame) > max_rows) and self.min_rows:
                    # if truncated, set max_rows showed to min_rows
                    max_rows = min(self.min_rows, max_rows)
            self.max_rows_adj = max_rows
        if not hasattr(self, "max_cols_adj"):
            self.max_cols_adj = max_cols

        max_cols_adj = self.max_cols_adj
        max_rows_adj = self.max_rows_adj

        truncate_h = max_cols_adj and (len(self.columns) > max_cols_adj)
        truncate_v = max_rows_adj and (len(self.frame) > max_rows_adj)

        frame = self.frame
        if truncate_h:
            # cast here since if truncate_h is True, max_cols_adj is not None
            max_cols_adj = cast(int, max_cols_adj)
            if max_cols_adj == 0:
                col_num = len(frame.columns)
            elif max_cols_adj == 1:
                max_cols = cast(int, max_cols)
                frame = frame.iloc[:, :max_cols]
                col_num = max_cols
            else:
                col_num = max_cols_adj // 2
                frame = concat(
                    (frame.iloc[:, :col_num], frame.iloc[:, -col_num:]), axis=1
                )
                # truncate formatter
                if isinstance(self.formatters, (list, tuple)):
                    truncate_fmt = self.formatters
                    self.formatters = [
                        *truncate_fmt[:col_num],
                        *truncate_fmt[-col_num:],
                    ]
            self.tr_col_num = col_num
        if truncate_v:
            # cast here since if truncate_v is True, max_rows_adj is not None
            max_rows_adj = cast(int, max_rows_adj)
            if max_rows_adj == 1:
                row_num = max_rows
                frame = frame.iloc[:max_rows, :]
            else:
                row_num = max_rows_adj // 2
                frame = concat((frame.iloc[:row_num, :], frame.iloc[-row_num:, :]))
            self.tr_row_num = row_num
        else:
            self.tr_row_num = None

        self.tr_frame = frame
        self.truncate_h = truncate_h
        self.truncate_v = truncate_v
        self.is_truncated = bool(self.truncate_h or self.truncate_v)

    def _to_str_columns(self) -> List[List[str]]:
        """
        Render a DataFrame to a list of columns (as lists of strings).
        """
        # this method is not used by to_html where self.col_space
        # could be a string so safe to cast
        self.col_space = cast(int, self.col_space)

        frame = self.tr_frame
        # may include levels names also

        str_index = self._get_formatted_index(frame)

        if not is_list_like(self.header) and not self.header:
            stringified = []
            for i, c in enumerate(frame):
                fmt_values = self._format_col(i)
                fmt_values = _make_fixed_width(
                    fmt_values,
                    self.justify,
                    minimum=(self.col_space or 0),
                    adj=self.adj,
                )
                stringified.append(fmt_values)
        else:
            if is_list_like(self.header):
                # cast here since can't be bool if is_list_like
                self.header = cast(List[str], self.header)
                if len(self.header) != len(self.columns):
                    raise ValueError(
                        f"Writing {len(self.columns)} cols "
                        f"but got {len(self.header)} aliases"
                    )
                str_columns = [[label] for label in self.header]
            else:
                str_columns = self._get_formatted_column_labels(frame)

            if self.show_row_idx_names:
                for x in str_columns:
                    x.append("")

            stringified = []
            for i, c in enumerate(frame):
                cheader = str_columns[i]
                header_colwidth = max(
                    self.col_space or 0, *(self.adj.len(x) for x in cheader)
                )
                fmt_values = self._format_col(i)
                fmt_values = _make_fixed_width(
                    fmt_values, self.justify, minimum=header_colwidth, adj=self.adj
                )

                max_len = max(max(self.adj.len(x) for x in fmt_values), header_colwidth)
                cheader = self.adj.justify(cheader, max_len, mode=self.justify)
                stringified.append(cheader + fmt_values)

        strcols = stringified
        if self.index:
            strcols.insert(0, str_index)

        # Add ... to signal truncated
        truncate_h = self.truncate_h
        truncate_v = self.truncate_v

        if truncate_h:
            col_num = self.tr_col_num
            strcols.insert(self.tr_col_num + 1, [" ..."] * (len(str_index)))
        if truncate_v:
            n_header_rows = len(str_index) - len(frame)
            row_num = self.tr_row_num
            # cast here since if truncate_v is True, self.tr_row_num is not None
            row_num = cast(int, row_num)
            for ix, col in enumerate(strcols):
                # infer from above row
                cwidth = self.adj.len(strcols[ix][row_num])
                is_dot_col = False
                if truncate_h:
                    is_dot_col = ix == col_num + 1
                if cwidth > 3 or is_dot_col:
                    my_str = "..."
                else:
                    my_str = ".."

                if ix == 0:
                    dot_mode = "left"
                elif is_dot_col:
                    cwidth = 4
                    dot_mode = "right"
                else:
                    dot_mode = "right"
                dot_str = self.adj.justify([my_str], cwidth, mode=dot_mode)[0]
                strcols[ix].insert(row_num + n_header_rows, dot_str)
        return strcols

    def write_result(self, buf: IO[str]) -> None:
        """
        Render a DataFrame to a console-friendly tabular output.
        """
        from pandas import Series

        frame = self.frame

        if len(frame.columns) == 0 or len(frame.index) == 0:
            info_line = "Empty {name}\nColumns: {col}\nIndex: {idx}".format(
                name=type(self.frame).__name__,
                col=pprint_thing(frame.columns),
                idx=pprint_thing(frame.index),
            )
            text = info_line
        else:

            strcols = self._to_str_columns()
            if self.line_width is None:  # no need to wrap around just print
                # the whole frame
                text = self.adj.adjoin(1, *strcols)
            elif (
                not isinstance(self.max_cols, int) or self.max_cols > 0
            ):  # need to wrap around
                text = self._join_multiline(*strcols)
            else:  # max_cols == 0. Try to fit frame to terminal
                lines = self.adj.adjoin(1, *strcols).split("\n")
                max_len = Series(lines).str.len().max()
                # plus truncate dot col
                dif = max_len - self.w
                # '+ 1' to avoid too wide repr (GH PR #17023)
                adj_dif = dif + 1
                col_lens = Series([Series(ele).apply(len).max() for ele in strcols])
                n_cols = len(col_lens)
                counter = 0
                while adj_dif > 0 and n_cols > 1:
                    counter += 1
                    mid = int(round(n_cols / 2.0))
                    mid_ix = col_lens.index[mid]
                    col_len = col_lens[mid_ix]
                    # adjoin adds one
                    adj_dif -= col_len + 1
                    col_lens = col_lens.drop(mid_ix)
                    n_cols = len(col_lens)
                # subtract index column
                max_cols_adj = n_cols - self.index
                # GH-21180. Ensure that we print at least two.
                max_cols_adj = max(max_cols_adj, 2)
                self.max_cols_adj = max_cols_adj

                # Call again _chk_truncate to cut frame appropriately
                # and then generate string representation
                self._chk_truncate()
                strcols = self._to_str_columns()
                text = self.adj.adjoin(1, *strcols)
        buf.writelines(text)

        if self.should_show_dimensions:
            buf.write(
                "\n\n[{nrows} rows x {ncols} columns]".format(
                    nrows=len(frame), ncols=len(frame.columns)
                )
            )

    def _join_multiline(self, *args) -> str:
        lwidth = self.line_width
        adjoin_width = 1
        strcols = list(args)
        if self.index:
            idx = strcols.pop(0)
            lwidth -= np.array([self.adj.len(x) for x in idx]).max() + adjoin_width

        col_widths = [
            np.array([self.adj.len(x) for x in col]).max() if len(col) > 0 else 0
            for col in strcols
        ]

        assert lwidth is not None
        col_bins = _binify(col_widths, lwidth)
        nbins = len(col_bins)

        if self.truncate_v:
            # cast here since if truncate_v is True, max_rows_adj is not None
            self.max_rows_adj = cast(int, self.max_rows_adj)
            nrows = self.max_rows_adj + 1
        else:
            nrows = len(self.frame)

        str_lst = []
        st = 0
        for i, ed in enumerate(col_bins):
            row = strcols[st:ed]
            if self.index:
                row.insert(0, idx)
            if nbins > 1:
                if ed <= len(strcols) and i < nbins - 1:
                    row.append([" \\"] + ["  "] * (nrows - 1))
                else:
                    row.append([" "] * nrows)
            str_lst.append(self.adj.adjoin(adjoin_width, *row))
            st = ed
        return "\n\n".join(str_lst)

    def to_string(
        self,
        buf: Optional[FilePathOrBuffer[str]] = None,
        encoding: Optional[str] = None,
    ) -> Optional[str]:
        return self.get_result(buf=buf, encoding=encoding)

    def to_latex(
        self,
        buf: Optional[FilePathOrBuffer[str]] = None,
        column_format: Optional[str] = None,
        longtable: bool = False,
        encoding: Optional[str] = None,
        multicolumn: bool = False,
        multicolumn_format: Optional[str] = None,
        multirow: bool = False,
        caption: Optional[str] = None,
        label: Optional[str] = None,
    ) -> Optional[str]:
        """
        Render a DataFrame to a LaTeX tabular/longtable environment output.
        """
        from pandas.io.formats.latex import LatexFormatter

        return LatexFormatter(
            self,
            column_format=column_format,
            longtable=longtable,
            multicolumn=multicolumn,
            multicolumn_format=multicolumn_format,
            multirow=multirow,
            caption=caption,
            label=label,
        ).get_result(buf=buf, encoding=encoding)

    def _format_col(self, i: int) -> List[str]:
        frame = self.tr_frame
        formatter = self._get_formatter(i)
        return format_array(
            frame.iloc[:, i]._values,
            formatter,
            float_format=self.float_format,
            na_rep=self.na_rep,
            space=self.col_space,
            decimal=self.decimal,
        )

    def to_html(
        self,
        buf: Optional[FilePathOrBuffer[str]] = None,
        encoding: Optional[str] = None,
        classes: Optional[Union[str, List, Tuple]] = None,
        notebook: bool = False,
        border: Optional[int] = None,
    ) -> Optional[str]:
        """
        Render a DataFrame to a html table.

        Parameters
        ----------
        classes : str or list-like
            classes to include in the `class` attribute of the opening
            ``<table>`` tag, in addition to the default "dataframe".
        notebook : {True, False}, optional, default False
            Whether the generated HTML is for IPython Notebook.
        border : int
            A ``border=border`` attribute is included in the opening
            ``<table>`` tag. Default ``pd.options.display.html.border``.
        """
        from pandas.io.formats.html import HTMLFormatter, NotebookFormatter

        Klass = NotebookFormatter if notebook else HTMLFormatter
        return Klass(self, classes=classes, border=border).get_result(
            buf=buf, encoding=encoding
        )

    def _get_formatted_column_labels(self, frame: "DataFrame") -> List[List[str]]:
        from pandas.core.indexes.multi import _sparsify

        columns = frame.columns

        if isinstance(columns, ABCMultiIndex):
            fmt_columns = columns.format(sparsify=False, adjoin=False)
            fmt_columns = list(zip(*fmt_columns))
            dtypes = self.frame.dtypes._values

            # if we have a Float level, they don't use leading space at all
            restrict_formatting = any(l.is_floating for l in columns.levels)
            need_leadsp = dict(zip(fmt_columns, map(is_numeric_dtype, dtypes)))

            def space_format(x, y):
                if (
                    y not in self.formatters
                    and need_leadsp[x]
                    and not restrict_formatting
                ):
                    return " " + y
                return y

            str_columns = list(
                zip(*[[space_format(x, y) for y in x] for x in fmt_columns])
            )
            if self.sparsify and len(str_columns):
                str_columns = _sparsify(str_columns)

            str_columns = [list(x) for x in zip(*str_columns)]
        else:
            fmt_columns = columns.format()
            dtypes = self.frame.dtypes
            need_leadsp = dict(zip(fmt_columns, map(is_numeric_dtype, dtypes)))
            str_columns = [
                [" " + x if not self._get_formatter(i) and need_leadsp[x] else x]
                for i, (col, x) in enumerate(zip(columns, fmt_columns))
            ]
        # self.str_columns = str_columns
        return str_columns

    @property
    def has_index_names(self) -> bool:
        return _has_names(self.frame.index)

    @property
    def has_column_names(self) -> bool:
        return _has_names(self.frame.columns)

    @property
    def show_row_idx_names(self) -> bool:
        return all((self.has_index_names, self.index, self.show_index_names))

    @property
    def show_col_idx_names(self) -> bool:
        return all((self.has_column_names, self.show_index_names, self.header))

    def _get_formatted_index(self, frame: "DataFrame") -> List[str]:
        # Note: this is only used by to_string() and to_latex(), not by
        # to_html(). so safe to cast col_space here.
        self.col_space = cast(int, self.col_space)
        index = frame.index
        columns = frame.columns
        fmt = self._get_formatter("__index__")

        if isinstance(index, ABCMultiIndex):
            fmt_index = index.format(
                sparsify=self.sparsify,
                adjoin=False,
                names=self.show_row_idx_names,
                formatter=fmt,
            )
        else:
            fmt_index = [index.format(name=self.show_row_idx_names, formatter=fmt)]

        fmt_index = [
            tuple(
                _make_fixed_width(
                    list(x), justify="left", minimum=(self.col_space or 0), adj=self.adj
                )
            )
            for x in fmt_index
        ]

        adjoined = self.adj.adjoin(1, *fmt_index).split("\n")

        # empty space for columns
        if self.show_col_idx_names:
            col_header = ["{x}".format(x=x) for x in self._get_column_name_list()]
        else:
            col_header = [""] * columns.nlevels

        if self.header:
            return col_header + adjoined
        else:
            return adjoined

    def _get_column_name_list(self) -> List[str]:
        names: List[str] = []
        columns = self.frame.columns
        if isinstance(columns, ABCMultiIndex):
            names.extend("" if name is None else name for name in columns.names)
        else:
            names.append("" if columns.name is None else columns.name)
        return names


# ----------------------------------------------------------------------
# Array formatters


def format_array(
    values: Any,
    formatter: Optional[Callable],
    float_format: Optional[float_format_type] = None,
    na_rep: str = "NaN",
    digits: Optional[int] = None,
    space: Optional[Union[str, int]] = None,
    justify: str = "right",
    decimal: str = ".",
    leading_space: Optional[bool] = None,
) -> List[str]:
    """
    Format an array for printing.

    Parameters
    ----------
    values
    formatter
    float_format
    na_rep
    digits
    space
    justify
    decimal
    leading_space : bool, optional
        Whether the array should be formatted with a leading space.
        When an array as a column of a Series or DataFrame, we do want
        the leading space to pad between columns.

        When formatting an Index subclass
        (e.g. IntervalIndex._format_native_types), we don't want the
        leading space since it should be left-aligned.

    Returns
    -------
    List[str]
    """
    fmt_klass: Type[GenericArrayFormatter]
    if is_datetime64_dtype(values.dtype):
        fmt_klass = Datetime64Formatter
    elif is_datetime64tz_dtype(values):
        fmt_klass = Datetime64TZFormatter
    elif is_timedelta64_dtype(values.dtype):
        fmt_klass = Timedelta64Formatter
    elif is_extension_array_dtype(values.dtype):
        fmt_klass = ExtensionArrayFormatter
    elif is_float_dtype(values.dtype) or is_complex_dtype(values.dtype):
        fmt_klass = FloatArrayFormatter
    elif is_integer_dtype(values.dtype):
        fmt_klass = IntArrayFormatter
    else:
        fmt_klass = GenericArrayFormatter

    if space is None:
        space = get_option("display.column_space")

    if float_format is None:
        float_format = get_option("display.float_format")

    if digits is None:
        digits = get_option("display.precision")

    fmt_obj = fmt_klass(
        values,
        digits=digits,
        na_rep=na_rep,
        float_format=float_format,
        formatter=formatter,
        space=space,
        justify=justify,
        decimal=decimal,
        leading_space=leading_space,
    )

    return fmt_obj.get_result()


class GenericArrayFormatter:
    def __init__(
        self,
        values: Any,
        digits: int = 7,
        formatter: Optional[Callable] = None,
        na_rep: str = "NaN",
        space: Union[str, int] = 12,
        float_format: Optional[float_format_type] = None,
        justify: str = "right",
        decimal: str = ".",
        quoting: Optional[int] = None,
        fixed_width: bool = True,
        leading_space: Optional[bool] = None,
    ):
        self.values = values
        self.digits = digits
        self.na_rep = na_rep
        self.space = space
        self.formatter = formatter
        self.float_format = float_format
        self.justify = justify
        self.decimal = decimal
        self.quoting = quoting
        self.fixed_width = fixed_width
        self.leading_space = leading_space

    def get_result(self) -> List[str]:
        fmt_values = self._format_strings()
        return _make_fixed_width(fmt_values, self.justify)

    def _format_strings(self) -> List[str]:
        if self.float_format is None:
            float_format = get_option("display.float_format")
            if float_format is None:
                fmt_str = "{{x: .{prec:d}g}}".format(
                    prec=get_option("display.precision")
                )
                float_format = lambda x: fmt_str.format(x=x)
        else:
            float_format = self.float_format

        formatter = (
            self.formatter
            if self.formatter is not None
            else (lambda x: pprint_thing(x, escape_chars=("\t", "\r", "\n")))
        )

        def _format(x):
            if self.na_rep is not None and is_scalar(x) and isna(x):
                try:
                    # try block for np.isnat specifically
                    # determine na_rep if x is None or NaT-like
                    if x is None:
                        return "None"
                    elif x is NA:
                        return str(NA)
                    elif x is NaT or np.isnat(x):
                        return "NaT"
                except (TypeError, ValueError):
                    # np.isnat only handles datetime or timedelta objects
                    pass
                return self.na_rep
            elif isinstance(x, PandasObject):
                return "{x}".format(x=x)
            else:
                # object dtype
                return "{x}".format(x=formatter(x))

        vals = self.values
        if isinstance(vals, Index):
            vals = vals._values
        elif isinstance(vals, ABCSparseArray):
            vals = vals.values

        is_float_type = lib.map_infer(vals, is_float) & notna(vals)
        leading_space = self.leading_space
        if leading_space is None:
            leading_space = is_float_type.any()

        fmt_values = []
        for i, v in enumerate(vals):
            if not is_float_type[i] and leading_space:
                fmt_values.append(" {v}".format(v=_format(v)))
            elif is_float_type[i]:
                fmt_values.append(float_format(v))
            else:
                if leading_space is False:
                    # False specifically, so that the default is
                    # to include a space if we get here.
                    tpl = "{v}"
                else:
                    tpl = " {v}"
                fmt_values.append(tpl.format(v=_format(v)))

        return fmt_values


class FloatArrayFormatter(GenericArrayFormatter):
    """

    """

    def __init__(self, *args, **kwargs):
        super().__init__(*args, **kwargs)

        # float_format is expected to be a string
        # formatter should be used to pass a function
        if self.float_format is not None and self.formatter is None:
            # GH21625, GH22270
            self.fixed_width = False
            if callable(self.float_format):
                self.formatter = self.float_format
                self.float_format = None

    def _value_formatter(
        self,
        float_format: Optional[float_format_type] = None,
        threshold: Optional[Union[float, int]] = None,
    ) -> Callable:
<<<<<<< HEAD
        """
        Returns a function to be applied on each value to format it
        """

=======
        """Returns a function to be applied on each value to format it"""
>>>>>>> 48cb5a95
        # the float_format parameter supersedes self.float_format
        if float_format is None:
            float_format = self.float_format

        # we are going to compose different functions, to first convert to
        # a string, then replace the decimal symbol, and finally chop according
        # to the threshold

        # when there is no float_format, we use str instead of '%g'
        # because str(0.0) = '0.0' while '%g' % 0.0 = '0'
        if float_format:

            def base_formatter(v):
                return float_format(value=v) if notna(v) else self.na_rep

        else:

            def base_formatter(v):
                return str(v) if notna(v) else self.na_rep

        if self.decimal != ".":

            def decimal_formatter(v):
                return base_formatter(v).replace(".", self.decimal, 1)

        else:
            decimal_formatter = base_formatter

        if threshold is None:
            return decimal_formatter

        def formatter(value):
            if notna(value):
                if abs(value) > threshold:
                    return decimal_formatter(value)
                else:
                    return decimal_formatter(0.0)
            else:
                return self.na_rep

        return formatter

    def get_result_as_array(self) -> np.ndarray:
        """
        Returns the float values converted into strings using
        the parameters given at initialisation, as a numpy array
        """
        if self.formatter is not None:
            return np.array([self.formatter(x) for x in self.values])

        if self.fixed_width:
            threshold = get_option("display.chop_threshold")
        else:
            threshold = None

        # if we have a fixed_width, we'll need to try different float_format
        def format_values_with(float_format):
            formatter = self._value_formatter(float_format, threshold)

            # default formatter leaves a space to the left when formatting
            # floats, must be consistent for left-justifying NaNs (GH #25061)
            if self.justify == "left":
                na_rep = " " + self.na_rep
            else:
                na_rep = self.na_rep

            # separate the wheat from the chaff
            values = self.values
            is_complex = is_complex_dtype(values)
            mask = isna(values)
            if hasattr(values, "to_dense"):  # sparse numpy ndarray
                values = values.to_dense()
            values = np.array(values, dtype="object")
            values[mask] = na_rep
            imask = (~mask).ravel()
            values.flat[imask] = np.array(
                [formatter(val) for val in values.ravel()[imask]]
            )

            if self.fixed_width:
                if is_complex:
                    result = _trim_zeros_complex(values, na_rep)
                else:
                    result = _trim_zeros_float(values, na_rep)
                return np.asarray(result, dtype="object")

            return values

        # There is a special default string when we are fixed-width
        # The default is otherwise to use str instead of a formatting string
        float_format: Optional[float_format_type]
        if self.float_format is None:
            if self.fixed_width:
                float_format = partial(
                    "{value: .{digits:d}f}".format, digits=self.digits
                )
            else:
                float_format = self.float_format
        else:
            float_format = lambda value: self.float_format % value

        formatted_values = format_values_with(float_format)

        if not self.fixed_width:
            return formatted_values

        # we need do convert to engineering format if some values are too small
        # and would appear as 0, or if some values are too big and take too
        # much space

        if len(formatted_values) > 0:
            maxlen = max(len(x) for x in formatted_values)
            too_long = maxlen > self.digits + 6
        else:
            too_long = False

        with np.errstate(invalid="ignore"):
            abs_vals = np.abs(self.values)
            # this is pretty arbitrary for now
            # large values: more that 8 characters including decimal symbol
            # and first digit, hence > 1e6
            has_large_values = (abs_vals > 1e6).any()
            has_small_values = (
                (abs_vals < 10 ** (-self.digits)) & (abs_vals > 0)
            ).any()

        if has_small_values or (too_long and has_large_values):
            float_format = partial("{value: .{digits:d}e}".format, digits=self.digits)
            formatted_values = format_values_with(float_format)

        return formatted_values

    def _format_strings(self) -> List[str]:
        # shortcut
        if self.formatter is not None:
            return [self.formatter(x) for x in self.values]

        return list(self.get_result_as_array())


class IntArrayFormatter(GenericArrayFormatter):
    def _format_strings(self) -> List[str]:
        formatter = self.formatter or (lambda x: "{x: d}".format(x=x))
        fmt_values = [formatter(x) for x in self.values]
        return fmt_values


class Datetime64Formatter(GenericArrayFormatter):
    def __init__(
        self,
        values: Union[np.ndarray, "Series", DatetimeIndex, DatetimeArray],
        nat_rep: str = "NaT",
        date_format: None = None,
        **kwargs,
    ):
        super().__init__(values, **kwargs)
        self.nat_rep = nat_rep
        self.date_format = date_format

    def _format_strings(self) -> List[str]:
        """ we by definition have DO NOT have a TZ """
        values = self.values

        if not isinstance(values, DatetimeIndex):
            values = DatetimeIndex(values)

        if self.formatter is not None and callable(self.formatter):
            return [self.formatter(x) for x in values]

        fmt_values = format_array_from_datetime(
            values.asi8.ravel(),
            format=_get_format_datetime64_from_values(values, self.date_format),
            na_rep=self.nat_rep,
        ).reshape(values.shape)
        return fmt_values.tolist()


class ExtensionArrayFormatter(GenericArrayFormatter):
    def _format_strings(self) -> List[str]:
        values = self.values
        if isinstance(values, (ABCIndexClass, ABCSeries)):
            values = values._values

        formatter = values._formatter(boxed=True)

        if is_categorical_dtype(values.dtype):
            # Categorical is special for now, so that we can preserve tzinfo
            array = values._internal_get_values()
        else:
            array = np.asarray(values)

        fmt_values = format_array(
            array,
            formatter,
            float_format=self.float_format,
            na_rep=self.na_rep,
            digits=self.digits,
            space=self.space,
            justify=self.justify,
            leading_space=self.leading_space,
        )
        return fmt_values


def format_percentiles(
    percentiles: Union[
        np.ndarray, List[Union[int, float]], List[float], List[Union[str, float]]
    ]
) -> List[str]:
    """
    Outputs rounded and formatted percentiles.

    Parameters
    ----------
    percentiles : list-like, containing floats from interval [0,1]

    Returns
    -------
    formatted : list of strings

    Notes
    -----
    Rounding precision is chosen so that: (1) if any two elements of
    ``percentiles`` differ, they remain different after rounding
    (2) no entry is *rounded* to 0% or 100%.
    Any non-integer is always rounded to at least 1 decimal place.

    Examples
    --------
    Keeps all entries different after rounding:

    >>> format_percentiles([0.01999, 0.02001, 0.5, 0.666666, 0.9999])
    ['1.999%', '2.001%', '50%', '66.667%', '99.99%']

    No element is rounded to 0% or 100% (unless already equal to it).
    Duplicates are allowed:

    >>> format_percentiles([0, 0.5, 0.02001, 0.5, 0.666666, 0.9999])
    ['0%', '50%', '2.0%', '50%', '66.67%', '99.99%']
    """
    percentiles = np.asarray(percentiles)

    # It checks for np.NaN as well
    with np.errstate(invalid="ignore"):
        if (
            not is_numeric_dtype(percentiles)
            or not np.all(percentiles >= 0)
            or not np.all(percentiles <= 1)
        ):
            raise ValueError("percentiles should all be in the interval [0,1]")

    percentiles = 100 * percentiles
    int_idx = np.isclose(percentiles.astype(int), percentiles)

    if np.all(int_idx):
        out = percentiles.astype(int).astype(str)
        return [i + "%" for i in out]

    unique_pcts = np.unique(percentiles)
    to_begin = unique_pcts[0] if unique_pcts[0] > 0 else None
    to_end = 100 - unique_pcts[-1] if unique_pcts[-1] < 100 else None

    # Least precision that keeps percentiles unique after rounding
    prec = -np.floor(
        np.log10(np.min(np.ediff1d(unique_pcts, to_begin=to_begin, to_end=to_end)))
    ).astype(int)
    prec = max(1, prec)
    out = np.empty_like(percentiles, dtype=object)
    out[int_idx] = percentiles[int_idx].astype(int).astype(str)
    out[~int_idx] = percentiles[~int_idx].round(prec).astype(str)
    return [i + "%" for i in out]


def _is_dates_only(
    values: Union[np.ndarray, DatetimeArray, Index, DatetimeIndex]
) -> bool:
    # return a boolean if we are only dates (and don't have a timezone)
    assert values.ndim == 1

    values = DatetimeIndex(values)
    if values.tz is not None:
        return False

    values_int = values.asi8
    consider_values = values_int != iNaT
    one_day_nanos = 86400 * 1e9
    even_days = (
        np.logical_and(consider_values, values_int % int(one_day_nanos) != 0).sum() == 0
    )
    if even_days:
        return True
    return False


def _format_datetime64(
    x: Union[NaTType, Timestamp], tz: Optional[tzinfo] = None, nat_rep: str = "NaT"
) -> str:
    if x is None or (is_scalar(x) and isna(x)):
        return nat_rep

    if tz is not None or not isinstance(x, Timestamp):
        if getattr(x, "tzinfo", None) is not None:
            x = Timestamp(x).tz_convert(tz)
        else:
            x = Timestamp(x).tz_localize(tz)

    return str(x)


def _format_datetime64_dateonly(
    x: Union[NaTType, Timestamp], nat_rep: str = "NaT", date_format: None = None
) -> str:
    if x is None or (is_scalar(x) and isna(x)):
        return nat_rep

    if not isinstance(x, Timestamp):
        x = Timestamp(x)

    if date_format:
        return x.strftime(date_format)
    else:
        return x._date_repr


def _get_format_datetime64(
    is_dates_only: bool, nat_rep: str = "NaT", date_format: None = None
) -> Callable:

    if is_dates_only:
        return lambda x, tz=None: _format_datetime64_dateonly(
            x, nat_rep=nat_rep, date_format=date_format
        )
    else:
        return lambda x, tz=None: _format_datetime64(x, tz=tz, nat_rep=nat_rep)


def _get_format_datetime64_from_values(
    values: Union[np.ndarray, DatetimeArray, DatetimeIndex], date_format: Optional[str]
) -> Optional[str]:
    """ given values and a date_format, return a string format """
    if isinstance(values, np.ndarray) and values.ndim > 1:
        # We don't actually care about the order of values, and DatetimeIndex
        #  only accepts 1D values
        values = values.ravel()

    is_dates_only = _is_dates_only(values)
    if is_dates_only:
        return date_format or "%Y-%m-%d"
    return date_format


class Datetime64TZFormatter(Datetime64Formatter):
    def _format_strings(self) -> List[str]:
        """ we by definition have a TZ """
        values = self.values.astype(object)
        is_dates_only = _is_dates_only(values)
        formatter = self.formatter or _get_format_datetime64(
            is_dates_only, date_format=self.date_format
        )
        fmt_values = [formatter(x) for x in values]

        return fmt_values


class Timedelta64Formatter(GenericArrayFormatter):
    def __init__(
        self,
        values: Union[np.ndarray, TimedeltaIndex],
        nat_rep: str = "NaT",
        box: bool = False,
        **kwargs,
    ):
        super().__init__(values, **kwargs)
        self.nat_rep = nat_rep
        self.box = box

    def _format_strings(self) -> List[str]:
        formatter = self.formatter or _get_format_timedelta64(
            self.values, nat_rep=self.nat_rep, box=self.box
        )
        return [formatter(x) for x in self.values]


def _get_format_timedelta64(
    values: Union[np.ndarray, TimedeltaIndex, TimedeltaArray],
    nat_rep: str = "NaT",
    box: bool = False,
) -> Callable:
    """
    Return a formatter function for a range of timedeltas.
    These will all have the same format argument

    If box, then show the return in quotes
    """
    values_int = values.astype(np.int64)

    consider_values = values_int != iNaT

    one_day_nanos = 86400 * 1e9
    even_days = (
        np.logical_and(consider_values, values_int % one_day_nanos != 0).sum() == 0
    )
    all_sub_day = (
        np.logical_and(consider_values, np.abs(values_int) >= one_day_nanos).sum() == 0
    )

    if even_days:
        format = None
    elif all_sub_day:
        format = "sub_day"
    else:
        format = "long"

    def _formatter(x):
        if x is None or (is_scalar(x) and isna(x)):
            return nat_rep

        if not isinstance(x, Timedelta):
            x = Timedelta(x)
        result = x._repr_base(format=format)
        if box:
            result = "'{res}'".format(res=result)
        return result

    return _formatter


def _make_fixed_width(
    strings: List[str],
    justify: str = "right",
    minimum: Optional[int] = None,
    adj: Optional[TextAdjustment] = None,
) -> List[str]:

    if len(strings) == 0 or justify == "all":
        return strings

    if adj is None:
        adj = _get_adjustment()

    max_len = max(adj.len(x) for x in strings)

    if minimum is not None:
        max_len = max(minimum, max_len)

    conf_max = get_option("display.max_colwidth")
    if conf_max is not None and max_len > conf_max:
        max_len = conf_max

    def just(x):
        if conf_max is not None:
            if (conf_max > 3) & (adj.len(x) > max_len):
                x = x[: max_len - 3] + "..."
        return x

    strings = [just(x) for x in strings]
    result = adj.justify(strings, max_len, mode=justify)
    return result


def _trim_zeros_complex(str_complexes: np.ndarray, na_rep: str = "NaN") -> List[str]:
    """
    Separates the real and imaginary parts from the complex number, and
    executes the _trim_zeros_float method on each of those.
    """
    return [
        "".join(_trim_zeros_float(re.split(r"([j+-])", x), na_rep))
        for x in str_complexes
    ]


def _trim_zeros_float(
    str_floats: Union[np.ndarray, List[str]], na_rep: str = "NaN"
) -> List[str]:
    """
    Trims zeros, leaving just one before the decimal points if need be.
    """
    trimmed = str_floats

    def _is_number(x):
        return x != na_rep and not x.endswith("inf")

    def _cond(values):
        finite = [x for x in values if _is_number(x)]
        return (
            len(finite) > 0
            and all(x.endswith("0") for x in finite)
            and not (any(("e" in x) or ("E" in x) for x in finite))
        )

    while _cond(trimmed):
        trimmed = [x[:-1] if _is_number(x) else x for x in trimmed]

    # leave one 0 after the decimal points if need be.
    return [x + "0" if x.endswith(".") and _is_number(x) else x for x in trimmed]


def _has_names(index: Index) -> bool:
    if isinstance(index, ABCMultiIndex):
        return com.any_not_none(*index.names)
    else:
        return index.name is not None


class EngFormatter:
    """
    Formats float values according to engineering format.

    Based on matplotlib.ticker.EngFormatter
    """

    # The SI engineering prefixes
    ENG_PREFIXES = {
        -24: "y",
        -21: "z",
        -18: "a",
        -15: "f",
        -12: "p",
        -9: "n",
        -6: "u",
        -3: "m",
        0: "",
        3: "k",
        6: "M",
        9: "G",
        12: "T",
        15: "P",
        18: "E",
        21: "Z",
        24: "Y",
    }

    def __init__(self, accuracy: Optional[int] = None, use_eng_prefix: bool = False):
        self.accuracy = accuracy
        self.use_eng_prefix = use_eng_prefix

    def __call__(self, num: Union[int, float]) -> str:
        """
        Formats a number in engineering notation, appending a letter
        representing the power of 1000 of the original number. Some examples:

        >>> format_eng(0)       # for self.accuracy = 0
        ' 0'

        >>> format_eng(1000000) # for self.accuracy = 1,
                                #     self.use_eng_prefix = True
        ' 1.0M'

        >>> format_eng("-1e-6") # for self.accuracy = 2
                                #     self.use_eng_prefix = False
        '-1.00E-06'

        @param num: the value to represent
        @type num: either a numeric value or a string that can be converted to
                   a numeric value (as per decimal.Decimal constructor)

        @return: engineering formatted string
        """
        dnum = decimal.Decimal(str(num))

        if decimal.Decimal.is_nan(dnum):
            return "NaN"

        if decimal.Decimal.is_infinite(dnum):
            return "inf"

        sign = 1

        if dnum < 0:  # pragma: no cover
            sign = -1
            dnum = -dnum

        if dnum != 0:
            pow10 = decimal.Decimal(int(math.floor(dnum.log10() / 3) * 3))
        else:
            pow10 = decimal.Decimal(0)

        pow10 = pow10.min(max(self.ENG_PREFIXES.keys()))
        pow10 = pow10.max(min(self.ENG_PREFIXES.keys()))
        int_pow10 = int(pow10)

        if self.use_eng_prefix:
            prefix = self.ENG_PREFIXES[int_pow10]
        else:
            if int_pow10 < 0:
                prefix = "E-{pow10:02d}".format(pow10=-int_pow10)
            else:
                prefix = "E+{pow10:02d}".format(pow10=int_pow10)

        mant = sign * dnum / (10 ** pow10)

        if self.accuracy is None:  # pragma: no cover
            format_str = "{mant: g}{prefix}"
        else:
            format_str = "{{mant: .{acc:d}f}}{{prefix}}".format(acc=self.accuracy)

        formatted = format_str.format(mant=mant, prefix=prefix)

        return formatted


def set_eng_float_format(accuracy: int = 3, use_eng_prefix: bool = False) -> None:
    """
    Alter default behavior on how float is formatted in DataFrame.
    Format float in engineering format. By accuracy, we mean the number of
    decimal digits after the floating point.

    See also EngFormatter.
    """
    set_option("display.float_format", EngFormatter(accuracy, use_eng_prefix))
    set_option("display.column_space", max(12, accuracy + 9))


def _binify(cols: List[int], line_width: int) -> List[int]:
    adjoin_width = 1
    bins = []
    curr_width = 0
    i_last_column = len(cols) - 1
    for i, w in enumerate(cols):
        w_adjoined = w + adjoin_width
        curr_width += w_adjoined
        if i_last_column == i:
            wrap = curr_width + 1 > line_width and i > 0
        else:
            wrap = curr_width + 2 > line_width and i > 0
        if wrap:
            bins.append(i)
            curr_width = w_adjoined

    bins.append(len(cols))
    return bins


def get_level_lengths(
    levels: Any, sentinel: Union[bool, object, str] = ""
) -> List[Dict[int, int]]:
    """
    For each index in each level the function returns lengths of indexes.

    Parameters
    ----------
    levels : list of lists
        List of values on for level.
    sentinel : string, optional
        Value which states that no new index starts on there.

    Returns
    -------
    Returns list of maps. For each level returns map of indexes (key is index
    in row and value is length of index).
    """
    if len(levels) == 0:
        return []

    control = [True] * len(levels[0])

    result = []
    for level in levels:
        last_index = 0

        lengths = {}
        for i, key in enumerate(level):
            if control[i] and key == sentinel:
                pass
            else:
                control[i] = False
                lengths[last_index] = i - last_index
                last_index = i

        lengths[last_index] = len(level) - last_index

        result.append(lengths)

    return result


def buffer_put_lines(buf: IO[str], lines: List[str]) -> None:
    """
    Appends lines to a buffer.

    Parameters
    ----------
    buf
        The buffer to write to
    lines
        The lines to append.
    """
    if any(isinstance(x, str) for x in lines):
        lines = [str(x) for x in lines]
    buf.write("\n".join(lines))<|MERGE_RESOLUTION|>--- conflicted
+++ resolved
@@ -1294,14 +1294,7 @@
         float_format: Optional[float_format_type] = None,
         threshold: Optional[Union[float, int]] = None,
     ) -> Callable:
-<<<<<<< HEAD
-        """
-        Returns a function to be applied on each value to format it
-        """
-
-=======
         """Returns a function to be applied on each value to format it"""
->>>>>>> 48cb5a95
         # the float_format parameter supersedes self.float_format
         if float_format is None:
             float_format = self.float_format
