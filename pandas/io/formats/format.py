--- conflicted
+++ resolved
@@ -1727,22 +1727,6 @@
         return lambda x: _format_datetime64(x, nat_rep=nat_rep)
 
 
-<<<<<<< HEAD
-=======
-def get_format_datetime64_from_values(
-    values: DatetimeArray, date_format: str | None
-) -> str | None:
-    """given values and a date_format, return a string format"""
-    assert isinstance(values, DatetimeArray)
-
-    ido = is_dates_only(values)
-    if ido:
-        # Only dates and no timezone: provide a default format
-        return date_format or "%Y-%m-%d"
-    return date_format
-
-
->>>>>>> a5c79461
 class Datetime64TZFormatter(Datetime64Formatter):
     values: DatetimeArray
 
