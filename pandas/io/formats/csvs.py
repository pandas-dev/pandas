"""
Module for formatting output data into CSV files.
"""

import csv as csvlib
from io import StringIO, TextIOWrapper
import os
from typing import Any, Dict, Hashable, Iterator, List, Optional, Sequence, Union

import numpy as np

from pandas._libs import writers as libwriters
from pandas._typing import (
    CompressionOptions,
    FilePathOrBuffer,
    IndexLabel,
    Label,
    StorageOptions,
)

from pandas.core.dtypes.generic import (
    ABCDatetimeIndex,
    ABCIndexClass,
    ABCMultiIndex,
    ABCPeriodIndex,
)
from pandas.core.dtypes.missing import notna

<<<<<<< HEAD
=======
from pandas.core.indexes.api import Index

>>>>>>> 1b2f1f47
from pandas.io.common import get_filepath_or_buffer, get_handle


class CSVFormatter:
    def __init__(
        self,
        obj,
        path_or_buf: Optional[FilePathOrBuffer[str]] = None,
        sep: str = ",",
        na_rep: str = "",
        float_format: Optional[str] = None,
        cols: Optional[Sequence[Label]] = None,
        header: Union[bool, Sequence[Hashable]] = True,
        index: bool = True,
        index_label: IndexLabel = None,
        mode: str = "w",
        encoding: Optional[str] = None,
        errors: str = "strict",
        compression: CompressionOptions = "infer",
        quoting: Optional[int] = None,
        line_terminator="\n",
        chunksize: Optional[int] = None,
        quotechar: Optional[str] = '"',
        date_format: Optional[str] = None,
        doublequote: bool = True,
        escapechar: Optional[str] = None,
        decimal=".",
        storage_options: StorageOptions = None,
    ):
        self.obj = obj

        self.encoding = encoding or "utf-8"

        if path_or_buf is None:
            path_or_buf = StringIO()

        ioargs = get_filepath_or_buffer(
            path_or_buf,
<<<<<<< HEAD
            encoding=encoding,
=======
            encoding=self.encoding,
>>>>>>> 1b2f1f47
            compression=compression,
            mode=mode,
            storage_options=storage_options,
        )
<<<<<<< HEAD
=======

>>>>>>> 1b2f1f47
        self.compression = ioargs.compression.pop("method")
        self.compression_args = ioargs.compression
        self.path_or_buf = ioargs.filepath_or_buffer
        self.should_close = ioargs.should_close
        self.mode = ioargs.mode

        self.sep = sep
        self.na_rep = na_rep
        self.float_format = float_format
        self.decimal = decimal
        self.header = header
        self.index = index
        self.index_label = index_label
        self.errors = errors
        self.quoting = quoting or csvlib.QUOTE_MINIMAL
        self.quotechar = quotechar
        self.doublequote = doublequote
        self.escapechar = escapechar
        self.line_terminator = line_terminator or os.linesep
        self.date_format = date_format
        self.cols = cols  # type: ignore[assignment]
        self.chunksize = chunksize  # type: ignore[assignment]

    @property
    def index_label(self) -> IndexLabel:
        return self._index_label

    @index_label.setter
    def index_label(self, index_label: IndexLabel) -> None:
        if index_label is not False:
            if index_label is None:
                index_label = self._get_index_label_from_obj()
            elif not isinstance(index_label, (list, tuple, np.ndarray, ABCIndexClass)):
                # given a string for a DF with Index
                index_label = [index_label]
        self._index_label = index_label

    def _get_index_label_from_obj(self) -> List[str]:
        if isinstance(self.obj.index, ABCMultiIndex):
            return self._get_index_label_multiindex()
        else:
            return self._get_index_label_flat()

    def _get_index_label_multiindex(self) -> List[str]:
        return [name or "" for name in self.obj.index.names]

    def _get_index_label_flat(self) -> List[str]:
        index_label = self.obj.index.name
        return [""] if index_label is None else [index_label]

    @property
    def quotechar(self) -> Optional[str]:
        if self.quoting != csvlib.QUOTE_NONE:
            # prevents crash in _csv
            return self._quotechar
        return None

    @quotechar.setter
    def quotechar(self, quotechar: Optional[str]) -> None:
        self._quotechar = quotechar

    @property
    def has_mi_columns(self) -> bool:
        return bool(isinstance(self.obj.columns, ABCMultiIndex))

    @property
    def cols(self) -> Sequence[Label]:
        return self._cols

    @cols.setter
    def cols(self, cols: Optional[Sequence[Label]]) -> None:
        self._cols = self._refine_cols(cols)

    def _refine_cols(self, cols: Optional[Sequence[Label]]) -> Sequence[Label]:
        # validate mi options
        if self.has_mi_columns:
            if cols is not None:
                msg = "cannot specify cols with a MultiIndex on the columns"
                raise TypeError(msg)

        if cols is not None:
            if isinstance(cols, ABCIndexClass):
                cols = cols.to_native_types(**self._number_format)
            else:
                cols = list(cols)
            self.obj = self.obj.loc[:, cols]

        # update columns to include possible multiplicity of dupes
        # and make sure sure cols is just a list of labels
        cols = self.obj.columns
        if isinstance(cols, ABCIndexClass):
            return cols.to_native_types(**self._number_format)
        else:
            assert isinstance(cols, Sequence)
            return list(cols)

    @property
    def _number_format(self) -> Dict[str, Any]:
        """Dictionary used for storing number formatting settings."""
        return dict(
            na_rep=self.na_rep,
            float_format=self.float_format,
            date_format=self.date_format,
            quoting=self.quoting,
            decimal=self.decimal,
        )

    @property
    def chunksize(self) -> int:
        return self._chunksize

    @chunksize.setter
    def chunksize(self, chunksize: Optional[int]) -> None:
        if chunksize is None:
            chunksize = (100000 // (len(self.cols) or 1)) or 1
        assert chunksize is not None
        self._chunksize = int(chunksize)

    @property
    def data_index(self) -> Index:
        data_index = self.obj.index
        if (
            isinstance(data_index, (ABCDatetimeIndex, ABCPeriodIndex))
            and self.date_format is not None
        ):
            data_index = Index(
                [x.strftime(self.date_format) if notna(x) else "" for x in data_index]
            )
        return data_index

    @property
    def nlevels(self) -> int:
        if self.index:
            return getattr(self.data_index, "nlevels", 1)
        else:
            return 0

    @property
    def _has_aliases(self) -> bool:
        return isinstance(self.header, (tuple, list, np.ndarray, ABCIndexClass))

    @property
    def _need_to_save_header(self) -> bool:
        return bool(self._has_aliases or self.header)

    @property
    def write_cols(self) -> Sequence[Label]:
        if self._has_aliases:
            assert not isinstance(self.header, bool)
            if len(self.header) != len(self.cols):
                raise ValueError(
                    f"Writing {len(self.cols)} cols but got {len(self.header)} aliases"
                )
            else:
                return self.header
        else:
            return self.cols

    @property
    def encoded_labels(self) -> List[Label]:
        encoded_labels: List[Label] = []

        if self.index and self.index_label:
            assert isinstance(self.index_label, Sequence)
            encoded_labels = list(self.index_label)

        if not self.has_mi_columns or self._has_aliases:
            encoded_labels += list(self.write_cols)

        return encoded_labels

    def save(self) -> None:
        """
        Create the writer & save.
        """
        # get a handle or wrap an existing handle to take care of 1) compression and
        # 2) text -> byte conversion
        f, handles = get_handle(
            self.path_or_buf,
            self.mode,
            encoding=self.encoding,
            errors=self.errors,
            compression=dict(self.compression_args, method=self.compression),
        )

        try:
            # Note: self.encoding is irrelevant here
            self.writer = csvlib.writer(
                f,
                lineterminator=self.line_terminator,
                delimiter=self.sep,
                quoting=self.quoting,
                doublequote=self.doublequote,
                escapechar=self.escapechar,
                quotechar=self.quotechar,
            )

            self._save()

        finally:
            if self.should_close:
                f.close()
            elif (
                isinstance(f, TextIOWrapper)
                and not f.closed
                and f != self.path_or_buf
                and hasattr(self.path_or_buf, "write")
            ):
                # get_handle uses TextIOWrapper for non-binary handles. TextIOWrapper
                # closes the wrapped handle if it is not detached.
                f.flush()  # make sure everything is written
                f.detach()  # makes f unusable
                del f
            elif f != self.path_or_buf:
                f.close()
            for _fh in handles:
                _fh.close()

    def _save(self) -> None:
        if self._need_to_save_header:
            self._save_header()
        self._save_body()

    def _save_header(self) -> None:
        if not self.has_mi_columns or self._has_aliases:
            self.writer.writerow(self.encoded_labels)
        else:
            for row in self._generate_multiindex_header_rows():
                self.writer.writerow(row)

    def _generate_multiindex_header_rows(self) -> Iterator[List[Label]]:
        columns = self.obj.columns
        for i in range(columns.nlevels):
            # we need at least 1 index column to write our col names
            col_line = []
            if self.index:
                # name is the first column
                col_line.append(columns.names[i])

                if isinstance(self.index_label, list) and len(self.index_label) > 1:
                    col_line.extend([""] * (len(self.index_label) - 1))

            col_line.extend(columns._get_level_values(i))
            yield col_line

        # Write out the index line if it's not empty.
        # Otherwise, we will print out an extraneous
        # blank line between the mi and the data rows.
        if self.encoded_labels and set(self.encoded_labels) != {""}:
            yield self.encoded_labels + [""] * len(columns)

    def _save_body(self) -> None:
        nrows = len(self.data_index)
        chunks = int(nrows / self.chunksize) + 1
        for i in range(chunks):
            start_i = i * self.chunksize
            end_i = min(start_i + self.chunksize, nrows)
            if start_i >= end_i:
                break
            self._save_chunk(start_i, end_i)

    def _save_chunk(self, start_i: int, end_i: int) -> None:
        ncols = self.obj.shape[-1]
        data = [None] * ncols

        # create the data for a chunk
        slicer = slice(start_i, end_i)

        df = self.obj.iloc[slicer]
        mgr = df._mgr

        res = mgr.apply("to_native_types", **self._number_format)
        for i in range(len(res.items)):
            data[i] = res.iget_values(i)

        ix = self.data_index.to_native_types(slicer=slicer, **self._number_format)
        libwriters.write_csv_rows(data, ix, self.nlevels, self.cols, self.writer)<|MERGE_RESOLUTION|>--- conflicted
+++ resolved
@@ -26,11 +26,8 @@
 )
 from pandas.core.dtypes.missing import notna
 
-<<<<<<< HEAD
-=======
 from pandas.core.indexes.api import Index
 
->>>>>>> 1b2f1f47
 from pandas.io.common import get_filepath_or_buffer, get_handle
 
 
@@ -69,19 +66,12 @@
 
         ioargs = get_filepath_or_buffer(
             path_or_buf,
-<<<<<<< HEAD
-            encoding=encoding,
-=======
             encoding=self.encoding,
->>>>>>> 1b2f1f47
             compression=compression,
             mode=mode,
             storage_options=storage_options,
         )
-<<<<<<< HEAD
-=======
-
->>>>>>> 1b2f1f47
+
         self.compression = ioargs.compression.pop("method")
         self.compression_args = ioargs.compression
         self.path_or_buf = ioargs.filepath_or_buffer
