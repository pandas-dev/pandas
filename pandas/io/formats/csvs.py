--- conflicted
+++ resolved
@@ -131,13 +131,7 @@
         self.cols = cols
 
         # preallocate data 2d list
-<<<<<<< HEAD
-        self.blocks = self.obj._mgr.blocks
-        ncols = sum(b.shape[0] for b in self.blocks)
-=======
-        self.blocks = self.obj._data.blocks
         ncols = self.obj.shape[-1]
->>>>>>> 1bb5417f
         self.data = [None] * ncols
 
         if chunksize is None:
@@ -334,7 +328,7 @@
         slicer = slice(start_i, end_i)
 
         df = self.obj.iloc[slicer]
-        blocks = df._data.blocks
+        blocks = df._mgr.blocks
 
         for i in range(len(blocks)):
             b = blocks[i]
