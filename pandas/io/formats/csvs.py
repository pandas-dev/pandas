"""
Module for formatting output data into CSV files.
"""

import csv as csvlib
from io import StringIO, TextIOWrapper
import os
from typing import Generator, Hashable, List, Optional, Sequence, Union
import warnings

import numpy as np

from pandas._libs import writers as libwriters
from pandas._typing import (
    CompressionOptions,
    FilePathOrBuffer,
    IndexLabel,
    Label,
    StorageOptions,
)

from pandas.core.dtypes.generic import (
    ABCDatetimeIndex,
    ABCIndexClass,
    ABCMultiIndex,
    ABCPeriodIndex,
)
from pandas.core.dtypes.missing import notna

<<<<<<< HEAD
from pandas.core.indexes.api import Index

from pandas.io.common import (
    get_compression_method,
    get_filepath_or_buffer,
    get_handle,
    infer_compression,
)
=======
from pandas.io.common import get_filepath_or_buffer, get_handle
>>>>>>> bdb6e26f


class CSVFormatter:
    def __init__(
        self,
        obj,
        path_or_buf: Optional[FilePathOrBuffer[str]] = None,
        sep: str = ",",
        na_rep: str = "",
        float_format: Optional[str] = None,
        cols: Optional[Sequence[Label]] = None,
        header: Union[bool, Sequence[Hashable]] = True,
        index: bool = True,
        index_label: IndexLabel = None,
        mode: str = "w",
        encoding: Optional[str] = None,
        errors: str = "strict",
        compression: CompressionOptions = "infer",
        quoting: Optional[int] = None,
        line_terminator="\n",
        chunksize: Optional[int] = None,
        quotechar: Optional[str] = '"',
        date_format: Optional[str] = None,
        doublequote: bool = True,
        escapechar: Optional[str] = None,
        decimal=".",
        storage_options: StorageOptions = None,
    ):
        self.obj = obj
        self.encoding = encoding or "utf-8"

        if path_or_buf is None:
            path_or_buf = StringIO()

        ioargs = get_filepath_or_buffer(
            path_or_buf,
<<<<<<< HEAD
            encoding=self.encoding,
            compression=self.compression,
=======
            encoding=encoding,
            compression=compression,
>>>>>>> bdb6e26f
            mode=mode,
            storage_options=storage_options,
        )
        self.compression = ioargs.compression.pop("method")
        self.compression_args = ioargs.compression
        self.path_or_buf = ioargs.filepath_or_buffer
        self.should_close = ioargs.should_close
        self.mode = ioargs.mode

        # GH21227 internal compression is not used for non-binary handles.
        if (
            self.compression
            and hasattr(self.path_or_buf, "write")
            and "b" not in self.mode
        ):
            warnings.warn(
                "compression has no effect when passing a non-binary object as input.",
                RuntimeWarning,
                stacklevel=2,
            )
            self.compression = None

        self.sep = sep
        self.na_rep = na_rep
        self.float_format = float_format
        self.decimal = decimal
        self.header = header
        self.index = index
        self.index_label = index_label
        self.errors = errors
        self.quoting = quoting or csvlib.QUOTE_MINIMAL
        self.quotechar = quotechar
        self.doublequote = doublequote
        self.escapechar = escapechar
        self.line_terminator = line_terminator or os.linesep
        self.date_format = date_format
        self.cols = cols  # type: ignore[assignment]
        self.chunksize = chunksize  # type: ignore[assignment]

    @property
    def index_label(self) -> IndexLabel:
        return self._index_label

    @index_label.setter
    def index_label(self, index_label: IndexLabel) -> None:
        if index_label is not False:
            if index_label is None:
                index_label = self._get_index_label_from_obj()
            elif not isinstance(index_label, (list, tuple, np.ndarray, ABCIndexClass)):
                # given a string for a DF with Index
                index_label = [index_label]
        self._index_label = index_label

    def _get_index_label_from_obj(self):
        if isinstance(self.obj.index, ABCMultiIndex):
            return self._get_index_label_multiindex()
        else:
            return self._get_index_label_flat()

    def _get_index_label_multiindex(self):
        return [name or "" for name in self.obj.index.names]

    def _get_index_label_flat(self):
        index_label = self.obj.index.name
        return [""] if index_label is None else [index_label]

    @property
    def quotechar(self) -> Optional[str]:
        if self.quoting != csvlib.QUOTE_NONE:
            # prevents crash in _csv
            return self._quotechar
        return None

    @quotechar.setter
    def quotechar(self, quotechar: Optional[str]) -> None:
        self._quotechar = quotechar

    @property
    def has_mi_columns(self) -> bool:
        return bool(isinstance(self.obj.columns, ABCMultiIndex))

    @property
    def cols(self) -> Sequence[Label]:
        return self._cols

    @cols.setter
    def cols(self, cols: Optional[Sequence[Label]]) -> None:
        self._cols = self._refine_cols(cols)

    def _refine_cols(self, cols: Optional[Sequence[Label]]) -> Sequence[Label]:
        # validate mi options
        if self.has_mi_columns:
            if cols is not None:
                msg = "cannot specify cols with a MultiIndex on the columns"
                raise TypeError(msg)

        if cols is not None:
            if isinstance(cols, ABCIndexClass):
                cols = cols.to_native_types(**self._number_format)
            else:
                cols = list(cols)
            self.obj = self.obj.loc[:, cols]

        # update columns to include possible multiplicity of dupes
        # and make sure sure cols is just a list of labels
        cols = self.obj.columns
        if isinstance(cols, ABCIndexClass):
            return cols.to_native_types(**self._number_format)
        else:
            assert isinstance(cols, Sequence)
            return list(cols)

    @property
    def _number_format(self) -> dict:
        """Dictionary used for storing number formatting settings."""
        return dict(
            na_rep=self.na_rep,
            float_format=self.float_format,
            date_format=self.date_format,
            quoting=self.quoting,
            decimal=self.decimal,
        )

    @property
    def chunksize(self) -> int:
        return self._chunksize

    @chunksize.setter
    def chunksize(self, chunksize: Optional[int]) -> None:
        if chunksize is None:
            chunksize = (100000 // (len(self.cols) or 1)) or 1
        assert chunksize is not None
        self._chunksize = int(chunksize)

    @property
    def data_index(self) -> Index:
        data_index = self.obj.index
        if (
            isinstance(data_index, (ABCDatetimeIndex, ABCPeriodIndex))
            and self.date_format is not None
        ):
            data_index = Index(
                [x.strftime(self.date_format) if notna(x) else "" for x in data_index]
            )
        return data_index

    @property
    def nlevels(self) -> int:
        if self.index:
            return getattr(self.data_index, "nlevels", 1)
        else:
            return 0

    @property
    def _has_aliases(self) -> bool:
        return isinstance(self.header, (tuple, list, np.ndarray, ABCIndexClass))

    @property
    def _need_to_save_header(self) -> bool:
        return bool(self._has_aliases or self.header)

    @property
    def write_cols(self):
        if self._has_aliases:
            if len(self.header) != len(self.cols):
                raise ValueError(
                    f"Writing {len(self.cols)} cols but got {len(self.header)} aliases"
                )
            else:
                return self.header
        else:
            return self.cols

    @property
    def encoded_labels(self):
        encoded_labels: List[str] = []

        if self.index and self.index_label:
            encoded_labels = list(self.index_label)

        if not self.has_mi_columns or self._has_aliases:
            encoded_labels += list(self.write_cols)

        return encoded_labels

    def save(self) -> None:
        """
        Create the writer & save.
        """
        # get a handle or wrap an existing handle to take care of 1) compression and
        # 2) text -> byte conversion
        f, handles = get_handle(
            self.path_or_buf,
            self.mode,
            encoding=self.encoding,
            errors=self.errors,
            compression=dict(self.compression_args, method=self.compression),
        )

        try:
            # Note: self.encoding is irrelevant here
            self.writer = csvlib.writer(
                f,
                lineterminator=self.line_terminator,
                delimiter=self.sep,
                quoting=self.quoting,
                doublequote=self.doublequote,
                escapechar=self.escapechar,
                quotechar=self.quotechar,
            )

            self._save()

        finally:
            if self.should_close:
                f.close()
            elif (
                isinstance(f, TextIOWrapper)
                and not f.closed
                and f != self.path_or_buf
                and hasattr(self.path_or_buf, "write")
            ):
                # get_handle uses TextIOWrapper for non-binary handles. TextIOWrapper
                # closes the wrapped handle if it is not detached.
                f.flush()  # make sure everything is written
                f.detach()  # makes f unusable
                del f
            elif f != self.path_or_buf:
                f.close()
            for _fh in handles:
                _fh.close()

    def _save(self) -> None:
        if self._need_to_save_header:
            self._save_header()
        self._save_body()

    def _save_header(self) -> None:
        if not self.has_mi_columns or self._has_aliases:
            self.writer.writerow(self.encoded_labels)
        else:
            for row in self._generate_multiindex_header_rows():
                self.writer.writerow(row)

    def _generate_multiindex_header_rows(self) -> Generator[List[str], None, None]:
        columns = self.obj.columns
        for i in range(columns.nlevels):
            # we need at least 1 index column to write our col names
            col_line = []
            if self.index:
                # name is the first column
                col_line.append(columns.names[i])

                if isinstance(self.index_label, list) and len(self.index_label) > 1:
                    col_line.extend([""] * (len(self.index_label) - 1))

            col_line.extend(columns._get_level_values(i))
            yield col_line

        # Write out the index line if it's not empty.
        # Otherwise, we will print out an extraneous
        # blank line between the mi and the data rows.
        if self.encoded_labels and set(self.encoded_labels) != {""}:
            yield self.encoded_labels + [""] * len(columns)

    def _save_body(self) -> None:
        nrows = len(self.data_index)
        chunks = int(nrows / self.chunksize) + 1
        for i in range(chunks):
            start_i = i * self.chunksize
            end_i = min(start_i + self.chunksize, nrows)
            if start_i >= end_i:
                break
            self._save_chunk(start_i, end_i)

    def _save_chunk(self, start_i: int, end_i: int) -> None:
        ncols = self.obj.shape[-1]
        data = [None] * ncols

        # create the data for a chunk
        slicer = slice(start_i, end_i)

        df = self.obj.iloc[slicer]

        for block in df._mgr.blocks:
            d = block.to_native_types(**self._number_format)

            for col_loc, col in zip(block.mgr_locs, d):
                data[col_loc] = col

        ix = self.data_index.to_native_types(slicer=slicer, **self._number_format)
        libwriters.write_csv_rows(data, ix, self.nlevels, self.cols, self.writer)<|MERGE_RESOLUTION|>--- conflicted
+++ resolved
@@ -27,18 +27,9 @@
 )
 from pandas.core.dtypes.missing import notna
 
-<<<<<<< HEAD
 from pandas.core.indexes.api import Index
 
-from pandas.io.common import (
-    get_compression_method,
-    get_filepath_or_buffer,
-    get_handle,
-    infer_compression,
-)
-=======
 from pandas.io.common import get_filepath_or_buffer, get_handle
->>>>>>> bdb6e26f
 
 
 class CSVFormatter:
@@ -75,13 +66,8 @@
 
         ioargs = get_filepath_or_buffer(
             path_or_buf,
-<<<<<<< HEAD
             encoding=self.encoding,
-            compression=self.compression,
-=======
-            encoding=encoding,
             compression=compression,
->>>>>>> bdb6e26f
             mode=mode,
             storage_options=storage_options,
         )
