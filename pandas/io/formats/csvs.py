"""
Module for formatting output data into CSV files.
"""

import csv as csvlib
from io import StringIO, TextIOWrapper
import os
from typing import Any, Dict, Hashable, Iterator, List, Optional, Sequence, Union

import numpy as np

from pandas._libs import writers as libwriters
from pandas._typing import (
    CompressionOptions,
    FilePathOrBuffer,
    IndexLabel,
    Label,
    StorageOptions,
)

from pandas.core.dtypes.generic import (
    ABCDatetimeIndex,
    ABCIndexClass,
    ABCMultiIndex,
    ABCPeriodIndex,
)
from pandas.core.dtypes.missing import notna

from pandas.core.indexes.api import Index

from pandas.io.common import get_filepath_or_buffer, get_handle


class CSVFormatter:
    def __init__(
        self,
        obj,
        path_or_buf: Optional[FilePathOrBuffer[str]] = None,
        sep: str = ",",
        na_rep: str = "",
        float_format: Optional[str] = None,
        cols: Optional[Sequence[Label]] = None,
        header: Union[bool, Sequence[Hashable]] = True,
        index: bool = True,
        index_label: IndexLabel = None,
        mode: str = "w",
        encoding: Optional[str] = None,
        errors: str = "strict",
        compression: CompressionOptions = "infer",
        quoting: Optional[int] = None,
        line_terminator="\n",
        chunksize: Optional[int] = None,
        quotechar: Optional[str] = '"',
        date_format: Optional[str] = None,
        doublequote: bool = True,
        escapechar: Optional[str] = None,
        decimal=".",
        storage_options: StorageOptions = None,
    ):
        self.obj = obj

        self.encoding = encoding or "utf-8"

        if path_or_buf is None:
            path_or_buf = StringIO()

        ioargs = get_filepath_or_buffer(
            path_or_buf,
            encoding=self.encoding,
            compression=compression,
            mode=mode,
            storage_options=storage_options,
        )

        self.compression = ioargs.compression.pop("method")
        self.compression_args = ioargs.compression
        self.path_or_buf = ioargs.filepath_or_buffer
        self.should_close = ioargs.should_close
        self.mode = ioargs.mode

        self.sep = sep
        self.na_rep = na_rep
        self.float_format = float_format
        self.decimal = decimal
        self.header = header
        self.index = index
        self.index_label = index_label
        self.errors = errors
        self.quoting = quoting or csvlib.QUOTE_MINIMAL
        self.quotechar = quotechar
        self.doublequote = doublequote
        self.escapechar = escapechar
        self.line_terminator = line_terminator or os.linesep
        self.date_format = date_format
        self.cols = cols  # type: ignore[assignment]
        self.chunksize = chunksize  # type: ignore[assignment]

    @property
    def index_label(self) -> IndexLabel:
        return self._index_label

    @index_label.setter
    def index_label(self, index_label: IndexLabel) -> None:
        if index_label is not False:
            if index_label is None:
                index_label = self._get_index_label_from_obj()
            elif not isinstance(index_label, (list, tuple, np.ndarray, ABCIndexClass)):
                # given a string for a DF with Index
                index_label = [index_label]
        self._index_label = index_label

    def _get_index_label_from_obj(self) -> List[str]:
        if isinstance(self.obj.index, ABCMultiIndex):
            return self._get_index_label_multiindex()
        else:
            return self._get_index_label_flat()

    def _get_index_label_multiindex(self) -> List[str]:
        return [name or "" for name in self.obj.index.names]

    def _get_index_label_flat(self) -> List[str]:
        index_label = self.obj.index.name
        return [""] if index_label is None else [index_label]

    @property
    def quotechar(self) -> Optional[str]:
        if self.quoting != csvlib.QUOTE_NONE:
            # prevents crash in _csv
            return self._quotechar
        return None

    @quotechar.setter
    def quotechar(self, quotechar: Optional[str]) -> None:
        self._quotechar = quotechar

    @property
    def has_mi_columns(self) -> bool:
        return bool(isinstance(self.obj.columns, ABCMultiIndex))

    @property
    def cols(self) -> Sequence[Label]:
        return self._cols

    @cols.setter
    def cols(self, cols: Optional[Sequence[Label]]) -> None:
        self._cols = self._refine_cols(cols)

    def _refine_cols(self, cols: Optional[Sequence[Label]]) -> Sequence[Label]:
        # validate mi options
        if self.has_mi_columns:
            if cols is not None:
                msg = "cannot specify cols with a MultiIndex on the columns"
                raise TypeError(msg)

        if cols is not None:
            if isinstance(cols, ABCIndexClass):
                cols = cols.to_native_types(**self._number_format)
            else:
                cols = list(cols)
            self.obj = self.obj.loc[:, cols]

        # update columns to include possible multiplicity of dupes
        # and make sure sure cols is just a list of labels
        cols = self.obj.columns
        if isinstance(cols, ABCIndexClass):
            return cols.to_native_types(**self._number_format)
        else:
            assert isinstance(cols, Sequence)
            return list(cols)

    @property
    def _number_format(self) -> Dict[str, Any]:
        """Dictionary used for storing number formatting settings."""
        return dict(
            na_rep=self.na_rep,
            float_format=self.float_format,
            date_format=self.date_format,
            quoting=self.quoting,
            decimal=self.decimal,
        )

    @property
    def chunksize(self) -> int:
        return self._chunksize

    @chunksize.setter
    def chunksize(self, chunksize: Optional[int]) -> None:
        if chunksize is None:
            chunksize = (100000 // (len(self.cols) or 1)) or 1
        assert chunksize is not None
        self._chunksize = int(chunksize)

    @property
    def data_index(self) -> Index:
        data_index = self.obj.index
        if (
            isinstance(data_index, (ABCDatetimeIndex, ABCPeriodIndex))
            and self.date_format is not None
        ):
            data_index = Index(
                [x.strftime(self.date_format) if notna(x) else "" for x in data_index]
            )
        return data_index

    @property
    def nlevels(self) -> int:
        if self.index:
            return getattr(self.data_index, "nlevels", 1)
        else:
            return 0

    @property
    def _has_aliases(self) -> bool:
        return isinstance(self.header, (tuple, list, np.ndarray, ABCIndexClass))

    @property
    def _need_to_save_header(self) -> bool:
        return bool(self._has_aliases or self.header)

    @property
    def write_cols(self) -> Sequence[Label]:
        if self._has_aliases:
            assert not isinstance(self.header, bool)
            if len(self.header) != len(self.cols):
                raise ValueError(
                    f"Writing {len(self.cols)} cols but got {len(self.header)} aliases"
                )
            else:
                return self.header
        else:
            return self.cols

    @property
    def encoded_labels(self) -> List[Label]:
        encoded_labels: List[Label] = []

        if self.index and self.index_label:
            assert isinstance(self.index_label, Sequence)
            encoded_labels = list(self.index_label)

        if not self.has_mi_columns or self._has_aliases:
            encoded_labels += list(self.write_cols)

        return encoded_labels

    def save(self) -> None:
        """
        Create the writer & save.
        """
        # get a handle or wrap an existing handle to take care of 1) compression and
        # 2) text -> byte conversion
        f, handles = get_handle(
            self.path_or_buf,
            self.mode,
            encoding=self.encoding,
            errors=self.errors,
            compression=dict(self.compression_args, method=self.compression),
        )

        try:
            # Note: self.encoding is irrelevant here
            self.writer = csvlib.writer(
                f,
                lineterminator=self.line_terminator,
                delimiter=self.sep,
                quoting=self.quoting,
                doublequote=self.doublequote,
                escapechar=self.escapechar,
                quotechar=self.quotechar,
            )

            self._save()

        finally:
            if self.should_close:
                f.close()
            elif (
                isinstance(f, TextIOWrapper)
                and not f.closed
                and f != self.path_or_buf
                and hasattr(self.path_or_buf, "write")
            ):
                # get_handle uses TextIOWrapper for non-binary handles. TextIOWrapper
                # closes the wrapped handle if it is not detached.
                f.flush()  # make sure everything is written
                f.detach()  # makes f unusable
                del f
            elif f != self.path_or_buf:
                f.close()
            for _fh in handles:
                _fh.close()

    def _save(self) -> None:
        if self._need_to_save_header:
            self._save_header()
        self._save_body()

    def _save_header(self) -> None:
        if not self.has_mi_columns or self._has_aliases:
            self.writer.writerow(self.encoded_labels)
        else:
            for row in self._generate_multiindex_header_rows():
                self.writer.writerow(row)

    def _generate_multiindex_header_rows(self) -> Iterator[List[Label]]:
        columns = self.obj.columns
        for i in range(columns.nlevels):
            # we need at least 1 index column to write our col names
            col_line = []
            if self.index:
                # name is the first column
                col_line.append(columns.names[i])

                if isinstance(self.index_label, list) and len(self.index_label) > 1:
                    col_line.extend([""] * (len(self.index_label) - 1))

            col_line.extend(columns._get_level_values(i))
            yield col_line

        # Write out the index line if it's not empty.
        # Otherwise, we will print out an extraneous
        # blank line between the mi and the data rows.
        if self.encoded_labels and set(self.encoded_labels) != {""}:
            yield self.encoded_labels + [""] * len(columns)

    def _save_body(self) -> None:
        nrows = len(self.data_index)
        chunks = int(nrows / self.chunksize) + 1
        for i in range(chunks):
            start_i = i * self.chunksize
            end_i = min(start_i + self.chunksize, nrows)
            if start_i >= end_i:
                break
            self._save_chunk(start_i, end_i)

    def _save_chunk(self, start_i: int, end_i: int) -> None:
        ncols = self.obj.shape[-1]
        data = [None] * ncols

        # create the data for a chunk
        slicer = slice(start_i, end_i)

        df = self.obj.iloc[slicer]
<<<<<<< HEAD
        mgr = df._mgr

        res = mgr.apply(
            "to_native_types",
            na_rep=self.na_rep,
            float_format=self.float_format,
            decimal=self.decimal,
            date_format=self.date_format,
            quoting=self.quoting,
        )
        for i in range(len(res.items)):
            self.data[i] = res.iget_values(i)
=======

        for block in df._mgr.blocks:
            d = block.to_native_types(**self._number_format)
>>>>>>> b2dda5a3

            for col_loc, col in zip(block.mgr_locs, d):
                data[col_loc] = col

        ix = self.data_index.to_native_types(slicer=slicer, **self._number_format)
        libwriters.write_csv_rows(data, ix, self.nlevels, self.cols, self.writer)<|MERGE_RESOLUTION|>--- conflicted
+++ resolved
@@ -341,27 +341,11 @@
         slicer = slice(start_i, end_i)
 
         df = self.obj.iloc[slicer]
-<<<<<<< HEAD
         mgr = df._mgr
 
-        res = mgr.apply(
-            "to_native_types",
-            na_rep=self.na_rep,
-            float_format=self.float_format,
-            decimal=self.decimal,
-            date_format=self.date_format,
-            quoting=self.quoting,
-        )
+        res = mgr.apply("to_native_types", **self._number_format)
         for i in range(len(res.items)):
-            self.data[i] = res.iget_values(i)
-=======
-
-        for block in df._mgr.blocks:
-            d = block.to_native_types(**self._number_format)
->>>>>>> b2dda5a3
-
-            for col_loc, col in zip(block.mgr_locs, d):
-                data[col_loc] = col
+            data[i] = res.iget_values(i)
 
         ix = self.data_index.to_native_types(slicer=slicer, **self._number_format)
         libwriters.write_csv_rows(data, ix, self.nlevels, self.cols, self.writer)