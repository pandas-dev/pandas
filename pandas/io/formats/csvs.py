--- conflicted
+++ resolved
@@ -22,14 +22,7 @@
 from pandas.core.dtypes.missing import notna
 
 from pandas.io.common import (
-<<<<<<< HEAD
-    _get_compression_method,
-    _get_handle,
-    _infer_compression,
-=======
-    UnicodeWriter,
     get_compression_method,
->>>>>>> 0df88587
     get_filepath_or_buffer,
     get_handle,
     infer_compression,
