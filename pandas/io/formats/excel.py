--- conflicted
+++ resolved
@@ -725,15 +725,11 @@
         if isinstance(writer, ExcelWriter):
             need_save = False
         else:
-<<<<<<< HEAD
             # TODO: check ExcelWriter implementation for PEP 3119 compliance
             # error: Cannot instantiate abstract class 'ExcelWriter' with abstract
             #  attributes 'engine', 'save', 'supported_extensions' and 'write_cells'
             #   [abstract]
-            writer = ExcelWriter(_stringify_path(writer), engine=engine)  # type: ignore
-=======
-            writer = ExcelWriter(stringify_path(writer), engine=engine)
->>>>>>> 1d36851f
+            writer = ExcelWriter(stringify_path(writer), engine=engine)  # type: ignore
             need_save = True
 
         formatted_cells = self.get_formatted_cells()
