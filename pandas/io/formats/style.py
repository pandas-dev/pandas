--- conflicted
+++ resolved
@@ -410,39 +410,25 @@
     def to_latex(
         self,
         buf: FilePathOrBuffer[str] | None = None,
-<<<<<<< HEAD
-=======
         *,
->>>>>>> ed9f60c8
         column_format: str | None = None,
         position: str | None = None,
         position_float: str | None = None,
         hrules: bool = False,
         label: str | None = None,
         caption: str | None = None,
-<<<<<<< HEAD
-        sparsify: bool | None = None,
-=======
         sparse_index: bool | None = None,
         sparse_columns: bool | None = None,
->>>>>>> ed9f60c8
         multirow_align: str = "c",
         multicol_align: str = "r",
         siunitx: bool = False,
         encoding: str | None = None,
-<<<<<<< HEAD
         convert_css: bool = False,
-=======
->>>>>>> ed9f60c8
     ):
         r"""
         Write Styler to a file, buffer or string in LaTeX format.
 
-<<<<<<< HEAD
-        .. versionadded:: TODO
-=======
         .. versionadded:: 1.3.0
->>>>>>> ed9f60c8
 
         Parameters
         ----------
@@ -474,11 +460,6 @@
             This is used with \\ref{<label>} in the main .tex file.
         caption : str, optional
             The LaTeX table caption included as: \\caption{<caption>}.
-<<<<<<< HEAD
-        sparsify : bool, optional
-            Set to ``False`` to print every item of a hierarchical MultiIndex. Defaults
-            to the pandas ``multi_sparse`` display option.
-=======
         sparse_index : bool, optional
             Whether to sparsify the display of a hierarchical index. Setting to False
             will display each explicit level element in a hierarchical key for each row.
@@ -487,7 +468,6 @@
             Whether to sparsify the display of a hierarchical index. Setting to False
             will display each explicit level element in a hierarchical key for each row.
             Defaults to ``pandas.options.styler.sparse.columns`` value.
->>>>>>> ed9f60c8
         multirow_align : {"c", "t", "b"}
             If sparsifying hierarchical MultiIndexes whether to align text centrally,
             at the top or bottom.
@@ -498,15 +478,10 @@
             Set to ``True`` to structure LaTeX compatible with the {siunitx} package.
         encoding : str, default "utf-8"
             Character encoding setting.
-<<<<<<< HEAD
         convert_css : bool, default False
             Convert simple cell-styles from CSS to LaTeX format. Any CSS not found in
             conversion table is dropped. A style can be forced by adding option
-            `--latex`.
-
-        .. versionadded:: TODO
-=======
->>>>>>> ed9f60c8
+            `--latex`. See notes.
 
         Returns
         -------
@@ -606,24 +581,6 @@
         **Table Styles**
 
         Internally Styler uses its ``table_styles`` object to parse the
-<<<<<<< HEAD
-        ``column_format``, ``position``, ``position_float``, ``hrules`` and ``label``
-        input arguments. There is additional scope to add custom LaTeX commands,
-        which are included and positioned
-        immediately above the '\\begin{tabular}' command. For example to add odd and
-        even row coloring, from the {colortbl} package, use:
-
-        >>> s.set_table_styles([{'selector': 'rowcolors', 'props': ':{1}{pink}{red};'}],
-        ...                    overwrite=False])
-
-        Instead of using ``hrules`` it is also possible to change the rule definition,
-        for example by setting just a ``toprule`` and ``bottomrule`` and ignoring
-        any ``midrule``:
-
-        >>> s.set_table_styles([{'selector': 'toprule', 'props': ':toprule;'},
-        ...                     {'selector': 'bottomrule', 'props': ':hline;'}],
-        ...                    overwrite=False])
-=======
         ``column_format``, ``position``, ``position_float``, and ``label``
         input arguments. These arguments are added to table styles in the format:
 
@@ -660,7 +617,6 @@
             set_table_styles([
                 {'selector': 'rowcolors', 'props': ':{1}{pink}{red};'}
             ], overwrite=False)
->>>>>>> ed9f60c8
 
         A more comprehensive example using these arguments is as follows:
 
@@ -686,11 +642,7 @@
         **Formatting**
 
         To format values :meth:`Styler.format` should be used prior to calling
-<<<<<<< HEAD
-        `Styler.to_latex`, as well as other method such as :meth:`Styler.hide_index`
-=======
         `Styler.to_latex`, as well as other methods such as :meth:`Styler.hide_index`
->>>>>>> ed9f60c8
         or :meth:`Styler.hide_columns`, for example:
 
         >>> s.clear()
@@ -702,19 +654,6 @@
         ...    ("Non-Numeric", "Strings"): str.upper
         ... })
         >>> s.to_latex()
-<<<<<<< HEAD
-        \\begin{tabular}{llrrl}
-        {} & {} & \\multicolumn{2}{r}{Numeric} & {Non-Numeric} \\\\
-        {} & {} & {Integers} & {Floats} & {Strings} \\\\
-        \\multirow[c]{2}{*}{L0} & ix1 & \\$1 & 2.200 & DOGS \\
-         & ix2 & \\$3 & 4.400 & CATS \\\\
-        L1 & ix3 & \\$2 & 6.600 & COWS \\\\
-        \\end{tabular}
-
-        **CSS Conversion**
-
-        TODO
-=======
         \begin{tabular}{llrrl}
         {} & {} & \multicolumn{2}{r}{Numeric} & {Non-Numeric} \\
         {} & {} & {Integers} & {Floats} & {Strings} \\
@@ -722,7 +661,10 @@
          & ix2 & \$3 & 4.400 & CATS \\
         L1 & ix3 & \$2 & 6.600 & COWS \\
         \end{tabular}
->>>>>>> ed9f60c8
+
+        **CSS Conversion**
+
+        TODO
         """
         table_selectors = (
             [style["selector"] for style in self.table_styles]
@@ -740,15 +682,10 @@
             pass  # adopt what has been previously set in table_styles
         else:
             # create a default: set float, complex, int cols to 'r' ('S'), index to 'l'
-<<<<<<< HEAD
-            numeric_cols = list(self.data.select_dtypes(include=[np.number]).columns)
-            numeric_cols = list(self.columns.get_indexer_for(numeric_cols))
-=======
             _original_columns = self.data.columns
             self.data.columns = RangeIndex(stop=len(self.data.columns))
             numeric_cols = self.data._get_numeric_data().columns.to_list()
             self.data.columns = _original_columns
->>>>>>> ed9f60c8
             column_format = "" if self.hidden_index else "l" * self.data.index.nlevels
             for ci, _ in enumerate(self.data.columns):
                 if ci not in self.hidden_columns:
@@ -797,21 +734,6 @@
         if caption:
             self.set_caption(caption)
 
-<<<<<<< HEAD
-        if sparsify is not None:
-            with pd.option_context("display.multi_sparse", sparsify):
-                latex = self._render_latex(
-                    multirow_align=multirow_align,
-                    multicol_align=multicol_align,
-                    convert_css=convert_css,
-                )
-        else:
-            latex = self._render_latex(
-                multirow_align=multirow_align,
-                multicol_align=multicol_align,
-                convert_css=convert_css,
-            )
-=======
         if sparse_index is None:
             sparse_index = get_option("styler.sparse.index")
         if sparse_columns is None:
@@ -822,8 +744,8 @@
             sparse_columns=sparse_columns,
             multirow_align=multirow_align,
             multicol_align=multicol_align,
+            convert_css=convert_css,
         )
->>>>>>> ed9f60c8
 
         return save_to_buffer(latex, buf=buf, encoding=encoding)
 
