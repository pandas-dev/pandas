"""
Module for applying conditional formatting to DataFrames and Series.
"""
from __future__ import annotations

from contextlib import contextmanager
import copy
from functools import partial
import operator
import re
from typing import (
    Any,
    Callable,
    Hashable,
    Sequence,
)
import warnings

import numpy as np

from pandas._typing import (
    Axis,
    FilePathOrBuffer,
    FrameOrSeries,
    FrameOrSeriesUnion,
    IndexLabel,
    Scalar,
)
from pandas.compat._optional import import_optional_dependency
from pandas.util._decorators import doc

import pandas as pd
from pandas.api.types import is_list_like
from pandas.core import generic
import pandas.core.common as com
from pandas.core.frame import (
    DataFrame,
    Series,
)
from pandas.core.generic import NDFrame

from pandas.io.formats.format import save_to_buffer

jinja2 = import_optional_dependency("jinja2", extra="DataFrame.style requires jinja2.")

from pandas.io.formats.style_render import (
    CSSProperties,
    CSSStyles,
    StylerRenderer,
    Tooltips,
    maybe_convert_css_to_tuples,
    non_reducing_slice,
)

try:
    from matplotlib import colors
    import matplotlib.pyplot as plt

    has_mpl = True
except ImportError:
    has_mpl = False
    no_mpl_message = "{0} requires matplotlib."


@contextmanager
def _mpl(func: Callable):
    if has_mpl:
        yield plt, colors
    else:
        raise ImportError(no_mpl_message.format(func.__name__))


class Styler(StylerRenderer):
    """
    Helps style a DataFrame or Series according to the data with HTML and CSS.

    Parameters
    ----------
    data : Series or DataFrame
        Data to be styled - either a Series or DataFrame.
    precision : int
        Precision to round floats to, defaults to pd.options.display.precision.
    table_styles : list-like, default None
        List of {selector: (attr, value)} dicts; see Notes.
    uuid : str, default None
        A unique identifier to avoid CSS collisions; generated automatically.
    caption : str, default None
        Caption to attach to the table.
    table_attributes : str, default None
        Items that show up in the opening ``<table>`` tag
        in addition to automatic (by default) id.
    cell_ids : bool, default True
        If True, each cell will have an ``id`` attribute in their HTML tag.
        The ``id`` takes the form ``T_<uuid>_row<num_row>_col<num_col>``
        where ``<uuid>`` is the unique identifier, ``<num_row>`` is the row
        number and ``<num_col>`` is the column number.
    na_rep : str, optional
        Representation for missing values.
        If ``na_rep`` is None, no special formatting is applied.

        .. versionadded:: 1.0.0

    uuid_len : int, default 5
        If ``uuid`` is not specified, the length of the ``uuid`` to randomly generate
        expressed in hex characters, in range [0, 32].

        .. versionadded:: 1.2.0

    decimal : str, default "."
        Character used as decimal separator for floats, complex and integers

        .. versionadded:: 1.3.0

    thousands : str, optional, default None
        Character used as thousands separator for floats, complex and integers

        .. versionadded:: 1.3.0

    escape : bool, default False
        Replace the characters ``&``, ``<``, ``>``, ``'``, and ``"`` in cell display
        strings with HTML-safe sequences.

        ... versionadded:: 1.3.0

    Attributes
    ----------
    env : Jinja2 jinja2.Environment
    template : Jinja2 Template
    loader : Jinja2 Loader

    See Also
    --------
    DataFrame.style : Return a Styler object containing methods for building
        a styled HTML representation for the DataFrame.

    Notes
    -----
    Most styling will be done by passing style functions into
    ``Styler.apply`` or ``Styler.applymap``. Style functions should
    return values with strings containing CSS ``'attr: value'`` that will
    be applied to the indicated cells.

    If using in the Jupyter notebook, Styler has defined a ``_repr_html_``
    to automatically render itself. Otherwise call Styler.render to get
    the generated HTML.

    CSS classes are attached to the generated HTML

    * Index and Column names include ``index_name`` and ``level<k>``
      where `k` is its level in a MultiIndex
    * Index label cells include

      * ``row_heading``
      * ``row<n>`` where `n` is the numeric position of the row
      * ``level<k>`` where `k` is the level in a MultiIndex

    * Column label cells include
      * ``col_heading``
      * ``col<n>`` where `n` is the numeric position of the column
      * ``level<k>`` where `k` is the level in a MultiIndex

    * Blank cells include ``blank``
    * Data cells include ``data``
    """

    def __init__(
        self,
        data: FrameOrSeriesUnion,
        precision: int | None = None,
        table_styles: CSSStyles | None = None,
        uuid: str | None = None,
        caption: str | None = None,
        table_attributes: str | None = None,
        cell_ids: bool = True,
        na_rep: str | None = None,
        uuid_len: int = 5,
        decimal: str = ".",
        thousands: str | None = None,
        escape: bool = False,
    ):
        super().__init__(
            data=data,
            uuid=uuid,
            uuid_len=uuid_len,
            table_styles=table_styles,
            table_attributes=table_attributes,
            caption=caption,
            cell_ids=cell_ids,
        )

        # validate ordered args
        self.precision = precision  # can be removed on set_precision depr cycle
        self.na_rep = na_rep  # can be removed on set_na_rep depr cycle
        self.format(
            formatter=None,
            precision=precision,
            na_rep=na_rep,
            escape=escape,
            decimal=decimal,
            thousands=thousands,
        )

    def _repr_html_(self) -> str:
        """
        Hooks into Jupyter notebook rich display system.
        """
        return self.render()

    def set_tooltips(
        self,
        ttips: DataFrame,
        props: CSSProperties | None = None,
        css_class: str | None = None,
    ) -> Styler:
        """
        Set the DataFrame of strings on ``Styler`` generating ``:hover`` tooltips.

        These string based tooltips are only applicable to ``<td>`` HTML elements,
        and cannot be used for column or index headers.

        .. versionadded:: 1.3.0

        Parameters
        ----------
        ttips : DataFrame
            DataFrame containing strings that will be translated to tooltips, mapped
            by identical column and index values that must exist on the underlying
            Styler data. None, NaN values, and empty strings will be ignored and
            not affect the rendered HTML.
        props : list-like or str, optional
            List of (attr, value) tuples or a valid CSS string. If ``None`` adopts
            the internal default values described in notes.
        css_class : str, optional
            Name of the tooltip class used in CSS, should conform to HTML standards.
            Only useful if integrating tooltips with external CSS. If ``None`` uses the
            internal default value 'pd-t'.

        Returns
        -------
        self : Styler

        Notes
        -----
        Tooltips are created by adding `<span class="pd-t"></span>` to each data cell
        and then manipulating the table level CSS to attach pseudo hover and pseudo
        after selectors to produce the required the results.

        The default properties for the tooltip CSS class are:

        - visibility: hidden
        - position: absolute
        - z-index: 1
        - background-color: black
        - color: white
        - transform: translate(-20px, -20px)

        The property 'visibility: hidden;' is a key prerequisite to the hover
        functionality, and should always be included in any manual properties
        specification, using the ``props`` argument.

        Tooltips are not designed to be efficient, and can add large amounts of
        additional HTML for larger tables, since they also require that ``cell_ids``
        is forced to `True`.

        Examples
        --------
        Basic application

        >>> df = pd.DataFrame(data=[[0, 1], [2, 3]])
        >>> ttips = pd.DataFrame(
        ...    data=[["Min", ""], [np.nan, "Max"]], columns=df.columns, index=df.index
        ... )
        >>> s = df.style.set_tooltips(ttips).render()

        Optionally controlling the tooltip visual display

        >>> df.style.set_tooltips(ttips, css_class='tt-add', props=[
        ...     ('visibility', 'hidden'),
        ...     ('position', 'absolute'),
        ...     ('z-index', 1)])
        >>> df.style.set_tooltips(ttips, css_class='tt-add',
        ...     props='visibility:hidden; position:absolute; z-index:1;')
        """
        if not self.cell_ids:
            # tooltips not optimised for individual cell check. requires reasonable
            # redesign and more extensive code for a feature that might be rarely used.
            raise NotImplementedError(
                "Tooltips can only render with 'cell_ids' is True."
            )
        if self.tooltips is None:  # create a default instance if necessary
            self.tooltips = Tooltips()
        self.tooltips.tt_data = ttips
        if props:
            self.tooltips.class_properties = props
        if css_class:
            self.tooltips.class_name = css_class

        return self

    @doc(
        NDFrame.to_excel,
        klass="Styler",
        storage_options=generic._shared_docs["storage_options"],
    )
    def to_excel(
        self,
        excel_writer,
        sheet_name: str = "Sheet1",
        na_rep: str = "",
        float_format: str | None = None,
        columns: Sequence[Hashable] | None = None,
        header: Sequence[Hashable] | bool = True,
        index: bool = True,
        index_label: IndexLabel | None = None,
        startrow: int = 0,
        startcol: int = 0,
        engine: str | None = None,
        merge_cells: bool = True,
        encoding: str | None = None,
        inf_rep: str = "inf",
        verbose: bool = True,
        freeze_panes: tuple[int, int] | None = None,
    ) -> None:

        from pandas.io.formats.excel import ExcelFormatter

        formatter = ExcelFormatter(
            self,
            na_rep=na_rep,
            cols=columns,
            header=header,
            float_format=float_format,
            index=index,
            index_label=index_label,
            merge_cells=merge_cells,
            inf_rep=inf_rep,
        )
        formatter.write(
            excel_writer,
            sheet_name=sheet_name,
            startrow=startrow,
            startcol=startcol,
            freeze_panes=freeze_panes,
            engine=engine,
        )

    def to_latex(
        self,
        buf: FilePathOrBuffer[str] | None = None,
        column_format: str | None = None,
        position: str | None = None,
        position_float: str | None = None,
        hrules: bool = False,
        label: str | None = None,
        caption: str | None = None,
        sparsify: bool | None = None,
        multirow_align: str = "c",
        multicol_align: str = "r",
        siunitx: bool = False,
        encoding: str | None = None,
        convert_css: bool = False,
    ):
        r"""
        Write Styler to a file, buffer or string in LaTeX format.

        .. versionadded:: TODO

        Parameters
        ----------
        buf : str, Path, or StringIO-like, optional, default None
            Buffer to write to. If ``None``, the output is returned as a string.
        column_format : str, optional
            The LaTeX column specification placed in location:

            \\begin{tabular}{<column_format>}

            Defaults to 'l' for index and
            non-numeric data columns, and, for numeric data columns,
            to 'r' by default, or 'S' if ``siunitx`` is ``True``.
        position : str, optional
            The LaTeX positional argument (e.g. 'h!') for tables, placed in location:

            \\begin{table}[<position>]
        position_float : {"centering", "raggedleft", "raggedright"}, optional
            The LaTeX float command placed in location:

            \\begin{table}[<position>]

            \\<position_float>
        hrules : bool, default False
            Set to `True` to add \\toprule, \\midrule and \\bottomrule from the
            {booktabs} LaTeX package.
        label : str, optional
            The LaTeX label included as: \\label{<label>}.
            This is used with \\ref{<label>} in the main .tex file.
        caption : str, optional
            The LaTeX table caption included as: \\caption{<caption>}.
        sparsify : bool, optional
            Set to ``False`` to print every item of a hierarchical MultiIndex. Defaults
            to the pandas ``multi_sparse`` display option.
        multirow_align : {"c", "t", "b"}
            If sparsifying hierarchical MultiIndexes whether to align text centrally,
            at the top or bottom.
        multicol_align : {"r", "c", "l"}
            If sparsifying hierarchical MultiIndex columns whether to align text at
            the left, centrally, or at the right.
        siunitx : bool, default False
            Set to ``True`` to structure LaTeX compatible with the {siunitx} package.
        encoding : str, default "utf-8"
            Character encoding setting.
        convert_css : bool, default False
            Convert simple cell-styles from CSS to LaTeX format. Any CSS not found in
            conversion table is dropped. A style can be forced by adding option
            `--latex`.

        .. versionadded:: TODO

        Returns
        -------
        str or None
            If `buf` is None, returns the result as a string. Otherwise returns `None`.

        See Also
        --------
        Styler.format: Format the text display value of cells.

        Notes
        -----
        **Latex Packages**

        For the following features we recommend the following LaTeX inclusions:

        ===================== ==========================================================
        Feature               Inclusion
        ===================== ==========================================================
        sparse columns        none: included within default {tabular} environment
        sparse rows           \\usepackage{multirow}
        hrules                \\usepackage{booktabs}
        colors                \\usepackage[table]{xcolor}
        siunitx               \\usepackage{siunitx}
        bold (with siunitx)   | \\usepackage{etoolbox}
                              | \\robustify\\bfseries
                              | \\sisetup{detect-all = true}  *(within {document})*
        italic (with siunitx) | \\usepackage{etoolbox}
                              | \\robustify\\itshape
                              | \\sisetup{detect-all = true}  *(within {document})*
        ===================== ==========================================================

        **Cell Styles**

        LaTeX styling can only be rendered if the accompanying styling functions have
        been constructed with appropriate LaTeX commands. All styling
        functionality is built around the concept of a CSS ``(<attribute>, <value>)``
        pair (see `Table Visualization <../../user_guide/style.ipynb>`_), and this
        should be replaced by a LaTeX
        ``(<command>, <options>)`` approach. Each cell will be styled individually
        using nested LaTeX commands with their accompanied options.

        For example the following code will highlight and bold a cell in HTML-CSS:

        >>> df = pd.DataFrame([[1,2], [3,4]])
        >>> s = df.style.highlight_max(axis=None,
        ...                            props='background-color:red; font-weight:bold;')
        >>> s.render()

        The equivalent using LaTeX only commands is the following:

        >>> s = df.style.highlight_max(axis=None,
        ...                            props='cellcolor:{red}; bfseries: ;')
        >>> s.to_latex()

        Internally these structured LaTeX ``(<command>, <options>)`` pairs
        are translated to the
        ``display_value`` with the default structure:
        ``\<command><options> <display_value>``.
        Where there are multiple commands the latter is nested recursively, so that
        the above example highlighed cell is rendered as
        ``\cellcolor{red} \bfseries 4``.

        Occasionally this format does not suit the applied command, or
        combination of LaTeX packages that is in use, so additional flags can be
        added to the ``<options>``, within the tuple, to result in different
        positions of required braces (the **default** being the same as ``--nowrap``):

        =================================== ============================================
        Tuple Format                           Output Structure
        =================================== ============================================
        (<command>,<options>)               \\<command><options> <display_value>
        (<command>,<options> ``--nowrap``)  \\<command><options> <display_value>
        (<command>,<options> ``--rwrap``)   \\<command><options>{<display_value>}
        (<command>,<options> ``--wrap``)    {\\<command><options> <display_value>}
        (<command>,<options> ``--lwrap``)   {\\<command><options>} <display_value>
        (<command>,<options> ``--dwrap``)   {\\<command><options>}{<display_value>}
        =================================== ============================================

        For example the `textbf` command for font-weight
        should always be used with `--rwrap` so ``('textbf', '--rwrap')`` will render a
        working cell, wrapped with braces, as ``\textbf{<display_value>}``.

        A more comprehensive example is as follows:

        >>> df = pd.DataFrame([[1, 2.2, "dogs"], [3, 4.4, "cats"], [2, 6.6, "cows"]],
        ...                   index=["ix1", "ix2", "ix3"],
        ...                   columns=["Integers", "Floats", "Strings"])
        >>> s = df.style.highlight_max(
        ...     props='cellcolor:[HTML]{FFFF00}; color:{red};'
        ...           'textit:--rwrap; textbf:--rwrap;'
        ... )
        >>> s.to_latex()

        .. figure:: ../../_static/style/latex_1.png

        **Table Styles**

        Internally Styler uses its ``table_styles`` object to parse the
        ``column_format``, ``position``, ``position_float``, ``hrules`` and ``label``
        input arguments. There is additional scope to add custom LaTeX commands,
        which are included and positioned
        immediately above the '\\begin{tabular}' command. For example to add odd and
        even row coloring, from the {colortbl} package, use:

        >>> s.set_table_styles([{'selector': 'rowcolors', 'props': ':{1}{pink}{red};'}],
        ...                    overwrite=False])

        Instead of using ``hrules`` it is also possible to change the rule definition,
        for example by setting just a ``toprule`` and ``bottomrule`` and ignoring
        any ``midrule``:

        >>> s.set_table_styles([{'selector': 'toprule', 'props': ':toprule;'},
        ...                     {'selector': 'bottomrule', 'props': ':hline;'}],
        ...                    overwrite=False])

        A more comprehensive example using these arguments is as follows:

        >>> df.columns = pd.MultiIndex.from_tuples([
        ...     ("Numeric", "Integers"),
        ...     ("Numeric", "Floats"),
        ...     ("Non-Numeric", "Strings")
        ... ])
        >>> df.index = pd.MultiIndex.from_tuples([
        ...     ("L0", "ix1"), ("L0", "ix2"), ("L1", "ix3")
        ... ])
        >>> s = df.style.highlight_max(
        ...     props='cellcolor:[HTML]{FFFF00}; color:{red}; itshape:; bfseries:;'
        ... )
        >>> s.to_latex(
        ...     column_format="rrrrr", position="h", position_float="centering",
        ...     hrules=True, label="table:5", caption="Styled LaTeX Table",
        ...     multirow_align="t", multicol_align="r"
        ... )

        .. figure:: ../../_static/style/latex_2.png

        **Formatting**

        To format values :meth:`Styler.format` should be used prior to calling
        `Styler.to_latex`, as well as other method such as :meth:`Styler.hide_index`
        or :meth:`Styler.hide_columns`, for example:

        >>> s.clear()
        >>> s.table_styles = []
        >>> s.caption = None
        >>> s.format({
        ...    ("Numeric", "Integers"): '\${}',
        ...    ("Numeric", "Floats"): '{:.3f}',
        ...    ("Non-Numeric", "Strings"): str.upper
        ... })
        >>> s.to_latex()
        \\begin{tabular}{llrrl}
        {} & {} & \\multicolumn{2}{r}{Numeric} & {Non-Numeric} \\\\
        {} & {} & {Integers} & {Floats} & {Strings} \\\\
        \\multirow[c]{2}{*}{L0} & ix1 & \\$1 & 2.200 & DOGS \\
         & ix2 & \\$3 & 4.400 & CATS \\\\
        L1 & ix3 & \\$2 & 6.600 & COWS \\\\
        \\end{tabular}

        **CSS Conversion**

        TODO
        """
        table_selectors = (
            [style["selector"] for style in self.table_styles]
            if self.table_styles is not None
            else []
        )

        if column_format is not None:
            # add more recent setting to table_styles
            self.set_table_styles(
                [{"selector": "column_format", "props": f":{column_format}"}],
                overwrite=False,
            )
        elif "column_format" in table_selectors:
            pass  # adopt what has been previously set in table_styles
        else:
            # create a default: set float, complex, int cols to 'r' ('S'), index to 'l'
            numeric_cols = list(self.data.select_dtypes(include=[np.number]).columns)
            numeric_cols = list(self.columns.get_indexer_for(numeric_cols))
            column_format = "" if self.hidden_index else "l" * self.data.index.nlevels
            for ci, _ in enumerate(self.data.columns):
                if ci not in self.hidden_columns:
                    column_format += (
                        ("r" if not siunitx else "S") if ci in numeric_cols else "l"
                    )
            self.set_table_styles(
                [{"selector": "column_format", "props": f":{column_format}"}],
                overwrite=False,
            )

        if position:
            self.set_table_styles(
                [{"selector": "position", "props": f":{position}"}],
                overwrite=False,
            )

        if position_float:
            if position_float not in ["raggedright", "raggedleft", "centering"]:
                raise ValueError(
                    f"`position_float` should be one of "
                    f"'raggedright', 'raggedleft', 'centering', "
                    f"got: '{position_float}'"
                )
            self.set_table_styles(
                [{"selector": "position_float", "props": f":{position_float}"}],
                overwrite=False,
            )

        if hrules:
            self.set_table_styles(
                [
                    {"selector": "toprule", "props": ":toprule"},
                    {"selector": "midrule", "props": ":midrule"},
                    {"selector": "bottomrule", "props": ":bottomrule"},
                ],
                overwrite=False,
            )

        if label:
            self.set_table_styles(
                [{"selector": "label", "props": f":{{{label.replace(':', '§')}}}"}],
                overwrite=False,
            )

        if caption:
            self.set_caption(caption)

        if sparsify is not None:
            with pd.option_context("display.multi_sparse", sparsify):
                latex = self._render_latex(
                    multirow_align=multirow_align,
                    multicol_align=multicol_align,
                    convert_css=convert_css,
                )
        else:
            latex = self._render_latex(
                multirow_align=multirow_align,
                multicol_align=multicol_align,
                convert_css=convert_css,
            )

        return save_to_buffer(latex, buf=buf, encoding=encoding)

    def set_td_classes(self, classes: DataFrame) -> Styler:
        """
        Set the DataFrame of strings added to the ``class`` attribute of ``<td>``
        HTML elements.

        Parameters
        ----------
        classes : DataFrame
            DataFrame containing strings that will be translated to CSS classes,
            mapped by identical column and index key values that must exist on the
            underlying Styler data. None, NaN values, and empty strings will
            be ignored and not affect the rendered HTML.

        Returns
        -------
        self : Styler

        See Also
        --------
        Styler.set_table_styles: Set the table styles included within the ``<style>``
            HTML element.
        Styler.set_table_attributes: Set the table attributes added to the ``<table>``
            HTML element.

        Notes
        -----
        Can be used in combination with ``Styler.set_table_styles`` to define an
        internal CSS solution without reference to external CSS files.

        Examples
        --------
        >>> df = pd.DataFrame(data=[[1, 2, 3], [4, 5, 6]], columns=["A", "B", "C"])
        >>> classes = pd.DataFrame([
        ...     ["min-val red", "", "blue"],
        ...     ["red", None, "blue max-val"]
        ... ], index=df.index, columns=df.columns)
        >>> df.style.set_td_classes(classes)

        Using `MultiIndex` columns and a `classes` `DataFrame` as a subset of the
        underlying,

        >>> df = pd.DataFrame([[1,2],[3,4]], index=["a", "b"],
        ...     columns=[["level0", "level0"], ["level1a", "level1b"]])
        >>> classes = pd.DataFrame(["min-val"], index=["a"],
        ...     columns=[["level0"],["level1a"]])
        >>> df.style.set_td_classes(classes)

        Form of the output with new additional css classes,

        >>> df = pd.DataFrame([[1]])
        >>> css = pd.DataFrame([["other-class"]])
        >>> s = Styler(df, uuid="_", cell_ids=False).set_td_classes(css)
        >>> s.hide_index().render()
        '<style type="text/css"></style>'
        '<table id="T__">'
        '  <thead>'
        '    <tr><th class="col_heading level0 col0" >0</th></tr>'
        '  </thead>'
        '  <tbody>'
        '    <tr><td class="data row0 col0 other-class" >1</td></tr>'
        '  </tbody>'
        '</table>'
        """
        classes = classes.reindex_like(self.data)

        for r, row_tup in enumerate(classes.itertuples()):
            for c, value in enumerate(row_tup[1:]):
                if not (pd.isna(value) or value == ""):
                    self.cell_context[(r, c)] = str(value)

        return self

    def _update_ctx(self, attrs: DataFrame) -> None:
        """
        Update the state of the ``Styler`` for data cells.

        Collects a mapping of {index_label: [('<property>', '<value>'), ..]}.

        Parameters
        ----------
        attrs : DataFrame
            should contain strings of '<property>: <value>;<prop2>: <val2>'
            Whitespace shouldn't matter and the final trailing ';' shouldn't
            matter.
        """
        for cn in attrs.columns:
            for rn, c in attrs[[cn]].itertuples():
                if not c:
                    continue
                css_list = maybe_convert_css_to_tuples(c)
                i, j = self.index.get_loc(rn), self.columns.get_loc(cn)
                self.ctx[(i, j)].extend(css_list)

    def _copy(self, deepcopy: bool = False) -> Styler:
        styler = Styler(
            self.data,
            precision=self.precision,
            caption=self.caption,
            table_attributes=self.table_attributes,
            cell_ids=self.cell_ids,
            na_rep=self.na_rep,
        )

        styler.uuid = self.uuid
        styler.hidden_index = self.hidden_index

        if deepcopy:
            styler.ctx = copy.deepcopy(self.ctx)
            styler._todo = copy.deepcopy(self._todo)
            styler.table_styles = copy.deepcopy(self.table_styles)
            styler.hidden_columns = copy.copy(self.hidden_columns)
            styler.cell_context = copy.deepcopy(self.cell_context)
            styler.tooltips = copy.deepcopy(self.tooltips)
        else:
            styler.ctx = self.ctx
            styler._todo = self._todo
            styler.table_styles = self.table_styles
            styler.hidden_columns = self.hidden_columns
            styler.cell_context = self.cell_context
            styler.tooltips = self.tooltips

        return styler

    def __copy__(self) -> Styler:
        """
        Deep copy by default.
        """
        return self._copy(deepcopy=False)

    def __deepcopy__(self, memo) -> Styler:
        return self._copy(deepcopy=True)

    def clear(self) -> None:
        """
        Reset the ``Styler``, removing any previously applied styles.

        Returns None.
        """
        self.ctx.clear()
        self.tooltips = None
        self.cell_context.clear()
        self._todo.clear()

        self.hidden_index = False
        self.hidden_columns = []
        # self.format and self.table_styles may be dependent on user
        # input in self.__init__()

    def _apply(
        self,
        func: Callable[..., Styler],
        axis: Axis | None = 0,
        subset=None,
        **kwargs,
    ) -> Styler:
        subset = slice(None) if subset is None else subset
        subset = non_reducing_slice(subset)
        data = self.data.loc[subset]
        if axis is not None:
            result = data.apply(func, axis=axis, result_type="expand", **kwargs)
            result.columns = data.columns
        else:
            result = func(data, **kwargs)
            if not isinstance(result, DataFrame):
                if not isinstance(result, np.ndarray):
                    raise TypeError(
                        f"Function {repr(func)} must return a DataFrame or ndarray "
                        f"when passed to `Styler.apply` with axis=None"
                    )
                if not (data.shape == result.shape):
                    raise ValueError(
                        f"Function {repr(func)} returned ndarray with wrong shape.\n"
                        f"Result has shape: {result.shape}\n"
                        f"Expected shape: {data.shape}"
                    )
                result = DataFrame(result, index=data.index, columns=data.columns)
            elif not (
                result.index.equals(data.index) and result.columns.equals(data.columns)
            ):
                raise ValueError(
                    f"Result of {repr(func)} must have identical "
                    f"index and columns as the input"
                )

        if result.shape != data.shape:
            raise ValueError(
                f"Function {repr(func)} returned the wrong shape.\n"
                f"Result has shape: {result.shape}\n"
                f"Expected shape:   {data.shape}"
            )
        self._update_ctx(result)
        return self

    def apply(
        self,
        func: Callable[..., Styler],
        axis: Axis | None = 0,
        subset=None,
        **kwargs,
    ) -> Styler:
        """
        Apply a CSS-styling function column-wise, row-wise, or table-wise.

        Updates the HTML representation with the result.

        Parameters
        ----------
        func : function
            ``func`` should take a Series if ``axis`` in [0,1] and return an object
            of same length, also with identical index if the object is a Series.
            ``func`` should take a DataFrame if ``axis`` is ``None`` and return either
            an ndarray with the same shape or a DataFrame with identical columns and
            index.

            .. versionchanged:: 1.3.0

        axis : {0 or 'index', 1 or 'columns', None}, default 0
            Apply to each column (``axis=0`` or ``'index'``), to each row
            (``axis=1`` or ``'columns'``), or to the entire DataFrame at once
            with ``axis=None``.
        subset : IndexSlice
            A valid indexer to limit ``data`` to *before* applying the
            function. Consider using a pandas.IndexSlice.
        **kwargs : dict
            Pass along to ``func``.

        Returns
        -------
        self : Styler

        See Also
        --------
        Styler.where: Apply CSS-styles based on a conditional function elementwise.
        Styler.applymap: Apply a CSS-styling function elementwise.

        Notes
        -----
        The elements of the output of ``func`` should be CSS styles as strings, in the
        format 'attribute: value; attribute2: value2; ...' or,
        if nothing is to be applied to that element, an empty string or ``None``.

        This is similar to ``DataFrame.apply``, except that ``axis=None``
        applies the function to the entire DataFrame at once,
        rather than column-wise or row-wise.

        Examples
        --------
        >>> def highlight_max(x, color):
        ...     return np.where(x == np.nanmax(x.to_numpy()), f"color: {color};", None)
        >>> df = pd.DataFrame(np.random.randn(5, 2))
        >>> df.style.apply(highlight_max, color='red')
        >>> df.style.apply(highlight_max, color='blue', axis=1)
        >>> df.style.apply(highlight_max, color='green', axis=None)
        """
        self._todo.append(
            (lambda instance: getattr(instance, "_apply"), (func, axis, subset), kwargs)
        )
        return self

    def _applymap(self, func: Callable, subset=None, **kwargs) -> Styler:
        func = partial(func, **kwargs)  # applymap doesn't take kwargs?
        if subset is None:
            subset = pd.IndexSlice[:]
        subset = non_reducing_slice(subset)
        result = self.data.loc[subset].applymap(func)
        self._update_ctx(result)
        return self

    def applymap(self, func: Callable, subset=None, **kwargs) -> Styler:
        """
        Apply a CSS-styling function elementwise.

        Updates the HTML representation with the result.

        Parameters
        ----------
        func : function
            ``func`` should take a scalar and return a scalar.
        subset : IndexSlice
            A valid indexer to limit ``data`` to *before* applying the
            function. Consider using a pandas.IndexSlice.
        **kwargs : dict
            Pass along to ``func``.

        Returns
        -------
        self : Styler

        See Also
        --------
        Styler.where: Apply CSS-styles based on a conditional function elementwise.
        Styler.apply: Apply a CSS-styling function column-wise, row-wise, or table-wise.

        Notes
        -----
        The elements of the output of ``func`` should be CSS styles as strings, in the
        format 'attribute: value; attribute2: value2; ...' or,
        if nothing is to be applied to that element, an empty string or ``None``.

        Examples
        --------
        >>> def color_negative(v, color):
        ...     return f"color: {color};" if v < 0 else None
        >>> df = pd.DataFrame(np.random.randn(5, 2))
        >>> df.style.applymap(color_negative, color='red')
        """
        self._todo.append(
            (lambda instance: getattr(instance, "_applymap"), (func, subset), kwargs)
        )
        return self

    def where(
        self,
        cond: Callable,
        value: str,
        other: str | None = None,
        subset=None,
        **kwargs,
    ) -> Styler:
        """
        Apply CSS-styles based on a conditional function elementwise.

        Updates the HTML representation with a style which is
        selected in accordance with the return value of a function.

        Parameters
        ----------
        cond : callable
            ``cond`` should take a scalar, and optional keyword arguments, and return
            a boolean.
        value : str
            Applied when ``cond`` returns true.
        other : str
            Applied when ``cond`` returns false.
        subset : IndexSlice
            A valid indexer to limit ``data`` to *before* applying the
            function. Consider using a pandas.IndexSlice.
        **kwargs : dict
            Pass along to ``cond``.

        Returns
        -------
        self : Styler

        See Also
        --------
        Styler.applymap: Apply a CSS-styling function elementwise.
        Styler.apply: Apply a CSS-styling function column-wise, row-wise, or table-wise.

        Examples
        --------
        >>> def cond(v):
        ...     return v > 1 and v != 4
        >>> df = pd.DataFrame([[1, 2], [3, 4]])
        >>> df.style.where(cond, value='color:red;', other='font-size:2em;')
        """
        if other is None:
            other = ""

        return self.applymap(
            lambda val: value if cond(val, **kwargs) else other,
            subset=subset,
        )

    def set_precision(self, precision: int) -> StylerRenderer:
        """
        Set the precision used to display values.

        .. deprecated:: 1.3.0

        Parameters
        ----------
        precision : int

        Returns
        -------
        self : Styler

        Notes
        -----
        This method is deprecated see `Styler.format`.
        """
        warnings.warn(
            "this method is deprecated in favour of `Styler.format(precision=..)`",
            FutureWarning,
            stacklevel=2,
        )
        self.precision = precision
        return self.format(precision=precision, na_rep=self.na_rep)

    def set_table_attributes(self, attributes: str) -> Styler:
        """
        Set the table attributes added to the ``<table>`` HTML element.

        These are items in addition to automatic (by default) ``id`` attribute.

        Parameters
        ----------
        attributes : str

        Returns
        -------
        self : Styler

        See Also
        --------
        Styler.set_table_styles: Set the table styles included within the ``<style>``
            HTML element.
        Styler.set_td_classes: Set the DataFrame of strings added to the ``class``
            attribute of ``<td>`` HTML elements.

        Examples
        --------
        >>> df = pd.DataFrame(np.random.randn(10, 4))
        >>> df.style.set_table_attributes('class="pure-table"')
        # ... <table class="pure-table"> ...
        """
        self.table_attributes = attributes
        return self

    def export(self) -> list[tuple[Callable, tuple, dict]]:
        """
        Export the styles applied to the current ``Styler``.

        Can be applied to a second Styler with ``Styler.use``.

        Returns
        -------
        styles : list

        See Also
        --------
        Styler.use: Set the styles on the current ``Styler``.
        """
        return self._todo

    def use(self, styles: list[tuple[Callable, tuple, dict]]) -> Styler:
        """
        Set the styles on the current ``Styler``.

        Possibly uses styles from ``Styler.export``.

        Parameters
        ----------
        styles : list
            List of style functions.

        Returns
        -------
        self : Styler

        See Also
        --------
        Styler.export : Export the styles to applied to the current ``Styler``.
        """
        self._todo.extend(styles)
        return self

    def set_uuid(self, uuid: str) -> Styler:
        """
        Set the uuid applied to ``id`` attributes of HTML elements.

        Parameters
        ----------
        uuid : str

        Returns
        -------
        self : Styler

        Notes
        -----
        Almost all HTML elements within the table, and including the ``<table>`` element
        are assigned ``id`` attributes. The format is ``T_uuid_<extra>`` where
        ``<extra>`` is typically a more specific identifier, such as ``row1_col2``.
        """
        self.uuid = uuid
        return self

    def set_caption(self, caption: str) -> Styler:
        """
        Set the text added to a ``<caption>`` HTML element.

        Parameters
        ----------
        caption : str

        Returns
        -------
        self : Styler
        """
        self.caption = caption
        return self

    def set_table_styles(
        self,
        table_styles: dict[Any, CSSStyles] | CSSStyles,
        axis: int = 0,
        overwrite: bool = True,
    ) -> Styler:
        """
        Set the table styles included within the ``<style>`` HTML element.

        This function can be used to style the entire table, columns, rows or
        specific HTML selectors.

        Parameters
        ----------
        table_styles : list or dict
            If supplying a list, each individual table_style should be a
            dictionary with ``selector`` and ``props`` keys. ``selector``
            should be a CSS selector that the style will be applied to
            (automatically prefixed by the table's UUID) and ``props``
            should be a list of tuples with ``(attribute, value)``.
            If supplying a dict, the dict keys should correspond to
            column names or index values, depending upon the specified
            `axis` argument. These will be mapped to row or col CSS
            selectors. MultiIndex values as dict keys should be
            in their respective tuple form. The dict values should be
            a list as specified in the form with CSS selectors and
            props that will be applied to the specified row or column.

            .. versionchanged:: 1.2.0

        axis : {0 or 'index', 1 or 'columns', None}, default 0
            Apply to each column (``axis=0`` or ``'index'``), to each row
            (``axis=1`` or ``'columns'``). Only used if `table_styles` is
            dict.

            .. versionadded:: 1.2.0

        overwrite : bool, default True
            Styles are replaced if `True`, or extended if `False`. CSS
            rules are preserved so most recent styles set will dominate
            if selectors intersect.

            .. versionadded:: 1.2.0

        Returns
        -------
        self : Styler

        See Also
        --------
        Styler.set_td_classes: Set the DataFrame of strings added to the ``class``
            attribute of ``<td>`` HTML elements.
        Styler.set_table_attributes: Set the table attributes added to the ``<table>``
            HTML element.

        Examples
        --------
        >>> df = pd.DataFrame(np.random.randn(10, 4),
        ...                   columns=['A', 'B', 'C', 'D'])
        >>> df.style.set_table_styles(
        ...     [{'selector': 'tr:hover',
        ...       'props': [('background-color', 'yellow')]}]
        ... )

        Or with CSS strings

        >>> df.style.set_table_styles(
        ...     [{'selector': 'tr:hover',
        ...       'props': 'background-color: yellow; font-size: 1em;']}]
        ... )

        Adding column styling by name

        >>> df.style.set_table_styles({
        ...     'A': [{'selector': '',
        ...            'props': [('color', 'red')]}],
        ...     'B': [{'selector': 'td',
        ...            'props': 'color: blue;']}]
        ... }, overwrite=False)

        Adding row styling

        >>> df.style.set_table_styles({
        ...     0: [{'selector': 'td:hover',
        ...          'props': [('font-size', '25px')]}]
        ... }, axis=1, overwrite=False)
        """
        if isinstance(table_styles, dict):
            if axis in [0, "index"]:
                obj, idf = self.data.columns, ".col"
            else:
                obj, idf = self.data.index, ".row"

            table_styles = [
                {
                    "selector": str(s["selector"]) + idf + str(obj.get_loc(key)),
                    "props": maybe_convert_css_to_tuples(s["props"]),
                }
                for key, styles in table_styles.items()
                for s in styles
            ]
        else:
            table_styles = [
                {
                    "selector": s["selector"],
                    "props": maybe_convert_css_to_tuples(s["props"]),
                }
                for s in table_styles
            ]

        if not overwrite and self.table_styles is not None:
            self.table_styles.extend(table_styles)
        else:
            self.table_styles = table_styles
        return self

    def set_na_rep(self, na_rep: str) -> StylerRenderer:
        """
        Set the missing data representation on a ``Styler``.

        .. versionadded:: 1.0.0

        .. deprecated:: 1.3.0

        Parameters
        ----------
        na_rep : str

        Returns
        -------
        self : Styler

        Notes
        -----
        This method is deprecated. See `Styler.format()`
        """
        warnings.warn(
            "this method is deprecated in favour of `Styler.format(na_rep=..)`",
            FutureWarning,
            stacklevel=2,
        )
        self.na_rep = na_rep
        return self.format(na_rep=na_rep, precision=self.precision)

    def hide_index(self) -> Styler:
        """
        Hide any indices from rendering.

        Returns
        -------
        self : Styler
        """
        self.hidden_index = True
        return self

    def hide_columns(self, subset) -> Styler:
        """
        Hide columns from rendering.

        Parameters
        ----------
        subset : IndexSlice
            An argument to ``DataFrame.loc`` that identifies which columns
            are hidden.

        Returns
        -------
        self : Styler
        """
        subset = non_reducing_slice(subset)
        hidden_df = self.data.loc[subset]
        hcols = self.columns.get_indexer_for(hidden_df.columns)
        # error: Incompatible types in assignment (expression has type
        # "ndarray", variable has type "Sequence[int]")
        self.hidden_columns = hcols  # type: ignore[assignment]
        return self

    # -----------------------------------------------------------------------
    # A collection of "builtin" styles
    # -----------------------------------------------------------------------

    def background_gradient(
        self,
        cmap="PuBu",
        low: float = 0,
        high: float = 0,
        axis: Axis | None = 0,
        subset=None,
        text_color_threshold: float = 0.408,
        vmin: float | None = None,
        vmax: float | None = None,
        gmap: Sequence | None = None,
    ) -> Styler:
        """
        Color the background in a gradient style.

        The background color is determined according
        to the data in each column, row or frame, or by a given
        gradient map. Requires matplotlib.

        Parameters
        ----------
        cmap : str or colormap
            Matplotlib colormap.
        low : float
            Compress the color range at the low end. This is a multiple of the data
            range to extend below the minimum; good values usually in [0, 1],
            defaults to 0.
        high : float
            Compress the color range at the high end. This is a multiple of the data
            range to extend above the maximum; good values usually in [0, 1],
            defaults to 0.
        axis : {0 or 'index', 1 or 'columns', None}, default 0
            Apply to each column (``axis=0`` or ``'index'``), to each row
            (``axis=1`` or ``'columns'``), or to the entire DataFrame at once
            with ``axis=None``.
        subset : IndexSlice
            A valid slice for ``data`` to limit the style application to.
        text_color_threshold : float or int
            Luminance threshold for determining text color in [0, 1]. Facilitates text
            visibility across varying background colors. All text is dark if 0, and
            light if 1, defaults to 0.408.

            .. versionadded:: 0.24.0

        vmin : float, optional
            Minimum data value that corresponds to colormap minimum value.
            If not specified the minimum value of the data (or gmap) will be used.

            .. versionadded:: 1.0.0

        vmax : float, optional
            Maximum data value that corresponds to colormap maximum value.
            If not specified the maximum value of the data (or gmap) will be used.

            .. versionadded:: 1.0.0

        gmap : array-like, optional
            Gradient map for determining the background colors. If not supplied
            will use the underlying data from rows, columns or frame. If given as an
            ndarray or list-like must be an identical shape to the underlying data
            considering ``axis`` and ``subset``. If given as DataFrame or Series must
            have same index and column labels considering ``axis`` and ``subset``.
            If supplied, ``vmin`` and ``vmax`` should be given relative to this
            gradient map.

            .. versionadded:: 1.3.0

        Returns
        -------
        self : Styler

        Notes
        -----
        When using ``low`` and ``high`` the range
        of the gradient, given by the data if ``gmap`` is not given or by ``gmap``,
        is extended at the low end effectively by
        `map.min - low * map.range` and at the high end by
        `map.max + high * map.range` before the colors are normalized and determined.

        If combining with ``vmin`` and ``vmax`` the `map.min`, `map.max` and
        `map.range` are replaced by values according to the values derived from
        ``vmin`` and ``vmax``.

        This method will preselect numeric columns and ignore non-numeric columns
        unless a ``gmap`` is supplied in which case no preselection occurs.

        Examples
        --------
        >>> df = pd.DataFrame({
        ...          'City': ['Stockholm', 'Oslo', 'Copenhagen'],
        ...          'Temp (c)': [21.6, 22.4, 24.5],
        ...          'Rain (mm)': [5.0, 13.3, 0.0],
        ...          'Wind (m/s)': [3.2, 3.1, 6.7]
        ... })

        Shading the values column-wise, with ``axis=0``, preselecting numeric columns

        >>> df.style.background_gradient(axis=0)

        .. figure:: ../../_static/style/bg_ax0.png

        Shading all values collectively using ``axis=None``

        >>> df.style.background_gradient(axis=None)

        .. figure:: ../../_static/style/bg_axNone.png

        Compress the color map from the both ``low`` and ``high`` ends

        >>> df.style.background_gradient(axis=None, low=0.75, high=1.0)

        .. figure:: ../../_static/style/bg_axNone_lowhigh.png

        Manually setting ``vmin`` and ``vmax`` gradient thresholds

        >>> df.style.background_gradient(axis=None, vmin=6.7, vmax=21.6)

        .. figure:: ../../_static/style/bg_axNone_vminvmax.png

        Setting a ``gmap`` and applying to all columns with another ``cmap``

        >>> df.style.background_gradient(axis=0, gmap=df['Temp (c)'], cmap='YlOrRd')

        .. figure:: ../../_static/style/bg_gmap.png

        Setting the gradient map for a dataframe (i.e. ``axis=None``), we need to
        explicitly state ``subset`` to match the ``gmap`` shape

        >>> gmap = np.array([[1,2,3], [2,3,4], [3,4,5]])
        >>> df.style.background_gradient(axis=None, gmap=gmap,
        ...     cmap='YlOrRd', subset=['Temp (c)', 'Rain (mm)', 'Wind (m/s)']
        ... )

        .. figure:: ../../_static/style/bg_axNone_gmap.png
        """
        if subset is None and gmap is None:
            subset = self.data.select_dtypes(include=np.number).columns

        self.apply(
            _background_gradient,
            cmap=cmap,
            subset=subset,
            axis=axis,
            low=low,
            high=high,
            text_color_threshold=text_color_threshold,
            vmin=vmin,
            vmax=vmax,
            gmap=gmap,
        )
        return self

    def set_properties(self, subset=None, **kwargs) -> Styler:
        """
        Set defined CSS-properties to each ``<td>`` HTML element within the given
        subset.

        Parameters
        ----------
        subset : IndexSlice
            A valid slice for ``data`` to limit the style application to.
        **kwargs : dict
            A dictionary of property, value pairs to be set for each cell.

        Returns
        -------
        self : Styler

        Notes
        -----
        This is a convenience methods which wraps the :meth:`Styler.applymap` calling a
        function returning the CSS-properties independently of the data.

        Examples
        --------
        >>> df = pd.DataFrame(np.random.randn(10, 4))
        >>> df.style.set_properties(color="white", align="right")
        >>> df.style.set_properties(**{'background-color': 'yellow'})
        """
        values = "".join(f"{p}: {v};" for p, v in kwargs.items())
        return self.applymap(lambda x: values, subset=subset)

    @staticmethod
    def _bar(
        s,
        align: str,
        colors: list[str],
        width: float = 100,
        vmin: float | None = None,
        vmax: float | None = None,
    ):
        """
        Draw bar chart in dataframe cells.
        """
        # Get input value range.
        smin = np.nanmin(s.to_numpy()) if vmin is None else vmin
        smax = np.nanmax(s.to_numpy()) if vmax is None else vmax
        if align == "mid":
            smin = min(0, smin)
            smax = max(0, smax)
        elif align == "zero":
            # For "zero" mode, we want the range to be symmetrical around zero.
            smax = max(abs(smin), abs(smax))
            smin = -smax
        # Transform to percent-range of linear-gradient
        normed = width * (s.to_numpy(dtype=float) - smin) / (smax - smin + 1e-12)
        zero = -width * smin / (smax - smin + 1e-12)

        def css_bar(start: float, end: float, color: str) -> str:
            """
            Generate CSS code to draw a bar from start to end.
            """
            css = "width: 10em; height: 80%;"
            if end > start:
                css += "background: linear-gradient(90deg,"
                if start > 0:
                    css += f" transparent {start:.1f}%, {color} {start:.1f}%, "
                e = min(end, width)
                css += f"{color} {e:.1f}%, transparent {e:.1f}%)"
            return css

        def css(x):
            if pd.isna(x):
                return ""

            # avoid deprecated indexing `colors[x > zero]`
            color = colors[1] if x > zero else colors[0]

            if align == "left":
                return css_bar(0, x, color)
            else:
                return css_bar(min(x, zero), max(x, zero), color)

        if s.ndim == 1:
            return [css(x) for x in normed]
        else:
            return DataFrame(
                [[css(x) for x in row] for row in normed],
                index=s.index,
                columns=s.columns,
            )

    def bar(
        self,
        subset=None,
        axis: Axis | None = 0,
        color="#d65f5f",
        width: float = 100,
        align: str = "left",
        vmin: float | None = None,
        vmax: float | None = None,
    ) -> Styler:
        """
        Draw bar chart in the cell backgrounds.

        Parameters
        ----------
        subset : IndexSlice, optional
            A valid slice for `data` to limit the style application to.
        axis : {0 or 'index', 1 or 'columns', None}, default 0
            Apply to each column (``axis=0`` or ``'index'``), to each row
            (``axis=1`` or ``'columns'``), or to the entire DataFrame at once
            with ``axis=None``.
        color : str or 2-tuple/list
            If a str is passed, the color is the same for both
            negative and positive numbers. If 2-tuple/list is used, the
            first element is the color_negative and the second is the
            color_positive (eg: ['#d65f5f', '#5fba7d']).
        width : float, default 100
            A number between 0 or 100. The largest value will cover `width`
            percent of the cell's width.
        align : {'left', 'zero',' mid'}, default 'left'
            How to align the bars with the cells.

            - 'left' : the min value starts at the left of the cell.
            - 'zero' : a value of zero is located at the center of the cell.
            - 'mid' : the center of the cell is at (max-min)/2, or
              if values are all negative (positive) the zero is aligned
              at the right (left) of the cell.
        vmin : float, optional
            Minimum bar value, defining the left hand limit
            of the bar drawing range, lower values are clipped to `vmin`.
            When None (default): the minimum value of the data will be used.

            .. versionadded:: 0.24.0

        vmax : float, optional
            Maximum bar value, defining the right hand limit
            of the bar drawing range, higher values are clipped to `vmax`.
            When None (default): the maximum value of the data will be used.

            .. versionadded:: 0.24.0

        Returns
        -------
        self : Styler
        """
        if align not in ("left", "zero", "mid"):
            raise ValueError("`align` must be one of {'left', 'zero',' mid'}")

        if not (is_list_like(color)):
            color = [color, color]
        elif len(color) == 1:
            color = [color[0], color[0]]
        elif len(color) > 2:
            raise ValueError(
                "`color` must be string or a list-like "
                "of length 2: [`color_neg`, `color_pos`] "
                "(eg: color=['#d65f5f', '#5fba7d'])"
            )

        if subset is None:
            subset = self.data.select_dtypes(include=np.number).columns

        self.apply(
            self._bar,
            subset=subset,
            axis=axis,
            align=align,
            colors=color,
            width=width,
            vmin=vmin,
            vmax=vmax,
        )

        return self

    def highlight_null(
        self,
        null_color: str = "red",
        subset: IndexLabel | None = None,
        props: str | None = None,
    ) -> Styler:
        """
        Highlight missing values with a style.

        Parameters
        ----------
        null_color : str, default 'red'
        subset : label or list of labels, default None
            A valid slice for ``data`` to limit the style application to.

            .. versionadded:: 1.1.0

        props : str, default None
            CSS properties to use for highlighting. If ``props`` is given, ``color``
            is not used.

            .. versionadded:: 1.3.0

        Returns
        -------
        self : Styler

        See Also
        --------
        Styler.highlight_max: Highlight the maximum with a style.
        Styler.highlight_min: Highlight the minimum with a style.
        Styler.highlight_between: Highlight a defined range with a style.
        Styler.highlight_quantile: Highlight values defined by a quantile with a style.
        """

        def f(data: DataFrame, props: str) -> np.ndarray:
            return np.where(pd.isna(data).to_numpy(), props, "")

        if props is None:
            props = f"background-color: {null_color};"
        # error: Argument 1 to "apply" of "Styler" has incompatible type
        # "Callable[[DataFrame, str], ndarray]"; expected "Callable[..., Styler]"
        return self.apply(
            f, axis=None, subset=subset, props=props  # type: ignore[arg-type]
        )

    def highlight_max(
        self,
        subset: IndexLabel | None = None,
        color: str = "yellow",
        axis: Axis | None = 0,
        props: str | None = None,
    ) -> Styler:
        """
        Highlight the maximum with a style.

        Parameters
        ----------
        subset : IndexSlice, default None
            A valid slice for ``data`` to limit the style application to.
        color : str, default 'yellow'
            Background color to use for highlighting.
        axis : {0 or 'index', 1 or 'columns', None}, default 0
            Apply to each column (``axis=0`` or ``'index'``), to each row
            (``axis=1`` or ``'columns'``), or to the entire DataFrame at once
            with ``axis=None``.
        props : str, default None
            CSS properties to use for highlighting. If ``props`` is given, ``color``
            is not used.

            .. versionadded:: 1.3.0

        Returns
        -------
        self : Styler

        See Also
        --------
        Styler.highlight_null: Highlight missing values with a style.
        Styler.highlight_min: Highlight the minimum with a style.
        Styler.highlight_between: Highlight a defined range with a style.
        Styler.highlight_quantile: Highlight values defined by a quantile with a style.
        """

        def f(data: FrameOrSeries, props: str) -> np.ndarray:
            return np.where(data == np.nanmax(data.to_numpy()), props, "")

        if props is None:
            props = f"background-color: {color};"
        # error: Argument 1 to "apply" of "Styler" has incompatible type
        # "Callable[[FrameOrSeries, str], ndarray]"; expected "Callable[..., Styler]"
        return self.apply(
            f, axis=axis, subset=subset, props=props  # type: ignore[arg-type]
        )

    def highlight_min(
        self,
        subset: IndexLabel | None = None,
        color: str = "yellow",
        axis: Axis | None = 0,
        props: str | None = None,
    ) -> Styler:
        """
        Highlight the minimum with a style.

        Parameters
        ----------
        subset : IndexSlice, default None
            A valid slice for ``data`` to limit the style application to.
        color : str, default 'yellow'
            Background color to use for highlighting.
        axis : {0 or 'index', 1 or 'columns', None}, default 0
            Apply to each column (``axis=0`` or ``'index'``), to each row
            (``axis=1`` or ``'columns'``), or to the entire DataFrame at once
            with ``axis=None``.
        props : str, default None
            CSS properties to use for highlighting. If ``props`` is given, ``color``
            is not used.

            .. versionadded:: 1.3.0

        Returns
        -------
        self : Styler

        See Also
        --------
        Styler.highlight_null: Highlight missing values with a style.
        Styler.highlight_max: Highlight the maximum with a style.
        Styler.highlight_between: Highlight a defined range with a style.
        Styler.highlight_quantile: Highlight values defined by a quantile with a style.
        """

        def f(data: FrameOrSeries, props: str) -> np.ndarray:
            return np.where(data == np.nanmin(data.to_numpy()), props, "")

        if props is None:
            props = f"background-color: {color};"
        # error: Argument 1 to "apply" of "Styler" has incompatible type
        # "Callable[[FrameOrSeries, str], ndarray]"; expected "Callable[..., Styler]"
        return self.apply(
            f, axis=axis, subset=subset, props=props  # type: ignore[arg-type]
        )

    def highlight_between(
        self,
        subset: IndexLabel | None = None,
        color: str = "yellow",
        axis: Axis | None = 0,
        left: Scalar | Sequence | None = None,
        right: Scalar | Sequence | None = None,
        inclusive: str = "both",
        props: str | None = None,
    ) -> Styler:
        """
        Highlight a defined range with a style.

        .. versionadded:: 1.3.0

        Parameters
        ----------
        subset : IndexSlice, default None
            A valid slice for ``data`` to limit the style application to.
        color : str, default 'yellow'
            Background color to use for highlighting.
        axis : {0 or 'index', 1 or 'columns', None}, default 0
            If ``left`` or ``right`` given as sequence, axis along which to apply those
            boundaries. See examples.
        left : scalar or datetime-like, or sequence or array-like, default None
            Left bound for defining the range.
        right : scalar or datetime-like, or sequence or array-like, default None
            Right bound for defining the range.
        inclusive : {'both', 'neither', 'left', 'right'}
            Identify whether bounds are closed or open.
        props : str, default None
            CSS properties to use for highlighting. If ``props`` is given, ``color``
            is not used.

        Returns
        -------
        self : Styler

        See Also
        --------
        Styler.highlight_null: Highlight missing values with a style.
        Styler.highlight_max: Highlight the maximum with a style.
        Styler.highlight_min: Highlight the minimum with a style.
        Styler.highlight_quantile: Highlight values defined by a quantile with a style.

        Notes
        -----
        If ``left`` is ``None`` only the right bound is applied.
        If ``right`` is ``None`` only the left bound is applied. If both are ``None``
        all values are highlighted.

        ``axis`` is only needed if ``left`` or ``right`` are provided as a sequence or
        an array-like object for aligning the shapes. If ``left`` and ``right`` are
        both scalars then all ``axis`` inputs will give the same result.

        This function only works with compatible ``dtypes``. For example a datetime-like
        region can only use equivalent datetime-like ``left`` and ``right`` arguments.
        Use ``subset`` to control regions which have multiple ``dtypes``.

        Examples
        --------
        Basic usage

        >>> df = pd.DataFrame({
        ...     'One': [1.2, 1.6, 1.5],
        ...     'Two': [2.9, 2.1, 2.5],
        ...     'Three': [3.1, 3.2, 3.8],
        ... })
        >>> df.style.highlight_between(left=2.1, right=2.9)

        .. figure:: ../../_static/style/hbetw_basic.png

        Using a range input sequnce along an ``axis``, in this case setting a ``left``
        and ``right`` for each column individually

        >>> df.style.highlight_between(left=[1.4, 2.4, 3.4], right=[1.6, 2.6, 3.6],
        ...     axis=1, color="#fffd75")

        .. figure:: ../../_static/style/hbetw_seq.png

        Using ``axis=None`` and providing the ``left`` argument as an array that
        matches the input DataFrame, with a constant ``right``

        >>> df.style.highlight_between(left=[[2,2,3],[2,2,3],[3,3,3]], right=3.5,
        ...     axis=None, color="#fffd75")

        .. figure:: ../../_static/style/hbetw_axNone.png

        Using ``props`` instead of default background coloring

        >>> df.style.highlight_between(left=1.5, right=3.5,
        ...     props='font-weight:bold;color:#e83e8c')

        .. figure:: ../../_static/style/hbetw_props.png
        """
        if props is None:
            props = f"background-color: {color};"
        return self.apply(
            _highlight_between,  # type: ignore[arg-type]
            axis=axis,
            subset=subset,
            props=props,
            left=left,
            right=right,
            inclusive=inclusive,
        )

    def highlight_quantile(
        self,
        subset: IndexLabel | None = None,
        color: str = "yellow",
        axis: Axis | None = 0,
        q_left: float = 0.0,
        q_right: float = 1.0,
        interpolation: str = "linear",
        inclusive: str = "both",
        props: str | None = None,
    ) -> Styler:
        """
        Highlight values defined by a quantile with a style.

        .. versionadded:: 1.3.0

        Parameters
        ----------
        subset : IndexSlice, default None
            A valid slice for ``data`` to limit the style application to.
        color : str, default 'yellow'
            Background color to use for highlighting
        axis : {0 or 'index', 1 or 'columns', None}, default 0
            Axis along which to determine and highlight quantiles. If ``None`` quantiles
            are measured over the entire DataFrame. See examples.
        q_left : float, default 0
            Left bound, in [0, q_right), for the target quantile range.
        q_right : float, default 1
            Right bound, in (q_left, 1], for the target quantile range.
        interpolation : {‘linear’, ‘lower’, ‘higher’, ‘midpoint’, ‘nearest’}
            Argument passed to ``Series.quantile`` or ``DataFrame.quantile`` for
            quantile estimation.
        inclusive : {'both', 'neither', 'left', 'right'}
            Identify whether quantile bounds are closed or open.
        props : str, default None
            CSS properties to use for highlighting. If ``props`` is given, ``color``
            is not used.

        Returns
        -------
        self : Styler

        See Also
        --------
        Styler.highlight_null: Highlight missing values with a style.
        Styler.highlight_max: Highlight the maximum with a style.
        Styler.highlight_min: Highlight the minimum with a style.
        Styler.highlight_between: Highlight a defined range with a style.

        Notes
        -----
        This function does not work with ``str`` dtypes.

        Examples
        --------
        Using ``axis=None`` and apply a quantile to all collective data

        >>> df = pd.DataFrame(np.arange(10).reshape(2,5) + 1)
        >>> df.style.highlight_quantile(axis=None, q_left=0.8, color="#fffd75")

        .. figure:: ../../_static/style/hq_axNone.png

        Or highlight quantiles row-wise or column-wise, in this case by row-wise

        >>> df.style.highlight_quantile(axis=1, q_left=0.8, color="#fffd75")

        .. figure:: ../../_static/style/hq_ax1.png

        Use ``props`` instead of default background coloring

        >>> df.style.highlight_quantile(axis=None, q_left=0.2, q_right=0.8,
        ...     props='font-weight:bold;color:#e83e8c')

        .. figure:: ../../_static/style/hq_props.png
        """
        subset_ = slice(None) if subset is None else subset
        subset_ = non_reducing_slice(subset_)
        data = self.data.loc[subset_]

        # after quantile is found along axis, e.g. along rows,
        # applying the calculated quantile to alternate axis, e.g. to each column
        kwargs = {"q": [q_left, q_right], "interpolation": interpolation}
        if axis in [0, "index"]:
            q = data.quantile(axis=axis, numeric_only=False, **kwargs)
            axis_apply: int | None = 1
        elif axis in [1, "columns"]:
            q = data.quantile(axis=axis, numeric_only=False, **kwargs)
            axis_apply = 0
        else:  # axis is None
            q = Series(data.to_numpy().ravel()).quantile(**kwargs)
            axis_apply = None

        if props is None:
            props = f"background-color: {color};"
        return self.apply(
            _highlight_between,  # type: ignore[arg-type]
            axis=axis_apply,
            subset=subset,
            props=props,
            left=q.iloc[0],
            right=q.iloc[1],
            inclusive=inclusive,
        )

    @classmethod
    def from_custom_template(cls, searchpath, name):
        """
        Factory function for creating a subclass of ``Styler``.

        Uses a custom template and Jinja environment.

        Parameters
        ----------
        searchpath : str or list
            Path or paths of directories containing the templates.
        name : str
            Name of your custom template to use for rendering.

        Returns
        -------
        MyStyler : subclass of Styler
            Has the correct ``env`` and ``template`` class attributes set.
        """
        loader = jinja2.ChoiceLoader([jinja2.FileSystemLoader(searchpath), cls.loader])

        # mypy doesn't like dynamically-defined classes
        # error: Variable "cls" is not valid as a type
        # error: Invalid base class "cls"
        class MyStyler(cls):  # type:ignore[valid-type,misc]
            env = jinja2.Environment(loader=loader)
            template_html = env.get_template(name)

        return MyStyler

    def pipe(self, func: Callable, *args, **kwargs):
        """
        Apply ``func(self, *args, **kwargs)``, and return the result.

        .. versionadded:: 0.24.0

        Parameters
        ----------
        func : function
            Function to apply to the Styler.  Alternatively, a
            ``(callable, keyword)`` tuple where ``keyword`` is a string
            indicating the keyword of ``callable`` that expects the Styler.
        *args : optional
            Arguments passed to `func`.
        **kwargs : optional
            A dictionary of keyword arguments passed into ``func``.

        Returns
        -------
        object :
            The value returned by ``func``.

        See Also
        --------
        DataFrame.pipe : Analogous method for DataFrame.
        Styler.apply : Apply a CSS-styling function column-wise, row-wise, or
            table-wise.

        Notes
        -----
        Like :meth:`DataFrame.pipe`, this method can simplify the
        application of several user-defined functions to a styler.  Instead
        of writing:

        .. code-block:: python

            f(g(df.style.set_precision(3), arg1=a), arg2=b, arg3=c)

        users can write:

        .. code-block:: python

            (df.style.set_precision(3)
               .pipe(g, arg1=a)
               .pipe(f, arg2=b, arg3=c))

        In particular, this allows users to define functions that take a
        styler object, along with other parameters, and return the styler after
        making styling changes (such as calling :meth:`Styler.apply` or
        :meth:`Styler.set_properties`).  Using ``.pipe``, these user-defined
        style "transformations" can be interleaved with calls to the built-in
        Styler interface.

        Examples
        --------
        >>> def format_conversion(styler):
        ...     return (styler.set_properties(**{'text-align': 'right'})
        ...                   .format({'conversion': '{:.1%}'}))

        The user-defined ``format_conversion`` function above can be called
        within a sequence of other style modifications:

        >>> df = pd.DataFrame({'trial': list(range(5)),
        ...                    'conversion': [0.75, 0.85, np.nan, 0.7, 0.72]})
        >>> (df.style
        ...    .highlight_min(subset=['conversion'], color='yellow')
        ...    .pipe(format_conversion)
        ...    .set_caption("Results with minimum conversion highlighted."))
        """
        return com.pipe(self, func, *args, **kwargs)


def _validate_apply_axis_arg(
    arg: FrameOrSeries | Sequence | np.ndarray,
    arg_name: str,
    dtype: Any | None,
    data: FrameOrSeries,
) -> np.ndarray:
    """
    For the apply-type methods, ``axis=None`` creates ``data`` as DataFrame, and for
    ``axis=[1,0]`` it creates a Series. Where ``arg`` is expected as an element
    of some operator with ``data`` we must make sure that the two are compatible shapes,
    or raise.

    Parameters
    ----------
    arg : sequence, Series or DataFrame
        the user input arg
    arg_name : string
        name of the arg for use in error messages
    dtype : numpy dtype, optional
        forced numpy dtype if given
    data : Series or DataFrame
        underling subset of Styler data on which operations are performed

    Returns
    -------
    ndarray
    """
    dtype = {"dtype": dtype} if dtype else {}
    # raise if input is wrong for axis:
    if isinstance(arg, Series) and isinstance(data, DataFrame):
        raise ValueError(
            f"'{arg_name}' is a Series but underlying data for operations "
            f"is a DataFrame since 'axis=None'"
        )
    elif isinstance(arg, DataFrame) and isinstance(data, Series):
        raise ValueError(
            f"'{arg_name}' is a DataFrame but underlying data for "
            f"operations is a Series with 'axis in [0,1]'"
        )
    elif isinstance(arg, (Series, DataFrame)):  # align indx / cols to data
        arg = arg.reindex_like(data, method=None).to_numpy(**dtype)
    else:
        arg = np.asarray(arg, **dtype)
        assert isinstance(arg, np.ndarray)  # mypy requirement
        if arg.shape != data.shape:  # check valid input
            raise ValueError(
                f"supplied '{arg_name}' is not correct shape for data over "
                f"selected 'axis': got {arg.shape}, "
                f"expected {data.shape}"
            )
    return arg


def _background_gradient(
    data,
    cmap="PuBu",
    low: float = 0,
    high: float = 0,
    text_color_threshold: float = 0.408,
    vmin: float | None = None,
    vmax: float | None = None,
    gmap: Sequence | np.ndarray | FrameOrSeries | None = None,
):
    """
    Color background in a range according to the data or a gradient map
    """
    if gmap is None:  # the data is used the gmap
        gmap = data.to_numpy(dtype=float)
    else:  # else validate gmap against the underlying data
        gmap = _validate_apply_axis_arg(gmap, "gmap", float, data)

    with _mpl(Styler.background_gradient) as (plt, colors):
        smin = np.nanmin(gmap) if vmin is None else vmin
        smax = np.nanmax(gmap) if vmax is None else vmax
        rng = smax - smin
        # extend lower / upper bounds, compresses color range
        norm = colors.Normalize(smin - (rng * low), smax + (rng * high))
        rgbas = plt.cm.get_cmap(cmap)(norm(gmap))

        def relative_luminance(rgba) -> float:
            """
            Calculate relative luminance of a color.

            The calculation adheres to the W3C standards
            (https://www.w3.org/WAI/GL/wiki/Relative_luminance)

            Parameters
            ----------
            color : rgb or rgba tuple

            Returns
            -------
            float
                The relative luminance as a value from 0 to 1
            """
            r, g, b = (
                x / 12.92 if x <= 0.04045 else ((x + 0.055) / 1.055) ** 2.4
                for x in rgba[:3]
            )
            return 0.2126 * r + 0.7152 * g + 0.0722 * b

        def css(rgba) -> str:
            dark = relative_luminance(rgba) < text_color_threshold
            text_color = "#f1f1f1" if dark else "#000000"
            return f"background-color: {colors.rgb2hex(rgba)};color: {text_color};"

        if data.ndim == 1:
            return [css(rgba) for rgba in rgbas]
        else:
            return DataFrame(
                [[css(rgba) for rgba in row] for row in rgbas],
                index=data.index,
                columns=data.columns,
            )


<<<<<<< HEAD
def _parse_latex_table_wrapping(
    table_styles: CSSStyles, caption: Optional[str]
) -> bool:
    """
    Discovers whether \\begin{tabular}..\\end{tabular} should be wrapped within
    \\begin{table}..\\end{table}

    Parses the `table_styles` and detects any selectors which must be included outside
    of {tabular}, i.e. indicating that wrapping must occur, and therefore return True.
    """
    IGNORED_WRAPPERS = ["toprule", "midrule", "bottomrule", "column_format"]
    # ignored selectors are included with {tabular} so do not need wrapping
    if (
        table_styles is not None
        and any(d["selector"] not in IGNORED_WRAPPERS for d in table_styles)
    ) or caption:
        return True
    return False


def _parse_latex_table_styles(table_styles: CSSStyles, selector: str) -> Optional[str]:
    """
    Find the relevant first `props` `value` from a list of `(attribute,value)` tuples
    within `table_styles` identified by a given selector.

    For example: table_styles =[
        {'selector': 'foo', 'props': [('attr','value')],
        {'selector': 'bar', 'props': [('attr', 'overwritten')]},
        {'selector': 'bar', 'props': [('attr', 'baz'), ('attr2', 'ignored')]}
    ]

    Then for selector='bar', the return value is 'baz'.
    """
    for style in table_styles[::-1]:  # in reverse for most recently applied style
        if style["selector"] == selector:
            return str(style["props"][0][1]).replace("§", ":")
    return None


def _parse_latex_cell_styles(
    latex_styles: CSSList, display_value: str, convert_css: bool = False
) -> str:
    r"""
    Build a recursive latex chain of commands based on CSS list values, nested around
    `display_value`.

    If a CSS style is given as ('<command>', '<options>') this is translated to
    '\<command><options>{display_value}', and this value is treated as the
    display value for the next iteration.

    The most recent style forms the inner component, for example:
    `styles=[('emph', ''), ('cellcolor', '[rgb]{0,1,1}')]` will yield:
    \emph{\cellcolor[rgb]{0,1,1}{display_value}}

    Sometimes latex commands have to be wrapped with curly braces in different ways:
    We create some parsing flags to identify the different behaviours:

     - `--rwrap`        : `\<command><options>{<display_value>}`
     - `--wrap`         : `{\<command><options> <display_value>}`
     - `--nowrap`       : `\<command><options> <display_value>`
     - `--lwrap`        : `{\<command><options>} <display_value>`
     - `--dwrap`        : `{\<command><options>}{<display_value>}`

    For example:
    `styles=[('Huge', '--wrap'), ('cellcolor', '[rgb]{0,1,1}')]` will yield:
    {\Huge \cellcolor[rgb]{0,1,1}{display_value}}
    """
    if convert_css:
        latex_styles = _parse_latex_css_conversion(latex_styles)
    for (command, options) in latex_styles[::-1]:  # in reverse for most recent style
        formatter = {
            "--wrap": f"{{\\{command}--to_parse {display_value}}}",
            "--nowrap": f"\\{command}--to_parse {display_value}",
            "--lwrap": f"{{\\{command}--to_parse}} {display_value}",
            "--rwrap": f"\\{command}--to_parse{{{display_value}}}",
            "--dwrap": f"{{\\{command}--to_parse}}{{{display_value}}}",
        }
        display_value = f"\\{command}{options} {display_value}"
        for arg in ["--nowrap", "--wrap", "--lwrap", "--rwrap", "--dwrap"]:
            if arg in str(options):
                display_value = formatter[arg].replace(
                    "--to_parse", _parse_latex_options_strip(value=options, arg=arg)
                )
    return display_value


def _parse_latex_header_span(
    cell: Dict, multirow_align: str, multicol_align: str, wrap: bool = False
) -> str:
    r"""
    examines a header cell dict and if it detects a 'colspan' attribute or a 'rowspan'
    attribute (which do not occur simultaneously) will reformat
    the latex display value

    For example: if cell = {'display_vale':'text', 'attributes': 'colspan="3"'}
    The latex output will be '\multicol{3}{*}{text}' instead of 'text'

    Notes: needs latex packages {multirow} and {multicol}
    """
    if "attributes" in cell:
        attrs = cell["attributes"]
        if 'colspan="' in attrs:
            colspan = attrs[attrs.find('colspan="') + 9 :]
            colspan = int(colspan[: colspan.find('"')])
            return (
                f"\\multicolumn{{{colspan}}}{{{multicol_align}}}"
                f"{{{cell['display_value']}}}"
            )
        elif 'rowspan="' in attrs:
            rowspan = attrs[attrs.find('rowspan="') + 9 :]
            rowspan = int(rowspan[: rowspan.find('"')])
            return (
                f"\\multirow[{multirow_align}]{{{rowspan}}}{{*}}"
                f"{{{cell['display_value']}}}"
            )
    if wrap:
        return f"{{{cell['display_value']}}}"
    else:
        return cell["display_value"]


def _parse_latex_css_conversion(styles: CSSList) -> CSSList:
    """
    Accept list of CSS (attribute,value) pairs and convert to equivalent LaTeX
    (command,options) pairs.

    Ignore conversion if tagged with `--latex` option

    Removed if no conversion found.
    """

    def font_weight(value, arg):
        if value == "bold" or value == "bolder":
            return "bfseries", f"{arg}"
        return None

    def font_style(value, arg):
        if value == "italic":
            return "itshape", f"{arg}"
        elif value == "oblique":
            return "slshape", f"{arg}"
        return None

    def color(value, user_arg, command, comm_arg):
        """
        CSS colors have 5 formats to process:

         - 6 digit hex code: "#ff23ee"     --> [HTML]{FF23EE}
         - 3 digit hex code: "#f0e"        --> [HTML]{FF00EE}
         - rgba: rgba(128, 255, 0, 0.5)    --> [rgb]{0.502, 1.000, 0.000}
         - rgb: rgb(128, 255, 0,)          --> [rbg]{0.502, 1.000, 0.000}
         - string: red                     --> {red}

        Additionally rgb or rgba can be expressed in % which is also parsed.
        """
        arg = user_arg if user_arg != "" else comm_arg

        if value[0] == "#" and len(value) == 7:  # color is hex code
            return command, f"[HTML]{{{value[1:].upper()}}}{arg}"
        if value[0] == "#" and len(value) == 4:  # color is short hex code
            val = f"{value[1].upper()*2}{value[2].upper()*2}{value[3].upper()*2}"
            return command, f"[HTML]{{{val}}}{arg}"
        elif value[:3] == "rgb":  # color is rgb or rgba
            r = re.search("(?<=\\()[0-9\\s%]+(?=,)", value)[0].strip()
            r = float(r[:-1]) / 100 if "%" in r else int(r) / 255
            g = re.search("(?<=,)[0-9\\s%]+(?=,)", value)[0].strip()
            g = float(g[:-1]) / 100 if "%" in g else int(g) / 255
            if value[3] == "a":  # color is rgba
                b = re.findall("(?<=,)[0-9\\s%]+(?=,)", value)[1].strip()
            else:  # color is rgb
                b = re.search("(?<=,)[0-9\\s%]+(?=\\))", value)[0].strip()
            b = float(b[:-1]) / 100 if "%" in b else int(b) / 255
            return command, f"[rgb]{{{r:.3f}, {g:.3f}, {b:.3f}}}{arg}"
        else:
            return command, f"{{{value}}}{arg}"  # color is likely string-named

    CONVERTED_ATTRIBUTES = {
        "font-weight": font_weight,
        "background-color": partial(color, command="cellcolor", comm_arg="--lwrap"),
        "color": partial(color, command="color", comm_arg=""),
        "font-style": font_style,
    }

    latex_styles = []
    for (attribute, value) in styles:
        if "--latex" in value:
            # return the style without conversion but lose --latex option
            latex_styles.append((attribute, value.replace("--latex", "")))
        if attribute in CONVERTED_ATTRIBUTES.keys():
            arg = ""
            for x in ["--wrap", "--nowrap", "--lwrap", "--dwrap", "--rwrap"]:
                if x in str(value):
                    arg, value = x, _parse_latex_options_strip(value, x)
                    break
            latex_style = CONVERTED_ATTRIBUTES[attribute](value, arg)
            if latex_style is not None:
                latex_styles.extend([latex_style])
    return latex_styles


def _parse_latex_options_strip(value: Union[str, int, float], arg: str) -> str:
    """
    Strip a css_value which may have latex wrapping arguments, css comment identifiers,
    and whitespaces, to a valid string for latex options parsing.

    For example: 'red /* --wrap */  ' --> 'red'
    """
    return str(value).replace(arg, "").replace("/*", "").replace("*/", "").strip()
=======
def _highlight_between(
    data: FrameOrSeries,
    props: str,
    left: Scalar | Sequence | np.ndarray | FrameOrSeries | None = None,
    right: Scalar | Sequence | np.ndarray | FrameOrSeries | None = None,
    inclusive: bool | str = True,
) -> np.ndarray:
    """
    Return an array of css props based on condition of data values within given range.
    """
    if np.iterable(left) and not isinstance(left, str):
        left = _validate_apply_axis_arg(
            left, "left", None, data  # type: ignore[arg-type]
        )

    if np.iterable(right) and not isinstance(right, str):
        right = _validate_apply_axis_arg(
            right, "right", None, data  # type: ignore[arg-type]
        )

    # get ops with correct boundary attribution
    if inclusive == "both":
        ops = (operator.ge, operator.le)
    elif inclusive == "neither":
        ops = (operator.gt, operator.lt)
    elif inclusive == "left":
        ops = (operator.ge, operator.lt)
    elif inclusive == "right":
        ops = (operator.gt, operator.le)
    else:
        raise ValueError(
            f"'inclusive' values can be 'both', 'left', 'right', or 'neither' "
            f"got {inclusive}"
        )

    g_left = (
        ops[0](data, left)
        if left is not None
        else np.full(data.shape, True, dtype=bool)
    )
    l_right = (
        ops[1](data, right)
        if right is not None
        else np.full(data.shape, True, dtype=bool)
    )
    return np.where(g_left & l_right, props, "")
>>>>>>> 766ad491
<|MERGE_RESOLUTION|>--- conflicted
+++ resolved
@@ -7,7 +7,6 @@
 import copy
 from functools import partial
 import operator
-import re
 from typing import (
     Any,
     Callable,
@@ -2235,216 +2234,6 @@
             )
 
 
-<<<<<<< HEAD
-def _parse_latex_table_wrapping(
-    table_styles: CSSStyles, caption: Optional[str]
-) -> bool:
-    """
-    Discovers whether \\begin{tabular}..\\end{tabular} should be wrapped within
-    \\begin{table}..\\end{table}
-
-    Parses the `table_styles` and detects any selectors which must be included outside
-    of {tabular}, i.e. indicating that wrapping must occur, and therefore return True.
-    """
-    IGNORED_WRAPPERS = ["toprule", "midrule", "bottomrule", "column_format"]
-    # ignored selectors are included with {tabular} so do not need wrapping
-    if (
-        table_styles is not None
-        and any(d["selector"] not in IGNORED_WRAPPERS for d in table_styles)
-    ) or caption:
-        return True
-    return False
-
-
-def _parse_latex_table_styles(table_styles: CSSStyles, selector: str) -> Optional[str]:
-    """
-    Find the relevant first `props` `value` from a list of `(attribute,value)` tuples
-    within `table_styles` identified by a given selector.
-
-    For example: table_styles =[
-        {'selector': 'foo', 'props': [('attr','value')],
-        {'selector': 'bar', 'props': [('attr', 'overwritten')]},
-        {'selector': 'bar', 'props': [('attr', 'baz'), ('attr2', 'ignored')]}
-    ]
-
-    Then for selector='bar', the return value is 'baz'.
-    """
-    for style in table_styles[::-1]:  # in reverse for most recently applied style
-        if style["selector"] == selector:
-            return str(style["props"][0][1]).replace("§", ":")
-    return None
-
-
-def _parse_latex_cell_styles(
-    latex_styles: CSSList, display_value: str, convert_css: bool = False
-) -> str:
-    r"""
-    Build a recursive latex chain of commands based on CSS list values, nested around
-    `display_value`.
-
-    If a CSS style is given as ('<command>', '<options>') this is translated to
-    '\<command><options>{display_value}', and this value is treated as the
-    display value for the next iteration.
-
-    The most recent style forms the inner component, for example:
-    `styles=[('emph', ''), ('cellcolor', '[rgb]{0,1,1}')]` will yield:
-    \emph{\cellcolor[rgb]{0,1,1}{display_value}}
-
-    Sometimes latex commands have to be wrapped with curly braces in different ways:
-    We create some parsing flags to identify the different behaviours:
-
-     - `--rwrap`        : `\<command><options>{<display_value>}`
-     - `--wrap`         : `{\<command><options> <display_value>}`
-     - `--nowrap`       : `\<command><options> <display_value>`
-     - `--lwrap`        : `{\<command><options>} <display_value>`
-     - `--dwrap`        : `{\<command><options>}{<display_value>}`
-
-    For example:
-    `styles=[('Huge', '--wrap'), ('cellcolor', '[rgb]{0,1,1}')]` will yield:
-    {\Huge \cellcolor[rgb]{0,1,1}{display_value}}
-    """
-    if convert_css:
-        latex_styles = _parse_latex_css_conversion(latex_styles)
-    for (command, options) in latex_styles[::-1]:  # in reverse for most recent style
-        formatter = {
-            "--wrap": f"{{\\{command}--to_parse {display_value}}}",
-            "--nowrap": f"\\{command}--to_parse {display_value}",
-            "--lwrap": f"{{\\{command}--to_parse}} {display_value}",
-            "--rwrap": f"\\{command}--to_parse{{{display_value}}}",
-            "--dwrap": f"{{\\{command}--to_parse}}{{{display_value}}}",
-        }
-        display_value = f"\\{command}{options} {display_value}"
-        for arg in ["--nowrap", "--wrap", "--lwrap", "--rwrap", "--dwrap"]:
-            if arg in str(options):
-                display_value = formatter[arg].replace(
-                    "--to_parse", _parse_latex_options_strip(value=options, arg=arg)
-                )
-    return display_value
-
-
-def _parse_latex_header_span(
-    cell: Dict, multirow_align: str, multicol_align: str, wrap: bool = False
-) -> str:
-    r"""
-    examines a header cell dict and if it detects a 'colspan' attribute or a 'rowspan'
-    attribute (which do not occur simultaneously) will reformat
-    the latex display value
-
-    For example: if cell = {'display_vale':'text', 'attributes': 'colspan="3"'}
-    The latex output will be '\multicol{3}{*}{text}' instead of 'text'
-
-    Notes: needs latex packages {multirow} and {multicol}
-    """
-    if "attributes" in cell:
-        attrs = cell["attributes"]
-        if 'colspan="' in attrs:
-            colspan = attrs[attrs.find('colspan="') + 9 :]
-            colspan = int(colspan[: colspan.find('"')])
-            return (
-                f"\\multicolumn{{{colspan}}}{{{multicol_align}}}"
-                f"{{{cell['display_value']}}}"
-            )
-        elif 'rowspan="' in attrs:
-            rowspan = attrs[attrs.find('rowspan="') + 9 :]
-            rowspan = int(rowspan[: rowspan.find('"')])
-            return (
-                f"\\multirow[{multirow_align}]{{{rowspan}}}{{*}}"
-                f"{{{cell['display_value']}}}"
-            )
-    if wrap:
-        return f"{{{cell['display_value']}}}"
-    else:
-        return cell["display_value"]
-
-
-def _parse_latex_css_conversion(styles: CSSList) -> CSSList:
-    """
-    Accept list of CSS (attribute,value) pairs and convert to equivalent LaTeX
-    (command,options) pairs.
-
-    Ignore conversion if tagged with `--latex` option
-
-    Removed if no conversion found.
-    """
-
-    def font_weight(value, arg):
-        if value == "bold" or value == "bolder":
-            return "bfseries", f"{arg}"
-        return None
-
-    def font_style(value, arg):
-        if value == "italic":
-            return "itshape", f"{arg}"
-        elif value == "oblique":
-            return "slshape", f"{arg}"
-        return None
-
-    def color(value, user_arg, command, comm_arg):
-        """
-        CSS colors have 5 formats to process:
-
-         - 6 digit hex code: "#ff23ee"     --> [HTML]{FF23EE}
-         - 3 digit hex code: "#f0e"        --> [HTML]{FF00EE}
-         - rgba: rgba(128, 255, 0, 0.5)    --> [rgb]{0.502, 1.000, 0.000}
-         - rgb: rgb(128, 255, 0,)          --> [rbg]{0.502, 1.000, 0.000}
-         - string: red                     --> {red}
-
-        Additionally rgb or rgba can be expressed in % which is also parsed.
-        """
-        arg = user_arg if user_arg != "" else comm_arg
-
-        if value[0] == "#" and len(value) == 7:  # color is hex code
-            return command, f"[HTML]{{{value[1:].upper()}}}{arg}"
-        if value[0] == "#" and len(value) == 4:  # color is short hex code
-            val = f"{value[1].upper()*2}{value[2].upper()*2}{value[3].upper()*2}"
-            return command, f"[HTML]{{{val}}}{arg}"
-        elif value[:3] == "rgb":  # color is rgb or rgba
-            r = re.search("(?<=\\()[0-9\\s%]+(?=,)", value)[0].strip()
-            r = float(r[:-1]) / 100 if "%" in r else int(r) / 255
-            g = re.search("(?<=,)[0-9\\s%]+(?=,)", value)[0].strip()
-            g = float(g[:-1]) / 100 if "%" in g else int(g) / 255
-            if value[3] == "a":  # color is rgba
-                b = re.findall("(?<=,)[0-9\\s%]+(?=,)", value)[1].strip()
-            else:  # color is rgb
-                b = re.search("(?<=,)[0-9\\s%]+(?=\\))", value)[0].strip()
-            b = float(b[:-1]) / 100 if "%" in b else int(b) / 255
-            return command, f"[rgb]{{{r:.3f}, {g:.3f}, {b:.3f}}}{arg}"
-        else:
-            return command, f"{{{value}}}{arg}"  # color is likely string-named
-
-    CONVERTED_ATTRIBUTES = {
-        "font-weight": font_weight,
-        "background-color": partial(color, command="cellcolor", comm_arg="--lwrap"),
-        "color": partial(color, command="color", comm_arg=""),
-        "font-style": font_style,
-    }
-
-    latex_styles = []
-    for (attribute, value) in styles:
-        if "--latex" in value:
-            # return the style without conversion but lose --latex option
-            latex_styles.append((attribute, value.replace("--latex", "")))
-        if attribute in CONVERTED_ATTRIBUTES.keys():
-            arg = ""
-            for x in ["--wrap", "--nowrap", "--lwrap", "--dwrap", "--rwrap"]:
-                if x in str(value):
-                    arg, value = x, _parse_latex_options_strip(value, x)
-                    break
-            latex_style = CONVERTED_ATTRIBUTES[attribute](value, arg)
-            if latex_style is not None:
-                latex_styles.extend([latex_style])
-    return latex_styles
-
-
-def _parse_latex_options_strip(value: Union[str, int, float], arg: str) -> str:
-    """
-    Strip a css_value which may have latex wrapping arguments, css comment identifiers,
-    and whitespaces, to a valid string for latex options parsing.
-
-    For example: 'red /* --wrap */  ' --> 'red'
-    """
-    return str(value).replace(arg, "").replace("/*", "").replace("*/", "").strip()
-=======
 def _highlight_between(
     data: FrameOrSeries,
     props: str,
@@ -2490,5 +2279,4 @@
         if right is not None
         else np.full(data.shape, True, dtype=bool)
     )
-    return np.where(g_left & l_right, props, "")
->>>>>>> 766ad491
+    return np.where(g_left & l_right, props, "")