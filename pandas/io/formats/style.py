--- conflicted
+++ resolved
@@ -1356,36 +1356,6 @@
     # A collection of "builtin" styles
     # -----------------------------------------------------------------------
 
-<<<<<<< HEAD
-    @staticmethod
-    def _highlight_null(v, null_color: str) -> str:
-        return f"background-color: {null_color}" if pd.isna(v) else ""
-
-    def highlight_null(
-        self,
-        null_color: str = "red",
-        subset: Optional[IndexLabel] = None,
-    ) -> Styler:
-        """
-        Highlight missing values by shading the background.
-
-        Parameters
-        ----------
-        null_color : str, default 'red'
-        subset : label or list of labels, default None
-            A valid slice for ``data`` to limit the style application to.
-
-            .. versionadded:: 1.1.0
-
-        Returns
-        -------
-        self : Styler
-        """
-        self.applymap(self._highlight_null, null_color=null_color, subset=subset)
-        return self
-
-=======
->>>>>>> 68fe64b4
     def background_gradient(
         self,
         cmap="PuBu",
