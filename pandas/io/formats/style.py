--- conflicted
+++ resolved
@@ -1086,12 +1086,9 @@
         Parameters
         ----------
         cond : callable
-<<<<<<< HEAD
             ``cond`` should take a scalar, and optional args, and return a boolean.
-=======
             ``cond`` should take a scalar, and optional keyword arguments, and return
             a boolean.
->>>>>>> 33fec602
         value : str
             Applied when ``cond`` returns true.
         other : str
@@ -1140,12 +1137,8 @@
             other = ""
 
         return self.applymap(
-<<<<<<< HEAD
-            lambda val: value if cond(val, **kwargs) else other, subset=subset
-=======
             lambda val: value if cond(val, **kwargs) else other,
             subset=subset,
->>>>>>> 33fec602
         )
 
     def set_precision(self, precision: int) -> Styler:
