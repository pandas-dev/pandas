--- conflicted
+++ resolved
@@ -1730,20 +1730,9 @@
         def f(data: DataFrame, props: str) -> np.ndarray:
             return np.where(pd.isna(data).to_numpy(), props, "")
 
-<<<<<<< HEAD
-        return self.apply(
-            # error: Argument 1 to "apply" of "Styler" has incompatible type
-            # "Callable[[DataFrame, str], ndarray]"; expected "Callable[..., Styler]"
-            f,  # type: ignore[arg-type]
-            axis=None,
-            subset=subset,
-            props=f"background-color: {null_color};",
-        )
-=======
         if props is None:
             props = f"background-color: {null_color};"
         return self.apply(f, axis=None, subset=subset, props=props)
->>>>>>> 2e7e3e20
 
     def highlight_max(
         self,
@@ -1784,21 +1773,9 @@
         def f(data: FrameOrSeries, props: str) -> np.ndarray:
             return np.where(data == np.nanmax(data.to_numpy()), props, "")
 
-<<<<<<< HEAD
-        return self.apply(
-            # error: Argument 1 to "apply" of "Styler" has incompatible type
-            # "Callable[[FrameOrSeries, str], ndarray]"; expected "Callable[...,
-            # Styler]"
-            f,  # type: ignore[arg-type]
-            axis=axis,
-            subset=subset,
-            props=f"background-color: {color};",
-        )
-=======
         if props is None:
             props = f"background-color: {color};"
         return self.apply(f, axis=axis, subset=subset, props=props)
->>>>>>> 2e7e3e20
 
     def highlight_min(
         self,
@@ -1839,21 +1816,9 @@
         def f(data: FrameOrSeries, props: str) -> np.ndarray:
             return np.where(data == np.nanmin(data.to_numpy()), props, "")
 
-<<<<<<< HEAD
-        return self.apply(
-            # error: Argument 1 to "apply" of "Styler" has incompatible type
-            # "Callable[[FrameOrSeries, str], ndarray]"; expected "Callable[...,
-            # Styler]"
-            f,  # type: ignore[arg-type]
-            axis=axis,
-            subset=subset,
-            props=f"background-color: {color};",
-        )
-=======
         if props is None:
             props = f"background-color: {color};"
         return self.apply(f, axis=axis, subset=subset, props=props)
->>>>>>> 2e7e3e20
 
     @classmethod
     def from_custom_template(cls, searchpath, name):
