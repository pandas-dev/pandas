"""
Module for applying conditional formatting to
DataFrames and Series.
"""

from collections import defaultdict
from contextlib import contextmanager
import copy
from functools import partial
from itertools import product
from uuid import uuid1

import numpy as np

from pandas._config import get_option

from pandas.compat._optional import import_optional_dependency
from pandas.util._decorators import Appender

from pandas.core.dtypes.common import is_float, is_string_like
from pandas.core.dtypes.generic import ABCSeries

import pandas as pd
from pandas.api.types import is_dict_like, is_list_like
import pandas.core.common as com
from pandas.core.generic import _shared_docs
from pandas.core.indexing import _maybe_numeric_slice, _non_reducing_slice

jinja2 = import_optional_dependency("jinja2", extra="DataFrame.style requires jinja2.")


try:
    import matplotlib.pyplot as plt
    from matplotlib import colors

    has_mpl = True
except ImportError:
    has_mpl = False
    no_mpl_message = "{0} requires matplotlib."


@contextmanager
def _mpl(func):
    if has_mpl:
        yield plt, colors
    else:
        raise ImportError(no_mpl_message.format(func.__name__))


class Styler:
    """
    Helps style a DataFrame or Series according to the data with HTML and CSS.

    Parameters
    ----------
    data : Series or DataFrame
        Data to be styled - either a Series or DataFrame.
    precision : int
        Precision to round floats to, defaults to pd.options.display.precision.
    table_styles : list-like, default None
        List of {selector: (attr, value)} dicts; see Notes.
    uuid : str, default None
        A unique identifier to avoid CSS collisions; generated automatically.
    caption : str, default None
        Caption to attach to the table.
    table_attributes : str, default None
        Items that show up in the opening ``<table>`` tag
        in addition to automatic (by default) id.
    cell_ids : bool, default True
        If True, each cell will have an ``id`` attribute in their HTML tag.
        The ``id`` takes the form ``T_<uuid>_row<num_row>_col<num_col>``
        where ``<uuid>`` is the unique identifier, ``<num_row>`` is the row
        number and ``<num_col>`` is the column number.
    na_rep : str or None, default None
        Representation for missing values.
        If ``na_rep`` is None, no special formatting is applied

    Attributes
    ----------
    env : Jinja2 jinja2.Environment
    template : Jinja2 Template
    loader : Jinja2 Loader

    See Also
    --------
    DataFrame.style : Return a Styler object containing methods for building
        a styled HTML representation for the DataFrame.

    Notes
    -----
    Most styling will be done by passing style functions into
    ``Styler.apply`` or ``Styler.applymap``. Style functions should
    return values with strings containing CSS ``'attr: value'`` that will
    be applied to the indicated cells.

    If using in the Jupyter notebook, Styler has defined a ``_repr_html_``
    to automatically render itself. Otherwise call Styler.render to get
    the generated HTML.

    CSS classes are attached to the generated HTML

    * Index and Column names include ``index_name`` and ``level<k>``
      where `k` is its level in a MultiIndex
    * Index label cells include

      * ``row_heading``
      * ``row<n>`` where `n` is the numeric position of the row
      * ``level<k>`` where `k` is the level in a MultiIndex

    * Column label cells include
      * ``col_heading``
      * ``col<n>`` where `n` is the numeric position of the column
      * ``evel<k>`` where `k` is the level in a MultiIndex

    * Blank cells include ``blank``
    * Data cells include ``data``
    """

    loader = jinja2.PackageLoader("pandas", "io/formats/templates")
    env = jinja2.Environment(loader=loader, trim_blocks=True)
    template = env.get_template("html.tpl")

    def __init__(
        self,
        data,
        precision=None,
        table_styles=None,
        uuid=None,
        caption=None,
        table_attributes=None,
        cell_ids=True,
        na_rep=None,
    ):
        self.ctx = defaultdict(list)
        self._todo = []

        if not isinstance(data, (pd.Series, pd.DataFrame)):
            raise TypeError("``data`` must be a Series or DataFrame")
        if data.ndim == 1:
            data = data.to_frame()
        if not data.index.is_unique or not data.columns.is_unique:
            raise ValueError("style is not supported for non-unique indices.")

        self.data = data
        self.index = data.index
        self.columns = data.columns

        self.uuid = uuid
        self.table_styles = table_styles
        self.caption = caption
        if precision is None:
            precision = get_option("display.precision")
        self.precision = precision
        self.table_attributes = table_attributes
        self.hidden_index = False
        self.hidden_columns = []
        self.cell_ids = cell_ids
        self.na_rep = na_rep

        # display_funcs maps (row, col) -> formatting function

        def default_display_func(x):
<<<<<<< HEAD
            if self.na_rep is not None and pd.isna(x):
                return self.na_rep
            elif is_float(x):
                return "{:>.{precision}g}".format(x, precision=self.precision)
=======
            if is_float(x):
                display_format = "{0:.{precision}f}".format(x, precision=self.precision)
                return display_format
>>>>>>> 30362ed8
            else:
                return x

        self._display_funcs = defaultdict(lambda: default_display_func)

    def _repr_html_(self):
        """
        Hooks into Jupyter notebook rich display system.
        """
        return self.render()

    @Appender(
        _shared_docs["to_excel"]
        % dict(
            axes="index, columns",
            klass="Styler",
            axes_single_arg="{0 or 'index', 1 or 'columns'}",
            optional_by="""
            by : str or list of str
                Name or list of names which refer to the axis items.""",
            versionadded_to_excel="\n    .. versionadded:: 0.20",
        )
    )
    def to_excel(
        self,
        excel_writer,
        sheet_name="Sheet1",
        na_rep="",
        float_format=None,
        columns=None,
        header=True,
        index=True,
        index_label=None,
        startrow=0,
        startcol=0,
        engine=None,
        merge_cells=True,
        encoding=None,
        inf_rep="inf",
        verbose=True,
        freeze_panes=None,
    ):

        from pandas.io.formats.excel import ExcelFormatter

        formatter = ExcelFormatter(
            self,
            na_rep=na_rep,
            cols=columns,
            header=header,
            float_format=float_format,
            index=index,
            index_label=index_label,
            merge_cells=merge_cells,
            inf_rep=inf_rep,
        )
        formatter.write(
            excel_writer,
            sheet_name=sheet_name,
            startrow=startrow,
            startcol=startcol,
            freeze_panes=freeze_panes,
            engine=engine,
        )

    def _translate(self):
        """
        Convert the DataFrame in `self.data` and the attrs from `_build_styles`
        into a dictionary of {head, body, uuid, cellstyle}.
        """
        table_styles = self.table_styles or []
        caption = self.caption
        ctx = self.ctx
        precision = self.precision
        hidden_index = self.hidden_index
        hidden_columns = self.hidden_columns
        uuid = self.uuid or str(uuid1()).replace("-", "_")
        ROW_HEADING_CLASS = "row_heading"
        COL_HEADING_CLASS = "col_heading"
        INDEX_NAME_CLASS = "index_name"

        DATA_CLASS = "data"
        BLANK_CLASS = "blank"
        BLANK_VALUE = ""

        def format_attr(pair):
            return "{key}={value}".format(**pair)

        # for sparsifying a MultiIndex
        idx_lengths = _get_level_lengths(self.index)
        col_lengths = _get_level_lengths(self.columns, hidden_columns)

        cell_context = dict()

        n_rlvls = self.data.index.nlevels
        n_clvls = self.data.columns.nlevels
        rlabels = self.data.index.tolist()
        clabels = self.data.columns.tolist()

        if n_rlvls == 1:
            rlabels = [[x] for x in rlabels]
        if n_clvls == 1:
            clabels = [[x] for x in clabels]
        clabels = list(zip(*clabels))

        cellstyle = []
        head = []

        for r in range(n_clvls):
            # Blank for Index columns...
            row_es = [
                {
                    "type": "th",
                    "value": BLANK_VALUE,
                    "display_value": BLANK_VALUE,
                    "is_visible": not hidden_index,
                    "class": " ".join([BLANK_CLASS]),
                }
            ] * (n_rlvls - 1)

            # ... except maybe the last for columns.names
            name = self.data.columns.names[r]
            cs = [
                BLANK_CLASS if name is None else INDEX_NAME_CLASS,
                "level{lvl}".format(lvl=r),
            ]
            name = BLANK_VALUE if name is None else name
            row_es.append(
                {
                    "type": "th",
                    "value": name,
                    "display_value": name,
                    "class": " ".join(cs),
                    "is_visible": not hidden_index,
                }
            )

            if clabels:
                for c, value in enumerate(clabels[r]):
                    cs = [
                        COL_HEADING_CLASS,
                        "level{lvl}".format(lvl=r),
                        "col{col}".format(col=c),
                    ]
                    cs.extend(
                        cell_context.get("col_headings", {}).get(r, {}).get(c, [])
                    )
                    es = {
                        "type": "th",
                        "value": value,
                        "display_value": value,
                        "class": " ".join(cs),
                        "is_visible": _is_visible(c, r, col_lengths),
                    }
                    colspan = col_lengths.get((r, c), 0)
                    if colspan > 1:
                        es["attributes"] = [
                            format_attr({"key": "colspan", "value": colspan})
                        ]
                    row_es.append(es)
                head.append(row_es)

        if (
            self.data.index.names
            and com.any_not_none(*self.data.index.names)
            and not hidden_index
        ):
            index_header_row = []

            for c, name in enumerate(self.data.index.names):
                cs = [INDEX_NAME_CLASS, "level{lvl}".format(lvl=c)]
                name = "" if name is None else name
                index_header_row.append(
                    {"type": "th", "value": name, "class": " ".join(cs)}
                )

            index_header_row.extend(
                [{"type": "th", "value": BLANK_VALUE, "class": " ".join([BLANK_CLASS])}]
                * (len(clabels[0]) - len(hidden_columns))
            )

            head.append(index_header_row)

        body = []
        for r, idx in enumerate(self.data.index):
            row_es = []
            for c, value in enumerate(rlabels[r]):
                rid = [
                    ROW_HEADING_CLASS,
                    "level{lvl}".format(lvl=c),
                    "row{row}".format(row=r),
                ]
                es = {
                    "type": "th",
                    "is_visible": (_is_visible(r, c, idx_lengths) and not hidden_index),
                    "value": value,
                    "display_value": value,
                    "id": "_".join(rid[1:]),
                    "class": " ".join(rid),
                }
                rowspan = idx_lengths.get((c, r), 0)
                if rowspan > 1:
                    es["attributes"] = [
                        format_attr({"key": "rowspan", "value": rowspan})
                    ]
                row_es.append(es)

            for c, col in enumerate(self.data.columns):
                cs = [DATA_CLASS, "row{row}".format(row=r), "col{col}".format(col=c)]
                cs.extend(cell_context.get("data", {}).get(r, {}).get(c, []))
                formatter = self._display_funcs[(r, c)]
                value = self.data.iloc[r, c]
                row_dict = {
                    "type": "td",
                    "value": value,
                    "class": " ".join(cs),
                    "display_value": formatter(value),
                    "is_visible": (c not in hidden_columns),
                }
                # only add an id if the cell has a style
                if self.cell_ids or not (len(ctx[r, c]) == 1 and ctx[r, c][0] == ""):
                    row_dict["id"] = "_".join(cs[1:])
                row_es.append(row_dict)
                props = []
                for x in ctx[r, c]:
                    # have to handle empty styles like ['']
                    if x.count(":"):
                        props.append(x.split(":"))
                    else:
                        props.append(["", ""])
                cellstyle.append(
                    {
                        "props": props,
                        "selector": "row{row}_col{col}".format(row=r, col=c),
                    }
                )
            body.append(row_es)

        table_attr = self.table_attributes
        use_mathjax = get_option("display.html.use_mathjax")
        if not use_mathjax:
            table_attr = table_attr or ""
            if 'class="' in table_attr:
                table_attr = table_attr.replace('class="', 'class="tex2jax_ignore ')
            else:
                table_attr += ' class="tex2jax_ignore"'

        return dict(
            head=head,
            cellstyle=cellstyle,
            body=body,
            uuid=uuid,
            precision=precision,
            table_styles=table_styles,
            caption=caption,
            table_attributes=table_attr,
        )

    def format(self, formatter=None, subset=None, na_rep=None):
        """
        Format the text display value of cells.

        Parameters
        ----------
        formatter : str, callable, dict or None
            If ``formatter`` is None, the default formatter is used
        subset : IndexSlice
            An argument to ``DataFrame.loc`` that restricts which elements
            ``formatter`` is applied to.
        na_rep : str or None, default None
            Representation for missing values.
            If ``na_rep`` is None, no special formatting is applied

        Returns
        -------
        self : Styler

        Notes
        -----

        ``formatter`` is either an ``a`` or a dict ``{column name: a}`` where
        ``a`` is one of

        - str: this will be wrapped in: ``a.format(x)``
        - callable: called with the value of an individual cell

        The default display value for numeric values is the "general" (``g``)
        format with ``pd.options.display.precision`` precision.

        Examples
        --------

        >>> df = pd.DataFrame(np.random.randn(4, 2), columns=['a', 'b'])
        >>> df.style.format("{:.2%}")
        >>> df['c'] = ['a', 'b', 'c', 'd']
        >>> df.style.format({'c': str.upper})
        """
        if formatter is None:
            formatter = self._display_funcs.default_factory()

        if subset is None:
            row_locs = range(len(self.data))
            col_locs = range(len(self.data.columns))
        else:
            subset = _non_reducing_slice(subset)
            if len(subset) == 1:
                subset = subset, self.data.columns

            sub_df = self.data.loc[subset]
            row_locs = self.data.index.get_indexer_for(sub_df.index)
            col_locs = self.data.columns.get_indexer_for(sub_df.columns)

        if is_dict_like(formatter):
            for col, col_formatter in formatter.items():
                # formatter must be callable, so '{}' are converted to lambdas
                col_formatter = _maybe_wrap_formatter(col_formatter)
                col_formatter = _maybe_wrap_na_formatter(col_formatter, na_rep)
                col_num = self.data.columns.get_indexer_for([col])[0]

                for row_num in row_locs:
                    self._display_funcs[(row_num, col_num)] = col_formatter
        else:
            # single scalar to format all cells with
            formatter = _maybe_wrap_formatter(formatter)
            formatter = _maybe_wrap_na_formatter(formatter, na_rep)
            locs = product(*(row_locs, col_locs))
            for i, j in locs:
                self._display_funcs[(i, j)] = formatter
        return self

    def render(self, **kwargs):
        """
        Render the built up styles to HTML.

        Parameters
        ----------
        **kwargs
            Any additional keyword arguments are passed
            through to ``self.template.render``.
            This is useful when you need to provide
            additional variables for a custom template.

        Returns
        -------
        rendered : str
            The rendered HTML.

        Notes
        -----
        ``Styler`` objects have defined the ``_repr_html_`` method
        which automatically calls ``self.render()`` when it's the
        last item in a Notebook cell. When calling ``Styler.render()``
        directly, wrap the result in ``IPython.display.HTML`` to view
        the rendered HTML in the notebook.

        Pandas uses the following keys in render. Arguments passed
        in ``**kwargs`` take precedence, so think carefully if you want
        to override them:

        * head
        * cellstyle
        * body
        * uuid
        * precision
        * table_styles
        * caption
        * table_attributes
        """
        self._compute()
        # TODO: namespace all the pandas keys
        d = self._translate()
        # filter out empty styles, every cell will have a class
        # but the list of props may just be [['', '']].
        # so we have the neested anys below
        trimmed = [x for x in d["cellstyle"] if any(any(y) for y in x["props"])]
        d["cellstyle"] = trimmed
        d.update(kwargs)
        return self.template.render(**d)

    def _update_ctx(self, attrs):
        """
        Update the state of the Styler.

        Collects a mapping of {index_label: ['<property>: <value>']}.

        attrs : Series or DataFrame
        should contain strings of '<property>: <value>;<prop2>: <val2>'
        Whitespace shouldn't matter and the final trailing ';' shouldn't
        matter.
        """
        for row_label, v in attrs.iterrows():
            for col_label, col in v.items():
                i = self.index.get_indexer([row_label])[0]
                j = self.columns.get_indexer([col_label])[0]
                for pair in col.rstrip(";").split(";"):
                    self.ctx[(i, j)].append(pair)

    def _copy(self, deepcopy=False):
        styler = Styler(
            self.data,
            precision=self.precision,
            caption=self.caption,
            uuid=self.uuid,
            table_styles=self.table_styles,
            na_rep=self.na_rep,
        )
        if deepcopy:
            styler.ctx = copy.deepcopy(self.ctx)
            styler._todo = copy.deepcopy(self._todo)
        else:
            styler.ctx = self.ctx
            styler._todo = self._todo
        return styler

    def __copy__(self):
        """
        Deep copy by default.
        """
        return self._copy(deepcopy=False)

    def __deepcopy__(self, memo):
        return self._copy(deepcopy=True)

    def clear(self):
        """
        Reset the styler, removing any previously applied styles.
        Returns None.
        """
        self.ctx.clear()
        self._todo = []

    def _compute(self):
        """
        Execute the style functions built up in `self._todo`.

        Relies on the conventions that all style functions go through
        .apply or .applymap. The append styles to apply as tuples of

        (application method, *args, **kwargs)
        """
        r = self
        for func, args, kwargs in self._todo:
            r = func(self)(*args, **kwargs)
        return r

    def _apply(self, func, axis=0, subset=None, **kwargs):
        subset = slice(None) if subset is None else subset
        subset = _non_reducing_slice(subset)
        data = self.data.loc[subset]
        if axis is not None:
            result = data.apply(func, axis=axis, result_type="expand", **kwargs)
            result.columns = data.columns
        else:
            result = func(data, **kwargs)
            if not isinstance(result, pd.DataFrame):
                raise TypeError(
                    "Function {func!r} must return a DataFrame when "
                    "passed to `Styler.apply` with axis=None".format(func=func)
                )
            if not (
                result.index.equals(data.index) and result.columns.equals(data.columns)
            ):
                msg = (
                    "Result of {func!r} must have identical index and "
                    "columns as the input".format(func=func)
                )
                raise ValueError(msg)

        result_shape = result.shape
        expected_shape = self.data.loc[subset].shape
        if result_shape != expected_shape:
            msg = (
                "Function {func!r} returned the wrong shape.\n"
                "Result has shape: {res}\n"
                "Expected shape:   {expect}".format(
                    func=func, res=result.shape, expect=expected_shape
                )
            )
            raise ValueError(msg)
        self._update_ctx(result)
        return self

    def apply(self, func, axis=0, subset=None, **kwargs):
        """
        Apply a function column-wise, row-wise, or table-wise,
        updating the HTML representation with the result.

        Parameters
        ----------
        func : function
            ``func`` should take a Series or DataFrame (depending
            on ``axis``), and return an object with the same shape.
            Must return a DataFrame with identical index and
            column labels when ``axis=None``.
        axis : {0 or 'index', 1 or 'columns', None}, default 0
            Apply to each column (``axis=0`` or ``'index'``), to each row
            (``axis=1`` or ``'columns'``), or to the entire DataFrame at once
            with ``axis=None``.
        subset : IndexSlice
            A valid indexer to limit ``data`` to *before* applying the
            function. Consider using a pandas.IndexSlice.
        **kwargs : dict
            Pass along to ``func``.

        Returns
        -------
        self : Styler

        Notes
        -----
        The output shape of ``func`` should match the input, i.e. if
        ``x`` is the input row, column, or table (depending on ``axis``),
        then ``func(x).shape == x.shape`` should be true.

        This is similar to ``DataFrame.apply``, except that ``axis=None``
        applies the function to the entire DataFrame at once,
        rather than column-wise or row-wise.

        Examples
        --------
        >>> def highlight_max(x):
        ...     return ['background-color: yellow' if v == x.max() else ''
                        for v in x]
        ...
        >>> df = pd.DataFrame(np.random.randn(5, 2))
        >>> df.style.apply(highlight_max)
        """
        self._todo.append(
            (lambda instance: getattr(instance, "_apply"), (func, axis, subset), kwargs)
        )
        return self

    def _applymap(self, func, subset=None, **kwargs):
        func = partial(func, **kwargs)  # applymap doesn't take kwargs?
        if subset is None:
            subset = pd.IndexSlice[:]
        subset = _non_reducing_slice(subset)
        result = self.data.loc[subset].applymap(func)
        self._update_ctx(result)
        return self

    def applymap(self, func, subset=None, **kwargs):
        """
        Apply a function elementwise, updating the HTML
        representation with the result.

        Parameters
        ----------
        func : function
            ``func`` should take a scalar and return a scalar.
        subset : IndexSlice
            A valid indexer to limit ``data`` to *before* applying the
            function. Consider using a pandas.IndexSlice.
        **kwargs : dict
            Pass along to ``func``.

        Returns
        -------
        self : Styler

        See Also
        --------
        Styler.where
        """
        self._todo.append(
            (lambda instance: getattr(instance, "_applymap"), (func, subset), kwargs)
        )
        return self

    def where(self, cond, value, other=None, subset=None, **kwargs):
        """
        Apply a function elementwise, updating the HTML
        representation with a style which is selected in
        accordance with the return value of a function.

        .. versionadded:: 0.21.0

        Parameters
        ----------
        cond : callable
            ``cond`` should take a scalar and return a boolean.
        value : str
            Applied when ``cond`` returns true.
        other : str
            Applied when ``cond`` returns false.
        subset : IndexSlice
            A valid indexer to limit ``data`` to *before* applying the
            function. Consider using a pandas.IndexSlice.
        **kwargs : dict
            Pass along to ``cond``.

        Returns
        -------
        self : Styler

        See Also
        --------
        Styler.applymap
        """

        if other is None:
            other = ""

        return self.applymap(
            lambda val: value if cond(val) else other, subset=subset, **kwargs
        )

    def set_precision(self, precision):
        """
        Set the precision used to render.

        Parameters
        ----------
        precision : int

        Returns
        -------
        self : Styler
        """
        self.precision = precision
        return self

    def set_table_attributes(self, attributes):
        """
        Set the table attributes.

        These are the items that show up in the opening ``<table>`` tag
        in addition to to automatic (by default) id.

        Parameters
        ----------
        attributes : str

        Returns
        -------
        self : Styler

        Examples
        --------
        >>> df = pd.DataFrame(np.random.randn(10, 4))
        >>> df.style.set_table_attributes('class="pure-table"')
        # ... <table class="pure-table"> ...
        """
        self.table_attributes = attributes
        return self

    def export(self):
        """
        Export the styles to applied to the current Styler.

        Can be applied to a second style with ``Styler.use``.

        Returns
        -------
        styles : list

        See Also
        --------
        Styler.use
        """
        return self._todo

    def use(self, styles):
        """
        Set the styles on the current Styler, possibly using styles
        from ``Styler.export``.

        Parameters
        ----------
        styles : list
            List of style functions.

        Returns
        -------
        self : Styler

        See Also
        --------
        Styler.export
        """
        self._todo.extend(styles)
        return self

    def set_uuid(self, uuid):
        """
        Set the uuid for a Styler.

        Parameters
        ----------
        uuid : str

        Returns
        -------
        self : Styler
        """
        self.uuid = uuid
        return self

    def set_caption(self, caption):
        """
        Set the caption on a Styler.

        Parameters
        ----------
        caption : str

        Returns
        -------
        self : Styler
        """
        self.caption = caption
        return self

    def set_table_styles(self, table_styles):
        """
        Set the table styles on a Styler.

        These are placed in a ``<style>`` tag before the generated HTML table.

        Parameters
        ----------
        table_styles : list
            Each individual table_style should be a dictionary with
            ``selector`` and ``props`` keys. ``selector`` should be a CSS
            selector that the style will be applied to (automatically
            prefixed by the table's UUID) and ``props`` should be a list of
            tuples with ``(attribute, value)``.

        Returns
        -------
        self : Styler

        Examples
        --------
        >>> df = pd.DataFrame(np.random.randn(10, 4))
        >>> df.style.set_table_styles(
        ...     [{'selector': 'tr:hover',
        ...       'props': [('background-color', 'yellow')]}]
        ... )
        """
        self.table_styles = table_styles
        return self

    def set_na_rep(self, na_rep):
        """
        Set the missing data representation on a Styler.

        .. versionadded:: 1.0.0

        Parameters
        ----------
        na_rep : str

        Returns
        -------
        self : Styler
        """
        self.na_rep = na_rep
        return self

    def hide_index(self):
        """
        Hide any indices from rendering.

        .. versionadded:: 0.23.0

        Returns
        -------
        self : Styler
        """
        self.hidden_index = True
        return self

    def hide_columns(self, subset):
        """
        Hide columns from rendering.

        .. versionadded:: 0.23.0

        Parameters
        ----------
        subset : IndexSlice
            An argument to ``DataFrame.loc`` that identifies which columns
            are hidden.

        Returns
        -------
        self : Styler
        """
        subset = _non_reducing_slice(subset)
        hidden_df = self.data.loc[subset]
        self.hidden_columns = self.columns.get_indexer_for(hidden_df.columns)
        return self

    # -----------------------------------------------------------------------
    # A collection of "builtin" styles
    # -----------------------------------------------------------------------

    @staticmethod
    def _highlight_null(v, null_color):
        return (
            "background-color: {color}".format(color=null_color) if pd.isna(v) else ""
        )

    def highlight_null(self, null_color="red", subset=None):
        """
        Shade the background ``null_color`` for missing values.

        Parameters
        ----------
        null_color : str
        subset : IndexSlice, default None
            A valid slice for ``data`` to limit the style application to.

        Returns
        -------
        self : Styler
        """
        self.applymap(self._highlight_null, null_color=null_color, subset=subset)
        return self

    def background_gradient(
        self,
        cmap="PuBu",
        low=0,
        high=0,
        axis=0,
        subset=None,
        text_color_threshold=0.408,
    ):
        """
        Color the background in a gradient according to
        the data in each column (optionally row).

        Requires matplotlib.

        Parameters
        ----------
        cmap : str or colormap
            Matplotlib colormap.
        low : float
            Compress the range by the low.
        high : float
            Compress the range by the high.
        axis : {0 or 'index', 1 or 'columns', None}, default 0
            Apply to each column (``axis=0`` or ``'index'``), to each row
            (``axis=1`` or ``'columns'``), or to the entire DataFrame at once
            with ``axis=None``.
        subset : IndexSlice
            A valid slice for ``data`` to limit the style application to.
        text_color_threshold : float or int
            Luminance threshold for determining text color. Facilitates text
            visibility across varying background colors. From 0 to 1.
            0 = all text is dark colored, 1 = all text is light colored.

            .. versionadded:: 0.24.0

        Returns
        -------
        self : Styler

        Raises
        ------
        ValueError
            If ``text_color_threshold`` is not a value from 0 to 1.

        Notes
        -----
        Set ``text_color_threshold`` or tune ``low`` and ``high`` to keep the
        text legible by not using the entire range of the color map. The range
        of the data is extended by ``low * (x.max() - x.min())`` and ``high *
        (x.max() - x.min())`` before normalizing.
        """
        subset = _maybe_numeric_slice(self.data, subset)
        subset = _non_reducing_slice(subset)
        self.apply(
            self._background_gradient,
            cmap=cmap,
            subset=subset,
            axis=axis,
            low=low,
            high=high,
            text_color_threshold=text_color_threshold,
        )
        return self

    @staticmethod
    def _background_gradient(s, cmap="PuBu", low=0, high=0, text_color_threshold=0.408):
        """
        Color background in a range according to the data.
        """
        if (
            not isinstance(text_color_threshold, (float, int))
            or not 0 <= text_color_threshold <= 1
        ):
            msg = "`text_color_threshold` must be a value from 0 to 1."
            raise ValueError(msg)

        with _mpl(Styler.background_gradient) as (plt, colors):
            smin = s.values.min()
            smax = s.values.max()
            rng = smax - smin
            # extend lower / upper bounds, compresses color range
            norm = colors.Normalize(smin - (rng * low), smax + (rng * high))
            # matplotlib colors.Normalize modifies inplace?
            # https://github.com/matplotlib/matplotlib/issues/5427
            rgbas = plt.cm.get_cmap(cmap)(norm(s.values))

            def relative_luminance(rgba):
                """
                Calculate relative luminance of a color.

                The calculation adheres to the W3C standards
                (https://www.w3.org/WAI/GL/wiki/Relative_luminance)

                Parameters
                ----------
                color : rgb or rgba tuple

                Returns
                -------
                float
                    The relative luminance as a value from 0 to 1
                """
                r, g, b = (
                    x / 12.92 if x <= 0.03928 else ((x + 0.055) / 1.055 ** 2.4)
                    for x in rgba[:3]
                )
                return 0.2126 * r + 0.7152 * g + 0.0722 * b

            def css(rgba):
                dark = relative_luminance(rgba) < text_color_threshold
                text_color = "#f1f1f1" if dark else "#000000"
                return "background-color: {b};color: {c};".format(
                    b=colors.rgb2hex(rgba), c=text_color
                )

            if s.ndim == 1:
                return [css(rgba) for rgba in rgbas]
            else:
                return pd.DataFrame(
                    [[css(rgba) for rgba in row] for row in rgbas],
                    index=s.index,
                    columns=s.columns,
                )

    def set_properties(self, subset=None, **kwargs):
        """
        Convenience method for setting one or more non-data dependent
        properties or each cell.

        Parameters
        ----------
        subset : IndexSlice
            A valid slice for ``data`` to limit the style application to.
        **kwargs : dict
            A dictionary of property, value pairs to be set for each cell.

        Returns
        -------
        self : Styler

        Examples
        --------
        >>> df = pd.DataFrame(np.random.randn(10, 4))
        >>> df.style.set_properties(color="white", align="right")
        >>> df.style.set_properties(**{'background-color': 'yellow'})
        """
        values = ";".join("{p}: {v}".format(p=p, v=v) for p, v in kwargs.items())
        f = lambda x: values
        return self.applymap(f, subset=subset)

    @staticmethod
    def _bar(s, align, colors, width=100, vmin=None, vmax=None):
        """
        Draw bar chart in dataframe cells.
        """
        # Get input value range.
        smin = s.min() if vmin is None else vmin
        if isinstance(smin, ABCSeries):
            smin = smin.min()
        smax = s.max() if vmax is None else vmax
        if isinstance(smax, ABCSeries):
            smax = smax.max()
        if align == "mid":
            smin = min(0, smin)
            smax = max(0, smax)
        elif align == "zero":
            # For "zero" mode, we want the range to be symmetrical around zero.
            smax = max(abs(smin), abs(smax))
            smin = -smax
        # Transform to percent-range of linear-gradient
        normed = width * (s.values - smin) / (smax - smin + 1e-12)
        zero = -width * smin / (smax - smin + 1e-12)

        def css_bar(start, end, color):
            """
            Generate CSS code to draw a bar from start to end.
            """
            css = "width: 10em; height: 80%;"
            if end > start:
                css += "background: linear-gradient(90deg,"
                if start > 0:
                    css += " transparent {s:.1f}%, {c} {s:.1f}%, ".format(
                        s=start, c=color
                    )
                css += "{c} {e:.1f}%, transparent {e:.1f}%)".format(
                    e=min(end, width), c=color
                )
            return css

        def css(x):
            if pd.isna(x):
                return ""

            # avoid deprecated indexing `colors[x > zero]`
            color = colors[1] if x > zero else colors[0]

            if align == "left":
                return css_bar(0, x, color)
            else:
                return css_bar(min(x, zero), max(x, zero), color)

        if s.ndim == 1:
            return [css(x) for x in normed]
        else:
            return pd.DataFrame(
                [[css(x) for x in row] for row in normed],
                index=s.index,
                columns=s.columns,
            )

    def bar(
        self,
        subset=None,
        axis=0,
        color="#d65f5f",
        width=100,
        align="left",
        vmin=None,
        vmax=None,
    ):
        """
        Draw bar chart in the cell backgrounds.

        Parameters
        ----------
        subset : IndexSlice, optional
            A valid slice for `data` to limit the style application to.
        axis : {0 or 'index', 1 or 'columns', None}, default 0
            Apply to each column (``axis=0`` or ``'index'``), to each row
            (``axis=1`` or ``'columns'``), or to the entire DataFrame at once
            with ``axis=None``.
        color : str or 2-tuple/list
            If a str is passed, the color is the same for both
            negative and positive numbers. If 2-tuple/list is used, the
            first element is the color_negative and the second is the
            color_positive (eg: ['#d65f5f', '#5fba7d']).
        width : float, default 100
            A number between 0 or 100. The largest value will cover `width`
            percent of the cell's width.
        align : {'left', 'zero',' mid'}, default 'left'
            How to align the bars with the cells.

            - 'left' : the min value starts at the left of the cell.
            - 'zero' : a value of zero is located at the center of the cell.
            - 'mid' : the center of the cell is at (max-min)/2, or
              if values are all negative (positive) the zero is aligned
              at the right (left) of the cell.
        vmin : float, optional
            Minimum bar value, defining the left hand limit
            of the bar drawing range, lower values are clipped to `vmin`.
            When None (default): the minimum value of the data will be used.

            .. versionadded:: 0.24.0

        vmax : float, optional
            Maximum bar value, defining the right hand limit
            of the bar drawing range, higher values are clipped to `vmax`.
            When None (default): the maximum value of the data will be used.

            .. versionadded:: 0.24.0

        Returns
        -------
        self : Styler
        """
        if align not in ("left", "zero", "mid"):
            raise ValueError("`align` must be one of {'left', 'zero',' mid'}")

        if not (is_list_like(color)):
            color = [color, color]
        elif len(color) == 1:
            color = [color[0], color[0]]
        elif len(color) > 2:
            raise ValueError(
                "`color` must be string or a list-like"
                " of length 2: [`color_neg`, `color_pos`]"
                " (eg: color=['#d65f5f', '#5fba7d'])"
            )

        subset = _maybe_numeric_slice(self.data, subset)
        subset = _non_reducing_slice(subset)
        self.apply(
            self._bar,
            subset=subset,
            axis=axis,
            align=align,
            colors=color,
            width=width,
            vmin=vmin,
            vmax=vmax,
        )

        return self

    def highlight_max(self, subset=None, color="yellow", axis=0):
        """
        Highlight the maximum by shading the background.

        Parameters
        ----------
        subset : IndexSlice, default None
            A valid slice for ``data`` to limit the style application to.
        color : str, default 'yellow'
        axis : {0 or 'index', 1 or 'columns', None}, default 0
            Apply to each column (``axis=0`` or ``'index'``), to each row
            (``axis=1`` or ``'columns'``), or to the entire DataFrame at once
            with ``axis=None``.

        Returns
        -------
        self : Styler
        """
        return self._highlight_handler(subset=subset, color=color, axis=axis, max_=True)

    def highlight_min(self, subset=None, color="yellow", axis=0):
        """
        Highlight the minimum by shading the background.

        Parameters
        ----------
        subset : IndexSlice, default None
            A valid slice for ``data`` to limit the style application to.
        color : str, default 'yellow'
        axis : {0 or 'index', 1 or 'columns', None}, default 0
            Apply to each column (``axis=0`` or ``'index'``), to each row
            (``axis=1`` or ``'columns'``), or to the entire DataFrame at once
            with ``axis=None``.

        Returns
        -------
        self : Styler
        """
        return self._highlight_handler(
            subset=subset, color=color, axis=axis, max_=False
        )

    def _highlight_handler(self, subset=None, color="yellow", axis=None, max_=True):
        subset = _non_reducing_slice(_maybe_numeric_slice(self.data, subset))
        self.apply(
            self._highlight_extrema, color=color, axis=axis, subset=subset, max_=max_
        )
        return self

    @staticmethod
    def _highlight_extrema(data, color="yellow", max_=True):
        """
        Highlight the min or max in a Series or DataFrame.
        """
        attr = "background-color: {0}".format(color)
        if data.ndim == 1:  # Series from .apply
            if max_:
                extrema = data == data.max()
            else:
                extrema = data == data.min()
            return [attr if v else "" for v in extrema]
        else:  # DataFrame from .tee
            if max_:
                extrema = data == data.max().max()
            else:
                extrema = data == data.min().min()
            return pd.DataFrame(
                np.where(extrema, attr, ""), index=data.index, columns=data.columns
            )

    @classmethod
    def from_custom_template(cls, searchpath, name):
        """
        Factory function for creating a subclass of ``Styler``
        with a custom template and Jinja environment.

        Parameters
        ----------
        searchpath : str or list
            Path or paths of directories containing the templates.
        name : str
            Name of your custom template to use for rendering.

        Returns
        -------
        MyStyler : subclass of Styler
            Has the correct ``env`` and ``template`` class attributes set.
        """
        loader = jinja2.ChoiceLoader([jinja2.FileSystemLoader(searchpath), cls.loader])

        class MyStyler(cls):
            env = jinja2.Environment(loader=loader)
            template = env.get_template(name)

        return MyStyler

    def pipe(self, func, *args, **kwargs):
        """
        Apply ``func(self, *args, **kwargs)``, and return the result.

        .. versionadded:: 0.24.0

        Parameters
        ----------
        func : function
            Function to apply to the Styler.  Alternatively, a
            ``(callable, keyword)`` tuple where ``keyword`` is a string
            indicating the keyword of ``callable`` that expects the Styler.
        *args : optional
            Arguments passed to `func`.
        **kwargs : optional
            A dictionary of keyword arguments passed into ``func``.

        Returns
        -------
        object :
            The value returned by ``func``.

        See Also
        --------
        DataFrame.pipe : Analogous method for DataFrame.
        Styler.apply : Apply a function row-wise, column-wise, or table-wise to
            modify the dataframe's styling.

        Notes
        -----
        Like :meth:`DataFrame.pipe`, this method can simplify the
        application of several user-defined functions to a styler.  Instead
        of writing:

        .. code-block:: python

            f(g(df.style.set_precision(3), arg1=a), arg2=b, arg3=c)

        users can write:

        .. code-block:: python

            (df.style.set_precision(3)
               .pipe(g, arg1=a)
               .pipe(f, arg2=b, arg3=c))

        In particular, this allows users to define functions that take a
        styler object, along with other parameters, and return the styler after
        making styling changes (such as calling :meth:`Styler.apply` or
        :meth:`Styler.set_properties`).  Using ``.pipe``, these user-defined
        style "transformations" can be interleaved with calls to the built-in
        Styler interface.

        Examples
        --------
        >>> def format_conversion(styler):
        ...     return (styler.set_properties(**{'text-align': 'right'})
        ...                   .format({'conversion': '{:.1%}'}))

        The user-defined ``format_conversion`` function above can be called
        within a sequence of other style modifications:

        >>> df = pd.DataFrame({'trial': list(range(5)),
        ...                    'conversion': [0.75, 0.85, np.nan, 0.7, 0.72]})
        >>> (df.style
        ...    .highlight_min(subset=['conversion'], color='yellow')
        ...    .pipe(format_conversion)
        ...    .set_caption("Results with minimum conversion highlighted."))
        """
        return com.pipe(self, func, *args, **kwargs)


def _is_visible(idx_row, idx_col, lengths):
    """
    Index -> {(idx_row, idx_col): bool}).
    """
    return (idx_col, idx_row) in lengths


def _get_level_lengths(index, hidden_elements=None):
    """
    Given an index, find the level length for each element.

    Optional argument is a list of index positions which
    should not be visible.

    Result is a dictionary of (level, inital_position): span
    """
    sentinel = object()
    levels = index.format(sparsify=sentinel, adjoin=False, names=False)

    if hidden_elements is None:
        hidden_elements = []

    lengths = {}
    if index.nlevels == 1:
        for i, value in enumerate(levels):
            if i not in hidden_elements:
                lengths[(0, i)] = 1
        return lengths

    for i, lvl in enumerate(levels):
        for j, row in enumerate(lvl):
            if not get_option("display.multi_sparse"):
                lengths[(i, j)] = 1
            elif (row != sentinel) and (j not in hidden_elements):
                last_label = j
                lengths[(i, last_label)] = 1
            elif row != sentinel:
                # even if its hidden, keep track of it in case
                # length >1 and later elements are visible
                last_label = j
                lengths[(i, last_label)] = 0
            elif j not in hidden_elements:
                lengths[(i, last_label)] += 1

    non_zero_lengths = {
        element: length for element, length in lengths.items() if length >= 1
    }

    return non_zero_lengths


def _maybe_wrap_formatter(formatter):
    if is_string_like(formatter):
        return lambda x: formatter.format(x)
    elif callable(formatter):
        return formatter
    else:
        msg = (
            "Expected a template string or callable, got {formatter} "
            "instead".format(formatter=formatter)
        )
        raise TypeError(msg)


def _maybe_wrap_na_formatter(formatter, na_rep):
    if na_rep is None:
        return formatter
    elif is_string_like(na_rep):
        return lambda x: na_rep if pd.isna(x) else formatter(x)
    else:
        msg = "Expected a string, got {na_rep} instead".format(na_rep=na_rep)
        raise TypeError(msg)<|MERGE_RESOLUTION|>--- conflicted
+++ resolved
@@ -160,16 +160,11 @@
         # display_funcs maps (row, col) -> formatting function
 
         def default_display_func(x):
-<<<<<<< HEAD
             if self.na_rep is not None and pd.isna(x):
                 return self.na_rep
             elif is_float(x):
-                return "{:>.{precision}g}".format(x, precision=self.precision)
-=======
-            if is_float(x):
                 display_format = "{0:.{precision}f}".format(x, precision=self.precision)
                 return display_format
->>>>>>> 30362ed8
             else:
                 return x
 
