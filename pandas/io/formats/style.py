"""
Module for applying conditional formatting to DataFrames and Series.
"""
from __future__ import annotations

from contextlib import contextmanager
import copy
from functools import partial
import operator
from typing import (
    Any,
    Callable,
    Hashable,
    Sequence,
)
import warnings

import numpy as np

from pandas._config import get_option

from pandas._typing import (
    Axis,
    FilePathOrBuffer,
    FrameOrSeries,
    IndexLabel,
    Level,
    Scalar,
)
from pandas.compat._optional import import_optional_dependency
from pandas.util._decorators import doc

import pandas as pd
from pandas import (
    IndexSlice,
    RangeIndex,
)
from pandas.api.types import is_list_like
from pandas.core import generic
import pandas.core.common as com
from pandas.core.frame import (
    DataFrame,
    Series,
)
from pandas.core.generic import NDFrame

from pandas.io.formats.format import save_to_buffer

jinja2 = import_optional_dependency("jinja2", extra="DataFrame.style requires jinja2.")

from pandas.io.formats.style_render import (
    CSSProperties,
    CSSStyles,
    ExtFormatter,
    StylerRenderer,
    Subset,
    Tooltips,
    maybe_convert_css_to_tuples,
    non_reducing_slice,
    refactor_levels,
)

try:
    from matplotlib import colors
    import matplotlib.pyplot as plt

    has_mpl = True
except ImportError:
    has_mpl = False
    no_mpl_message = "{0} requires matplotlib."


@contextmanager
def _mpl(func: Callable):
    if has_mpl:
        yield plt, colors
    else:
        raise ImportError(no_mpl_message.format(func.__name__))


class Styler(StylerRenderer):
    r"""
    Helps style a DataFrame or Series according to the data with HTML and CSS.

    Parameters
    ----------
    data : Series or DataFrame
        Data to be styled - either a Series or DataFrame.
    precision : int, optional
        Precision to round floats to. If not given defaults to
        ``pandas.options.styler.format.precision``.

        .. versionchanged:: 1.4.0
    table_styles : list-like, default None
        List of {selector: (attr, value)} dicts; see Notes.
    uuid : str, default None
        A unique identifier to avoid CSS collisions; generated automatically.
    caption : str, tuple, default None
        String caption to attach to the table. Tuple only used for LaTeX dual captions.
    table_attributes : str, default None
        Items that show up in the opening ``<table>`` tag
        in addition to automatic (by default) id.
    cell_ids : bool, default True
        If True, each cell will have an ``id`` attribute in their HTML tag.
        The ``id`` takes the form ``T_<uuid>_row<num_row>_col<num_col>``
        where ``<uuid>`` is the unique identifier, ``<num_row>`` is the row
        number and ``<num_col>`` is the column number.
    na_rep : str, optional
        Representation for missing values.
        If ``na_rep`` is None, no special formatting is applied, and falls back to
        ``pandas.options.styler.format.na_rep``.

        .. versionadded:: 1.0.0

    uuid_len : int, default 5
        If ``uuid`` is not specified, the length of the ``uuid`` to randomly generate
        expressed in hex characters, in range [0, 32].

        .. versionadded:: 1.2.0

    decimal : str, optional
        Character used as decimal separator for floats, complex and integers. If not
        given uses ``pandas.options.styler.format.decimal``.

        .. versionadded:: 1.3.0

    thousands : str, optional, default None
        Character used as thousands separator for floats, complex and integers. If not
        given uses ``pandas.options.styler.format.thousands``.

        .. versionadded:: 1.3.0

    escape : str, optional
        Use 'html' to replace the characters ``&``, ``<``, ``>``, ``'``, and ``"``
        in cell display string with HTML-safe sequences.
        Use 'latex' to replace the characters ``&``, ``%``, ``$``, ``#``, ``_``,
        ``{``, ``}``, ``~``, ``^``, and ``\`` in the cell display string with
        LaTeX-safe sequences. If not given uses ``pandas.options.styler.format.escape``

        .. versionadded:: 1.3.0
    formatter : str, callable, dict, optional
        Object to define how values are displayed. See ``Styler.format``. If not given
        uses ``pandas.options.styler.format.formatter``.

        .. versionadded:: 1.4.0

    Attributes
    ----------
    env : Jinja2 jinja2.Environment
    template : Jinja2 Template
    loader : Jinja2 Loader

    See Also
    --------
    DataFrame.style : Return a Styler object containing methods for building
        a styled HTML representation for the DataFrame.

    Notes
    -----
    Most styling will be done by passing style functions into
    ``Styler.apply`` or ``Styler.applymap``. Style functions should
    return values with strings containing CSS ``'attr: value'`` that will
    be applied to the indicated cells.

    If using in the Jupyter notebook, Styler has defined a ``_repr_html_``
    to automatically render itself. Otherwise call Styler.to_html to get
    the generated HTML.

    CSS classes are attached to the generated HTML

    * Index and Column names include ``index_name`` and ``level<k>``
      where `k` is its level in a MultiIndex
    * Index label cells include

      * ``row_heading``
      * ``row<n>`` where `n` is the numeric position of the row
      * ``level<k>`` where `k` is the level in a MultiIndex

    * Column label cells include
      * ``col_heading``
      * ``col<n>`` where `n` is the numeric position of the column
      * ``level<k>`` where `k` is the level in a MultiIndex

    * Blank cells include ``blank``
    * Data cells include ``data``
    """

    def __init__(
        self,
        data: DataFrame | Series,
        precision: int | None = None,
        table_styles: CSSStyles | None = None,
        uuid: str | None = None,
        caption: str | tuple | None = None,
        table_attributes: str | None = None,
        cell_ids: bool = True,
        na_rep: str | None = None,
        uuid_len: int = 5,
        decimal: str | None = None,
        thousands: str | None = None,
        escape: str | None = None,
        formatter: ExtFormatter | None = None,
    ):
        super().__init__(
            data=data,
            uuid=uuid,
            uuid_len=uuid_len,
            table_styles=table_styles,
            table_attributes=table_attributes,
            caption=caption,
            cell_ids=cell_ids,
            precision=precision,
        )

        # validate ordered args
        thousands = thousands or get_option("styler.format.thousands")
        decimal = decimal or get_option("styler.format.decimal")
        na_rep = na_rep or get_option("styler.format.na_rep")
        escape = escape or get_option("styler.format.escape")
        formatter = formatter or get_option("styler.format.formatter")
        # precision is handled by superclass as default for performance

        self.precision = precision  # can be removed on set_precision depr cycle
        self.na_rep = na_rep  # can be removed on set_na_rep depr cycle
        self.format(
            formatter=formatter,
            precision=precision,
            na_rep=na_rep,
            escape=escape,
            decimal=decimal,
            thousands=thousands,
        )

    def _repr_html_(self) -> str | None:
        """
        Hooks into Jupyter notebook rich display system, which calls _repr_html_ by
        default if an object is returned at the end of a cell.
        """
        if get_option("styler.render.repr") == "html":
            return self.to_html()
        return None

    def _repr_latex_(self) -> str | None:
        if get_option("styler.render.repr") == "latex":
            return self.to_latex()
        return None

    def render(
        self,
        sparse_index: bool | None = None,
        sparse_columns: bool | None = None,
        **kwargs,
    ) -> str:
        """
        Render the ``Styler`` including all applied styles to HTML.

        .. deprecated:: 1.4.0

        Parameters
        ----------
        sparse_index : bool, optional
            Whether to sparsify the display of a hierarchical index. Setting to False
            will display each explicit level element in a hierarchical key for each row.
            Defaults to ``pandas.options.styler.sparse.index`` value.
        sparse_columns : bool, optional
            Whether to sparsify the display of a hierarchical index. Setting to False
            will display each explicit level element in a hierarchical key for each row.
            Defaults to ``pandas.options.styler.sparse.columns`` value.
        **kwargs
            Any additional keyword arguments are passed
            through to ``self.template.render``.
            This is useful when you need to provide
            additional variables for a custom template.

        Returns
        -------
        rendered : str
            The rendered HTML.

        Notes
        -----
        This method is deprecated in favour of ``Styler.to_html``.

        Styler objects have defined the ``_repr_html_`` method
        which automatically calls ``self.to_html()`` when it's the
        last item in a Notebook cell.

        When calling ``Styler.render()`` directly, wrap the result in
        ``IPython.display.HTML`` to view the rendered HTML in the notebook.

        Pandas uses the following keys in render. Arguments passed
        in ``**kwargs`` take precedence, so think carefully if you want
        to override them:

        * head
        * cellstyle
        * body
        * uuid
        * table_styles
        * caption
        * table_attributes
        """
        warnings.warn(
            "this method is deprecated in favour of `Styler.to_html()`",
            FutureWarning,
            stacklevel=2,
        )
        if sparse_index is None:
            sparse_index = get_option("styler.sparse.index")
        if sparse_columns is None:
            sparse_columns = get_option("styler.sparse.columns")
        return self._render_html(sparse_index, sparse_columns, **kwargs)

    def set_tooltips(
        self,
        ttips: DataFrame,
        props: CSSProperties | None = None,
        css_class: str | None = None,
    ) -> Styler:
        """
        Set the DataFrame of strings on ``Styler`` generating ``:hover`` tooltips.

        These string based tooltips are only applicable to ``<td>`` HTML elements,
        and cannot be used for column or index headers.

        .. versionadded:: 1.3.0

        Parameters
        ----------
        ttips : DataFrame
            DataFrame containing strings that will be translated to tooltips, mapped
            by identical column and index values that must exist on the underlying
            Styler data. None, NaN values, and empty strings will be ignored and
            not affect the rendered HTML.
        props : list-like or str, optional
            List of (attr, value) tuples or a valid CSS string. If ``None`` adopts
            the internal default values described in notes.
        css_class : str, optional
            Name of the tooltip class used in CSS, should conform to HTML standards.
            Only useful if integrating tooltips with external CSS. If ``None`` uses the
            internal default value 'pd-t'.

        Returns
        -------
        self : Styler

        Notes
        -----
        Tooltips are created by adding `<span class="pd-t"></span>` to each data cell
        and then manipulating the table level CSS to attach pseudo hover and pseudo
        after selectors to produce the required the results.

        The default properties for the tooltip CSS class are:

        - visibility: hidden
        - position: absolute
        - z-index: 1
        - background-color: black
        - color: white
        - transform: translate(-20px, -20px)

        The property 'visibility: hidden;' is a key prerequisite to the hover
        functionality, and should always be included in any manual properties
        specification, using the ``props`` argument.

        Tooltips are not designed to be efficient, and can add large amounts of
        additional HTML for larger tables, since they also require that ``cell_ids``
        is forced to `True`.

        Examples
        --------
        Basic application

        >>> df = pd.DataFrame(data=[[0, 1], [2, 3]])
        >>> ttips = pd.DataFrame(
        ...    data=[["Min", ""], [np.nan, "Max"]], columns=df.columns, index=df.index
        ... )
        >>> s = df.style.set_tooltips(ttips).to_html()

        Optionally controlling the tooltip visual display

        >>> df.style.set_tooltips(ttips, css_class='tt-add', props=[
        ...     ('visibility', 'hidden'),
        ...     ('position', 'absolute'),
        ...     ('z-index', 1)])  # doctest: +SKIP
        >>> df.style.set_tooltips(ttips, css_class='tt-add',
        ...     props='visibility:hidden; position:absolute; z-index:1;')
        ... # doctest: +SKIP
        """
        if not self.cell_ids:
            # tooltips not optimised for individual cell check. requires reasonable
            # redesign and more extensive code for a feature that might be rarely used.
            raise NotImplementedError(
                "Tooltips can only render with 'cell_ids' is True."
            )
        if not ttips.index.is_unique or not ttips.columns.is_unique:
            raise KeyError(
                "Tooltips render only if `ttips` has unique index and columns."
            )
        if self.tooltips is None:  # create a default instance if necessary
            self.tooltips = Tooltips()
        self.tooltips.tt_data = ttips
        if props:
            self.tooltips.class_properties = props
        if css_class:
            self.tooltips.class_name = css_class

        return self

    @doc(
        NDFrame.to_excel,
        klass="Styler",
        storage_options=generic._shared_docs["storage_options"],
    )
    def to_excel(
        self,
        excel_writer,
        sheet_name: str = "Sheet1",
        na_rep: str = "",
        float_format: str | None = None,
        columns: Sequence[Hashable] | None = None,
        header: Sequence[Hashable] | bool = True,
        index: bool = True,
        index_label: IndexLabel | None = None,
        startrow: int = 0,
        startcol: int = 0,
        engine: str | None = None,
        merge_cells: bool = True,
        encoding: str | None = None,
        inf_rep: str = "inf",
        verbose: bool = True,
        freeze_panes: tuple[int, int] | None = None,
    ) -> None:

        from pandas.io.formats.excel import ExcelFormatter

        formatter = ExcelFormatter(
            self,
            na_rep=na_rep,
            cols=columns,
            header=header,
            float_format=float_format,
            index=index,
            index_label=index_label,
            merge_cells=merge_cells,
            inf_rep=inf_rep,
        )
        formatter.write(
            excel_writer,
            sheet_name=sheet_name,
            startrow=startrow,
            startcol=startcol,
            freeze_panes=freeze_panes,
            engine=engine,
        )

    def to_latex(
        self,
        buf: FilePathOrBuffer[str] | None = None,
        *,
        column_format: str | None = None,
        position: str | None = None,
        position_float: str | None = None,
        hrules: bool = False,
        label: str | None = None,
        caption: str | tuple | None = None,
        sparse_index: bool | None = None,
        sparse_columns: bool | None = None,
        multirow_align: str | None = None,
        multicol_align: str | None = None,
        siunitx: bool = False,
        environment: str | None = None,
        encoding: str | None = None,
        convert_css: bool = False,
    ):
        r"""
        Write Styler to a file, buffer or string in LaTeX format.

        .. versionadded:: 1.3.0

        Parameters
        ----------
        buf : str, Path, or StringIO-like, optional, default None
            Buffer to write to. If ``None``, the output is returned as a string.
        column_format : str, optional
            The LaTeX column specification placed in location:

            \\begin{tabular}{<column_format>}

            Defaults to 'l' for index and
            non-numeric data columns, and, for numeric data columns,
            to 'r' by default, or 'S' if ``siunitx`` is ``True``.
        position : str, optional
            The LaTeX positional argument (e.g. 'h!') for tables, placed in location:

            \\begin{table}[<position>]
        position_float : {"centering", "raggedleft", "raggedright"}, optional
            The LaTeX float command placed in location:

            \\begin{table}[<position>]

            \\<position_float>

            Cannot be used if ``environment`` is "longtable".
        hrules : bool, default False
            Set to `True` to add \\toprule, \\midrule and \\bottomrule from the
            {booktabs} LaTeX package.
        label : str, optional
            The LaTeX label included as: \\label{<label>}.
            This is used with \\ref{<label>} in the main .tex file.
        caption : str, tuple, optional
            If string, the LaTeX table caption included as: \\caption{<caption>}.
            If tuple, i.e ("full caption", "short caption"), the caption included
            as: \\caption[<caption[1]>]{<caption[0]>}.
        sparse_index : bool, optional
            Whether to sparsify the display of a hierarchical index. Setting to False
            will display each explicit level element in a hierarchical key for each row.
            Defaults to ``pandas.options.styler.sparse.index`` value.
        sparse_columns : bool, optional
            Whether to sparsify the display of a hierarchical index. Setting to False
            will display each explicit level element in a hierarchical key for each
            column. Defaults to ``pandas.options.styler.sparse.columns`` value.
        multirow_align : {"c", "t", "b", "naive"}, optional
            If sparsifying hierarchical MultiIndexes whether to align text centrally,
            at the top or bottom using the multirow package. If not given defaults to
            ``pandas.options.styler.latex.multirow_align``. If "naive" is given renders
            without multirow.

            .. versionchanged:: 1.4.0
        multicol_align : {"r", "c", "l", "naive-l", "naive-r"}, optional
            If sparsifying hierarchical MultiIndex columns whether to align text at
            the left, centrally, or at the right. If not given defaults to
            ``pandas.options.styler.latex.multicol_align``. If a naive option is
            given renders without multicol.
<<<<<<< HEAD
=======

            .. versionchanged:: 1.4.0
>>>>>>> 7d275889
        siunitx : bool, default False
            Set to ``True`` to structure LaTeX compatible with the {siunitx} package.
        environment : str, optional
            If given, the environment that will replace 'table' in ``\\begin{table}``.
            If 'longtable' is specified then a more suitable template is
            rendered. If not given defaults to
            ``pandas.options.styler.latex.environment``.

            .. versionadded:: 1.4.0
        encoding : str, optional
            Character encoding setting. Defaults
            to ``pandas.options.styler.render.encoding`` value of "utf-8".
        convert_css : bool, default False
            Convert simple cell-styles from CSS to LaTeX format. Any CSS not found in
            conversion table is dropped. A style can be forced by adding option
            `--latex`. See notes.

        Returns
        -------
        str or None
            If `buf` is None, returns the result as a string. Otherwise returns `None`.

        See Also
        --------
        Styler.format: Format the text display value of cells.

        Notes
        -----
        **Latex Packages**

        For the following features we recommend the following LaTeX inclusions:

        ===================== ==========================================================
        Feature               Inclusion
        ===================== ==========================================================
        sparse columns        none: included within default {tabular} environment
        sparse rows           \\usepackage{multirow}
        hrules                \\usepackage{booktabs}
        colors                \\usepackage[table]{xcolor}
        siunitx               \\usepackage{siunitx}
        bold (with siunitx)   | \\usepackage{etoolbox}
                              | \\robustify\\bfseries
                              | \\sisetup{detect-all = true}  *(within {document})*
        italic (with siunitx) | \\usepackage{etoolbox}
                              | \\robustify\\itshape
                              | \\sisetup{detect-all = true}  *(within {document})*
        environment           \\usepackage{longtable} if arg is "longtable"
                              | or any other relevant environment package
        ===================== ==========================================================

        **Cell Styles**

        LaTeX styling can only be rendered if the accompanying styling functions have
        been constructed with appropriate LaTeX commands. All styling
        functionality is built around the concept of a CSS ``(<attribute>, <value>)``
        pair (see `Table Visualization <../../user_guide/style.ipynb>`_), and this
        should be replaced by a LaTeX
        ``(<command>, <options>)`` approach. Each cell will be styled individually
        using nested LaTeX commands with their accompanied options.

        For example the following code will highlight and bold a cell in HTML-CSS:

        >>> df = pd.DataFrame([[1,2], [3,4]])
        >>> s = df.style.highlight_max(axis=None,
        ...                            props='background-color:red; font-weight:bold;')
        >>> s.to_html()  # doctest: +SKIP

        The equivalent using LaTeX only commands is the following:

        >>> s = df.style.highlight_max(axis=None,
        ...                            props='cellcolor:{red}; bfseries: ;')
        >>> s.to_latex()  # doctest: +SKIP

        Internally these structured LaTeX ``(<command>, <options>)`` pairs
        are translated to the
        ``display_value`` with the default structure:
        ``\<command><options> <display_value>``.
        Where there are multiple commands the latter is nested recursively, so that
        the above example highlighed cell is rendered as
        ``\cellcolor{red} \bfseries 4``.

        Occasionally this format does not suit the applied command, or
        combination of LaTeX packages that is in use, so additional flags can be
        added to the ``<options>``, within the tuple, to result in different
        positions of required braces (the **default** being the same as ``--nowrap``):

        =================================== ============================================
        Tuple Format                           Output Structure
        =================================== ============================================
        (<command>,<options>)               \\<command><options> <display_value>
        (<command>,<options> ``--nowrap``)  \\<command><options> <display_value>
        (<command>,<options> ``--rwrap``)   \\<command><options>{<display_value>}
        (<command>,<options> ``--wrap``)    {\\<command><options> <display_value>}
        (<command>,<options> ``--lwrap``)   {\\<command><options>} <display_value>
        (<command>,<options> ``--dwrap``)   {\\<command><options>}{<display_value>}
        =================================== ============================================

        For example the `textbf` command for font-weight
        should always be used with `--rwrap` so ``('textbf', '--rwrap')`` will render a
        working cell, wrapped with braces, as ``\textbf{<display_value>}``.

        A more comprehensive example is as follows:

        >>> df = pd.DataFrame([[1, 2.2, "dogs"], [3, 4.4, "cats"], [2, 6.6, "cows"]],
        ...                   index=["ix1", "ix2", "ix3"],
        ...                   columns=["Integers", "Floats", "Strings"])
        >>> s = df.style.highlight_max(
        ...     props='cellcolor:[HTML]{FFFF00}; color:{red};'
        ...           'textit:--rwrap; textbf:--rwrap;'
        ... )
        >>> s.to_latex()  # doctest: +SKIP

        .. figure:: ../../_static/style/latex_1.png

        **Table Styles**

        Internally Styler uses its ``table_styles`` object to parse the
        ``column_format``, ``position``, ``position_float``, and ``label``
        input arguments. These arguments are added to table styles in the format:

        .. code-block:: python

            set_table_styles([
                {"selector": "column_format", "props": f":{column_format};"},
                {"selector": "position", "props": f":{position};"},
                {"selector": "position_float", "props": f":{position_float};"},
                {"selector": "label", "props": f":{{{label.replace(':','§')}}};"}
            ], overwrite=False)

        Exception is made for the ``hrules`` argument which, in fact, controls all three
        commands: ``toprule``, ``bottomrule`` and ``midrule`` simultaneously. Instead of
        setting ``hrules`` to ``True``, it is also possible to set each
        individual rule definition, by manually setting the ``table_styles``,
        for example below we set a regular ``toprule``, set an ``hline`` for
        ``bottomrule`` and exclude the ``midrule``:

        .. code-block:: python

            set_table_styles([
                {'selector': 'toprule', 'props': ':toprule;'},
                {'selector': 'bottomrule', 'props': ':hline;'},
            ], overwrite=False)

        If other ``commands`` are added to table styles they will be detected, and
        positioned immediately above the '\\begin{tabular}' command. For example to
        add odd and even row coloring, from the {colortbl} package, in format
        ``\rowcolors{1}{pink}{red}``, use:

        .. code-block:: python

            set_table_styles([
                {'selector': 'rowcolors', 'props': ':{1}{pink}{red};'}
            ], overwrite=False)

        A more comprehensive example using these arguments is as follows:

        >>> df.columns = pd.MultiIndex.from_tuples([
        ...     ("Numeric", "Integers"),
        ...     ("Numeric", "Floats"),
        ...     ("Non-Numeric", "Strings")
        ... ])
        >>> df.index = pd.MultiIndex.from_tuples([
        ...     ("L0", "ix1"), ("L0", "ix2"), ("L1", "ix3")
        ... ])
        >>> s = df.style.highlight_max(
        ...     props='cellcolor:[HTML]{FFFF00}; color:{red}; itshape:; bfseries:;'
        ... )
        >>> s.to_latex(
        ...     column_format="rrrrr", position="h", position_float="centering",
        ...     hrules=True, label="table:5", caption="Styled LaTeX Table",
        ...     multirow_align="t", multicol_align="r"
        ... )  # doctest: +SKIP

        .. figure:: ../../_static/style/latex_2.png

        **Formatting**

        To format values :meth:`Styler.format` should be used prior to calling
        `Styler.to_latex`, as well as other methods such as :meth:`Styler.hide_index`
        or :meth:`Styler.hide_columns`, for example:

        >>> s.clear()
        >>> s.table_styles = []
        >>> s.caption = None
        >>> s.format({
        ...    ("Numeric", "Integers"): '\${}',
        ...    ("Numeric", "Floats"): '{:.3f}',
        ...    ("Non-Numeric", "Strings"): str.upper
        ... })  # doctest: +SKIP
                        Numeric      Non-Numeric
                  Integers   Floats    Strings
        L0    ix1       $1   2.200      DOGS
              ix2       $3   4.400      CATS
        L1    ix3       $2   6.600      COWS

        >>> s.to_latex()  # doctest: +SKIP
        \begin{tabular}{llrrl}
        {} & {} & \multicolumn{2}{r}{Numeric} & {Non-Numeric} \\
        {} & {} & {Integers} & {Floats} & {Strings} \\
        \multirow[c]{2}{*}{L0} & ix1 & \\$1 & 2.200 & DOGS \\
         & ix2 & \$3 & 4.400 & CATS \\
        L1 & ix3 & \$2 & 6.600 & COWS \\
        \end{tabular}

        **CSS Conversion**

        This method can convert a Styler constructured with HTML-CSS to LaTeX using
        the following limited conversions.

        ================== ==================== ============= ==========================
        CSS Attribute      CSS value            LaTeX Command LaTeX Options
        ================== ==================== ============= ==========================
        font-weight        | bold               | bfseries
                           | bolder             | bfseries
        font-style         | italic             | itshape
                           | oblique            | slshape
        background-color   | red                cellcolor     | {red}--lwrap
                           | #fe01ea                          | [HTML]{FE01EA}--lwrap
                           | #f0e                             | [HTML]{FF00EE}--lwrap
                           | rgb(128,255,0)                   | [rgb]{0.5,1,0}--lwrap
                           | rgba(128,0,0,0.5)                | [rgb]{0.5,0,0}--lwrap
                           | rgb(25%,255,50%)                 | [rgb]{0.25,1,0.5}--lwrap
        color              | red                color         | {red}
                           | #fe01ea                          | [HTML]{FE01EA}
                           | #f0e                             | [HTML]{FF00EE}
                           | rgb(128,255,0)                   | [rgb]{0.5,1,0}
                           | rgba(128,0,0,0.5)                | [rgb]{0.5,0,0}
                           | rgb(25%,255,50%)                 | [rgb]{0.25,1,0.5}
        ================== ==================== ============= ==========================

        It is also possible to add user-defined LaTeX only styles to a HTML-CSS Styler
        using the ``--latex`` flag, and to add LaTeX parsing options that the
        converter will detect within a CSS-comment.

        >>> df = pd.DataFrame([[1]])
        >>> df.style.set_properties(
        ...     **{"font-weight": "bold /* --dwrap */", "Huge": "--latex--rwrap"}
        ... ).to_latex(convert_css=True)  # doctest: +SKIP
        \begin{tabular}{lr}
        {} & {0} \\
        0 & {\bfseries}{\Huge{1}} \\
        \end{tabular}
        """
        obj = self._copy(deepcopy=True)  # manipulate table_styles on obj, not self

        table_selectors = (
            [style["selector"] for style in self.table_styles]
            if self.table_styles is not None
            else []
        )

        if column_format is not None:
            if not isinstance(column_format, str):
                raise ValueError("`column_format` must be a string.")
            # add more recent setting to table_styles
            obj.set_table_styles(
                [{"selector": "column_format", "props": f":{column_format}"}],
                overwrite=False,
            )
        elif "column_format" in table_selectors:
            pass  # adopt what has been previously set in table_styles
        else:
            # create a default: set float, complex, int cols to 'r' ('S'), index to 'l'
            _original_columns = self.data.columns
            self.data.columns = RangeIndex(stop=len(self.data.columns))
            numeric_cols = self.data._get_numeric_data().columns.to_list()
            self.data.columns = _original_columns
            column_format = ""
            for level in range(self.index.nlevels):
                column_format += "" if self.hide_index_[level] else "l"
            for ci, _ in enumerate(self.data.columns):
                if ci not in self.hidden_columns:
                    column_format += (
                        ("r" if not siunitx else "S") if ci in numeric_cols else "l"
                    )
            obj.set_table_styles(
                [{"selector": "column_format", "props": f":{column_format}"}],
                overwrite=False,
            )

        if position:
            obj.set_table_styles(
                [{"selector": "position", "props": f":{position}"}],
                overwrite=False,
            )

        if position_float:
            if environment == "longtable":
                raise ValueError(
                    "`position_float` cannot be used in 'longtable' `environment`"
                )
            if position_float not in ["raggedright", "raggedleft", "centering"]:
                raise ValueError(
                    f"`position_float` should be one of "
                    f"'raggedright', 'raggedleft', 'centering', "
                    f"got: '{position_float}'"
                )
            obj.set_table_styles(
                [{"selector": "position_float", "props": f":{position_float}"}],
                overwrite=False,
            )

        if hrules:
            obj.set_table_styles(
                [
                    {"selector": "toprule", "props": ":toprule"},
                    {"selector": "midrule", "props": ":midrule"},
                    {"selector": "bottomrule", "props": ":bottomrule"},
                ],
                overwrite=False,
            )

        if label:
            obj.set_table_styles(
                [{"selector": "label", "props": f":{{{label.replace(':', '§')}}}"}],
                overwrite=False,
            )

        if caption:
            obj.set_caption(caption)

        if sparse_index is None:
            sparse_index = get_option("styler.sparse.index")
        if sparse_columns is None:
            sparse_columns = get_option("styler.sparse.columns")
        environment = environment or get_option("styler.latex.environment")
        multicol_align = multicol_align or get_option("styler.latex.multicol_align")
        multirow_align = multirow_align or get_option("styler.latex.multirow_align")
        latex = obj._render_latex(
            sparse_index=sparse_index,
            sparse_columns=sparse_columns,
            multirow_align=multirow_align,
            multicol_align=multicol_align,
            environment=environment,
            convert_css=convert_css,
            siunitx=siunitx,
        )

        encoding = (
            (encoding or get_option("styler.render.encoding"))
            if isinstance(buf, str)  # i.e. a filepath
            else encoding
        )
        return save_to_buffer(latex, buf=buf, encoding=encoding)

    def to_html(
        self,
        buf: FilePathOrBuffer[str] | None = None,
        *,
        table_uuid: str | None = None,
        table_attributes: str | None = None,
        sparse_index: bool | None = None,
        sparse_columns: bool | None = None,
        bold_headers: bool = False,
        caption: str | None = None,
        encoding: str | None = None,
        doctype_html: bool = False,
        exclude_styles: bool = False,
        **kwargs,
    ):
        """
        Write Styler to a file, buffer or string in HTML-CSS format.

        .. versionadded:: 1.3.0

        Parameters
        ----------
        buf : str, Path, or StringIO-like, optional, default None
            Buffer to write to. If ``None``, the output is returned as a string.
        table_uuid : str, optional
            Id attribute assigned to the <table> HTML element in the format:

            ``<table id="T_<table_uuid>" ..>``

            If not given uses Styler's initially assigned value.
        table_attributes : str, optional
            Attributes to assign within the `<table>` HTML element in the format:

            ``<table .. <table_attributes> >``

            If not given defaults to Styler's preexisting value.
        sparse_index : bool, optional
            Whether to sparsify the display of a hierarchical index. Setting to False
            will display each explicit level element in a hierarchical key for each row.
            Defaults to ``pandas.options.styler.sparse.index`` value.

            .. versionadded:: 1.4.0
        sparse_columns : bool, optional
            Whether to sparsify the display of a hierarchical index. Setting to False
            will display each explicit level element in a hierarchical key for each
            column. Defaults to ``pandas.options.styler.sparse.columns`` value.

            .. versionadded:: 1.4.0
        bold_headers : bool, optional
            Adds "font-weight: bold;" as a CSS property to table style header cells.

            .. versionadded:: 1.4.0
        caption : str, optional
            Set, or overwrite, the caption on Styler before rendering.

            .. versionadded:: 1.4.0
        encoding : str, optional
            Character encoding setting for file output, and HTML meta tags.
            Defaults to ``pandas.options.styler.render.encoding`` value of "utf-8".
        doctype_html : bool, default False
            Whether to output a fully structured HTML file including all
            HTML elements, or just the core ``<style>`` and ``<table>`` elements.
        exclude_styles : bool, default False
            Whether to include the ``<style>`` element and all associated element
            ``class`` and ``id`` identifiers, or solely the ``<table>`` element without
            styling identifiers.
        **kwargs
            Any additional keyword arguments are passed through to the jinja2
            ``self.template.render`` process. This is useful when you need to provide
            additional variables for a custom template.

        Returns
        -------
        str or None
            If `buf` is None, returns the result as a string. Otherwise returns `None`.

        See Also
        --------
        DataFrame.to_html: Write a DataFrame to a file, buffer or string in HTML format.
        """
        obj = self._copy(deepcopy=True)  # manipulate table_styles on obj, not self

        if table_uuid:
            obj.set_uuid(table_uuid)

        if table_attributes:
            obj.set_table_attributes(table_attributes)

        if sparse_index is None:
            sparse_index = get_option("styler.sparse.index")
        if sparse_columns is None:
            sparse_columns = get_option("styler.sparse.columns")

        if bold_headers:
            obj.set_table_styles(
                [{"selector": "th", "props": "font-weight: bold;"}], overwrite=False
            )

        if caption is not None:
            obj.set_caption(caption)

        encoding = encoding or get_option("styler.render.encoding")
        # Build HTML string..
        html = obj._render_html(
            sparse_index=sparse_index,
            sparse_columns=sparse_columns,
            exclude_styles=exclude_styles,
            encoding=encoding,
            doctype_html=doctype_html,
            **kwargs,
        )

        return save_to_buffer(
            html, buf=buf, encoding=(encoding if buf is not None else None)
        )

    def set_td_classes(self, classes: DataFrame) -> Styler:
        """
        Set the DataFrame of strings added to the ``class`` attribute of ``<td>``
        HTML elements.

        Parameters
        ----------
        classes : DataFrame
            DataFrame containing strings that will be translated to CSS classes,
            mapped by identical column and index key values that must exist on the
            underlying Styler data. None, NaN values, and empty strings will
            be ignored and not affect the rendered HTML.

        Returns
        -------
        self : Styler

        See Also
        --------
        Styler.set_table_styles: Set the table styles included within the ``<style>``
            HTML element.
        Styler.set_table_attributes: Set the table attributes added to the ``<table>``
            HTML element.

        Notes
        -----
        Can be used in combination with ``Styler.set_table_styles`` to define an
        internal CSS solution without reference to external CSS files.

        Examples
        --------
        >>> df = pd.DataFrame(data=[[1, 2, 3], [4, 5, 6]], columns=["A", "B", "C"])
        >>> classes = pd.DataFrame([
        ...     ["min-val red", "", "blue"],
        ...     ["red", None, "blue max-val"]
        ... ], index=df.index, columns=df.columns)
        >>> df.style.set_td_classes(classes)  # doctest: +SKIP

        Using `MultiIndex` columns and a `classes` `DataFrame` as a subset of the
        underlying,

        >>> df = pd.DataFrame([[1,2],[3,4]], index=["a", "b"],
        ...     columns=[["level0", "level0"], ["level1a", "level1b"]])
        >>> classes = pd.DataFrame(["min-val"], index=["a"],
        ...     columns=[["level0"],["level1a"]])
        >>> df.style.set_td_classes(classes)  # doctest: +SKIP

        Form of the output with new additional css classes,

        >>> df = pd.DataFrame([[1]])
        >>> css = pd.DataFrame([["other-class"]])
        >>> s = Styler(df, uuid="_", cell_ids=False).set_td_classes(css)
        >>> s.hide_index().to_html()  # doctest: +SKIP
        '<style type="text/css"></style>'
        '<table id="T__">'
        '  <thead>'
        '    <tr><th class="col_heading level0 col0" >0</th></tr>'
        '  </thead>'
        '  <tbody>'
        '    <tr><td class="data row0 col0 other-class" >1</td></tr>'
        '  </tbody>'
        '</table>'
        """
        if not classes.index.is_unique or not classes.columns.is_unique:
            raise KeyError(
                "Classes render only if `classes` has unique index and columns."
            )
        classes = classes.reindex_like(self.data)

        for r, row_tup in enumerate(classes.itertuples()):
            for c, value in enumerate(row_tup[1:]):
                if not (pd.isna(value) or value == ""):
                    self.cell_context[(r, c)] = str(value)

        return self

    def _update_ctx(self, attrs: DataFrame) -> None:
        """
        Update the state of the ``Styler`` for data cells.

        Collects a mapping of {index_label: [('<property>', '<value>'), ..]}.

        Parameters
        ----------
        attrs : DataFrame
            should contain strings of '<property>: <value>;<prop2>: <val2>'
            Whitespace shouldn't matter and the final trailing ';' shouldn't
            matter.
        """
        if not self.index.is_unique or not self.columns.is_unique:
            raise KeyError(
                "`Styler.apply` and `.applymap` are not compatible "
                "with non-unique index or columns."
            )

        for cn in attrs.columns:
            j = self.columns.get_loc(cn)
            ser = attrs[cn]
            for rn, c in ser.items():
                if not c or pd.isna(c):
                    continue
                css_list = maybe_convert_css_to_tuples(c)
                i = self.index.get_loc(rn)
                self.ctx[(i, j)].extend(css_list)

    def _update_ctx_header(self, attrs: DataFrame, axis: int) -> None:
        """
        Update the state of the ``Styler`` for header cells.

        Collects a mapping of {index_label: [('<property>', '<value>'), ..]}.

        Parameters
        ----------
        attrs : Series
            Should contain strings of '<property>: <value>;<prop2>: <val2>', and an
            integer index.
            Whitespace shouldn't matter and the final trailing ';' shouldn't
            matter.
        axis : int
            Identifies whether the ctx object being updated is the index or columns
        """
        for j in attrs.columns:
            ser = attrs[j]
            for i, c in ser.items():
                if not c:
                    continue
                css_list = maybe_convert_css_to_tuples(c)
                if axis == 0:
                    self.ctx_index[(i, j)].extend(css_list)
                else:
                    self.ctx_columns[(j, i)].extend(css_list)

    def _copy(self, deepcopy: bool = False) -> Styler:
        """
        Copies a Styler, allowing for deepcopy or shallow copy

        Copying a Styler aims to recreate a new Styler object which contains the same
        data and styles as the original.

        Data dependent attributes [copied and NOT exported]:
          - formatting (._display_funcs)
          - hidden index values or column values (.hidden_rows, .hidden_columns)
          - tooltips
          - cell_context (cell css classes)
          - ctx (cell css styles)
          - caption

        Non-data dependent attributes [copied and exported]:
          - hidden index state and hidden columns state (.hide_index_, .hide_columns_)
          - table_attributes
          - table_styles
          - applied styles (_todo)

        """
        # GH 40675
        styler = Styler(
            self.data,  # populates attributes 'data', 'columns', 'index' as shallow
        )
        shallow = [  # simple string or boolean immutables
            "hide_index_",
            "hide_columns_",
            "hide_column_names",
            "hide_index_names",
            "table_attributes",
            "cell_ids",
            "caption",
            "uuid",
            "uuid_len",
            "template_latex",  # also copy templates if these have been customised
            "template_html_style",
            "template_html_table",
            "template_html",
        ]
        deep = [  # nested lists or dicts
            "_display_funcs",
            "_display_funcs_index",
            "_display_funcs_columns",
            "hidden_rows",
            "hidden_columns",
            "ctx",
            "ctx_index",
            "ctx_columns",
            "cell_context",
            "_todo",
            "table_styles",
            "tooltips",
        ]

        for attr in shallow:
            setattr(styler, attr, getattr(self, attr))

        for attr in deep:
            val = getattr(self, attr)
            setattr(styler, attr, copy.deepcopy(val) if deepcopy else val)

        return styler

    def __copy__(self) -> Styler:
        return self._copy(deepcopy=False)

    def __deepcopy__(self, memo) -> Styler:
        return self._copy(deepcopy=True)

    def clear(self) -> None:
        """
        Reset the ``Styler``, removing any previously applied styles.

        Returns None.
        """
        # create default GH 40675
        clean_copy = Styler(self.data, uuid=self.uuid)
        clean_attrs = [a for a in clean_copy.__dict__ if not callable(a)]
        self_attrs = [a for a in self.__dict__ if not callable(a)]  # maybe more attrs
        for attr in clean_attrs:
            setattr(self, attr, getattr(clean_copy, attr))
        for attr in set(self_attrs).difference(clean_attrs):
            delattr(self, attr)

    def _apply(
        self,
        func: Callable,
        axis: Axis | None = 0,
        subset: Subset | None = None,
        **kwargs,
    ) -> Styler:
        subset = slice(None) if subset is None else subset
        subset = non_reducing_slice(subset)
        data = self.data.loc[subset]
        if axis is None:
            result = func(data, **kwargs)
            if not isinstance(result, DataFrame):
                if not isinstance(result, np.ndarray):
                    raise TypeError(
                        f"Function {repr(func)} must return a DataFrame or ndarray "
                        f"when passed to `Styler.apply` with axis=None"
                    )
                if not (data.shape == result.shape):
                    raise ValueError(
                        f"Function {repr(func)} returned ndarray with wrong shape.\n"
                        f"Result has shape: {result.shape}\n"
                        f"Expected shape: {data.shape}"
                    )
                result = DataFrame(result, index=data.index, columns=data.columns)
        else:
            axis = self.data._get_axis_number(axis)
            if axis == 0:
                result = data.apply(func, axis=0, **kwargs)
            else:
                result = data.T.apply(func, axis=0, **kwargs).T  # see GH 42005

        if isinstance(result, Series):
            raise ValueError(
                f"Function {repr(func)} resulted in the apply method collapsing to a "
                f"Series.\nUsually, this is the result of the function returning a "
                f"single value, instead of list-like."
            )
        msg = (
            f"Function {repr(func)} created invalid {{0}} labels.\nUsually, this is "
            f"the result of the function returning a "
            f"{'Series' if axis is not None else 'DataFrame'} which contains invalid "
            f"labels, or returning an incorrectly shaped, list-like object which "
            f"cannot be mapped to labels, possibly due to applying the function along "
            f"the wrong axis.\n"
            f"Result {{0}} has shape: {{1}}\n"
            f"Expected {{0}} shape:   {{2}}"
        )
        if not all(result.index.isin(data.index)):
            raise ValueError(msg.format("index", result.index.shape, data.index.shape))
        if not all(result.columns.isin(data.columns)):
            raise ValueError(
                msg.format("columns", result.columns.shape, data.columns.shape)
            )
        self._update_ctx(result)
        return self

    def apply(
        self,
        func: Callable,
        axis: Axis | None = 0,
        subset: Subset | None = None,
        **kwargs,
    ) -> Styler:
        """
        Apply a CSS-styling function column-wise, row-wise, or table-wise.

        Updates the HTML representation with the result.

        Parameters
        ----------
        func : function
            ``func`` should take a Series if ``axis`` in [0,1] and return a list-like
            object of same length, or a Series, not necessarily of same length, with
            valid index labels considering ``subset``.
            ``func`` should take a DataFrame if ``axis`` is ``None`` and return either
            an ndarray with the same shape or a DataFrame, not necessarily of the same
            shape, with valid index and columns labels considering ``subset``.

            .. versionchanged:: 1.3.0

            .. versionchanged:: 1.4.0

        axis : {0 or 'index', 1 or 'columns', None}, default 0
            Apply to each column (``axis=0`` or ``'index'``), to each row
            (``axis=1`` or ``'columns'``), or to the entire DataFrame at once
            with ``axis=None``.
        subset : label, array-like, IndexSlice, optional
            A valid 2d input to `DataFrame.loc[<subset>]`, or, in the case of a 1d input
            or single key, to `DataFrame.loc[:, <subset>]` where the columns are
            prioritised, to limit ``data`` to *before* applying the function.
        **kwargs : dict
            Pass along to ``func``.

        Returns
        -------
        self : Styler

        See Also
        --------
        Styler.applymap_index: Apply a CSS-styling function to headers elementwise.
        Styler.apply_index: Apply a CSS-styling function to headers level-wise.
        Styler.applymap: Apply a CSS-styling function elementwise.

        Notes
        -----
        The elements of the output of ``func`` should be CSS styles as strings, in the
        format 'attribute: value; attribute2: value2; ...' or,
        if nothing is to be applied to that element, an empty string or ``None``.

        This is similar to ``DataFrame.apply``, except that ``axis=None``
        applies the function to the entire DataFrame at once,
        rather than column-wise or row-wise.

        Examples
        --------
        >>> def highlight_max(x, color):
        ...     return np.where(x == np.nanmax(x.to_numpy()), f"color: {color};", None)
        >>> df = pd.DataFrame(np.random.randn(5, 2), columns=["A", "B"])
        >>> df.style.apply(highlight_max, color='red')  # doctest: +SKIP
        >>> df.style.apply(highlight_max, color='blue', axis=1)  # doctest: +SKIP
        >>> df.style.apply(highlight_max, color='green', axis=None)  # doctest: +SKIP

        Using ``subset`` to restrict application to a single column or multiple columns

        >>> df.style.apply(highlight_max, color='red', subset="A")
        ...  # doctest: +SKIP
        >>> df.style.apply(highlight_max, color='red', subset=["A", "B"])
        ...  # doctest: +SKIP

        Using a 2d input to ``subset`` to select rows in addition to columns

        >>> df.style.apply(highlight_max, color='red', subset=([0,1,2], slice(None)))
        ...  # doctest: +SKIP
        >>> df.style.apply(highlight_max, color='red', subset=(slice(0,5,2), "A"))
        ...  # doctest: +SKIP

        Using a function which returns a Series / DataFrame of unequal length but
        containing valid index labels

        >>> df = pd.DataFrame([[1, 2], [3, 4], [4, 6]], index=["A1", "A2", "Total"])
        >>> total_style = pd.Series("font-weight: bold;", index=["Total"])
        >>> df.style.apply(lambda s: total_style)  # doctest: +SKIP

        See `Table Visualization <../../user_guide/style.ipynb>`_ user guide for
        more details.
        """
        self._todo.append(
            (lambda instance: getattr(instance, "_apply"), (func, axis, subset), kwargs)
        )
        return self

    def _apply_index(
        self,
        func: Callable,
        axis: int | str = 0,
        level: Level | list[Level] | None = None,
        method: str = "apply",
        **kwargs,
    ) -> Styler:
        axis = self.data._get_axis_number(axis)
        obj = self.index if axis == 0 else self.columns

        levels_ = refactor_levels(level, obj)
        data = DataFrame(obj.to_list()).loc[:, levels_]

        if method == "apply":
            result = data.apply(func, axis=0, **kwargs)
        elif method == "applymap":
            result = data.applymap(func, **kwargs)

        self._update_ctx_header(result, axis)
        return self

    @doc(
        this="apply",
        wise="level-wise",
        alt="applymap",
        altwise="elementwise",
        func="take a Series and return a string array of the same length",
        axis='{0, 1, "index", "columns"}',
        input_note="the index as a Series, if an Index, or a level of a MultiIndex",
        output_note="an identically sized array of CSS styles as strings",
        var="s",
        ret='np.where(s == "B", "background-color: yellow;", "")',
        ret2='["background-color: yellow;" if "x" in v else "" for v in s]',
    )
    def apply_index(
        self,
        func: Callable,
        axis: int | str = 0,
        level: Level | list[Level] | None = None,
        **kwargs,
    ) -> Styler:
        """
        Apply a CSS-styling function to the index or column headers, {wise}.

        Updates the HTML representation with the result.

        .. versionadded:: 1.4.0

        Parameters
        ----------
        func : function
            ``func`` should {func}.
        axis : {axis}
            The headers over which to apply the function.
        level : int, str, list, optional
            If index is MultiIndex the level(s) over which to apply the function.
        **kwargs : dict
            Pass along to ``func``.

        Returns
        -------
        self : Styler

        See Also
        --------
        Styler.{alt}_index: Apply a CSS-styling function to headers {altwise}.
        Styler.apply: Apply a CSS-styling function column-wise, row-wise, or table-wise.
        Styler.applymap: Apply a CSS-styling function elementwise.

        Notes
        -----
        Each input to ``func`` will be {input_note}. The output of ``func`` should be
        {output_note}, in the format 'attribute: value; attribute2: value2; ...'
        or, if nothing is to be applied to that element, an empty string or ``None``.

        Examples
        --------
        Basic usage to conditionally highlight values in the index.

        >>> df = pd.DataFrame([[1,2], [3,4]], index=["A", "B"])
        >>> def color_b(s):
        ...     return {ret}
        >>> df.style.{this}_index(color_b)  # doctest: +SKIP

        .. figure:: ../../_static/style/appmaphead1.png

        Selectively applying to specific levels of MultiIndex columns.

        >>> midx = pd.MultiIndex.from_product([['ix', 'jy'], [0, 1], ['x3', 'z4']])
        >>> df = pd.DataFrame([np.arange(8)], columns=midx)
        >>> def highlight_x({var}):
        ...     return {ret2}
        >>> df.style.{this}_index(highlight_x, axis="columns", level=[0, 2])
        ...  # doctest: +SKIP

        .. figure:: ../../_static/style/appmaphead2.png
        """
        self._todo.append(
            (
                lambda instance: getattr(instance, "_apply_index"),
                (func, axis, level, "apply"),
                kwargs,
            )
        )
        return self

    @doc(
        apply_index,
        this="applymap",
        wise="elementwise",
        alt="apply",
        altwise="level-wise",
        func="take a scalar and return a string",
        axis='{0, 1, "index", "columns"}',
        input_note="an index value, if an Index, or a level value of a MultiIndex",
        output_note="CSS styles as a string",
        var="v",
        ret='"background-color: yellow;" if v == "B" else None',
        ret2='"background-color: yellow;" if "x" in v else None',
    )
    def applymap_index(
        self,
        func: Callable,
        axis: int | str = 0,
        level: Level | list[Level] | None = None,
        **kwargs,
    ) -> Styler:
        self._todo.append(
            (
                lambda instance: getattr(instance, "_apply_index"),
                (func, axis, level, "applymap"),
                kwargs,
            )
        )
        return self

    def _applymap(
        self, func: Callable, subset: Subset | None = None, **kwargs
    ) -> Styler:
        func = partial(func, **kwargs)  # applymap doesn't take kwargs?
        if subset is None:
            subset = IndexSlice[:]
        subset = non_reducing_slice(subset)
        result = self.data.loc[subset].applymap(func)
        self._update_ctx(result)
        return self

    def applymap(
        self, func: Callable, subset: Subset | None = None, **kwargs
    ) -> Styler:
        """
        Apply a CSS-styling function elementwise.

        Updates the HTML representation with the result.

        Parameters
        ----------
        func : function
            ``func`` should take a scalar and return a string.
        subset : label, array-like, IndexSlice, optional
            A valid 2d input to `DataFrame.loc[<subset>]`, or, in the case of a 1d input
            or single key, to `DataFrame.loc[:, <subset>]` where the columns are
            prioritised, to limit ``data`` to *before* applying the function.
        **kwargs : dict
            Pass along to ``func``.

        Returns
        -------
        self : Styler

        See Also
        --------
        Styler.applymap_index: Apply a CSS-styling function to headers elementwise.
        Styler.apply_index: Apply a CSS-styling function to headers level-wise.
        Styler.apply: Apply a CSS-styling function column-wise, row-wise, or table-wise.

        Notes
        -----
        The elements of the output of ``func`` should be CSS styles as strings, in the
        format 'attribute: value; attribute2: value2; ...' or,
        if nothing is to be applied to that element, an empty string or ``None``.

        Examples
        --------
        >>> def color_negative(v, color):
        ...     return f"color: {color};" if v < 0 else None
        >>> df = pd.DataFrame(np.random.randn(5, 2), columns=["A", "B"])
        >>> df.style.applymap(color_negative, color='red')  # doctest: +SKIP

        Using ``subset`` to restrict application to a single column or multiple columns

        >>> df.style.applymap(color_negative, color='red', subset="A")
        ...  # doctest: +SKIP
        >>> df.style.applymap(color_negative, color='red', subset=["A", "B"])
        ...  # doctest: +SKIP

        Using a 2d input to ``subset`` to select rows in addition to columns

        >>> df.style.applymap(color_negative, color='red',
        ...  subset=([0,1,2], slice(None)))  # doctest: +SKIP
        >>> df.style.applymap(color_negative, color='red', subset=(slice(0,5,2), "A"))
        ...  # doctest: +SKIP

        See `Table Visualization <../../user_guide/style.ipynb>`_ user guide for
        more details.
        """
        self._todo.append(
            (lambda instance: getattr(instance, "_applymap"), (func, subset), kwargs)
        )
        return self

    def where(
        self,
        cond: Callable,
        value: str,
        other: str | None = None,
        subset: Subset | None = None,
        **kwargs,
    ) -> Styler:
        """
        Apply CSS-styles based on a conditional function elementwise.

        .. deprecated:: 1.3.0

        Updates the HTML representation with a style which is
        selected in accordance with the return value of a function.

        Parameters
        ----------
        cond : callable
            ``cond`` should take a scalar, and optional keyword arguments, and return
            a boolean.
        value : str
            Applied when ``cond`` returns true.
        other : str
            Applied when ``cond`` returns false.
        subset : label, array-like, IndexSlice, optional
            A valid 2d input to `DataFrame.loc[<subset>]`, or, in the case of a 1d input
            or single key, to `DataFrame.loc[:, <subset>]` where the columns are
            prioritised, to limit ``data`` to *before* applying the function.
        **kwargs : dict
            Pass along to ``cond``.

        Returns
        -------
        self : Styler

        See Also
        --------
        Styler.applymap: Apply a CSS-styling function elementwise.
        Styler.apply: Apply a CSS-styling function column-wise, row-wise, or table-wise.

        Notes
        -----
        This method is deprecated.

        This method is a convenience wrapper for :meth:`Styler.applymap`, which we
        recommend using instead.

        The example:

        >>> df = pd.DataFrame([[1, 2], [3, 4]])
        >>> def cond(v, limit=4):
        ...     return v > 1 and v != limit
        >>> df.style.where(cond, value='color:green;', other='color:red;')
        ...  # doctest: +SKIP

        should be refactored to:

        >>> def style_func(v, value, other, limit=4):
        ...     cond = v > 1 and v != limit
        ...     return value if cond else other
        >>> df.style.applymap(style_func, value='color:green;', other='color:red;')
        ...  # doctest: +SKIP
        """
        warnings.warn(
            "this method is deprecated in favour of `Styler.applymap()`",
            FutureWarning,
            stacklevel=2,
        )

        if other is None:
            other = ""

        return self.applymap(
            lambda val: value if cond(val, **kwargs) else other,
            subset=subset,
        )

    def set_precision(self, precision: int) -> StylerRenderer:
        """
        Set the precision used to display values.

        .. deprecated:: 1.3.0

        Parameters
        ----------
        precision : int

        Returns
        -------
        self : Styler

        Notes
        -----
        This method is deprecated see `Styler.format`.
        """
        warnings.warn(
            "this method is deprecated in favour of `Styler.format(precision=..)`",
            FutureWarning,
            stacklevel=2,
        )
        self.precision = precision
        return self.format(precision=precision, na_rep=self.na_rep)

    def set_table_attributes(self, attributes: str) -> Styler:
        """
        Set the table attributes added to the ``<table>`` HTML element.

        These are items in addition to automatic (by default) ``id`` attribute.

        Parameters
        ----------
        attributes : str

        Returns
        -------
        self : Styler

        See Also
        --------
        Styler.set_table_styles: Set the table styles included within the ``<style>``
            HTML element.
        Styler.set_td_classes: Set the DataFrame of strings added to the ``class``
            attribute of ``<td>`` HTML elements.

        Examples
        --------
        >>> df = pd.DataFrame(np.random.randn(10, 4))
        >>> df.style.set_table_attributes('class="pure-table"')  # doctest: +SKIP
        # ... <table class="pure-table"> ...
        """
        self.table_attributes = attributes
        return self

    def export(self) -> list[tuple[Callable, tuple, dict]]:
        """
        Export the styles applied to the current ``Styler``.

        Can be applied to a second Styler with ``Styler.use``.

        Returns
        -------
        styles : list

        See Also
        --------
        Styler.use: Set the styles on the current ``Styler``.
        """
        return self._todo

    def use(self, styles: list[tuple[Callable, tuple, dict]]) -> Styler:
        """
        Set the styles on the current ``Styler``.

        Possibly uses styles from ``Styler.export``.

        Parameters
        ----------
        styles : list
            List of style functions.

        Returns
        -------
        self : Styler

        See Also
        --------
        Styler.export : Export the styles to applied to the current ``Styler``.
        """
        self._todo.extend(styles)
        return self

    def set_uuid(self, uuid: str) -> Styler:
        """
        Set the uuid applied to ``id`` attributes of HTML elements.

        Parameters
        ----------
        uuid : str

        Returns
        -------
        self : Styler

        Notes
        -----
        Almost all HTML elements within the table, and including the ``<table>`` element
        are assigned ``id`` attributes. The format is ``T_uuid_<extra>`` where
        ``<extra>`` is typically a more specific identifier, such as ``row1_col2``.
        """
        self.uuid = uuid
        return self

    def set_caption(self, caption: str | tuple) -> Styler:
        """
        Set the text added to a ``<caption>`` HTML element.

        Parameters
        ----------
        caption : str, tuple
            For HTML output either the string input is used or the first element of the
            tuple. For LaTeX the string input provides a caption and the additional
            tuple input allows for full captions and short captions, in that order.

        Returns
        -------
        self : Styler
        """
        msg = "`caption` must be either a string or 2-tuple of strings."
        if isinstance(caption, (tuple, list)):
            if (
                len(caption) != 2
                or not isinstance(caption[0], str)
                or not isinstance(caption[1], str)
            ):
                raise ValueError(msg)
        elif not isinstance(caption, str):
            raise ValueError(msg)
        self.caption = caption
        return self

    def set_sticky(
        self,
        axis: Axis = 0,
        pixel_size: int | None = None,
        levels: list[int] | None = None,
    ) -> Styler:
        """
        Add CSS to permanently display the index or column headers in a scrolling frame.

        Parameters
        ----------
        axis : {0 or 'index', 1 or 'columns'}, default 0
            Whether to make the index or column headers sticky.
        pixel_size : int, optional
            Required to configure the width of index cells or the height of column
            header cells when sticking a MultiIndex (or with a named Index).
            Defaults to 75 and 25 respectively.
        levels : list of int
            If ``axis`` is a MultiIndex the specific levels to stick. If ``None`` will
            stick all levels.

        Returns
        -------
        self : Styler

        Notes
        -----
        This method uses the CSS 'position: sticky;' property to display. It is
        designed to work with visible axes, therefore both:

          - `styler.set_sticky(axis="index").hide_index()`
          - `styler.set_sticky(axis="columns").hide_columns()`

        may produce strange behaviour due to CSS controls with missing elements.
        """
        axis = self.data._get_axis_number(axis)
        obj = self.data.index if axis == 0 else self.data.columns
        pixel_size = (75 if axis == 0 else 25) if not pixel_size else pixel_size

        props = "position:sticky; background-color:white;"
        if not isinstance(obj, pd.MultiIndex):
            # handling MultiIndexes requires different CSS

            if axis == 1:
                # stick the first <tr> of <head> and, if index names, the second <tr>
                # if self._hide_columns then no <thead><tr> here will exist: no conflict
                styles: CSSStyles = [
                    {
                        "selector": "thead tr:nth-child(1) th",
                        "props": props + "top:0px; z-index:2;",
                    }
                ]
                if not self.index.names[0] is None:
                    styles[0]["props"] = (
                        props + f"top:0px; z-index:2; height:{pixel_size}px;"
                    )
                    styles.append(
                        {
                            "selector": "thead tr:nth-child(2) th",
                            "props": props
                            + f"top:{pixel_size}px; z-index:2; height:{pixel_size}px; ",
                        }
                    )
            else:
                # stick the first <th> of each <tr> in both <thead> and <tbody>
                # if self._hide_index then no <th> will exist in <tbody>: no conflict
                # but <th> will exist in <thead>: conflict with initial element
                styles = [
                    {
                        "selector": "thead tr th:nth-child(1)",
                        "props": props + "left:0px; z-index:3 !important;",
                    },
                    {
                        "selector": "tbody tr th:nth-child(1)",
                        "props": props + "left:0px; z-index:1;",
                    },
                ]

        else:
            # handle the MultiIndex case
            range_idx = list(range(obj.nlevels))
            levels = sorted(levels) if levels else range_idx

            if axis == 1:
                styles = []
                for i, level in enumerate(levels):
                    styles.append(
                        {
                            "selector": f"thead tr:nth-child({level+1}) th",
                            "props": props
                            + (
                                f"top:{i * pixel_size}px; height:{pixel_size}px; "
                                "z-index:2;"
                            ),
                        }
                    )
                if not all(name is None for name in self.index.names):
                    styles.append(
                        {
                            "selector": f"thead tr:nth-child({obj.nlevels+1}) th",
                            "props": props
                            + (
                                f"top:{(i+1) * pixel_size}px; height:{pixel_size}px; "
                                "z-index:2;"
                            ),
                        }
                    )

            else:
                styles = []
                for i, level in enumerate(levels):
                    props_ = props + (
                        f"left:{i * pixel_size}px; "
                        f"min-width:{pixel_size}px; "
                        f"max-width:{pixel_size}px; "
                    )
                    styles.extend(
                        [
                            {
                                "selector": f"thead tr th:nth-child({level+1})",
                                "props": props_ + "z-index:3 !important;",
                            },
                            {
                                "selector": f"tbody tr th.level{level}",
                                "props": props_ + "z-index:1;",
                            },
                        ]
                    )

        return self.set_table_styles(styles, overwrite=False)

    def set_table_styles(
        self,
        table_styles: dict[Any, CSSStyles] | CSSStyles,
        axis: int = 0,
        overwrite: bool = True,
    ) -> Styler:
        """
        Set the table styles included within the ``<style>`` HTML element.

        This function can be used to style the entire table, columns, rows or
        specific HTML selectors.

        Parameters
        ----------
        table_styles : list or dict
            If supplying a list, each individual table_style should be a
            dictionary with ``selector`` and ``props`` keys. ``selector``
            should be a CSS selector that the style will be applied to
            (automatically prefixed by the table's UUID) and ``props``
            should be a list of tuples with ``(attribute, value)``.
            If supplying a dict, the dict keys should correspond to
            column names or index values, depending upon the specified
            `axis` argument. These will be mapped to row or col CSS
            selectors. MultiIndex values as dict keys should be
            in their respective tuple form. The dict values should be
            a list as specified in the form with CSS selectors and
            props that will be applied to the specified row or column.

            .. versionchanged:: 1.2.0

        axis : {0 or 'index', 1 or 'columns', None}, default 0
            Apply to each column (``axis=0`` or ``'index'``), to each row
            (``axis=1`` or ``'columns'``). Only used if `table_styles` is
            dict.

            .. versionadded:: 1.2.0

        overwrite : bool, default True
            Styles are replaced if `True`, or extended if `False`. CSS
            rules are preserved so most recent styles set will dominate
            if selectors intersect.

            .. versionadded:: 1.2.0

        Returns
        -------
        self : Styler

        See Also
        --------
        Styler.set_td_classes: Set the DataFrame of strings added to the ``class``
            attribute of ``<td>`` HTML elements.
        Styler.set_table_attributes: Set the table attributes added to the ``<table>``
            HTML element.

        Examples
        --------
        >>> df = pd.DataFrame(np.random.randn(10, 4),
        ...                   columns=['A', 'B', 'C', 'D'])
        >>> df.style.set_table_styles(
        ...     [{'selector': 'tr:hover',
        ...       'props': [('background-color', 'yellow')]}]
        ... )  # doctest: +SKIP

        Or with CSS strings

        >>> df.style.set_table_styles(
        ...     [{'selector': 'tr:hover',
        ...       'props': 'background-color: yellow; font-size: 1em;'}]
        ... )  # doctest: +SKIP

        Adding column styling by name

        >>> df.style.set_table_styles({
        ...     'A': [{'selector': '',
        ...            'props': [('color', 'red')]}],
        ...     'B': [{'selector': 'td',
        ...            'props': 'color: blue;'}]
        ... }, overwrite=False)  # doctest: +SKIP

        Adding row styling

        >>> df.style.set_table_styles({
        ...     0: [{'selector': 'td:hover',
        ...          'props': [('font-size', '25px')]}]
        ... }, axis=1, overwrite=False)  # doctest: +SKIP

        See `Table Visualization <../../user_guide/style.ipynb>`_ user guide for
        more details.
        """
        if isinstance(table_styles, dict):
            axis = self.data._get_axis_number(axis)
            obj = self.data.index if axis == 1 else self.data.columns
            idf = ".row" if axis == 1 else ".col"

            table_styles = [
                {
                    "selector": str(s["selector"]) + idf + str(idx),
                    "props": maybe_convert_css_to_tuples(s["props"]),
                }
                for key, styles in table_styles.items()
                for idx in obj.get_indexer_for([key])
                for s in styles
            ]
        else:
            table_styles = [
                {
                    "selector": s["selector"],
                    "props": maybe_convert_css_to_tuples(s["props"]),
                }
                for s in table_styles
            ]

        if not overwrite and self.table_styles is not None:
            self.table_styles.extend(table_styles)
        else:
            self.table_styles = table_styles
        return self

    def set_na_rep(self, na_rep: str) -> StylerRenderer:
        """
        Set the missing data representation on a ``Styler``.

        .. versionadded:: 1.0.0

        .. deprecated:: 1.3.0

        Parameters
        ----------
        na_rep : str

        Returns
        -------
        self : Styler

        Notes
        -----
        This method is deprecated. See `Styler.format()`
        """
        warnings.warn(
            "this method is deprecated in favour of `Styler.format(na_rep=..)`",
            FutureWarning,
            stacklevel=2,
        )
        self.na_rep = na_rep
        return self.format(na_rep=na_rep, precision=self.precision)

    def hide_index(
        self,
        subset: Subset | None = None,
        level: Level | list[Level] | None = None,
        names: bool = False,
    ) -> Styler:
        """
        Hide the entire index, or specific keys in the index from rendering.

        This method has dual functionality:

          - if ``subset`` is ``None`` then the entire index, or specified levels, will
            be hidden whilst displaying all data-rows.
          - if a ``subset`` is given then those specific rows will be hidden whilst the
            index itself remains visible.

        .. versionchanged:: 1.3.0

        Parameters
        ----------
        subset : label, array-like, IndexSlice, optional
            A valid 1d input or single key along the index axis within
            `DataFrame.loc[<subset>, :]`, to limit ``data`` to *before* applying
            the function.
        level : int, str, list
            The level(s) to hide in a MultiIndex if hiding the entire index. Cannot be
            used simultaneously with ``subset``.

            .. versionadded:: 1.4.0
        names : bool
            Whether to hide the index name(s), in the case the index or part of it
            remains visible.

            .. versionadded:: 1.4.0

        Returns
        -------
        self : Styler

        See Also
        --------
        Styler.hide_columns: Hide the entire column headers row, or specific columns.

        Examples
        --------
        Simple application hiding specific rows:

        >>> df = pd.DataFrame([[1,2], [3,4], [5,6]], index=["a", "b", "c"])
        >>> df.style.hide_index(["a", "b"])  # doctest: +SKIP
             0    1
        c    5    6

        Hide the index and retain the data values:

        >>> midx = pd.MultiIndex.from_product([["x", "y"], ["a", "b", "c"]])
        >>> df = pd.DataFrame(np.random.randn(6,6), index=midx, columns=midx)
        >>> df.style.format("{:.1f}").hide_index()  # doctest: +SKIP
                         x                    y
           a      b      c      a      b      c
         0.1    0.0    0.4    1.3    0.6   -1.4
         0.7    1.0    1.3    1.5   -0.0   -0.2
         1.4   -0.8    1.6   -0.2   -0.4   -0.3
         0.4    1.0   -0.2   -0.8   -1.2    1.1
        -0.6    1.2    1.8    1.9    0.3    0.3
         0.8    0.5   -0.3    1.2    2.2   -0.8

        Hide specific rows but retain the index:

        >>> df.style.format("{:.1f}").hide_index(subset=(slice(None), ["a", "c"]))
        ...   # doctest: +SKIP
                                 x                    y
                   a      b      c      a      b      c
        x   b    0.7    1.0    1.3    1.5   -0.0   -0.2
        y   b   -0.6    1.2    1.8    1.9    0.3    0.3

        Hide specific rows and the index:

        >>> df.style.format("{:.1f}").hide_index(
        ...     subset=(slice(None), ["a", "c"])).hide_index()  # doctest: +SKIP
                         x                    y
           a      b      c      a      b      c
         0.7    1.0    1.3    1.5   -0.0   -0.2
        -0.6    1.2    1.8    1.9    0.3    0.3

        Hide a specific level:

        >>> df.style.format("{:,.1f}").hide_index(level=1)  # doctest: +SKIP
                             x                    y
               a      b      c      a      b      c
        x    0.1    0.0    0.4    1.3    0.6   -1.4
             0.7    1.0    1.3    1.5   -0.0   -0.2
             1.4   -0.8    1.6   -0.2   -0.4   -0.3
        y    0.4    1.0   -0.2   -0.8   -1.2    1.1
            -0.6    1.2    1.8    1.9    0.3    0.3
             0.8    0.5   -0.3    1.2    2.2   -0.8

        Hiding just the index level names:

        >>> df.index.names = ["lev0", "lev1"]
        >>> df.style.format("{:,.1f}").hide_index(names=True)  # doctest: +SKIP
                                 x                    y
                   a      b      c      a      b      c
        x   a    0.1    0.0    0.4    1.3    0.6   -1.4
            b    0.7    1.0    1.3    1.5   -0.0   -0.2
            c    1.4   -0.8    1.6   -0.2   -0.4   -0.3
        y   a    0.4    1.0   -0.2   -0.8   -1.2    1.1
            b   -0.6    1.2    1.8    1.9    0.3    0.3
            c    0.8    0.5   -0.3    1.2    2.2   -0.8
        """
        if level is not None and subset is not None:
            raise ValueError("`subset` and `level` cannot be passed simultaneously")

        if subset is None:
            if level is None and names:
                # this combination implies user shows the index and hides just names
                self.hide_index_names = True
                return self

            levels_ = refactor_levels(level, self.index)
            self.hide_index_ = [
                True if lev in levels_ else False for lev in range(self.index.nlevels)
            ]
        else:
            subset_ = IndexSlice[subset, :]  # new var so mypy reads not Optional
            subset = non_reducing_slice(subset_)
            hide = self.data.loc[subset]
            hrows = self.index.get_indexer_for(hide.index)
            self.hidden_rows = list(hrows)

        if names:
            self.hide_index_names = True
        return self

    def hide_columns(
        self,
        subset: Subset | None = None,
        level: Level | list[Level] | None = None,
        names: bool = False,
    ) -> Styler:
        """
        Hide the column headers or specific keys in the columns from rendering.

        This method has dual functionality:

          - if ``subset`` is ``None`` then the entire column headers row, or
            specific levels, will be hidden whilst the data-values remain visible.
          - if a ``subset`` is given then those specific columns, including the
            data-values will be hidden, whilst the column headers row remains visible.

        .. versionchanged:: 1.3.0

        Parameters
        ----------
        subset : label, array-like, IndexSlice, optional
            A valid 1d input or single key along the columns axis within
            `DataFrame.loc[:, <subset>]`, to limit ``data`` to *before* applying
            the function.
        level : int, str, list
            The level(s) to hide in a MultiIndex if hiding the entire column headers
            row. Cannot be used simultaneously with ``subset``.

            .. versionadded:: 1.4.0
        names : bool
            Whether to hide the column index name(s), in the case all column headers,
            or some levels, are visible.

            .. versionadded:: 1.4.0

        Returns
        -------
        self : Styler

        See Also
        --------
        Styler.hide_index: Hide the entire index, or specific keys in the index.

        Examples
        --------
        Simple application hiding specific columns:

        >>> df = pd.DataFrame([[1, 2, 3], [4, 5, 6]], columns=["a", "b", "c"])
        >>> df.style.hide_columns(["a", "b"])  # doctest: +SKIP
             c
        0    3
        1    6

        Hide column headers and retain the data values:

        >>> midx = pd.MultiIndex.from_product([["x", "y"], ["a", "b", "c"]])
        >>> df = pd.DataFrame(np.random.randn(6,6), index=midx, columns=midx)
        >>> df.style.format("{:.1f}").hide_columns()  # doctest: +SKIP
        x   a    0.1    0.0    0.4    1.3    0.6   -1.4
            b    0.7    1.0    1.3    1.5   -0.0   -0.2
            c    1.4   -0.8    1.6   -0.2   -0.4   -0.3
        y   a    0.4    1.0   -0.2   -0.8   -1.2    1.1
            b   -0.6    1.2    1.8    1.9    0.3    0.3
            c    0.8    0.5   -0.3    1.2    2.2   -0.8

        Hide specific columns but retain the column headers:

        >>> df.style.format("{:.1f}").hide_columns(subset=(slice(None), ["a", "c"]))
        ...   # doctest: +SKIP
                   x      y
                   b      b
        x   a    0.0    0.6
            b    1.0   -0.0
            c   -0.8   -0.4
        y   a    1.0   -1.2
            b    1.2    0.3
            c    0.5    2.2

        Hide specific columns and the column headers:

        >>> df.style.format("{:.1f}").hide_columns(
        ...    subset=(slice(None), ["a", "c"])).hide_columns()  # doctest: +SKIP
        x   a    0.0    0.6
            b    1.0   -0.0
            c   -0.8   -0.4
        y   a    1.0   -1.2
            b    1.2    0.3
            c    0.5    2.2

        Hide a specific level:

        >>> df.style.format("{:.1f}").hide_columns(level=1)  # doctest: +SKIP
                   x                    y
        x   a    0.1    0.0    0.4    1.3    0.6   -1.4
            b    0.7    1.0    1.3    1.5   -0.0   -0.2
            c    1.4   -0.8    1.6   -0.2   -0.4   -0.3
        y   a    0.4    1.0   -0.2   -0.8   -1.2    1.1
            b   -0.6    1.2    1.8    1.9    0.3    0.3
            c    0.8    0.5   -0.3    1.2    2.2   -0.8

        Hiding just the column level names:

        >>> df.columns.names = ["lev0", "lev1"]
        >>> df.style.format("{:.1f").hide_columns(names=True)  # doctest: +SKIP
                   x                    y
                   a      b      c      a      b      c
        x   a    0.1    0.0    0.4    1.3    0.6   -1.4
            b    0.7    1.0    1.3    1.5   -0.0   -0.2
            c    1.4   -0.8    1.6   -0.2   -0.4   -0.3
        y   a    0.4    1.0   -0.2   -0.8   -1.2    1.1
            b   -0.6    1.2    1.8    1.9    0.3    0.3
            c    0.8    0.5   -0.3    1.2    2.2   -0.8
        """
        if level is not None and subset is not None:
            raise ValueError("`subset` and `level` cannot be passed simultaneously")

        if subset is None:
            if level is None and names:
                # this combination implies user shows the column headers but hides names
                self.hide_column_names = True
                return self

            levels_ = refactor_levels(level, self.columns)
            self.hide_columns_ = [
                True if lev in levels_ else False for lev in range(self.columns.nlevels)
            ]
        else:
            subset_ = IndexSlice[:, subset]  # new var so mypy reads not Optional
            subset = non_reducing_slice(subset_)
            hide = self.data.loc[subset]
            hcols = self.columns.get_indexer_for(hide.columns)
            self.hidden_columns = list(hcols)

        if names:
            self.hide_column_names = True
        return self

    # -----------------------------------------------------------------------
    # A collection of "builtin" styles
    # -----------------------------------------------------------------------

    @doc(
        name="background",
        alt="text",
        image_prefix="bg",
        axis="{0 or 'index', 1 or 'columns', None}",
        text_threshold="",
    )
    def background_gradient(
        self,
        cmap="PuBu",
        low: float = 0,
        high: float = 0,
        axis: Axis | None = 0,
        subset: Subset | None = None,
        text_color_threshold: float = 0.408,
        vmin: float | None = None,
        vmax: float | None = None,
        gmap: Sequence | None = None,
    ) -> Styler:
        """
        Color the {name} in a gradient style.

        The {name} color is determined according
        to the data in each column, row or frame, or by a given
        gradient map. Requires matplotlib.

        Parameters
        ----------
        cmap : str or colormap
            Matplotlib colormap.
        low : float
            Compress the color range at the low end. This is a multiple of the data
            range to extend below the minimum; good values usually in [0, 1],
            defaults to 0.
        high : float
            Compress the color range at the high end. This is a multiple of the data
            range to extend above the maximum; good values usually in [0, 1],
            defaults to 0.
        axis : {axis}, default 0
            Apply to each column (``axis=0`` or ``'index'``), to each row
            (``axis=1`` or ``'columns'``), or to the entire DataFrame at once
            with ``axis=None``.
        subset : label, array-like, IndexSlice, optional
            A valid 2d input to `DataFrame.loc[<subset>]`, or, in the case of a 1d input
            or single key, to `DataFrame.loc[:, <subset>]` where the columns are
            prioritised, to limit ``data`` to *before* applying the function.
        text_color_threshold : float or int
            {text_threshold}
            Luminance threshold for determining text color in [0, 1]. Facilitates text
            visibility across varying background colors. All text is dark if 0, and
            light if 1, defaults to 0.408.
        vmin : float, optional
            Minimum data value that corresponds to colormap minimum value.
            If not specified the minimum value of the data (or gmap) will be used.

            .. versionadded:: 1.0.0

        vmax : float, optional
            Maximum data value that corresponds to colormap maximum value.
            If not specified the maximum value of the data (or gmap) will be used.

            .. versionadded:: 1.0.0

        gmap : array-like, optional
            Gradient map for determining the {name} colors. If not supplied
            will use the underlying data from rows, columns or frame. If given as an
            ndarray or list-like must be an identical shape to the underlying data
            considering ``axis`` and ``subset``. If given as DataFrame or Series must
            have same index and column labels considering ``axis`` and ``subset``.
            If supplied, ``vmin`` and ``vmax`` should be given relative to this
            gradient map.

            .. versionadded:: 1.3.0

        Returns
        -------
        self : Styler

        See Also
        --------
        Styler.{alt}_gradient: Color the {alt} in a gradient style.

        Notes
        -----
        When using ``low`` and ``high`` the range
        of the gradient, given by the data if ``gmap`` is not given or by ``gmap``,
        is extended at the low end effectively by
        `map.min - low * map.range` and at the high end by
        `map.max + high * map.range` before the colors are normalized and determined.

        If combining with ``vmin`` and ``vmax`` the `map.min`, `map.max` and
        `map.range` are replaced by values according to the values derived from
        ``vmin`` and ``vmax``.

        This method will preselect numeric columns and ignore non-numeric columns
        unless a ``gmap`` is supplied in which case no preselection occurs.

        Examples
        --------
        >>> df = pd.DataFrame(columns=["City", "Temp (c)", "Rain (mm)", "Wind (m/s)"],
        ...                   data=[["Stockholm", 21.6, 5.0, 3.2],
        ...                         ["Oslo", 22.4, 13.3, 3.1],
        ...                         ["Copenhagen", 24.5, 0.0, 6.7]])

        Shading the values column-wise, with ``axis=0``, preselecting numeric columns

        >>> df.style.{name}_gradient(axis=0)  # doctest: +SKIP

        .. figure:: ../../_static/style/{image_prefix}_ax0.png

        Shading all values collectively using ``axis=None``

        >>> df.style.{name}_gradient(axis=None)  # doctest: +SKIP

        .. figure:: ../../_static/style/{image_prefix}_axNone.png

        Compress the color map from the both ``low`` and ``high`` ends

        >>> df.style.{name}_gradient(axis=None, low=0.75, high=1.0)  # doctest: +SKIP

        .. figure:: ../../_static/style/{image_prefix}_axNone_lowhigh.png

        Manually setting ``vmin`` and ``vmax`` gradient thresholds

        >>> df.style.{name}_gradient(axis=None, vmin=6.7, vmax=21.6)  # doctest: +SKIP

        .. figure:: ../../_static/style/{image_prefix}_axNone_vminvmax.png

        Setting a ``gmap`` and applying to all columns with another ``cmap``

        >>> df.style.{name}_gradient(axis=0, gmap=df['Temp (c)'], cmap='YlOrRd')
        ...  # doctest: +SKIP

        .. figure:: ../../_static/style/{image_prefix}_gmap.png

        Setting the gradient map for a dataframe (i.e. ``axis=None``), we need to
        explicitly state ``subset`` to match the ``gmap`` shape

        >>> gmap = np.array([[1,2,3], [2,3,4], [3,4,5]])
        >>> df.style.{name}_gradient(axis=None, gmap=gmap,
        ...     cmap='YlOrRd', subset=['Temp (c)', 'Rain (mm)', 'Wind (m/s)']
        ... )  # doctest: +SKIP

        .. figure:: ../../_static/style/{image_prefix}_axNone_gmap.png
        """
        if subset is None and gmap is None:
            subset = self.data.select_dtypes(include=np.number).columns

        self.apply(
            _background_gradient,
            cmap=cmap,
            subset=subset,
            axis=axis,
            low=low,
            high=high,
            text_color_threshold=text_color_threshold,
            vmin=vmin,
            vmax=vmax,
            gmap=gmap,
        )
        return self

    @doc(
        background_gradient,
        name="text",
        alt="background",
        image_prefix="tg",
        axis="{0 or 'index', 1 or 'columns', None}",
        text_threshold="This argument is ignored (only used in `background_gradient`).",
    )
    def text_gradient(
        self,
        cmap="PuBu",
        low: float = 0,
        high: float = 0,
        axis: Axis | None = 0,
        subset: Subset | None = None,
        vmin: float | None = None,
        vmax: float | None = None,
        gmap: Sequence | None = None,
    ) -> Styler:
        if subset is None and gmap is None:
            subset = self.data.select_dtypes(include=np.number).columns

        return self.apply(
            _background_gradient,
            cmap=cmap,
            subset=subset,
            axis=axis,
            low=low,
            high=high,
            vmin=vmin,
            vmax=vmax,
            gmap=gmap,
            text_only=True,
        )

    def set_properties(self, subset: Subset | None = None, **kwargs) -> Styler:
        """
        Set defined CSS-properties to each ``<td>`` HTML element within the given
        subset.

        Parameters
        ----------
        subset : label, array-like, IndexSlice, optional
            A valid 2d input to `DataFrame.loc[<subset>]`, or, in the case of a 1d input
            or single key, to `DataFrame.loc[:, <subset>]` where the columns are
            prioritised, to limit ``data`` to *before* applying the function.
        **kwargs : dict
            A dictionary of property, value pairs to be set for each cell.

        Returns
        -------
        self : Styler

        Notes
        -----
        This is a convenience methods which wraps the :meth:`Styler.applymap` calling a
        function returning the CSS-properties independently of the data.

        Examples
        --------
        >>> df = pd.DataFrame(np.random.randn(10, 4))
        >>> df.style.set_properties(color="white", align="right")  # doctest: +SKIP
        >>> df.style.set_properties(**{'background-color': 'yellow'})  # doctest: +SKIP

        See `Table Visualization <../../user_guide/style.ipynb>`_ user guide for
        more details.
        """
        values = "".join([f"{p}: {v};" for p, v in kwargs.items()])
        return self.applymap(lambda x: values, subset=subset)

    def bar(
        self,
        subset: Subset | None = None,
        axis: Axis | None = 0,
        *,
        color="#d65f5f",
        width: float = 100,
        height: float = 100,
        align: str | float | int | Callable = "mid",
        vmin: float | None = None,
        vmax: float | None = None,
        props: str = "width: 10em;",
    ) -> Styler:
        """
        Draw bar chart in the cell backgrounds.

        .. versionchanged:: 1.4.0

        Parameters
        ----------
        subset : label, array-like, IndexSlice, optional
            A valid 2d input to `DataFrame.loc[<subset>]`, or, in the case of a 1d input
            or single key, to `DataFrame.loc[:, <subset>]` where the columns are
            prioritised, to limit ``data`` to *before* applying the function.
        axis : {0 or 'index', 1 or 'columns', None}, default 0
            Apply to each column (``axis=0`` or ``'index'``), to each row
            (``axis=1`` or ``'columns'``), or to the entire DataFrame at once
            with ``axis=None``.
        color : str or 2-tuple/list
            If a str is passed, the color is the same for both
            negative and positive numbers. If 2-tuple/list is used, the
            first element is the color_negative and the second is the
            color_positive (eg: ['#d65f5f', '#5fba7d']).
        width : float, default 100
            The percentage of the cell, measured from the left, in which to draw the
            bars, in [0, 100].
        height : float, default 100
            The percentage height of the bar in the cell, centrally aligned, in [0,100].

            .. versionadded:: 1.4.0
        align : str, int, float, callable, default 'mid'
            How to align the bars within the cells relative to a width adjusted center.
            If string must be one of:

            - 'left' : bars are drawn rightwards from the minimum data value.
            - 'right' : bars are drawn leftwards from the maximum data value.
            - 'zero' : a value of zero is located at the center of the cell.
            - 'mid' : a value of (max-min)/2 is located at the center of the cell,
              or if all values are negative (positive) the zero is
              aligned at the right (left) of the cell.
            - 'mean' : the mean value of the data is located at the center of the cell.

            If a float or integer is given this will indicate the center of the cell.

            If a callable should take a 1d or 2d array and return a scalar.

            .. versionchanged:: 1.4.0

        vmin : float, optional
            Minimum bar value, defining the left hand limit
            of the bar drawing range, lower values are clipped to `vmin`.
            When None (default): the minimum value of the data will be used.
        vmax : float, optional
            Maximum bar value, defining the right hand limit
            of the bar drawing range, higher values are clipped to `vmax`.
            When None (default): the maximum value of the data will be used.
        props : str, optional
            The base CSS of the cell that is extended to add the bar chart. Defaults to
            `"width: 10em;"`

            .. versionadded:: 1.4.0

        Returns
        -------
        self : Styler
        """
        if not (is_list_like(color)):
            color = [color, color]
        elif len(color) == 1:
            color = [color[0], color[0]]
        elif len(color) > 2:
            raise ValueError(
                "`color` must be string or a list-like "
                "of length 2: [`color_neg`, `color_pos`] "
                "(eg: color=['#d65f5f', '#5fba7d'])"
            )

        if not (0 <= width <= 100):
            raise ValueError(f"`width` must be a value in [0, 100], got {width}")
        elif not (0 <= height <= 100):
            raise ValueError(f"`height` must be a value in [0, 100], got {height}")

        if subset is None:
            subset = self.data.select_dtypes(include=np.number).columns

        self.apply(
            _bar,
            subset=subset,
            axis=axis,
            align=align,
            colors=color,
            width=width / 100,
            height=height / 100,
            vmin=vmin,
            vmax=vmax,
            base_css=props,
        )

        return self

    def highlight_null(
        self,
        null_color: str = "red",
        subset: Subset | None = None,
        props: str | None = None,
    ) -> Styler:
        """
        Highlight missing values with a style.

        Parameters
        ----------
        null_color : str, default 'red'
        subset : label, array-like, IndexSlice, optional
            A valid 2d input to `DataFrame.loc[<subset>]`, or, in the case of a 1d input
            or single key, to `DataFrame.loc[:, <subset>]` where the columns are
            prioritised, to limit ``data`` to *before* applying the function.

            .. versionadded:: 1.1.0

        props : str, default None
            CSS properties to use for highlighting. If ``props`` is given, ``color``
            is not used.

            .. versionadded:: 1.3.0

        Returns
        -------
        self : Styler

        See Also
        --------
        Styler.highlight_max: Highlight the maximum with a style.
        Styler.highlight_min: Highlight the minimum with a style.
        Styler.highlight_between: Highlight a defined range with a style.
        Styler.highlight_quantile: Highlight values defined by a quantile with a style.
        """

        def f(data: DataFrame, props: str) -> np.ndarray:
            return np.where(pd.isna(data).to_numpy(), props, "")

        if props is None:
            props = f"background-color: {null_color};"
        return self.apply(f, axis=None, subset=subset, props=props)

    def highlight_max(
        self,
        subset: Subset | None = None,
        color: str = "yellow",
        axis: Axis | None = 0,
        props: str | None = None,
    ) -> Styler:
        """
        Highlight the maximum with a style.

        Parameters
        ----------
        subset : label, array-like, IndexSlice, optional
            A valid 2d input to `DataFrame.loc[<subset>]`, or, in the case of a 1d input
            or single key, to `DataFrame.loc[:, <subset>]` where the columns are
            prioritised, to limit ``data`` to *before* applying the function.
        color : str, default 'yellow'
            Background color to use for highlighting.
        axis : {0 or 'index', 1 or 'columns', None}, default 0
            Apply to each column (``axis=0`` or ``'index'``), to each row
            (``axis=1`` or ``'columns'``), or to the entire DataFrame at once
            with ``axis=None``.
        props : str, default None
            CSS properties to use for highlighting. If ``props`` is given, ``color``
            is not used.

            .. versionadded:: 1.3.0

        Returns
        -------
        self : Styler

        See Also
        --------
        Styler.highlight_null: Highlight missing values with a style.
        Styler.highlight_min: Highlight the minimum with a style.
        Styler.highlight_between: Highlight a defined range with a style.
        Styler.highlight_quantile: Highlight values defined by a quantile with a style.
        """

        if props is None:
            props = f"background-color: {color};"
        return self.apply(
            partial(_highlight_value, op="max"),
            axis=axis,
            subset=subset,
            props=props,
        )

    def highlight_min(
        self,
        subset: Subset | None = None,
        color: str = "yellow",
        axis: Axis | None = 0,
        props: str | None = None,
    ) -> Styler:
        """
        Highlight the minimum with a style.

        Parameters
        ----------
        subset : label, array-like, IndexSlice, optional
            A valid 2d input to `DataFrame.loc[<subset>]`, or, in the case of a 1d input
            or single key, to `DataFrame.loc[:, <subset>]` where the columns are
            prioritised, to limit ``data`` to *before* applying the function.
        color : str, default 'yellow'
            Background color to use for highlighting.
        axis : {0 or 'index', 1 or 'columns', None}, default 0
            Apply to each column (``axis=0`` or ``'index'``), to each row
            (``axis=1`` or ``'columns'``), or to the entire DataFrame at once
            with ``axis=None``.
        props : str, default None
            CSS properties to use for highlighting. If ``props`` is given, ``color``
            is not used.

            .. versionadded:: 1.3.0

        Returns
        -------
        self : Styler

        See Also
        --------
        Styler.highlight_null: Highlight missing values with a style.
        Styler.highlight_max: Highlight the maximum with a style.
        Styler.highlight_between: Highlight a defined range with a style.
        Styler.highlight_quantile: Highlight values defined by a quantile with a style.
        """

        if props is None:
            props = f"background-color: {color};"
        return self.apply(
            partial(_highlight_value, op="min"),
            axis=axis,
            subset=subset,
            props=props,
        )

    def highlight_between(
        self,
        subset: Subset | None = None,
        color: str = "yellow",
        axis: Axis | None = 0,
        left: Scalar | Sequence | None = None,
        right: Scalar | Sequence | None = None,
        inclusive: str = "both",
        props: str | None = None,
    ) -> Styler:
        """
        Highlight a defined range with a style.

        .. versionadded:: 1.3.0

        Parameters
        ----------
        subset : label, array-like, IndexSlice, optional
            A valid 2d input to `DataFrame.loc[<subset>]`, or, in the case of a 1d input
            or single key, to `DataFrame.loc[:, <subset>]` where the columns are
            prioritised, to limit ``data`` to *before* applying the function.
        color : str, default 'yellow'
            Background color to use for highlighting.
        axis : {0 or 'index', 1 or 'columns', None}, default 0
            If ``left`` or ``right`` given as sequence, axis along which to apply those
            boundaries. See examples.
        left : scalar or datetime-like, or sequence or array-like, default None
            Left bound for defining the range.
        right : scalar or datetime-like, or sequence or array-like, default None
            Right bound for defining the range.
        inclusive : {'both', 'neither', 'left', 'right'}
            Identify whether bounds are closed or open.
        props : str, default None
            CSS properties to use for highlighting. If ``props`` is given, ``color``
            is not used.

        Returns
        -------
        self : Styler

        See Also
        --------
        Styler.highlight_null: Highlight missing values with a style.
        Styler.highlight_max: Highlight the maximum with a style.
        Styler.highlight_min: Highlight the minimum with a style.
        Styler.highlight_quantile: Highlight values defined by a quantile with a style.

        Notes
        -----
        If ``left`` is ``None`` only the right bound is applied.
        If ``right`` is ``None`` only the left bound is applied. If both are ``None``
        all values are highlighted.

        ``axis`` is only needed if ``left`` or ``right`` are provided as a sequence or
        an array-like object for aligning the shapes. If ``left`` and ``right`` are
        both scalars then all ``axis`` inputs will give the same result.

        This function only works with compatible ``dtypes``. For example a datetime-like
        region can only use equivalent datetime-like ``left`` and ``right`` arguments.
        Use ``subset`` to control regions which have multiple ``dtypes``.

        Examples
        --------
        Basic usage

        >>> df = pd.DataFrame({
        ...     'One': [1.2, 1.6, 1.5],
        ...     'Two': [2.9, 2.1, 2.5],
        ...     'Three': [3.1, 3.2, 3.8],
        ... })
        >>> df.style.highlight_between(left=2.1, right=2.9)  # doctest: +SKIP

        .. figure:: ../../_static/style/hbetw_basic.png

        Using a range input sequnce along an ``axis``, in this case setting a ``left``
        and ``right`` for each column individually

        >>> df.style.highlight_between(left=[1.4, 2.4, 3.4], right=[1.6, 2.6, 3.6],
        ...     axis=1, color="#fffd75")  # doctest: +SKIP

        .. figure:: ../../_static/style/hbetw_seq.png

        Using ``axis=None`` and providing the ``left`` argument as an array that
        matches the input DataFrame, with a constant ``right``

        >>> df.style.highlight_between(left=[[2,2,3],[2,2,3],[3,3,3]], right=3.5,
        ...     axis=None, color="#fffd75")  # doctest: +SKIP

        .. figure:: ../../_static/style/hbetw_axNone.png

        Using ``props`` instead of default background coloring

        >>> df.style.highlight_between(left=1.5, right=3.5,
        ...     props='font-weight:bold;color:#e83e8c')  # doctest: +SKIP

        .. figure:: ../../_static/style/hbetw_props.png
        """
        if props is None:
            props = f"background-color: {color};"
        return self.apply(
            _highlight_between,
            axis=axis,
            subset=subset,
            props=props,
            left=left,
            right=right,
            inclusive=inclusive,
        )

    def highlight_quantile(
        self,
        subset: Subset | None = None,
        color: str = "yellow",
        axis: Axis | None = 0,
        q_left: float = 0.0,
        q_right: float = 1.0,
        interpolation: str = "linear",
        inclusive: str = "both",
        props: str | None = None,
    ) -> Styler:
        """
        Highlight values defined by a quantile with a style.

        .. versionadded:: 1.3.0

        Parameters
        ----------
        subset : label, array-like, IndexSlice, optional
            A valid 2d input to `DataFrame.loc[<subset>]`, or, in the case of a 1d input
            or single key, to `DataFrame.loc[:, <subset>]` where the columns are
            prioritised, to limit ``data`` to *before* applying the function.
        color : str, default 'yellow'
            Background color to use for highlighting
        axis : {0 or 'index', 1 or 'columns', None}, default 0
            Axis along which to determine and highlight quantiles. If ``None`` quantiles
            are measured over the entire DataFrame. See examples.
        q_left : float, default 0
            Left bound, in [0, q_right), for the target quantile range.
        q_right : float, default 1
            Right bound, in (q_left, 1], for the target quantile range.
        interpolation : {‘linear’, ‘lower’, ‘higher’, ‘midpoint’, ‘nearest’}
            Argument passed to ``Series.quantile`` or ``DataFrame.quantile`` for
            quantile estimation.
        inclusive : {'both', 'neither', 'left', 'right'}
            Identify whether quantile bounds are closed or open.
        props : str, default None
            CSS properties to use for highlighting. If ``props`` is given, ``color``
            is not used.

        Returns
        -------
        self : Styler

        See Also
        --------
        Styler.highlight_null: Highlight missing values with a style.
        Styler.highlight_max: Highlight the maximum with a style.
        Styler.highlight_min: Highlight the minimum with a style.
        Styler.highlight_between: Highlight a defined range with a style.

        Notes
        -----
        This function does not work with ``str`` dtypes.

        Examples
        --------
        Using ``axis=None`` and apply a quantile to all collective data

        >>> df = pd.DataFrame(np.arange(10).reshape(2,5) + 1)
        >>> df.style.highlight_quantile(axis=None, q_left=0.8, color="#fffd75")
        ...  # doctest: +SKIP

        .. figure:: ../../_static/style/hq_axNone.png

        Or highlight quantiles row-wise or column-wise, in this case by row-wise

        >>> df.style.highlight_quantile(axis=1, q_left=0.8, color="#fffd75")
        ...  # doctest: +SKIP

        .. figure:: ../../_static/style/hq_ax1.png

        Use ``props`` instead of default background coloring

        >>> df.style.highlight_quantile(axis=None, q_left=0.2, q_right=0.8,
        ...     props='font-weight:bold;color:#e83e8c')  # doctest: +SKIP

        .. figure:: ../../_static/style/hq_props.png
        """
        subset_ = slice(None) if subset is None else subset
        subset_ = non_reducing_slice(subset_)
        data = self.data.loc[subset_]

        # after quantile is found along axis, e.g. along rows,
        # applying the calculated quantile to alternate axis, e.g. to each column
        kwargs = {"q": [q_left, q_right], "interpolation": interpolation}
        if axis is None:
            q = Series(data.to_numpy().ravel()).quantile(**kwargs)
            axis_apply: int | None = None
        else:
            axis = self.data._get_axis_number(axis)
            q = data.quantile(axis=axis, numeric_only=False, **kwargs)
            axis_apply = 1 - axis

        if props is None:
            props = f"background-color: {color};"
        return self.apply(
            _highlight_between,
            axis=axis_apply,
            subset=subset,
            props=props,
            left=q.iloc[0],
            right=q.iloc[1],
            inclusive=inclusive,
        )

    @classmethod
    def from_custom_template(
        cls, searchpath, html_table: str | None = None, html_style: str | None = None
    ):
        """
        Factory function for creating a subclass of ``Styler``.

        Uses custom templates and Jinja environment.

        .. versionchanged:: 1.3.0

        Parameters
        ----------
        searchpath : str or list
            Path or paths of directories containing the templates.
        html_table : str
            Name of your custom template to replace the html_table template.

            .. versionadded:: 1.3.0

        html_style : str
            Name of your custom template to replace the html_style template.

            .. versionadded:: 1.3.0

        Returns
        -------
        MyStyler : subclass of Styler
            Has the correct ``env``,``template_html``, ``template_html_table`` and
            ``template_html_style`` class attributes set.
        """
        loader = jinja2.ChoiceLoader([jinja2.FileSystemLoader(searchpath), cls.loader])

        # mypy doesn't like dynamically-defined classes
        # error: Variable "cls" is not valid as a type
        # error: Invalid base class "cls"
        class MyStyler(cls):  # type:ignore[valid-type,misc]
            env = jinja2.Environment(loader=loader)
            if html_table:
                template_html_table = env.get_template(html_table)
            if html_style:
                template_html_style = env.get_template(html_style)

        return MyStyler

    def pipe(self, func: Callable, *args, **kwargs):
        """
        Apply ``func(self, *args, **kwargs)``, and return the result.

        Parameters
        ----------
        func : function
            Function to apply to the Styler.  Alternatively, a
            ``(callable, keyword)`` tuple where ``keyword`` is a string
            indicating the keyword of ``callable`` that expects the Styler.
        *args : optional
            Arguments passed to `func`.
        **kwargs : optional
            A dictionary of keyword arguments passed into ``func``.

        Returns
        -------
        object :
            The value returned by ``func``.

        See Also
        --------
        DataFrame.pipe : Analogous method for DataFrame.
        Styler.apply : Apply a CSS-styling function column-wise, row-wise, or
            table-wise.

        Notes
        -----
        Like :meth:`DataFrame.pipe`, this method can simplify the
        application of several user-defined functions to a styler.  Instead
        of writing:

        .. code-block:: python

            f(g(df.style.set_precision(3), arg1=a), arg2=b, arg3=c)

        users can write:

        .. code-block:: python

            (df.style.set_precision(3)
               .pipe(g, arg1=a)
               .pipe(f, arg2=b, arg3=c))

        In particular, this allows users to define functions that take a
        styler object, along with other parameters, and return the styler after
        making styling changes (such as calling :meth:`Styler.apply` or
        :meth:`Styler.set_properties`).  Using ``.pipe``, these user-defined
        style "transformations" can be interleaved with calls to the built-in
        Styler interface.

        Examples
        --------
        >>> def format_conversion(styler):
        ...     return (styler.set_properties(**{'text-align': 'right'})
        ...                   .format({'conversion': '{:.1%}'}))

        The user-defined ``format_conversion`` function above can be called
        within a sequence of other style modifications:

        >>> df = pd.DataFrame({'trial': list(range(5)),
        ...                    'conversion': [0.75, 0.85, np.nan, 0.7, 0.72]})
        >>> (df.style
        ...    .highlight_min(subset=['conversion'], color='yellow')
        ...    .pipe(format_conversion)
        ...    .set_caption("Results with minimum conversion highlighted."))
        ...  # doctest: +SKIP

        .. figure:: ../../_static/style/df_pipe.png
        """
        return com.pipe(self, func, *args, **kwargs)


def _validate_apply_axis_arg(
    arg: FrameOrSeries | Sequence | np.ndarray,
    arg_name: str,
    dtype: Any | None,
    data: FrameOrSeries,
) -> np.ndarray:
    """
    For the apply-type methods, ``axis=None`` creates ``data`` as DataFrame, and for
    ``axis=[1,0]`` it creates a Series. Where ``arg`` is expected as an element
    of some operator with ``data`` we must make sure that the two are compatible shapes,
    or raise.

    Parameters
    ----------
    arg : sequence, Series or DataFrame
        the user input arg
    arg_name : string
        name of the arg for use in error messages
    dtype : numpy dtype, optional
        forced numpy dtype if given
    data : Series or DataFrame
        underling subset of Styler data on which operations are performed

    Returns
    -------
    ndarray
    """
    dtype = {"dtype": dtype} if dtype else {}
    # raise if input is wrong for axis:
    if isinstance(arg, Series) and isinstance(data, DataFrame):
        raise ValueError(
            f"'{arg_name}' is a Series but underlying data for operations "
            f"is a DataFrame since 'axis=None'"
        )
    elif isinstance(arg, DataFrame) and isinstance(data, Series):
        raise ValueError(
            f"'{arg_name}' is a DataFrame but underlying data for "
            f"operations is a Series with 'axis in [0,1]'"
        )
    elif isinstance(arg, (Series, DataFrame)):  # align indx / cols to data
        arg = arg.reindex_like(data, method=None).to_numpy(**dtype)
    else:
        arg = np.asarray(arg, **dtype)
        assert isinstance(arg, np.ndarray)  # mypy requirement
        if arg.shape != data.shape:  # check valid input
            raise ValueError(
                f"supplied '{arg_name}' is not correct shape for data over "
                f"selected 'axis': got {arg.shape}, "
                f"expected {data.shape}"
            )
    return arg


def _background_gradient(
    data,
    cmap="PuBu",
    low: float = 0,
    high: float = 0,
    text_color_threshold: float = 0.408,
    vmin: float | None = None,
    vmax: float | None = None,
    gmap: Sequence | np.ndarray | FrameOrSeries | None = None,
    text_only: bool = False,
):
    """
    Color background in a range according to the data or a gradient map
    """
    if gmap is None:  # the data is used the gmap
        gmap = data.to_numpy(dtype=float)
    else:  # else validate gmap against the underlying data
        gmap = _validate_apply_axis_arg(gmap, "gmap", float, data)

    with _mpl(Styler.background_gradient) as (plt, colors):
        smin = np.nanmin(gmap) if vmin is None else vmin
        smax = np.nanmax(gmap) if vmax is None else vmax
        rng = smax - smin
        # extend lower / upper bounds, compresses color range
        norm = colors.Normalize(smin - (rng * low), smax + (rng * high))
        rgbas = plt.cm.get_cmap(cmap)(norm(gmap))

        def relative_luminance(rgba) -> float:
            """
            Calculate relative luminance of a color.

            The calculation adheres to the W3C standards
            (https://www.w3.org/WAI/GL/wiki/Relative_luminance)

            Parameters
            ----------
            color : rgb or rgba tuple

            Returns
            -------
            float
                The relative luminance as a value from 0 to 1
            """
            r, g, b = (
                x / 12.92 if x <= 0.04045 else ((x + 0.055) / 1.055) ** 2.4
                for x in rgba[:3]
            )
            return 0.2126 * r + 0.7152 * g + 0.0722 * b

        def css(rgba, text_only) -> str:
            if not text_only:
                dark = relative_luminance(rgba) < text_color_threshold
                text_color = "#f1f1f1" if dark else "#000000"
                return f"background-color: {colors.rgb2hex(rgba)};color: {text_color};"
            else:
                return f"color: {colors.rgb2hex(rgba)};"

        if data.ndim == 1:
            return [css(rgba, text_only) for rgba in rgbas]
        else:
            return DataFrame(
                [[css(rgba, text_only) for rgba in row] for row in rgbas],
                index=data.index,
                columns=data.columns,
            )


def _highlight_between(
    data: FrameOrSeries,
    props: str,
    left: Scalar | Sequence | np.ndarray | FrameOrSeries | None = None,
    right: Scalar | Sequence | np.ndarray | FrameOrSeries | None = None,
    inclusive: bool | str = True,
) -> np.ndarray:
    """
    Return an array of css props based on condition of data values within given range.
    """
    if np.iterable(left) and not isinstance(left, str):
        left = _validate_apply_axis_arg(
            left, "left", None, data  # type: ignore[arg-type]
        )

    if np.iterable(right) and not isinstance(right, str):
        right = _validate_apply_axis_arg(
            right, "right", None, data  # type: ignore[arg-type]
        )

    # get ops with correct boundary attribution
    if inclusive == "both":
        ops = (operator.ge, operator.le)
    elif inclusive == "neither":
        ops = (operator.gt, operator.lt)
    elif inclusive == "left":
        ops = (operator.ge, operator.lt)
    elif inclusive == "right":
        ops = (operator.gt, operator.le)
    else:
        raise ValueError(
            f"'inclusive' values can be 'both', 'left', 'right', or 'neither' "
            f"got {inclusive}"
        )

    g_left = (
        ops[0](data, left)
        if left is not None
        else np.full(data.shape, True, dtype=bool)
    )
    l_right = (
        ops[1](data, right)
        if right is not None
        else np.full(data.shape, True, dtype=bool)
    )
    return np.where(g_left & l_right, props, "")


def _highlight_value(data: FrameOrSeries, op: str, props: str) -> np.ndarray:
    """
    Return an array of css strings based on the condition of values matching an op.
    """
    value = getattr(data, op)(skipna=True)
    if isinstance(data, DataFrame):  # min/max must be done twice to return scalar
        value = getattr(value, op)(skipna=True)
    return np.where(data == value, props, "")


def _bar(
    data: FrameOrSeries,
    align: str | float | int | Callable,
    colors: list[str],
    width: float,
    height: float,
    vmin: float | None,
    vmax: float | None,
    base_css: str,
):
    """
    Draw bar chart in data cells using HTML CSS linear gradient.

    Parameters
    ----------
    data : Series or DataFrame
        Underling subset of Styler data on which operations are performed.
    align : str in {"left", "right", "mid", "zero", "mean"}, int, float, callable
        Method for how bars are structured or scalar value of centre point.
    colors : list-like of str
        Two listed colors as string in valid CSS.
    width : float in [0,1]
        The percentage of the cell, measured from left, where drawn bars will reside.
    height : float in [0,1]
        The percentage of the cell's height where drawn bars will reside, centrally
        aligned.
    vmin : float, optional
        Overwrite the minimum value of the window.
    vmax : float, optional
        Overwrite the maximum value of the window.
    base_css : str
        Additional CSS that is included in the cell before bars are drawn.
    """

    def css_bar(start: float, end: float, color: str) -> str:
        """
        Generate CSS code to draw a bar from start to end in a table cell.

        Uses linear-gradient.

        Parameters
        ----------
        start : float
            Relative positional start of bar coloring in [0,1]
        end : float
            Relative positional end of the bar coloring in [0,1]
        color : str
            CSS valid color to apply.

        Returns
        -------
        str : The CSS applicable to the cell.

        Notes
        -----
        Uses ``base_css`` from outer scope.
        """
        cell_css = base_css
        if end > start:
            cell_css += "background: linear-gradient(90deg,"
            if start > 0:
                cell_css += f" transparent {start*100:.1f}%, {color} {start*100:.1f}%,"
            cell_css += f" {color} {end*100:.1f}%, transparent {end*100:.1f}%)"
        return cell_css

    def css_calc(x, left: float, right: float, align: str):
        """
        Return the correct CSS for bar placement based on calculated values.

        Parameters
        ----------
        x : float
            Value which determines the bar placement.
        left : float
            Value marking the left side of calculation, usually minimum of data.
        right : float
            Value marking the right side of the calculation, usually maximum of data
            (left < right).
        align : {"left", "right", "zero", "mid"}
            How the bars will be positioned.
            "left", "right", "zero" can be used with any values for ``left``, ``right``.
            "mid" can only be used where ``left <= 0`` and ``right >= 0``.
            "zero" is used to specify a center when all values ``x``, ``left``,
            ``right`` are translated, e.g. by say a mean or median.

        Returns
        -------
        str : Resultant CSS with linear gradient.

        Notes
        -----
        Uses ``colors``, ``width`` and ``height`` from outer scope.
        """
        if pd.isna(x):
            return base_css

        color = colors[0] if x < 0 else colors[1]
        x = left if x < left else x
        x = right if x > right else x  # trim data if outside of the window

        start: float = 0
        end: float = 1

        if align == "left":
            # all proportions are measured from the left side between left and right
            end = (x - left) / (right - left)

        elif align == "right":
            # all proportions are measured from the right side between left and right
            start = (x - left) / (right - left)

        else:
            z_frac: float = 0.5  # location of zero based on the left-right range
            if align == "zero":
                # all proportions are measured from the center at zero
                limit: float = max(abs(left), abs(right))
                left, right = -limit, limit
            elif align == "mid":
                # bars drawn from zero either leftwards or rightwards with center at mid
                mid: float = (left + right) / 2
                z_frac = (
                    -mid / (right - left) + 0.5 if mid < 0 else -left / (right - left)
                )

            if x < 0:
                start, end = (x - left) / (right - left), z_frac
            else:
                start, end = z_frac, (x - left) / (right - left)

        ret = css_bar(start * width, end * width, color)
        if height < 1 and "background: linear-gradient(" in ret:
            return (
                ret + f" no-repeat center; background-size: 100% {height * 100:.1f}%;"
            )
        else:
            return ret

    values = data.to_numpy()
    left = np.nanmin(values) if vmin is None else vmin
    right = np.nanmax(values) if vmax is None else vmax
    z: float = 0  # adjustment to translate data

    if align == "mid":
        if left >= 0:  # "mid" is documented to act as "left" if all values positive
            align, left = "left", 0 if vmin is None else vmin
        elif right <= 0:  # "mid" is documented to act as "right" if all values negative
            align, right = "right", 0 if vmax is None else vmax
    elif align == "mean":
        z, align = np.nanmean(values), "zero"
    elif callable(align):
        z, align = align(values), "zero"
    elif isinstance(align, (float, int)):
        z, align = float(align), "zero"
    elif not (align == "left" or align == "right" or align == "zero"):
        raise ValueError(
            "`align` should be in {'left', 'right', 'mid', 'mean', 'zero'} or be a "
            "value defining the center line or a callable that returns a float"
        )

    assert isinstance(align, str)  # mypy: should now be in [left, right, mid, zero]
    if data.ndim == 1:
        return [css_calc(x - z, left - z, right - z, align) for x in values]
    else:
        return DataFrame(
            [
                [css_calc(x - z, left - z, right - z, align) for x in row]
                for row in values
            ],
            index=data.index,
            columns=data.columns,
        )<|MERGE_RESOLUTION|>--- conflicted
+++ resolved
@@ -532,11 +532,8 @@
             the left, centrally, or at the right. If not given defaults to
             ``pandas.options.styler.latex.multicol_align``. If a naive option is
             given renders without multicol.
-<<<<<<< HEAD
-=======
 
             .. versionchanged:: 1.4.0
->>>>>>> 7d275889
         siunitx : bool, default False
             Set to ``True`` to structure LaTeX compatible with the {siunitx} package.
         environment : str, optional
