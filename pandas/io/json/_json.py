--- conflicted
+++ resolved
@@ -136,11 +136,7 @@
     index: bool = True,
     indent: int = 0,
     storage_options: StorageOptions = None,
-<<<<<<< HEAD
     mode: Literal["a", "w"] = "w",
-=======
-    mode: str = "w",
->>>>>>> d36d07b4
 ) -> str | None:
 
     if not index and orient not in ["split", "table"]:
