from collections import OrderedDict
from collections.abc import Iterator
import functools
from io import StringIO
from itertools import islice
import os
from typing import Any, Callable, Optional, Type

import numpy as np

import pandas._libs.json as json
from pandas._libs.tslibs import iNaT
from pandas.errors import AbstractMethodError

from pandas.core.dtypes.common import ensure_str, is_period_dtype

from pandas import DataFrame, MultiIndex, Series, isna, to_datetime
from pandas._typing import JSONSerializable
from pandas.core.construction import create_series_with_explicit_dtype
from pandas.core.reshape.concat import concat

from pandas.io.common import (
<<<<<<< HEAD
    _get_handle,
    _infer_compression,
    _stringify_path,
=======
    BaseIterator,
>>>>>>> 83760676
    get_filepath_or_buffer,
    get_handle,
    infer_compression,
    stringify_path,
)
from pandas.io.formats.printing import pprint_thing
from pandas.io.parsers import _validate_integer

from ._normalize import convert_to_line_delimits
from ._table_schema import build_table_schema, parse_table_schema

loads = json.loads
dumps = json.dumps

TABLE_SCHEMA_VERSION = "0.20.0"


# interface to/from
def to_json(
    path_or_buf,
    obj,
    orient: Optional[str] = None,
    date_format: str = "epoch",
    double_precision: int = 10,
    force_ascii: bool = True,
    date_unit: str = "ms",
    default_handler: Optional[Callable[[Any], JSONSerializable]] = None,
    lines: bool = False,
    compression: Optional[str] = "infer",
    index: bool = True,
    indent: int = 0,
):

    if not index and orient not in ["split", "table"]:
        raise ValueError(
            "'index=False' is only valid when 'orient' is " "'split' or 'table'"
        )

    path_or_buf = stringify_path(path_or_buf)
    if lines and orient != "records":
        raise ValueError("'lines' keyword only valid when 'orient' is records")

    if orient == "table" and isinstance(obj, Series):
        obj = obj.to_frame(name=obj.name or "values")

    writer: Type["Writer"]
    if orient == "table" and isinstance(obj, DataFrame):
        writer = JSONTableWriter
    elif isinstance(obj, Series):
        writer = SeriesWriter
    elif isinstance(obj, DataFrame):
        writer = FrameWriter
    else:
        raise NotImplementedError("'obj' should be a Series or a DataFrame")

    s = writer(
        obj,
        orient=orient,
        date_format=date_format,
        double_precision=double_precision,
        ensure_ascii=force_ascii,
        date_unit=date_unit,
        default_handler=default_handler,
        index=index,
        indent=indent,
    ).write()

    if lines:
        s = convert_to_line_delimits(s)

    if isinstance(path_or_buf, str):
        fh, handles = get_handle(path_or_buf, "w", compression=compression)
        try:
            fh.write(s)
        finally:
            fh.close()
    elif path_or_buf is None:
        return s
    else:
        path_or_buf.write(s)


class Writer:
    def __init__(
        self,
        obj,
        orient: Optional[str],
        date_format: str,
        double_precision: int,
        ensure_ascii: bool,
        date_unit: str,
        index: bool,
        default_handler: Optional[Callable[[Any], JSONSerializable]] = None,
        indent: int = 0,
    ):
        self.obj = obj

        if orient is None:
            orient = self._default_orient  # type: ignore

        self.orient = orient
        self.date_format = date_format
        self.double_precision = double_precision
        self.ensure_ascii = ensure_ascii
        self.date_unit = date_unit
        self.default_handler = default_handler
        self.index = index
        self.indent = indent

        self.is_copy = None
        self._format_axes()

    def _format_axes(self):
        raise AbstractMethodError(self)

    def write(self):
        return self._write(
            self.obj,
            self.orient,
            self.double_precision,
            self.ensure_ascii,
            self.date_unit,
            self.date_format == "iso",
            self.default_handler,
            self.indent,
        )

    def _write(
        self,
        obj,
        orient: Optional[str],
        double_precision: int,
        ensure_ascii: bool,
        date_unit: str,
        iso_dates: bool,
        default_handler: Optional[Callable[[Any], JSONSerializable]],
        indent: int,
    ):
        return dumps(
            obj,
            orient=orient,
            double_precision=double_precision,
            ensure_ascii=ensure_ascii,
            date_unit=date_unit,
            iso_dates=iso_dates,
            default_handler=default_handler,
            indent=indent,
        )


class SeriesWriter(Writer):
    _default_orient = "index"

    def _format_axes(self):
        if not self.obj.index.is_unique and self.orient == "index":
            raise ValueError(
                "Series index must be unique for orient="
                "'{orient}'".format(orient=self.orient)
            )

    def _write(
        self,
        obj,
        orient: Optional[str],
        double_precision: int,
        ensure_ascii: bool,
        date_unit: str,
        iso_dates: bool,
        default_handler: Optional[Callable[[Any], JSONSerializable]],
        indent: int,
    ):
        if not self.index and orient == "split":
            obj = {"name": obj.name, "data": obj.values}
        return super()._write(
            obj,
            orient,
            double_precision,
            ensure_ascii,
            date_unit,
            iso_dates,
            default_handler,
            indent,
        )


class FrameWriter(Writer):
    _default_orient = "columns"

    def _format_axes(self):
        """
        Try to format axes if they are datelike.
        """
        if not self.obj.index.is_unique and self.orient in ("index", "columns"):
            raise ValueError(
                "DataFrame index must be unique for orient="
                "'{orient}'.".format(orient=self.orient)
            )
        if not self.obj.columns.is_unique and self.orient in (
            "index",
            "columns",
            "records",
        ):
            raise ValueError(
                "DataFrame columns must be unique for orient="
                "'{orient}'.".format(orient=self.orient)
            )

    def _write(
        self,
        obj,
        orient: Optional[str],
        double_precision: int,
        ensure_ascii: bool,
        date_unit: str,
        iso_dates: bool,
        default_handler: Optional[Callable[[Any], JSONSerializable]],
        indent: int,
    ):
        if not self.index and orient == "split":
            obj = obj.to_dict(orient="split")
            del obj["index"]
        return super()._write(
            obj,
            orient,
            double_precision,
            ensure_ascii,
            date_unit,
            iso_dates,
            default_handler,
            indent,
        )


class JSONTableWriter(FrameWriter):
    _default_orient = "records"

    def __init__(
        self,
        obj,
        orient: Optional[str],
        date_format: str,
        double_precision: int,
        ensure_ascii: bool,
        date_unit: str,
        index: bool,
        default_handler: Optional[Callable[[Any], JSONSerializable]] = None,
        indent: int = 0,
    ):
        """
        Adds a `schema` attribute with the Table Schema, resets
        the index (can't do in caller, because the schema inference needs
        to know what the index is, forces orient to records, and forces
        date_format to 'iso'.
        """

        super().__init__(
            obj,
            orient,
            date_format,
            double_precision,
            ensure_ascii,
            date_unit,
            index,
            default_handler=default_handler,
            indent=indent,
        )

        if date_format != "iso":
            msg = (
                "Trying to write with `orient='table'` and "
                "`date_format='{fmt}'`. Table Schema requires dates "
                "to be formatted with `date_format='iso'`".format(fmt=date_format)
            )
            raise ValueError(msg)

        self.schema = build_table_schema(obj, index=self.index)

        # NotImplemented on a column MultiIndex
        if obj.ndim == 2 and isinstance(obj.columns, MultiIndex):
            raise NotImplementedError("orient='table' is not supported for MultiIndex")

        # TODO: Do this timedelta properly in objToJSON.c See GH #15137
        if (
            (obj.ndim == 1)
            and (obj.name in set(obj.index.names))
            or len(obj.columns & obj.index.names)
        ):
            msg = "Overlapping names between the index and columns"
            raise ValueError(msg)

        obj = obj.copy()
        timedeltas = obj.select_dtypes(include=["timedelta"]).columns
        if len(timedeltas):
            obj[timedeltas] = obj[timedeltas].applymap(lambda x: x.isoformat())
        # Convert PeriodIndex to datetimes before serializing
        if is_period_dtype(obj.index):
            obj.index = obj.index.to_timestamp()

        # exclude index from obj if index=False
        if not self.index:
            self.obj = obj.reset_index(drop=True)
        else:
            self.obj = obj.reset_index(drop=False)
        self.date_format = "iso"
        self.orient = "records"
        self.index = index

    def _write(
        self,
        obj,
        orient,
        double_precision,
        ensure_ascii,
        date_unit,
        iso_dates,
        default_handler,
        indent,
    ):
        table_obj = OrderedDict((("schema", self.schema), ("data", obj)))
        serialized = super()._write(
            table_obj,
            orient,
            double_precision,
            ensure_ascii,
            date_unit,
            iso_dates,
            default_handler,
            indent,
        )

        return serialized


def read_json(
    path_or_buf=None,
    orient=None,
    typ="frame",
    dtype=None,
    convert_axes=None,
    convert_dates=True,
    keep_default_dates=True,
    numpy=False,
    precise_float=False,
    date_unit=None,
    encoding=None,
    lines=False,
    chunksize=None,
    compression="infer",
):
    """
    Convert a JSON string to pandas object.

    Parameters
    ----------
    path_or_buf : a valid JSON str, path object or file-like object
        Any valid string path is acceptable. The string could be a URL. Valid
        URL schemes include http, ftp, s3, and file. For file URLs, a host is
        expected. A local file could be:
        ``file://localhost/path/to/table.json``.

        If you want to pass in a path object, pandas accepts any
        ``os.PathLike``.

        By file-like object, we refer to objects with a ``read()`` method,
        such as a file handler (e.g. via builtin ``open`` function)
        or ``StringIO``.
    orient : str
        Indication of expected JSON string format.
        Compatible JSON strings can be produced by ``to_json()`` with a
        corresponding orient value.
        The set of possible orients is:

        - ``'split'`` : dict like
          ``{index -> [index], columns -> [columns], data -> [values]}``
        - ``'records'`` : list like
          ``[{column -> value}, ... , {column -> value}]``
        - ``'index'`` : dict like ``{index -> {column -> value}}``
        - ``'columns'`` : dict like ``{column -> {index -> value}}``
        - ``'values'`` : just the values array

        The allowed and default values depend on the value
        of the `typ` parameter.

        * when ``typ == 'series'``,

          - allowed orients are ``{'split','records','index'}``
          - default is ``'index'``
          - The Series index must be unique for orient ``'index'``.

        * when ``typ == 'frame'``,

          - allowed orients are ``{'split','records','index',
            'columns','values', 'table'}``
          - default is ``'columns'``
          - The DataFrame index must be unique for orients ``'index'`` and
            ``'columns'``.
          - The DataFrame columns must be unique for orients ``'index'``,
            ``'columns'``, and ``'records'``.

        .. versionadded:: 0.23.0
           'table' as an allowed value for the ``orient`` argument

    typ : {'frame', 'series'}, default 'frame'
        The type of object to recover.

    dtype : bool or dict, default None
        If True, infer dtypes; if a dict of column to dtype, then use those;
        if False, then don't infer dtypes at all, applies only to the data.

        For all ``orient`` values except ``'table'``, default is True.

        .. versionchanged:: 0.25.0

           Not applicable for ``orient='table'``.

    convert_axes : bool, default None
        Try to convert the axes to the proper dtypes.

        For all ``orient`` values except ``'table'``, default is True.

        .. versionchanged:: 0.25.0

           Not applicable for ``orient='table'``.

    convert_dates : bool or list of str, default True
        List of columns to parse for dates. If True, then try to parse
        datelike columns. A column label is datelike if

        * it ends with ``'_at'``,

        * it ends with ``'_time'``,

        * it begins with ``'timestamp'``,

        * it is ``'modified'``, or

        * it is ``'date'``.

    keep_default_dates : bool, default True
        If parsing dates, then parse the default datelike columns.

    numpy : bool, default False
        Direct decoding to numpy arrays. Supports numeric data only, but
        non-numeric column and index labels are supported. Note also that the
        JSON ordering MUST be the same for each term if numpy=True.

    precise_float : bool, default False
        Set to enable usage of higher precision (strtod) function when
        decoding string to double values. Default (False) is to use fast but
        less precise builtin functionality.

    date_unit : str, default None
        The timestamp unit to detect if converting dates. The default behaviour
        is to try and detect the correct precision, but if this is not desired
        then pass one of 's', 'ms', 'us' or 'ns' to force parsing only seconds,
        milliseconds, microseconds or nanoseconds respectively.

    encoding : str, default is 'utf-8'
        The encoding to use to decode py3 bytes.

    lines : bool, default False
        Read the file as a json object per line.

    chunksize : int, optional
        Return JsonReader object for iteration.
        See the `line-delimited json docs
        <http://pandas.pydata.org/pandas-docs/stable/user_guide/io.html#line-delimited-json>`_
        for more information on ``chunksize``.
        This can only be passed if `lines=True`.
        If this is None, the file will be read into memory all at once.

        .. versionadded:: 0.21.0

    compression : {'infer', 'gzip', 'bz2', 'zip', 'xz', None}, default 'infer'
        For on-the-fly decompression of on-disk data. If 'infer', then use
        gzip, bz2, zip or xz if path_or_buf is a string ending in
        '.gz', '.bz2', '.zip', or 'xz', respectively, and no decompression
        otherwise. If using 'zip', the ZIP file must contain only one data
        file to be read in. Set to None for no decompression.

        .. versionadded:: 0.21.0

    Returns
    -------
    Series or DataFrame
        The type returned depends on the value of `typ`.

    See Also
    --------
    DataFrame.to_json : Convert a DataFrame to a JSON string.
    Series.to_json : Convert a Series to a JSON string.

    Notes
    -----
    Specific to ``orient='table'``, if a :class:`DataFrame` with a literal
    :class:`Index` name of `index` gets written with :func:`to_json`, the
    subsequent read operation will incorrectly set the :class:`Index` name to
    ``None``. This is because `index` is also used by :func:`DataFrame.to_json`
    to denote a missing :class:`Index` name, and the subsequent
    :func:`read_json` operation cannot distinguish between the two. The same
    limitation is encountered with a :class:`MultiIndex` and any names
    beginning with ``'level_'``.

    Examples
    --------

    >>> df = pd.DataFrame([['a', 'b'], ['c', 'd']],
    ...                   index=['row 1', 'row 2'],
    ...                   columns=['col 1', 'col 2'])

    Encoding/decoding a Dataframe using ``'split'`` formatted JSON:

    >>> df.to_json(orient='split')
    '{"columns":["col 1","col 2"],
      "index":["row 1","row 2"],
      "data":[["a","b"],["c","d"]]}'
    >>> pd.read_json(_, orient='split')
          col 1 col 2
    row 1     a     b
    row 2     c     d

    Encoding/decoding a Dataframe using ``'index'`` formatted JSON:

    >>> df.to_json(orient='index')
    '{"row 1":{"col 1":"a","col 2":"b"},"row 2":{"col 1":"c","col 2":"d"}}'
    >>> pd.read_json(_, orient='index')
          col 1 col 2
    row 1     a     b
    row 2     c     d

    Encoding/decoding a Dataframe using ``'records'`` formatted JSON.
    Note that index labels are not preserved with this encoding.

    >>> df.to_json(orient='records')
    '[{"col 1":"a","col 2":"b"},{"col 1":"c","col 2":"d"}]'
    >>> pd.read_json(_, orient='records')
      col 1 col 2
    0     a     b
    1     c     d

    Encoding with Table Schema

    >>> df.to_json(orient='table')
    '{"schema": {"fields": [{"name": "index", "type": "string"},
                            {"name": "col 1", "type": "string"},
                            {"name": "col 2", "type": "string"}],
                    "primaryKey": "index",
                    "pandas_version": "0.20.0"},
        "data": [{"index": "row 1", "col 1": "a", "col 2": "b"},
                {"index": "row 2", "col 1": "c", "col 2": "d"}]}'
    """

    if orient == "table" and dtype:
        raise ValueError("cannot pass both dtype and orient='table'")
    if orient == "table" and convert_axes:
        raise ValueError("cannot pass both convert_axes and orient='table'")

    if dtype is None and orient != "table":
        dtype = True
    if convert_axes is None and orient != "table":
        convert_axes = True
    if encoding is None:
        encoding = "utf-8"

    compression = infer_compression(path_or_buf, compression)
    filepath_or_buffer, _, compression, should_close = get_filepath_or_buffer(
        path_or_buf, encoding=encoding, compression=compression
    )

    json_reader = JsonReader(
        filepath_or_buffer,
        orient=orient,
        typ=typ,
        dtype=dtype,
        convert_axes=convert_axes,
        convert_dates=convert_dates,
        keep_default_dates=keep_default_dates,
        numpy=numpy,
        precise_float=precise_float,
        date_unit=date_unit,
        encoding=encoding,
        lines=lines,
        chunksize=chunksize,
        compression=compression,
    )

    if chunksize:
        return json_reader

    result = json_reader.read()
    if should_close:
        filepath_or_buffer.close()

    return result


class JsonReader(Iterator):
    """
    JsonReader provides an interface for reading in a JSON file.

    If initialized with ``lines=True`` and ``chunksize``, can be iterated over
    ``chunksize`` lines at a time. Otherwise, calling ``read`` reads in the
    whole document.
    """

    def __init__(
        self,
        filepath_or_buffer,
        orient,
        typ,
        dtype,
        convert_axes,
        convert_dates,
        keep_default_dates,
        numpy,
        precise_float,
        date_unit,
        encoding,
        lines,
        chunksize,
        compression,
    ):

        self.path_or_buf = filepath_or_buffer
        self.orient = orient
        self.typ = typ
        self.dtype = dtype
        self.convert_axes = convert_axes
        self.convert_dates = convert_dates
        self.keep_default_dates = keep_default_dates
        self.numpy = numpy
        self.precise_float = precise_float
        self.date_unit = date_unit
        self.encoding = encoding
        self.compression = compression
        self.lines = lines
        self.chunksize = chunksize
        self.nrows_seen = 0
        self.should_close = False

        if self.chunksize is not None:
            self.chunksize = _validate_integer("chunksize", self.chunksize, 1)
            if not self.lines:
                raise ValueError("chunksize can only be passed if lines=True")

        data = self._get_data_from_filepath(filepath_or_buffer)
        self.data = self._preprocess_data(data)

    def _preprocess_data(self, data):
        """
        At this point, the data either has a `read` attribute (e.g. a file
        object or a StringIO) or is a string that is a JSON document.

        If self.chunksize, we prepare the data for the `__next__` method.
        Otherwise, we read it into memory for the `read` method.
        """
        if hasattr(data, "read") and not self.chunksize:
            data = data.read()
        if not hasattr(data, "read") and self.chunksize:
            data = StringIO(data)

        return data

    def _get_data_from_filepath(self, filepath_or_buffer):
        """
        The function read_json accepts three input types:
            1. filepath (string-like)
            2. file-like object (e.g. open file object, StringIO)
            3. JSON string

        This method turns (1) into (2) to simplify the rest of the processing.
        It returns input types (2) and (3) unchanged.
        """
        data = filepath_or_buffer

        exists = False
        if isinstance(data, str):
            try:
                exists = os.path.exists(filepath_or_buffer)
            # gh-5874: if the filepath is too long will raise here
            except (TypeError, ValueError):
                pass

        if exists or self.compression is not None:
            data, _ = get_handle(
                filepath_or_buffer,
                "r",
                encoding=self.encoding,
                compression=self.compression,
            )
            self.should_close = True
            self.open_stream = data

        return data

    def _combine_lines(self, lines) -> str:
        """
        Combines a list of JSON objects into one JSON object.
        """
        lines = filter(None, map(lambda x: x.strip(), lines))
        return "[" + ",".join(lines) + "]"

    def read(self):
        """
        Read the whole JSON input into a pandas object.
        """
        if self.lines and self.chunksize:
            obj = concat(self)
        elif self.lines:
            data = ensure_str(self.data)
            obj = self._get_object_parser(self._combine_lines(data.split("\n")))
        else:
            obj = self._get_object_parser(self.data)
        self.close()
        return obj

    def _get_object_parser(self, json):
        """
        Parses a json document into a pandas object.
        """
        typ = self.typ
        dtype = self.dtype
        kwargs = {
            "orient": self.orient,
            "dtype": self.dtype,
            "convert_axes": self.convert_axes,
            "convert_dates": self.convert_dates,
            "keep_default_dates": self.keep_default_dates,
            "numpy": self.numpy,
            "precise_float": self.precise_float,
            "date_unit": self.date_unit,
        }
        obj = None
        if typ == "frame":
            obj = FrameParser(json, **kwargs).parse()

        if typ == "series" or obj is None:
            if not isinstance(dtype, bool):
                kwargs["dtype"] = dtype
            obj = SeriesParser(json, **kwargs).parse()

        return obj

    def close(self):
        """
        If we opened a stream earlier, in _get_data_from_filepath, we should
        close it.

        If an open stream or file was passed, we leave it open.
        """
        if self.should_close:
            try:
                self.open_stream.close()
            except (IOError, AttributeError):
                pass

    def __next__(self):
        lines = list(islice(self.data, self.chunksize))
        if lines:
            lines_json = self._combine_lines(lines)
            obj = self._get_object_parser(lines_json)

            # Make sure that the returned objects have the right index.
            obj.index = range(self.nrows_seen, self.nrows_seen + len(obj))
            self.nrows_seen += len(obj)

            return obj

        self.close()
        raise StopIteration


class Parser:

    _STAMP_UNITS = ("s", "ms", "us", "ns")
    _MIN_STAMPS = {
        "s": 31536000,
        "ms": 31536000000,
        "us": 31536000000000,
        "ns": 31536000000000000,
    }

    def __init__(
        self,
        json,
        orient,
        dtype=None,
        convert_axes=True,
        convert_dates=True,
        keep_default_dates=False,
        numpy=False,
        precise_float=False,
        date_unit=None,
    ):
        self.json = json

        if orient is None:
            orient = self._default_orient
        self.orient = orient

        self.dtype = dtype

        if orient == "split":
            numpy = False

        if date_unit is not None:
            date_unit = date_unit.lower()
            if date_unit not in self._STAMP_UNITS:
                raise ValueError(
                    "date_unit must be one of {units}".format(units=self._STAMP_UNITS)
                )
            self.min_stamp = self._MIN_STAMPS[date_unit]
        else:
            self.min_stamp = self._MIN_STAMPS["s"]

        self.numpy = numpy
        self.precise_float = precise_float
        self.convert_axes = convert_axes
        self.convert_dates = convert_dates
        self.date_unit = date_unit
        self.keep_default_dates = keep_default_dates
        self.obj = None

    def check_keys_split(self, decoded):
        """
        Checks that dict has only the appropriate keys for orient='split'.
        """
        bad_keys = set(decoded.keys()).difference(set(self._split_keys))
        if bad_keys:
            bad_keys = ", ".join(bad_keys)
            raise ValueError(
                "JSON data had unexpected key(s): {bad_keys}".format(
                    bad_keys=pprint_thing(bad_keys)
                )
            )

    def parse(self):

        # try numpy
        numpy = self.numpy
        if numpy:
            self._parse_numpy()

        else:
            self._parse_no_numpy()

        if self.obj is None:
            return None
        if self.convert_axes:
            self._convert_axes()
        self._try_convert_types()
        return self.obj

    def _convert_axes(self):
        """
        Try to convert axes.
        """
        for axis in self.obj._AXIS_NUMBERS.keys():
            new_axis, result = self._try_convert_data(
                axis, self.obj._get_axis(axis), use_dtypes=False, convert_dates=True
            )
            if result:
                setattr(self.obj, axis, new_axis)

    def _try_convert_types(self):
        raise AbstractMethodError(self)

    def _try_convert_data(self, name, data, use_dtypes=True, convert_dates=True):
        """
        Try to parse a ndarray like into a column by inferring dtype.
        """

        # don't try to coerce, unless a force conversion
        if use_dtypes:
            if not self.dtype:
                return data, False
            elif self.dtype is True:
                pass
            else:
                # dtype to force
                dtype = (
                    self.dtype.get(name) if isinstance(self.dtype, dict) else self.dtype
                )
                if dtype is not None:
                    try:
                        dtype = np.dtype(dtype)
                        return data.astype(dtype), True
                    except (TypeError, ValueError):
                        return data, False

        if convert_dates:
            new_data, result = self._try_convert_to_date(data)
            if result:
                return new_data, True

        result = False

        if data.dtype == "object":

            # try float
            try:
                data = data.astype("float64")
                result = True
            except (TypeError, ValueError):
                pass

        if data.dtype.kind == "f":

            if data.dtype != "float64":

                # coerce floats to 64
                try:
                    data = data.astype("float64")
                    result = True
                except (TypeError, ValueError):
                    pass

        # don't coerce 0-len data
        if len(data) and (data.dtype == "float" or data.dtype == "object"):

            # coerce ints if we can
            try:
                new_data = data.astype("int64")
                if (new_data == data).all():
                    data = new_data
                    result = True
            except (TypeError, ValueError):
                pass

        # coerce ints to 64
        if data.dtype == "int":

            # coerce floats to 64
            try:
                data = data.astype("int64")
                result = True
            except (TypeError, ValueError):
                pass

        return data, result

    def _try_convert_to_date(self, data):
        """
        Try to parse a ndarray like into a date column.

        Try to coerce object in epoch/iso formats and integer/float in epoch
        formats. Return a boolean if parsing was successful.
        """

        # no conversion on empty
        if not len(data):
            return data, False

        new_data = data
        if new_data.dtype == "object":
            try:
                new_data = data.astype("int64")
            except (TypeError, ValueError, OverflowError):
                pass

        # ignore numbers that are out of range
        if issubclass(new_data.dtype.type, np.number):
            in_range = (
                isna(new_data.values)
                | (new_data > self.min_stamp)
                | (new_data.values == iNaT)
            )
            if not in_range.all():
                return data, False

        date_units = (self.date_unit,) if self.date_unit else self._STAMP_UNITS
        for date_unit in date_units:
            try:
                new_data = to_datetime(new_data, errors="raise", unit=date_unit)
            except (ValueError, OverflowError):
                continue
            return new_data, True
        return data, False

    def _try_convert_dates(self):
        raise AbstractMethodError(self)


class SeriesParser(Parser):
    _default_orient = "index"
    _split_keys = ("name", "index", "data")

    def _parse_no_numpy(self):
        data = loads(self.json, precise_float=self.precise_float)

        if self.orient == "split":
            decoded = {str(k): v for k, v in data.items()}
            self.check_keys_split(decoded)
            self.obj = create_series_with_explicit_dtype(**decoded)
        else:
            self.obj = create_series_with_explicit_dtype(data, dtype_if_empty=object)

    def _parse_numpy(self):
        load_kwargs = {
            "dtype": None,
            "numpy": True,
            "precise_float": self.precise_float,
        }
        if self.orient in ["columns", "index"]:
            load_kwargs["labelled"] = True
        loads_ = functools.partial(loads, **load_kwargs)
        data = loads_(self.json)

        if self.orient == "split":
            decoded = {str(k): v for k, v in data.items()}
            self.check_keys_split(decoded)
            self.obj = create_series_with_explicit_dtype(**decoded)
        elif self.orient in ["columns", "index"]:
            self.obj = create_series_with_explicit_dtype(*data, dtype_if_empty=object)
        else:
            self.obj = create_series_with_explicit_dtype(data, dtype_if_empty=object)

    def _try_convert_types(self):
        if self.obj is None:
            return
        obj, result = self._try_convert_data(
            "data", self.obj, convert_dates=self.convert_dates
        )
        if result:
            self.obj = obj


class FrameParser(Parser):
    _default_orient = "columns"
    _split_keys = ("columns", "index", "data")

    def _parse_numpy(self):

        json = self.json
        orient = self.orient

        if orient == "columns":
            args = loads(
                json,
                dtype=None,
                numpy=True,
                labelled=True,
                precise_float=self.precise_float,
            )
            if len(args):
                args = (args[0].T, args[2], args[1])
            self.obj = DataFrame(*args)
        elif orient == "split":
            decoded = loads(
                json, dtype=None, numpy=True, precise_float=self.precise_float
            )
            decoded = {str(k): v for k, v in decoded.items()}
            self.check_keys_split(decoded)
            self.obj = DataFrame(**decoded)
        elif orient == "values":
            self.obj = DataFrame(
                loads(json, dtype=None, numpy=True, precise_float=self.precise_float)
            )
        else:
            self.obj = DataFrame(
                *loads(
                    json,
                    dtype=None,
                    numpy=True,
                    labelled=True,
                    precise_float=self.precise_float,
                )
            )

    def _parse_no_numpy(self):

        json = self.json
        orient = self.orient

        if orient == "columns":
            self.obj = DataFrame(
                loads(json, precise_float=self.precise_float), dtype=None
            )
        elif orient == "split":
            decoded = {
                str(k): v
                for k, v in loads(json, precise_float=self.precise_float).items()
            }
            self.check_keys_split(decoded)
            self.obj = DataFrame(dtype=None, **decoded)
        elif orient == "index":
            self.obj = DataFrame.from_dict(
                loads(json, precise_float=self.precise_float),
                dtype=None,
                orient="index",
            )
        elif orient == "table":
            self.obj = parse_table_schema(json, precise_float=self.precise_float)
        else:
            self.obj = DataFrame(
                loads(json, precise_float=self.precise_float), dtype=None
            )

    def _process_converter(self, f, filt=None):
        """
        Take a conversion function and possibly recreate the frame.
        """

        if filt is None:
            filt = lambda col, c: True

        needs_new_obj = False
        new_obj = dict()
        for i, (col, c) in enumerate(self.obj.items()):
            if filt(col, c):
                new_data, result = f(col, c)
                if result:
                    c = new_data
                    needs_new_obj = True
            new_obj[i] = c

        if needs_new_obj:

            # possibly handle dup columns
            new_obj = DataFrame(new_obj, index=self.obj.index)
            new_obj.columns = self.obj.columns
            self.obj = new_obj

    def _try_convert_types(self):
        if self.obj is None:
            return
        if self.convert_dates:
            self._try_convert_dates()

        self._process_converter(
            lambda col, c: self._try_convert_data(col, c, convert_dates=False)
        )

    def _try_convert_dates(self):
        if self.obj is None:
            return

        # our columns to parse
        convert_dates = self.convert_dates
        if convert_dates is True:
            convert_dates = []
        convert_dates = set(convert_dates)

        def is_ok(col) -> bool:
            """
            Return if this col is ok to try for a date parse.
            """
            if not isinstance(col, str):
                return False

            col_lower = col.lower()
            if (
                col_lower.endswith("_at")
                or col_lower.endswith("_time")
                or col_lower == "modified"
                or col_lower == "date"
                or col_lower == "datetime"
                or col_lower.startswith("timestamp")
            ):
                return True
            return False

        self._process_converter(
            lambda col, c: self._try_convert_to_date(c),
            lambda col, c: (
                (self.keep_default_dates and is_ok(col)) or col in convert_dates
            ),
        )<|MERGE_RESOLUTION|>--- conflicted
+++ resolved
@@ -20,13 +20,6 @@
 from pandas.core.reshape.concat import concat
 
 from pandas.io.common import (
-<<<<<<< HEAD
-    _get_handle,
-    _infer_compression,
-    _stringify_path,
-=======
-    BaseIterator,
->>>>>>> 83760676
     get_filepath_or_buffer,
     get_handle,
     infer_compression,
