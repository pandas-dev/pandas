--- conflicted
+++ resolved
@@ -462,27 +462,6 @@
                 self._combine_lines(self.data.split('\n'))
             )
         else:
-<<<<<<< HEAD
-            json = filepath_or_buffer
-    elif hasattr(filepath_or_buffer, 'read'):
-        json = filepath_or_buffer.read()
-
-    else:
-        json = filepath_or_buffer
-
-    if lines:
-        # If given a json lines file, we break the string into lines, add
-        # commas and put it in a json list to make a valid json object.
-
-        """
-            If PY3 and/or isinstance(json, bytes)
-        """
-        if isinstance(json, bytes):
-            json = json.decode('utf-8')
-
-        lines = list(StringIO(json.strip()))
-        json = '[' + ','.join(lines) + ']'
-=======
             obj = self._get_object_parser(self.data)
         self.close()
         return obj
@@ -525,7 +504,6 @@
         if lines:
             lines_json = self._combine_lines(lines)
             obj = self._get_object_parser(lines_json)
->>>>>>> 674fb96b
 
             # Make sure that the returned objects have the right index.
             obj.index = range(self.nrows_seen, self.nrows_seen + len(obj))
