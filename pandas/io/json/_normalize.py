# ---------------------------------------------------------------------
# JSON normalization routines

from collections import defaultdict
import copy
from typing import DefaultDict, Dict, List, Optional, Union

import numpy as np

from pandas._libs.writers import convert_json_to_lines

from pandas import DataFrame


def convert_to_line_delimits(s):
    """
    Helper function that converts JSON lists to line delimited JSON.
    """

    # Determine we have a JSON list to turn to lines otherwise just return the
    # json object, only lists can
    if not s[0] == "[" and s[-1] == "]":
        return s
    s = s[1:-1]

    return convert_json_to_lines(s)


def nested_to_record(
    ds,
    prefix: str = "",
    sep: str = ".",
    level: int = 0,
    max_level: Optional[int] = None,
):
    """
    A simplified json_normalize

    Converts a nested dict into a flat dict ("record"), unlike json_normalize,
    it does not attempt to extract a subset of the data.

    Parameters
    ----------
    ds : dict or list of dicts
    prefix: the prefix, optional, default: ""
    sep : str, default '.'
        Nested records will generate names separated by sep,
        e.g., for sep='.', { 'foo' : { 'bar' : 0 } } -> foo.bar
    level: int, optional, default: 0
        The number of levels in the json string.

    max_level: int, optional, default: None
        The max depth to normalize.

        .. versionadded:: 0.25.0

    Returns
    -------
    d - dict or list of dicts, matching `ds`

    Examples
    --------

    IN[52]: nested_to_record(dict(flat1=1,dict1=dict(c=1,d=2),
                                  nested=dict(e=dict(c=1,d=2),d=2)))
    Out[52]:
    {'dict1.c': 1,
     'dict1.d': 2,
     'flat1': 1,
     'nested.d': 2,
     'nested.e.c': 1,
     'nested.e.d': 2}
    """
    singleton = False
    if isinstance(ds, dict):
        ds = [ds]
        singleton = True
    new_ds = []
    for d in ds:
        new_d = copy.deepcopy(d)
        for k, v in d.items():
            # each key gets renamed with prefix
            if not isinstance(k, str):
                k = str(k)
            if level == 0:
                newkey = k
            else:
                newkey = prefix + sep + k

            # flatten if type is dict and
            # current dict level  < maximum level provided and
            # only dicts gets recurse-flattened
            # only at level>1 do we rename the rest of the keys
            if not isinstance(v, dict) or (
                max_level is not None and level >= max_level
            ):
                if level != 0:  # so we skip copying for top level, common case
                    v = new_d.pop(k)
                    new_d[newkey] = v
                continue
            else:
                v = new_d.pop(k)
                new_d.update(nested_to_record(v, newkey, sep, level + 1, max_level))
        new_ds.append(new_d)

    if singleton:
        return new_ds[0]
    return new_ds


def json_normalize(
    data: Union[Dict, List[Dict]],
    record_path: Optional[Union[str, List]] = None,
    meta: Optional[Union[str, List[Union[str, List[str]]]]] = None,
    meta_prefix: Optional[str] = None,
    record_prefix: Optional[str] = None,
    errors: Optional[str] = "raise",
    sep: str = ".",
    max_level: Optional[int] = None,
):
    """
    Normalize semi-structured JSON data into a flat table.

    Parameters
    ----------
    data : dict or list of dicts
        Unserialized JSON objects.
    record_path : str or list of str, default None
        Path in each object to list of records. If not passed, data will be
        assumed to be an array of records.
    meta : list of paths (str or list of str), default None
        Fields to use as metadata for each record in resulting table.
    meta_prefix : str, default None
        If True, prefix records with dotted (?) path, e.g. foo.bar.field if
        meta is ['foo', 'bar'].
    record_prefix : str, default None
        If True, prefix records with dotted (?) path, e.g. foo.bar.field if
        path to records is ['foo', 'bar'].
    errors : {'raise', 'ignore'}, default 'raise'
        Configures error handling.

        * 'ignore' : will ignore KeyError if keys listed in meta are not
          always present.
        * 'raise' : will raise KeyError if keys listed in meta are not
          always present.
    sep : str, default '.'
        Nested records will generate names separated by sep.
        e.g., for sep='.', {'foo': {'bar': 0}} -> foo.bar.
    max_level : int, default None
        Max number of levels(depth of dict) to normalize.
        if None, normalizes all levels.

        .. versionadded:: 0.25.0

    Returns
    -------
    frame : DataFrame
    Normalize semi-structured JSON data into a flat table.

    Examples
    --------

    >>> from pandas.io.json import json_normalize
    >>> data = [{'id': 1, 'name': {'first': 'Coleen', 'last': 'Volk'}},
    ...         {'name': {'given': 'Mose', 'family': 'Regner'}},
    ...         {'id': 2, 'name': 'Faye Raker'}]
    >>> json_normalize(data)
        id        name name.family name.first name.given name.last
    0  1.0         NaN         NaN     Coleen        NaN      Volk
    1  NaN         NaN      Regner        NaN       Mose       NaN
    2  2.0  Faye Raker         NaN        NaN        NaN       NaN

    >>> data = [{'id': 1,
    ...          'name': "Cole Volk",
    ...          'fitness': {'height': 130, 'weight': 60}},
    ...         {'name': "Mose Reg",
    ...          'fitness': {'height': 130, 'weight': 60}},
    ...         {'id': 2, 'name': 'Faye Raker',
    ...          'fitness': {'height': 130, 'weight': 60}}]
    >>> json_normalize(data, max_level=0)
                fitness                 id        name
    0   {'height': 130, 'weight': 60}  1.0   Cole Volk
    1   {'height': 130, 'weight': 60}  NaN    Mose Reg
    2   {'height': 130, 'weight': 60}  2.0  Faye Raker

    Normalizes nested data up to level 1.

    >>> data = [{'id': 1,
    ...          'name': "Cole Volk",
    ...          'fitness': {'height': 130, 'weight': 60}},
    ...         {'name': "Mose Reg",
    ...          'fitness': {'height': 130, 'weight': 60}},
    ...         {'id': 2, 'name': 'Faye Raker',
    ...          'fitness': {'height': 130, 'weight': 60}}]
    >>> json_normalize(data, max_level=1)
      fitness.height  fitness.weight   id    name
    0   130              60          1.0    Cole Volk
    1   130              60          NaN    Mose Reg
    2   130              60          2.0    Faye Raker

    >>> data = [{'state': 'Florida',
    ...          'shortname': 'FL',
    ...          'info': {'governor': 'Rick Scott'},
    ...          'counties': [{'name': 'Dade', 'population': 12345},
    ...                       {'name': 'Broward', 'population': 40000},
    ...                       {'name': 'Palm Beach', 'population': 60000}]},
    ...         {'state': 'Ohio',
    ...          'shortname': 'OH',
    ...          'info': {'governor': 'John Kasich'},
    ...          'counties': [{'name': 'Summit', 'population': 1234},
    ...                       {'name': 'Cuyahoga', 'population': 1337}]}]
    >>> result = json_normalize(data, 'counties', ['state', 'shortname',
    ...                                            ['info', 'governor']])
    >>> result
             name  population    state shortname info.governor
    0        Dade       12345   Florida    FL    Rick Scott
    1     Broward       40000   Florida    FL    Rick Scott
    2  Palm Beach       60000   Florida    FL    Rick Scott
    3      Summit        1234   Ohio       OH    John Kasich
    4    Cuyahoga        1337   Ohio       OH    John Kasich

    >>> data = {'A': [1, 2]}
    >>> json_normalize(data, 'A', record_prefix='Prefix.')
        Prefix.0
    0          1
    1          2

    Returns normalized data with columns prefixed with the given string.
    """

    def _pull_field(js, spec):
        result = js
        if isinstance(spec, list):
            for field in spec:
                result = result[field]
        else:
            result = result[spec]

        return result

    if isinstance(data, list) and not data:
        return DataFrame()

    # A bit of a hackjob
    if isinstance(data, dict):
        data = [data]

    if record_path is None:
        if any([isinstance(x, dict) for x in y.values()] for y in data):
            # naive normalization, this is idempotent for flat records
            # and potentially will inflate the data considerably for
            # deeply nested structures:
            #  {VeryLong: { b: 1,c:2}} -> {VeryLong.b:1 ,VeryLong.c:@}
            #
            # TODO: handle record value which are lists, at least error
            #       reasonably
            data = nested_to_record(data, sep=sep, max_level=max_level)
        return DataFrame(data)
    elif not isinstance(record_path, list):
        record_path = [record_path]

    if meta is None:
        meta = []
    elif not isinstance(meta, list):
        meta = [meta]

    meta_ = [m if isinstance(m, list) else [m] for m in meta]

    # Disastrously inefficient for now
    records: List = []
    lengths = []

<<<<<<< HEAD
    meta_vals = defaultdict(list)  # type: DefaultDict
    meta_keys = [sep.join(val) for val in meta_]
=======
    meta_vals: DefaultDict = defaultdict(list)
    meta_keys = [sep.join(val) for val in meta]
>>>>>>> 35029d20

    def _recursive_extract(data, path, seen_meta, level=0):
        if isinstance(data, dict):
            data = [data]
        if len(path) > 1:
            for obj in data:
                for val, key in zip(meta_, meta_keys):
                    if level + 1 == len(val):
                        seen_meta[key] = _pull_field(obj, val[-1])

                _recursive_extract(obj[path[0]], path[1:], seen_meta, level=level + 1)
        else:
            for obj in data:
                recs = _pull_field(obj, path[0])
                recs = [
                    nested_to_record(r, sep=sep, max_level=max_level)
                    if isinstance(r, dict)
                    else r
                    for r in recs
                ]

                # For repeating the metadata later
                lengths.append(len(recs))
                for val, key in zip(meta_, meta_keys):
                    if level + 1 > len(val):
                        meta_val = seen_meta[key]
                    else:
                        try:
                            meta_val = _pull_field(obj, val[level:])
                        except KeyError as e:
                            if errors == "ignore":
                                meta_val = np.nan
                            else:
                                raise KeyError(
                                    "Try running with "
                                    "errors='ignore' as key "
                                    "{err} is not always present".format(err=e)
                                )
                    meta_vals[key].append(meta_val)
                records.extend(recs)

    _recursive_extract(data, record_path, {}, level=0)

    result = DataFrame(records)

    if record_prefix is not None:
        result = result.rename(columns=lambda x: "{p}{c}".format(p=record_prefix, c=x))

    # Data types, a problem
    for k, v in meta_vals.items():
        if meta_prefix is not None:
            k = meta_prefix + k

        if k in result:
            raise ValueError(
                "Conflicting metadata name {name}, "
                "need distinguishing prefix ".format(name=k)
            )
        result[k] = np.array(v, dtype=object).repeat(lengths)
    return result<|MERGE_RESOLUTION|>--- conflicted
+++ resolved
@@ -270,13 +270,8 @@
     records: List = []
     lengths = []
 
-<<<<<<< HEAD
-    meta_vals = defaultdict(list)  # type: DefaultDict
+    meta_vals: DefaultDict = defaultdict(list)
     meta_keys = [sep.join(val) for val in meta_]
-=======
-    meta_vals: DefaultDict = defaultdict(list)
-    meta_keys = [sep.join(val) for val in meta]
->>>>>>> 35029d20
 
     def _recursive_extract(data, path, seen_meta, level=0):
         if isinstance(data, dict):
