"""
Collection of query wrappers / abstractions to both facilitate data
retrieval and to reduce dependency on DB-specific API.
"""

from contextlib import contextmanager
from datetime import date, datetime, time
from functools import partial
import re
import warnings

import numpy as np

import pandas._libs.lib as lib

from pandas.core.dtypes.common import is_datetime64tz_dtype, is_dict_like, is_list_like
from pandas.core.dtypes.dtypes import DatetimeTZDtype
from pandas.core.dtypes.missing import isna

from pandas.core.api import DataFrame, Series
from pandas.core.base import PandasObject
from pandas.core.tools.datetimes import to_datetime


class SQLAlchemyRequired(ImportError):
    pass


class DatabaseError(IOError):
    pass


# -----------------------------------------------------------------------------
# -- Helper functions

_SQLALCHEMY_INSTALLED = None


def _is_sqlalchemy_connectable(con):
    global _SQLALCHEMY_INSTALLED
    if _SQLALCHEMY_INSTALLED is None:
        try:
            import sqlalchemy

            _SQLALCHEMY_INSTALLED = True
        except ImportError:
            _SQLALCHEMY_INSTALLED = False

    if _SQLALCHEMY_INSTALLED:
        import sqlalchemy  # noqa: F811

        return isinstance(con, sqlalchemy.engine.Connectable)
    else:
        return False


def _convert_params(sql, params):
    """Convert SQL and params args to DBAPI2.0 compliant format."""
    args = [sql]
    if params is not None:
        if hasattr(params, "keys"):  # test if params is a mapping
            args += [params]
        else:
            args += [list(params)]
    return args


def _process_parse_dates_argument(parse_dates):
    """Process parse_dates argument for read_sql functions"""
    # handle non-list entries for parse_dates gracefully
    if parse_dates is True or parse_dates is None or parse_dates is False:
        parse_dates = []

    elif not hasattr(parse_dates, "__iter__"):
        parse_dates = [parse_dates]
    return parse_dates


def _handle_date_column(col, utc=None, format=None):
    if isinstance(format, dict):
        return to_datetime(col, errors="ignore", **format)
    else:
        # Allow passing of formatting string for integers
        # GH17855
        if format is None and (
            issubclass(col.dtype.type, np.floating)
            or issubclass(col.dtype.type, np.integer)
        ):
            format = "s"
        if format in ["D", "d", "h", "m", "s", "ms", "us", "ns"]:
            return to_datetime(col, errors="coerce", unit=format, utc=utc)
        elif is_datetime64tz_dtype(col.dtype):
            # coerce to UTC timezone
            # GH11216
            return to_datetime(col, utc=True)
        else:
            return to_datetime(col, errors="coerce", format=format, utc=utc)


def _parse_date_columns(data_frame, parse_dates):
    """
    Force non-datetime columns to be read as such.
    Supports both string formatted and integer timestamp columns.
    """
    parse_dates = _process_parse_dates_argument(parse_dates)

    # we want to coerce datetime64_tz dtypes for now to UTC
    # we could in theory do a 'nice' conversion from a FixedOffset tz
    # GH11216
    for col_name, df_col in data_frame.items():
        if is_datetime64tz_dtype(df_col.dtype) or col_name in parse_dates:
            try:
                fmt = parse_dates[col_name]
            except TypeError:
                fmt = None
            data_frame[col_name] = _handle_date_column(df_col, format=fmt)

    return data_frame


def _wrap_result(data, columns, index_col=None, coerce_float=True, parse_dates=None):
    """Wrap result set of query in a DataFrame."""
    frame = DataFrame.from_records(data, columns=columns, coerce_float=coerce_float)

    frame = _parse_date_columns(frame, parse_dates)

    if index_col is not None:
        frame.set_index(index_col, inplace=True)

    return frame


def execute(sql, con, cur=None, params=None):
    """
    Execute the given SQL query using the provided connection object.

    Parameters
    ----------
    sql : string
        SQL query to be executed.
    con : SQLAlchemy connectable(engine/connection) or sqlite3 connection
        Using SQLAlchemy makes it possible to use any DB supported by the
        library.
        If a DBAPI2 object, only sqlite3 is supported.
    cur : deprecated, cursor is obtained from connection, default: None
    params : list or tuple, optional, default: None
        List of parameters to pass to execute method.

    Returns
    -------
    Results Iterable
    """
    if cur is None:
        pandas_sql = pandasSQL_builder(con)
    else:
        pandas_sql = pandasSQL_builder(cur, is_cursor=True)
    args = _convert_params(sql, params)
    return pandas_sql.execute(*args)


# -----------------------------------------------------------------------------
# -- Read and write to DataFrames


def read_sql_table(
    table_name,
    con,
    schema=None,
    index_col=None,
    coerce_float=True,
    parse_dates=None,
    columns=None,
    chunksize=None,
):
    """
    Read SQL database table into a DataFrame.

    Given a table name and a SQLAlchemy connectable, returns a DataFrame.
    This function does not support DBAPI connections.

    Parameters
    ----------
    table_name : str
        Name of SQL table in database.
    con : SQLAlchemy connectable or str
        A database URI could be provided as as str.
        SQLite DBAPI connection mode not supported.
    schema : str, default None
        Name of SQL schema in database to query (if database flavor
        supports this). Uses default schema if None (default).
    index_col : str or list of str, optional, default: None
        Column(s) to set as index(MultiIndex).
    coerce_float : bool, default True
        Attempts to convert values of non-string, non-numeric objects (like
        decimal.Decimal) to floating point. Can result in loss of Precision.
    parse_dates : list or dict, default None
        - List of column names to parse as dates.
        - Dict of ``{column_name: format string}`` where format string is
          strftime compatible in case of parsing string times or is one of
          (D, s, ns, ms, us) in case of parsing integer timestamps.
        - Dict of ``{column_name: arg dict}``, where the arg dict corresponds
          to the keyword arguments of :func:`pandas.to_datetime`
          Especially useful with databases without native Datetime support,
          such as SQLite.
    columns : list, default None
        List of column names to select from SQL table.
    chunksize : int, default None
        If specified, returns an iterator where `chunksize` is the number of
        rows to include in each chunk.

    Returns
    -------
    DataFrame
        A SQL table is returned as two-dimensional data structure with labeled
        axes.

    See Also
    --------
    read_sql_query : Read SQL query into a DataFrame.
    read_sql : Read SQL query or database table into a DataFrame.

    Notes
    -----
    Any datetime values with time zone information will be converted to UTC.

    Examples
    --------
    >>> pd.read_sql_table('table_name', 'postgres:///db_name')  # doctest:+SKIP
    """
    con = _engine_builder(con)
    if not _is_sqlalchemy_connectable(con):
        raise NotImplementedError(
            "read_sql_table only supported for SQLAlchemy connectable."
        )
    import sqlalchemy
    from sqlalchemy.schema import MetaData

    meta = MetaData(con, schema=schema)
    try:
        meta.reflect(only=[table_name], views=True)
    except sqlalchemy.exc.InvalidRequestError as err:
        raise ValueError(f"Table {table_name} not found") from err

    pandas_sql = SQLDatabase(con, meta=meta)
    table = pandas_sql.read_table(
        table_name,
        index_col=index_col,
        coerce_float=coerce_float,
        parse_dates=parse_dates,
        columns=columns,
        chunksize=chunksize,
    )

    if table is not None:
        return table
    else:
        raise ValueError(f"Table {table_name} not found", con)


def read_sql_query(
    sql,
    con,
    index_col=None,
    coerce_float=True,
    params=None,
    parse_dates=None,
    chunksize=None,
):
    """
    Read SQL query into a DataFrame.

    Returns a DataFrame corresponding to the result set of the query
    string. Optionally provide an `index_col` parameter to use one of the
    columns as the index, otherwise default integer index will be used.

    Parameters
    ----------
    sql : str SQL query or SQLAlchemy Selectable (select or text object)
        SQL query to be executed.
    con : SQLAlchemy connectable(engine/connection), database str URI,
        or sqlite3 DBAPI2 connection
        Using SQLAlchemy makes it possible to use any DB supported by that
        library.
        If a DBAPI2 object, only sqlite3 is supported.
    index_col : str or list of str, optional, default: None
        Column(s) to set as index(MultiIndex).
    coerce_float : bool, default True
        Attempts to convert values of non-string, non-numeric objects (like
        decimal.Decimal) to floating point. Useful for SQL result sets.
    params : list, tuple or dict, optional, default: None
        List of parameters to pass to execute method.  The syntax used
        to pass parameters is database driver dependent. Check your
        database driver documentation for which of the five syntax styles,
        described in PEP 249's paramstyle, is supported.
        Eg. for psycopg2, uses %(name)s so use params={'name' : 'value'}.
    parse_dates : list or dict, default: None
        - List of column names to parse as dates.
        - Dict of ``{column_name: format string}`` where format string is
          strftime compatible in case of parsing string times, or is one of
          (D, s, ns, ms, us) in case of parsing integer timestamps.
        - Dict of ``{column_name: arg dict}``, where the arg dict corresponds
          to the keyword arguments of :func:`pandas.to_datetime`
          Especially useful with databases without native Datetime support,
          such as SQLite.
    chunksize : int, default None
        If specified, return an iterator where `chunksize` is the number of
        rows to include in each chunk.

    Returns
    -------
    DataFrame

    See Also
    --------
    read_sql_table : Read SQL database table into a DataFrame.
    read_sql : Read SQL query or database table into a DataFrame.

    Notes
    -----
    Any datetime values with time zone information parsed via the `parse_dates`
    parameter will be converted to UTC.
    """
    pandas_sql = pandasSQL_builder(con)
    return pandas_sql.read_query(
        sql,
        index_col=index_col,
        params=params,
        coerce_float=coerce_float,
        parse_dates=parse_dates,
        chunksize=chunksize,
    )


def read_sql(
    sql,
    con,
    index_col=None,
    coerce_float=True,
    params=None,
    parse_dates=None,
    columns=None,
    chunksize=None,
):
    """
    Read SQL query or database table into a DataFrame.

    This function is a convenience wrapper around ``read_sql_table`` and
    ``read_sql_query`` (for backward compatibility). It will delegate
    to the specific function depending on the provided input. A SQL query
    will be routed to ``read_sql_query``, while a database table name will
    be routed to ``read_sql_table``. Note that the delegated function might
    have more specific notes about their functionality not listed here.

    Parameters
    ----------
    sql : str or SQLAlchemy Selectable (select or text object)
        SQL query to be executed or a table name.
    con : SQLAlchemy connectable (engine/connection) or database str URI
        or DBAPI2 connection (fallback mode).

        Using SQLAlchemy makes it possible to use any DB supported by that
        library. If a DBAPI2 object, only sqlite3 is supported. The user is responsible
        for engine disposal and connection closure for the SQLAlchemy connectable. See
        `here <https://docs.sqlalchemy.org/en/13/core/connections.html>`_.
    index_col : str or list of str, optional, default: None
        Column(s) to set as index(MultiIndex).
    coerce_float : bool, default True
        Attempts to convert values of non-string, non-numeric objects (like
        decimal.Decimal) to floating point, useful for SQL result sets.
    params : list, tuple or dict, optional, default: None
        List of parameters to pass to execute method.  The syntax used
        to pass parameters is database driver dependent. Check your
        database driver documentation for which of the five syntax styles,
        described in PEP 249's paramstyle, is supported.
        Eg. for psycopg2, uses %(name)s so use params={'name' : 'value'}.
    parse_dates : list or dict, default: None
        - List of column names to parse as dates.
        - Dict of ``{column_name: format string}`` where format string is
          strftime compatible in case of parsing string times, or is one of
          (D, s, ns, ms, us) in case of parsing integer timestamps.
        - Dict of ``{column_name: arg dict}``, where the arg dict corresponds
          to the keyword arguments of :func:`pandas.to_datetime`
          Especially useful with databases without native Datetime support,
          such as SQLite.
    columns : list, default: None
        List of column names to select from SQL table (only used when reading
        a table).
    chunksize : int, default None
        If specified, return an iterator where `chunksize` is the
        number of rows to include in each chunk.

    Returns
    -------
    DataFrame

    See Also
    --------
    read_sql_table : Read SQL database table into a DataFrame.
    read_sql_query : Read SQL query into a DataFrame.
    """
    pandas_sql = pandasSQL_builder(con)

    if isinstance(pandas_sql, SQLiteDatabase):
        return pandas_sql.read_query(
            sql,
            index_col=index_col,
            params=params,
            coerce_float=coerce_float,
            parse_dates=parse_dates,
            chunksize=chunksize,
        )

    try:
        _is_table_name = pandas_sql.has_table(sql)
    except Exception:
        # using generic exception to catch errors from sql drivers (GH24988)
        _is_table_name = False

    if _is_table_name:
        pandas_sql.meta.reflect(only=[sql])
        return pandas_sql.read_table(
            sql,
            index_col=index_col,
            coerce_float=coerce_float,
            parse_dates=parse_dates,
            columns=columns,
            chunksize=chunksize,
        )
    else:
        return pandas_sql.read_query(
            sql,
            index_col=index_col,
            params=params,
            coerce_float=coerce_float,
            parse_dates=parse_dates,
            chunksize=chunksize,
        )


def to_sql(
    frame,
    name,
    con,
    schema=None,
    if_exists="fail",
    index=True,
    index_label=None,
    chunksize=None,
    dtype=None,
    method=None,
):
    """
    Write records stored in a DataFrame to a SQL database.

    Parameters
    ----------
    frame : DataFrame, Series
    name : str
        Name of SQL table.
    con : SQLAlchemy connectable(engine/connection) or database string URI
        or sqlite3 DBAPI2 connection
        Using SQLAlchemy makes it possible to use any DB supported by that
        library.
        If a DBAPI2 object, only sqlite3 is supported.
    schema : str, optional
        Name of SQL schema in database to write to (if database flavor
        supports this). If None, use default schema (default).
    if_exists : {'fail', 'replace', 'append', 'upsert_overwrite', 'upsert_keep'},
        default 'fail'.
        - fail: If table exists, do nothing.
        - replace: If table exists, drop it, recreate it, and insert data.
        - append: If table exists, insert data. Create if does not exist.
        - upsert_overwrite: If table exists, perform an UPSERT (based on primary keys),
                prioritising incoming records over duplicates already in the database.
        - upsert_keep: If table exists, perform an UPSERT (based on primary keys),
                prioritising records already in the database over incoming duplicates.
    index : boolean, default True
        Write DataFrame index as a column.
    index_label : str or sequence, optional
        Column label for index column(s). If None is given (default) and
        `index` is True, then the index names are used.
        A sequence should be given if the DataFrame uses MultiIndex.
    chunksize : int, optional
        Specify the number of rows in each batch to be written at a time.
        By default, all rows will be written at once.
    dtype : dict or scalar, optional
        Specifying the datatype for columns. If a dictionary is used, the
        keys should be the column names and the values should be the
        SQLAlchemy types or strings for the sqlite3 fallback mode. If a
        scalar is provided, it will be applied to all columns.
    method : {None, 'multi', callable}, optional
        Controls the SQL insertion clause used:

        - None : Uses standard SQL ``INSERT`` clause (one per row).
        - 'multi': Pass multiple values in a single ``INSERT`` clause.
        - callable with signature ``(pd_table, conn, keys, data_iter)``.

        Details and a sample callable implementation can be found in the
        section :ref:`insert method <io.sql.method>`.

        .. versionadded:: 0.24.0
    """
    if if_exists not in (
        "fail",
        "replace",
        "append",
        "upsert_keep",
        "upsert_overwrite",
    ):
        raise ValueError("'{0}' is not valid for if_exists".format(if_exists))

    pandas_sql = pandasSQL_builder(con, schema=schema)

    if isinstance(frame, Series):
        frame = frame.to_frame()
    elif not isinstance(frame, DataFrame):
        raise NotImplementedError(
            "'frame' argument should be either a Series or a DataFrame"
        )

    pandas_sql.to_sql(
        frame,
        name,
        if_exists=if_exists,
        index=index,
        index_label=index_label,
        schema=schema,
        chunksize=chunksize,
        dtype=dtype,
        method=method,
    )


def has_table(table_name, con, schema=None):
    """
    Check if DataBase has named table.

    Parameters
    ----------
    table_name: string
        Name of SQL table.
    con: SQLAlchemy connectable(engine/connection) or sqlite3 DBAPI2 connection
        Using SQLAlchemy makes it possible to use any DB supported by that
        library.
        If a DBAPI2 object, only sqlite3 is supported.
    schema : string, default None
        Name of SQL schema in database to write to (if database flavor supports
        this). If None, use default schema (default).

    Returns
    -------
    boolean
    """
    pandas_sql = pandasSQL_builder(con, schema=schema)
    return pandas_sql.has_table(table_name)


table_exists = has_table


def _engine_builder(con):
    """
    Returns a SQLAlchemy engine from a URI (if con is a string)
    else it just return con without modifying it.
    """
    global _SQLALCHEMY_INSTALLED
    if isinstance(con, str):
        try:
            import sqlalchemy
        except ImportError:
            _SQLALCHEMY_INSTALLED = False
        else:
            con = sqlalchemy.create_engine(con)
            return con

    return con


def pandasSQL_builder(con, schema=None, meta=None, is_cursor=False):
    """
    Convenience function to return the correct PandasSQL subclass based on the
    provided parameters.
    """
    # When support for DBAPI connections is removed,
    # is_cursor should not be necessary.
    con = _engine_builder(con)
    if _is_sqlalchemy_connectable(con):
        return SQLDatabase(con, schema=schema, meta=meta)
    elif isinstance(con, str):
        raise ImportError("Using URI string without sqlalchemy installed.")
    else:
        return SQLiteDatabase(con, is_cursor=is_cursor)


class SQLTable(PandasObject):
    """
    For mapping Pandas tables to SQL tables.
    Uses fact that table is reflected by SQLAlchemy to
    do better type conversions.
    Also holds various flags needed to avoid having to
    pass them between functions all the time.
    """

    # TODO: support for multiIndex

    def __init__(
        self,
        name,
        pandas_sql_engine,
        frame=None,
        index=True,
        if_exists="fail",
        prefix="pandas",
        index_label=None,
        schema=None,
        keys=None,
        dtype=None,
    ):
        self.name = name
        self.pd_sql = pandas_sql_engine
        self.prefix = prefix
        self.frame = frame
        self.index = self._index_name(index, index_label)
        self.schema = schema
        self.if_exists = if_exists
        self.keys = keys
        self.dtype = dtype

        if frame is not None:
            # We want to initialize based on a dataframe
            self.table = self._create_table_setup()
        else:
            # no data provided, read-only mode
            self.table = self.pd_sql.get_table(self.name, self.schema)

        if self.table is None:
            raise ValueError(f"Could not init table '{name}'")

    def exists(self):
        return self.pd_sql.has_table(self.name, self.schema)

    def sql_schema(self):
        from sqlalchemy.schema import CreateTable

        return str(CreateTable(self.table).compile(self.pd_sql.connectable))

    def _execute_create(self):
        # Inserting table into database, add to MetaData object
        self.table = self.table.tometadata(self.pd_sql.meta)
        self.table.create()

    def create(self):
        if self.exists():
            if self.if_exists == "fail":
                raise ValueError(f"Table '{self.name}' already exists.")
            elif self.if_exists == "replace":
                self.pd_sql.drop_table(self.name, self.schema)
                self._execute_create()
            elif self.if_exists in {"append", "upsert_overwrite", "upsert_keep"}:
                pass
            else:
                raise ValueError(f"'{self.if_exists}' is not valid for if_exists")
        else:
            self._execute_create()

    def _upsert_overwrite_processing(self):
        """
        Generate delete statement for rows with clashing primary key from database.

        `upsert_overwrite` prioritizes incoming data, over existing data in the DB.
        This method generates the Delete statement for duplicate rows,
        which is to be executed in the same transaction as the ensuing data insert.

        Returns
        ----------
        sqlalchemy.sql.dml.Delete
            Delete statement to be executed against DB
        """
        from sqlalchemy import tuple_

        # Primary key data
        primary_keys, primary_key_values = self._get_primary_key_data()
        # Generate delete statement
        delete_statement = self.table.delete().where(
            tuple_(*(self.table.c[col] for col in primary_keys)).in_(primary_key_values)
        )
        return delete_statement

    def _upsert_keep_processing(self):
        """
        Delete clashing values from a copy of the incoming dataframe.

        `upsert_keep` prioritizes data in DB over incoming data.
        This method creates a copy of the incoming dataframe,
        fetches matching data from DB, deletes matching data from copied frame,
        and returns that frame to be inserted.

        Returns
        ----------
        DataFrame
            Filtered dataframe, with values that are already in DB removed.
        """
        from sqlalchemy import tuple_, select

        # Primary key data
        primary_keys, primary_key_values = self._get_primary_key_data()
        # Fetch matching pkey values from database
        columns_to_fetch = [self.table.c[key] for key in primary_keys]
        select_statement = select(columns_to_fetch).where(
            tuple_(*columns_to_fetch).in_(primary_key_values)
        )
        pkeys_from_database = _wrap_result(
            data=self.pd_sql.execute(select_statement), columns=primary_keys
        )
        # Get temporary dataframe so as not to delete values from main df
        temp = self._get_index_formatted_dataframe()
        # Delete rows from dataframe where primary keys match
        # Method requires tuples, to account for cases where indexes do not match
        to_be_deleted_mask = (
            temp[primary_keys]
            .apply(tuple, axis=1)
            .isin(pkeys_from_database[primary_keys].apply(tuple, axis=1))
        )
        temp.drop(temp[to_be_deleted_mask].index, inplace=True)

        return temp

    def _get_primary_key_data(self):
        """
        Get primary keys from database, and yield dataframe columns with same names.

        Upsert workflows require knowledge of what is already in the database.
        This method reflects the meta object and gets a list of primary keys,
        it then returns all columns from the incoming dataframe with names matching
        these keys.

        Returns
        -------
        primary_keys : list of str
            Primary key names
        primary_key_values : iterable
            DataFrame rows, for columns corresponding to `primary_key` names
        """
        # reflect MetaData object and assign contents of db to self.table attribute
        self.pd_sql.meta.reflect(only=[self.name], views=True)
        self.table = self.pd_sql.get_table(table_name=self.name, schema=self.schema)

        primary_keys = [
            str(primary_key.name)
            for primary_key in self.table.primary_key.columns.values()
        ]

        # For the time being, this method is defensive and will break if
        # no pkeys are found. If desired this default behaviour could be
        # changed so that in cases where no pkeys are found,
        # it could default to a normal insert
        if len(primary_keys) == 0:
            raise ValueError(f"No primary keys found for table {self.name}")

        temp = self._get_index_formatted_dataframe()
        primary_key_values = zip(*[temp[key] for key in primary_keys])
        return primary_keys, primary_key_values

    def _execute_insert(self, conn, keys, data_iter):
        """
        Execute SQL statement inserting data

        Parameters
        ----------
        conn : sqlalchemy.engine.Engine or sqlalchemy.engine.Connection
        keys : list of str
           Column names
        data_iter : generator of list
           Each item contains a list of values to be inserted
        """
        data = [dict(zip(keys, row)) for row in data_iter]
        conn.execute(self.table.insert(), data)

    def _execute_insert_multi(self, conn, keys, data_iter):
        """
        Alternative to _execute_insert for DBs support multivalue INSERT.

        Note: multi-value insert is usually faster for analytics DBs
        and tables containing a few columns
        but performance degrades quickly with increase of columns.
        """
        data = [dict(zip(keys, row)) for row in data_iter]
        conn.execute(self.table.insert(data))

    def _get_index_formatted_dataframe(self):
        """
        Format index of incoming dataframe to be aligned with a database table.

        Copy original dataframe, and check whether the dataframe index
        is to be added to the database table.
        If it is, reset the index so that it becomes a normal column, else return

        Returns
        -------
        DataFrame
        """
        # Originally this functionality formed the first step of the insert_data method.
        # It will be useful to have in other places, so moved here to keep code DRY.
        temp = self.frame.copy()
        if self.index is not None:
            temp.index.names = self.index
            try:
                temp.reset_index(inplace=True)
            except ValueError as err:
<<<<<<< HEAD
                raise ValueError(f"duplicate name in index/columns: {err}")
=======
                raise ValueError(f"duplicate name in index/columns: {err}") from err
        else:
            temp = self.frame
>>>>>>> 9f7b9fce

        return temp

    @staticmethod
    def insert_data(data):
        column_names = list(map(str, data.columns))
        ncols = len(column_names)
        data_list = [None] * ncols
<<<<<<< HEAD
        blocks = data._data.blocks

        for b in blocks:
            if b.is_datetime:
                # return datetime.datetime objects
                if b.is_datetimetz:
                    # GH 9086: Ensure we return datetimes with timezone info
                    # Need to return 2-D data; DatetimeIndex is 1D
                    d = b.values.to_pydatetime()
                    d = np.atleast_2d(d)
                else:
                    # convert to microsecond resolution for datetime.datetime
                    d = b.values.astype("M8[us]").astype(object)
=======

        for i, (_, ser) in enumerate(temp.items()):
            vals = ser._values
            if vals.dtype.kind == "M":
                d = vals.to_pydatetime()
            elif vals.dtype.kind == "m":
                # store as integers, see GH#6921, GH#7076
                d = vals.view("i8").astype(object)
>>>>>>> 9f7b9fce
            else:
                d = vals.astype(object)

            assert isinstance(d, np.ndarray), type(d)

            if ser._can_hold_na:
                # Note: this will miss timedeltas since they are converted to int
                mask = isna(d)
                d[mask] = None

            data_list[i] = d

        return column_names, data_list

    def insert(self, chunksize=None, method=None):
        """
        Determines what data to pass to the underlying insert method.
        """
        with self.pd_sql.run_transaction() as trans:
            if self.if_exists == "upsert_keep":
                data = self._upsert_keep_processing()
                self._insert(data=data, chunksize=chunksize, method=method, conn=trans)
            elif self.if_exists == "upsert_overwrite":
                delete_statement = self._upsert_overwrite_processing()
                trans.execute(delete_statement)
                self._insert(chunksize=chunksize, method=method, conn=trans)
            else:
                self._insert(chunksize=chunksize, method=method, conn=trans)

    def _insert(self, data=None, chunksize=None, method=None, conn=None):
        # set insert method
        if method is None:
            exec_insert = self._execute_insert
        elif method == "multi":
            exec_insert = self._execute_insert_multi
        elif callable(method):
            exec_insert = partial(method, self)
        else:
            raise ValueError(f"Invalid parameter `method`: {method}")

        if data is None:
            data = self._get_index_formatted_dataframe()

        keys, data_list = self.insert_data(data=data)

        nrows = len(data)

        if nrows == 0:
            return

        if chunksize is None:
            chunksize = nrows
        elif chunksize == 0:
            raise ValueError("chunksize argument should be non-zero")

        chunks = int(nrows / chunksize) + 1

        for i in range(chunks):
            start_i = i * chunksize
            end_i = min((i + 1) * chunksize, nrows)
            if start_i >= end_i:
                break

            chunk_iter = zip(*[arr[start_i:end_i] for arr in data_list])
            exec_insert(conn, keys, chunk_iter)

    def _query_iterator(
        self, result, chunksize, columns, coerce_float=True, parse_dates=None
    ):
        """Return generator through chunked result set."""
        while True:
            data = result.fetchmany(chunksize)
            if not data:
                break
            else:
                self.frame = DataFrame.from_records(
                    data, columns=columns, coerce_float=coerce_float
                )

                self._harmonize_columns(parse_dates=parse_dates)

                if self.index is not None:
                    self.frame.set_index(self.index, inplace=True)

                yield self.frame

    def read(self, coerce_float=True, parse_dates=None, columns=None, chunksize=None):

        if columns is not None and len(columns) > 0:
            from sqlalchemy import select

            cols = [self.table.c[n] for n in columns]
            if self.index is not None:
                for idx in self.index[::-1]:
                    cols.insert(0, self.table.c[idx])
            sql_select = select(cols)
        else:
            sql_select = self.table.select()

        result = self.pd_sql.execute(sql_select)
        column_names = result.keys()

        if chunksize is not None:
            return self._query_iterator(
                result,
                chunksize,
                column_names,
                coerce_float=coerce_float,
                parse_dates=parse_dates,
            )
        else:
            data = result.fetchall()
            self.frame = DataFrame.from_records(
                data, columns=column_names, coerce_float=coerce_float
            )

            self._harmonize_columns(parse_dates=parse_dates)

            if self.index is not None:
                self.frame.set_index(self.index, inplace=True)

            return self.frame

    def _index_name(self, index, index_label):
        # for writing: index=True to include index in sql table
        if index is True:
            nlevels = self.frame.index.nlevels
            # if index_label is specified, set this as index name(s)
            if index_label is not None:
                if not isinstance(index_label, list):
                    index_label = [index_label]
                if len(index_label) != nlevels:
                    raise ValueError(
                        "Length of 'index_label' should match number of "
                        f"levels, which is {nlevels}"
                    )
                else:
                    return index_label
            # return the used column labels for the index columns
            if (
                nlevels == 1
                and "index" not in self.frame.columns
                and self.frame.index.name is None
            ):
                return ["index"]
            else:
                return [
                    l if l is not None else f"level_{i}"
                    for i, l in enumerate(self.frame.index.names)
                ]

        # for reading: index=(list of) string to specify column to set as index
        elif isinstance(index, str):
            return [index]
        elif isinstance(index, list):
            return index
        else:
            return None

    def _get_column_names_and_types(self, dtype_mapper):
        column_names_and_types = []
        if self.index is not None:
            for i, idx_label in enumerate(self.index):
                idx_type = dtype_mapper(self.frame.index._get_level_values(i))
                column_names_and_types.append((str(idx_label), idx_type, True))

        column_names_and_types += [
            (str(self.frame.columns[i]), dtype_mapper(self.frame.iloc[:, i]), False)
            for i in range(len(self.frame.columns))
        ]

        return column_names_and_types

    def _create_table_setup(self):
        from sqlalchemy import Table, Column, PrimaryKeyConstraint

        column_names_and_types = self._get_column_names_and_types(self._sqlalchemy_type)

        columns = [
            Column(name, typ, index=is_index)
            for name, typ, is_index in column_names_and_types
        ]

        if self.keys is not None:
            if not is_list_like(self.keys):
                keys = [self.keys]
            else:
                keys = self.keys
            pkc = PrimaryKeyConstraint(*keys, name=self.name + "_pk")
            columns.append(pkc)

        schema = self.schema or self.pd_sql.meta.schema

        # At this point, attach to new metadata, only attach to self.meta
        # once table is created.
        from sqlalchemy.schema import MetaData

        meta = MetaData(self.pd_sql, schema=schema)

        return Table(self.name, meta, *columns, schema=schema)

    def _harmonize_columns(self, parse_dates=None):
        """
        Make the DataFrame's column types align with the SQL table
        column types.
        Need to work around limited NA value support. Floats are always
        fine, ints must always be floats if there are Null values.
        Booleans are hard because converting bool column with None replaces
        all Nones with false. Therefore only convert bool if there are no
        NA values.
        Datetimes should already be converted to np.datetime64 if supported,
        but here we also force conversion if required.
        """
        parse_dates = _process_parse_dates_argument(parse_dates)

        for sql_col in self.table.columns:
            col_name = sql_col.name
            try:
                df_col = self.frame[col_name]

                # Handle date parsing upfront; don't try to convert columns
                # twice
                if col_name in parse_dates:
                    try:
                        fmt = parse_dates[col_name]
                    except TypeError:
                        fmt = None
                    self.frame[col_name] = _handle_date_column(df_col, format=fmt)
                    continue

                # the type the dataframe column should have
                col_type = self._get_dtype(sql_col.type)

                if (
                    col_type is datetime
                    or col_type is date
                    or col_type is DatetimeTZDtype
                ):
                    # Convert tz-aware Datetime SQL columns to UTC
                    utc = col_type is DatetimeTZDtype
                    self.frame[col_name] = _handle_date_column(df_col, utc=utc)
                elif col_type is float:
                    # floats support NA, can always convert!
                    self.frame[col_name] = df_col.astype(col_type, copy=False)

                elif len(df_col) == df_col.count():
                    # No NA values, can convert ints and bools
                    if col_type is np.dtype("int64") or col_type is bool:
                        self.frame[col_name] = df_col.astype(col_type, copy=False)
            except KeyError:
                pass  # this column not in results

    def _sqlalchemy_type(self, col):

        dtype = self.dtype or {}
        if col.name in dtype:
            return self.dtype[col.name]

        # Infer type of column, while ignoring missing values.
        # Needed for inserting typed data containing NULLs, GH 8778.
        col_type = lib.infer_dtype(col, skipna=True)

        from sqlalchemy.types import (
            BigInteger,
            Integer,
            Float,
            Text,
            Boolean,
            DateTime,
            Date,
            Time,
            TIMESTAMP,
        )

        if col_type == "datetime64" or col_type == "datetime":
            # GH 9086: TIMESTAMP is the suggested type if the column contains
            # timezone information
            try:
                if col.dt.tz is not None:
                    return TIMESTAMP(timezone=True)
            except AttributeError:
                # The column is actually a DatetimeIndex
                # GH 26761 or an Index with date-like data e.g. 9999-01-01
                if getattr(col, "tz", None) is not None:
                    return TIMESTAMP(timezone=True)
            return DateTime
        if col_type == "timedelta64":
            warnings.warn(
                "the 'timedelta' type is not supported, and will be "
                "written as integer values (ns frequency) to the database.",
                UserWarning,
                stacklevel=8,
            )
            return BigInteger
        elif col_type == "floating":
            if col.dtype == "float32":
                return Float(precision=23)
            else:
                return Float(precision=53)
        elif col_type == "integer":
            if col.dtype == "int32":
                return Integer
            else:
                return BigInteger
        elif col_type == "boolean":
            return Boolean
        elif col_type == "date":
            return Date
        elif col_type == "time":
            return Time
        elif col_type == "complex":
            raise ValueError("Complex datatypes not supported")

        return Text

    def _get_dtype(self, sqltype):
        from sqlalchemy.types import Integer, Float, Boolean, DateTime, Date, TIMESTAMP

        if isinstance(sqltype, Float):
            return float
        elif isinstance(sqltype, Integer):
            # TODO: Refine integer size.
            return np.dtype("int64")
        elif isinstance(sqltype, TIMESTAMP):
            # we have a timezone capable type
            if not sqltype.timezone:
                return datetime
            return DatetimeTZDtype
        elif isinstance(sqltype, DateTime):
            # Caution: np.datetime64 is also a subclass of np.number.
            return datetime
        elif isinstance(sqltype, Date):
            return date
        elif isinstance(sqltype, Boolean):
            return bool
        return object


class PandasSQL(PandasObject):
    """
    Subclasses Should define read_sql and to_sql.
    """

    def read_sql(self, *args, **kwargs):
        raise ValueError(
            "PandasSQL must be created with an SQLAlchemy "
            "connectable or sqlite connection"
        )

    def to_sql(self, *args, **kwargs):
        raise ValueError(
            "PandasSQL must be created with an SQLAlchemy "
            "connectable or sqlite connection"
        )


class SQLDatabase(PandasSQL):
    """
    This class enables conversion between DataFrame and SQL databases
    using SQLAlchemy to handle DataBase abstraction.

    Parameters
    ----------
    engine : SQLAlchemy connectable
        Connectable to connect with the database. Using SQLAlchemy makes it
        possible to use any DB supported by that library.
    schema : string, default None
        Name of SQL schema in database to write to (if database flavor
        supports this). If None, use default schema (default).
    meta : SQLAlchemy MetaData object, default None
        If provided, this MetaData object is used instead of a newly
        created. This allows to specify database flavor specific
        arguments in the MetaData object.

    """

    def __init__(self, engine, schema=None, meta=None):
        self.connectable = engine
        if not meta:
            from sqlalchemy.schema import MetaData

            meta = MetaData(self.connectable, schema=schema)

        self.meta = meta

    @contextmanager
    def run_transaction(self):
        with self.connectable.begin() as tx:
            if hasattr(tx, "execute"):
                yield tx
            else:
                yield self.connectable

    def execute(self, *args, **kwargs):
        """Simple passthrough to SQLAlchemy connectable"""
        return self.connectable.execute(*args, **kwargs)

    def read_table(
        self,
        table_name,
        index_col=None,
        coerce_float=True,
        parse_dates=None,
        columns=None,
        schema=None,
        chunksize=None,
    ):
        """
        Read SQL database table into a DataFrame.

        Parameters
        ----------
        table_name : string
            Name of SQL table in database.
        index_col : string, optional, default: None
            Column to set as index.
        coerce_float : boolean, default True
            Attempts to convert values of non-string, non-numeric objects
            (like decimal.Decimal) to floating point. This can result in
            loss of precision.
        parse_dates : list or dict, default: None
            - List of column names to parse as dates.
            - Dict of ``{column_name: format string}`` where format string is
              strftime compatible in case of parsing string times, or is one of
              (D, s, ns, ms, us) in case of parsing integer timestamps.
            - Dict of ``{column_name: arg}``, where the arg corresponds
              to the keyword arguments of :func:`pandas.to_datetime`.
              Especially useful with databases without native Datetime support,
              such as SQLite.
        columns : list, default: None
            List of column names to select from SQL table.
        schema : string, default None
            Name of SQL schema in database to query (if database flavor
            supports this).  If specified, this overwrites the default
            schema of the SQL database object.
        chunksize : int, default None
            If specified, return an iterator where `chunksize` is the number
            of rows to include in each chunk.

        Returns
        -------
        DataFrame

        See Also
        --------
        pandas.read_sql_table
        SQLDatabase.read_query

        """
        table = SQLTable(table_name, self, index=index_col, schema=schema)
        return table.read(
            coerce_float=coerce_float,
            parse_dates=parse_dates,
            columns=columns,
            chunksize=chunksize,
        )

    @staticmethod
    def _query_iterator(
        result, chunksize, columns, index_col=None, coerce_float=True, parse_dates=None
    ):
        """Return generator through chunked result set"""
        while True:
            data = result.fetchmany(chunksize)
            if not data:
                break
            else:
                yield _wrap_result(
                    data,
                    columns,
                    index_col=index_col,
                    coerce_float=coerce_float,
                    parse_dates=parse_dates,
                )

    def read_query(
        self,
        sql,
        index_col=None,
        coerce_float=True,
        parse_dates=None,
        params=None,
        chunksize=None,
    ):
        """
        Read SQL query into a DataFrame.

        Parameters
        ----------
        sql : string
            SQL query to be executed.
        index_col : string, optional, default: None
            Column name to use as index for the returned DataFrame object.
        coerce_float : boolean, default True
            Attempt to convert values of non-string, non-numeric objects (like
            decimal.Decimal) to floating point, useful for SQL result sets.
        params : list, tuple or dict, optional, default: None
            List of parameters to pass to execute method.  The syntax used
            to pass parameters is database driver dependent. Check your
            database driver documentation for which of the five syntax styles,
            described in PEP 249's paramstyle, is supported.
            Eg. for psycopg2, uses %(name)s so use params={'name' : 'value'}
        parse_dates : list or dict, default: None
            - List of column names to parse as dates.
            - Dict of ``{column_name: format string}`` where format string is
              strftime compatible in case of parsing string times, or is one of
              (D, s, ns, ms, us) in case of parsing integer timestamps.
            - Dict of ``{column_name: arg dict}``, where the arg dict
              corresponds to the keyword arguments of
              :func:`pandas.to_datetime` Especially useful with databases
              without native Datetime support, such as SQLite.
        chunksize : int, default None
            If specified, return an iterator where `chunksize` is the number
            of rows to include in each chunk.

        Returns
        -------
        DataFrame

        See Also
        --------
        read_sql_table : Read SQL database table into a DataFrame.
        read_sql

        """
        args = _convert_params(sql, params)

        result = self.execute(*args)
        columns = result.keys()

        if chunksize is not None:
            return self._query_iterator(
                result,
                chunksize,
                columns,
                index_col=index_col,
                coerce_float=coerce_float,
                parse_dates=parse_dates,
            )
        else:
            data = result.fetchall()
            frame = _wrap_result(
                data,
                columns,
                index_col=index_col,
                coerce_float=coerce_float,
                parse_dates=parse_dates,
            )
            return frame

    read_sql = read_query

    def to_sql(
        self,
        frame,
        name,
        if_exists="fail",
        index=True,
        index_label=None,
        schema=None,
        chunksize=None,
        dtype=None,
        method=None,
    ):
        """
        Write records stored in a DataFrame to a SQL database.

        Parameters
        ----------
        frame : DataFrame
        name : string
            Name of SQL table.
        if_exists : {'fail', 'replace', 'append', 'upsert_overwrite', 'upsert_keep'},
        default 'fail'.
        - fail: If table exists, do nothing.
        - replace: If table exRsts, drop it, recreate it, and insert data.
        - append: If table exists, insert data. Create if does not exist.
        - upsert_overwrite: If table exists, perform an UPSERT (based on primary keys),
                prioritising incoming records over duplicates already in the database.
        - upsert_keep: If table exists, perform an UPSERT (based on primary keys),
                prioritising records already in the database over incoming duplicates.
        index : boolean, default True
            Write DataFrame index as a column.
        index_label : string or sequence, default None
            Column label for index column(s). If None is given (default) and
            `index` is True, then the index names are used.
            A sequence should be given if the DataFrame uses MultiIndex.
        schema : string, default None
            Name of SQL schema in database to write to (if database flavor
            supports this). If specified, this overwrites the default
            schema of the SQLDatabase object.
        chunksize : int, default None
            If not None, then rows will be written in batches of this size at a
            time.  If None, all rows will be written at once.
        dtype : single type or dict of column name to SQL type, default None
            Optional specifying the datatype for columns. The SQL type should
            be a SQLAlchemy type. If all columns are of the same type, one
            single value can be used.
        method : {None', 'multi', callable}, default None
            Controls the SQL insertion clause used:

            * None : Uses standard SQL ``INSERT`` clause (one per row).
            * 'multi': Pass multiple values in a single ``INSERT`` clause.
            * callable with signature ``(pd_table, conn, keys, data_iter)``.

            Details and a sample callable implementation can be found in the
            section :ref:`insert method <io.sql.method>`.

            .. versionadded:: 0.24.0
        """
        if dtype and not is_dict_like(dtype):
            dtype = {col_name: dtype for col_name in frame}

        if dtype is not None:
            from sqlalchemy.types import to_instance, TypeEngine

            for col, my_type in dtype.items():
                if not isinstance(to_instance(my_type), TypeEngine):
                    raise ValueError(f"The type of {col} is not a SQLAlchemy type")

        table = SQLTable(
            name,
            self,
            frame=frame,
            index=index,
            if_exists=if_exists,
            index_label=index_label,
            schema=schema,
            dtype=dtype,
        )
        table.create()
        table.insert(chunksize, method=method)
        if not name.isdigit() and not name.islower():
            # check for potentially case sensitivity issues (GH7815)
            # Only check when name is not a number and name is not lower case
            engine = self.connectable.engine
            with self.connectable.connect() as conn:
                table_names = engine.table_names(
                    schema=schema or self.meta.schema, connection=conn
                )
            if name not in table_names:
                msg = (
                    f"The provided table name '{name}' is not found exactly as "
                    "such in the database after writing the table, possibly "
                    "due to case sensitivity issues. Consider using lower "
                    "case table names."
                )
                warnings.warn(msg, UserWarning)

    @property
    def tables(self):
        return self.meta.tables

    def has_table(self, name, schema=None):
        return self.connectable.run_callable(
            self.connectable.dialect.has_table, name, schema or self.meta.schema
        )

    def get_table(self, table_name, schema=None):
        schema = schema or self.meta.schema
        if schema:
            tbl = self.meta.tables.get(".".join([schema, table_name]))
        else:
            tbl = self.meta.tables.get(table_name)

        # Avoid casting double-precision floats into decimals
        from sqlalchemy import Numeric

        for column in tbl.columns:
            if isinstance(column.type, Numeric):
                column.type.asdecimal = False

        return tbl

    def drop_table(self, table_name, schema=None):
        schema = schema or self.meta.schema
        if self.has_table(table_name, schema):
            self.meta.reflect(only=[table_name], schema=schema)
            self.get_table(table_name, schema).drop()
            self.meta.clear()

    def _create_sql_schema(self, frame, table_name, keys=None, dtype=None):
        table = SQLTable(
            table_name, self, frame=frame, index=False, keys=keys, dtype=dtype
        )
        return str(table.sql_schema())


# ---- SQL without SQLAlchemy ---
# sqlite-specific sql strings and handler class
# dictionary used for readability purposes
_SQL_TYPES = {
    "string": "TEXT",
    "floating": "REAL",
    "integer": "INTEGER",
    "datetime": "TIMESTAMP",
    "date": "DATE",
    "time": "TIME",
    "boolean": "INTEGER",
}


def _get_unicode_name(name):
    try:
        uname = str(name).encode("utf-8", "strict").decode("utf-8")
    except UnicodeError as err:
        raise ValueError(f"Cannot convert identifier to UTF-8: '{name}'") from err
    return uname


def _get_valid_sqlite_name(name):
    # See https://stackoverflow.com/questions/6514274/how-do-you-escape-strings\
    # -for-sqlite-table-column-names-in-python
    # Ensure the string can be encoded as UTF-8.
    # Ensure the string does not include any NUL characters.
    # Replace all " with "".
    # Wrap the entire thing in double quotes.

    uname = _get_unicode_name(name)
    if not len(uname):
        raise ValueError("Empty table or column name specified")

    nul_index = uname.find("\x00")
    if nul_index >= 0:
        raise ValueError("SQLite identifier cannot contain NULs")
    return '"' + uname.replace('"', '""') + '"'


_SAFE_NAMES_WARNING = (
    "The spaces in these column names will not be changed. "
    "In pandas versions < 0.14, spaces were converted to underscores."
)


class SQLiteTable(SQLTable):
    """
    Patch the SQLTable for fallback support.
    Instead of a table variable just use the Create Table statement.
    """

    def __init__(self, *args, **kwargs):
        # GH 8341
        # register an adapter callable for datetime.time object
        import sqlite3

        # this will transform time(12,34,56,789) into '12:34:56.000789'
        # (this is what sqlalchemy does)
        sqlite3.register_adapter(time, lambda _: _.strftime("%H:%M:%S.%f"))
        super().__init__(*args, **kwargs)

    def sql_schema(self):
        return str(";\n".join(self.table))

    def _execute_create(self):
        with self.pd_sql.run_transaction() as conn:
            for stmt in self.table:
                conn.execute(stmt)

    def insert_statement(self, *, num_rows):
        names = list(map(str, self.frame.columns))
        wld = "?"  # wildcard char
        escape = _get_valid_sqlite_name

        if self.index is not None:
            for idx in self.index[::-1]:
                names.insert(0, idx)

        bracketed_names = [escape(column) for column in names]
        col_names = ",".join(bracketed_names)

        row_wildcards = ",".join([wld] * len(names))
        wildcards = ",".join(f"({row_wildcards})" for _ in range(num_rows))
        insert_statement = (
            f"INSERT INTO {escape(self.name)} ({col_names}) VALUES {wildcards}"
        )
        return insert_statement

    def _execute_insert(self, conn, keys, data_iter):
        data_list = list(data_iter)
        conn.executemany(self.insert_statement(num_rows=1), data_list)

    def _execute_insert_multi(self, conn, keys, data_iter):
        data_list = list(data_iter)
        flattened_data = [x for row in data_list for x in row]
        conn.execute(self.insert_statement(num_rows=len(data_list)), flattened_data)

    def _create_table_setup(self):
        """
        Return a list of SQL statements that creates a table reflecting the
        structure of a DataFrame.  The first entry will be a CREATE TABLE
        statement while the rest will be CREATE INDEX statements.
        """
        column_names_and_types = self._get_column_names_and_types(self._sql_type_name)

        pat = re.compile(r"\s+")
        column_names = [col_name for col_name, _, _ in column_names_and_types]
        if any(map(pat.search, column_names)):
            warnings.warn(_SAFE_NAMES_WARNING, stacklevel=6)

        escape = _get_valid_sqlite_name

        create_tbl_stmts = [
            escape(cname) + " " + ctype for cname, ctype, _ in column_names_and_types
        ]

        if self.keys is not None and len(self.keys):
            if not is_list_like(self.keys):
                keys = [self.keys]
            else:
                keys = self.keys
            cnames_br = ", ".join(escape(c) for c in keys)
            create_tbl_stmts.append(
                f"CONSTRAINT {self.name}_pk PRIMARY KEY ({cnames_br})"
            )

        create_stmts = [
            "CREATE TABLE "
            + escape(self.name)
            + " (\n"
            + ",\n  ".join(create_tbl_stmts)
            + "\n)"
        ]

        ix_cols = [cname for cname, _, is_index in column_names_and_types if is_index]
        if len(ix_cols):
            cnames = "_".join(ix_cols)
            cnames_br = ",".join(escape(c) for c in ix_cols)
            create_stmts.append(
                "CREATE INDEX "
                + escape("ix_" + self.name + "_" + cnames)
                + "ON "
                + escape(self.name)
                + " ("
                + cnames_br
                + ")"
            )

        return create_stmts

    def _sql_type_name(self, col):
        dtype = self.dtype or {}
        if col.name in dtype:
            return dtype[col.name]

        # Infer type of column, while ignoring missing values.
        # Needed for inserting typed data containing NULLs, GH 8778.
        col_type = lib.infer_dtype(col, skipna=True)

        if col_type == "timedelta64":
            warnings.warn(
                "the 'timedelta' type is not supported, and will be "
                "written as integer values (ns frequency) to the database.",
                UserWarning,
                stacklevel=8,
            )
            col_type = "integer"

        elif col_type == "datetime64":
            col_type = "datetime"

        elif col_type == "empty":
            col_type = "string"

        elif col_type == "complex":
            raise ValueError("Complex datatypes not supported")

        if col_type not in _SQL_TYPES:
            col_type = "string"

        return _SQL_TYPES[col_type]


class SQLiteDatabase(PandasSQL):
    """
    Version of SQLDatabase to support SQLite connections (fallback without
    SQLAlchemy). This should only be used internally.

    Parameters
    ----------
    con : sqlite connection object

    """

    def __init__(self, con, is_cursor=False):
        self.is_cursor = is_cursor
        self.con = con

    @contextmanager
    def run_transaction(self):
        cur = self.con.cursor()
        try:
            yield cur
            self.con.commit()
        except Exception:
            self.con.rollback()
            raise
        finally:
            cur.close()

    def execute(self, *args, **kwargs):
        if self.is_cursor:
            cur = self.con
        else:
            cur = self.con.cursor()
        try:
            cur.execute(*args, **kwargs)
            return cur
        except Exception as exc:
            try:
                self.con.rollback()
            except Exception as inner_exc:  # pragma: no cover
                ex = DatabaseError(
                    f"Execution failed on sql: {args[0]}\n{exc}\nunable to rollback"
                )
                raise ex from inner_exc

            ex = DatabaseError(f"Execution failed on sql '{args[0]}': {exc}")
            raise ex from exc

    @staticmethod
    def _query_iterator(
        cursor, chunksize, columns, index_col=None, coerce_float=True, parse_dates=None
    ):
        """Return generator through chunked result set"""
        while True:
            data = cursor.fetchmany(chunksize)
            if type(data) == tuple:
                data = list(data)
            if not data:
                cursor.close()
                break
            else:
                yield _wrap_result(
                    data,
                    columns,
                    index_col=index_col,
                    coerce_float=coerce_float,
                    parse_dates=parse_dates,
                )

    def read_query(
        self,
        sql,
        index_col=None,
        coerce_float=True,
        params=None,
        parse_dates=None,
        chunksize=None,
    ):

        args = _convert_params(sql, params)
        cursor = self.execute(*args)
        columns = [col_desc[0] for col_desc in cursor.description]

        if chunksize is not None:
            return self._query_iterator(
                cursor,
                chunksize,
                columns,
                index_col=index_col,
                coerce_float=coerce_float,
                parse_dates=parse_dates,
            )
        else:
            data = self._fetchall_as_list(cursor)
            cursor.close()

            frame = _wrap_result(
                data,
                columns,
                index_col=index_col,
                coerce_float=coerce_float,
                parse_dates=parse_dates,
            )
            return frame

    def _fetchall_as_list(self, cur):
        result = cur.fetchall()
        if not isinstance(result, list):
            result = list(result)
        return result

    def to_sql(
        self,
        frame,
        name,
        if_exists="fail",
        index=True,
        index_label=None,
        schema=None,
        chunksize=None,
        dtype=None,
        method=None,
    ):
        """
        Write records stored in a DataFrame to a SQL database.

        Parameters
        ----------
        frame: DataFrame
        name: string
            Name of SQL table.
        if_exists: {'fail', 'replace', 'append'}, default 'fail'
            fail: If table exists, do nothing.
            replace: If table exists, drop it, recreate it, and insert data.
            append: If table exists, insert data. Create if it does not exist.
        index : boolean, default True
            Write DataFrame index as a column
        index_label : string or sequence, default None
            Column label for index column(s). If None is given (default) and
            `index` is True, then the index names are used.
            A sequence should be given if the DataFrame uses MultiIndex.
        schema : string, default None
            Ignored parameter included for compatibility with SQLAlchemy
            version of ``to_sql``.
        chunksize : int, default None
            If not None, then rows will be written in batches of this
            size at a time. If None, all rows will be written at once.
        dtype : single type or dict of column name to SQL type, default None
            Optional specifying the datatype for columns. The SQL type should
            be a string. If all columns are of the same type, one single value
            can be used.
        method : {None, 'multi', callable}, default None
            Controls the SQL insertion clause used:

            * None : Uses standard SQL ``INSERT`` clause (one per row).
            * 'multi': Pass multiple values in a single ``INSERT`` clause.
            * callable with signature ``(pd_table, conn, keys, data_iter)``.

            Details and a sample callable implementation can be found in the
            section :ref:`insert method <io.sql.method>`.

            .. versionadded:: 0.24.0
        """
        if dtype and not is_dict_like(dtype):
            dtype = {col_name: dtype for col_name in frame}

        if dtype is not None:
            for col, my_type in dtype.items():
                if not isinstance(my_type, str):
                    raise ValueError(f"{col} ({my_type}) not a string")

        table = SQLiteTable(
            name,
            self,
            frame=frame,
            index=index,
            if_exists=if_exists,
            index_label=index_label,
            dtype=dtype,
        )
        table.create()
        table.insert(chunksize, method)

    def has_table(self, name, schema=None):
        # TODO(wesm): unused?
        # escape = _get_valid_sqlite_name
        # esc_name = escape(name)

        wld = "?"
        query = f"SELECT name FROM sqlite_master WHERE type='table' AND name={wld};"

        return len(self.execute(query, [name]).fetchall()) > 0

    def get_table(self, table_name, schema=None):
        return None  # not supported in fallback mode

    def drop_table(self, name, schema=None):
        drop_sql = f"DROP TABLE {_get_valid_sqlite_name(name)}"
        self.execute(drop_sql)

    def _create_sql_schema(self, frame, table_name, keys=None, dtype=None):
        table = SQLiteTable(
            table_name, self, frame=frame, index=False, keys=keys, dtype=dtype
        )
        return str(table.sql_schema())


def get_schema(frame, name, keys=None, con=None, dtype=None):
    """
    Get the SQL db table schema for the given frame.

    Parameters
    ----------
    frame : DataFrame
    name : string
        name of SQL table
    keys : string or sequence, default: None
        columns to use a primary key
    con: an open SQL database connection object or a SQLAlchemy connectable
        Using SQLAlchemy makes it possible to use any DB supported by that
        library, default: None
        If a DBAPI2 object, only sqlite3 is supported.
    dtype : dict of column name to SQL type, default None
        Optional specifying the datatype for columns. The SQL type should
        be a SQLAlchemy type, or a string for sqlite3 fallback connection.

    """
    pandas_sql = pandasSQL_builder(con=con)
    return pandas_sql._create_sql_schema(frame, name, keys=keys, dtype=dtype)<|MERGE_RESOLUTION|>--- conflicted
+++ resolved
@@ -807,13 +807,7 @@
             try:
                 temp.reset_index(inplace=True)
             except ValueError as err:
-<<<<<<< HEAD
-                raise ValueError(f"duplicate name in index/columns: {err}")
-=======
                 raise ValueError(f"duplicate name in index/columns: {err}") from err
-        else:
-            temp = self.frame
->>>>>>> 9f7b9fce
 
         return temp
 
@@ -822,30 +816,13 @@
         column_names = list(map(str, data.columns))
         ncols = len(column_names)
         data_list = [None] * ncols
-<<<<<<< HEAD
-        blocks = data._data.blocks
-
-        for b in blocks:
-            if b.is_datetime:
-                # return datetime.datetime objects
-                if b.is_datetimetz:
-                    # GH 9086: Ensure we return datetimes with timezone info
-                    # Need to return 2-D data; DatetimeIndex is 1D
-                    d = b.values.to_pydatetime()
-                    d = np.atleast_2d(d)
-                else:
-                    # convert to microsecond resolution for datetime.datetime
-                    d = b.values.astype("M8[us]").astype(object)
-=======
-
-        for i, (_, ser) in enumerate(temp.items()):
+        for i, (_, ser) in enumerate(data.items()):
             vals = ser._values
             if vals.dtype.kind == "M":
                 d = vals.to_pydatetime()
             elif vals.dtype.kind == "m":
                 # store as integers, see GH#6921, GH#7076
                 d = vals.view("i8").astype(object)
->>>>>>> 9f7b9fce
             else:
                 d = vals.astype(object)
 
@@ -864,18 +841,18 @@
         """
         Determines what data to pass to the underlying insert method.
         """
-        with self.pd_sql.run_transaction() as trans:
-            if self.if_exists == "upsert_keep":
-                data = self._upsert_keep_processing()
-                self._insert(data=data, chunksize=chunksize, method=method, conn=trans)
-            elif self.if_exists == "upsert_overwrite":
-                delete_statement = self._upsert_overwrite_processing()
-                trans.execute(delete_statement)
-                self._insert(chunksize=chunksize, method=method, conn=trans)
-            else:
-                self._insert(chunksize=chunksize, method=method, conn=trans)
-
-    def _insert(self, data=None, chunksize=None, method=None, conn=None):
+        if self.if_exists == "upsert_keep":
+            data = self._upsert_keep_processing()
+            self._insert(data=data, chunksize=chunksize, method=method)
+        elif self.if_exists == "upsert_overwrite":
+            delete_statement = self._upsert_overwrite_processing()
+            self._insert(
+                chunksize=chunksize, method=method, other_stmts=[delete_statement]
+            )
+        else:
+            self._insert(chunksize=chunksize, method=method)
+
+    def _insert(self, data=None, chunksize=None, method=None, other_stmts=[]):
         # set insert method
         if method is None:
             exec_insert = self._execute_insert
@@ -903,14 +880,19 @@
 
         chunks = int(nrows / chunksize) + 1
 
-        for i in range(chunks):
-            start_i = i * chunksize
-            end_i = min((i + 1) * chunksize, nrows)
-            if start_i >= end_i:
-                break
-
-            chunk_iter = zip(*[arr[start_i:end_i] for arr in data_list])
-            exec_insert(conn, keys, chunk_iter)
+        with self.pd_sql.run_transaction() as conn:
+            if len(other_stmts) > 0:
+                for stmt in other_stmts:
+                    conn.execute(stmt)
+
+            for i in range(chunks):
+                start_i = i * chunksize
+                end_i = min((i + 1) * chunksize, nrows)
+                if start_i >= end_i:
+                    break
+
+                chunk_iter = zip(*[arr[start_i:end_i] for arr in data_list])
+                exec_insert(conn, keys, chunk_iter)
 
     def _query_iterator(
         self, result, chunksize, columns, coerce_float=True, parse_dates=None
