--- conflicted
+++ resolved
@@ -77,26 +77,6 @@
 
 # -----------------------------------------------------------------------------
 # -- Helper functions
-
-
-<<<<<<< HEAD
-def _cleanup_after_generator(generator, exit_stack: ExitStack):
-    """Does the cleanup after iterating through the generator."""
-    try:
-        yield from generator
-    finally:
-        exit_stack.close()
-=======
-def _convert_params(sql, params):
-    """Convert SQL and params args to DBAPI2.0 compliant format."""
-    args = [sql]
-    if params is not None:
-        if hasattr(params, "keys"):  # test if params is a mapping
-            args += [params]
-        else:
-            args += [list(params)]
-    return args
->>>>>>> b2a26ecc
 
 
 def _process_parse_dates_argument(parse_dates):
