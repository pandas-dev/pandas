"""
Collection of query wrappers / abstractions to both facilitate data
retrieval and to reduce dependency on DB-specific API.
"""

from contextlib import contextmanager
from datetime import date, datetime, time
from functools import partial
import re
from typing import Any, Dict, Iterator, List, Optional, Sequence, Union, overload
import warnings

import numpy as np

import pandas._libs.lib as lib
from pandas._typing import DtypeArg

from pandas.core.dtypes.common import is_datetime64tz_dtype, is_dict_like, is_list_like
from pandas.core.dtypes.dtypes import DatetimeTZDtype
from pandas.core.dtypes.missing import isna

from pandas.core.api import DataFrame, Series
from pandas.core.base import PandasObject
from pandas.core.tools.datetimes import to_datetime


class SQLAlchemyRequired(ImportError):
    pass


class DatabaseError(IOError):
    pass


# -----------------------------------------------------------------------------
# -- Helper functions

_SQLALCHEMY_INSTALLED = None


def _is_sqlalchemy_connectable(con):
    global _SQLALCHEMY_INSTALLED
    if _SQLALCHEMY_INSTALLED is None:
        try:
            import sqlalchemy

            _SQLALCHEMY_INSTALLED = True
        except ImportError:
            _SQLALCHEMY_INSTALLED = False

    if _SQLALCHEMY_INSTALLED:
        import sqlalchemy  # noqa: F811

        return isinstance(con, sqlalchemy.engine.Connectable)
    else:
        return False


def _convert_params(sql, params):
    """Convert SQL and params args to DBAPI2.0 compliant format."""
    args = [sql]
    if params is not None:
        if hasattr(params, "keys"):  # test if params is a mapping
            args += [params]
        else:
            args += [list(params)]
    return args


def _process_parse_dates_argument(parse_dates):
    """Process parse_dates argument for read_sql functions"""
    # handle non-list entries for parse_dates gracefully
    if parse_dates is True or parse_dates is None or parse_dates is False:
        parse_dates = []

    elif not hasattr(parse_dates, "__iter__"):
        parse_dates = [parse_dates]
    return parse_dates


def _handle_date_column(
    col, utc: Optional[bool] = None, format: Optional[Union[str, Dict[str, Any]]] = None
):
    if isinstance(format, dict):
        # GH35185 Allow custom error values in parse_dates argument of
        # read_sql like functions.
        # Format can take on custom to_datetime argument values such as
        # {"errors": "coerce"} or {"dayfirst": True}
        error = format.pop("errors", None) or "ignore"
        return to_datetime(col, errors=error, **format)
    else:
        # Allow passing of formatting string for integers
        # GH17855
        if format is None and (
            issubclass(col.dtype.type, np.floating)
            or issubclass(col.dtype.type, np.integer)
        ):
            format = "s"
        if format in ["D", "d", "h", "m", "s", "ms", "us", "ns"]:
            return to_datetime(col, errors="coerce", unit=format, utc=utc)
        elif is_datetime64tz_dtype(col.dtype):
            # coerce to UTC timezone
            # GH11216
            return to_datetime(col, utc=True)
        else:
            return to_datetime(col, errors="coerce", format=format, utc=utc)


def _parse_date_columns(data_frame, parse_dates):
    """
    Force non-datetime columns to be read as such.
    Supports both string formatted and integer timestamp columns.
    """
    parse_dates = _process_parse_dates_argument(parse_dates)

    # we want to coerce datetime64_tz dtypes for now to UTC
    # we could in theory do a 'nice' conversion from a FixedOffset tz
    # GH11216
    for col_name, df_col in data_frame.items():
        if is_datetime64tz_dtype(df_col.dtype) or col_name in parse_dates:
            try:
                fmt = parse_dates[col_name]
            except TypeError:
                fmt = None
            data_frame[col_name] = _handle_date_column(df_col, format=fmt)

    return data_frame


def _wrap_result(
    data,
    columns,
    index_col=None,
<<<<<<< HEAD
    coerce_float=True,
    parse_dates=None,
    dtype: DtypeArg = None,
=======
    coerce_float: bool = True,
    parse_dates=None,
>>>>>>> 2733a109
):
    """Wrap result set of query in a DataFrame."""
    frame = DataFrame.from_records(data, columns=columns, coerce_float=coerce_float)

    if dtype:
        frame = frame.astype(dtype)

    frame = _parse_date_columns(frame, parse_dates)

    if index_col is not None:
        frame.set_index(index_col, inplace=True)

    return frame


def execute(sql, con, cur=None, params=None):
    """
    Execute the given SQL query using the provided connection object.

    Parameters
    ----------
    sql : string
        SQL query to be executed.
    con : SQLAlchemy connectable(engine/connection) or sqlite3 connection
        Using SQLAlchemy makes it possible to use any DB supported by the
        library.
        If a DBAPI2 object, only sqlite3 is supported.
    cur : deprecated, cursor is obtained from connection, default: None
    params : list or tuple, optional, default: None
        List of parameters to pass to execute method.

    Returns
    -------
    Results Iterable
    """
    if cur is None:
        pandas_sql = pandasSQL_builder(con)
    else:
        pandas_sql = pandasSQL_builder(cur, is_cursor=True)
    args = _convert_params(sql, params)
    return pandas_sql.execute(*args)


# -----------------------------------------------------------------------------
# -- Read and write to DataFrames


@overload
def read_sql_table(
    table_name,
    con,
    schema=None,
    index_col=None,
    coerce_float=True,
    parse_dates=None,
    columns=None,
    chunksize: None = None,
) -> DataFrame:
    ...


@overload
def read_sql_table(
    table_name,
    con,
    schema=None,
    index_col=None,
    coerce_float=True,
    parse_dates=None,
    columns=None,
    chunksize: int = 1,
) -> Iterator[DataFrame]:
    ...


def read_sql_table(
    table_name: str,
    con,
    schema: Optional[str] = None,
    index_col: Optional[Union[str, Sequence[str]]] = None,
    coerce_float: bool = True,
    parse_dates=None,
    columns=None,
    chunksize: Optional[int] = None,
) -> Union[DataFrame, Iterator[DataFrame]]:
    """
    Read SQL database table into a DataFrame.

    Given a table name and a SQLAlchemy connectable, returns a DataFrame.
    This function does not support DBAPI connections.

    Parameters
    ----------
    table_name : str
        Name of SQL table in database.
    con : SQLAlchemy connectable or str
        A database URI could be provided as str.
        SQLite DBAPI connection mode not supported.
    schema : str, default None
        Name of SQL schema in database to query (if database flavor
        supports this). Uses default schema if None (default).
    index_col : str or list of str, optional, default: None
        Column(s) to set as index(MultiIndex).
    coerce_float : bool, default True
        Attempts to convert values of non-string, non-numeric objects (like
        decimal.Decimal) to floating point. Can result in loss of Precision.
    parse_dates : list or dict, default None
        - List of column names to parse as dates.
        - Dict of ``{column_name: format string}`` where format string is
          strftime compatible in case of parsing string times or is one of
          (D, s, ns, ms, us) in case of parsing integer timestamps.
        - Dict of ``{column_name: arg dict}``, where the arg dict corresponds
          to the keyword arguments of :func:`pandas.to_datetime`
          Especially useful with databases without native Datetime support,
          such as SQLite.
    columns : list, default None
        List of column names to select from SQL table.
    chunksize : int, default None
        If specified, returns an iterator where `chunksize` is the number of
        rows to include in each chunk.

    Returns
    -------
    DataFrame or Iterator[DataFrame]
        A SQL table is returned as two-dimensional data structure with labeled
        axes.

    See Also
    --------
    read_sql_query : Read SQL query into a DataFrame.
    read_sql : Read SQL query or database table into a DataFrame.

    Notes
    -----
    Any datetime values with time zone information will be converted to UTC.

    Examples
    --------
    >>> pd.read_sql_table('table_name', 'postgres:///db_name')  # doctest:+SKIP
    """
    con = _engine_builder(con)
    if not _is_sqlalchemy_connectable(con):
        raise NotImplementedError(
            "read_sql_table only supported for SQLAlchemy connectable."
        )
    import sqlalchemy
    from sqlalchemy.schema import MetaData

    meta = MetaData(con, schema=schema)
    try:
        meta.reflect(only=[table_name], views=True)
    except sqlalchemy.exc.InvalidRequestError as err:
        raise ValueError(f"Table {table_name} not found") from err

    pandas_sql = SQLDatabase(con, meta=meta)
    table = pandas_sql.read_table(
        table_name,
        index_col=index_col,
        coerce_float=coerce_float,
        parse_dates=parse_dates,
        columns=columns,
        chunksize=chunksize,
    )

    if table is not None:
        return table
    else:
        raise ValueError(f"Table {table_name} not found", con)


@overload
def read_sql_query(
    sql,
    con,
    index_col=None,
    coerce_float=True,
    params=None,
    parse_dates=None,
    chunksize: None = None,
    dtype: DtypeArg = None,
) -> DataFrame:
    ...


@overload
def read_sql_query(
    sql,
    con,
    index_col=None,
    coerce_float=True,
    params=None,
    parse_dates=None,
    chunksize: int = 1,
    dtype: DtypeArg = None,
) -> Iterator[DataFrame]:
    ...


def read_sql_query(
    sql,
    con,
    index_col=None,
    coerce_float: bool = True,
    params=None,
    parse_dates=None,
    chunksize: Optional[int] = None,
    dtype: DtypeArg = None,
) -> Union[DataFrame, Iterator[DataFrame]]:
    """
    Read SQL query into a DataFrame.

    Returns a DataFrame corresponding to the result set of the query
    string. Optionally provide an `index_col` parameter to use one of the
    columns as the index, otherwise default integer index will be used.

    Parameters
    ----------
    sql : str SQL query or SQLAlchemy Selectable (select or text object)
        SQL query to be executed.
    con : SQLAlchemy connectable, str, or sqlite3 connection
        Using SQLAlchemy makes it possible to use any DB supported by that
        library. If a DBAPI2 object, only sqlite3 is supported.
    index_col : str or list of str, optional, default: None
        Column(s) to set as index(MultiIndex).
    coerce_float : bool, default True
        Attempts to convert values of non-string, non-numeric objects (like
        decimal.Decimal) to floating point. Useful for SQL result sets.
    params : list, tuple or dict, optional, default: None
        List of parameters to pass to execute method.  The syntax used
        to pass parameters is database driver dependent. Check your
        database driver documentation for which of the five syntax styles,
        described in PEP 249's paramstyle, is supported.
        Eg. for psycopg2, uses %(name)s so use params={'name' : 'value'}.
    parse_dates : list or dict, default: None
        - List of column names to parse as dates.
        - Dict of ``{column_name: format string}`` where format string is
          strftime compatible in case of parsing string times, or is one of
          (D, s, ns, ms, us) in case of parsing integer timestamps.
        - Dict of ``{column_name: arg dict}``, where the arg dict corresponds
          to the keyword arguments of :func:`pandas.to_datetime`
          Especially useful with databases without native Datetime support,
          such as SQLite.
    chunksize : int, default None
        If specified, return an iterator where `chunksize` is the number of
        rows to include in each chunk.
    dtype : Type name or dict of columns
        Data type for data or columns. E.g. np.float64 or
        {‘a’: np.float64, ‘b’: np.int32, ‘c’: ‘Int64’}

    Returns
    -------
    DataFrame or Iterator[DataFrame]

    See Also
    --------
    read_sql_table : Read SQL database table into a DataFrame.
    read_sql : Read SQL query or database table into a DataFrame.

    Notes
    -----
    Any datetime values with time zone information parsed via the `parse_dates`
    parameter will be converted to UTC.
    """
    pandas_sql = pandasSQL_builder(con)
    return pandas_sql.read_query(
        sql,
        index_col=index_col,
        params=params,
        coerce_float=coerce_float,
        parse_dates=parse_dates,
        chunksize=chunksize,
        dtype=dtype,
    )


@overload
def read_sql(
    sql,
    con,
    index_col=None,
    coerce_float=True,
    params=None,
    parse_dates=None,
    columns=None,
    chunksize: None = None,
) -> DataFrame:
    ...


@overload
def read_sql(
    sql,
    con,
    index_col=None,
    coerce_float=True,
    params=None,
    parse_dates=None,
    columns=None,
    chunksize: int = 1,
) -> Iterator[DataFrame]:
    ...


def read_sql(
    sql,
    con,
    index_col: Optional[Union[str, Sequence[str]]] = None,
    coerce_float: bool = True,
    params=None,
    parse_dates=None,
    columns=None,
    chunksize: Optional[int] = None,
) -> Union[DataFrame, Iterator[DataFrame]]:
    """
    Read SQL query or database table into a DataFrame.

    This function is a convenience wrapper around ``read_sql_table`` and
    ``read_sql_query`` (for backward compatibility). It will delegate
    to the specific function depending on the provided input. A SQL query
    will be routed to ``read_sql_query``, while a database table name will
    be routed to ``read_sql_table``. Note that the delegated function might
    have more specific notes about their functionality not listed here.

    Parameters
    ----------
    sql : str or SQLAlchemy Selectable (select or text object)
        SQL query to be executed or a table name.
    con : SQLAlchemy connectable, str, or sqlite3 connection
        Using SQLAlchemy makes it possible to use any DB supported by that
        library. If a DBAPI2 object, only sqlite3 is supported. The user is responsible
        for engine disposal and connection closure for the SQLAlchemy connectable; str
        connections are closed automatically. See
        `here <https://docs.sqlalchemy.org/en/13/core/connections.html>`_.
    index_col : str or list of str, optional, default: None
        Column(s) to set as index(MultiIndex).
    coerce_float : bool, default True
        Attempts to convert values of non-string, non-numeric objects (like
        decimal.Decimal) to floating point, useful for SQL result sets.
    params : list, tuple or dict, optional, default: None
        List of parameters to pass to execute method.  The syntax used
        to pass parameters is database driver dependent. Check your
        database driver documentation for which of the five syntax styles,
        described in PEP 249's paramstyle, is supported.
        Eg. for psycopg2, uses %(name)s so use params={'name' : 'value'}.
    parse_dates : list or dict, default: None
        - List of column names to parse as dates.
        - Dict of ``{column_name: format string}`` where format string is
          strftime compatible in case of parsing string times, or is one of
          (D, s, ns, ms, us) in case of parsing integer timestamps.
        - Dict of ``{column_name: arg dict}``, where the arg dict corresponds
          to the keyword arguments of :func:`pandas.to_datetime`
          Especially useful with databases without native Datetime support,
          such as SQLite.
    columns : list, default: None
        List of column names to select from SQL table (only used when reading
        a table).
    chunksize : int, default None
        If specified, return an iterator where `chunksize` is the
        number of rows to include in each chunk.

    Returns
    -------
    DataFrame or Iterator[DataFrame]

    See Also
    --------
    read_sql_table : Read SQL database table into a DataFrame.
    read_sql_query : Read SQL query into a DataFrame.

    Examples
    --------
    Read data from SQL via either a SQL query or a SQL tablename.
    When using a SQLite database only SQL queries are accepted,
    providing only the SQL tablename will result in an error.

    >>> from sqlite3 import connect
    >>> conn = connect(':memory:')
    >>> df = pd.DataFrame(data=[[0, '10/11/12'], [1, '12/11/10']],
    ...                   columns=['int_column', 'date_column'])
    >>> df.to_sql('test_data', conn)

    >>> pd.read_sql('SELECT int_column, date_column FROM test_data', conn)
       int_column date_column
    0           0    10/11/12
    1           1    12/11/10

    >>> pd.read_sql('test_data', 'postgres:///db_name')  # doctest:+SKIP

    Apply date parsing to columns through the ``parse_dates`` argument

    >>> pd.read_sql('SELECT int_column, date_column FROM test_data',
    ...             conn,
    ...             parse_dates=["date_column"])
       int_column date_column
    0           0  2012-10-11
    1           1  2010-12-11

    The ``parse_dates`` argument calls ``pd.to_datetime`` on the provided columns.
    Custom argument values for applying ``pd.to_datetime`` on a column are specified
    via a dictionary format:
    1. Ignore errors while parsing the values of "date_column"

    >>> pd.read_sql('SELECT int_column, date_column FROM test_data',
    ...             conn,
    ...             parse_dates={"date_column": {"errors": "ignore"}})
       int_column date_column
    0           0  2012-10-11
    1           1  2010-12-11

    2. Apply a dayfirst date parsing order on the values of "date_column"

    >>> pd.read_sql('SELECT int_column, date_column FROM test_data',
    ...             conn,
    ...             parse_dates={"date_column": {"dayfirst": True}})
       int_column date_column
    0           0  2012-11-10
    1           1  2010-11-12

    3. Apply custom formatting when date parsing the values of "date_column"

    >>> pd.read_sql('SELECT int_column, date_column FROM test_data',
    ...             conn,
    ...             parse_dates={"date_column": {"format": "%d/%m/%y"}})
       int_column date_column
    0           0  2012-11-10
    1           1  2010-11-12
    """
    pandas_sql = pandasSQL_builder(con)

    if isinstance(pandas_sql, SQLiteDatabase):
        return pandas_sql.read_query(
            sql,
            index_col=index_col,
            params=params,
            coerce_float=coerce_float,
            parse_dates=parse_dates,
            chunksize=chunksize,
        )

    try:
        _is_table_name = pandas_sql.has_table(sql)
    except Exception:
        # using generic exception to catch errors from sql drivers (GH24988)
        _is_table_name = False

    if _is_table_name:
        pandas_sql.meta.reflect(only=[sql])
        return pandas_sql.read_table(
            sql,
            index_col=index_col,
            coerce_float=coerce_float,
            parse_dates=parse_dates,
            columns=columns,
            chunksize=chunksize,
        )
    else:
        return pandas_sql.read_query(
            sql,
            index_col=index_col,
            params=params,
            coerce_float=coerce_float,
            parse_dates=parse_dates,
            chunksize=chunksize,
        )


def to_sql(
    frame,
    name: str,
    con,
    schema: Optional[str] = None,
    if_exists: str = "fail",
    index: bool = True,
    index_label=None,
    chunksize: Optional[int] = None,
    dtype=None,
    method: Optional[str] = None,
) -> None:
    """
    Write records stored in a DataFrame to a SQL database.

    Parameters
    ----------
    frame : DataFrame, Series
    name : str
        Name of SQL table.
    con : SQLAlchemy connectable(engine/connection) or database string URI
        or sqlite3 DBAPI2 connection
        Using SQLAlchemy makes it possible to use any DB supported by that
        library.
        If a DBAPI2 object, only sqlite3 is supported.
    schema : str, optional
        Name of SQL schema in database to write to (if database flavor
        supports this). If None, use default schema (default).
    if_exists : {'fail', 'replace', 'append'}, default 'fail'
        - fail: If table exists, do nothing.
        - replace: If table exists, drop it, recreate it, and insert data.
        - append: If table exists, insert data. Create if does not exist.
    index : boolean, default True
        Write DataFrame index as a column.
    index_label : str or sequence, optional
        Column label for index column(s). If None is given (default) and
        `index` is True, then the index names are used.
        A sequence should be given if the DataFrame uses MultiIndex.
    chunksize : int, optional
        Specify the number of rows in each batch to be written at a time.
        By default, all rows will be written at once.
    dtype : dict or scalar, optional
        Specifying the datatype for columns. If a dictionary is used, the
        keys should be the column names and the values should be the
        SQLAlchemy types or strings for the sqlite3 fallback mode. If a
        scalar is provided, it will be applied to all columns.
    method : {None, 'multi', callable}, optional
        Controls the SQL insertion clause used:

        - None : Uses standard SQL ``INSERT`` clause (one per row).
        - 'multi': Pass multiple values in a single ``INSERT`` clause.
        - callable with signature ``(pd_table, conn, keys, data_iter)``.

        Details and a sample callable implementation can be found in the
        section :ref:`insert method <io.sql.method>`.

        .. versionadded:: 0.24.0
    """
    if if_exists not in ("fail", "replace", "append"):
        raise ValueError(f"'{if_exists}' is not valid for if_exists")

    pandas_sql = pandasSQL_builder(con, schema=schema)

    if isinstance(frame, Series):
        frame = frame.to_frame()
    elif not isinstance(frame, DataFrame):
        raise NotImplementedError(
            "'frame' argument should be either a Series or a DataFrame"
        )

    pandas_sql.to_sql(
        frame,
        name,
        if_exists=if_exists,
        index=index,
        index_label=index_label,
        schema=schema,
        chunksize=chunksize,
        dtype=dtype,
        method=method,
    )


def has_table(table_name: str, con, schema: Optional[str] = None):
    """
    Check if DataBase has named table.

    Parameters
    ----------
    table_name: string
        Name of SQL table.
    con: SQLAlchemy connectable(engine/connection) or sqlite3 DBAPI2 connection
        Using SQLAlchemy makes it possible to use any DB supported by that
        library.
        If a DBAPI2 object, only sqlite3 is supported.
    schema : string, default None
        Name of SQL schema in database to write to (if database flavor supports
        this). If None, use default schema (default).

    Returns
    -------
    boolean
    """
    pandas_sql = pandasSQL_builder(con, schema=schema)
    return pandas_sql.has_table(table_name)


table_exists = has_table


def _engine_builder(con):
    """
    Returns a SQLAlchemy engine from a URI (if con is a string)
    else it just return con without modifying it.
    """
    global _SQLALCHEMY_INSTALLED
    if isinstance(con, str):
        try:
            import sqlalchemy
        except ImportError:
            _SQLALCHEMY_INSTALLED = False
        else:
            con = sqlalchemy.create_engine(con)
            return con

    return con


def pandasSQL_builder(
    con, schema: Optional[str] = None, meta=None, is_cursor: bool = False
):
    """
    Convenience function to return the correct PandasSQL subclass based on the
    provided parameters.
    """
    # When support for DBAPI connections is removed,
    # is_cursor should not be necessary.
    con = _engine_builder(con)
    if _is_sqlalchemy_connectable(con):
        return SQLDatabase(con, schema=schema, meta=meta)
    elif isinstance(con, str):
        raise ImportError("Using URI string without sqlalchemy installed.")
    else:
        return SQLiteDatabase(con, is_cursor=is_cursor)


class SQLTable(PandasObject):
    """
    For mapping Pandas tables to SQL tables.
    Uses fact that table is reflected by SQLAlchemy to
    do better type conversions.
    Also holds various flags needed to avoid having to
    pass them between functions all the time.
    """

    # TODO: support for multiIndex

    def __init__(
        self,
        name: str,
        pandas_sql_engine,
        frame=None,
        index=True,
        if_exists="fail",
        prefix="pandas",
        index_label=None,
        schema=None,
        keys=None,
        dtype=None,
    ):
        self.name = name
        self.pd_sql = pandas_sql_engine
        self.prefix = prefix
        self.frame = frame
        self.index = self._index_name(index, index_label)
        self.schema = schema
        self.if_exists = if_exists
        self.keys = keys
        self.dtype = dtype

        if frame is not None:
            # We want to initialize based on a dataframe
            self.table = self._create_table_setup()
        else:
            # no data provided, read-only mode
            self.table = self.pd_sql.get_table(self.name, self.schema)

        if self.table is None:
            raise ValueError(f"Could not init table '{name}'")

    def exists(self):
        return self.pd_sql.has_table(self.name, self.schema)

    def sql_schema(self):
        from sqlalchemy.schema import CreateTable

        return str(CreateTable(self.table).compile(self.pd_sql.connectable))

    def _execute_create(self):
        # Inserting table into database, add to MetaData object
        self.table = self.table.tometadata(self.pd_sql.meta)
        self.table.create()

    def create(self):
        if self.exists():
            if self.if_exists == "fail":
                raise ValueError(f"Table '{self.name}' already exists.")
            elif self.if_exists == "replace":
                self.pd_sql.drop_table(self.name, self.schema)
                self._execute_create()
            elif self.if_exists == "append":
                pass
            else:
                raise ValueError(f"'{self.if_exists}' is not valid for if_exists")
        else:
            self._execute_create()

    def _execute_insert(self, conn, keys: List[str], data_iter):
        """
        Execute SQL statement inserting data

        Parameters
        ----------
        conn : sqlalchemy.engine.Engine or sqlalchemy.engine.Connection
        keys : list of str
           Column names
        data_iter : generator of list
           Each item contains a list of values to be inserted
        """
        data = [dict(zip(keys, row)) for row in data_iter]
        conn.execute(self.table.insert(), data)

    def _execute_insert_multi(self, conn, keys: List[str], data_iter):
        """
        Alternative to _execute_insert for DBs support multivalue INSERT.

        Note: multi-value insert is usually faster for analytics DBs
        and tables containing a few columns
        but performance degrades quickly with increase of columns.
        """
        data = [dict(zip(keys, row)) for row in data_iter]
        conn.execute(self.table.insert(data))

    def insert_data(self):
        if self.index is not None:
            temp = self.frame.copy()
            temp.index.names = self.index
            try:
                temp.reset_index(inplace=True)
            except ValueError as err:
                raise ValueError(f"duplicate name in index/columns: {err}") from err
        else:
            temp = self.frame

        column_names = list(map(str, temp.columns))
        ncols = len(column_names)
        data_list = [None] * ncols

        for i, (_, ser) in enumerate(temp.items()):
            vals = ser._values
            if vals.dtype.kind == "M":
                d = vals.to_pydatetime()
            elif vals.dtype.kind == "m":
                # store as integers, see GH#6921, GH#7076
                d = vals.view("i8").astype(object)
            else:
                d = vals.astype(object)

            assert isinstance(d, np.ndarray), type(d)

            if ser._can_hold_na:
                # Note: this will miss timedeltas since they are converted to int
                mask = isna(d)
                d[mask] = None

            data_list[i] = d

        return column_names, data_list

    def insert(self, chunksize: Optional[int] = None, method: Optional[str] = None):

        # set insert method
        if method is None:
            exec_insert = self._execute_insert
        elif method == "multi":
            exec_insert = self._execute_insert_multi
        elif callable(method):
            exec_insert = partial(method, self)
        else:
            raise ValueError(f"Invalid parameter `method`: {method}")

        keys, data_list = self.insert_data()

        nrows = len(self.frame)

        if nrows == 0:
            return

        if chunksize is None:
            chunksize = nrows
        elif chunksize == 0:
            raise ValueError("chunksize argument should be non-zero")

        chunks = int(nrows / chunksize) + 1

        with self.pd_sql.run_transaction() as conn:
            for i in range(chunks):
                start_i = i * chunksize
                end_i = min((i + 1) * chunksize, nrows)
                if start_i >= end_i:
                    break

                chunk_iter = zip(*[arr[start_i:end_i] for arr in data_list])
                exec_insert(conn, keys, chunk_iter)

    def _query_iterator(
        self,
        result,
        chunksize: Optional[str],
        columns,
        coerce_float: bool = True,
        parse_dates=None,
    ):
        """Return generator through chunked result set."""
        while True:
            data = result.fetchmany(chunksize)
            if not data:
                break
            else:
                self.frame = DataFrame.from_records(
                    data, columns=columns, coerce_float=coerce_float
                )

                self._harmonize_columns(parse_dates=parse_dates)

                if self.index is not None:
                    self.frame.set_index(self.index, inplace=True)

                yield self.frame

    def read(self, coerce_float=True, parse_dates=None, columns=None, chunksize=None):

        if columns is not None and len(columns) > 0:
            from sqlalchemy import select

            cols = [self.table.c[n] for n in columns]
            if self.index is not None:
                for idx in self.index[::-1]:
                    cols.insert(0, self.table.c[idx])
            sql_select = select(cols)
        else:
            sql_select = self.table.select()

        result = self.pd_sql.execute(sql_select)
        column_names = result.keys()

        if chunksize is not None:
            return self._query_iterator(
                result,
                chunksize,
                column_names,
                coerce_float=coerce_float,
                parse_dates=parse_dates,
            )
        else:
            data = result.fetchall()
            self.frame = DataFrame.from_records(
                data, columns=column_names, coerce_float=coerce_float
            )

            self._harmonize_columns(parse_dates=parse_dates)

            if self.index is not None:
                self.frame.set_index(self.index, inplace=True)

            return self.frame

    def _index_name(self, index, index_label):
        # for writing: index=True to include index in sql table
        if index is True:
            nlevels = self.frame.index.nlevels
            # if index_label is specified, set this as index name(s)
            if index_label is not None:
                if not isinstance(index_label, list):
                    index_label = [index_label]
                if len(index_label) != nlevels:
                    raise ValueError(
                        "Length of 'index_label' should match number of "
                        f"levels, which is {nlevels}"
                    )
                else:
                    return index_label
            # return the used column labels for the index columns
            if (
                nlevels == 1
                and "index" not in self.frame.columns
                and self.frame.index.name is None
            ):
                return ["index"]
            else:
                return [
                    l if l is not None else f"level_{i}"
                    for i, l in enumerate(self.frame.index.names)
                ]

        # for reading: index=(list of) string to specify column to set as index
        elif isinstance(index, str):
            return [index]
        elif isinstance(index, list):
            return index
        else:
            return None

    def _get_column_names_and_types(self, dtype_mapper):
        column_names_and_types = []
        if self.index is not None:
            for i, idx_label in enumerate(self.index):
                idx_type = dtype_mapper(self.frame.index._get_level_values(i))
                column_names_and_types.append((str(idx_label), idx_type, True))

        column_names_and_types += [
            (str(self.frame.columns[i]), dtype_mapper(self.frame.iloc[:, i]), False)
            for i in range(len(self.frame.columns))
        ]

        return column_names_and_types

    def _create_table_setup(self):
        from sqlalchemy import Column, PrimaryKeyConstraint, Table

        column_names_and_types = self._get_column_names_and_types(self._sqlalchemy_type)

        columns = [
            Column(name, typ, index=is_index)
            for name, typ, is_index in column_names_and_types
        ]

        if self.keys is not None:
            if not is_list_like(self.keys):
                keys = [self.keys]
            else:
                keys = self.keys
            pkc = PrimaryKeyConstraint(*keys, name=self.name + "_pk")
            columns.append(pkc)

        schema = self.schema or self.pd_sql.meta.schema

        # At this point, attach to new metadata, only attach to self.meta
        # once table is created.
        from sqlalchemy.schema import MetaData

        meta = MetaData(self.pd_sql, schema=schema)

        return Table(self.name, meta, *columns, schema=schema)

    def _harmonize_columns(self, parse_dates=None):
        """
        Make the DataFrame's column types align with the SQL table
        column types.
        Need to work around limited NA value support. Floats are always
        fine, ints must always be floats if there are Null values.
        Booleans are hard because converting bool column with None replaces
        all Nones with false. Therefore only convert bool if there are no
        NA values.
        Datetimes should already be converted to np.datetime64 if supported,
        but here we also force conversion if required.
        """
        parse_dates = _process_parse_dates_argument(parse_dates)

        for sql_col in self.table.columns:
            col_name = sql_col.name
            try:
                df_col = self.frame[col_name]

                # Handle date parsing upfront; don't try to convert columns
                # twice
                if col_name in parse_dates:
                    try:
                        fmt = parse_dates[col_name]
                    except TypeError:
                        fmt = None
                    self.frame[col_name] = _handle_date_column(df_col, format=fmt)
                    continue

                # the type the dataframe column should have
                col_type = self._get_dtype(sql_col.type)

                if (
                    col_type is datetime
                    or col_type is date
                    or col_type is DatetimeTZDtype
                ):
                    # Convert tz-aware Datetime SQL columns to UTC
                    utc = col_type is DatetimeTZDtype
                    self.frame[col_name] = _handle_date_column(df_col, utc=utc)
                elif col_type is float:
                    # floats support NA, can always convert!
                    self.frame[col_name] = df_col.astype(col_type, copy=False)

                elif len(df_col) == df_col.count():
                    # No NA values, can convert ints and bools
                    if col_type is np.dtype("int64") or col_type is bool:
                        self.frame[col_name] = df_col.astype(col_type, copy=False)
            except KeyError:
                pass  # this column not in results

    def _sqlalchemy_type(self, col):

        dtype = self.dtype or {}
        if col.name in dtype:
            return self.dtype[col.name]

        # Infer type of column, while ignoring missing values.
        # Needed for inserting typed data containing NULLs, GH 8778.
        col_type = lib.infer_dtype(col, skipna=True)

        from sqlalchemy.types import (
            TIMESTAMP,
            BigInteger,
            Boolean,
            Date,
            DateTime,
            Float,
            Integer,
            Text,
            Time,
        )

        if col_type == "datetime64" or col_type == "datetime":
            # GH 9086: TIMESTAMP is the suggested type if the column contains
            # timezone information
            try:
                if col.dt.tz is not None:
                    return TIMESTAMP(timezone=True)
            except AttributeError:
                # The column is actually a DatetimeIndex
                # GH 26761 or an Index with date-like data e.g. 9999-01-01
                if getattr(col, "tz", None) is not None:
                    return TIMESTAMP(timezone=True)
            return DateTime
        if col_type == "timedelta64":
            warnings.warn(
                "the 'timedelta' type is not supported, and will be "
                "written as integer values (ns frequency) to the database.",
                UserWarning,
                stacklevel=8,
            )
            return BigInteger
        elif col_type == "floating":
            if col.dtype == "float32":
                return Float(precision=23)
            else:
                return Float(precision=53)
        elif col_type == "integer":
            if col.dtype == "int32":
                return Integer
            else:
                return BigInteger
        elif col_type == "boolean":
            return Boolean
        elif col_type == "date":
            return Date
        elif col_type == "time":
            return Time
        elif col_type == "complex":
            raise ValueError("Complex datatypes not supported")

        return Text

    def _get_dtype(self, sqltype):
        from sqlalchemy.types import TIMESTAMP, Boolean, Date, DateTime, Float, Integer

        if isinstance(sqltype, Float):
            return float
        elif isinstance(sqltype, Integer):
            # TODO: Refine integer size.
            return np.dtype("int64")
        elif isinstance(sqltype, TIMESTAMP):
            # we have a timezone capable type
            if not sqltype.timezone:
                return datetime
            return DatetimeTZDtype
        elif isinstance(sqltype, DateTime):
            # Caution: np.datetime64 is also a subclass of np.number.
            return datetime
        elif isinstance(sqltype, Date):
            return date
        elif isinstance(sqltype, Boolean):
            return bool
        return object


class PandasSQL(PandasObject):
    """
    Subclasses Should define read_sql and to_sql.
    """

    def read_sql(self, *args, **kwargs):
        raise ValueError(
            "PandasSQL must be created with an SQLAlchemy "
            "connectable or sqlite connection"
        )

    def to_sql(self, *args, **kwargs):
        raise ValueError(
            "PandasSQL must be created with an SQLAlchemy "
            "connectable or sqlite connection"
        )


class SQLDatabase(PandasSQL):
    """
    This class enables conversion between DataFrame and SQL databases
    using SQLAlchemy to handle DataBase abstraction.

    Parameters
    ----------
    engine : SQLAlchemy connectable
        Connectable to connect with the database. Using SQLAlchemy makes it
        possible to use any DB supported by that library.
    schema : string, default None
        Name of SQL schema in database to write to (if database flavor
        supports this). If None, use default schema (default).
    meta : SQLAlchemy MetaData object, default None
        If provided, this MetaData object is used instead of a newly
        created. This allows to specify database flavor specific
        arguments in the MetaData object.

    """

    def __init__(self, engine, schema: Optional[str] = None, meta=None):
        self.connectable = engine
        if not meta:
            from sqlalchemy.schema import MetaData

            meta = MetaData(self.connectable, schema=schema)

        self.meta = meta

    @contextmanager
    def run_transaction(self):
        with self.connectable.begin() as tx:
            if hasattr(tx, "execute"):
                yield tx
            else:
                yield self.connectable

    def execute(self, *args, **kwargs):
        """Simple passthrough to SQLAlchemy connectable"""
        return self.connectable.execution_options().execute(*args, **kwargs)

    def read_table(
        self,
        table_name: str,
        index_col: Optional[Union[str, Sequence[str]]] = None,
        coerce_float: bool = True,
        parse_dates=None,
        columns=None,
        schema: Optional[str] = None,
        chunksize: Optional[int] = None,
    ):
        """
        Read SQL database table into a DataFrame.

        Parameters
        ----------
        table_name : string
            Name of SQL table in database.
        index_col : string, optional, default: None
            Column to set as index.
        coerce_float : boolean, default True
            Attempts to convert values of non-string, non-numeric objects
            (like decimal.Decimal) to floating point. This can result in
            loss of precision.
        parse_dates : list or dict, default: None
            - List of column names to parse as dates.
            - Dict of ``{column_name: format string}`` where format string is
              strftime compatible in case of parsing string times, or is one of
              (D, s, ns, ms, us) in case of parsing integer timestamps.
            - Dict of ``{column_name: arg}``, where the arg corresponds
              to the keyword arguments of :func:`pandas.to_datetime`.
              Especially useful with databases without native Datetime support,
              such as SQLite.
        columns : list, default: None
            List of column names to select from SQL table.
        schema : string, default None
            Name of SQL schema in database to query (if database flavor
            supports this).  If specified, this overwrites the default
            schema of the SQL database object.
        chunksize : int, default None
            If specified, return an iterator where `chunksize` is the number
            of rows to include in each chunk.

        Returns
        -------
        DataFrame

        See Also
        --------
        pandas.read_sql_table
        SQLDatabase.read_query

        """
        table = SQLTable(table_name, self, index=index_col, schema=schema)
        return table.read(
            coerce_float=coerce_float,
            parse_dates=parse_dates,
            columns=columns,
            chunksize=chunksize,
        )

    @staticmethod
    def _query_iterator(
        result,
<<<<<<< HEAD
        chunksize,
=======
        chunksize: int,
>>>>>>> 2733a109
        columns,
        index_col=None,
        coerce_float=True,
        parse_dates=None,
<<<<<<< HEAD
        dtype: DtypeArg = None,
=======
>>>>>>> 2733a109
    ):
        """Return generator through chunked result set"""
        while True:
            data = result.fetchmany(chunksize)
            if not data:
                break
            else:
                yield _wrap_result(
                    data,
                    columns,
                    index_col=index_col,
                    coerce_float=coerce_float,
                    parse_dates=parse_dates,
                    dtype=dtype,
                )

    def read_query(
        self,
        sql: str,
        index_col: Optional[str] = None,
        coerce_float: bool = True,
        parse_dates=None,
        params=None,
<<<<<<< HEAD
        chunksize=None,
        dtype: DtypeArg = None,
=======
        chunksize: Optional[int] = None,
>>>>>>> 2733a109
    ):
        """
        Read SQL query into a DataFrame.

        Parameters
        ----------
        sql : string
            SQL query to be executed.
        index_col : string, optional, default: None
            Column name to use as index for the returned DataFrame object.
        coerce_float : boolean, default True
            Attempt to convert values of non-string, non-numeric objects (like
            decimal.Decimal) to floating point, useful for SQL result sets.
        params : list, tuple or dict, optional, default: None
            List of parameters to pass to execute method.  The syntax used
            to pass parameters is database driver dependent. Check your
            database driver documentation for which of the five syntax styles,
            described in PEP 249's paramstyle, is supported.
            Eg. for psycopg2, uses %(name)s so use params={'name' : 'value'}
        parse_dates : list or dict, default: None
            - List of column names to parse as dates.
            - Dict of ``{column_name: format string}`` where format string is
              strftime compatible in case of parsing string times, or is one of
              (D, s, ns, ms, us) in case of parsing integer timestamps.
            - Dict of ``{column_name: arg dict}``, where the arg dict
              corresponds to the keyword arguments of
              :func:`pandas.to_datetime` Especially useful with databases
              without native Datetime support, such as SQLite.
        chunksize : int, default None
            If specified, return an iterator where `chunksize` is the number
            of rows to include in each chunk.
        dtype : Type name or dict of columns
            Data type for data or columns. E.g. np.float64 or
            {‘a’: np.float64, ‘b’: np.int32, ‘c’: ‘Int64’}

        Returns
        -------
        DataFrame

        See Also
        --------
        read_sql_table : Read SQL database table into a DataFrame.
        read_sql

        """
        args = _convert_params(sql, params)

        result = self.execute(*args)
        columns = result.keys()

        if chunksize is not None:
            return self._query_iterator(
                result,
                chunksize,
                columns,
                index_col=index_col,
                coerce_float=coerce_float,
                parse_dates=parse_dates,
                dtype=dtype,
            )
        else:
            data = result.fetchall()
            frame = _wrap_result(
                data,
                columns,
                index_col=index_col,
                coerce_float=coerce_float,
                parse_dates=parse_dates,
                dtype=dtype,
            )
            return frame

    read_sql = read_query

    def to_sql(
        self,
        frame,
        name,
        if_exists="fail",
        index=True,
        index_label=None,
        schema=None,
        chunksize=None,
        dtype=None,
        method=None,
    ):
        """
        Write records stored in a DataFrame to a SQL database.

        Parameters
        ----------
        frame : DataFrame
        name : string
            Name of SQL table.
        if_exists : {'fail', 'replace', 'append'}, default 'fail'
            - fail: If table exists, do nothing.
            - replace: If table exists, drop it, recreate it, and insert data.
            - append: If table exists, insert data. Create if does not exist.
        index : boolean, default True
            Write DataFrame index as a column.
        index_label : string or sequence, default None
            Column label for index column(s). If None is given (default) and
            `index` is True, then the index names are used.
            A sequence should be given if the DataFrame uses MultiIndex.
        schema : string, default None
            Name of SQL schema in database to write to (if database flavor
            supports this). If specified, this overwrites the default
            schema of the SQLDatabase object.
        chunksize : int, default None
            If not None, then rows will be written in batches of this size at a
            time.  If None, all rows will be written at once.
        dtype : single type or dict of column name to SQL type, default None
            Optional specifying the datatype for columns. The SQL type should
            be a SQLAlchemy type. If all columns are of the same type, one
            single value can be used.
        method : {None', 'multi', callable}, default None
            Controls the SQL insertion clause used:

            * None : Uses standard SQL ``INSERT`` clause (one per row).
            * 'multi': Pass multiple values in a single ``INSERT`` clause.
            * callable with signature ``(pd_table, conn, keys, data_iter)``.

            Details and a sample callable implementation can be found in the
            section :ref:`insert method <io.sql.method>`.

            .. versionadded:: 0.24.0
        """
        if dtype and not is_dict_like(dtype):
            dtype = {col_name: dtype for col_name in frame}

        if dtype is not None:
            from sqlalchemy.types import TypeEngine, to_instance

            for col, my_type in dtype.items():
                if not isinstance(to_instance(my_type), TypeEngine):
                    raise ValueError(f"The type of {col} is not a SQLAlchemy type")

        table = SQLTable(
            name,
            self,
            frame=frame,
            index=index,
            if_exists=if_exists,
            index_label=index_label,
            schema=schema,
            dtype=dtype,
        )
        table.create()

        from sqlalchemy import exc

        try:
            table.insert(chunksize, method=method)
        except exc.SQLAlchemyError as err:
            # GH34431
            msg = "(1054, \"Unknown column 'inf' in 'field list'\")"
            err_text = str(err.orig)
            if re.search(msg, err_text):
                raise ValueError("inf cannot be used with MySQL") from err
            else:
                raise err

        if not name.isdigit() and not name.islower():
            # check for potentially case sensitivity issues (GH7815)
            # Only check when name is not a number and name is not lower case
            engine = self.connectable.engine
            with self.connectable.connect() as conn:
                table_names = engine.table_names(
                    schema=schema or self.meta.schema, connection=conn
                )
            if name not in table_names:
                msg = (
                    f"The provided table name '{name}' is not found exactly as "
                    "such in the database after writing the table, possibly "
                    "due to case sensitivity issues. Consider using lower "
                    "case table names."
                )
                warnings.warn(msg, UserWarning)

    @property
    def tables(self):
        return self.meta.tables

    def has_table(self, name: str, schema: Optional[str] = None):
        return self.connectable.run_callable(
            self.connectable.dialect.has_table, name, schema or self.meta.schema
        )

    def get_table(self, table_name: str, schema: Optional[str] = None):
        schema = schema or self.meta.schema
        if schema:
            tbl = self.meta.tables.get(".".join([schema, table_name]))
        else:
            tbl = self.meta.tables.get(table_name)

        # Avoid casting double-precision floats into decimals
        from sqlalchemy import Numeric

        for column in tbl.columns:
            if isinstance(column.type, Numeric):
                column.type.asdecimal = False

        return tbl

    def drop_table(self, table_name: str, schema: Optional[str] = None):
        schema = schema or self.meta.schema
        if self.has_table(table_name, schema):
            self.meta.reflect(only=[table_name], schema=schema)
            self.get_table(table_name, schema).drop()
            self.meta.clear()

    def _create_sql_schema(
        self,
        frame: DataFrame,
        table_name: str,
        keys: Optional[List[str]] = None,
        dtype: Optional[dict] = None,
        schema: Optional[str] = None,
    ):
        table = SQLTable(
            table_name,
            self,
            frame=frame,
            index=False,
            keys=keys,
            dtype=dtype,
            schema=schema,
        )
        return str(table.sql_schema())


# ---- SQL without SQLAlchemy ---
# sqlite-specific sql strings and handler class
# dictionary used for readability purposes
_SQL_TYPES = {
    "string": "TEXT",
    "floating": "REAL",
    "integer": "INTEGER",
    "datetime": "TIMESTAMP",
    "date": "DATE",
    "time": "TIME",
    "boolean": "INTEGER",
}


def _get_unicode_name(name):
    try:
        uname = str(name).encode("utf-8", "strict").decode("utf-8")
    except UnicodeError as err:
        raise ValueError(f"Cannot convert identifier to UTF-8: '{name}'") from err
    return uname


def _get_valid_sqlite_name(name):
    # See https://stackoverflow.com/questions/6514274/how-do-you-escape-strings\
    # -for-sqlite-table-column-names-in-python
    # Ensure the string can be encoded as UTF-8.
    # Ensure the string does not include any NUL characters.
    # Replace all " with "".
    # Wrap the entire thing in double quotes.

    uname = _get_unicode_name(name)
    if not len(uname):
        raise ValueError("Empty table or column name specified")

    nul_index = uname.find("\x00")
    if nul_index >= 0:
        raise ValueError("SQLite identifier cannot contain NULs")
    return '"' + uname.replace('"', '""') + '"'


_SAFE_NAMES_WARNING = (
    "The spaces in these column names will not be changed. "
    "In pandas versions < 0.14, spaces were converted to underscores."
)


class SQLiteTable(SQLTable):
    """
    Patch the SQLTable for fallback support.
    Instead of a table variable just use the Create Table statement.
    """

    def __init__(self, *args, **kwargs):
        # GH 8341
        # register an adapter callable for datetime.time object
        import sqlite3

        # this will transform time(12,34,56,789) into '12:34:56.000789'
        # (this is what sqlalchemy does)
        sqlite3.register_adapter(time, lambda _: _.strftime("%H:%M:%S.%f"))
        super().__init__(*args, **kwargs)

    def sql_schema(self):
        return str(";\n".join(self.table))

    def _execute_create(self):
        with self.pd_sql.run_transaction() as conn:
            for stmt in self.table:
                conn.execute(stmt)

    def insert_statement(self, *, num_rows: int):
        names = list(map(str, self.frame.columns))
        wld = "?"  # wildcard char
        escape = _get_valid_sqlite_name

        if self.index is not None:
            for idx in self.index[::-1]:
                names.insert(0, idx)

        bracketed_names = [escape(column) for column in names]
        col_names = ",".join(bracketed_names)

        row_wildcards = ",".join([wld] * len(names))
        wildcards = ",".join(f"({row_wildcards})" for _ in range(num_rows))
        insert_statement = (
            f"INSERT INTO {escape(self.name)} ({col_names}) VALUES {wildcards}"
        )
        return insert_statement

    def _execute_insert(self, conn, keys, data_iter):
        data_list = list(data_iter)
        conn.executemany(self.insert_statement(num_rows=1), data_list)

    def _execute_insert_multi(self, conn, keys, data_iter):
        data_list = list(data_iter)
        flattened_data = [x for row in data_list for x in row]
        conn.execute(self.insert_statement(num_rows=len(data_list)), flattened_data)

    def _create_table_setup(self):
        """
        Return a list of SQL statements that creates a table reflecting the
        structure of a DataFrame.  The first entry will be a CREATE TABLE
        statement while the rest will be CREATE INDEX statements.
        """
        column_names_and_types = self._get_column_names_and_types(self._sql_type_name)

        pat = re.compile(r"\s+")
        column_names = [col_name for col_name, _, _ in column_names_and_types]
        if any(map(pat.search, column_names)):
            warnings.warn(_SAFE_NAMES_WARNING, stacklevel=6)

        escape = _get_valid_sqlite_name

        create_tbl_stmts = [
            escape(cname) + " " + ctype for cname, ctype, _ in column_names_and_types
        ]

        if self.keys is not None and len(self.keys):
            if not is_list_like(self.keys):
                keys = [self.keys]
            else:
                keys = self.keys
            cnames_br = ", ".join(escape(c) for c in keys)
            create_tbl_stmts.append(
                f"CONSTRAINT {self.name}_pk PRIMARY KEY ({cnames_br})"
            )
        if self.schema:
            schema_name = self.schema + "."
        else:
            schema_name = ""
        create_stmts = [
            "CREATE TABLE "
            + schema_name
            + escape(self.name)
            + " (\n"
            + ",\n  ".join(create_tbl_stmts)
            + "\n)"
        ]

        ix_cols = [cname for cname, _, is_index in column_names_and_types if is_index]
        if len(ix_cols):
            cnames = "_".join(ix_cols)
            cnames_br = ",".join(escape(c) for c in ix_cols)
            create_stmts.append(
                "CREATE INDEX "
                + escape("ix_" + self.name + "_" + cnames)
                + "ON "
                + escape(self.name)
                + " ("
                + cnames_br
                + ")"
            )

        return create_stmts

    def _sql_type_name(self, col):
        dtype = self.dtype or {}
        if col.name in dtype:
            return dtype[col.name]

        # Infer type of column, while ignoring missing values.
        # Needed for inserting typed data containing NULLs, GH 8778.
        col_type = lib.infer_dtype(col, skipna=True)

        if col_type == "timedelta64":
            warnings.warn(
                "the 'timedelta' type is not supported, and will be "
                "written as integer values (ns frequency) to the database.",
                UserWarning,
                stacklevel=8,
            )
            col_type = "integer"

        elif col_type == "datetime64":
            col_type = "datetime"

        elif col_type == "empty":
            col_type = "string"

        elif col_type == "complex":
            raise ValueError("Complex datatypes not supported")

        if col_type not in _SQL_TYPES:
            col_type = "string"

        return _SQL_TYPES[col_type]


class SQLiteDatabase(PandasSQL):
    """
    Version of SQLDatabase to support SQLite connections (fallback without
    SQLAlchemy). This should only be used internally.

    Parameters
    ----------
    con : sqlite connection object

    """

    def __init__(self, con, is_cursor: bool = False):
        self.is_cursor = is_cursor
        self.con = con

    @contextmanager
    def run_transaction(self):
        cur = self.con.cursor()
        try:
            yield cur
            self.con.commit()
        except Exception:
            self.con.rollback()
            raise
        finally:
            cur.close()

    def execute(self, *args, **kwargs):
        if self.is_cursor:
            cur = self.con
        else:
            cur = self.con.cursor()
        try:
            cur.execute(*args, **kwargs)
            return cur
        except Exception as exc:
            try:
                self.con.rollback()
            except Exception as inner_exc:  # pragma: no cover
                ex = DatabaseError(
                    f"Execution failed on sql: {args[0]}\n{exc}\nunable to rollback"
                )
                raise ex from inner_exc

            ex = DatabaseError(f"Execution failed on sql '{args[0]}': {exc}")
            raise ex from exc

    @staticmethod
    def _query_iterator(
        cursor,
<<<<<<< HEAD
        chunksize,
        columns,
        index_col=None,
        coerce_float=True,
        parse_dates=None,
        dtype: DtypeArg = None,
=======
        chunksize: int,
        columns,
        index_col=None,
        coerce_float: bool = True,
        parse_dates=None,
>>>>>>> 2733a109
    ):
        """Return generator through chunked result set"""
        while True:
            data = cursor.fetchmany(chunksize)
            if type(data) == tuple:
                data = list(data)
            if not data:
                cursor.close()
                break
            else:
                yield _wrap_result(
                    data,
                    columns,
                    index_col=index_col,
                    coerce_float=coerce_float,
                    parse_dates=parse_dates,
                    dtype=dtype,
                )

    def read_query(
        self,
        sql,
        index_col=None,
        coerce_float: bool = True,
        params=None,
        parse_dates=None,
<<<<<<< HEAD
        chunksize=None,
        dtype: DtypeArg = None,
=======
        chunksize: Optional[int] = None,
>>>>>>> 2733a109
    ):

        args = _convert_params(sql, params)
        cursor = self.execute(*args)
        columns = [col_desc[0] for col_desc in cursor.description]

        if chunksize is not None:
            return self._query_iterator(
                cursor,
                chunksize,
                columns,
                index_col=index_col,
                coerce_float=coerce_float,
                parse_dates=parse_dates,
                dtype=dtype,
            )
        else:
            data = self._fetchall_as_list(cursor)
            cursor.close()

            frame = _wrap_result(
                data,
                columns,
                index_col=index_col,
                coerce_float=coerce_float,
                parse_dates=parse_dates,
                dtype=dtype,
            )
            return frame

    def _fetchall_as_list(self, cur):
        result = cur.fetchall()
        if not isinstance(result, list):
            result = list(result)
        return result

    def to_sql(
        self,
        frame,
        name,
        if_exists="fail",
        index=True,
        index_label=None,
        schema=None,
        chunksize=None,
        dtype=None,
        method=None,
    ):
        """
        Write records stored in a DataFrame to a SQL database.

        Parameters
        ----------
        frame: DataFrame
        name: string
            Name of SQL table.
        if_exists: {'fail', 'replace', 'append'}, default 'fail'
            fail: If table exists, do nothing.
            replace: If table exists, drop it, recreate it, and insert data.
            append: If table exists, insert data. Create if it does not exist.
        index : boolean, default True
            Write DataFrame index as a column
        index_label : string or sequence, default None
            Column label for index column(s). If None is given (default) and
            `index` is True, then the index names are used.
            A sequence should be given if the DataFrame uses MultiIndex.
        schema : string, default None
            Ignored parameter included for compatibility with SQLAlchemy
            version of ``to_sql``.
        chunksize : int, default None
            If not None, then rows will be written in batches of this
            size at a time. If None, all rows will be written at once.
        dtype : single type or dict of column name to SQL type, default None
            Optional specifying the datatype for columns. The SQL type should
            be a string. If all columns are of the same type, one single value
            can be used.
        method : {None, 'multi', callable}, default None
            Controls the SQL insertion clause used:

            * None : Uses standard SQL ``INSERT`` clause (one per row).
            * 'multi': Pass multiple values in a single ``INSERT`` clause.
            * callable with signature ``(pd_table, conn, keys, data_iter)``.

            Details and a sample callable implementation can be found in the
            section :ref:`insert method <io.sql.method>`.

            .. versionadded:: 0.24.0
        """
        if dtype and not is_dict_like(dtype):
            dtype = {col_name: dtype for col_name in frame}

        if dtype is not None:
            for col, my_type in dtype.items():
                if not isinstance(my_type, str):
                    raise ValueError(f"{col} ({my_type}) not a string")

        table = SQLiteTable(
            name,
            self,
            frame=frame,
            index=index,
            if_exists=if_exists,
            index_label=index_label,
            dtype=dtype,
        )
        table.create()
        table.insert(chunksize, method)

    def has_table(self, name: str, schema: Optional[str] = None):
        # TODO(wesm): unused?
        # escape = _get_valid_sqlite_name
        # esc_name = escape(name)

        wld = "?"
        query = f"SELECT name FROM sqlite_master WHERE type='table' AND name={wld};"

        return len(self.execute(query, [name]).fetchall()) > 0

    def get_table(self, table_name: str, schema: Optional[str] = None):
        return None  # not supported in fallback mode

    def drop_table(self, name: str, schema: Optional[str] = None):
        drop_sql = f"DROP TABLE {_get_valid_sqlite_name(name)}"
        self.execute(drop_sql)

    def _create_sql_schema(
        self,
        frame,
        table_name: str,
        keys=None,
        dtype=None,
        schema: Optional[str] = None,
    ):
        table = SQLiteTable(
            table_name,
            self,
            frame=frame,
            index=False,
            keys=keys,
            dtype=dtype,
            schema=schema,
        )
        return str(table.sql_schema())


def get_schema(
    frame, name: str, keys=None, con=None, dtype=None, schema: Optional[str] = None
):
    """
    Get the SQL db table schema for the given frame.

    Parameters
    ----------
    frame : DataFrame
    name : string
        name of SQL table
    keys : string or sequence, default: None
        columns to use a primary key
    con: an open SQL database connection object or a SQLAlchemy connectable
        Using SQLAlchemy makes it possible to use any DB supported by that
        library, default: None
        If a DBAPI2 object, only sqlite3 is supported.
    dtype : dict of column name to SQL type, default None
        Optional specifying the datatype for columns. The SQL type should
        be a SQLAlchemy type, or a string for sqlite3 fallback connection.
    schema: str, default: None
        Optional specifying the schema to be used in creating the table.

        .. versionadded:: 1.2.0
    """
    pandas_sql = pandasSQL_builder(con=con)
    return pandas_sql._create_sql_schema(
        frame, name, keys=keys, dtype=dtype, schema=schema
    )<|MERGE_RESOLUTION|>--- conflicted
+++ resolved
@@ -131,14 +131,9 @@
     data,
     columns,
     index_col=None,
-<<<<<<< HEAD
-    coerce_float=True,
+    coerce_float: bool = True,
     parse_dates=None,
     dtype: DtypeArg = None,
-=======
-    coerce_float: bool = True,
-    parse_dates=None,
->>>>>>> 2733a109
 ):
     """Wrap result set of query in a DataFrame."""
     frame = DataFrame.from_records(data, columns=columns, coerce_float=coerce_float)
@@ -1319,19 +1314,12 @@
     @staticmethod
     def _query_iterator(
         result,
-<<<<<<< HEAD
-        chunksize,
-=======
         chunksize: int,
->>>>>>> 2733a109
         columns,
         index_col=None,
         coerce_float=True,
         parse_dates=None,
-<<<<<<< HEAD
         dtype: DtypeArg = None,
-=======
->>>>>>> 2733a109
     ):
         """Return generator through chunked result set"""
         while True:
@@ -1355,12 +1343,8 @@
         coerce_float: bool = True,
         parse_dates=None,
         params=None,
-<<<<<<< HEAD
-        chunksize=None,
+        chunksize: Optional[int] = None,
         dtype: DtypeArg = None,
-=======
-        chunksize: Optional[int] = None,
->>>>>>> 2733a109
     ):
         """
         Read SQL query into a DataFrame.
@@ -1830,20 +1814,12 @@
     @staticmethod
     def _query_iterator(
         cursor,
-<<<<<<< HEAD
-        chunksize,
-        columns,
-        index_col=None,
-        coerce_float=True,
-        parse_dates=None,
-        dtype: DtypeArg = None,
-=======
         chunksize: int,
         columns,
         index_col=None,
         coerce_float: bool = True,
         parse_dates=None,
->>>>>>> 2733a109
+        dtype: DtypeArg = None,
     ):
         """Return generator through chunked result set"""
         while True:
@@ -1870,12 +1846,8 @@
         coerce_float: bool = True,
         params=None,
         parse_dates=None,
-<<<<<<< HEAD
-        chunksize=None,
+        chunksize: Optional[int] = None,
         dtype: DtypeArg = None,
-=======
-        chunksize: Optional[int] = None,
->>>>>>> 2733a109
     ):
 
         args = _convert_params(sql, params)
