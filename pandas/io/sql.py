--- conflicted
+++ resolved
@@ -32,8 +32,6 @@
         args += list(params)
     return args
 
-<<<<<<< HEAD
-=======
 
 def _safe_col_name(col_name):
     #TODO: probably want to forbid database reserved names, such as "database"
@@ -52,30 +50,8 @@
             return to_datetime(col, coerce=True, unit=format)
         else:
             return to_datetime(col, coerce=True, format=format)
->>>>>>> 81199910
-
-def _safe_col_name(col_name):
-    #TODO: probably want to forbid database reserved names, such as "database"
-    return col_name.strip().replace(' ', '_')
-
-<<<<<<< HEAD
-
-def _handle_date_column(col, format=None):
-    if isinstance(format, dict):
-        return to_datetime(col, **format)
-    else:
-        if format in ['D', 's', 'ms', 'us', 'ns']:
-            return to_datetime(col, coerce=True, unit=format)
-        elif issubclass(col.dtype.type, np.floating) or issubclass(col.dtype.type, np.integer):
-            # parse dates as timestamp
-            format = 's' if format is None else format
-            return to_datetime(col, coerce=True, unit=format)
-        else:
-            return to_datetime(col, coerce=True, format=format)
-
-
-=======
->>>>>>> 81199910
+
+
 def _parse_date_columns(data_frame, parse_dates):
     """ Force non-datetime columns to be read as such.
         Supports both string formatted and integer timestamp columns
@@ -106,21 +82,12 @@
     ----------
     sql : string
         Query to be executed
-<<<<<<< HEAD
-    con: SQLAlchemy engine or DBAPI2 connection (legacy mode)
-        Using SQLAlchemy makes it possible to use any DB supported by that
-        library.
-        If a DBAPI2 object, a supported SQL flavor must also be provided
-    cur: depreciated, cursor is obtained from connection
-    params: list or tuple, optional
-=======
     con : SQLAlchemy engine or DBAPI2 connection (legacy mode)
         Using SQLAlchemy makes it possible to use any DB supported by that
         library.
         If a DBAPI2 object, a supported SQL flavor must also be provided
     cur : depreciated, cursor is obtained from connection
     params : list or tuple, optional
->>>>>>> 81199910
         List of parameters to pass to execute method.
     flavor : string "sqlite", "mysql"
         Specifies the flavor of SQL to use.
@@ -211,27 +178,13 @@
     Returns a DataFrame corresponding to the result set of the query
     string.
 
-<<<<<<< HEAD
-    Optionally provide an index_col parameter to use one of the
-    columns as the index, otherwise default integer index will be used
-=======
     Optionally provide an `index_col` parameter to use one of the
     columns as the index, otherwise default integer index will be used.
->>>>>>> 81199910
 
     Parameters
     ----------
     sql : string
         SQL query to be executed
-<<<<<<< HEAD
-    con: SQLAlchemy engine or DBAPI2 connection (legacy mode)
-        Using SQLAlchemy makes it possible to use any DB supported by that
-        library.
-        If a DBAPI2 object is given, a supported SQL flavor must also be provided
-    index_col: string, optional
-        column name to use for the returned DataFrame object.
-    flavor : string specifying the flavor of SQL to use. Ignored when using
-=======
     con : SQLAlchemy engine or DBAPI2 connection (legacy mode)
         Using SQLAlchemy makes it possible to use any DB supported by that
         library.
@@ -240,38 +193,10 @@
         column name to use for the returned DataFrame object.
     flavor : string, {'sqlite', 'mysql'}
         The flavor of SQL to use. Ignored when using
->>>>>>> 81199910
         SQLAlchemy engine. Required when using DBAPI2 connection.
     coerce_float : boolean, default True
         Attempt to convert values to non-string, non-numeric objects (like
         decimal.Decimal) to floating point, useful for SQL result sets
-<<<<<<< HEAD
-    cur: depreciated, cursor is obtained from connection
-    params: list or tuple, optional
-        List of parameters to pass to execute method.
-    parse_dates: list or dict
-        List of column names to parse as dates
-        Or
-        Dict of {column_name: format string} where format string is
-        strftime compatible in case of parsing string times or is one of
-        (D, s, ns, ms, us) in case of parsing integer timestamps
-        Or
-        Dict of {column_name: arg dict}, where the arg dict corresponds
-        to the keyword arguments of :func:`pandas.tseries.tools.to_datetime`
-        Especially useful with databases without native Datetime support,
-        such as SQLite
-
-    Returns
-    -------
-    DataFrame
-    """
-    pandas_sql = pandasSQL_builder(con, flavor=flavor)
-    return pandas_sql.read_sql(sql,
-                               index_col=index_col,
-                               params=params,
-                               coerce_float=coerce_float,
-                               parse_dates=parse_dates)
-=======
     cur : depreciated, cursor is obtained from connection
     params : list or tuple, optional
         List of parameters to pass to execute method.
@@ -332,7 +257,6 @@
 def has_table(table_name, con, meta=None, flavor='sqlite'):
     """
     Check if DataBase has named table.
->>>>>>> 81199910
 
     Parameters
     ----------
@@ -346,13 +270,9 @@
         The flavor of SQL to use. Ignored when using SQLAlchemy engine.
         Required when using DBAPI2 connection.
 
-<<<<<<< HEAD
-def to_sql(frame, name, con, flavor='sqlite', if_exists='fail', index=True):
-=======
     Returns
     -------
     boolean
->>>>>>> 81199910
     """
     pandas_sql = pandasSQL_builder(con, flavor=flavor)
     return pandas_sql.has_table(table_name)
@@ -985,664 +905,6 @@
     ----------
     frame: DataFrame
     name: name of SQL table
-<<<<<<< HEAD
-    con: SQLAlchemy engine or DBAPI2 connection (legacy mode)
-        Using SQLAlchemy makes it possible to use any DB supported by that
-        library.
-        If a DBAPI2 object is given, a supported SQL flavor must also be provided
-    flavor: {'sqlite', 'mysql', 'postgres'}, default 'sqlite'
-        ignored when SQLAlchemy engine. Required when using DBAPI2 connection.
-    if_exists: {'fail', 'replace', 'append'}, default 'fail'
-        fail: If table exists, do nothing.
-        replace: If table exists, drop it, recreate it, and insert data.
-        append: If table exists, insert data. Create if does not exist.
-    index : boolean, default True
-        Write DataFrame index as an column
-    """
-    pandas_sql = pandasSQL_builder(con, flavor=flavor)
-    pandas_sql.to_sql(frame, name, if_exists=if_exists, index=index)
-
-
-def has_table(table_name, con, meta=None, flavor='sqlite'):
-    """
-    Check if DB has named table
-
-    Parameters
-    ----------
-    frame: DataFrame
-    name: name of SQL table
-    con: SQLAlchemy engine or DBAPI2 connection (legacy mode)
-        Using SQLAlchemy makes it possible to use any DB supported by that
-        library.
-        If a DBAPI2 object is given, a supported SQL flavor name must also be provided
-    flavor: {'sqlite', 'mysql'}, default 'sqlite', ignored when using engine
-    Returns
-    -------
-    boolean
-    """
-    pandas_sql = pandasSQL_builder(con, flavor=flavor)
-    return pandas_sql.has_table(table_name)
-
-
-def read_table(table_name, con, meta=None, index_col=None, coerce_float=True,
-               parse_dates=None, columns=None):
-    """Given a table name and SQLAlchemy engine, return a DataFrame.
-    Type convertions will be done automatically
-
-    Parameters
-    ----------
-    table_name: name of SQL table in database
-    con: SQLAlchemy engine. Legacy mode not supported
-    meta: SQLAlchemy meta, optional. If omitted MetaData is reflected from engine
-    index_col: column to set as index, optional
-    coerce_float : boolean, default True
-        Attempt to convert values to non-string, non-numeric objects (like
-        decimal.Decimal) to floating point. Can result in loss of Precision.
-    parse_dates: list or dict
-        List of column names to parse as dates
-        Or
-        Dict of {column_name: format string} where format string is
-        strftime compatible in case of parsing string times or is one of
-        (D, s, ns, ms, us) in case of parsing integer timestamps
-        Or
-        Dict of {column_name: arg dict}, where the arg dict corresponds
-        to the keyword arguments of :func:`pandas.tseries.tools.to_datetime`
-        Especially useful with databases without native Datetime support,
-        such as SQLite
-    columns: list
-        List of column names to select from sql table
-    Returns
-    -------
-    DataFrame
-    """
-    pandas_sql = PandasSQLAlchemy(con, meta=meta)
-    table = pandas_sql.read_table(table_name,
-                                  index_col=index_col,
-                                  coerce_float=coerce_float,
-                                  parse_dates=parse_dates)
-
-    if table is not None:
-        return table
-    else:
-        raise ValueError("Table %s not found" % table_name, con)
-
-
-def pandasSQL_builder(con, flavor=None, meta=None):
-    """
-    Convenience function to return the correct PandasSQL subclass based on the
-    provided parameters
-    """
-    try:
-        import sqlalchemy
-
-        if isinstance(con, sqlalchemy.engine.Engine):
-            return PandasSQLAlchemy(con, meta=meta)
-        else:
-            warnings.warn(
-                """Not an SQLAlchemy engine,
-                  attempting to use as legacy DBAPI connection""")
-            if flavor is None:
-                raise ValueError(
-                    """PandasSQL must be created with an SQLAlchemy engine
-                    or a DBAPI2 connection and SQL flavour""")
-            else:
-                return PandasSQLLegacy(con, flavor)
-
-    except ImportError:
-        warnings.warn("SQLAlchemy not installed, using legacy mode")
-        if flavor is None:
-            raise SQLAlchemyRequired
-        else:
-            return PandasSQLLegacy(con, flavor)
-
-
-class PandasSQLTable(PandasObject):
-    """ For mapping Pandas tables to SQL tables.
-        Uses fact that table is reflected by SQLAlchemy to
-        do better type convertions.
-        Also holds various flags needed to avoid having to
-        pass them between functions all the time.
-    """
-    # TODO: support for multiIndex
-    def __init__(self, name, pandas_sql_engine, frame=None, index=True,
-                 if_exists='fail', prefix='pandas'):
-        self.name = name
-        self.pd_sql = pandas_sql_engine
-        self.prefix = prefix
-        self.frame = frame
-        self.index = self._index_name(index)
-
-        if frame is not None:
-            # We want to write a frame
-            if self.pd_sql.has_table(self.name):
-                if if_exists == 'fail':
-                    raise ValueError("Table '%s' already exists." % name)
-                elif if_exists == 'replace':
-                    self.pd_sql.drop_table(self.name)
-                    self.table = self._create_table_statement()
-                    self.create()
-                elif if_exists == 'append':
-                    self.table = self.pd_sql.get_table(self.name)
-                    if self.table is None:
-                        self.table = self._create_table_statement()
-            else:
-                self.table = self._create_table_statement()
-                self.create()
-        else:
-            # no data provided, read-only mode
-            self.table = self.pd_sql.get_table(self.name)
-
-        if self.table is None:
-            raise ValueError("Could not init table '%s'" % name)
-
-    def exists(self):
-        return self.pd_sql.has_table(self.name)
-
-    def sql_schema(self):
-        return str(self.table.compile())
-
-    def create(self):
-        self.table.create()
-
-    def insert_statement(self):
-        return self.table.insert()
-
-    def maybe_asscalar(self, i):
-        try:
-            return np.asscalar(i)
-        except AttributeError:
-            return i
-
-    def insert(self):
-        ins = self.insert_statement()
-
-        for t in self.frame.iterrows():
-            data = dict((k, self.maybe_asscalar(v))
-                        for k, v in t[1].iteritems())
-            if self.index is not None:
-                data[self.index] = self.maybe_asscalar(t[0])
-            self.pd_sql.execute(ins, **data)
-
-    def read(self, coerce_float=True, parse_dates=None, columns=None):
-
-        if columns is not None and len(columns) > 0:
-            from sqlalchemy import select
-            cols = [self.table.c[n] for n in columns]
-            if self.index is not None:
-                cols.insert(0, self.table.c[self.index])
-            sql_select = select(cols)
-        else:
-            sql_select = self.table.select()
-
-        result = self.pd_sql.execute(sql_select)
-        data = result.fetchall()
-        column_names = result.keys()
-
-        self.frame = DataFrame.from_records(
-            data, columns=column_names, coerce_float=coerce_float)
-
-        self._harmonize_columns(parse_dates=parse_dates)
-
-        if self.index is not None:
-            self.frame.set_index(self.index, inplace=True)
-
-        # Assume if the index in prefix_index format, we gave it a name
-        # and should return it nameless
-        if self.index == self.prefix + '_index':
-            self.frame.index.name = None
-
-        return self.frame
-
-    def _index_name(self, index):
-        if index is True:
-            if self.frame.index.name is not None:
-                return _safe_col_name(self.frame.index.name)
-            else:
-                return self.prefix + '_index'
-        elif isinstance(index, string_types):
-            return index
-        else:
-            return None
-
-    def _create_table_statement(self):
-        from sqlalchemy import Table, Column
-
-        safe_columns = map(_safe_col_name, self.frame.dtypes.index)
-        column_types = map(self._sqlalchemy_type, self.frame.dtypes)
-
-        columns = [Column(name, typ)
-                   for name, typ in zip(safe_columns, column_types)]
-
-        if self.index is not None:
-            columns.insert(0, Column(self.index,
-                                     self._sqlalchemy_type(
-                                         self.frame.index.dtype),
-                                     index=True))
-
-        return Table(self.name, self.pd_sql.meta, *columns)
-
-    def _harmonize_columns(self, parse_dates=None):
-        """ Make a data_frame's column type align with an sql_table
-            column types
-            Need to work around limited NA value support.
-            Floats are always fine, ints must always
-            be floats if there are Null values.
-            Booleans are hard because converting bool column with None replaces
-            all Nones with false. Therefore only convert bool if there are no
-            NA values.
-            Datetimes should already be converted
-            to np.datetime if supported, but here we also force conversion
-            if required
-        """
-        # handle non-list entries for parse_dates gracefully
-        if parse_dates is True or parse_dates is None or parse_dates is False:
-            parse_dates = []
-
-        if not hasattr(parse_dates, '__iter__'):
-            parse_dates = [parse_dates]
-
-        for sql_col in self.table.columns:
-            col_name = sql_col.name
-            try:
-                df_col = self.frame[col_name]
-                # the type the dataframe column should have
-                col_type = self._numpy_type(sql_col.type)
-
-                if col_type is datetime or col_type is date:
-                    if not issubclass(df_col.dtype.type, np.datetime64):
-                        self.frame[col_name] = _handle_date_column(df_col)
-
-                elif col_type is float:
-                    # floats support NA, can always convert!
-                    self.frame[col_name].astype(col_type, copy=False)
-
-                elif len(df_col) == df_col.count():
-                    # No NA values, can convert ints and bools
-                    if col_type is int or col_type is bool:
-                        self.frame[col_name].astype(col_type, copy=False)
-
-                # Handle date parsing
-                if col_name in parse_dates:
-                    try:
-                        fmt = parse_dates[col_name]
-                    except TypeError:
-                        fmt = None
-                    self.frame[col_name] = _handle_date_column(
-                        df_col, format=fmt)
-
-            except KeyError:
-                pass  # this column not in results
-
-    def _sqlalchemy_type(self, dtype):
-        from sqlalchemy.types import Integer, Float, Text, Boolean, DateTime, Date
-
-        pytype = dtype.type
-
-        if pytype is date:
-            return Date
-        if issubclass(pytype, np.datetime64) or pytype is datetime:
-            # Caution: np.datetime64 is also a subclass of np.number.
-            return DateTime
-        if issubclass(pytype, np.floating):
-            return Float
-        if issubclass(pytype, np.integer):
-            # TODO: Refine integer size.
-            return Integer
-        if issubclass(pytype, np.bool_):
-            return Boolean
-        return Text
-
-    def _numpy_type(self, sqltype):
-        from sqlalchemy.types import Integer, Float, Boolean, DateTime, Date
-
-        if isinstance(sqltype, Float):
-            return float
-        if isinstance(sqltype, Integer):
-            # TODO: Refine integer size.
-            return int
-        if isinstance(sqltype, DateTime):
-            # Caution: np.datetime64 is also a subclass of np.number.
-            return datetime
-        if isinstance(sqltype, Date):
-            return date
-        if isinstance(sqltype, Boolean):
-            return bool
-        return object
-
-
-class PandasSQL(PandasObject):
-
-    """
-    Subclasses Should define read_sql and to_sql
-    """
-
-    def read_sql(self, *args, **kwargs):
-        raise ValueError(
-            "PandasSQL must be created with an SQLAlchemy engine or connection+sql flavor")
-
-    def to_sql(self, *args, **kwargs):
-        raise ValueError(
-            "PandasSQL must be created with an SQLAlchemy engine or connection+sql flavor")
-
-
-class PandasSQLAlchemy(PandasSQL):
-
-    """
-    This class enables convertion between DataFrame and SQL databases
-    using SQLAlchemy to handle DataBase abstraction
-    """
-
-    def __init__(self, engine, meta=None):
-        self.engine = engine
-        if not meta:
-            from sqlalchemy.schema import MetaData
-            meta = MetaData(self.engine)
-            meta.reflect(self.engine)
-
-        self.meta = meta
-
-    def execute(self, *args, **kwargs):
-        """Simple passthrough to SQLAlchemy engine"""
-        return self.engine.execute(*args, **kwargs)
-
-    def tquery(self, *args, **kwargs):
-        result = self.execute(*args, **kwargs)
-        return result.fetchall()
-
-    def uquery(self, *args, **kwargs):
-        result = self.execute(*args, **kwargs)
-        return result.rowcount
-
-    def read_sql(self, sql, index_col=None, coerce_float=True,
-                 parse_dates=None, params=None):
-        args = _convert_params(sql, params)
-
-        result = self.execute(*args)
-        data = result.fetchall()
-        columns = result.keys()
-
-        data_frame = DataFrame.from_records(
-            data, columns=columns, coerce_float=coerce_float)
-
-        _parse_date_columns(data_frame, parse_dates)
-
-        if index_col is not None:
-            data_frame.set_index(index_col, inplace=True)
-
-        return data_frame
-
-    def to_sql(self, frame, name, if_exists='fail', index=True):
-        table = PandasSQLTable(
-            name, self, frame=frame, index=index, if_exists=if_exists)
-        table.insert()
-
-    def has_table(self, name):
-        return self.engine.has_table(name)
-
-    def get_table(self, table_name):
-        if self.engine.has_table(table_name):
-            return self.meta.tables[table_name]
-        else:
-            return None
-
-    def read_table(self, table_name, index_col=None, coerce_float=True,
-                   parse_dates=None, columns=None):
-
-        table = PandasSQLTable(table_name, self, index=index_col)
-        return table.read(coerce_float=parse_dates,
-                          parse_dates=parse_dates, columns=columns)
-
-    def drop_table(self, table_name):
-        if self.engine.has_table(table_name):
-            self.get_table(table_name).drop()
-            self.meta.clear()
-            self.meta.reflect()
-
-    def _create_sql_schema(self, frame, table_name):
-        table = PandasSQLTable(table_name, self, frame=frame)
-        return str(table.compile())
-
-
-# ---- SQL without SQLAlchemy ---
-# Flavour specific sql strings and handler class for access to DBs without
-# SQLAlchemy installed
-# SQL type convertions for each DB
-_SQL_TYPES = {
-    'text': {
-        'mysql': 'VARCHAR (63)',
-        'sqlite': 'TEXT',
-    },
-    'float': {
-        'mysql': 'FLOAT',
-        'sqlite': 'REAL',
-    },
-    'int': {
-        'mysql': 'BIGINT',
-        'sqlite': 'INTEGER',
-    },
-    'datetime': {
-        'mysql': 'DATETIME',
-        'sqlite': 'TIMESTAMP',
-    },
-    'date': {
-        'mysql': 'DATE',
-        'sqlite': 'TIMESTAMP',
-    },
-    'bool': {
-        'mysql': 'BOOLEAN',
-        'sqlite': 'INTEGER',
-    }
-}
-
-# SQL enquote and wildcard symbols
-_SQL_SYMB = {
-    'mysql': {
-        'br_l': '`',
-        'br_r': '`',
-        'wld': '%s'
-    },
-    'sqlite': {
-        'br_l': '[',
-        'br_r': ']',
-        'wld': '?'
-    }
-}
-
-
-class PandasSQLTableLegacy(PandasSQLTable):
-    """Patch the PandasSQLTable for legacy support.
-        Instead of a table variable just use the Create Table
-        statement"""
-    def sql_schema(self):
-        return str(self.table)
-
-    def create(self):
-        self.pd_sql.execute(self.table)
-
-    def insert_statement(self):
-        # Replace spaces in DataFrame column names with _.
-        safe_names = [_safe_col_name(n) for n in self.frame.dtypes.index]
-        flv = self.pd_sql.flavor
-        br_l = _SQL_SYMB[flv]['br_l']  # left val quote char
-        br_r = _SQL_SYMB[flv]['br_r']  # right val quote char
-        wld = _SQL_SYMB[flv]['wld']  # wildcard char
-
-        if self.index is not None:
-            safe_names.insert(0, self.index)
-
-        bracketed_names = [br_l + column + br_r for column in safe_names]
-        col_names = ','.join(bracketed_names)
-        wildcards = ','.join([wld] * len(safe_names))
-        insert_statement = 'INSERT INTO %s (%s) VALUES (%s)' % (
-            self.name, col_names, wildcards)
-        return insert_statement
-
-    def insert(self):
-        ins = self.insert_statement()
-        cur = self.pd_sql.con.cursor()
-        for r in self.frame.iterrows():
-            data = [self.maybe_asscalar(v) for v in r[1].values]
-            if self.index is not None:
-                data.insert(0, self.maybe_asscalar(r[0]))
-            print(type(data[2]))
-            print(type(r[0]))
-            cur.execute(ins, tuple(data))
-        cur.close()
-
-    def _create_table_statement(self):
-        "Return a CREATE TABLE statement to suit the contents of a DataFrame."
-
-        # Replace spaces in DataFrame column names with _.
-        safe_columns = [_safe_col_name(n) for n in self.frame.dtypes.index]
-        column_types = [self._sql_type_name(typ) for typ in self.frame.dtypes]
-
-        if self.index is not None:
-            safe_columns.insert(0, self.index)
-            column_types.insert(0, self._sql_type_name(self.frame.index.dtype))
-        flv = self.pd_sql.flavor
-
-        br_l = _SQL_SYMB[flv]['br_l']  # left val quote char
-        br_r = _SQL_SYMB[flv]['br_r']  # right val quote char
-
-        col_template = br_l + '%s' + br_r + ' %s'
-
-        columns = ',\n  '.join(col_template %
-                               x for x in zip(safe_columns, column_types))
-        template = """CREATE TABLE %(name)s (
-                      %(columns)s
-                      );"""
-        create_statement = template % {'name': self.name, 'columns': columns}
-        return create_statement
-
-    def _sql_type_name(self, dtype):
-        pytype = dtype.type
-        pytype_name = "text"
-        if issubclass(pytype, np.floating):
-            pytype_name = "float"
-        elif issubclass(pytype, np.integer):
-            pytype_name = "int"
-        elif issubclass(pytype, np.datetime64) or pytype is datetime:
-            # Caution: np.datetime64 is also a subclass of np.number.
-            pytype_name = "datetime"
-        elif pytype is datetime.date:
-            pytype_name = "date"
-        elif issubclass(pytype, np.bool_):
-            pytype_name = "bool"
-
-        return _SQL_TYPES[pytype_name][self.pd_sql.flavor]
-
-
-class PandasSQLLegacy(PandasSQL):
-
-    def __init__(self, con, flavor):
-        self.con = con
-        if flavor not in ['sqlite', 'mysql']:
-            raise NotImplementedError
-        else:
-            self.flavor = flavor
-
-    def execute(self, *args, **kwargs):
-        try:
-            cur = self.con.cursor()
-            if kwargs:
-                cur.execute(*args, **kwargs)
-            else:
-                cur.execute(*args)
-            return cur
-        except Exception as e:
-            try:
-                self.con.rollback()
-            except Exception:  # pragma: no cover
-                ex = DatabaseError(
-                    "Execution failed on sql: %s\n%s\nunable to rollback" % (args[0], e))
-                raise_with_traceback(ex)
-
-            ex = DatabaseError("Execution failed on sql: %s" % args[0])
-            raise_with_traceback(ex)
-
-    def tquery(self, *args):
-        cur = self.execute(*args)
-        result = self._fetchall_as_list(cur)
-
-        # This makes into tuples
-        if result and len(result[0]) == 1:
-            # python 3 compat
-            result = list(lzip(*result)[0])
-        elif result is None:  # pragma: no cover
-            result = []
-        return result
-
-    def uquery(self, *args):
-        cur = self.execute(*args)
-        return cur.rowcount
-
-    def read_sql(self, sql, index_col=None, coerce_float=True, params=None,
-                 parse_dates=None):
-        args = _convert_params(sql, params)
-        cursor = self.execute(*args)
-        columns = [col_desc[0] for col_desc in cursor.description]
-        data = self._fetchall_as_list(cursor)
-        cursor.close()
-
-        data_frame = DataFrame.from_records(
-            data, columns=columns, coerce_float=coerce_float)
-
-        _parse_date_columns(data_frame, parse_dates)
-
-        if index_col is not None:
-            data_frame.set_index(index_col, inplace=True)
-        return data_frame
-
-    def _fetchall_as_list(self, cur):
-        result = cur.fetchall()
-        if not isinstance(result, list):
-            result = list(result)
-        return result
-
-    def to_sql(self, frame, name, if_exists='fail', index=True):
-        """
-        Write records stored in a DataFrame to a SQL database.
-
-        Parameters
-        ----------
-        frame: DataFrame
-        name: name of SQL table
-        flavor: {'sqlite', 'mysql', 'postgres'}, default 'sqlite'
-        if_exists: {'fail', 'replace', 'append'}, default 'fail'
-            fail: If table exists, do nothing.
-            replace: If table exists, drop it, recreate it, and insert data.
-            append: If table exists, insert data. Create if does not exist.
-        """
-        table = PandasSQLTableLegacy(
-            name, self, frame=frame, index=index, if_exists=if_exists)
-        table.insert()
-
-    def has_table(self, name):
-        flavor_map = {
-            'sqlite': ("SELECT name FROM sqlite_master "
-                       "WHERE type='table' AND name='%s';") % name,
-            'mysql': "SHOW TABLES LIKE '%s'" % name}
-        query = flavor_map.get(self.flavor)
-
-        return len(self.tquery(query)) > 0
-
-    def get_table(self, table_name):
-        return None  # not supported in Legacy mode
-
-    def drop_table(self, name):
-        drop_sql = "DROP TABLE %s" % name
-        self.execute(drop_sql)
-
-
-# legacy names, with depreciation warnings and copied docs
-def get_schema(frame, name, con, flavor='sqlite'):
-    """
-    Get the SQL db table schema for the given frame
-
-    Parameters
-    ----------
-    frame: DataFrame
-    name: name of SQL table
     con: an open SQL database connection object
     engine: an SQLAlchemy engine - replaces connection and flavor
     flavor: {'sqlite', 'mysql', 'postgres'}, default 'sqlite'
@@ -1665,30 +927,6 @@
 def write_frame(*args, **kwargs):
     """DEPRECIATED - use to_sql
     """
-=======
-    con: an open SQL database connection object
-    engine: an SQLAlchemy engine - replaces connection and flavor
-    flavor: {'sqlite', 'mysql', 'postgres'}, default 'sqlite'
-
-    """
-    warnings.warn(
-        "get_schema is depreciated", DeprecationWarning)
-    pandas_sql = pandasSQL_builder(con=con, flavor=flavor)
-    return pandas_sql._create_sql_schema(frame, name)
-
-
-def read_frame(*args, **kwargs):
-    """DEPRECIATED - use read_sql
-    """
-    warnings.warn(
-        "read_frame is depreciated, use read_sql", DeprecationWarning)
-    return read_sql(*args, **kwargs)
-
-
-def write_frame(*args, **kwargs):
-    """DEPRECIATED - use to_sql
-    """
->>>>>>> 81199910
     warnings.warn("write_frame is depreciated, use to_sql", DeprecationWarning)
     return to_sql(*args, **kwargs)
 
