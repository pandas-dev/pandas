--- conflicted
+++ resolved
@@ -807,11 +807,7 @@
             try:
                 temp.reset_index(inplace=True)
             except ValueError as err:
-<<<<<<< HEAD
-                raise ValueError("duplicate name in index/columns: {0}".format(err))
-=======
                 raise ValueError(f"duplicate name in index/columns: {err}")
->>>>>>> 3b6ca764
 
         return temp
 
@@ -875,12 +871,6 @@
         if data is None:
             data = self._get_index_formatted_dataframe()
 
-<<<<<<< HEAD
-        if data is None:
-            data = self._get_index_formatted_dataframe()
-
-=======
->>>>>>> 3b6ca764
         keys, data_list = self.insert_data(data=data)
 
         nrows = len(data)
