--- conflicted
+++ resolved
@@ -483,12 +483,8 @@
     parse_dates=...,
     columns: list[str] = ...,
     chunksize: None = ...,
-<<<<<<< HEAD
     use_nullable_dtypes: bool | lib.NoDefault = ...,
-=======
-    use_nullable_dtypes: bool = ...,
     dtype: DtypeArg | None = None,
->>>>>>> d1b7244e
 ) -> DataFrame:
     ...
 
@@ -503,12 +499,8 @@
     parse_dates=...,
     columns: list[str] = ...,
     chunksize: int = ...,
-<<<<<<< HEAD
     use_nullable_dtypes: bool | lib.NoDefault = ...,
-=======
-    use_nullable_dtypes: bool = ...,
     dtype: DtypeArg | None = None,
->>>>>>> d1b7244e
 ) -> Iterator[DataFrame]:
     ...
 
@@ -522,12 +514,8 @@
     parse_dates=None,
     columns: list[str] | None = None,
     chunksize: int | None = None,
-<<<<<<< HEAD
     use_nullable_dtypes: bool | lib.NoDefault = lib.no_default,
-=======
-    use_nullable_dtypes: bool = False,
     dtype: DtypeArg | None = None,
->>>>>>> d1b7244e
 ) -> DataFrame | Iterator[DataFrame]:
     """
     Read SQL query or database table into a DataFrame.
