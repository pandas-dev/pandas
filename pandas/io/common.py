"""Common IO api utilities"""

import bz2
import codecs
import csv
import gzip
from http.client import HTTPException  # noqa
from io import BufferedIOBase, BytesIO
import mmap
import os
import pathlib
<<<<<<< HEAD
from pathlib import Path
from typing import IO, AnyStr, BinaryIO, Optional, TextIO, Tuple, Type, Union, overload
=======
from typing import (
    IO,
    Any,
    AnyStr,
    BinaryIO,
    Dict,
    List,
    Optional,
    TextIO,
    Tuple,
    Type,
    Union,
)
>>>>>>> 49d20197
from urllib.error import URLError  # noqa
from urllib.parse import (  # noqa
    urlencode,
    urljoin,
    urlparse as parse_url,
    uses_netloc,
    uses_params,
    uses_relative,
)
from urllib.request import pathname2url, urlopen
import zipfile

from pandas.compat import _get_lzma_file, _import_lzma
from pandas.errors import (  # noqa
    AbstractMethodError,
    DtypeWarning,
    EmptyDataError,
    ParserError,
    ParserWarning,
)

from pandas.core.dtypes.common import is_file_like

from pandas._typing import FilePathOrBuffer

lzma = _import_lzma()

# gh-12665: Alias for now and remove later.
CParserError = ParserError

# common NA values
# no longer excluding inf representations
# '1.#INF','-1.#INF', '1.#INF000000',
_NA_VALUES = {
    "-1.#IND",
    "1.#QNAN",
    "1.#IND",
    "-1.#QNAN",
    "#N/A N/A",
    "#N/A",
    "N/A",
    "n/a",
    "NA",
    "#NA",
    "NULL",
    "null",
    "NaN",
    "-NaN",
    "nan",
    "-nan",
    "",
}


_VALID_URLS = set(uses_relative + uses_netloc + uses_params)
_VALID_URLS.discard("")


class BaseIterator:
    """Subclass this and provide a "__next__()" method to obtain an iterator.
    Useful only when the object being iterated is non-reusable (e.g. OK for a
    parser, not for an in-memory table, yes for its iterator)."""

    def __iter__(self) -> "BaseIterator":
        return self

    def __next__(self):
        raise AbstractMethodError(self)


def _is_url(url) -> bool:
    """Check to see if a URL has a valid protocol.

    Parameters
    ----------
    url : str or unicode

    Returns
    -------
    isurl : bool
        If `url` has a valid protocol return True otherwise False.
    """
    try:
        return parse_url(url).scheme in _VALID_URLS
    except Exception:
        return False


def _expand_user(
    filepath_or_buffer: FilePathOrBuffer[AnyStr]
) -> FilePathOrBuffer[AnyStr]:
    """Return the argument with an initial component of ~ or ~user
       replaced by that user's home directory.

    Parameters
    ----------
    filepath_or_buffer : object to be converted if possible

    Returns
    -------
    expanded_filepath_or_buffer : an expanded filepath or the
                                  input if not expandable
    """
    if isinstance(filepath_or_buffer, str):
        return os.path.expanduser(filepath_or_buffer)
    return filepath_or_buffer


def _validate_header_arg(header) -> None:
    if isinstance(header, bool):
        raise TypeError(
            "Passing a bool to header is invalid. "
            "Use header=None for no header or "
            "header=int or list-like of ints to specify "
            "the row(s) making up the column names"
        )


# Overload *variants* for '_stringify_path'.
# These variants give extra information to the type checker.
# They are ignored at runtime.


@overload
def _stringify_path(filepath_or_buffer: Union[str, Path]) -> str:
    ...


@overload
def _stringify_path(filepath_or_buffer: IO[AnyStr]) -> IO[AnyStr]:
    ...


# The actual *implementation* of '_stringify_path'.
# The implementation contains the actual runtime logic.
#
# It may or may not have type hints. If it does, mypy
# will check the body of the implementation against the
# type hints.
#
# Mypy will also check and make sure the signature is
# consistent with the provided variants.


def _stringify_path(filepath_or_buffer):
    """Attempt to convert a path-like object to a string.

    Parameters
    ----------
    filepath_or_buffer : object to be converted

    Returns
    -------
    str_filepath_or_buffer : maybe a string version of the object

    Notes
    -----
    Objects supporting the fspath protocol (python 3.6+) are coerced
    according to its __fspath__ method.

    For backwards compatibility with older pythons, pathlib.Path and
    py.path objects are specially coerced.

    Any other object is passed through unchanged, which includes bytes,
    strings, buffers, or anything else that's not even path-like.
    """
    if hasattr(filepath_or_buffer, "__fspath__"):
        # https://github.com/python/mypy/issues/1424
        return filepath_or_buffer.__fspath__()  # type: ignore
    elif isinstance(filepath_or_buffer, pathlib.Path):
        return str(filepath_or_buffer)
    return _expand_user(filepath_or_buffer)


def is_s3_url(url) -> bool:
    """Check for an s3, s3n, or s3a url"""
    try:
        return parse_url(url).scheme in ["s3", "s3n", "s3a"]
    except Exception:
        return False


def is_gcs_url(url) -> bool:
    """Check for a gcs url"""
    try:
        return parse_url(url).scheme in ["gcs", "gs"]
    except Exception:
        return False


# Overload *variants* for 'get_filepath_or_buffer'.
# These variants give extra information to the type checker.
# They are ignored at runtime.


@overload
def get_filepath_or_buffer(
    filepath_or_buffer: IO[AnyStr],
    encoding: Optional[str] = None,
    compression: Optional[str] = None,
    mode: Optional[str] = None,
) -> Tuple[IO[AnyStr], Optional[str], Optional[str], bool]:
    ...


@overload
def get_filepath_or_buffer(
    filepath_or_buffer: Union[str, Path],
    encoding: Optional[str] = None,
    compression: Optional[str] = None,
    mode: Optional[str] = None,
) -> Tuple[Union[str, IO], Optional[str], Optional[str], bool]:
    ...


# The actual *implementation* of 'get_filepath_or_buffer'.
# The implementation contains the actual runtime logic.
#
# It may or may not have type hints. If it does, mypy
# will check the body of the implementation against the
# type hints.
#
# Mypy will also check and make sure the signature is
# consistent with the provided variants.


def get_filepath_or_buffer(
    filepath_or_buffer, encoding=None, compression=None, mode=None
):
    """
    If the filepath_or_buffer is a url, translate and return the buffer.
    Otherwise passthrough.

    Parameters
    ----------
    filepath_or_buffer : a url, filepath (str, py.path.local or pathlib.Path),
                         or buffer
    compression : {{'gzip', 'bz2', 'zip', 'xz', None}}, optional
    encoding : the encoding to use to decode bytes, default is 'utf-8'
    mode : str, optional

    Returns
    -------
    tuple of ({a filepath_ or buffer or S3File instance},
              encoding, str,
              compression, str,
              should_close, bool)
    """
    filepath_or_buffer = _stringify_path(filepath_or_buffer)

    if isinstance(filepath_or_buffer, str) and _is_url(filepath_or_buffer):
        req = urlopen(filepath_or_buffer)
        content_encoding = req.headers.get("Content-Encoding", None)
        if content_encoding == "gzip":
            # Override compression based on Content-Encoding header
            compression = "gzip"
        reader = BytesIO(req.read())
        req.close()
        return reader, encoding, compression, True

    if is_s3_url(filepath_or_buffer):
        from pandas.io import s3

        return s3.get_filepath_or_buffer(
            filepath_or_buffer, encoding=encoding, compression=compression, mode=mode
        )

    if is_gcs_url(filepath_or_buffer):
        from pandas.io import gcs

        return gcs.get_filepath_or_buffer(
            filepath_or_buffer, encoding=encoding, compression=compression, mode=mode
        )

    if isinstance(filepath_or_buffer, (str, bytes, mmap.mmap)):
        return _expand_user(filepath_or_buffer), None, compression, False

    if not is_file_like(filepath_or_buffer):
        msg = "Invalid file path or buffer object type: {_type}"
        raise ValueError(msg.format(_type=type(filepath_or_buffer)))

    return filepath_or_buffer, None, compression, False


def file_path_to_url(path: str) -> str:
    """
    converts an absolute native path to a FILE URL.

    Parameters
    ----------
    path : a path in native format

    Returns
    -------
    a valid FILE URL
    """
    return urljoin("file:", pathname2url(path))


_compression_to_extension = {"gzip": ".gz", "bz2": ".bz2", "zip": ".zip", "xz": ".xz"}


def _get_compression_method(
    compression: Optional[Union[str, Dict[str, str]]]
) -> Tuple[Optional[str], Dict[str, str]]:
    """
    Simplifies a compression argument to a compression method string and
    a dict containing additional arguments.

    Parameters
    ----------
    compression : str or dict
        If string, specifies the compression method. If dict, value at key
        'method' specifies compression method.

    Returns
    -------
    tuple of ({compression method}, Optional[str]
              {compression arguments}, Dict[str, str])

    Raises
    ------
    ValueError on dict missing 'method' key
    """
    # Handle dict
    if isinstance(compression, dict):
        compression_args = compression.copy()
        try:
            compression = compression_args.pop("method")
        except KeyError:
            raise ValueError("If dict, compression must have key 'method'")
    else:
        compression_args = {}
    return compression, compression_args


def _infer_compression(
    filepath_or_buffer: FilePathOrBuffer, compression: Optional[str]
) -> Optional[str]:
    """
    Get the compression method for filepath_or_buffer. If compression='infer',
    the inferred compression method is returned. Otherwise, the input
    compression method is returned unchanged, unless it's invalid, in which
    case an error is raised.

    Parameters
    ----------
    filepath_or_buffer : str or file handle
        File path or object.
    compression : {'infer', 'gzip', 'bz2', 'zip', 'xz', None}
        If 'infer' and `filepath_or_buffer` is path-like, then detect
        compression from the following extensions: '.gz', '.bz2', '.zip',
        or '.xz' (otherwise no compression).

    Returns
    -------
    string or None

    Raises
    ------
    ValueError on invalid compression specified.
    """

    # No compression has been explicitly specified
    if compression is None:
        return None

    # Infer compression
    if compression == "infer":
        # Convert all path types (e.g. pathlib.Path) to strings
        filepath_or_buffer = _stringify_path(filepath_or_buffer)
        if not isinstance(filepath_or_buffer, str):
            # Cannot infer compression of a buffer, assume no compression
            return None

        # Infer compression from the filename/URL extension
        for compression, extension in _compression_to_extension.items():
            if filepath_or_buffer.endswith(extension):
                return compression
        return None

    # Compression has been specified. Check that it's valid
    if compression in _compression_to_extension:
        return compression

    msg = "Unrecognized compression type: {}".format(compression)
    valid = ["infer", None] + sorted(_compression_to_extension)
    msg += "\nValid compression types are {}".format(valid)
    raise ValueError(msg)


def _get_handle(
    path_or_buf,
    mode: str,
    encoding=None,
    compression: Optional[Union[str, Dict[str, Any]]] = None,
    memory_map: bool = False,
    is_text: bool = True,
):
    """
    Get file handle for given path/buffer and mode.

    Parameters
    ----------
    path_or_buf : str or file handle
        File path or object.
    mode : str
        Mode to open path_or_buf with.
    encoding : str or None
        Encoding to use.
    compression : str or dict, default None
        If string, specifies compression mode. If dict, value at key 'method'
        specifies compression mode. Compression mode must be one of {'infer',
        'gzip', 'bz2', 'zip', 'xz', None}. If compression mode is 'infer'
        and `filepath_or_buffer` is path-like, then detect compression from
        the following extensions: '.gz', '.bz2', '.zip', or '.xz' (otherwise
        no compression). If dict and compression mode is 'zip' or inferred as
        'zip', other entries passed as additional compression options.

        .. versionchanged:: 1.0.0

           May now be a dict with key 'method' as compression mode
           and other keys as compression options if compression
           mode is 'zip'.

    memory_map : boolean, default False
        See parsers._parser_params for more information.
    is_text : boolean, default True
        whether file/buffer is in text format (csv, json, etc.), or in binary
        mode (pickle, etc.).

    Returns
    -------
    f : file-like
        A file-like object.
    handles : list of file-like objects
        A list of file-like object that were opened in this function.
    """
    try:
        from s3fs import S3File

        need_text_wrapping = (BufferedIOBase, S3File)
    except ImportError:
        need_text_wrapping = BufferedIOBase  # type: ignore

    handles = list()  # type: List[IO]
    f = path_or_buf

    # Convert pathlib.Path/py.path.local or string
    path_or_buf = _stringify_path(path_or_buf)
    is_path = isinstance(path_or_buf, str)

    compression, compression_args = _get_compression_method(compression)
    if is_path:
        compression = _infer_compression(path_or_buf, compression)

    if compression:

        # GZ Compression
        if compression == "gzip":
            if is_path:
                f = gzip.open(path_or_buf, mode)
            else:
                f = gzip.GzipFile(fileobj=path_or_buf)

        # BZ Compression
        elif compression == "bz2":
            if is_path:
                f = bz2.BZ2File(path_or_buf, mode)
            else:
                f = bz2.BZ2File(path_or_buf)

        # ZIP Compression
        elif compression == "zip":
            zf = BytesZipFile(path_or_buf, mode, **compression_args)
            # Ensure the container is closed as well.
            handles.append(zf)
            if zf.mode == "w":
                f = zf
            elif zf.mode == "r":
                zip_names = zf.namelist()
                if len(zip_names) == 1:
                    f = zf.open(zip_names.pop())
                elif len(zip_names) == 0:
                    raise ValueError(
                        "Zero files found in ZIP file {}".format(path_or_buf)
                    )
                else:
                    raise ValueError(
                        "Multiple files found in ZIP file."
                        " Only one file per ZIP: {}".format(zip_names)
                    )

        # XZ Compression
        elif compression == "xz":
            f = _get_lzma_file(lzma)(path_or_buf, mode)

        # Unrecognized Compression
        else:
            msg = "Unrecognized compression type: {}".format(compression)
            raise ValueError(msg)

        handles.append(f)

    elif is_path:
        if encoding:
            # Encoding
            f = open(path_or_buf, mode, encoding=encoding, newline="")
        elif is_text:
            # No explicit encoding
            f = open(path_or_buf, mode, errors="replace", newline="")
        else:
            # Binary mode
            f = open(path_or_buf, mode)
        handles.append(f)

    # Convert BytesIO or file objects passed with an encoding
    if is_text and (compression or isinstance(f, need_text_wrapping)):
        from io import TextIOWrapper

        g = TextIOWrapper(f, encoding=encoding, newline="")
        if not isinstance(f, BufferedIOBase):
            handles.append(g)
        f = g

    if memory_map and hasattr(f, "fileno"):
        try:
            wrapped = MMapWrapper(f)
            f.close()
            f = wrapped
        except Exception:
            # we catch any errors that may have occurred
            # because that is consistent with the lower-level
            # functionality of the C engine (pd.read_csv), so
            # leave the file handler as is then
            pass

    return f, handles


class BytesZipFile(zipfile.ZipFile, BytesIO):  # type: ignore
    """
    Wrapper for standard library class ZipFile and allow the returned file-like
    handle to accept byte strings via `write` method.

    BytesIO provides attributes of file-like object and ZipFile.writestr writes
    bytes strings into a member of the archive.
    """

    # GH 17778
    def __init__(
        self,
        file: FilePathOrBuffer,
        mode: str,
        archive_name: Optional[str] = None,
        **kwargs
    ):
        if mode in ["wb", "rb"]:
            mode = mode.replace("b", "")
        self.archive_name = archive_name
        super().__init__(file, mode, zipfile.ZIP_DEFLATED, **kwargs)

    def write(self, data):
        archive_name = self.filename
        if self.archive_name is not None:
            archive_name = self.archive_name
        super().writestr(archive_name, data)

    @property
    def closed(self):
        return self.fp is None


class MMapWrapper(BaseIterator):
    """
    Wrapper for the Python's mmap class so that it can be properly read in
    by Python's csv.reader class.

    Parameters
    ----------
    f : file object
        File object to be mapped onto memory. Must support the 'fileno'
        method or have an equivalent attribute

    """

    def __init__(self, f: IO):
        self.mmap = mmap.mmap(f.fileno(), 0, access=mmap.ACCESS_READ)

    def __getattr__(self, name: str):
        return getattr(self.mmap, name)

    def __iter__(self) -> "MMapWrapper":
        return self

    def __next__(self) -> str:
        newline = self.mmap.readline()

        # readline returns bytes, not str, but Python's CSV reader
        # expects str, so convert the output to str before continuing
        newline = newline.decode("utf-8")

        # mmap doesn't raise if reading past the allocated
        # data but instead returns an empty string, so raise
        # if that is returned
        if newline == "":
            raise StopIteration
        return newline


class UTF8Recoder(BaseIterator):

    """
    Iterator that reads an encoded stream and re-encodes the input to UTF-8
    """

    def __init__(self, f: BinaryIO, encoding: str):
        self.reader = codecs.getreader(encoding)(f)

    def read(self, bytes: int = -1) -> bytes:
        return self.reader.read(bytes).encode("utf-8")

    def readline(self) -> bytes:
        return self.reader.readline().encode("utf-8")

    def next(self) -> bytes:
        return next(self.reader).encode("utf-8")


# Keeping these class for now because it provides a necessary convenience
# for "dropping" the "encoding" argument from our I/O arguments when
# creating a Unicode I/O object.
def UnicodeReader(f, dialect=csv.excel, encoding="utf-8", **kwds):
    return csv.reader(f, dialect=dialect, **kwds)


def UnicodeWriter(
    f: TextIO, dialect: Type[csv.Dialect] = csv.excel, encoding: str = "utf-8", **kwds
):
    return csv.writer(f, dialect=dialect, **kwds)<|MERGE_RESOLUTION|>--- conflicted
+++ resolved
@@ -9,10 +9,7 @@
 import mmap
 import os
 import pathlib
-<<<<<<< HEAD
 from pathlib import Path
-from typing import IO, AnyStr, BinaryIO, Optional, TextIO, Tuple, Type, Union, overload
-=======
 from typing import (
     IO,
     Any,
@@ -25,8 +22,8 @@
     Tuple,
     Type,
     Union,
+    overload,
 )
->>>>>>> 49d20197
 from urllib.error import URLError  # noqa
 from urllib.parse import (  # noqa
     urlencode,
