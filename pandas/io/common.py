"""Common IO api utilities"""

import bz2
from collections import abc
import gzip
from io import BufferedIOBase, BytesIO, RawIOBase
import mmap
import os
import pathlib
from typing import (
    IO,
    TYPE_CHECKING,
    Any,
    AnyStr,
    Dict,
    List,
    Mapping,
    Optional,
    Tuple,
    Type,
    Union,
)
from urllib.parse import (
    urljoin,
    urlparse as parse_url,
    uses_netloc,
    uses_params,
    uses_relative,
)
import warnings
import zipfile

from pandas._typing import (
    CompressionDict,
    CompressionOptions,
    EncodingVar,
    FileOrBuffer,
    FilePathOrBuffer,
    IOargs,
    ModeVar,
    StorageOptions,
)
from pandas.compat import get_lzma_file, import_lzma
from pandas.compat._optional import import_optional_dependency

from pandas.core.dtypes.common import is_file_like

lzma = import_lzma()


_VALID_URLS = set(uses_relative + uses_netloc + uses_params)
_VALID_URLS.discard("")


if TYPE_CHECKING:
    from io import IOBase  # noqa: F401


def is_url(url) -> bool:
    """
    Check to see if a URL has a valid protocol.

    Parameters
    ----------
    url : str or unicode

    Returns
    -------
    isurl : bool
        If `url` has a valid protocol return True otherwise False.
    """
    if not isinstance(url, str):
        return False
    return parse_url(url).scheme in _VALID_URLS


def _expand_user(filepath_or_buffer: FileOrBuffer[AnyStr]) -> FileOrBuffer[AnyStr]:
    """
    Return the argument with an initial component of ~ or ~user
    replaced by that user's home directory.

    Parameters
    ----------
    filepath_or_buffer : object to be converted if possible

    Returns
    -------
    expanded_filepath_or_buffer : an expanded filepath or the
                                  input if not expandable
    """
    if isinstance(filepath_or_buffer, str):
        return os.path.expanduser(filepath_or_buffer)
    return filepath_or_buffer


def validate_header_arg(header) -> None:
    if isinstance(header, bool):
        raise TypeError(
            "Passing a bool to header is invalid. Use header=None for no header or "
            "header=int or list-like of ints to specify "
            "the row(s) making up the column names"
        )


def stringify_path(
    filepath_or_buffer: FilePathOrBuffer[AnyStr],
) -> FileOrBuffer[AnyStr]:
    """
    Attempt to convert a path-like object to a string.

    Parameters
    ----------
    filepath_or_buffer : object to be converted

    Returns
    -------
    str_filepath_or_buffer : maybe a string version of the object

    Notes
    -----
    Objects supporting the fspath protocol (python 3.6+) are coerced
    according to its __fspath__ method.

    For backwards compatibility with older pythons, pathlib.Path and
    py.path objects are specially coerced.

    Any other object is passed through unchanged, which includes bytes,
    strings, buffers, or anything else that's not even path-like.
    """
    if hasattr(filepath_or_buffer, "__fspath__"):
        # https://github.com/python/mypy/issues/1424
        # error: Item "str" of "Union[str, Path, IO[str]]" has no attribute
        # "__fspath__"  [union-attr]
        # error: Item "IO[str]" of "Union[str, Path, IO[str]]" has no attribute
        # "__fspath__"  [union-attr]
        # error: Item "str" of "Union[str, Path, IO[bytes]]" has no attribute
        # "__fspath__"  [union-attr]
        # error: Item "IO[bytes]" of "Union[str, Path, IO[bytes]]" has no
        # attribute "__fspath__"  [union-attr]
        filepath_or_buffer = filepath_or_buffer.__fspath__()  # type: ignore[union-attr]
    elif isinstance(filepath_or_buffer, pathlib.Path):
        filepath_or_buffer = str(filepath_or_buffer)
    return _expand_user(filepath_or_buffer)


def urlopen(*args, **kwargs):
    """
    Lazy-import wrapper for stdlib urlopen, as that imports a big chunk of
    the stdlib.
    """
    import urllib.request

    return urllib.request.urlopen(*args, **kwargs)


def is_fsspec_url(url: FilePathOrBuffer) -> bool:
    """
    Returns true if the given URL looks like
    something fsspec can handle
    """
    return (
        isinstance(url, str)
        and "://" in url
        and not url.startswith(("http://", "https://"))
    )


# https://github.com/python/mypy/issues/8708
# error: Incompatible default for argument "encoding" (default has type "None",
# argument has type "str")
# error: Incompatible default for argument "mode" (default has type "None",
# argument has type "str")
def get_filepath_or_buffer(
    filepath_or_buffer: FilePathOrBuffer,
    encoding: EncodingVar = None,  # type: ignore[assignment]
    compression: CompressionOptions = None,
    mode: ModeVar = None,  # type: ignore[assignment]
    storage_options: StorageOptions = None,
) -> IOargs[ModeVar, EncodingVar]:
    """
    If the filepath_or_buffer is a url, translate and return the buffer.
    Otherwise passthrough.

    Parameters
    ----------
    filepath_or_buffer : a url, filepath (str, py.path.local or pathlib.Path),
                         or buffer
    compression : {{'gzip', 'bz2', 'zip', 'xz', None}}, optional
    encoding : the encoding to use to decode bytes, default is 'utf-8'
    mode : str, optional

    storage_options : dict, optional
        Extra options that make sense for a particular storage connection, e.g.
        host, port, username, password, etc., if using a URL that will
        be parsed by ``fsspec``, e.g., starting "s3://", "gcs://". An error
        will be raised if providing this argument with a local path or
        a file-like buffer. See the fsspec and backend storage implementation
        docs for the set of allowed keys and values

        .. versionadded:: 1.2.0

    ..versionchange:: 1.2.0

      Returns the dataclass IOargs.
    """
    filepath_or_buffer = stringify_path(filepath_or_buffer)

    # handle compression dict
    compression_method, compression = get_compression_method(compression)
    compression_method = infer_compression(filepath_or_buffer, compression_method)
<<<<<<< HEAD
=======

    # GH21227 internal compression is not used for non-binary handles.
    if (
        compression_method
        and hasattr(filepath_or_buffer, "write")
        and mode
        and "b" not in mode
    ):
        warnings.warn(
            "compression has no effect when passing a non-binary object as input.",
            RuntimeWarning,
            stacklevel=2,
        )
        compression_method = None

>>>>>>> 1b2f1f47
    compression = dict(compression, method=compression_method)

    # bz2 and xz do not write the byte order mark for utf-16 and utf-32
    # print a warning when writing such files
    if (
        mode
        and "w" in mode
        and compression_method in ["bz2", "xz"]
        and encoding in ["utf-16", "utf-32"]
    ):
        warnings.warn(
            f"{compression} will not write the byte order mark for {encoding}",
            UnicodeWarning,
        )

    # Use binary mode when converting path-like objects to file-like objects (fsspec)
    # except when text mode is explicitly requested. The original mode is returned if
    # fsspec is not used.
    fsspec_mode = mode or "rb"
    if "t" not in fsspec_mode and "b" not in fsspec_mode:
        fsspec_mode += "b"

    if isinstance(filepath_or_buffer, str) and is_url(filepath_or_buffer):
        # TODO: fsspec can also handle HTTP via requests, but leaving this unchanged
        if storage_options:
            raise ValueError(
                "storage_options passed with file object or non-fsspec file path"
            )
        req = urlopen(filepath_or_buffer)
        content_encoding = req.headers.get("Content-Encoding", None)
        if content_encoding == "gzip":
            # Override compression based on Content-Encoding header
            compression = {"method": "gzip"}
        reader = BytesIO(req.read())
        req.close()
        return IOargs(
            filepath_or_buffer=reader,
            encoding=encoding,
            compression=compression,
            should_close=True,
            mode=fsspec_mode,
        )

    if is_fsspec_url(filepath_or_buffer):
        assert isinstance(
            filepath_or_buffer, str
        )  # just to appease mypy for this branch
        # two special-case s3-like protocols; these have special meaning in Hadoop,
        # but are equivalent to just "s3" from fsspec's point of view
        # cc #11071
        if filepath_or_buffer.startswith("s3a://"):
            filepath_or_buffer = filepath_or_buffer.replace("s3a://", "s3://")
        if filepath_or_buffer.startswith("s3n://"):
            filepath_or_buffer = filepath_or_buffer.replace("s3n://", "s3://")
        fsspec = import_optional_dependency("fsspec")

        # If botocore is installed we fallback to reading with anon=True
        # to allow reads from public buckets
        err_types_to_retry_with_anon: List[Any] = []
        try:
            import_optional_dependency("botocore")
            from botocore.exceptions import ClientError, NoCredentialsError

            err_types_to_retry_with_anon = [
                ClientError,
                NoCredentialsError,
                PermissionError,
            ]
        except ImportError:
            pass

        try:
            file_obj = fsspec.open(
                filepath_or_buffer, mode=fsspec_mode, **(storage_options or {})
            ).open()
        # GH 34626 Reads from Public Buckets without Credentials needs anon=True
        except tuple(err_types_to_retry_with_anon):
            if storage_options is None:
                storage_options = {"anon": True}
            else:
                # don't mutate user input.
                storage_options = dict(storage_options)
                storage_options["anon"] = True
            file_obj = fsspec.open(
                filepath_or_buffer, mode=fsspec_mode, **(storage_options or {})
            ).open()

        return IOargs(
            filepath_or_buffer=file_obj,
            encoding=encoding,
            compression=compression,
            should_close=True,
            mode=fsspec_mode,
        )
    elif storage_options:
        raise ValueError(
            "storage_options passed with file object or non-fsspec file path"
        )

    if isinstance(filepath_or_buffer, (str, bytes, mmap.mmap)):
        return IOargs(
            filepath_or_buffer=_expand_user(filepath_or_buffer),
            encoding=encoding,
            compression=compression,
            should_close=False,
            mode=mode,
        )

    if not is_file_like(filepath_or_buffer):
        msg = f"Invalid file path or buffer object type: {type(filepath_or_buffer)}"
        raise ValueError(msg)

    return IOargs(
        filepath_or_buffer=filepath_or_buffer,
        encoding=encoding,
        compression=compression,
        should_close=False,
        mode=mode,
    )


def file_path_to_url(path: str) -> str:
    """
    converts an absolute native path to a FILE URL.

    Parameters
    ----------
    path : a path in native format

    Returns
    -------
    a valid FILE URL
    """
    # lazify expensive import (~30ms)
    from urllib.request import pathname2url

    return urljoin("file:", pathname2url(path))


_compression_to_extension = {"gzip": ".gz", "bz2": ".bz2", "zip": ".zip", "xz": ".xz"}


def get_compression_method(
    compression: CompressionOptions,
) -> Tuple[Optional[str], CompressionDict]:
    """
    Simplifies a compression argument to a compression method string and
    a mapping containing additional arguments.

    Parameters
    ----------
    compression : str or mapping
        If string, specifies the compression method. If mapping, value at key
        'method' specifies compression method.

    Returns
    -------
    tuple of ({compression method}, Optional[str]
              {compression arguments}, Dict[str, Any])

    Raises
    ------
    ValueError on mapping missing 'method' key
    """
    compression_method: Optional[str]
    if isinstance(compression, Mapping):
        compression_args = dict(compression)
        try:
            compression_method = compression_args.pop("method")
        except KeyError as err:
            raise ValueError("If mapping, compression must have key 'method'") from err
    else:
        compression_args = {}
        compression_method = compression
    return compression_method, compression_args


def infer_compression(
    filepath_or_buffer: FilePathOrBuffer, compression: Optional[str]
) -> Optional[str]:
    """
    Get the compression method for filepath_or_buffer. If compression='infer',
    the inferred compression method is returned. Otherwise, the input
    compression method is returned unchanged, unless it's invalid, in which
    case an error is raised.

    Parameters
    ----------
    filepath_or_buffer : str or file handle
        File path or object.
    compression : {'infer', 'gzip', 'bz2', 'zip', 'xz', None}
        If 'infer' and `filepath_or_buffer` is path-like, then detect
        compression from the following extensions: '.gz', '.bz2', '.zip',
        or '.xz' (otherwise no compression).

    Returns
    -------
    string or None

    Raises
    ------
    ValueError on invalid compression specified.
    """
    # No compression has been explicitly specified
    if compression is None:
        return None

    # Infer compression
    if compression == "infer":
        # Convert all path types (e.g. pathlib.Path) to strings
        filepath_or_buffer = stringify_path(filepath_or_buffer)
        if not isinstance(filepath_or_buffer, str):
            # Cannot infer compression of a buffer, assume no compression
            return None

        # Infer compression from the filename/URL extension
        for compression, extension in _compression_to_extension.items():
            if filepath_or_buffer.lower().endswith(extension):
                return compression
        return None

    # Compression has been specified. Check that it's valid
    if compression in _compression_to_extension:
        return compression

    msg = f"Unrecognized compression type: {compression}"
    valid = ["infer", None] + sorted(_compression_to_extension)
    msg += f"\nValid compression types are {valid}"
    raise ValueError(msg)


def get_handle(
    path_or_buf,
    mode: str,
    encoding=None,
    compression: CompressionOptions = None,
    memory_map: bool = False,
    is_text: bool = True,
    errors=None,
):
    """
    Get file handle for given path/buffer and mode.

    Parameters
    ----------
    path_or_buf : str or file handle
        File path or object.
    mode : str
        Mode to open path_or_buf with.
    encoding : str or None
        Encoding to use.
    compression : str or dict, default None
        If string, specifies compression mode. If dict, value at key 'method'
        specifies compression mode. Compression mode must be one of {'infer',
        'gzip', 'bz2', 'zip', 'xz', None}. If compression mode is 'infer'
        and `filepath_or_buffer` is path-like, then detect compression from
        the following extensions: '.gz', '.bz2', '.zip', or '.xz' (otherwise
        no compression). If dict and compression mode is one of
        {'zip', 'gzip', 'bz2'}, or inferred as one of the above,
        other entries passed as additional compression options.

        .. versionchanged:: 1.0.0

           May now be a dict with key 'method' as compression mode
           and other keys as compression options if compression
           mode is 'zip'.

        .. versionchanged:: 1.1.0

           Passing compression options as keys in dict is now
           supported for compression modes 'gzip' and 'bz2' as well as 'zip'.

    memory_map : boolean, default False
        See parsers._parser_params for more information.
    is_text : boolean, default True
        Whether the type of the content passed to the file/buffer is string or
        bytes. This is not the same as `"b" not in mode`. If a string content is
        passed to a binary file/buffer, a wrapper is inserted.
    errors : str, default 'strict'
        Specifies how encoding and decoding errors are to be handled.
        See the errors argument for :func:`open` for a full list
        of options.

        .. versionadded:: 1.1.0

    Returns
    -------
    f : file-like
        A file-like object.
    handles : list of file-like objects
        A list of file-like object that were opened in this function.
    """
    need_text_wrapping: Tuple[Type["IOBase"], ...]
    try:
        from s3fs import S3File

        need_text_wrapping = (BufferedIOBase, RawIOBase, S3File)
    except ImportError:
        need_text_wrapping = (BufferedIOBase, RawIOBase)
    # fsspec is an optional dependency. If it is available, add its file-object
    # class to the list of classes that need text wrapping. If fsspec is too old and is
    # needed, get_filepath_or_buffer would already have thrown an exception.
    try:
        from fsspec.spec import AbstractFileSystem

        need_text_wrapping = (*need_text_wrapping, AbstractFileSystem)
    except ImportError:
        pass

    handles: List[Union[IO, _MMapWrapper]] = list()
    f = path_or_buf

    # Convert pathlib.Path/py.path.local or string
    path_or_buf = stringify_path(path_or_buf)
    is_path = isinstance(path_or_buf, str)

    compression, compression_args = get_compression_method(compression)
    if is_path:
        compression = infer_compression(path_or_buf, compression)

    if compression:

        # GZ Compression
        if compression == "gzip":
            if is_path:
                f = gzip.GzipFile(filename=path_or_buf, mode=mode, **compression_args)
            else:
                f = gzip.GzipFile(fileobj=path_or_buf, mode=mode, **compression_args)

        # BZ Compression
        elif compression == "bz2":
            f = bz2.BZ2File(path_or_buf, mode=mode, **compression_args)

        # ZIP Compression
        elif compression == "zip":
            zf = _BytesZipFile(path_or_buf, mode, **compression_args)
            # Ensure the container is closed as well.
            handles.append(zf)
            if zf.mode == "w":
                f = zf
            elif zf.mode == "r":
                zip_names = zf.namelist()
                if len(zip_names) == 1:
                    f = zf.open(zip_names.pop())
                elif len(zip_names) == 0:
                    raise ValueError(f"Zero files found in ZIP file {path_or_buf}")
                else:
                    raise ValueError(
                        "Multiple files found in ZIP file. "
                        f"Only one file per ZIP: {zip_names}"
                    )

        # XZ Compression
        elif compression == "xz":
            f = get_lzma_file(lzma)(path_or_buf, mode)

        # Unrecognized Compression
        else:
            msg = f"Unrecognized compression type: {compression}"
            raise ValueError(msg)

        handles.append(f)

    elif is_path:
        # Check whether the filename is to be opened in binary mode.
        # Binary mode does not support 'encoding' and 'newline'.
        is_binary_mode = "b" in mode

        if encoding and not is_binary_mode:
            # Encoding
            f = open(path_or_buf, mode, encoding=encoding, errors=errors, newline="")
        elif is_text and not is_binary_mode:
            # No explicit encoding
            f = open(path_or_buf, mode, errors="replace", newline="")
        else:
            # Binary mode
            f = open(path_or_buf, mode)
        handles.append(f)

    # Convert BytesIO or file objects passed with an encoding
    if is_text and (compression or isinstance(f, need_text_wrapping)):
        from io import TextIOWrapper

        g = TextIOWrapper(f, encoding=encoding, errors=errors, newline="")
        if not isinstance(f, (BufferedIOBase, RawIOBase)):
            handles.append(g)
        f = g

    if memory_map and hasattr(f, "fileno"):
        try:
            wrapped = _MMapWrapper(f)
            f.close()
            handles.remove(f)
            handles.append(wrapped)
            f = wrapped
        except Exception:
            # we catch any errors that may have occurred
            # because that is consistent with the lower-level
            # functionality of the C engine (pd.read_csv), so
            # leave the file handler as is then
            pass

    return f, handles


# error: Definition of "__exit__" in base class "ZipFile" is incompatible with
# definition in base class "BytesIO"  [misc]
# error: Definition of "__enter__" in base class "ZipFile" is incompatible with
# definition in base class "BytesIO"  [misc]
# error: Definition of "__enter__" in base class "ZipFile" is incompatible with
# definition in base class "BinaryIO"  [misc]
# error: Definition of "__enter__" in base class "ZipFile" is incompatible with
# definition in base class "IO"  [misc]
# error: Definition of "read" in base class "ZipFile" is incompatible with
# definition in base class "BytesIO"  [misc]
# error: Definition of "read" in base class "ZipFile" is incompatible with
# definition in base class "IO"  [misc]
class _BytesZipFile(zipfile.ZipFile, BytesIO):  # type: ignore[misc]
    """
    Wrapper for standard library class ZipFile and allow the returned file-like
    handle to accept byte strings via `write` method.

    BytesIO provides attributes of file-like object and ZipFile.writestr writes
    bytes strings into a member of the archive.
    """

    # GH 17778
    def __init__(
        self,
        file: FilePathOrBuffer,
        mode: str,
        archive_name: Optional[str] = None,
        **kwargs,
    ):
        if mode in ["wb", "rb"]:
            mode = mode.replace("b", "")
        self.archive_name = archive_name
        kwargs_zip: Dict[str, Any] = {"compression": zipfile.ZIP_DEFLATED}
        kwargs_zip.update(kwargs)
        super().__init__(file, mode, **kwargs_zip)  # type: ignore[arg-type]

    def write(self, data):
        # ZipFile needs a non-empty string
        archive_name = self.archive_name or self.filename or "zip"
        super().writestr(archive_name, data)

    @property
    def closed(self):
        return self.fp is None


class _MMapWrapper(abc.Iterator):
    """
    Wrapper for the Python's mmap class so that it can be properly read in
    by Python's csv.reader class.

    Parameters
    ----------
    f : file object
        File object to be mapped onto memory. Must support the 'fileno'
        method or have an equivalent attribute

    """

    def __init__(self, f: IO):
        self.mmap = mmap.mmap(f.fileno(), 0, access=mmap.ACCESS_READ)

    def __getattr__(self, name: str):
        return getattr(self.mmap, name)

    def __iter__(self) -> "_MMapWrapper":
        return self

    def __next__(self) -> str:
        newbytes = self.mmap.readline()

        # readline returns bytes, not str, but Python's CSV reader
        # expects str, so convert the output to str before continuing
        newline = newbytes.decode("utf-8")

        # mmap doesn't raise if reading past the allocated
        # data but instead returns an empty string, so raise
        # if that is returned
        if newline == "":
            raise StopIteration
        return newline<|MERGE_RESOLUTION|>--- conflicted
+++ resolved
@@ -208,8 +208,6 @@
     # handle compression dict
     compression_method, compression = get_compression_method(compression)
     compression_method = infer_compression(filepath_or_buffer, compression_method)
-<<<<<<< HEAD
-=======
 
     # GH21227 internal compression is not used for non-binary handles.
     if (
@@ -225,7 +223,6 @@
         )
         compression_method = None
 
->>>>>>> 1b2f1f47
     compression = dict(compression, method=compression_method)
 
     # bz2 and xz do not write the byte order mark for utf-16 and utf-32
