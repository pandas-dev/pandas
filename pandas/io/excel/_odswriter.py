--- conflicted
+++ resolved
@@ -139,13 +139,8 @@
             p = P(text=pvalue)
             tc.addElement(p)
 
-<<<<<<< HEAD
-        if len(rows) > 0:
-            # add all rows to the sheet
-=======
         # add all rows to the sheet
         if len(rows) > 0:
->>>>>>> b7f0a2d7
             for row_nr in range(max(rows.keys()) + 1):
                 wks.addElement(rows[row_nr])
 
