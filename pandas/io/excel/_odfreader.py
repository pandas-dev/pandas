--- conflicted
+++ resolved
@@ -10,11 +10,7 @@
 from pandas.io.excel._base import BaseExcelReader
 
 
-<<<<<<< HEAD
-class _ODFReader(BaseExcelReader):
-=======
 class ODFReader(BaseExcelReader):
->>>>>>> 1b2f1f47
     """
     Read tables out of OpenDocument formatted files.
 
