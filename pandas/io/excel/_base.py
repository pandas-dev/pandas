--- conflicted
+++ resolved
@@ -1068,8 +1068,6 @@
         total_positions = len(orig_names)
         if total_positions == 0:
             return
-<<<<<<< HEAD
-=======
 
         index_positions = self._resolve_index_positions(parser, total_positions)
 
@@ -1176,7 +1174,74 @@
             tuples.append(tuple(mutable))
         return type(index).from_tuples(tuples, names=index.names)
 
->>>>>>> b6e4e025
+    @staticmethod
+    def _parser_engine(parser):
+        return getattr(parser, "_engine", parser)
+
+    @classmethod
+    def _parser_attr(cls, parser, attribute: str):
+        if hasattr(parser, attribute):
+            return getattr(parser, attribute)
+        engine = cls._parser_engine(parser)
+        if engine is not parser and hasattr(engine, attribute):
+            return getattr(engine, attribute)
+        return None
+
+    def _resolve_text_positions(
+        self, parser, text_formatted_cols: set[int]
+    ) -> set[int]:
+        if not text_formatted_cols:
+            return set()
+
+        orig_names = self._parser_attr(parser, "orig_names") or []
+        col_indices = self._parser_attr(parser, "_col_indices")
+        if col_indices is None:
+            max_pos = len(orig_names)
+            return {idx for idx in text_formatted_cols if idx < max_pos}
+
+        positions: set[int] = set()
+        for idx in text_formatted_cols:
+            pos = bisect_left(col_indices, idx)
+            if pos < len(col_indices) and col_indices[pos] == idx:
+                positions.add(pos)
+        return positions
+
+    def _inject_text_converters(self, parser, text_positions: set[int]) -> None:
+        if not text_positions:
+            return
+
+        target = self._parser_engine(parser)
+        existing_converters = getattr(target, "converters", None)
+        if existing_converters is None:
+            target.converters = {}
+            existing_clean: dict = {}
+        else:
+            target.converters = dict(existing_converters)
+            existing_clean = target._clean_mapping(existing_converters)
+
+        orig_names = self._parser_attr(parser, "orig_names") or []
+
+        for pos in text_positions:
+            if pos >= len(orig_names):
+                continue
+            label = orig_names[pos]
+            if existing_clean and label in existing_clean:
+                continue
+            target.converters[pos] = self._text_format_converter
+
+    def _finalize_text_columns(
+        self,
+        frame: DataFrame,
+        parser,
+        text_positions: set[int],
+    ) -> None:
+        if not text_positions or frame.empty:
+            return
+
+        orig_names = self._parser_attr(parser, "orig_names") or []
+        total_positions = len(orig_names)
+        if total_positions == 0:
+            return
 
         index_positions = self._resolve_index_positions(parser, total_positions)
 
