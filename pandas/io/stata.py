--- conflicted
+++ resolved
@@ -1979,13 +1979,8 @@
         compression_typ, compression_args = get_compression_method(compression)
         compression_typ = infer_compression(fname, compression_typ)
         compression = dict(compression_args, method=compression_typ)
-<<<<<<< HEAD
-        path_or_buf, _, compression, _ = get_filepath_or_buffer(
-            fname, mode="wb", compression=compression, storage_options=storage_options
-=======
         ioargs = get_filepath_or_buffer(
             fname, mode="wb", compression=compression, storage_options=storage_options,
->>>>>>> 309018c7
         )
         f, _ = get_handle(
             ioargs.filepath_or_buffer,
