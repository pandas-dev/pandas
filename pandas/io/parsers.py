"""
Module contains tools for processing files into DataFrames or other objects
"""

from collections import abc, defaultdict
import csv
import datetime
from io import BufferedIOBase, RawIOBase, StringIO, TextIOWrapper
import re
import sys
from textwrap import fill
from typing import Any, Dict, Set
import warnings

import numpy as np

import pandas._libs.lib as lib
import pandas._libs.ops as libops
import pandas._libs.parsers as parsers
from pandas._libs.parsers import STR_NA_VALUES
from pandas._libs.tslibs import parsing
from pandas._typing import FilePathOrBuffer
from pandas.errors import (
    AbstractMethodError,
    EmptyDataError,
    ParserError,
    ParserWarning,
)
from pandas.util._decorators import Appender

from pandas.core.dtypes.cast import astype_nansafe
from pandas.core.dtypes.common import (
    ensure_object,
    ensure_str,
    is_bool_dtype,
    is_categorical_dtype,
    is_dtype_equal,
    is_extension_array_dtype,
    is_file_like,
    is_float,
    is_integer,
    is_integer_dtype,
    is_list_like,
    is_object_dtype,
    is_scalar,
    is_string_dtype,
    pandas_dtype,
)
from pandas.core.dtypes.dtypes import CategoricalDtype
from pandas.core.dtypes.missing import isna

from pandas.core import algorithms
from pandas.core.arrays import Categorical
from pandas.core.frame import DataFrame
from pandas.core.indexes.api import (
    Index,
    MultiIndex,
    RangeIndex,
    ensure_index_from_sequences,
)
from pandas.core.series import Series
from pandas.core.tools import datetimes as tools

from pandas.io.common import (
    get_filepath_or_buffer,
    get_handle,
    infer_compression,
    validate_header_arg,
)
from pandas.io.date_converters import generic_parser

# BOM character (byte order mark)
# This exists at the beginning of a file to indicate endianness
# of a file (stream). Unfortunately, this marker screws up parsing,
# so we need to remove it if we see it.
_BOM = "\ufeff"

_doc_read_csv_and_table = (
    r"""
{summary}

Also supports optionally iterating or breaking of the file
into chunks.

Additional help can be found in the online docs for
`IO Tools <https://pandas.pydata.org/pandas-docs/stable/user_guide/io.html>`_.

Parameters
----------
filepath_or_buffer : str, path object or file-like object
    Any valid string path is acceptable. The string could be a URL. Valid
    URL schemes include http, ftp, s3, gs, and file. For file URLs, a host is
    expected. A local file could be: file://localhost/path/to/table.csv.

    If you want to pass in a path object, pandas accepts any ``os.PathLike``.

    By file-like object, we refer to objects with a ``read()`` method, such as
    a file handler (e.g. via builtin ``open`` function) or ``StringIO``.
sep : str, default {_default_sep}
    Delimiter to use. If sep is None, the C engine cannot automatically detect
    the separator, but the Python parsing engine can, meaning the latter will
    be used and automatically detect the separator by Python's builtin sniffer
    tool, ``csv.Sniffer``. In addition, separators longer than 1 character and
    different from ``'\s+'`` will be interpreted as regular expressions and
    will also force the use of the Python parsing engine. Note that regex
    delimiters are prone to ignoring quoted data. Regex example: ``'\r\t'``.
delimiter : str, default ``None``
    Alias for sep.
header : int, list of int, default 'infer'
    Row number(s) to use as the column names, and the start of the
    data.  Default behavior is to infer the column names: if no names
    are passed the behavior is identical to ``header=0`` and column
    names are inferred from the first line of the file, if column
    names are passed explicitly then the behavior is identical to
    ``header=None``. Explicitly pass ``header=0`` to be able to
    replace existing names. The header can be a list of integers that
    specify row locations for a multi-index on the columns
    e.g. [0,1,3]. Intervening rows that are not specified will be
    skipped (e.g. 2 in this example is skipped). Note that this
    parameter ignores commented lines and empty lines if
    ``skip_blank_lines=True``, so ``header=0`` denotes the first line of
    data rather than the first line of the file.
names : array-like, optional
    List of column names to use. If the file contains a header row,
    then you should explicitly pass ``header=0`` to override the column names.
    Duplicates in this list are not allowed.
index_col : int, str, sequence of int / str, or False, default ``None``
  Column(s) to use as the row labels of the ``DataFrame``, either given as
  string name or column index. If a sequence of int / str is given, a
  MultiIndex is used.

  Note: ``index_col=False`` can be used to force pandas to *not* use the first
  column as the index, e.g. when you have a malformed file with delimiters at
  the end of each line.
usecols : list-like or callable, optional
    Return a subset of the columns. If list-like, all elements must either
    be positional (i.e. integer indices into the document columns) or strings
    that correspond to column names provided either by the user in `names` or
    inferred from the document header row(s). For example, a valid list-like
    `usecols` parameter would be ``[0, 1, 2]`` or ``['foo', 'bar', 'baz']``.
    Element order is ignored, so ``usecols=[0, 1]`` is the same as ``[1, 0]``.
    To instantiate a DataFrame from ``data`` with element order preserved use
    ``pd.read_csv(data, usecols=['foo', 'bar'])[['foo', 'bar']]`` for columns
    in ``['foo', 'bar']`` order or
    ``pd.read_csv(data, usecols=['foo', 'bar'])[['bar', 'foo']]``
    for ``['bar', 'foo']`` order.

    If callable, the callable function will be evaluated against the column
    names, returning names where the callable function evaluates to True. An
    example of a valid callable argument would be ``lambda x: x.upper() in
    ['AAA', 'BBB', 'DDD']``. Using this parameter results in much faster
    parsing time and lower memory usage.
squeeze : bool, default False
    If the parsed data only contains one column then return a Series.
prefix : str, optional
    Prefix to add to column numbers when no header, e.g. 'X' for X0, X1, ...
mangle_dupe_cols : bool, default True
    Duplicate columns will be specified as 'X', 'X.1', ...'X.N', rather than
    'X'...'X'. Passing in False will cause data to be overwritten if there
    are duplicate names in the columns.
dtype : Type name or dict of column -> type, optional
    Data type for data or columns. E.g. {{'a': np.float64, 'b': np.int32,
    'c': 'Int64'}}
    Use `str` or `object` together with suitable `na_values` settings
    to preserve and not interpret dtype.
    If converters are specified, they will be applied INSTEAD
    of dtype conversion.
engine : {{'c', 'python'}}, optional
    Parser engine to use. The C engine is faster while the python engine is
    currently more feature-complete.
converters : dict, optional
    Dict of functions for converting values in certain columns. Keys can either
    be integers or column labels.
true_values : list, optional
    Values to consider as True.
false_values : list, optional
    Values to consider as False.
skipinitialspace : bool, default False
    Skip spaces after delimiter.
skiprows : list-like, int or callable, optional
    Line numbers to skip (0-indexed) or number of lines to skip (int)
    at the start of the file.

    If callable, the callable function will be evaluated against the row
    indices, returning True if the row should be skipped and False otherwise.
    An example of a valid callable argument would be ``lambda x: x in [0, 2]``.
skipfooter : int, default 0
    Number of lines at bottom of file to skip (Unsupported with engine='c').
nrows : int, optional
    Number of rows of file to read. Useful for reading pieces of large files.
na_values : scalar, str, list-like, or dict, optional
    Additional strings to recognize as NA/NaN. If dict passed, specific
    per-column NA values.  By default the following values are interpreted as
    NaN: '"""
    + fill("', '".join(sorted(STR_NA_VALUES)), 70, subsequent_indent="    ")
    + """'.
keep_default_na : bool, default True
    Whether or not to include the default NaN values when parsing the data.
    Depending on whether `na_values` is passed in, the behavior is as follows:

    * If `keep_default_na` is True, and `na_values` are specified, `na_values`
      is appended to the default NaN values used for parsing.
    * If `keep_default_na` is True, and `na_values` are not specified, only
      the default NaN values are used for parsing.
    * If `keep_default_na` is False, and `na_values` are specified, only
      the NaN values specified `na_values` are used for parsing.
    * If `keep_default_na` is False, and `na_values` are not specified, no
      strings will be parsed as NaN.

    Note that if `na_filter` is passed in as False, the `keep_default_na` and
    `na_values` parameters will be ignored.
na_filter : bool, default True
    Detect missing value markers (empty strings and the value of na_values). In
    data without any NAs, passing na_filter=False can improve the performance
    of reading a large file.
verbose : bool, default False
    Indicate number of NA values placed in non-numeric columns.
skip_blank_lines : bool, default True
    If True, skip over blank lines rather than interpreting as NaN values.
parse_dates : bool or list of int or names or list of lists or dict, \
default False
    The behavior is as follows:

    * boolean. If True -> try parsing the index.
    * list of int or names. e.g. If [1, 2, 3] -> try parsing columns 1, 2, 3
      each as a separate date column.
    * list of lists. e.g.  If [[1, 3]] -> combine columns 1 and 3 and parse as
      a single date column.
    * dict, e.g. {{'foo' : [1, 3]}} -> parse columns 1, 3 as date and call
      result 'foo'

    If a column or index cannot be represented as an array of datetimes,
    say because of an unparseable value or a mixture of timezones, the column
    or index will be returned unaltered as an object data type. For
    non-standard datetime parsing, use ``pd.to_datetime`` after
    ``pd.read_csv``. To parse an index or column with a mixture of timezones,
    specify ``date_parser`` to be a partially-applied
    :func:`pandas.to_datetime` with ``utc=True``. See
    :ref:`io.csv.mixed_timezones` for more.

    Note: A fast-path exists for iso8601-formatted dates.
infer_datetime_format : bool, default False
    If True and `parse_dates` is enabled, pandas will attempt to infer the
    format of the datetime strings in the columns, and if it can be inferred,
    switch to a faster method of parsing them. In some cases this can increase
    the parsing speed by 5-10x.
keep_date_col : bool, default False
    If True and `parse_dates` specifies combining multiple columns then
    keep the original columns.
date_parser : function, optional
    Function to use for converting a sequence of string columns to an array of
    datetime instances. The default uses ``dateutil.parser.parser`` to do the
    conversion. Pandas will try to call `date_parser` in three different ways,
    advancing to the next if an exception occurs: 1) Pass one or more arrays
    (as defined by `parse_dates`) as arguments; 2) concatenate (row-wise) the
    string values from the columns defined by `parse_dates` into a single array
    and pass that; and 3) call `date_parser` once for each row using one or
    more strings (corresponding to the columns defined by `parse_dates`) as
    arguments.
dayfirst : bool, default False
    DD/MM format dates, international and European format.
cache_dates : bool, default True
    If True, use a cache of unique, converted dates to apply the datetime
    conversion. May produce significant speed-up when parsing duplicate
    date strings, especially ones with timezone offsets.

    .. versionadded:: 0.25.0
iterator : bool, default False
    Return TextFileReader object for iteration or getting chunks with
    ``get_chunk()``.
chunksize : int, optional
    Return TextFileReader object for iteration.
    See the `IO Tools docs
    <https://pandas.pydata.org/pandas-docs/stable/io.html#io-chunking>`_
    for more information on ``iterator`` and ``chunksize``.
compression : {{'infer', 'gzip', 'bz2', 'zip', 'xz', None}}, default 'infer'
    For on-the-fly decompression of on-disk data. If 'infer' and
    `filepath_or_buffer` is path-like, then detect compression from the
    following extensions: '.gz', '.bz2', '.zip', or '.xz' (otherwise no
    decompression). If using 'zip', the ZIP file must contain only one data
    file to be read in. Set to None for no decompression.
thousands : str, optional
    Thousands separator.
decimal : str, default '.'
    Character to recognize as decimal point (e.g. use ',' for European data).
lineterminator : str (length 1), optional
    Character to break file into lines. Only valid with C parser.
quotechar : str (length 1), optional
    The character used to denote the start and end of a quoted item. Quoted
    items can include the delimiter and it will be ignored.
quoting : int or csv.QUOTE_* instance, default 0
    Control field quoting behavior per ``csv.QUOTE_*`` constants. Use one of
    QUOTE_MINIMAL (0), QUOTE_ALL (1), QUOTE_NONNUMERIC (2) or QUOTE_NONE (3).
doublequote : bool, default ``True``
   When quotechar is specified and quoting is not ``QUOTE_NONE``, indicate
   whether or not to interpret two consecutive quotechar elements INSIDE a
   field as a single ``quotechar`` element.
escapechar : str (length 1), optional
    One-character string used to escape other characters.
comment : str, optional
    Indicates remainder of line should not be parsed. If found at the beginning
    of a line, the line will be ignored altogether. This parameter must be a
    single character. Like empty lines (as long as ``skip_blank_lines=True``),
    fully commented lines are ignored by the parameter `header` but not by
    `skiprows`. For example, if ``comment='#'``, parsing
    ``#empty\\na,b,c\\n1,2,3`` with ``header=0`` will result in 'a,b,c' being
    treated as the header.
encoding : str, optional
    Encoding to use for UTF when reading/writing (ex. 'utf-8'). `List of Python
    standard encodings
    <https://docs.python.org/3/library/codecs.html#standard-encodings>`_ .
dialect : str or csv.Dialect, optional
    If provided, this parameter will override values (default or not) for the
    following parameters: `delimiter`, `doublequote`, `escapechar`,
    `skipinitialspace`, `quotechar`, and `quoting`. If it is necessary to
    override values, a ParserWarning will be issued. See csv.Dialect
    documentation for more details.
error_bad_lines : bool, default True
    Lines with too many fields (e.g. a csv line with too many commas) will by
    default cause an exception to be raised, and no DataFrame will be returned.
    If False, then these "bad lines" will dropped from the DataFrame that is
    returned.
warn_bad_lines : bool, default True
    If error_bad_lines is False, and warn_bad_lines is True, a warning for each
    "bad line" will be output.
delim_whitespace : bool, default False
    Specifies whether or not whitespace (e.g. ``' '`` or ``'\t'``) will be
    used as the sep. Equivalent to setting ``sep='\\s+'``. If this option
    is set to True, nothing should be passed in for the ``delimiter``
    parameter.
low_memory : bool, default True
    Internally process the file in chunks, resulting in lower memory use
    while parsing, but possibly mixed type inference.  To ensure no mixed
    types either set False, or specify the type with the `dtype` parameter.
    Note that the entire file is read into a single DataFrame regardless,
    use the `chunksize` or `iterator` parameter to return the data in chunks.
    (Only valid with C parser).
memory_map : bool, default False
    If a filepath is provided for `filepath_or_buffer`, map the file object
    directly onto memory and access the data directly from there. Using this
    option can improve performance because there is no longer any I/O overhead.
float_precision : str, optional
    Specifies which converter the C engine should use for floating-point
    values. The options are `None` for the ordinary converter,
    `high` for the high-precision converter, and `round_trip` for the
    round-trip converter.

Returns
-------
DataFrame or TextParser
    A comma-separated values (csv) file is returned as two-dimensional
    data structure with labeled axes.

See Also
--------
DataFrame.to_csv : Write DataFrame to a comma-separated values (csv) file.
read_csv : Read a comma-separated values (csv) file into DataFrame.
read_fwf : Read a table of fixed-width formatted lines into DataFrame.

Examples
--------
>>> pd.{func_name}('data.csv')  # doctest: +SKIP
"""
)


def _validate_integer(name, val, min_val=0):
    """
    Checks whether the 'name' parameter for parsing is either
    an integer OR float that can SAFELY be cast to an integer
    without losing accuracy. Raises a ValueError if that is
    not the case.

    Parameters
    ----------
    name : string
        Parameter name (used for error reporting)
    val : int or float
        The value to check
    min_val : int
        Minimum allowed value (val < min_val will result in a ValueError)
    """
    msg = f"'{name:s}' must be an integer >={min_val:d}"

    if val is not None:
        if is_float(val):
            if int(val) != val:
                raise ValueError(msg)
            val = int(val)
        elif not (is_integer(val) and val >= min_val):
            raise ValueError(msg)

    return val


def _validate_names(names):
    """
    Raise ValueError if the `names` parameter contains duplicates.

    Parameters
    ----------
    names : array-like or None
        An array containing a list of the names used for the output DataFrame.

    Raises
    ------
    ValueError
        If names are not unique.
    """

    if names is not None:
        if len(names) != len(set(names)):
            raise ValueError("Duplicate names are not allowed.")


def _read(filepath_or_buffer: FilePathOrBuffer, kwds):
    """Generic reader of line files."""
    encoding = kwds.get("encoding", None)
    if encoding is not None:
        encoding = re.sub("_", "-", encoding).lower()
        kwds["encoding"] = encoding

    compression = kwds.get("compression", "infer")
    compression = infer_compression(filepath_or_buffer, compression)

    # TODO: get_filepath_or_buffer could return
    # Union[FilePathOrBuffer, s3fs.S3File, gcsfs.GCSFile]
    # though mypy handling of conditional imports is difficult.
    # See https://github.com/python/mypy/issues/1297
    fp_or_buf, _, compression, should_close = get_filepath_or_buffer(
        filepath_or_buffer, encoding, compression
    )
    kwds["compression"] = compression

    if kwds.get("date_parser", None) is not None:
        if isinstance(kwds["parse_dates"], bool):
            kwds["parse_dates"] = True

    # Extract some of the arguments (pass chunksize on).
    iterator = kwds.get("iterator", False)
    chunksize = _validate_integer("chunksize", kwds.get("chunksize", None), 1)
    nrows = kwds.get("nrows", None)

    # Check for duplicates in names.
    _validate_names(kwds.get("names", None))

    # Create the parser.
    parser = TextFileReader(fp_or_buf, **kwds)

    if chunksize or iterator:
        return parser

    try:
        data = parser.read(nrows)
    finally:
        parser.close()

    if should_close:
        try:
            fp_or_buf.close()
        except ValueError:
            pass

    return data


_parser_defaults = {
    "delimiter": None,
    "escapechar": None,
    "quotechar": '"',
    "quoting": csv.QUOTE_MINIMAL,
    "doublequote": True,
    "skipinitialspace": False,
    "lineterminator": None,
    "header": "infer",
    "index_col": None,
    "names": None,
    "prefix": None,
    "skiprows": None,
    "skipfooter": 0,
    "nrows": None,
    "na_values": None,
    "keep_default_na": True,
    "true_values": None,
    "false_values": None,
    "converters": None,
    "dtype": None,
    "cache_dates": True,
    "thousands": None,
    "comment": None,
    "decimal": ".",
    # 'engine': 'c',
    "parse_dates": False,
    "keep_date_col": False,
    "dayfirst": False,
    "date_parser": None,
    "usecols": None,
    # 'iterator': False,
    "chunksize": None,
    "verbose": False,
    "encoding": None,
    "squeeze": False,
    "compression": None,
    "mangle_dupe_cols": True,
    "infer_datetime_format": False,
    "skip_blank_lines": True,
}


_c_parser_defaults = {
    "delim_whitespace": False,
    "na_filter": True,
    "low_memory": True,
    "memory_map": False,
    "error_bad_lines": True,
    "warn_bad_lines": True,
    "float_precision": None,
}

_fwf_defaults = {"colspecs": "infer", "infer_nrows": 100, "widths": None}

_c_unsupported = {"skipfooter"}
_python_unsupported = {"low_memory", "float_precision"}

_deprecated_defaults: Dict[str, Any] = {}
_deprecated_args: Set[str] = set()


def _make_parser_function(name, default_sep=","):
    def parser_f(
        filepath_or_buffer: FilePathOrBuffer,
        sep=default_sep,
        delimiter=None,
        # Column and Index Locations and Names
        header="infer",
        names=None,
        index_col=None,
        usecols=None,
        squeeze=False,
        prefix=None,
        mangle_dupe_cols=True,
        # General Parsing Configuration
        dtype=None,
        engine=None,
        converters=None,
        true_values=None,
        false_values=None,
        skipinitialspace=False,
        skiprows=None,
        skipfooter=0,
        nrows=None,
        # NA and Missing Data Handling
        na_values=None,
        keep_default_na=True,
        na_filter=True,
        verbose=False,
        skip_blank_lines=True,
        # Datetime Handling
        parse_dates=False,
        infer_datetime_format=False,
        keep_date_col=False,
        date_parser=None,
        dayfirst=False,
        cache_dates=True,
        # Iteration
        iterator=False,
        chunksize=None,
        # Quoting, Compression, and File Format
        compression="infer",
        thousands=None,
        decimal: str = ".",
        lineterminator=None,
        quotechar='"',
        quoting=csv.QUOTE_MINIMAL,
        doublequote=True,
        escapechar=None,
        comment=None,
        encoding=None,
        dialect=None,
        # Error Handling
        error_bad_lines=True,
        warn_bad_lines=True,
        # Internal
        delim_whitespace=False,
        low_memory=_c_parser_defaults["low_memory"],
        memory_map=False,
        float_precision=None,
    ):

        # gh-23761
        #
        # When a dialect is passed, it overrides any of the overlapping
        # parameters passed in directly. We don't want to warn if the
        # default parameters were passed in (since it probably means
        # that the user didn't pass them in explicitly in the first place).
        #
        # "delimiter" is the annoying corner case because we alias it to
        # "sep" before doing comparison to the dialect values later on.
        # Thus, we need a flag to indicate that we need to "override"
        # the comparison to dialect values by checking if default values
        # for BOTH "delimiter" and "sep" were provided.
        if dialect is not None:
            sep_override = delimiter is None and sep == default_sep
            kwds = dict(sep_override=sep_override)
        else:
            kwds = dict()

        # Alias sep -> delimiter.
        if delimiter is None:
            delimiter = sep

        if delim_whitespace and delimiter != default_sep:
            raise ValueError(
                "Specified a delimiter with both sep and "
                "delim_whitespace=True; you can only specify one."
            )

        if engine is not None:
            engine_specified = True
        else:
            engine = "c"
            engine_specified = False

        kwds.update(
            delimiter=delimiter,
            engine=engine,
            dialect=dialect,
            compression=compression,
            engine_specified=engine_specified,
            doublequote=doublequote,
            escapechar=escapechar,
            quotechar=quotechar,
            quoting=quoting,
            skipinitialspace=skipinitialspace,
            lineterminator=lineterminator,
            header=header,
            index_col=index_col,
            names=names,
            prefix=prefix,
            skiprows=skiprows,
            skipfooter=skipfooter,
            na_values=na_values,
            true_values=true_values,
            false_values=false_values,
            keep_default_na=keep_default_na,
            thousands=thousands,
            comment=comment,
            decimal=decimal,
            parse_dates=parse_dates,
            keep_date_col=keep_date_col,
            dayfirst=dayfirst,
            date_parser=date_parser,
            cache_dates=cache_dates,
            nrows=nrows,
            iterator=iterator,
            chunksize=chunksize,
            converters=converters,
            dtype=dtype,
            usecols=usecols,
            verbose=verbose,
            encoding=encoding,
            squeeze=squeeze,
            memory_map=memory_map,
            float_precision=float_precision,
            na_filter=na_filter,
            delim_whitespace=delim_whitespace,
            warn_bad_lines=warn_bad_lines,
            error_bad_lines=error_bad_lines,
            low_memory=low_memory,
            mangle_dupe_cols=mangle_dupe_cols,
            infer_datetime_format=infer_datetime_format,
            skip_blank_lines=skip_blank_lines,
        )

        return _read(filepath_or_buffer, kwds)

    parser_f.__name__ = name

    return parser_f


read_csv = _make_parser_function("read_csv", default_sep=",")
read_csv = Appender(
    _doc_read_csv_and_table.format(
        func_name="read_csv",
        summary="Read a comma-separated values (csv) file into DataFrame.",
        _default_sep="','",
    )
)(read_csv)

read_table = _make_parser_function("read_table", default_sep="\t")
read_table = Appender(
    _doc_read_csv_and_table.format(
        func_name="read_table",
        summary="Read general delimited file into DataFrame.",
        _default_sep=r"'\\t' (tab-stop)",
    )
)(read_table)


def read_fwf(
    filepath_or_buffer: FilePathOrBuffer,
    colspecs="infer",
    widths=None,
    infer_nrows=100,
    **kwds,
):
    r"""
    Read a table of fixed-width formatted lines into DataFrame.

    Also supports optionally iterating or breaking of the file
    into chunks.

    Additional help can be found in the `online docs for IO Tools
    <https://pandas.pydata.org/pandas-docs/stable/user_guide/io.html>`_.

    Parameters
    ----------
    filepath_or_buffer : str, path object or file-like object
        Any valid string path is acceptable. The string could be a URL. Valid
        URL schemes include http, ftp, s3, and file. For file URLs, a host is
        expected. A local file could be:
        ``file://localhost/path/to/table.csv``.

        If you want to pass in a path object, pandas accepts any
        ``os.PathLike``.

        By file-like object, we refer to objects with a ``read()`` method,
        such as a file handler (e.g. via builtin ``open`` function)
        or ``StringIO``.
    colspecs : list of tuple (int, int) or 'infer'. optional
        A list of tuples giving the extents of the fixed-width
        fields of each line as half-open intervals (i.e.,  [from, to[ ).
        String value 'infer' can be used to instruct the parser to try
        detecting the column specifications from the first 100 rows of
        the data which are not being skipped via skiprows (default='infer').
    widths : list of int, optional
        A list of field widths which can be used instead of 'colspecs' if
        the intervals are contiguous.
    infer_nrows : int, default 100
        The number of rows to consider when letting the parser determine the
        `colspecs`.

        .. versionadded:: 0.24.0
    **kwds : optional
        Optional keyword arguments can be passed to ``TextFileReader``.

    Returns
    -------
    DataFrame or TextParser
        A comma-separated values (csv) file is returned as two-dimensional
        data structure with labeled axes.

    See Also
    --------
    DataFrame.to_csv : Write DataFrame to a comma-separated values (csv) file.
    read_csv : Read a comma-separated values (csv) file into DataFrame.

    Examples
    --------
    >>> pd.read_fwf('data.csv')  # doctest: +SKIP
    """

    # Check input arguments.
    if colspecs is None and widths is None:
        raise ValueError("Must specify either colspecs or widths")
    elif colspecs not in (None, "infer") and widths is not None:
        raise ValueError("You must specify only one of 'widths' and 'colspecs'")

    # Compute 'colspecs' from 'widths', if specified.
    if widths is not None:
        colspecs, col = [], 0
        for w in widths:
            colspecs.append((col, col + w))
            col += w

    kwds["colspecs"] = colspecs
    kwds["infer_nrows"] = infer_nrows
    kwds["engine"] = "python-fwf"
    return _read(filepath_or_buffer, kwds)


class TextFileReader(abc.Iterator):
    """

    Passed dialect overrides any of the related parser options

    """

    def __init__(self, f, engine=None, **kwds):

        self.f = f

        if engine is not None:
            engine_specified = True
        else:
            engine = "python"
            engine_specified = False

        self._engine_specified = kwds.get("engine_specified", engine_specified)

        if kwds.get("dialect") is not None:
            dialect = kwds["dialect"]
            if dialect in csv.list_dialects():
                dialect = csv.get_dialect(dialect)

            # Any valid dialect should have these attributes.
            # If any are missing, we will raise automatically.
            for param in (
                "delimiter",
                "doublequote",
                "escapechar",
                "skipinitialspace",
                "quotechar",
                "quoting",
            ):
                try:
                    dialect_val = getattr(dialect, param)
                except AttributeError:
                    raise ValueError(f"Invalid dialect {kwds['dialect']} provided")
                parser_default = _parser_defaults[param]
                provided = kwds.get(param, parser_default)

                # Messages for conflicting values between the dialect
                # instance and the actual parameters provided.
                conflict_msgs = []

                # Don't warn if the default parameter was passed in,
                # even if it conflicts with the dialect (gh-23761).
                if provided != parser_default and provided != dialect_val:
                    msg = (
                        f"Conflicting values for '{param}': '{provided}' was "
                        f"provided, but the dialect specifies '{dialect_val}'. "
                        "Using the dialect-specified value."
                    )

                    # Annoying corner case for not warning about
                    # conflicts between dialect and delimiter parameter.
                    # Refer to the outer "_read_" function for more info.
                    if not (param == "delimiter" and kwds.pop("sep_override", False)):
                        conflict_msgs.append(msg)

                if conflict_msgs:
                    warnings.warn(
                        "\n\n".join(conflict_msgs), ParserWarning, stacklevel=2
                    )
                kwds[param] = dialect_val

        if kwds.get("skipfooter"):
            if kwds.get("iterator") or kwds.get("chunksize"):
                raise ValueError("'skipfooter' not supported for 'iteration'")
            if kwds.get("nrows"):
                raise ValueError("'skipfooter' not supported with 'nrows'")

        if kwds.get("header", "infer") == "infer":
            kwds["header"] = 0 if kwds.get("names") is None else None

        self.orig_options = kwds

        # miscellanea
        self.engine = engine
        self._engine = None
        self._currow = 0

        options = self._get_options_with_defaults(engine)

        self.chunksize = options.pop("chunksize", None)
        self.nrows = options.pop("nrows", None)
        self.squeeze = options.pop("squeeze", False)

        # might mutate self.engine
        self.engine = self._check_file_or_buffer(f, engine)
        self.options, self.engine = self._clean_options(options, engine)

        if "has_index_names" in kwds:
            self.options["has_index_names"] = kwds["has_index_names"]

        self._make_engine(self.engine)

    def close(self):
        self._engine.close()

    def _get_options_with_defaults(self, engine):
        kwds = self.orig_options

        options = {}

        for argname, default in _parser_defaults.items():
            value = kwds.get(argname, default)

            # see gh-12935
            if argname == "mangle_dupe_cols" and not value:
                raise ValueError("Setting mangle_dupe_cols=False is not supported yet")
            else:
                options[argname] = value

        for argname, default in _c_parser_defaults.items():
            if argname in kwds:
                value = kwds[argname]

                if engine != "c" and value != default:
                    if "python" in engine and argname not in _python_unsupported:
                        pass
                    elif value == _deprecated_defaults.get(argname, default):
                        pass
                    else:
                        raise ValueError(
                            f"The {repr(argname)} option is not supported with the "
                            f"{repr(engine)} engine"
                        )
            else:
                value = _deprecated_defaults.get(argname, default)
            options[argname] = value

        if engine == "python-fwf":
            for argname, default in _fwf_defaults.items():
                options[argname] = kwds.get(argname, default)

        return options

    def _check_file_or_buffer(self, f, engine):
        # see gh-16530
        if is_file_like(f):
            next_attr = "__next__"

            # The C engine doesn't need the file-like to have the "next" or
            # "__next__" attribute. However, the Python engine explicitly calls
            # "next(...)" when iterating through such an object, meaning it
            # needs to have that attribute ("next" for Python 2.x, "__next__"
            # for Python 3.x)
            if engine != "c" and not hasattr(f, next_attr):
                msg = "The 'python' engine cannot iterate through this file buffer."
                raise ValueError(msg)

        return engine

    def _clean_options(self, options, engine):
        result = options.copy()

        engine_specified = self._engine_specified
        fallback_reason = None

        sep = options["delimiter"]
        delim_whitespace = options["delim_whitespace"]

        # C engine not supported yet
        if engine == "c":
            if options["skipfooter"] > 0:
                fallback_reason = "the 'c' engine does not support skipfooter"
                engine = "python"

        encoding = sys.getfilesystemencoding() or "utf-8"
        if sep is None and not delim_whitespace:
            if engine == "c":
                fallback_reason = (
                    "the 'c' engine does not support "
                    "sep=None with delim_whitespace=False"
                )
                engine = "python"
        elif sep is not None and len(sep) > 1:
            if engine == "c" and sep == r"\s+":
                result["delim_whitespace"] = True
                del result["delimiter"]
            elif engine not in ("python", "python-fwf"):
                # wait until regex engine integrated
                fallback_reason = (
                    "the 'c' engine does not support "
                    "regex separators (separators > 1 char and "
                    r"different from '\s+' are interpreted as regex)"
                )
                engine = "python"
        elif delim_whitespace:
            if "python" in engine:
                result["delimiter"] = r"\s+"
        elif sep is not None:
            encodeable = True
            try:
                if len(sep.encode(encoding)) > 1:
                    encodeable = False
            except UnicodeDecodeError:
                encodeable = False
            if not encodeable and engine not in ("python", "python-fwf"):
                fallback_reason = (
                    f"the separator encoded in {encoding} "
                    "is > 1 char long, and the 'c' engine "
                    "does not support such separators"
                )
                engine = "python"

        quotechar = options["quotechar"]
        if quotechar is not None and isinstance(quotechar, (str, bytes)):
            if (
                len(quotechar) == 1
                and ord(quotechar) > 127
                and engine not in ("python", "python-fwf")
            ):
                fallback_reason = (
                    "ord(quotechar) > 127, meaning the "
                    "quotechar is larger than one byte, "
                    "and the 'c' engine does not support such quotechars"
                )
                engine = "python"

        if fallback_reason and engine_specified:
            raise ValueError(fallback_reason)

        if engine == "c":
            for arg in _c_unsupported:
                del result[arg]

        if "python" in engine:
            for arg in _python_unsupported:
                if fallback_reason and result[arg] != _c_parser_defaults[arg]:
                    raise ValueError(
                        "Falling back to the 'python' engine because "
                        f"{fallback_reason}, but this causes {repr(arg)} to be "
                        "ignored as it is not supported by the 'python' engine."
                    )
                del result[arg]

        if fallback_reason:
            warnings.warn(
                (
                    "Falling back to the 'python' engine because "
                    f"{fallback_reason}; you can avoid this warning by specifying "
                    "engine='python'."
                ),
                ParserWarning,
                stacklevel=5,
            )

        index_col = options["index_col"]
        names = options["names"]
        converters = options["converters"]
        na_values = options["na_values"]
        skiprows = options["skiprows"]

        validate_header_arg(options["header"])

        depr_warning = ""

        for arg in _deprecated_args:
            parser_default = _c_parser_defaults[arg]
            depr_default = _deprecated_defaults[arg]

            msg = (
                f"The {repr(arg)} argument has been deprecated and will be "
                "removed in a future version."
            )

            if result.get(arg, depr_default) != depr_default:
                depr_warning += msg + "\n\n"
            else:
                result[arg] = parser_default

        if depr_warning != "":
            warnings.warn(depr_warning, FutureWarning, stacklevel=2)

        if index_col is True:
            raise ValueError("The value of index_col couldn't be 'True'")
        if _is_index_col(index_col):
            if not isinstance(index_col, (list, tuple, np.ndarray)):
                index_col = [index_col]
        result["index_col"] = index_col

        names = list(names) if names is not None else names

        # type conversion-related
        if converters is not None:
            if not isinstance(converters, dict):
                raise TypeError(
                    "Type converters must be a dict or subclass, "
                    f"input was a {type(converters).__name__}"
                )
        else:
            converters = {}

        # Converting values to NA
        keep_default_na = options["keep_default_na"]
        na_values, na_fvalues = _clean_na_values(na_values, keep_default_na)

        # handle skiprows; this is internally handled by the
        # c-engine, so only need for python parsers
        if engine != "c":
            if is_integer(skiprows):
                skiprows = list(range(skiprows))
            if skiprows is None:
                skiprows = set()
            elif not callable(skiprows):
                skiprows = set(skiprows)

        # put stuff back
        result["names"] = names
        result["converters"] = converters
        result["na_values"] = na_values
        result["na_fvalues"] = na_fvalues
        result["skiprows"] = skiprows

        return result, engine

    def __next__(self):
        try:
            return self.get_chunk()
        except StopIteration:
            self.close()
            raise

    def _make_engine(self, engine="c"):
        if engine == "c":
            self._engine = CParserWrapper(self.f, **self.options)
        else:
            if engine == "python":
                klass = PythonParser
            elif engine == "python-fwf":
                klass = FixedWidthFieldParser
            else:
                raise ValueError(
                    f"Unknown engine: {engine} (valid options "
                    'are "c", "python", or "python-fwf")'
                )
            self._engine = klass(self.f, **self.options)

    def _failover_to_python(self):
        raise AbstractMethodError(self)

    def read(self, nrows=None):
        nrows = _validate_integer("nrows", nrows)
        ret = self._engine.read(nrows)

        # May alter columns / col_dict
        index, columns, col_dict = self._create_index(ret)

        if index is None:
            if col_dict:
                # Any column is actually fine:
                new_rows = len(next(iter(col_dict.values())))
                index = RangeIndex(self._currow, self._currow + new_rows)
            else:
                new_rows = 0
        else:
            new_rows = len(index)

        df = DataFrame(col_dict, columns=columns, index=index)

        self._currow += new_rows

        if self.squeeze and len(df.columns) == 1:
            return df[df.columns[0]].copy()
        return df

    def _create_index(self, ret):
        index, columns, col_dict = ret
        return index, columns, col_dict

    def get_chunk(self, size=None):
        if size is None:
            size = self.chunksize
        if self.nrows is not None:
            if self._currow >= self.nrows:
                raise StopIteration
            size = min(size, self.nrows - self._currow)
        return self.read(nrows=size)


def _is_index_col(col):
    return col is not None and col is not False


def _is_potential_multi_index(columns):
    """
    Check whether or not the `columns` parameter
    could be converted into a MultiIndex.

    Parameters
    ----------
    columns : array-like
        Object which may or may not be convertible into a MultiIndex

    Returns
    -------
    boolean : Whether or not columns could become a MultiIndex
    """
    return (
        len(columns)
        and not isinstance(columns, MultiIndex)
        and all(isinstance(c, tuple) for c in columns)
    )


def _evaluate_usecols(usecols, names):
    """
    Check whether or not the 'usecols' parameter
    is a callable.  If so, enumerates the 'names'
    parameter and returns a set of indices for
    each entry in 'names' that evaluates to True.
    If not a callable, returns 'usecols'.
    """
    if callable(usecols):
        return {i for i, name in enumerate(names) if usecols(name)}
    return usecols


def _validate_usecols_names(usecols, names):
    """
    Validates that all usecols are present in a given
    list of names. If not, raise a ValueError that
    shows what usecols are missing.

    Parameters
    ----------
    usecols : iterable of usecols
        The columns to validate are present in names.
    names : iterable of names
        The column names to check against.

    Returns
    -------
    usecols : iterable of usecols
        The `usecols` parameter if the validation succeeds.

    Raises
    ------
    ValueError : Columns were missing. Error message will list them.
    """
    missing = [c for c in usecols if c not in names]
    if len(missing) > 0:
        raise ValueError(
            f"Usecols do not match columns, columns expected but not found: {missing}"
        )

    return usecols


def _validate_skipfooter_arg(skipfooter):
    """
    Validate the 'skipfooter' parameter.

    Checks whether 'skipfooter' is a non-negative integer.
    Raises a ValueError if that is not the case.

    Parameters
    ----------
    skipfooter : non-negative integer
        The number of rows to skip at the end of the file.

    Returns
    -------
    validated_skipfooter : non-negative integer
        The original input if the validation succeeds.

    Raises
    ------
    ValueError : 'skipfooter' was not a non-negative integer.
    """

    if not is_integer(skipfooter):
        raise ValueError("skipfooter must be an integer")

    if skipfooter < 0:
        raise ValueError("skipfooter cannot be negative")

    return skipfooter


def _validate_usecols_arg(usecols):
    """
    Validate the 'usecols' parameter.

    Checks whether or not the 'usecols' parameter contains all integers
    (column selection by index), strings (column by name) or is a callable.
    Raises a ValueError if that is not the case.

    Parameters
    ----------
    usecols : list-like, callable, or None
        List of columns to use when parsing or a callable that can be used
        to filter a list of table columns.

    Returns
    -------
    usecols_tuple : tuple
        A tuple of (verified_usecols, usecols_dtype).

        'verified_usecols' is either a set if an array-like is passed in or
        'usecols' if a callable or None is passed in.

        'usecols_dtype` is the inferred dtype of 'usecols' if an array-like
        is passed in or None if a callable or None is passed in.
    """
    msg = (
        "'usecols' must either be list-like of all strings, all unicode, "
        "all integers or a callable."
    )
    if usecols is not None:
        if callable(usecols):
            return usecols, None

        if not is_list_like(usecols):
            # see gh-20529
            #
            # Ensure it is iterable container but not string.
            raise ValueError(msg)

        usecols_dtype = lib.infer_dtype(usecols, skipna=False)

        if usecols_dtype not in ("empty", "integer", "string"):
            raise ValueError(msg)

        usecols = set(usecols)

        return usecols, usecols_dtype
    return usecols, None


def _validate_parse_dates_arg(parse_dates):
    """
    Check whether or not the 'parse_dates' parameter
    is a non-boolean scalar. Raises a ValueError if
    that is the case.
    """
    msg = (
        "Only booleans, lists, and dictionaries are accepted "
        "for the 'parse_dates' parameter"
    )

    if parse_dates is not None:
        if is_scalar(parse_dates):
            if not lib.is_bool(parse_dates):
                raise TypeError(msg)

        elif not isinstance(parse_dates, (list, dict)):
            raise TypeError(msg)

    return parse_dates


class ParserBase:
    def __init__(self, kwds):
        self.names = kwds.get("names")
        self.orig_names = None
        self.prefix = kwds.pop("prefix", None)

        self.index_col = kwds.get("index_col", None)
        self.unnamed_cols = set()
        self.index_names = None
        self.col_names = None

        self.parse_dates = _validate_parse_dates_arg(kwds.pop("parse_dates", False))
        self.date_parser = kwds.pop("date_parser", None)
        self.dayfirst = kwds.pop("dayfirst", False)
        self.keep_date_col = kwds.pop("keep_date_col", False)

        self.na_values = kwds.get("na_values")
        self.na_fvalues = kwds.get("na_fvalues")
        self.na_filter = kwds.get("na_filter", False)
        self.keep_default_na = kwds.get("keep_default_na", True)

        self.true_values = kwds.get("true_values")
        self.false_values = kwds.get("false_values")
        self.mangle_dupe_cols = kwds.get("mangle_dupe_cols", True)
        self.infer_datetime_format = kwds.pop("infer_datetime_format", False)
        self.cache_dates = kwds.pop("cache_dates", True)

        self._date_conv = _make_date_converter(
            date_parser=self.date_parser,
            dayfirst=self.dayfirst,
            infer_datetime_format=self.infer_datetime_format,
            cache_dates=self.cache_dates,
        )

        # validate header options for mi
        self.header = kwds.get("header")
        if isinstance(self.header, (list, tuple, np.ndarray)):
            if not all(map(is_integer, self.header)):
                raise ValueError("header must be integer or list of integers")
            if any(i < 0 for i in self.header):
                raise ValueError(
                    "cannot specify multi-index header with negative integers"
                )
            if kwds.get("usecols"):
                raise ValueError(
                    "cannot specify usecols when specifying a multi-index header"
                )
            if kwds.get("names"):
                raise ValueError(
                    "cannot specify names when specifying a multi-index header"
                )

            # validate index_col that only contains integers
            if self.index_col is not None:
                is_sequence = isinstance(self.index_col, (list, tuple, np.ndarray))
                if not (
                    is_sequence
                    and all(map(is_integer, self.index_col))
                    or is_integer(self.index_col)
                ):
                    raise ValueError(
                        "index_col must only contain row numbers "
                        "when specifying a multi-index header"
                    )
        elif self.header is not None:
            # GH 27394
            if self.prefix is not None:
                raise ValueError(
                    "Argument prefix must be None if argument header is not None"
                )
            # GH 16338
            elif not is_integer(self.header):
                raise ValueError("header must be integer or list of integers")
            # GH 27779
            elif self.header < 0:
                raise ValueError(
                    "Passing negative integer to header is invalid. "
                    "For no header, use header=None instead"
                )

        self._name_processed = False

        self._first_chunk = True

        # GH 13932
        # keep references to file handles opened by the parser itself
        self.handles = []

    def close(self):
        for f in self.handles:
            f.close()

    @property
    def _has_complex_date_col(self):
        return isinstance(self.parse_dates, dict) or (
            isinstance(self.parse_dates, list)
            and len(self.parse_dates) > 0
            and isinstance(self.parse_dates[0], list)
        )

    def _should_parse_dates(self, i):
        if isinstance(self.parse_dates, bool):
            return self.parse_dates
        else:
            if self.index_names is not None:
                name = self.index_names[i]
            else:
                name = None
            j = self.index_col[i]

            if is_scalar(self.parse_dates):
                return (j == self.parse_dates) or (
                    name is not None and name == self.parse_dates
                )
            else:
                return (j in self.parse_dates) or (
                    name is not None and name in self.parse_dates
                )

    def _extract_multi_indexer_columns(
        self, header, index_names, col_names, passed_names=False
    ):
<<<<<<< HEAD
        """ extract and return the names, index_names, col_names
            header is a list-of-lists returned from the parsers
=======
        """
        extract and return the names, index_names, col_names
        header is a list-of-lists returned from the parsers
>>>>>>> 1117328d
        """
        if len(header) < 2:
            return header[0], index_names, col_names, passed_names

        # the names are the tuples of the header that are not the index cols
        # 0 is the name of the index, assuming index_col is a list of column
        # numbers
        ic = self.index_col
        if ic is None:
            ic = []

        if not isinstance(ic, (list, tuple, np.ndarray)):
            ic = [ic]
        sic = set(ic)

        # clean the index_names
        index_names = header.pop(-1)
        index_names, names, index_col = _clean_index_names(
            index_names, self.index_col, self.unnamed_cols
        )

        # extract the columns
        field_count = len(header[0])

        def extract(r):
            return tuple(r[i] for i in range(field_count) if i not in sic)

        columns = list(zip(*(extract(r) for r in header)))
        names = ic + columns

        # If we find unnamed columns all in a single
        # level, then our header was too long.
        for n in range(len(columns[0])):
            if all(ensure_str(col[n]) in self.unnamed_cols for col in columns):
                raise ParserError(
                    "Passed header=[{header}] are too many rows for this "
                    "multi_index of columns".format(
                        header=",".join(str(x) for x in self.header)
                    )
                )

        # Clean the column names (if we have an index_col).
        if len(ic):
            col_names = [
                r[0] if (len(r[0]) and r[0] not in self.unnamed_cols) else None
                for r in header
            ]
        else:
            col_names = [None] * len(header)

        passed_names = True

        return names, index_names, col_names, passed_names

    def _maybe_dedup_names(self, names):
        # see gh-7160 and gh-9424: this helps to provide
        # immediate alleviation of the duplicate names
        # issue and appears to be satisfactory to users,
        # but ultimately, not needing to butcher the names
        # would be nice!
        if self.mangle_dupe_cols:
            names = list(names)  # so we can index
            counts = defaultdict(int)
            is_potential_mi = _is_potential_multi_index(names)

            for i, col in enumerate(names):
                cur_count = counts[col]

                while cur_count > 0:
                    counts[col] = cur_count + 1

                    if is_potential_mi:
                        col = col[:-1] + (f"{col[-1]}.{cur_count}",)
                    else:
                        col = f"{col}.{cur_count}"
                    cur_count = counts[col]

                names[i] = col
                counts[col] = cur_count + 1

        return names

    def _maybe_make_multi_index_columns(self, columns, col_names=None):
        # possibly create a column mi here
        if _is_potential_multi_index(columns):
            columns = MultiIndex.from_tuples(columns, names=col_names)
        return columns

    def _make_index(self, data, alldata, columns, indexnamerow=False):
        if not _is_index_col(self.index_col) or not self.index_col:
            index = None

        elif not self._has_complex_date_col:
            index = self._get_simple_index(alldata, columns)
            index = self._agg_index(index)
        elif self._has_complex_date_col:
            if not self._name_processed:
                (self.index_names, _, self.index_col) = _clean_index_names(
                    list(columns), self.index_col, self.unnamed_cols
                )
                self._name_processed = True
            index = self._get_complex_date_index(data, columns)
            index = self._agg_index(index, try_parse_dates=False)

        # add names for the index
        if indexnamerow:
            coffset = len(indexnamerow) - len(columns)
            index = index.set_names(indexnamerow[:coffset])

        # maybe create a mi on the columns
        columns = self._maybe_make_multi_index_columns(columns, self.col_names)

        return index, columns

    _implicit_index = False

    def _get_simple_index(self, data, columns):
        def ix(col):
            if not isinstance(col, str):
                return col
            raise ValueError(f"Index {col} invalid")

        to_remove = []
        index = []
        for idx in self.index_col:
            i = ix(idx)
            to_remove.append(i)
            index.append(data[i])

        # remove index items from content and columns, don't pop in
        # loop
        for i in sorted(to_remove, reverse=True):
            data.pop(i)
            if not self._implicit_index:
                columns.pop(i)

        return index

    def _get_complex_date_index(self, data, col_names):
        def _get_name(icol):
            if isinstance(icol, str):
                return icol

            if col_names is None:
                raise ValueError(f"Must supply column order to use {icol!s} as index")

            for i, c in enumerate(col_names):
                if i == icol:
                    return c

        to_remove = []
        index = []
        for idx in self.index_col:
            name = _get_name(idx)
            to_remove.append(name)
            index.append(data[name])

        # remove index items from content and columns, don't pop in
        # loop
        for c in sorted(to_remove, reverse=True):
            data.pop(c)
            col_names.remove(c)

        return index

    def _agg_index(self, index, try_parse_dates=True):
        arrays = []

        for i, arr in enumerate(index):

            if try_parse_dates and self._should_parse_dates(i):
                arr = self._date_conv(arr)

            if self.na_filter:
                col_na_values = self.na_values
                col_na_fvalues = self.na_fvalues
            else:
                col_na_values = set()
                col_na_fvalues = set()

            if isinstance(self.na_values, dict):
                col_name = self.index_names[i]
                if col_name is not None:
                    col_na_values, col_na_fvalues = _get_na_values(
                        col_name, self.na_values, self.na_fvalues, self.keep_default_na
                    )

            arr, _ = self._infer_types(arr, col_na_values | col_na_fvalues)
            arrays.append(arr)

        names = self.index_names
        index = ensure_index_from_sequences(arrays, names)

        return index

    def _convert_to_ndarrays(
        self, dct, na_values, na_fvalues, verbose=False, converters=None, dtypes=None
    ):
        result = {}
        for c, values in dct.items():
            conv_f = None if converters is None else converters.get(c, None)
            if isinstance(dtypes, dict):
                cast_type = dtypes.get(c, None)
            else:
                # single dtype or None
                cast_type = dtypes

            if self.na_filter:
                col_na_values, col_na_fvalues = _get_na_values(
                    c, na_values, na_fvalues, self.keep_default_na
                )
            else:
                col_na_values, col_na_fvalues = set(), set()

            if conv_f is not None:
                # conv_f applied to data before inference
                if cast_type is not None:
                    warnings.warn(
                        (
                            "Both a converter and dtype were specified "
                            f"for column {c} - only the converter will be used"
                        ),
                        ParserWarning,
                        stacklevel=7,
                    )

                try:
                    values = lib.map_infer(values, conv_f)
                except ValueError:
                    mask = algorithms.isin(values, list(na_values)).view(np.uint8)
                    values = lib.map_infer_mask(values, conv_f, mask)

                cvals, na_count = self._infer_types(
                    values, set(col_na_values) | col_na_fvalues, try_num_bool=False
                )
            else:
                is_str_or_ea_dtype = is_string_dtype(
                    cast_type
                ) or is_extension_array_dtype(cast_type)
                # skip inference if specified dtype is object
                # or casting to an EA
                try_num_bool = not (cast_type and is_str_or_ea_dtype)

                # general type inference and conversion
                cvals, na_count = self._infer_types(
                    values, set(col_na_values) | col_na_fvalues, try_num_bool
                )

                # type specified in dtype param or cast_type is an EA
                if cast_type and (
                    not is_dtype_equal(cvals, cast_type)
                    or is_extension_array_dtype(cast_type)
                ):
                    try:
                        if (
                            is_bool_dtype(cast_type)
                            and not is_categorical_dtype(cast_type)
                            and na_count > 0
                        ):
                            raise ValueError(f"Bool column has NA values in column {c}")
                    except (AttributeError, TypeError):
                        # invalid input to is_bool_dtype
                        pass
                    cvals = self._cast_types(cvals, cast_type, c)

            result[c] = cvals
            if verbose and na_count:
                print(f"Filled {na_count} NA values in column {c!s}")
        return result

    def _infer_types(self, values, na_values, try_num_bool=True):
        """
        Infer types of values, possibly casting

        Parameters
        ----------
        values : ndarray
        na_values : set
        try_num_bool : bool, default try
           try to cast values to numeric (first preference) or boolean

        Returns
        -------
        converted : ndarray
        na_count : int
        """
        na_count = 0
        if issubclass(values.dtype.type, (np.number, np.bool_)):
            mask = algorithms.isin(values, list(na_values))
            na_count = mask.sum()
            if na_count > 0:
                if is_integer_dtype(values):
                    values = values.astype(np.float64)
                np.putmask(values, mask, np.nan)
            return values, na_count

        if try_num_bool and is_object_dtype(values.dtype):
            # exclude e.g DatetimeIndex here
            try:
                result = lib.maybe_convert_numeric(values, na_values, False)
            except (ValueError, TypeError):
                # e.g. encountering datetime string gets ValueError
                #  TypeError can be raised in floatify
                result = values
                na_count = parsers.sanitize_objects(result, na_values, False)
            else:
                na_count = isna(result).sum()
        else:
            result = values
            if values.dtype == np.object_:
                na_count = parsers.sanitize_objects(values, na_values, False)

        if result.dtype == np.object_ and try_num_bool:
            result = libops.maybe_convert_bool(
                np.asarray(values),
                true_values=self.true_values,
                false_values=self.false_values,
            )

        return result, na_count

    def _cast_types(self, values, cast_type, column):
        """
        Cast values to specified type

        Parameters
        ----------
        values : ndarray
        cast_type : string or np.dtype
           dtype to cast values to
        column : string
            column name - used only for error reporting

        Returns
        -------
        converted : ndarray
        """

        if is_categorical_dtype(cast_type):
            known_cats = (
                isinstance(cast_type, CategoricalDtype)
                and cast_type.categories is not None
            )

            if not is_object_dtype(values) and not known_cats:
                # XXX this is for consistency with
                # c-parser which parses all categories
                # as strings
                values = astype_nansafe(values, str)

            cats = Index(values).unique().dropna()
            values = Categorical._from_inferred_categories(
                cats, cats.get_indexer(values), cast_type, true_values=self.true_values
            )

        # use the EA's implementation of casting
        elif is_extension_array_dtype(cast_type):
            # ensure cast_type is an actual dtype and not a string
            cast_type = pandas_dtype(cast_type)
            array_type = cast_type.construct_array_type()
            try:
                return array_type._from_sequence_of_strings(values, dtype=cast_type)
            except NotImplementedError:
                raise NotImplementedError(
                    f"Extension Array: {array_type} must implement "
                    "_from_sequence_of_strings in order to be used in parser methods"
                )

        else:
            try:
                values = astype_nansafe(values, cast_type, copy=True, skipna=True)
            except ValueError:
                raise ValueError(
                    f"Unable to convert column {column} to type {cast_type}"
                )
        return values

    def _do_date_conversions(self, names, data):
        # returns data, columns

        if self.parse_dates is not None:
            data, names = _process_date_conversion(
                data,
                self._date_conv,
                self.parse_dates,
                self.index_col,
                self.index_names,
                names,
                keep_date_col=self.keep_date_col,
            )

        return names, data


class CParserWrapper(ParserBase):
    """

    """

    def __init__(self, src, **kwds):
        self.kwds = kwds
        kwds = kwds.copy()

        ParserBase.__init__(self, kwds)

        encoding = kwds.get("encoding")

        if kwds.get("compression") is None and encoding:
            if isinstance(src, str):
                src = open(src, "rb")
                self.handles.append(src)

            # Handle the file object with universal line mode enabled.
            # We will handle the newline character ourselves later on.
            if isinstance(src, (BufferedIOBase, RawIOBase)):
                src = TextIOWrapper(src, encoding=encoding, newline="")

            kwds["encoding"] = "utf-8"

        # #2442
        kwds["allow_leading_cols"] = self.index_col is not False

        # GH20529, validate usecol arg before TextReader
        self.usecols, self.usecols_dtype = _validate_usecols_arg(kwds["usecols"])
        kwds["usecols"] = self.usecols

        self._reader = parsers.TextReader(src, **kwds)
        self.unnamed_cols = self._reader.unnamed_cols

        passed_names = self.names is None

        if self._reader.header is None:
            self.names = None
        else:
            if len(self._reader.header) > 1:
                # we have a multi index in the columns
                (
                    self.names,
                    self.index_names,
                    self.col_names,
                    passed_names,
                ) = self._extract_multi_indexer_columns(
                    self._reader.header, self.index_names, self.col_names, passed_names
                )
            else:
                self.names = list(self._reader.header[0])

        if self.names is None:
            if self.prefix:
                self.names = [
                    f"{self.prefix}{i}" for i in range(self._reader.table_width)
                ]
            else:
                self.names = list(range(self._reader.table_width))

        # gh-9755
        #
        # need to set orig_names here first
        # so that proper indexing can be done
        # with _set_noconvert_columns
        #
        # once names has been filtered, we will
        # then set orig_names again to names
        self.orig_names = self.names[:]

        if self.usecols:
            usecols = _evaluate_usecols(self.usecols, self.orig_names)

            # GH 14671
            if self.usecols_dtype == "string" and not set(usecols).issubset(
                self.orig_names
            ):
                _validate_usecols_names(usecols, self.orig_names)

            if len(self.names) > len(usecols):
                self.names = [
                    n
                    for i, n in enumerate(self.names)
                    if (i in usecols or n in usecols)
                ]

            if len(self.names) < len(usecols):
                _validate_usecols_names(usecols, self.names)

        self._set_noconvert_columns()

        self.orig_names = self.names

        if not self._has_complex_date_col:
            if self._reader.leading_cols == 0 and _is_index_col(self.index_col):

                self._name_processed = True
                (index_names, self.names, self.index_col) = _clean_index_names(
                    self.names, self.index_col, self.unnamed_cols
                )

                if self.index_names is None:
                    self.index_names = index_names

            if self._reader.header is None and not passed_names:
                self.index_names = [None] * len(self.index_names)

        self._implicit_index = self._reader.leading_cols > 0

    def close(self):
        for f in self.handles:
            f.close()

        # close additional handles opened by C parser (for compression)
        try:
            self._reader.close()
        except ValueError:
            pass

    def _set_noconvert_columns(self):
        """
        Set the columns that should not undergo dtype conversions.

        Currently, any column that is involved with date parsing will not
        undergo such conversions.
        """
        names = self.orig_names
        if self.usecols_dtype == "integer":
            # A set of integers will be converted to a list in
            # the correct order every single time.
            usecols = list(self.usecols)
            usecols.sort()
        elif callable(self.usecols) or self.usecols_dtype not in ("empty", None):
            # The names attribute should have the correct columns
            # in the proper order for indexing with parse_dates.
            usecols = self.names[:]
        else:
            # Usecols is empty.
            usecols = None

        def _set(x):
            if usecols is not None and is_integer(x):
                x = usecols[x]

            if not is_integer(x):
                x = names.index(x)

            self._reader.set_noconvert(x)

        if isinstance(self.parse_dates, list):
            for val in self.parse_dates:
                if isinstance(val, list):
                    for k in val:
                        _set(k)
                else:
                    _set(val)

        elif isinstance(self.parse_dates, dict):
            for val in self.parse_dates.values():
                if isinstance(val, list):
                    for k in val:
                        _set(k)
                else:
                    _set(val)

        elif self.parse_dates:
            if isinstance(self.index_col, list):
                for k in self.index_col:
                    _set(k)
            elif self.index_col is not None:
                _set(self.index_col)

    def set_error_bad_lines(self, status):
        self._reader.set_error_bad_lines(int(status))

    def read(self, nrows=None):
        try:
            data = self._reader.read(nrows)
        except StopIteration:
            if self._first_chunk:
                self._first_chunk = False
                names = self._maybe_dedup_names(self.orig_names)
                index, columns, col_dict = _get_empty_meta(
                    names,
                    self.index_col,
                    self.index_names,
                    dtype=self.kwds.get("dtype"),
                )
                columns = self._maybe_make_multi_index_columns(columns, self.col_names)

                if self.usecols is not None:
                    columns = self._filter_usecols(columns)

                col_dict = dict(
                    filter(lambda item: item[0] in columns, col_dict.items())
                )

                return index, columns, col_dict

            else:
                raise

        # Done with first read, next time raise StopIteration
        self._first_chunk = False

        names = self.names

        if self._reader.leading_cols:
            if self._has_complex_date_col:
                raise NotImplementedError("file structure not yet supported")

            # implicit index, no index names
            arrays = []

            for i in range(self._reader.leading_cols):
                if self.index_col is None:
                    values = data.pop(i)
                else:
                    values = data.pop(self.index_col[i])

                values = self._maybe_parse_dates(values, i, try_parse_dates=True)
                arrays.append(values)

            index = ensure_index_from_sequences(arrays)

            if self.usecols is not None:
                names = self._filter_usecols(names)

            names = self._maybe_dedup_names(names)

            # rename dict keys
            data = sorted(data.items())
            data = {k: v for k, (i, v) in zip(names, data)}

            names, data = self._do_date_conversions(names, data)

        else:
            # rename dict keys
            data = sorted(data.items())

            # ugh, mutation
            names = list(self.orig_names)
            names = self._maybe_dedup_names(names)

            if self.usecols is not None:
                names = self._filter_usecols(names)

            # columns as list
            alldata = [x[1] for x in data]

            data = {k: v for k, (i, v) in zip(names, data)}

            names, data = self._do_date_conversions(names, data)
            index, names = self._make_index(data, alldata, names)

        # maybe create a mi on the columns
        names = self._maybe_make_multi_index_columns(names, self.col_names)

        return index, names, data

    def _filter_usecols(self, names):
        # hackish
        usecols = _evaluate_usecols(self.usecols, names)
        if usecols is not None and len(names) != len(usecols):
            names = [
                name for i, name in enumerate(names) if i in usecols or name in usecols
            ]
        return names

    def _get_index_names(self):
        names = list(self._reader.header[0])
        idx_names = None

        if self._reader.leading_cols == 0 and self.index_col is not None:
            (idx_names, names, self.index_col) = _clean_index_names(
                names, self.index_col, self.unnamed_cols
            )

        return names, idx_names

    def _maybe_parse_dates(self, values, index, try_parse_dates=True):
        if try_parse_dates and self._should_parse_dates(index):
            values = self._date_conv(values)
        return values


def TextParser(*args, **kwds):
    """
    Converts lists of lists/tuples into DataFrames with proper type inference
    and optional (e.g. string to datetime) conversion. Also enables iterating
    lazily over chunks of large files

    Parameters
    ----------
    data : file-like object or list
    delimiter : separator character to use
    dialect : str or csv.Dialect instance, optional
        Ignored if delimiter is longer than 1 character
    names : sequence, default
    header : int, default 0
        Row to use to parse column labels. Defaults to the first row. Prior
        rows will be discarded
    index_col : int or list, optional
        Column or columns to use as the (possibly hierarchical) index
    has_index_names: bool, default False
        True if the cols defined in index_col have an index name and are
        not in the header.
    na_values : scalar, str, list-like, or dict, optional
        Additional strings to recognize as NA/NaN.
    keep_default_na : bool, default True
    thousands : str, optional
        Thousands separator
    comment : str, optional
        Comment out remainder of line
    parse_dates : bool, default False
    keep_date_col : bool, default False
    date_parser : function, optional
    skiprows : list of integers
        Row numbers to skip
    skipfooter : int
        Number of line at bottom of file to skip
    converters : dict, optional
        Dict of functions for converting values in certain columns. Keys can
        either be integers or column labels, values are functions that take one
        input argument, the cell (not column) content, and return the
        transformed content.
    encoding : str, optional
        Encoding to use for UTF when reading/writing (ex. 'utf-8')
    squeeze : bool, default False
        returns Series if only one column.
    infer_datetime_format: bool, default False
        If True and `parse_dates` is True for a column, try to infer the
        datetime format based on the first datetime string. If the format
        can be inferred, there often will be a large parsing speed-up.
    float_precision : str, optional
        Specifies which converter the C engine should use for floating-point
        values. The options are None for the ordinary converter,
        'high' for the high-precision converter, and 'round_trip' for the
        round-trip converter.
    """
    kwds["engine"] = "python"
    return TextFileReader(*args, **kwds)


def count_empty_vals(vals):
    return sum(1 for v in vals if v == "" or v is None)


class PythonParser(ParserBase):
    def __init__(self, f, **kwds):
        """
        Workhorse function for processing nested list into DataFrame
        """
        ParserBase.__init__(self, kwds)

        self.data = None
        self.buf = []
        self.pos = 0
        self.line_pos = 0

        self.encoding = kwds["encoding"]
        self.compression = kwds["compression"]
        self.memory_map = kwds["memory_map"]
        self.skiprows = kwds["skiprows"]

        if callable(self.skiprows):
            self.skipfunc = self.skiprows
        else:
            self.skipfunc = lambda x: x in self.skiprows

        self.skipfooter = _validate_skipfooter_arg(kwds["skipfooter"])
        self.delimiter = kwds["delimiter"]

        self.quotechar = kwds["quotechar"]
        if isinstance(self.quotechar, str):
            self.quotechar = str(self.quotechar)

        self.escapechar = kwds["escapechar"]
        self.doublequote = kwds["doublequote"]
        self.skipinitialspace = kwds["skipinitialspace"]
        self.lineterminator = kwds["lineterminator"]
        self.quoting = kwds["quoting"]
        self.usecols, _ = _validate_usecols_arg(kwds["usecols"])
        self.skip_blank_lines = kwds["skip_blank_lines"]

        self.warn_bad_lines = kwds["warn_bad_lines"]
        self.error_bad_lines = kwds["error_bad_lines"]

        self.names_passed = kwds["names"] or None

        self.has_index_names = False
        if "has_index_names" in kwds:
            self.has_index_names = kwds["has_index_names"]

        self.verbose = kwds["verbose"]
        self.converters = kwds["converters"]

        self.dtype = kwds["dtype"]
        self.thousands = kwds["thousands"]
        self.decimal = kwds["decimal"]

        self.comment = kwds["comment"]
        self._comment_lines = []

        f, handles = get_handle(
            f,
            "r",
            encoding=self.encoding,
            compression=self.compression,
            memory_map=self.memory_map,
        )
        self.handles.extend(handles)

        # Set self.data to something that can read lines.
        if hasattr(f, "readline"):
            self._make_reader(f)
        else:
            self.data = f

        # Get columns in two steps: infer from data, then
        # infer column indices from self.usecols if it is specified.
        self._col_indices = None
        (
            self.columns,
            self.num_original_columns,
            self.unnamed_cols,
        ) = self._infer_columns()

        # Now self.columns has the set of columns that we will process.
        # The original set is stored in self.original_columns.
        if len(self.columns) > 1:
            # we are processing a multi index column
            (
                self.columns,
                self.index_names,
                self.col_names,
                _,
            ) = self._extract_multi_indexer_columns(
                self.columns, self.index_names, self.col_names
            )
            # Update list of original names to include all indices.
            self.num_original_columns = len(self.columns)
        else:
            self.columns = self.columns[0]

        # get popped off for index
        self.orig_names = list(self.columns)

        # needs to be cleaned/refactored
        # multiple date column thing turning into a real spaghetti factory

        if not self._has_complex_date_col:
            (index_names, self.orig_names, self.columns) = self._get_index_name(
                self.columns
            )
            self._name_processed = True
            if self.index_names is None:
                self.index_names = index_names

        if self.parse_dates:
            self._no_thousands_columns = self._set_no_thousands_columns()
        else:
            self._no_thousands_columns = None

        if len(self.decimal) != 1:
            raise ValueError("Only length-1 decimal markers supported")

        if self.thousands is None:
            self.nonnum = re.compile(fr"[^-^0-9^{self.decimal}]+")
        else:
            self.nonnum = re.compile(fr"[^-^0-9^{self.thousands}^{self.decimal}]+")

    def _set_no_thousands_columns(self):
        # Create a set of column ids that are not to be stripped of thousands
        # operators.
        noconvert_columns = set()

        def _set(x):
            if is_integer(x):
                noconvert_columns.add(x)
            else:
                noconvert_columns.add(self.columns.index(x))

        if isinstance(self.parse_dates, list):
            for val in self.parse_dates:
                if isinstance(val, list):
                    for k in val:
                        _set(k)
                else:
                    _set(val)

        elif isinstance(self.parse_dates, dict):
            for val in self.parse_dates.values():
                if isinstance(val, list):
                    for k in val:
                        _set(k)
                else:
                    _set(val)

        elif self.parse_dates:
            if isinstance(self.index_col, list):
                for k in self.index_col:
                    _set(k)
            elif self.index_col is not None:
                _set(self.index_col)

        return noconvert_columns

    def _make_reader(self, f):
        sep = self.delimiter

        if sep is None or len(sep) == 1:
            if self.lineterminator:
                raise ValueError(
                    "Custom line terminators not supported in python parser (yet)"
                )

            class MyDialect(csv.Dialect):
                delimiter = self.delimiter
                quotechar = self.quotechar
                escapechar = self.escapechar
                doublequote = self.doublequote
                skipinitialspace = self.skipinitialspace
                quoting = self.quoting
                lineterminator = "\n"

            dia = MyDialect

            sniff_sep = True

            if sep is not None:
                sniff_sep = False
                dia.delimiter = sep
            # attempt to sniff the delimiter
            if sniff_sep:
                line = f.readline()
                while self.skipfunc(self.pos):
                    self.pos += 1
                    line = f.readline()

                line = self._check_comments([line])[0]

                self.pos += 1
                self.line_pos += 1
                sniffed = csv.Sniffer().sniff(line)
                dia.delimiter = sniffed.delimiter

                # Note: self.encoding is irrelevant here
                line_rdr = csv.reader(StringIO(line), dialect=dia)
                self.buf.extend(list(line_rdr))

            # Note: self.encoding is irrelevant here
            reader = csv.reader(f, dialect=dia, strict=True)

        else:

            def _read():
                line = f.readline()
                pat = re.compile(sep)

                yield pat.split(line.strip())

                for line in f:
                    yield pat.split(line.strip())

            reader = _read()

        self.data = reader

    def read(self, rows=None):
        try:
            content = self._get_lines(rows)
        except StopIteration:
            if self._first_chunk:
                content = []
            else:
                raise

        # done with first read, next time raise StopIteration
        self._first_chunk = False

        columns = list(self.orig_names)
        if not len(content):  # pragma: no cover
            # DataFrame with the right metadata, even though it's length 0
            names = self._maybe_dedup_names(self.orig_names)
            index, columns, col_dict = _get_empty_meta(
                names, self.index_col, self.index_names, self.dtype
            )
            columns = self._maybe_make_multi_index_columns(columns, self.col_names)
            return index, columns, col_dict

        # handle new style for names in index
        count_empty_content_vals = count_empty_vals(content[0])
        indexnamerow = None
        if self.has_index_names and count_empty_content_vals == len(columns):
            indexnamerow = content[0]
            content = content[1:]

        alldata = self._rows_to_cols(content)
        data = self._exclude_implicit_index(alldata)

        columns = self._maybe_dedup_names(self.columns)
        columns, data = self._do_date_conversions(columns, data)

        data = self._convert_data(data)
        index, columns = self._make_index(data, alldata, columns, indexnamerow)

        return index, columns, data

    def _exclude_implicit_index(self, alldata):
        names = self._maybe_dedup_names(self.orig_names)

        if self._implicit_index:
            excl_indices = self.index_col

            data = {}
            offset = 0
            for i, col in enumerate(names):
                while i + offset in excl_indices:
                    offset += 1
                data[col] = alldata[i + offset]
        else:
            data = {k: v for k, v in zip(names, alldata)}

        return data

    # legacy
    def get_chunk(self, size=None):
        if size is None:
            size = self.chunksize
        return self.read(rows=size)

    def _convert_data(self, data):
        # apply converters
        def _clean_mapping(mapping):
            """converts col numbers to names"""
            clean = {}
            for col, v in mapping.items():
                if isinstance(col, int) and col not in self.orig_names:
                    col = self.orig_names[col]
                clean[col] = v
            return clean

        clean_conv = _clean_mapping(self.converters)
        if not isinstance(self.dtype, dict):
            # handles single dtype applied to all columns
            clean_dtypes = self.dtype
        else:
            clean_dtypes = _clean_mapping(self.dtype)

        # Apply NA values.
        clean_na_values = {}
        clean_na_fvalues = {}

        if isinstance(self.na_values, dict):
            for col in self.na_values:
                na_value = self.na_values[col]
                na_fvalue = self.na_fvalues[col]

                if isinstance(col, int) and col not in self.orig_names:
                    col = self.orig_names[col]

                clean_na_values[col] = na_value
                clean_na_fvalues[col] = na_fvalue
        else:
            clean_na_values = self.na_values
            clean_na_fvalues = self.na_fvalues

        return self._convert_to_ndarrays(
            data,
            clean_na_values,
            clean_na_fvalues,
            self.verbose,
            clean_conv,
            clean_dtypes,
        )

    def _infer_columns(self):
        names = self.names
        num_original_columns = 0
        clear_buffer = True
        unnamed_cols = set()

        if self.header is not None:
            header = self.header

            if isinstance(header, (list, tuple, np.ndarray)):
                have_mi_columns = len(header) > 1
                # we have a mi columns, so read an extra line
                if have_mi_columns:
                    header = list(header) + [header[-1] + 1]
            else:
                have_mi_columns = False
                header = [header]

            columns = []
            for level, hr in enumerate(header):
                try:
                    line = self._buffered_line()

                    while self.line_pos <= hr:
                        line = self._next_line()

                except StopIteration:
                    if self.line_pos < hr:
                        raise ValueError(
                            f"Passed header={hr} but only {self.line_pos + 1} lines in "
                            "file"
                        )

                    # We have an empty file, so check
                    # if columns are provided. That will
                    # serve as the 'line' for parsing
                    if have_mi_columns and hr > 0:
                        if clear_buffer:
                            self._clear_buffer()
                        columns.append([None] * len(columns[-1]))
                        return columns, num_original_columns, unnamed_cols

                    if not self.names:
                        raise EmptyDataError("No columns to parse from file")

                    line = self.names[:]

                this_columns = []
                this_unnamed_cols = []

                for i, c in enumerate(line):
                    if c == "":
                        if have_mi_columns:
                            col_name = f"Unnamed: {i}_level_{level}"
                        else:
                            col_name = f"Unnamed: {i}"

                        this_unnamed_cols.append(i)
                        this_columns.append(col_name)
                    else:
                        this_columns.append(c)

                if not have_mi_columns and self.mangle_dupe_cols:
                    counts = defaultdict(int)

                    for i, col in enumerate(this_columns):
                        cur_count = counts[col]

                        while cur_count > 0:
                            counts[col] = cur_count + 1
                            col = f"{col}.{cur_count}"
                            cur_count = counts[col]

                        this_columns[i] = col
                        counts[col] = cur_count + 1
                elif have_mi_columns:

                    # if we have grabbed an extra line, but its not in our
                    # format so save in the buffer, and create an blank extra
                    # line for the rest of the parsing code
                    if hr == header[-1]:
                        lc = len(this_columns)
                        ic = len(self.index_col) if self.index_col is not None else 0
                        unnamed_count = len(this_unnamed_cols)

                        if lc != unnamed_count and lc - ic > unnamed_count:
                            clear_buffer = False
                            this_columns = [None] * lc
                            self.buf = [self.buf[-1]]

                columns.append(this_columns)
                unnamed_cols.update({this_columns[i] for i in this_unnamed_cols})

                if len(columns) == 1:
                    num_original_columns = len(this_columns)

            if clear_buffer:
                self._clear_buffer()

            if names is not None:
                if (self.usecols is not None and len(names) != len(self.usecols)) or (
                    self.usecols is None and len(names) != len(columns[0])
                ):
                    raise ValueError(
                        "Number of passed names did not match "
                        "number of header fields in the file"
                    )
                if len(columns) > 1:
                    raise TypeError("Cannot pass names with multi-index columns")

                if self.usecols is not None:
                    # Set _use_cols. We don't store columns because they are
                    # overwritten.
                    self._handle_usecols(columns, names)
                else:
                    self._col_indices = None
                    num_original_columns = len(names)
                columns = [names]
            else:
                columns = self._handle_usecols(columns, columns[0])
        else:
            try:
                line = self._buffered_line()

            except StopIteration:
                if not names:
                    raise EmptyDataError("No columns to parse from file")

                line = names[:]

            ncols = len(line)
            num_original_columns = ncols

            if not names:
                if self.prefix:
                    columns = [[f"{self.prefix}{i}" for i in range(ncols)]]
                else:
                    columns = [list(range(ncols))]
                columns = self._handle_usecols(columns, columns[0])
            else:
                if self.usecols is None or len(names) >= num_original_columns:
                    columns = self._handle_usecols([names], names)
                    num_original_columns = len(names)
                else:
                    if not callable(self.usecols) and len(names) != len(self.usecols):
                        raise ValueError(
                            "Number of passed names did not match number of "
                            "header fields in the file"
                        )
                    # Ignore output but set used columns.
                    self._handle_usecols([names], names)
                    columns = [names]
                    num_original_columns = ncols

        return columns, num_original_columns, unnamed_cols

    def _handle_usecols(self, columns, usecols_key):
        """
        Sets self._col_indices

        usecols_key is used if there are string usecols.
        """
        if self.usecols is not None:
            if callable(self.usecols):
                col_indices = _evaluate_usecols(self.usecols, usecols_key)
            elif any(isinstance(u, str) for u in self.usecols):
                if len(columns) > 1:
                    raise ValueError(
                        "If using multiple headers, usecols must be integers."
                    )
                col_indices = []

                for col in self.usecols:
                    if isinstance(col, str):
                        try:
                            col_indices.append(usecols_key.index(col))
                        except ValueError:
                            _validate_usecols_names(self.usecols, usecols_key)
                    else:
                        col_indices.append(col)
            else:
                col_indices = self.usecols

            columns = [
                [n for i, n in enumerate(column) if i in col_indices]
                for column in columns
            ]
            self._col_indices = col_indices
        return columns

    def _buffered_line(self):
        """
        Return a line from buffer, filling buffer if required.
        """
        if len(self.buf) > 0:
            return self.buf[0]
        else:
            return self._next_line()

    def _check_for_bom(self, first_row):
        """
        Checks whether the file begins with the BOM character.
        If it does, remove it. In addition, if there is quoting
        in the field subsequent to the BOM, remove it as well
        because it technically takes place at the beginning of
        the name, not the middle of it.
        """
        # first_row will be a list, so we need to check
        # that that list is not empty before proceeding.
        if not first_row:
            return first_row

        # The first element of this row is the one that could have the
        # BOM that we want to remove. Check that the first element is a
        # string before proceeding.
        if not isinstance(first_row[0], str):
            return first_row

        # Check that the string is not empty, as that would
        # obviously not have a BOM at the start of it.
        if not first_row[0]:
            return first_row

        # Since the string is non-empty, check that it does
        # in fact begin with a BOM.
        first_elt = first_row[0][0]
        if first_elt != _BOM:
            return first_row

        first_row_bom = first_row[0]

        if len(first_row_bom) > 1 and first_row_bom[1] == self.quotechar:
            start = 2
            quote = first_row_bom[1]
            end = first_row_bom[2:].index(quote) + 2

            # Extract the data between the quotation marks
            new_row = first_row_bom[start:end]

            # Extract any remaining data after the second
            # quotation mark.
            if len(first_row_bom) > end + 1:
                new_row += first_row_bom[end + 1 :]
            return [new_row] + first_row[1:]

        elif len(first_row_bom) > 1:
            return [first_row_bom[1:]]
        else:
            # First row is just the BOM, so we
            # return an empty string.
            return [""]

    def _is_line_empty(self, line):
        """
        Check if a line is empty or not.

        Parameters
        ----------
        line : str, array-like
            The line of data to check.

        Returns
        -------
        boolean : Whether or not the line is empty.
        """
        return not line or all(not x for x in line)

    def _next_line(self):
        if isinstance(self.data, list):
            while self.skipfunc(self.pos):
                self.pos += 1

            while True:
                try:
                    line = self._check_comments([self.data[self.pos]])[0]
                    self.pos += 1
                    # either uncommented or blank to begin with
                    if not self.skip_blank_lines and (
                        self._is_line_empty(self.data[self.pos - 1]) or line
                    ):
                        break
                    elif self.skip_blank_lines:
                        ret = self._remove_empty_lines([line])
                        if ret:
                            line = ret[0]
                            break
                except IndexError:
                    raise StopIteration
        else:
            while self.skipfunc(self.pos):
                self.pos += 1
                next(self.data)

            while True:
                orig_line = self._next_iter_line(row_num=self.pos + 1)
                self.pos += 1

                if orig_line is not None:
                    line = self._check_comments([orig_line])[0]

                    if self.skip_blank_lines:
                        ret = self._remove_empty_lines([line])

                        if ret:
                            line = ret[0]
                            break
                    elif self._is_line_empty(orig_line) or line:
                        break

        # This was the first line of the file,
        # which could contain the BOM at the
        # beginning of it.
        if self.pos == 1:
            line = self._check_for_bom(line)

        self.line_pos += 1
        self.buf.append(line)
        return line

    def _alert_malformed(self, msg, row_num):
        """
        Alert a user about a malformed row.

        If `self.error_bad_lines` is True, the alert will be `ParserError`.
        If `self.warn_bad_lines` is True, the alert will be printed out.

        Parameters
        ----------
        msg : The error message to display.
        row_num : The row number where the parsing error occurred.
                  Because this row number is displayed, we 1-index,
                  even though we 0-index internally.
        """

        if self.error_bad_lines:
            raise ParserError(msg)
        elif self.warn_bad_lines:
            base = f"Skipping line {row_num}: "
            sys.stderr.write(base + msg + "\n")

    def _next_iter_line(self, row_num):
        """
        Wrapper around iterating through `self.data` (CSV source).

        When a CSV error is raised, we check for specific
        error messages that allow us to customize the
        error message displayed to the user.

        Parameters
        ----------
        row_num : The row number of the line being parsed.
        """

        try:
            return next(self.data)
        except csv.Error as e:
            if self.warn_bad_lines or self.error_bad_lines:
                msg = str(e)

                if "NULL byte" in msg or "line contains NUL" in msg:
                    msg = (
                        "NULL byte detected. This byte "
                        "cannot be processed in Python's "
                        "native csv library at the moment, "
                        "so please pass in engine='c' instead"
                    )

                if self.skipfooter > 0:
                    reason = (
                        "Error could possibly be due to "
                        "parsing errors in the skipped footer rows "
                        "(the skipfooter keyword is only applied "
                        "after Python's csv library has parsed "
                        "all rows)."
                    )
                    msg += ". " + reason

                self._alert_malformed(msg, row_num)
            return None

    def _check_comments(self, lines):
        if self.comment is None:
            return lines
        ret = []
        for l in lines:
            rl = []
            for x in l:
                if not isinstance(x, str) or self.comment not in x:
                    rl.append(x)
                else:
                    x = x[: x.find(self.comment)]
                    if len(x) > 0:
                        rl.append(x)
                    break
            ret.append(rl)
        return ret

    def _remove_empty_lines(self, lines):
        """
        Iterate through the lines and remove any that are
        either empty or contain only one whitespace value

        Parameters
        ----------
        lines : array-like
            The array of lines that we are to filter.

        Returns
        -------
        filtered_lines : array-like
            The same array of lines with the "empty" ones removed.
        """

        ret = []
        for l in lines:
            # Remove empty lines and lines with only one whitespace value
            if (
                len(l) > 1
                or len(l) == 1
                and (not isinstance(l[0], str) or l[0].strip())
            ):
                ret.append(l)
        return ret

    def _check_thousands(self, lines):
        if self.thousands is None:
            return lines

        return self._search_replace_num_columns(
            lines=lines, search=self.thousands, replace=""
        )

    def _search_replace_num_columns(self, lines, search, replace):
        ret = []
        for l in lines:
            rl = []
            for i, x in enumerate(l):
                if (
                    not isinstance(x, str)
                    or search not in x
                    or (self._no_thousands_columns and i in self._no_thousands_columns)
                    or self.nonnum.search(x.strip())
                ):
                    rl.append(x)
                else:
                    rl.append(x.replace(search, replace))
            ret.append(rl)
        return ret

    def _check_decimal(self, lines):
        if self.decimal == _parser_defaults["decimal"]:
            return lines

        return self._search_replace_num_columns(
            lines=lines, search=self.decimal, replace="."
        )

    def _clear_buffer(self):
        self.buf = []

    _implicit_index = False

    def _get_index_name(self, columns):
        """
        Try several cases to get lines:

        0) There are headers on row 0 and row 1 and their
        total summed lengths equals the length of the next line.
        Treat row 0 as columns and row 1 as indices
        1) Look for implicit index: there are more columns
        on row 1 than row 0. If this is true, assume that row
        1 lists index columns and row 0 lists normal columns.
        2) Get index from the columns if it was listed.
        """
        orig_names = list(columns)
        columns = list(columns)

        try:
            line = self._next_line()
        except StopIteration:
            line = None

        try:
            next_line = self._next_line()
        except StopIteration:
            next_line = None

        # implicitly index_col=0 b/c 1 fewer column names
        implicit_first_cols = 0
        if line is not None:
            # leave it 0, #2442
            # Case 1
            if self.index_col is not False:
                implicit_first_cols = len(line) - self.num_original_columns

            # Case 0
            if next_line is not None:
                if len(next_line) == len(line) + self.num_original_columns:
                    # column and index names on diff rows
                    self.index_col = list(range(len(line)))
                    self.buf = self.buf[1:]

                    for c in reversed(line):
                        columns.insert(0, c)

                    # Update list of original names to include all indices.
                    orig_names = list(columns)
                    self.num_original_columns = len(columns)
                    return line, orig_names, columns

        if implicit_first_cols > 0:
            # Case 1
            self._implicit_index = True
            if self.index_col is None:
                self.index_col = list(range(implicit_first_cols))

            index_name = None

        else:
            # Case 2
            (index_name, columns_, self.index_col) = _clean_index_names(
                columns, self.index_col, self.unnamed_cols
            )

        return index_name, orig_names, columns

    def _rows_to_cols(self, content):
        col_len = self.num_original_columns

        if self._implicit_index:
            col_len += len(self.index_col)

        max_len = max(len(row) for row in content)

        # Check that there are no rows with too many
        # elements in their row (rows with too few
        # elements are padded with NaN).
        if max_len > col_len and self.index_col is not False and self.usecols is None:

            footers = self.skipfooter if self.skipfooter else 0
            bad_lines = []

            iter_content = enumerate(content)
            content_len = len(content)
            content = []

            for (i, l) in iter_content:
                actual_len = len(l)

                if actual_len > col_len:
                    if self.error_bad_lines or self.warn_bad_lines:
                        row_num = self.pos - (content_len - i + footers)
                        bad_lines.append((row_num, actual_len))

                        if self.error_bad_lines:
                            break
                else:
                    content.append(l)

            for row_num, actual_len in bad_lines:
                msg = (
                    f"Expected {col_len} fields in line {row_num + 1}, saw "
                    f"{actual_len}"
                )
                if (
                    self.delimiter
                    and len(self.delimiter) > 1
                    and self.quoting != csv.QUOTE_NONE
                ):
                    # see gh-13374
                    reason = (
                        "Error could possibly be due to quotes being "
                        "ignored when a multi-char delimiter is used."
                    )
                    msg += ". " + reason

                self._alert_malformed(msg, row_num + 1)

        # see gh-13320
        zipped_content = list(lib.to_object_array(content, min_width=col_len).T)

        if self.usecols:
            if self._implicit_index:
                zipped_content = [
                    a
                    for i, a in enumerate(zipped_content)
                    if (
                        i < len(self.index_col)
                        or i - len(self.index_col) in self._col_indices
                    )
                ]
            else:
                zipped_content = [
                    a for i, a in enumerate(zipped_content) if i in self._col_indices
                ]
        return zipped_content

    def _get_lines(self, rows=None):
        lines = self.buf
        new_rows = None

        # already fetched some number
        if rows is not None:
            # we already have the lines in the buffer
            if len(self.buf) >= rows:
                new_rows, self.buf = self.buf[:rows], self.buf[rows:]

            # need some lines
            else:
                rows -= len(self.buf)

        if new_rows is None:
            if isinstance(self.data, list):
                if self.pos > len(self.data):
                    raise StopIteration
                if rows is None:
                    new_rows = self.data[self.pos :]
                    new_pos = len(self.data)
                else:
                    new_rows = self.data[self.pos : self.pos + rows]
                    new_pos = self.pos + rows

                # Check for stop rows. n.b.: self.skiprows is a set.
                if self.skiprows:
                    new_rows = [
                        row
                        for i, row in enumerate(new_rows)
                        if not self.skipfunc(i + self.pos)
                    ]

                lines.extend(new_rows)
                self.pos = new_pos

            else:
                new_rows = []
                try:
                    if rows is not None:
                        for _ in range(rows):
                            new_rows.append(next(self.data))
                        lines.extend(new_rows)
                    else:
                        rows = 0

                        while True:
                            new_row = self._next_iter_line(row_num=self.pos + rows + 1)
                            rows += 1

                            if new_row is not None:
                                new_rows.append(new_row)

                except StopIteration:
                    if self.skiprows:
                        new_rows = [
                            row
                            for i, row in enumerate(new_rows)
                            if not self.skipfunc(i + self.pos)
                        ]
                    lines.extend(new_rows)
                    if len(lines) == 0:
                        raise
                self.pos += len(new_rows)

            self.buf = []
        else:
            lines = new_rows

        if self.skipfooter:
            lines = lines[: -self.skipfooter]

        lines = self._check_comments(lines)
        if self.skip_blank_lines:
            lines = self._remove_empty_lines(lines)
        lines = self._check_thousands(lines)
        return self._check_decimal(lines)


def _make_date_converter(
    date_parser=None, dayfirst=False, infer_datetime_format=False, cache_dates=True
):
    def converter(*date_cols):
        if date_parser is None:
            strs = parsing._concat_date_cols(date_cols)

            try:
                return tools.to_datetime(
                    ensure_object(strs),
                    utc=None,
                    dayfirst=dayfirst,
                    errors="ignore",
                    infer_datetime_format=infer_datetime_format,
                    cache=cache_dates,
                ).to_numpy()

            except ValueError:
                return tools.to_datetime(
                    parsing.try_parse_dates(strs, dayfirst=dayfirst), cache=cache_dates
                )
        else:
            try:
                result = tools.to_datetime(
                    date_parser(*date_cols), errors="ignore", cache=cache_dates
                )
                if isinstance(result, datetime.datetime):
                    raise Exception("scalar parser")
                return result
            except Exception:
                try:
                    return tools.to_datetime(
                        parsing.try_parse_dates(
                            parsing._concat_date_cols(date_cols),
                            parser=date_parser,
                            dayfirst=dayfirst,
                        ),
                        errors="ignore",
                    )
                except Exception:
                    return generic_parser(date_parser, *date_cols)

    return converter


def _process_date_conversion(
    data_dict,
    converter,
    parse_spec,
    index_col,
    index_names,
    columns,
    keep_date_col=False,
):
    def _isindex(colspec):
        return (isinstance(index_col, list) and colspec in index_col) or (
            isinstance(index_names, list) and colspec in index_names
        )

    new_cols = []
    new_data = {}

    orig_names = columns
    columns = list(columns)

    date_cols = set()

    if parse_spec is None or isinstance(parse_spec, bool):
        return data_dict, columns

    if isinstance(parse_spec, list):
        # list of column lists
        for colspec in parse_spec:
            if is_scalar(colspec):
                if isinstance(colspec, int) and colspec not in data_dict:
                    colspec = orig_names[colspec]
                if _isindex(colspec):
                    continue
                data_dict[colspec] = converter(data_dict[colspec])
            else:
                new_name, col, old_names = _try_convert_dates(
                    converter, colspec, data_dict, orig_names
                )
                if new_name in data_dict:
                    raise ValueError(f"New date column already in dict {new_name}")
                new_data[new_name] = col
                new_cols.append(new_name)
                date_cols.update(old_names)

    elif isinstance(parse_spec, dict):
        # dict of new name to column list
        for new_name, colspec in parse_spec.items():
            if new_name in data_dict:
                raise ValueError(f"Date column {new_name} already in dict")

            _, col, old_names = _try_convert_dates(
                converter, colspec, data_dict, orig_names
            )

            new_data[new_name] = col
            new_cols.append(new_name)
            date_cols.update(old_names)

    data_dict.update(new_data)
    new_cols.extend(columns)

    if not keep_date_col:
        for c in list(date_cols):
            data_dict.pop(c)
            new_cols.remove(c)

    return data_dict, new_cols


def _try_convert_dates(parser, colspec, data_dict, columns):
    colset = set(columns)
    colnames = []

    for c in colspec:
        if c in colset:
            colnames.append(c)
        elif isinstance(c, int) and c not in columns:
            colnames.append(columns[c])
        else:
            colnames.append(c)

    new_name = "_".join(str(x) for x in colnames)
    to_parse = [data_dict[c] for c in colnames if c in data_dict]

    new_col = parser(*to_parse)
    return new_name, new_col, colnames


def _clean_na_values(na_values, keep_default_na=True):

    if na_values is None:
        if keep_default_na:
            na_values = STR_NA_VALUES
        else:
            na_values = set()
        na_fvalues = set()
    elif isinstance(na_values, dict):
        old_na_values = na_values.copy()
        na_values = {}  # Prevent aliasing.

        # Convert the values in the na_values dictionary
        # into array-likes for further use. This is also
        # where we append the default NaN values, provided
        # that `keep_default_na=True`.
        for k, v in old_na_values.items():
            if not is_list_like(v):
                v = [v]

            if keep_default_na:
                v = set(v) | STR_NA_VALUES

            na_values[k] = v
        na_fvalues = {k: _floatify_na_values(v) for k, v in na_values.items()}
    else:
        if not is_list_like(na_values):
            na_values = [na_values]
        na_values = _stringify_na_values(na_values)
        if keep_default_na:
            na_values = na_values | STR_NA_VALUES

        na_fvalues = _floatify_na_values(na_values)

    return na_values, na_fvalues


def _clean_index_names(columns, index_col, unnamed_cols):
    if not _is_index_col(index_col):
        return None, columns, index_col

    columns = list(columns)

    cp_cols = list(columns)
    index_names = []

    # don't mutate
    index_col = list(index_col)

    for i, c in enumerate(index_col):
        if isinstance(c, str):
            index_names.append(c)
            for j, name in enumerate(cp_cols):
                if name == c:
                    index_col[i] = j
                    columns.remove(name)
                    break
        else:
            name = cp_cols[c]
            columns.remove(name)
            index_names.append(name)

    # Only clean index names that were placeholders.
    for i, name in enumerate(index_names):
        if isinstance(name, str) and name in unnamed_cols:
            index_names[i] = None

    return index_names, columns, index_col


def _get_empty_meta(columns, index_col, index_names, dtype=None):
    columns = list(columns)

    # Convert `dtype` to a defaultdict of some kind.
    # This will enable us to write `dtype[col_name]`
    # without worrying about KeyError issues later on.
    if not isinstance(dtype, dict):
        # if dtype == None, default will be np.object.
        default_dtype = dtype or np.object
        dtype = defaultdict(lambda: default_dtype)
    else:
        # Save a copy of the dictionary.
        _dtype = dtype.copy()
        dtype = defaultdict(lambda: np.object)

        # Convert column indexes to column names.
        for k, v in _dtype.items():
            col = columns[k] if is_integer(k) else k
            dtype[col] = v

    # Even though we have no data, the "index" of the empty DataFrame
    # could for example still be an empty MultiIndex. Thus, we need to
    # check whether we have any index columns specified, via either:
    #
    # 1) index_col (column indices)
    # 2) index_names (column names)
    #
    # Both must be non-null to ensure a successful construction. Otherwise,
    # we have to create a generic empty Index.
    if (index_col is None or index_col is False) or index_names is None:
        index = Index([])
    else:
        data = [Series([], dtype=dtype[name]) for name in index_names]
        index = ensure_index_from_sequences(data, names=index_names)
        index_col.sort()

        for i, n in enumerate(index_col):
            columns.pop(n - i)

    col_dict = {col_name: Series([], dtype=dtype[col_name]) for col_name in columns}

    return index, columns, col_dict


def _floatify_na_values(na_values):
    # create float versions of the na_values
    result = set()
    for v in na_values:
        try:
            v = float(v)
            if not np.isnan(v):
                result.add(v)
        except (TypeError, ValueError, OverflowError):
            pass
    return result


def _stringify_na_values(na_values):
    """ return a stringified and numeric for these values """
    result = []
    for x in na_values:
        result.append(str(x))
        result.append(x)
        try:
            v = float(x)

            # we are like 999 here
            if v == int(v):
                v = int(v)
                result.append(f"{v}.0")
                result.append(str(v))

            result.append(v)
        except (TypeError, ValueError, OverflowError):
            pass
        try:
            result.append(int(x))
        except (TypeError, ValueError, OverflowError):
            pass
    return set(result)


def _get_na_values(col, na_values, na_fvalues, keep_default_na):
    """
    Get the NaN values for a given column.

    Parameters
    ----------
    col : str
        The name of the column.
    na_values : array-like, dict
        The object listing the NaN values as strings.
    na_fvalues : array-like, dict
        The object listing the NaN values as floats.
    keep_default_na : bool
        If `na_values` is a dict, and the column is not mapped in the
        dictionary, whether to return the default NaN values or the empty set.

    Returns
    -------
    nan_tuple : A length-two tuple composed of

        1) na_values : the string NaN values for that column.
        2) na_fvalues : the float NaN values for that column.
    """

    if isinstance(na_values, dict):
        if col in na_values:
            return na_values[col], na_fvalues[col]
        else:
            if keep_default_na:
                return STR_NA_VALUES, set()

            return set(), set()
    else:
        return na_values, na_fvalues


def _get_col_names(colspec, columns):
    colset = set(columns)
    colnames = []
    for c in colspec:
        if c in colset:
            colnames.append(c)
        elif isinstance(c, int):
            colnames.append(columns[c])
    return colnames


class FixedWidthReader(abc.Iterator):
    """
    A reader of fixed-width lines.
    """

    def __init__(self, f, colspecs, delimiter, comment, skiprows=None, infer_nrows=100):
        self.f = f
        self.buffer = None
        self.delimiter = "\r\n" + delimiter if delimiter else "\n\r\t "
        self.comment = comment
        if colspecs == "infer":
            self.colspecs = self.detect_colspecs(
                infer_nrows=infer_nrows, skiprows=skiprows
            )
        else:
            self.colspecs = colspecs

        if not isinstance(self.colspecs, (tuple, list)):
            raise TypeError(
                "column specifications must be a list or tuple, "
                f"input was a {type(colspecs).__name__}"
            )

        for colspec in self.colspecs:
            if not (
                isinstance(colspec, (tuple, list))
                and len(colspec) == 2
                and isinstance(colspec[0], (int, np.integer, type(None)))
                and isinstance(colspec[1], (int, np.integer, type(None)))
            ):
                raise TypeError(
                    "Each column specification must be "
                    "2 element tuple or list of integers"
                )

    def get_rows(self, infer_nrows, skiprows=None):
        """
        Read rows from self.f, skipping as specified.

        We distinguish buffer_rows (the first <= infer_nrows
        lines) from the rows returned to detect_colspecs
        because it's simpler to leave the other locations
        with skiprows logic alone than to modify them to
        deal with the fact we skipped some rows here as
        well.

        Parameters
        ----------
        infer_nrows : int
            Number of rows to read from self.f, not counting
            rows that are skipped.
        skiprows: set, optional
            Indices of rows to skip.

        Returns
        -------
        detect_rows : list of str
            A list containing the rows to read.

        """
        if skiprows is None:
            skiprows = set()
        buffer_rows = []
        detect_rows = []
        for i, row in enumerate(self.f):
            if i not in skiprows:
                detect_rows.append(row)
            buffer_rows.append(row)
            if len(detect_rows) >= infer_nrows:
                break
        self.buffer = iter(buffer_rows)
        return detect_rows

    def detect_colspecs(self, infer_nrows=100, skiprows=None):
        # Regex escape the delimiters
        delimiters = "".join(r"\{}".format(x) for x in self.delimiter)
        pattern = re.compile("([^{}]+)".format(delimiters))
        rows = self.get_rows(infer_nrows, skiprows)
        if not rows:
            raise EmptyDataError("No rows from which to infer column width")
        max_len = max(map(len, rows))
        mask = np.zeros(max_len + 1, dtype=int)
        if self.comment is not None:
            rows = [row.partition(self.comment)[0] for row in rows]
        for row in rows:
            for m in pattern.finditer(row):
                mask[m.start() : m.end()] = 1
        shifted = np.roll(mask, 1)
        shifted[0] = 0
        edges = np.where((mask ^ shifted) == 1)[0]
        edge_pairs = list(zip(edges[::2], edges[1::2]))
        return edge_pairs

    def __next__(self):
        if self.buffer is not None:
            try:
                line = next(self.buffer)
            except StopIteration:
                self.buffer = None
                line = next(self.f)
        else:
            line = next(self.f)
        # Note: 'colspecs' is a sequence of half-open intervals.
        return [line[fromm:to].strip(self.delimiter) for (fromm, to) in self.colspecs]


class FixedWidthFieldParser(PythonParser):
    """
    Specialization that Converts fixed-width fields into DataFrames.
    See PythonParser for details.
    """

    def __init__(self, f, **kwds):
        # Support iterators, convert to a list.
        self.colspecs = kwds.pop("colspecs")
        self.infer_nrows = kwds.pop("infer_nrows")
        PythonParser.__init__(self, f, **kwds)

    def _make_reader(self, f):
        self.data = FixedWidthReader(
            f,
            self.colspecs,
            self.delimiter,
            self.comment,
            self.skiprows,
            self.infer_nrows,
        )<|MERGE_RESOLUTION|>--- conflicted
+++ resolved
@@ -1456,14 +1456,9 @@
     def _extract_multi_indexer_columns(
         self, header, index_names, col_names, passed_names=False
     ):
-<<<<<<< HEAD
-        """ extract and return the names, index_names, col_names
-            header is a list-of-lists returned from the parsers
-=======
         """
         extract and return the names, index_names, col_names
         header is a list-of-lists returned from the parsers
->>>>>>> 1117328d
         """
         if len(header) < 2:
             return header[0], index_names, col_names, passed_names
