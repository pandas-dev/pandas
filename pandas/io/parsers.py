"""
Module contains tools for processing files into DataFrames or other objects
"""

from collections import abc, defaultdict
import csv
import datetime
from io import StringIO, TextIOBase, TextIOWrapper
import itertools
import re
import sys
from textwrap import fill
from typing import Any, Dict, Iterable, List, Optional, Sequence, Set
import warnings

import numpy as np

import pandas._libs.lib as lib
import pandas._libs.ops as libops
import pandas._libs.parsers as parsers
from pandas._libs.parsers import STR_NA_VALUES
from pandas._libs.tslibs import parsing
<<<<<<< HEAD
from pandas._typing import FilePathOrBuffer
from pandas.compat._optional import VERSIONS, import_optional_dependency
=======
from pandas._typing import FilePathOrBuffer, Union
>>>>>>> f30aeefe
from pandas.errors import (
    AbstractMethodError,
    EmptyDataError,
    ParserError,
    ParserWarning,
)
from pandas.util._decorators import Appender

from pandas.core.dtypes.cast import astype_nansafe
from pandas.core.dtypes.common import (
    ensure_object,
    ensure_str,
    is_bool_dtype,
    is_categorical_dtype,
    is_dict_like,
    is_dtype_equal,
    is_extension_array_dtype,
    is_file_like,
    is_float,
    is_integer,
    is_integer_dtype,
    is_list_like,
    is_object_dtype,
    is_scalar,
    is_string_dtype,
    pandas_dtype,
)
from pandas.core.dtypes.dtypes import CategoricalDtype
from pandas.core.dtypes.missing import isna

from pandas.core import algorithms
from pandas.core.arrays import Categorical
from pandas.core.frame import DataFrame
from pandas.core.indexes.api import (
    Index,
    MultiIndex,
    RangeIndex,
    ensure_index_from_sequences,
)
from pandas.core.series import Series
from pandas.core.tools import datetimes as tools

from pandas.io.common import (
    get_filepath_or_buffer,
    get_handle,
    infer_compression,
    validate_header_arg,
)
from pandas.io.date_converters import generic_parser

# BOM character (byte order mark)
# This exists at the beginning of a file to indicate endianness
# of a file (stream). Unfortunately, this marker screws up parsing,
# so we need to remove it if we see it.
_BOM = "\ufeff"

_doc_read_csv_and_table = (
    r"""
{summary}

Also supports optionally iterating or breaking of the file
into chunks.

Additional help can be found in the online docs for
`IO Tools <https://pandas.pydata.org/pandas-docs/stable/user_guide/io.html>`_.

Parameters
----------
filepath_or_buffer : str, path object or file-like object
    Any valid string path is acceptable. The string could be a URL. Valid
    URL schemes include http, ftp, s3, gs, and file. For file URLs, a host is
    expected. A local file could be: file://localhost/path/to/table.csv.

    If you want to pass in a path object, pandas accepts any ``os.PathLike``.

    By file-like object, we refer to objects with a ``read()`` method, such as
    a file handler (e.g. via builtin ``open`` function) or ``StringIO``.
sep : str, default {_default_sep}
    Delimiter to use. If sep is None, the C engine cannot automatically detect
    the separator, but the Python parsing engine can, meaning the latter will
    be used and automatically detect the separator by Python's builtin sniffer
    tool, ``csv.Sniffer``. In addition, separators longer than 1 character and
    different from ``'\s+'`` will be interpreted as regular expressions and
    will also force the use of the Python parsing engine. Note that regex
    delimiters are prone to ignoring quoted data. Regex example: ``'\r\t'``.
delimiter : str, default ``None``
    Alias for sep.
header : int, list of int, default 'infer'
    Row number(s) to use as the column names, and the start of the
    data.  Default behavior is to infer the column names: if no names
    are passed the behavior is identical to ``header=0`` and column
    names are inferred from the first line of the file, if column
    names are passed explicitly then the behavior is identical to
    ``header=None``. Explicitly pass ``header=0`` to be able to
    replace existing names. The header can be a list of integers that
    specify row locations for a multi-index on the columns
    e.g. [0,1,3]. Intervening rows that are not specified will be
    skipped (e.g. 2 in this example is skipped). Note that this
    parameter ignores commented lines and empty lines if
    ``skip_blank_lines=True``, so ``header=0`` denotes the first line of
    data rather than the first line of the file.
names : array-like, optional
    List of column names to use. If the file contains a header row,
    then you should explicitly pass ``header=0`` to override the column names.
    Duplicates in this list are not allowed.
index_col : int, str, sequence of int / str, or False, default ``None``
  Column(s) to use as the row labels of the ``DataFrame``, either given as
  string name or column index. If a sequence of int / str is given, a
  MultiIndex is used.

  Note: ``index_col=False`` can be used to force pandas to *not* use the first
  column as the index, e.g. when you have a malformed file with delimiters at
  the end of each line.
usecols : list-like or callable, optional
    Return a subset of the columns. If list-like, all elements must either
    be positional (i.e. integer indices into the document columns) or strings
    that correspond to column names provided either by the user in `names` or
    inferred from the document header row(s). For example, a valid list-like
    `usecols` parameter would be ``[0, 1, 2]`` or ``['foo', 'bar', 'baz']``.
    Element order is ignored, so ``usecols=[0, 1]`` is the same as ``[1, 0]``.
    To instantiate a DataFrame from ``data`` with element order preserved use
    ``pd.read_csv(data, usecols=['foo', 'bar'])[['foo', 'bar']]`` for columns
    in ``['foo', 'bar']`` order or
    ``pd.read_csv(data, usecols=['foo', 'bar'])[['bar', 'foo']]``
    for ``['bar', 'foo']`` order.

    If callable, the callable function will be evaluated against the column
    names, returning names where the callable function evaluates to True. An
    example of a valid callable argument would be ``lambda x: x.upper() in
    ['AAA', 'BBB', 'DDD']``. Using this parameter results in much faster
    parsing time and lower memory usage.
squeeze : bool, default False
    If the parsed data only contains one column then return a Series.
prefix : str, optional
    Prefix to add to column numbers when no header, e.g. 'X' for X0, X1, ...
mangle_dupe_cols : bool, default True
    Duplicate columns will be specified as 'X', 'X.1', ...'X.N', rather than
    'X'...'X'. Passing in False will cause data to be overwritten if there
    are duplicate names in the columns.
dtype : Type name or dict of column -> type, optional
    Data type for data or columns. E.g. {{'a': np.float64, 'b': np.int32,
    'c': 'Int64'}}
    Use `str` or `object` together with suitable `na_values` settings
    to preserve and not interpret dtype.
    If converters are specified, they will be applied INSTEAD
    of dtype conversion.
engine : {{'c', 'python', 'pyarrow'}}, optional
    Parser engine to use. The C and pyarrow engines are faster, while the python engine
    is currently more feature-complete. The pyarrow engine requires ``pyarrow`` >= 0.15
    as a dependency however.
    .. versionchanged:: 1.1
        The "pyarrow" engine was added.
converters : dict, optional
    Dict of functions for converting values in certain columns. Keys can either
    be integers or column labels.
true_values : list, optional
    Values to consider as True.
false_values : list, optional
    Values to consider as False.
skipinitialspace : bool, default False
    Skip spaces after delimiter.
skiprows : list-like, int or callable, optional
    Line numbers to skip (0-indexed) or number of lines to skip (int)
    at the start of the file.

    If callable, the callable function will be evaluated against the row
    indices, returning True if the row should be skipped and False otherwise.
    An example of a valid callable argument would be ``lambda x: x in [0, 2]``.
skipfooter : int, default 0
    Number of lines at bottom of file to skip (Unsupported with engine='c').
nrows : int, optional
    Number of rows of file to read. Useful for reading pieces of large files.
na_values : scalar, str, list-like, or dict, optional
    Additional strings to recognize as NA/NaN. If dict passed, specific
    per-column NA values.  By default the following values are interpreted as
    NaN: '"""
    + fill("', '".join(sorted(STR_NA_VALUES)), 70, subsequent_indent="    ")
    + """'.
keep_default_na : bool, default True
    Whether or not to include the default NaN values when parsing the data.
    Depending on whether `na_values` is passed in, the behavior is as follows:

    * If `keep_default_na` is True, and `na_values` are specified, `na_values`
      is appended to the default NaN values used for parsing.
    * If `keep_default_na` is True, and `na_values` are not specified, only
      the default NaN values are used for parsing.
    * If `keep_default_na` is False, and `na_values` are specified, only
      the NaN values specified `na_values` are used for parsing.
    * If `keep_default_na` is False, and `na_values` are not specified, no
      strings will be parsed as NaN.

    Note that if `na_filter` is passed in as False, the `keep_default_na` and
    `na_values` parameters will be ignored.
na_filter : bool, default True
    Detect missing value markers (empty strings and the value of na_values). In
    data without any NAs, passing na_filter=False can improve the performance
    of reading a large file.
verbose : bool, default False
    Indicate number of NA values placed in non-numeric columns.
skip_blank_lines : bool, default True
    If True, skip over blank lines rather than interpreting as NaN values.
parse_dates : bool or list of int or names or list of lists or dict, \
default False
    The behavior is as follows:

    * boolean. If True -> try parsing the index.
    * list of int or names. e.g. If [1, 2, 3] -> try parsing columns 1, 2, 3
      each as a separate date column.
    * list of lists. e.g.  If [[1, 3]] -> combine columns 1 and 3 and parse as
      a single date column.
    * dict, e.g. {{'foo' : [1, 3]}} -> parse columns 1, 3 as date and call
      result 'foo'

    If a column or index cannot be represented as an array of datetimes,
    say because of an unparseable value or a mixture of timezones, the column
    or index will be returned unaltered as an object data type. For
    non-standard datetime parsing, use ``pd.to_datetime`` after
    ``pd.read_csv``. To parse an index or column with a mixture of timezones,
    specify ``date_parser`` to be a partially-applied
    :func:`pandas.to_datetime` with ``utc=True``. See
    :ref:`io.csv.mixed_timezones` for more.

    Note: A fast-path exists for iso8601-formatted dates.
infer_datetime_format : bool, default False
    If True and `parse_dates` is enabled, pandas will attempt to infer the
    format of the datetime strings in the columns, and if it can be inferred,
    switch to a faster method of parsing them. In some cases this can increase
    the parsing speed by 5-10x.
keep_date_col : bool, default False
    If True and `parse_dates` specifies combining multiple columns then
    keep the original columns.
date_parser : function, optional
    Function to use for converting a sequence of string columns to an array of
    datetime instances. The default uses ``dateutil.parser.parser`` to do the
    conversion. Pandas will try to call `date_parser` in three different ways,
    advancing to the next if an exception occurs: 1) Pass one or more arrays
    (as defined by `parse_dates`) as arguments; 2) concatenate (row-wise) the
    string values from the columns defined by `parse_dates` into a single array
    and pass that; and 3) call `date_parser` once for each row using one or
    more strings (corresponding to the columns defined by `parse_dates`) as
    arguments.
dayfirst : bool, default False
    DD/MM format dates, international and European format.
cache_dates : bool, default True
    If True, use a cache of unique, converted dates to apply the datetime
    conversion. May produce significant speed-up when parsing duplicate
    date strings, especially ones with timezone offsets.

    .. versionadded:: 0.25.0
iterator : bool, default False
    Return TextFileReader object for iteration or getting chunks with
    ``get_chunk()``.
chunksize : int, optional
    Return TextFileReader object for iteration.
    See the `IO Tools docs
    <https://pandas.pydata.org/pandas-docs/stable/io.html#io-chunking>`_
    for more information on ``iterator`` and ``chunksize``.
compression : {{'infer', 'gzip', 'bz2', 'zip', 'xz', None}}, default 'infer'
    For on-the-fly decompression of on-disk data. If 'infer' and
    `filepath_or_buffer` is path-like, then detect compression from the
    following extensions: '.gz', '.bz2', '.zip', or '.xz' (otherwise no
    decompression). If using 'zip', the ZIP file must contain only one data
    file to be read in. Set to None for no decompression.
thousands : str, optional
    Thousands separator.
decimal : str, default '.'
    Character to recognize as decimal point (e.g. use ',' for European data).
lineterminator : str (length 1), optional
    Character to break file into lines. Only valid with C parser.
quotechar : str (length 1), optional
    The character used to denote the start and end of a quoted item. Quoted
    items can include the delimiter and it will be ignored.
quoting : int or csv.QUOTE_* instance, default 0
    Control field quoting behavior per ``csv.QUOTE_*`` constants. Use one of
    QUOTE_MINIMAL (0), QUOTE_ALL (1), QUOTE_NONNUMERIC (2) or QUOTE_NONE (3).
doublequote : bool, default ``True``
   When quotechar is specified and quoting is not ``QUOTE_NONE``, indicate
   whether or not to interpret two consecutive quotechar elements INSIDE a
   field as a single ``quotechar`` element.
escapechar : str (length 1), optional
    One-character string used to escape other characters.
comment : str, optional
    Indicates remainder of line should not be parsed. If found at the beginning
    of a line, the line will be ignored altogether. This parameter must be a
    single character. Like empty lines (as long as ``skip_blank_lines=True``),
    fully commented lines are ignored by the parameter `header` but not by
    `skiprows`. For example, if ``comment='#'``, parsing
    ``#empty\\na,b,c\\n1,2,3`` with ``header=0`` will result in 'a,b,c' being
    treated as the header.
encoding : str, optional
    Encoding to use for UTF when reading/writing (ex. 'utf-8'). `List of Python
    standard encodings
    <https://docs.python.org/3/library/codecs.html#standard-encodings>`_ .
dialect : str or csv.Dialect, optional
    If provided, this parameter will override values (default or not) for the
    following parameters: `delimiter`, `doublequote`, `escapechar`,
    `skipinitialspace`, `quotechar`, and `quoting`. If it is necessary to
    override values, a ParserWarning will be issued. See csv.Dialect
    documentation for more details.
error_bad_lines : bool, default True
    Lines with too many fields (e.g. a csv line with too many commas) will by
    default cause an exception to be raised, and no DataFrame will be returned.
    If False, then these "bad lines" will dropped from the DataFrame that is
    returned.
warn_bad_lines : bool, default True
    If error_bad_lines is False, and warn_bad_lines is True, a warning for each
    "bad line" will be output.
delim_whitespace : bool, default False
    Specifies whether or not whitespace (e.g. ``' '`` or ``'\t'``) will be
    used as the sep. Equivalent to setting ``sep='\\s+'``. If this option
    is set to True, nothing should be passed in for the ``delimiter``
    parameter.
low_memory : bool, default True
    Internally process the file in chunks, resulting in lower memory use
    while parsing, but possibly mixed type inference.  To ensure no mixed
    types either set False, or specify the type with the `dtype` parameter.
    Note that the entire file is read into a single DataFrame regardless,
    use the `chunksize` or `iterator` parameter to return the data in chunks.
    (Only valid with C parser).
memory_map : bool, default False
    If a filepath is provided for `filepath_or_buffer`, map the file object
    directly onto memory and access the data directly from there. Using this
    option can improve performance because there is no longer any I/O overhead.
float_precision : str, optional
    Specifies which converter the C engine should use for floating-point
    values. The options are `None` for the ordinary converter,
    `high` for the high-precision converter, and `round_trip` for the
    round-trip converter.

Returns
-------
DataFrame or TextParser
    A comma-separated values (csv) file is returned as two-dimensional
    data structure with labeled axes.

See Also
--------
DataFrame.to_csv : Write DataFrame to a comma-separated values (csv) file.
read_csv : Read a comma-separated values (csv) file into DataFrame.
read_fwf : Read a table of fixed-width formatted lines into DataFrame.

Examples
--------
>>> pd.{func_name}('data.csv')  # doctest: +SKIP
"""
)


def _validate_integer(name, val, min_val=0):
    """
    Checks whether the 'name' parameter for parsing is either
    an integer OR float that can SAFELY be cast to an integer
    without losing accuracy. Raises a ValueError if that is
    not the case.

    Parameters
    ----------
    name : string
        Parameter name (used for error reporting)
    val : int or float
        The value to check
    min_val : int
        Minimum allowed value (val < min_val will result in a ValueError)
    """
    msg = f"'{name:s}' must be an integer >={min_val:d}"

    if val is not None:
        if is_float(val):
            if int(val) != val:
                raise ValueError(msg)
            val = int(val)
        elif not (is_integer(val) and val >= min_val):
            raise ValueError(msg)

    return val


def _validate_names(names):
    """
    Raise ValueError if the `names` parameter contains duplicates.

    Parameters
    ----------
    names : array-like or None
        An array containing a list of the names used for the output DataFrame.

    Raises
    ------
    ValueError
        If names are not unique.
    """
    if names is not None:
        if len(names) != len(set(names)):
            raise ValueError("Duplicate names are not allowed.")


def _read(filepath_or_buffer: FilePathOrBuffer, kwds):
    """Generic reader of line files."""
    encoding = kwds.get("encoding", None)
    if encoding is not None:
        encoding = re.sub("_", "-", encoding).lower()
        kwds["encoding"] = encoding

    compression = kwds.get("compression", "infer")
    compression = infer_compression(filepath_or_buffer, compression)

    # TODO: get_filepath_or_buffer could return
    # Union[FilePathOrBuffer, s3fs.S3File, gcsfs.GCSFile]
    # though mypy handling of conditional imports is difficult.
    # See https://github.com/python/mypy/issues/1297
    fp_or_buf, _, compression, should_close = get_filepath_or_buffer(
        filepath_or_buffer, encoding, compression
    )
    kwds["compression"] = compression

    if kwds.get("date_parser", None) is not None:
        if isinstance(kwds["parse_dates"], bool):
            kwds["parse_dates"] = True

    # Extract some of the arguments (pass chunksize on).
    iterator = kwds.get("iterator", False)
    chunksize = kwds.get("chunksize", None)
    # chunksize and iterator not supported for pyarrow
    if kwds.get("engine") == "pyarrow":
        if iterator:
            raise ValueError(
                "The 'iterator' option is not supported with the 'pyarrow' engine"
            )
        if chunksize is not None:
            raise ValueError(
                "The 'chunksize' option is not supported with the 'pyarrow' engine"
            )
    else:
        chunksize = _validate_integer("chunksize", kwds.get("chunksize", None), 1)
    nrows = kwds.get("nrows", None)

    # Check for duplicates in names.
    _validate_names(kwds.get("names", None))

    # Create the parser.
    parser = TextFileReader(fp_or_buf, **kwds)

    if chunksize or iterator:
        return parser

    try:
        data = parser.read(nrows)
    finally:
        parser.close()

    if should_close:
        try:
            fp_or_buf.close()
        except ValueError:
            pass

    return data


_parser_defaults = {
    "delimiter": None,
    "escapechar": None,
    "quotechar": '"',
    "quoting": csv.QUOTE_MINIMAL,
    "doublequote": True,
    "skipinitialspace": False,
    "lineterminator": None,
    "header": "infer",
    "index_col": None,
    "names": None,
    "prefix": None,
    "skiprows": None,
    "skipfooter": 0,
    "nrows": None,
    "na_values": None,
    "keep_default_na": True,
    "true_values": None,
    "false_values": None,
    "converters": None,
    "dtype": None,
    "cache_dates": True,
    "thousands": None,
    "comment": None,
    "decimal": ".",
    # 'engine': 'c',
    "parse_dates": False,
    "keep_date_col": False,
    "dayfirst": False,
    "date_parser": None,
    "usecols": None,
    # 'iterator': False,
    "chunksize": None,
    "verbose": False,
    "encoding": None,
    "squeeze": False,
    "compression": None,
    "mangle_dupe_cols": True,
    "infer_datetime_format": False,
    "skip_blank_lines": True,
}


_c_parser_defaults = {
    "delim_whitespace": False,
    "na_filter": True,
    "low_memory": True,
    "memory_map": False,
    "error_bad_lines": True,
    "warn_bad_lines": True,
    "float_precision": None,
}

_fwf_defaults = {"colspecs": "infer", "infer_nrows": 100, "widths": None}

_c_unsupported = {"skipfooter"}
_pyarrow_unsupported = {
    "skipfooter",
    "float_precision",
    "chunksize",
    "comment",
    "nrows",
    "thousands",
    "memory_map",
    "dialect",
    "warn_bad_lines",
    "error_bad_lines",
    "delim_whitespace",
    "quoting",
    "lineterminator",
    "converters",
    "decimal",
    "iterator",
    "dayfirst",
    "infer_datetime_format",
    "verbose",
    "skipinitialspace",
    "low_memory",
}
_python_unsupported = {"low_memory", "float_precision"}

_deprecated_defaults: Dict[str, Any] = {}
_deprecated_args: Set[str] = set()


def _make_parser_function(name, default_sep=","):
    def parser_f(
        filepath_or_buffer: FilePathOrBuffer,
        sep=default_sep,
        delimiter=None,
        # Column and Index Locations and Names
        header="infer",
        names=None,
        index_col=None,
        usecols=None,
        squeeze=False,
        prefix=None,
        mangle_dupe_cols=True,
        # General Parsing Configuration
        dtype=None,
        engine=None,
        converters=None,
        true_values=None,
        false_values=None,
        skipinitialspace=False,
        skiprows=None,
        skipfooter=0,
        nrows=None,
        # NA and Missing Data Handling
        na_values=None,
        keep_default_na=True,
        na_filter=True,
        verbose=False,
        skip_blank_lines=True,
        # Datetime Handling
        parse_dates=False,
        infer_datetime_format=False,
        keep_date_col=False,
        date_parser=None,
        dayfirst=False,
        cache_dates=True,
        # Iteration
        iterator=False,
        chunksize=None,
        # Quoting, Compression, and File Format
        compression="infer",
        thousands=None,
        decimal: str = ".",
        lineterminator=None,
        quotechar='"',
        quoting=csv.QUOTE_MINIMAL,
        doublequote=True,
        escapechar=None,
        comment=None,
        encoding=None,
        dialect=None,
        # Error Handling
        error_bad_lines=True,
        warn_bad_lines=True,
        # Internal
        delim_whitespace=False,
        low_memory=_c_parser_defaults["low_memory"],
        memory_map=False,
        float_precision=None,
    ):

        # gh-23761
        #
        # When a dialect is passed, it overrides any of the overlapping
        # parameters passed in directly. We don't want to warn if the
        # default parameters were passed in (since it probably means
        # that the user didn't pass them in explicitly in the first place).
        #
        # "delimiter" is the annoying corner case because we alias it to
        # "sep" before doing comparison to the dialect values later on.
        # Thus, we need a flag to indicate that we need to "override"
        # the comparison to dialect values by checking if default values
        # for BOTH "delimiter" and "sep" were provided.
        if dialect is not None:
            sep_override = delimiter is None and sep == default_sep
            kwds = dict(sep_override=sep_override)
        else:
            kwds = dict()

        # Alias sep -> delimiter.
        if delimiter is None:
            delimiter = sep

        if delim_whitespace and delimiter != default_sep:
            raise ValueError(
                "Specified a delimiter with both sep and "
                "delim_whitespace=True; you can only specify one."
            )

        if engine is not None:
            engine_specified = True
        else:
            engine = "c"
            engine_specified = False

        kwds.update(
            delimiter=delimiter,
            engine=engine,
            dialect=dialect,
            compression=compression,
            engine_specified=engine_specified,
            doublequote=doublequote,
            escapechar=escapechar,
            quotechar=quotechar,
            quoting=quoting,
            skipinitialspace=skipinitialspace,
            lineterminator=lineterminator,
            header=header,
            index_col=index_col,
            names=names,
            prefix=prefix,
            skiprows=skiprows,
            skipfooter=skipfooter,
            na_values=na_values,
            true_values=true_values,
            false_values=false_values,
            keep_default_na=keep_default_na,
            thousands=thousands,
            comment=comment,
            decimal=decimal,
            parse_dates=parse_dates,
            keep_date_col=keep_date_col,
            dayfirst=dayfirst,
            date_parser=date_parser,
            cache_dates=cache_dates,
            nrows=nrows,
            iterator=iterator,
            chunksize=chunksize,
            converters=converters,
            dtype=dtype,
            usecols=usecols,
            verbose=verbose,
            encoding=encoding,
            squeeze=squeeze,
            memory_map=memory_map,
            float_precision=float_precision,
            na_filter=na_filter,
            delim_whitespace=delim_whitespace,
            warn_bad_lines=warn_bad_lines,
            error_bad_lines=error_bad_lines,
            low_memory=low_memory,
            mangle_dupe_cols=mangle_dupe_cols,
            infer_datetime_format=infer_datetime_format,
            skip_blank_lines=skip_blank_lines,
        )

        return _read(filepath_or_buffer, kwds)

    parser_f.__name__ = name

    return parser_f


read_csv = _make_parser_function("read_csv", default_sep=",")
read_csv = Appender(
    _doc_read_csv_and_table.format(
        func_name="read_csv",
        summary="Read a comma-separated values (csv) file into DataFrame.",
        _default_sep="','",
    )
)(read_csv)

read_table = _make_parser_function("read_table", default_sep="\t")
read_table = Appender(
    _doc_read_csv_and_table.format(
        func_name="read_table",
        summary="Read general delimited file into DataFrame.",
        _default_sep=r"'\\t' (tab-stop)",
    )
)(read_table)


def read_fwf(
    filepath_or_buffer: FilePathOrBuffer,
    colspecs="infer",
    widths=None,
    infer_nrows=100,
    **kwds,
):
    r"""
    Read a table of fixed-width formatted lines into DataFrame.

    Also supports optionally iterating or breaking of the file
    into chunks.

    Additional help can be found in the `online docs for IO Tools
    <https://pandas.pydata.org/pandas-docs/stable/user_guide/io.html>`_.

    Parameters
    ----------
    filepath_or_buffer : str, path object or file-like object
        Any valid string path is acceptable. The string could be a URL. Valid
        URL schemes include http, ftp, s3, and file. For file URLs, a host is
        expected. A local file could be:
        ``file://localhost/path/to/table.csv``.

        If you want to pass in a path object, pandas accepts any
        ``os.PathLike``.

        By file-like object, we refer to objects with a ``read()`` method,
        such as a file handler (e.g. via builtin ``open`` function)
        or ``StringIO``.
    colspecs : list of tuple (int, int) or 'infer'. optional
        A list of tuples giving the extents of the fixed-width
        fields of each line as half-open intervals (i.e.,  [from, to[ ).
        String value 'infer' can be used to instruct the parser to try
        detecting the column specifications from the first 100 rows of
        the data which are not being skipped via skiprows (default='infer').
    widths : list of int, optional
        A list of field widths which can be used instead of 'colspecs' if
        the intervals are contiguous.
    infer_nrows : int, default 100
        The number of rows to consider when letting the parser determine the
        `colspecs`.

        .. versionadded:: 0.24.0
    **kwds : optional
        Optional keyword arguments can be passed to ``TextFileReader``.

    Returns
    -------
    DataFrame or TextParser
        A comma-separated values (csv) file is returned as two-dimensional
        data structure with labeled axes.

    See Also
    --------
    DataFrame.to_csv : Write DataFrame to a comma-separated values (csv) file.
    read_csv : Read a comma-separated values (csv) file into DataFrame.

    Examples
    --------
    >>> pd.read_fwf('data.csv')  # doctest: +SKIP
    """
    # Check input arguments.
    if colspecs is None and widths is None:
        raise ValueError("Must specify either colspecs or widths")
    elif colspecs not in (None, "infer") and widths is not None:
        raise ValueError("You must specify only one of 'widths' and 'colspecs'")

    # Compute 'colspecs' from 'widths', if specified.
    if widths is not None:
        colspecs, col = [], 0
        for w in widths:
            colspecs.append((col, col + w))
            col += w

    kwds["colspecs"] = colspecs
    kwds["infer_nrows"] = infer_nrows
    kwds["engine"] = "python-fwf"
    return _read(filepath_or_buffer, kwds)


class TextFileReader(abc.Iterator):
    """

    Passed dialect overrides any of the related parser options

    """

    def __init__(self, f, engine=None, **kwds):

        self.f = f

        if engine is not None:
            engine_specified = True
        else:
            engine = "python"
            engine_specified = False

        self._engine_specified = kwds.get("engine_specified", engine_specified)

        if kwds.get("dialect") is not None:
            if engine == "pyarrow":
                raise ValueError(
                    "The 'dialect' option is not supported with the 'pyarrow' engine"
                )

            dialect = kwds["dialect"]
            if dialect in csv.list_dialects():
                dialect = csv.get_dialect(dialect)

            # Any valid dialect should have these attributes.
            # If any are missing, we will raise automatically.
            for param in (
                "delimiter",
                "doublequote",
                "escapechar",
                "skipinitialspace",
                "quotechar",
                "quoting",
            ):
                try:
                    dialect_val = getattr(dialect, param)
                except AttributeError as err:
                    raise ValueError(
                        f"Invalid dialect {kwds['dialect']} provided"
                    ) from err
                parser_default = _parser_defaults[param]
                provided = kwds.get(param, parser_default)

                # Messages for conflicting values between the dialect
                # instance and the actual parameters provided.
                conflict_msgs = []

                # Don't warn if the default parameter was passed in,
                # even if it conflicts with the dialect (gh-23761).
                if provided != parser_default and provided != dialect_val:
                    msg = (
                        f"Conflicting values for '{param}': '{provided}' was "
                        f"provided, but the dialect specifies '{dialect_val}'. "
                        "Using the dialect-specified value."
                    )

                    # Annoying corner case for not warning about
                    # conflicts between dialect and delimiter parameter.
                    # Refer to the outer "_read_" function for more info.
                    if not (param == "delimiter" and kwds.pop("sep_override", False)):
                        conflict_msgs.append(msg)

                if conflict_msgs:
                    warnings.warn(
                        "\n\n".join(conflict_msgs), ParserWarning, stacklevel=2
                    )
                kwds[param] = dialect_val

        if kwds.get("skipfooter"):
            if kwds.get("iterator") or kwds.get("chunksize"):
                raise ValueError("'skipfooter' not supported for 'iteration'")
            if kwds.get("nrows"):
                raise ValueError("'skipfooter' not supported with 'nrows'")

        if kwds.get("header", "infer") == "infer":
            kwds["header"] = 0 if kwds.get("names") is None else None

        self.orig_options = kwds

        # miscellanea
        self.engine = engine
        self._engine = None
        self._currow = 0

        options = self._get_options_with_defaults(engine)

        self.chunksize = options.pop("chunksize", None)
        self.nrows = options.pop("nrows", None)
        self.squeeze = options.pop("squeeze", False)

        # might mutate self.engine
        self.engine = self._check_file_or_buffer(f, engine)
        self.options, self.engine = self._clean_options(options, engine)

        if "has_index_names" in kwds:
            self.options["has_index_names"] = kwds["has_index_names"]

        self._make_engine(self.engine)

    def close(self):
        self._engine.close()

    def _get_options_with_defaults(self, engine):
        kwds = self.orig_options

        options = {}

        for argname, default in _parser_defaults.items():
            value = kwds.get(argname, default)
            if argname in _pyarrow_unsupported:
                if engine == "pyarrow" and value != default:
                    raise ValueError(
                        f"The {repr(argname)} option is not supported with the "
                        f"'pyarrow' engine"
                    )
            # see gh-12935
            if argname == "mangle_dupe_cols" and not value:
                raise ValueError("Setting mangle_dupe_cols=False is not supported yet")
            else:
                options[argname] = value

        for argname, default in _c_parser_defaults.items():
            if argname in kwds:
                value = kwds[argname]

                if engine != "c" and value != default:
                    if "python" in engine and argname not in _python_unsupported:
                        pass
                    elif value == _deprecated_defaults.get(argname, default):
                        pass
                    else:
                        raise ValueError(
                            f"The {repr(argname)} option is not supported with the "
                            f"{repr(engine)} engine"
                        )
            else:
                value = _deprecated_defaults.get(argname, default)
            options[argname] = value

        if engine == "python-fwf":
            for argname, default in _fwf_defaults.items():
                options[argname] = kwds.get(argname, default)

        return options

    def _check_file_or_buffer(self, f, engine):
        # see gh-16530
        if is_file_like(f):
            next_attr = "__next__"

            # The C engine doesn't need the file-like to have the "next" or
            # "__next__" attribute. However, the Python engine explicitly calls
            # "next(...)" when iterating through such an object, meaning it
            # needs to have that attribute ("next" for Python 2.x, "__next__"
            # for Python 3.x)
            if engine != "c" and not hasattr(f, next_attr):
                msg = "The 'python' engine cannot iterate through this file buffer."
                raise ValueError(msg)

        return engine

    def _clean_options(self, options, engine):
        result = options.copy()

        engine_specified = self._engine_specified
        fallback_reason = None

        sep = options["delimiter"]
        delim_whitespace = options["delim_whitespace"]

        # C engine not supported yet
        if engine == "c":
            if options["skipfooter"] > 0:
                fallback_reason = "the 'c' engine does not support skipfooter"
                engine = "python"

        encoding = sys.getfilesystemencoding() or "utf-8"
        if sep is None and not delim_whitespace:
            if engine == "c" or engine == "pyarrow":
                fallback_reason = (
                    f"the {engine} engine does not support "
                    "sep=None with delim_whitespace=False"
                )
                engine = "python"
        elif sep is not None and len(sep) > 1:
            if engine == "c" and sep == r"\s+":
                result["delim_whitespace"] = True
                del result["delimiter"]
            elif engine not in ("python", "python-fwf"):
                # wait until regex engine integrated
                fallback_reason = (
                    "the 'c' engine does not support "
                    "regex separators (separators > 1 char and "
                    r"different from '\s+' are interpreted as regex)"
                )
                engine = "python"
        elif delim_whitespace:
            if "python" in engine:
                result["delimiter"] = r"\s+"
        elif sep is not None:
            encodeable = True
            try:
                if len(sep.encode(encoding)) > 1:
                    encodeable = False
            except UnicodeDecodeError:
                encodeable = False
            if not encodeable and engine not in ("python", "python-fwf"):
                fallback_reason = (
                    f"the separator encoded in {encoding} "
                    "is > 1 char long, and the 'c' engine "
                    "does not support such separators"
                )
                engine = "python"

        quotechar = options["quotechar"]
        if quotechar is not None and isinstance(quotechar, (str, bytes)):
            if (
                len(quotechar) == 1
                and ord(quotechar) > 127
                and engine not in ("python", "python-fwf")
            ):
                fallback_reason = (
                    "ord(quotechar) > 127, meaning the "
                    "quotechar is larger than one byte, "
                    "and the 'c' engine does not support such quotechars"
                )
                engine = "python"

        if fallback_reason and engine_specified:
            raise ValueError(fallback_reason)

        if engine == "c":
            for arg in _c_unsupported:
                del result[arg]

        if "python" in engine:
            for arg in _python_unsupported:
                if fallback_reason and result[arg] != _c_parser_defaults[arg]:
                    raise ValueError(
                        "Falling back to the 'python' engine because "
                        f"{fallback_reason}, but this causes {repr(arg)} to be "
                        "ignored as it is not supported by the 'python' engine."
                    )
                del result[arg]

        if fallback_reason:
            warnings.warn(
                (
                    "Falling back to the 'python' engine because "
                    f"{fallback_reason}; you can avoid this warning by specifying "
                    "engine='python'."
                ),
                ParserWarning,
                stacklevel=5,
            )

        index_col = options["index_col"]
        names = options["names"]
        converters = options["converters"]
        na_values = options["na_values"]
        skiprows = options["skiprows"]

        validate_header_arg(options["header"])

        depr_warning = ""

        for arg in _deprecated_args:
            parser_default = _c_parser_defaults[arg]
            depr_default = _deprecated_defaults[arg]

            msg = (
                f"The {repr(arg)} argument has been deprecated and will be "
                "removed in a future version."
            )

            if result.get(arg, depr_default) != depr_default:
                depr_warning += msg + "\n\n"
            else:
                result[arg] = parser_default

        if depr_warning != "":
            warnings.warn(depr_warning, FutureWarning, stacklevel=2)

        if index_col is True:
            raise ValueError("The value of index_col couldn't be 'True'")
        if _is_index_col(index_col):
            if not isinstance(index_col, (list, tuple, np.ndarray)):
                index_col = [index_col]
        result["index_col"] = index_col

        names = list(names) if names is not None else names

        # type conversion-related
        if converters is not None:
            if not isinstance(converters, dict):
                raise TypeError(
                    "Type converters must be a dict or subclass, "
                    f"input was a {type(converters).__name__}"
                )
        else:
            converters = {}

        # Converting values to NA
        keep_default_na = options["keep_default_na"]
        na_values, na_fvalues = _clean_na_values(na_values, keep_default_na)

        # handle skiprows; this is internally handled by the
        # c-engine, so only need for python and pyarrow parsers
        if engine != "c":
            if engine == "pyarrow":
                if not is_integer(skiprows) and skiprows is not None:
                    # pyarrow expects skiprows to be passed as an integer
                    raise ValueError(
                        "skiprows argument must be an integer when using "
                        "engine='pyarrow'"
                    )
            else:
                if is_integer(skiprows):
                    skiprows = list(range(skiprows))
                if skiprows is None:
                    skiprows = set()
                elif not callable(skiprows):
                    skiprows = set(skiprows)

        # put stuff back
        result["names"] = names
        result["converters"] = converters
        result["na_values"] = na_values
        result["na_fvalues"] = na_fvalues
        result["skiprows"] = skiprows

        return result, engine

    def __next__(self):
        try:
            return self.get_chunk()
        except StopIteration:
            self.close()
            raise

    def _make_engine(self, engine="c"):
        if engine == "c":
            self._engine = CParserWrapper(self.f, **self.options)
        elif engine == "pyarrow":
            self._engine = ArrowParserWrapper(self.f, **self.options)
        else:
            if engine == "python":
                klass = PythonParser
            elif engine == "python-fwf":
                klass = FixedWidthFieldParser
            else:
                raise ValueError(
                    f"Unknown engine: {engine} (valid options "
                    'are "c", "python", "pyarrow", or "python-fwf")'
                )
            self._engine = klass(self.f, **self.options)

    def _failover_to_python(self):
        raise AbstractMethodError(self)

    def read(self, nrows=None):
        if self.engine == "pyarrow":
            df = self._engine.read()
        else:
            nrows = _validate_integer("nrows", nrows)
            ret = self._engine.read(nrows)

            # May alter columns / col_dict
            index, columns, col_dict = self._create_index(ret)

            if index is None:
                if col_dict:
                    # Any column is actually fine:
                    new_rows = len(next(iter(col_dict.values())))
                    index = RangeIndex(self._currow, self._currow + new_rows)
                else:
                    new_rows = 0
            else:
                new_rows = len(index)

            df = DataFrame(col_dict, columns=columns, index=index)

            self._currow += new_rows

        if self.squeeze and len(df.columns) == 1:
            return df[df.columns[0]].copy()
        return df

    def _create_index(self, ret):
        index, columns, col_dict = ret
        return index, columns, col_dict

    def get_chunk(self, size=None):
        if size is None:
            size = self.chunksize
        if self.nrows is not None:
            if self._currow >= self.nrows:
                raise StopIteration
            size = min(size, self.nrows - self._currow)
        return self.read(nrows=size)


def _is_index_col(col):
    return col is not None and col is not False


def _is_potential_multi_index(
    columns, index_col: Optional[Union[bool, Sequence[int]]] = None
):
    """
    Check whether or not the `columns` parameter
    could be converted into a MultiIndex.

    Parameters
    ----------
    columns : array-like
        Object which may or may not be convertible into a MultiIndex
    index_col : None, bool or list, optional
        Column or columns to use as the (possibly hierarchical) index

    Returns
    -------
    boolean : Whether or not columns could become a MultiIndex
    """
    if index_col is None or isinstance(index_col, bool):
        index_col = []

    return (
        len(columns)
        and not isinstance(columns, MultiIndex)
        and all(isinstance(c, tuple) for c in columns if c not in list(index_col))
    )


def _evaluate_usecols(usecols, names):
    """
    Check whether or not the 'usecols' parameter
    is a callable.  If so, enumerates the 'names'
    parameter and returns a set of indices for
    each entry in 'names' that evaluates to True.
    If not a callable, returns 'usecols'.
    """
    if callable(usecols):
        return {i for i, name in enumerate(names) if usecols(name)}
    return usecols


def _validate_usecols_names(usecols, names):
    """
    Validates that all usecols are present in a given
    list of names. If not, raise a ValueError that
    shows what usecols are missing.

    Parameters
    ----------
    usecols : iterable of usecols
        The columns to validate are present in names.
    names : iterable of names
        The column names to check against.

    Returns
    -------
    usecols : iterable of usecols
        The `usecols` parameter if the validation succeeds.

    Raises
    ------
    ValueError : Columns were missing. Error message will list them.
    """
    missing = [c for c in usecols if c not in names]
    if len(missing) > 0:
        raise ValueError(
            f"Usecols do not match columns, columns expected but not found: {missing}"
        )

    return usecols


def _validate_skipfooter_arg(skipfooter):
    """
    Validate the 'skipfooter' parameter.

    Checks whether 'skipfooter' is a non-negative integer.
    Raises a ValueError if that is not the case.

    Parameters
    ----------
    skipfooter : non-negative integer
        The number of rows to skip at the end of the file.

    Returns
    -------
    validated_skipfooter : non-negative integer
        The original input if the validation succeeds.

    Raises
    ------
    ValueError : 'skipfooter' was not a non-negative integer.
    """
    if not is_integer(skipfooter):
        raise ValueError("skipfooter must be an integer")

    if skipfooter < 0:
        raise ValueError("skipfooter cannot be negative")

    return skipfooter


def _validate_usecols_arg(usecols):
    """
    Validate the 'usecols' parameter.

    Checks whether or not the 'usecols' parameter contains all integers
    (column selection by index), strings (column by name) or is a callable.
    Raises a ValueError if that is not the case.

    Parameters
    ----------
    usecols : list-like, callable, or None
        List of columns to use when parsing or a callable that can be used
        to filter a list of table columns.

    Returns
    -------
    usecols_tuple : tuple
        A tuple of (verified_usecols, usecols_dtype).

        'verified_usecols' is either a set if an array-like is passed in or
        'usecols' if a callable or None is passed in.

        'usecols_dtype` is the inferred dtype of 'usecols' if an array-like
        is passed in or None if a callable or None is passed in.
    """
    msg = (
        "'usecols' must either be list-like of all strings, all unicode, "
        "all integers or a callable."
    )
    if usecols is not None:
        if callable(usecols):
            return usecols, None

        if not is_list_like(usecols):
            # see gh-20529
            #
            # Ensure it is iterable container but not string.
            raise ValueError(msg)

        usecols_dtype = lib.infer_dtype(usecols, skipna=False)

        if usecols_dtype not in ("empty", "integer", "string"):
            raise ValueError(msg)

        usecols = set(usecols)

        return usecols, usecols_dtype
    return usecols, None


def _validate_parse_dates_arg(parse_dates):
    """
    Check whether or not the 'parse_dates' parameter
    is a non-boolean scalar. Raises a ValueError if
    that is the case.
    """
    msg = (
        "Only booleans, lists, and dictionaries are accepted "
        "for the 'parse_dates' parameter"
    )

    if parse_dates is not None:
        if is_scalar(parse_dates):
            if not lib.is_bool(parse_dates):
                raise TypeError(msg)

        elif not isinstance(parse_dates, (list, dict)):
            raise TypeError(msg)

    return parse_dates


class ParserBase:
    def __init__(self, kwds):
        self.names = kwds.get("names")
        self.orig_names = None
        self.prefix = kwds.pop("prefix", None)

        self.index_col = kwds.get("index_col", None)
        self.unnamed_cols = set()
        self.index_names = None
        self.col_names = None

        self.parse_dates = _validate_parse_dates_arg(kwds.pop("parse_dates", False))
        self.date_parser = kwds.pop("date_parser", None)
        self.dayfirst = kwds.pop("dayfirst", False)
        self.keep_date_col = kwds.pop("keep_date_col", False)

        self.na_values = kwds.get("na_values")
        self.na_fvalues = kwds.get("na_fvalues")
        self.na_filter = kwds.get("na_filter", False)
        self.keep_default_na = kwds.get("keep_default_na", True)

        self.true_values = kwds.get("true_values")
        self.false_values = kwds.get("false_values")
        self.mangle_dupe_cols = kwds.get("mangle_dupe_cols", True)
        self.infer_datetime_format = kwds.pop("infer_datetime_format", False)
        self.cache_dates = kwds.pop("cache_dates", True)

        self._date_conv = _make_date_converter(
            date_parser=self.date_parser,
            dayfirst=self.dayfirst,
            infer_datetime_format=self.infer_datetime_format,
            cache_dates=self.cache_dates,
        )

        # validate header options for mi
        self.header = kwds.get("header")
        if isinstance(self.header, (list, tuple, np.ndarray)):
            if not all(map(is_integer, self.header)):
                raise ValueError("header must be integer or list of integers")
            if any(i < 0 for i in self.header):
                raise ValueError(
                    "cannot specify multi-index header with negative integers"
                )
            if kwds.get("usecols"):
                raise ValueError(
                    "cannot specify usecols when specifying a multi-index header"
                )
            if kwds.get("names"):
                raise ValueError(
                    "cannot specify names when specifying a multi-index header"
                )

            # validate index_col that only contains integers
            if self.index_col is not None:
                is_sequence = isinstance(self.index_col, (list, tuple, np.ndarray))
                if not (
                    is_sequence
                    and all(map(is_integer, self.index_col))
                    or is_integer(self.index_col)
                ):
                    raise ValueError(
                        "index_col must only contain row numbers "
                        "when specifying a multi-index header"
                    )
        elif self.header is not None:
            # GH 27394
            if self.prefix is not None:
                raise ValueError(
                    "Argument prefix must be None if argument header is not None"
                )
            # GH 16338
            elif not is_integer(self.header):
                raise ValueError("header must be integer or list of integers")
            # GH 27779
            elif self.header < 0:
                raise ValueError(
                    "Passing negative integer to header is invalid. "
                    "For no header, use header=None instead"
                )

        self._name_processed = False

        self._first_chunk = True

        # GH 13932
        # keep references to file handles opened by the parser itself
        self.handles = []

    def _validate_parse_dates_presence(self, columns: List[str]) -> None:
        """
        Check if parse_dates are in columns.

        If user has provided names for parse_dates, check if those columns
        are available.

        Parameters
        ----------
        columns : list
            List of names of the dataframe.

        Raises
        ------
        ValueError
            If column to parse_date is not in dataframe.

        """
        cols_needed: Iterable
        if is_dict_like(self.parse_dates):
            cols_needed = itertools.chain(*self.parse_dates.values())
        elif is_list_like(self.parse_dates):
            # a column in parse_dates could be represented
            # ColReference = Union[int, str]
            # DateGroups = List[ColReference]
            # ParseDates = Union[DateGroups, List[DateGroups],
            #     Dict[ColReference, DateGroups]]
            cols_needed = itertools.chain.from_iterable(
                col if is_list_like(col) else [col] for col in self.parse_dates
            )
        else:
            cols_needed = []

        # get only columns that are references using names (str), not by index
        missing_cols = ", ".join(
            sorted(
                {
                    col
                    for col in cols_needed
                    if isinstance(col, str) and col not in columns
                }
            )
        )
        if missing_cols:
            raise ValueError(
                f"Missing column provided to 'parse_dates': '{missing_cols}'"
            )

    def close(self):
        for f in self.handles:
            f.close()

    @property
    def _has_complex_date_col(self):
        return isinstance(self.parse_dates, dict) or (
            isinstance(self.parse_dates, list)
            and len(self.parse_dates) > 0
            and isinstance(self.parse_dates[0], list)
        )

    def _should_parse_dates(self, i):
        if isinstance(self.parse_dates, bool):
            return self.parse_dates
        else:
            if self.index_names is not None:
                name = self.index_names[i]
            else:
                name = None
            j = self.index_col[i]

            if is_scalar(self.parse_dates):
                return (j == self.parse_dates) or (
                    name is not None and name == self.parse_dates
                )
            else:
                return (j in self.parse_dates) or (
                    name is not None and name in self.parse_dates
                )

    def _extract_multi_indexer_columns(
        self, header, index_names, col_names, passed_names=False
    ):
        """
        extract and return the names, index_names, col_names
        header is a list-of-lists returned from the parsers
        """
        if len(header) < 2:
            return header[0], index_names, col_names, passed_names

        # the names are the tuples of the header that are not the index cols
        # 0 is the name of the index, assuming index_col is a list of column
        # numbers
        ic = self.index_col
        if ic is None:
            ic = []

        if not isinstance(ic, (list, tuple, np.ndarray)):
            ic = [ic]
        sic = set(ic)

        # clean the index_names
        index_names = header.pop(-1)
        index_names, names, index_col = _clean_index_names(
            index_names, self.index_col, self.unnamed_cols
        )

        # extract the columns
        field_count = len(header[0])

        def extract(r):
            return tuple(r[i] for i in range(field_count) if i not in sic)

        columns = list(zip(*(extract(r) for r in header)))
        names = ic + columns

        # If we find unnamed columns all in a single
        # level, then our header was too long.
        for n in range(len(columns[0])):
            if all(ensure_str(col[n]) in self.unnamed_cols for col in columns):
                header = ",".join(str(x) for x in self.header)
                raise ParserError(
                    f"Passed header=[{header}] are too many rows "
                    "for this multi_index of columns"
                )

        # Clean the column names (if we have an index_col).
        if len(ic):
            col_names = [
                r[0] if (len(r[0]) and r[0] not in self.unnamed_cols) else None
                for r in header
            ]
        else:
            col_names = [None] * len(header)

        passed_names = True

        return names, index_names, col_names, passed_names

    def _maybe_dedup_names(self, names):
        # see gh-7160 and gh-9424: this helps to provide
        # immediate alleviation of the duplicate names
        # issue and appears to be satisfactory to users,
        # but ultimately, not needing to butcher the names
        # would be nice!
        if self.mangle_dupe_cols:
            names = list(names)  # so we can index
            counts = defaultdict(int)
            is_potential_mi = _is_potential_multi_index(names, self.index_col)

            for i, col in enumerate(names):
                cur_count = counts[col]

                while cur_count > 0:
                    counts[col] = cur_count + 1

                    if is_potential_mi:
                        col = col[:-1] + (f"{col[-1]}.{cur_count}",)
                    else:
                        col = f"{col}.{cur_count}"
                    cur_count = counts[col]

                names[i] = col
                counts[col] = cur_count + 1

        return names

    def _maybe_make_multi_index_columns(self, columns, col_names=None):
        # possibly create a column mi here
        if _is_potential_multi_index(columns):
            columns = MultiIndex.from_tuples(columns, names=col_names)
        return columns

    def _make_index(self, data, alldata, columns, indexnamerow=False):
        if not _is_index_col(self.index_col) or not self.index_col:
            index = None

        elif not self._has_complex_date_col:
            index = self._get_simple_index(alldata, columns)
            index = self._agg_index(index)
        elif self._has_complex_date_col:
            if not self._name_processed:
                (self.index_names, _, self.index_col) = _clean_index_names(
                    list(columns), self.index_col, self.unnamed_cols
                )
                self._name_processed = True
            index = self._get_complex_date_index(data, columns)
            index = self._agg_index(index, try_parse_dates=False)

        # add names for the index
        if indexnamerow:
            coffset = len(indexnamerow) - len(columns)
            index = index.set_names(indexnamerow[:coffset])

        # maybe create a mi on the columns
        columns = self._maybe_make_multi_index_columns(columns, self.col_names)

        return index, columns

    _implicit_index = False

    def _get_simple_index(self, data, columns):
        def ix(col):
            if not isinstance(col, str):
                return col
            raise ValueError(f"Index {col} invalid")

        to_remove = []
        index = []
        for idx in self.index_col:
            i = ix(idx)
            to_remove.append(i)
            index.append(data[i])

        # remove index items from content and columns, don't pop in
        # loop
        for i in sorted(to_remove, reverse=True):
            data.pop(i)
            if not self._implicit_index:
                columns.pop(i)

        return index

    def _get_complex_date_index(self, data, col_names):
        def _get_name(icol):
            if isinstance(icol, str):
                return icol

            if col_names is None:
                raise ValueError(f"Must supply column order to use {icol!s} as index")

            for i, c in enumerate(col_names):
                if i == icol:
                    return c

        to_remove = []
        index = []
        for idx in self.index_col:
            name = _get_name(idx)
            to_remove.append(name)
            index.append(data[name])

        # remove index items from content and columns, don't pop in
        # loop
        for c in sorted(to_remove, reverse=True):
            data.pop(c)
            col_names.remove(c)

        return index

    def _agg_index(self, index, try_parse_dates=True):
        arrays = []

        for i, arr in enumerate(index):

            if try_parse_dates and self._should_parse_dates(i):
                arr = self._date_conv(arr)

            if self.na_filter:
                col_na_values = self.na_values
                col_na_fvalues = self.na_fvalues
            else:
                col_na_values = set()
                col_na_fvalues = set()

            if isinstance(self.na_values, dict):
                col_name = self.index_names[i]
                if col_name is not None:
                    col_na_values, col_na_fvalues = _get_na_values(
                        col_name, self.na_values, self.na_fvalues, self.keep_default_na
                    )

            arr, _ = self._infer_types(arr, col_na_values | col_na_fvalues)
            arrays.append(arr)

        names = self.index_names
        index = ensure_index_from_sequences(arrays, names)

        return index

    def _convert_to_ndarrays(
        self, dct, na_values, na_fvalues, verbose=False, converters=None, dtypes=None
    ):
        result = {}
        for c, values in dct.items():
            conv_f = None if converters is None else converters.get(c, None)
            if isinstance(dtypes, dict):
                cast_type = dtypes.get(c, None)
            else:
                # single dtype or None
                cast_type = dtypes

            if self.na_filter:
                col_na_values, col_na_fvalues = _get_na_values(
                    c, na_values, na_fvalues, self.keep_default_na
                )
            else:
                col_na_values, col_na_fvalues = set(), set()

            if conv_f is not None:
                # conv_f applied to data before inference
                if cast_type is not None:
                    warnings.warn(
                        (
                            "Both a converter and dtype were specified "
                            f"for column {c} - only the converter will be used"
                        ),
                        ParserWarning,
                        stacklevel=7,
                    )

                try:
                    values = lib.map_infer(values, conv_f)
                except ValueError:
                    mask = algorithms.isin(values, list(na_values)).view(np.uint8)
                    values = lib.map_infer_mask(values, conv_f, mask)

                cvals, na_count = self._infer_types(
                    values, set(col_na_values) | col_na_fvalues, try_num_bool=False
                )
            else:
                is_str_or_ea_dtype = is_string_dtype(
                    cast_type
                ) or is_extension_array_dtype(cast_type)
                # skip inference if specified dtype is object
                # or casting to an EA
                try_num_bool = not (cast_type and is_str_or_ea_dtype)

                # general type inference and conversion
                cvals, na_count = self._infer_types(
                    values, set(col_na_values) | col_na_fvalues, try_num_bool
                )

                # type specified in dtype param or cast_type is an EA
                if cast_type and (
                    not is_dtype_equal(cvals, cast_type)
                    or is_extension_array_dtype(cast_type)
                ):
                    try:
                        if (
                            is_bool_dtype(cast_type)
                            and not is_categorical_dtype(cast_type)
                            and na_count > 0
                        ):
                            raise ValueError(f"Bool column has NA values in column {c}")
                    except (AttributeError, TypeError):
                        # invalid input to is_bool_dtype
                        pass
                    cvals = self._cast_types(cvals, cast_type, c)

            result[c] = cvals
            if verbose and na_count:
                print(f"Filled {na_count} NA values in column {c!s}")
        return result

    def _infer_types(self, values, na_values, try_num_bool=True):
        """
        Infer types of values, possibly casting

        Parameters
        ----------
        values : ndarray
        na_values : set
        try_num_bool : bool, default try
           try to cast values to numeric (first preference) or boolean

        Returns
        -------
        converted : ndarray
        na_count : int
        """
        na_count = 0
        if issubclass(values.dtype.type, (np.number, np.bool_)):
            mask = algorithms.isin(values, list(na_values))
            na_count = mask.sum()
            if na_count > 0:
                if is_integer_dtype(values):
                    values = values.astype(np.float64)
                np.putmask(values, mask, np.nan)
            return values, na_count

        if try_num_bool and is_object_dtype(values.dtype):
            # exclude e.g DatetimeIndex here
            try:
                result = lib.maybe_convert_numeric(values, na_values, False)
            except (ValueError, TypeError):
                # e.g. encountering datetime string gets ValueError
                #  TypeError can be raised in floatify
                result = values
                na_count = parsers.sanitize_objects(result, na_values, False)
            else:
                na_count = isna(result).sum()
        else:
            result = values
            if values.dtype == np.object_:
                na_count = parsers.sanitize_objects(values, na_values, False)

        if result.dtype == np.object_ and try_num_bool:
            result = libops.maybe_convert_bool(
                np.asarray(values),
                true_values=self.true_values,
                false_values=self.false_values,
            )

        return result, na_count

    def _cast_types(self, values, cast_type, column):
        """
        Cast values to specified type

        Parameters
        ----------
        values : ndarray
        cast_type : string or np.dtype
           dtype to cast values to
        column : string
            column name - used only for error reporting

        Returns
        -------
        converted : ndarray
        """
        if is_categorical_dtype(cast_type):
            known_cats = (
                isinstance(cast_type, CategoricalDtype)
                and cast_type.categories is not None
            )

            if not is_object_dtype(values) and not known_cats:
                # TODO: this is for consistency with
                # c-parser which parses all categories
                # as strings
                values = astype_nansafe(values, str)

            cats = Index(values).unique().dropna()
            values = Categorical._from_inferred_categories(
                cats, cats.get_indexer(values), cast_type, true_values=self.true_values
            )

        # use the EA's implementation of casting
        elif is_extension_array_dtype(cast_type):
            # ensure cast_type is an actual dtype and not a string
            cast_type = pandas_dtype(cast_type)
            array_type = cast_type.construct_array_type()
            try:
                return array_type._from_sequence_of_strings(values, dtype=cast_type)
            except NotImplementedError as err:
                raise NotImplementedError(
                    f"Extension Array: {array_type} must implement "
                    "_from_sequence_of_strings in order to be used in parser methods"
                ) from err

        else:
            try:
                values = astype_nansafe(values, cast_type, copy=True, skipna=True)
            except ValueError as err:
                raise ValueError(
                    f"Unable to convert column {column} to type {cast_type}"
                ) from err
        return values

    def _do_date_conversions(self, names, data):
        # returns data, columns

        if self.parse_dates is not None:
            data, names = _process_date_conversion(
                data,
                self._date_conv,
                self.parse_dates,
                self.index_col,
                self.index_names,
                names,
                keep_date_col=self.keep_date_col,
            )

        return names, data


class CParserWrapper(ParserBase):
    """

    """

    def __init__(self, src, **kwds):
        self.kwds = kwds
        kwds = kwds.copy()

        ParserBase.__init__(self, kwds)

        encoding = kwds.get("encoding")

        if kwds.get("compression") is None and encoding:
            if isinstance(src, str):
                src = open(src, "rb")
                self.handles.append(src)

            # Handle the file object with universal line mode enabled.
            # We will handle the newline character ourselves later on.
            if hasattr(src, "read") and not hasattr(src, "encoding"):
                src = TextIOWrapper(src, encoding=encoding, newline="")

            kwds["encoding"] = "utf-8"

        # #2442
        kwds["allow_leading_cols"] = self.index_col is not False

        # GH20529, validate usecol arg before TextReader
        self.usecols, self.usecols_dtype = _validate_usecols_arg(kwds["usecols"])
        kwds["usecols"] = self.usecols

        self._reader = parsers.TextReader(src, **kwds)
        self.unnamed_cols = self._reader.unnamed_cols

        passed_names = self.names is None

        if self._reader.header is None:
            self.names = None
        else:
            if len(self._reader.header) > 1:
                # we have a multi index in the columns
                (
                    self.names,
                    self.index_names,
                    self.col_names,
                    passed_names,
                ) = self._extract_multi_indexer_columns(
                    self._reader.header, self.index_names, self.col_names, passed_names
                )
            else:
                self.names = list(self._reader.header[0])

        if self.names is None:
            if self.prefix:
                self.names = [
                    f"{self.prefix}{i}" for i in range(self._reader.table_width)
                ]
            else:
                self.names = list(range(self._reader.table_width))

        # gh-9755
        #
        # need to set orig_names here first
        # so that proper indexing can be done
        # with _set_noconvert_columns
        #
        # once names has been filtered, we will
        # then set orig_names again to names
        self.orig_names = self.names[:]

        if self.usecols:
            usecols = _evaluate_usecols(self.usecols, self.orig_names)

            # GH 14671
            if self.usecols_dtype == "string" and not set(usecols).issubset(
                self.orig_names
            ):
                _validate_usecols_names(usecols, self.orig_names)

            if len(self.names) > len(usecols):
                self.names = [
                    n
                    for i, n in enumerate(self.names)
                    if (i in usecols or n in usecols)
                ]

            if len(self.names) < len(usecols):
                _validate_usecols_names(usecols, self.names)

        self._validate_parse_dates_presence(self.names)
        self._set_noconvert_columns()

        self.orig_names = self.names

        if not self._has_complex_date_col:
            if self._reader.leading_cols == 0 and _is_index_col(self.index_col):

                self._name_processed = True
                (index_names, self.names, self.index_col) = _clean_index_names(
                    self.names, self.index_col, self.unnamed_cols
                )

                if self.index_names is None:
                    self.index_names = index_names

            if self._reader.header is None and not passed_names:
                self.index_names = [None] * len(self.index_names)

        self._implicit_index = self._reader.leading_cols > 0

    def close(self):
        for f in self.handles:
            f.close()

        # close additional handles opened by C parser (for compression)
        try:
            self._reader.close()
        except ValueError:
            pass

    def _set_noconvert_columns(self):
        """
        Set the columns that should not undergo dtype conversions.

        Currently, any column that is involved with date parsing will not
        undergo such conversions.
        """
        names = self.orig_names
        if self.usecols_dtype == "integer":
            # A set of integers will be converted to a list in
            # the correct order every single time.
            usecols = list(self.usecols)
            usecols.sort()
        elif callable(self.usecols) or self.usecols_dtype not in ("empty", None):
            # The names attribute should have the correct columns
            # in the proper order for indexing with parse_dates.
            usecols = self.names[:]
        else:
            # Usecols is empty.
            usecols = None

        def _set(x):
            if usecols is not None and is_integer(x):
                x = usecols[x]

            if not is_integer(x):
                x = names.index(x)

            self._reader.set_noconvert(x)

        if isinstance(self.parse_dates, list):
            for val in self.parse_dates:
                if isinstance(val, list):
                    for k in val:
                        _set(k)
                else:
                    _set(val)

        elif isinstance(self.parse_dates, dict):
            for val in self.parse_dates.values():
                if isinstance(val, list):
                    for k in val:
                        _set(k)
                else:
                    _set(val)

        elif self.parse_dates:
            if isinstance(self.index_col, list):
                for k in self.index_col:
                    _set(k)
            elif self.index_col is not None:
                _set(self.index_col)

    def set_error_bad_lines(self, status):
        self._reader.set_error_bad_lines(int(status))

    def read(self, nrows=None):
        try:
            data = self._reader.read(nrows)
        except StopIteration:
            if self._first_chunk:
                self._first_chunk = False
                names = self._maybe_dedup_names(self.orig_names)
                index, columns, col_dict = _get_empty_meta(
                    names,
                    self.index_col,
                    self.index_names,
                    dtype=self.kwds.get("dtype"),
                )
                columns = self._maybe_make_multi_index_columns(columns, self.col_names)

                if self.usecols is not None:
                    columns = self._filter_usecols(columns)

                col_dict = dict(
                    filter(lambda item: item[0] in columns, col_dict.items())
                )

                return index, columns, col_dict

            else:
                raise

        # Done with first read, next time raise StopIteration
        self._first_chunk = False

        names = self.names

        if self._reader.leading_cols:
            if self._has_complex_date_col:
                raise NotImplementedError("file structure not yet supported")

            # implicit index, no index names
            arrays = []

            for i in range(self._reader.leading_cols):
                if self.index_col is None:
                    values = data.pop(i)
                else:
                    values = data.pop(self.index_col[i])

                values = self._maybe_parse_dates(values, i, try_parse_dates=True)
                arrays.append(values)

            index = ensure_index_from_sequences(arrays)

            if self.usecols is not None:
                names = self._filter_usecols(names)

            names = self._maybe_dedup_names(names)

            # rename dict keys
            data = sorted(data.items())
            data = {k: v for k, (i, v) in zip(names, data)}

            names, data = self._do_date_conversions(names, data)

        else:
            # rename dict keys
            data = sorted(data.items())

            # ugh, mutation
            names = list(self.orig_names)
            names = self._maybe_dedup_names(names)

            if self.usecols is not None:
                names = self._filter_usecols(names)

            # columns as list
            alldata = [x[1] for x in data]

            data = {k: v for k, (i, v) in zip(names, data)}

            names, data = self._do_date_conversions(names, data)
            index, names = self._make_index(data, alldata, names)

        # maybe create a mi on the columns
        names = self._maybe_make_multi_index_columns(names, self.col_names)

        return index, names, data

    def _filter_usecols(self, names):
        # hackish
        usecols = _evaluate_usecols(self.usecols, names)
        if usecols is not None and len(names) != len(usecols):
            names = [
                name for i, name in enumerate(names) if i in usecols or name in usecols
            ]
        return names

    def _get_index_names(self):
        names = list(self._reader.header[0])
        idx_names = None

        if self._reader.leading_cols == 0 and self.index_col is not None:
            (idx_names, names, self.index_col) = _clean_index_names(
                names, self.index_col, self.unnamed_cols
            )

        return names, idx_names

    def _maybe_parse_dates(self, values, index, try_parse_dates=True):
        if try_parse_dates and self._should_parse_dates(index):
            values = self._date_conv(values)
        return values


class BytesIOWrapper:
    """
    Allows the pyarrow engine for read_csv() to read from string buffers
    """

    def __init__(self, string_buffer: StringIO, encoding: str = "utf-8"):
        self.string_buffer = string_buffer
        self.encoding = encoding

    def __getattr__(self, attr: str):
        return getattr(self.string_buffer, attr)

    def read(self, size: int = -1):
        content = self.string_buffer.read(size)
        return content.encode(self.encoding)


class ArrowParserWrapper(ParserBase):
    """
    Wrapper for the pyarrow engine for read_csv()
    """

    def __init__(self, src, **kwds):
        self.kwds = kwds
        self.src = src

        ParserBase.__init__(self, kwds)

        encoding = kwds.get("encoding") if kwds.get("encoding") is not None else "utf-8"

        self.usecols, self.usecols_dtype = _validate_usecols_arg(kwds["usecols"])
        na_values = kwds["na_values"]
        if isinstance(na_values, dict):
            raise ValueError(
                "The pyarrow engine doesn't support passing a dict for na_values"
            )
        self.na_values = list(
            _clean_na_values(
                kwds["na_values"], keep_default_na=kwds["keep_default_na"]
            )[0]
        )
        if isinstance(self.src, TextIOBase):
            self.src = BytesIOWrapper(self.src, encoding=encoding)

    def read(self):
        VERSIONS["pyarrow"] = "0.15.0"
        pyarrow = import_optional_dependency(
            "pyarrow.csv", extra="pyarrow is required to use the pyarrow engine"
        )
        kwdscopy = {k: v for k, v in self.kwds.items() if v is not None}
        # these are kwargs passed to pyarrow
        parseoptions = {"delimiter", "quote_char", "escape_char", "ignore_empty_lines"}
        convertoptions = {
            "include_columns",
            "null_values",
            "true_values",
            "false_values",
        }
        parse_options = {k: v for k, v in kwdscopy.items() if k in parseoptions}
        convert_options = {k: v for k, v in kwdscopy.items() if k in convertoptions}
        read_options = pyarrow.ReadOptions(autogenerate_column_names=True)
        headerexists = True if self.header is not None and self.header >= 0 else False
        skiprows = self.kwds.get("skiprows")
        if skiprows is not None:
            read_options = pyarrow.ReadOptions(skip_rows=skiprows)
        elif headerexists:
            read_options = pyarrow.ReadOptions(skip_rows=self.header)
        table = pyarrow.read_csv(
            self.src,
            read_options=read_options,
            parse_options=pyarrow.ParseOptions(**parse_options),
            convert_options=pyarrow.ConvertOptions(**convert_options),
        )
        frame = table.to_pandas()
        num_cols = len(frame.columns)
        if not headerexists:
            if self.names is None:
                if self.prefix is not None:
                    self.names = [f"{self.prefix}{i}" for i in range(num_cols)]
                elif self.header is None:
                    self.names = range(num_cols)
            frame.columns = self.names

        frame = self._date_conversion(
            frame, self._date_conv, self.parse_dates, keep_date_col=self.keep_date_col
        )

        if self.index_col is not None:
            for i, item in enumerate(self.index_col):
                if is_integer(item):
                    self.index_col[i] = frame.columns[item]
            frame.set_index(self.index_col, drop=True, inplace=True)

        if self.kwds.get("dtype") is not None:
            frame = frame.astype(self.kwds.get("dtype"))
        return frame

    def _date_conversion(
        self, data, converter, parse_spec, keep_date_col=False,
    ):

        orig_names = data.columns
        columns = list(data.columns)

        date_cols = set()

        if parse_spec is None or isinstance(parse_spec, bool):
            return data, columns

        if isinstance(parse_spec, list):
            # list of column lists
            for colspec in parse_spec:
                if is_scalar(colspec):
                    if isinstance(colspec, int) and colspec not in data:
                        colspec = orig_names[colspec]
                    data[colspec] = converter(data[colspec].values)
                else:
                    new_name, col, old_names = self._try_convert_dates(
                        converter, colspec, data, orig_names
                    )
                    if new_name in data:
                        raise ValueError(f"New date column already in dict {new_name}")
                    data[new_name] = col
                    date_cols.update(old_names)

        elif isinstance(parse_spec, dict):
            # dict of new name to column list
            for new_name, colspec in parse_spec.items():
                if new_name in data:
                    raise ValueError(f"Date column {new_name} already in dict")

                _, col, old_names = self._try_convert_dates(
                    converter, colspec, data, orig_names
                )

                data[new_name] = col
                date_cols.update(old_names)

        if not keep_date_col:
            data = data.drop(date_cols, axis=1)

        return data

    def _try_convert_dates(self, parser, colspec, data, columns):
        colset = set(columns)
        colnames = []

        for c in colspec:
            if c in colset:
                colnames.append(c)
            elif isinstance(c, int) and c not in columns:
                colnames.append(columns[c])
            else:
                colnames.append(c)

        new_name = "_".join(str(x) for x in colnames)
        to_parse = [data[c].values for c in colnames if c in data]

        new_col = parser(*to_parse)
        return new_name, new_col, colnames


def TextParser(*args, **kwds):
    """
    Converts lists of lists/tuples into DataFrames with proper type inference
    and optional (e.g. string to datetime) conversion. Also enables iterating
    lazily over chunks of large files

    Parameters
    ----------
    data : file-like object or list
    delimiter : separator character to use
    dialect : str or csv.Dialect instance, optional
        Ignored if delimiter is longer than 1 character
    names : sequence, default
    header : int, default 0
        Row to use to parse column labels. Defaults to the first row. Prior
        rows will be discarded
    index_col : int or list, optional
        Column or columns to use as the (possibly hierarchical) index
    has_index_names: bool, default False
        True if the cols defined in index_col have an index name and are
        not in the header.
    na_values : scalar, str, list-like, or dict, optional
        Additional strings to recognize as NA/NaN.
    keep_default_na : bool, default True
    thousands : str, optional
        Thousands separator
    comment : str, optional
        Comment out remainder of line
    parse_dates : bool, default False
    keep_date_col : bool, default False
    date_parser : function, optional
    skiprows : list of integers
        Row numbers to skip
    skipfooter : int
        Number of line at bottom of file to skip
    converters : dict, optional
        Dict of functions for converting values in certain columns. Keys can
        either be integers or column labels, values are functions that take one
        input argument, the cell (not column) content, and return the
        transformed content.
    encoding : str, optional
        Encoding to use for UTF when reading/writing (ex. 'utf-8')
    squeeze : bool, default False
        returns Series if only one column.
    infer_datetime_format: bool, default False
        If True and `parse_dates` is True for a column, try to infer the
        datetime format based on the first datetime string. If the format
        can be inferred, there often will be a large parsing speed-up.
    float_precision : str, optional
        Specifies which converter the C engine should use for floating-point
        values. The options are None for the ordinary converter,
        'high' for the high-precision converter, and 'round_trip' for the
        round-trip converter.
    """
    kwds["engine"] = "python"
    return TextFileReader(*args, **kwds)


def count_empty_vals(vals):
    return sum(1 for v in vals if v == "" or v is None)


class PythonParser(ParserBase):
    def __init__(self, f, **kwds):
        """
        Workhorse function for processing nested list into DataFrame
        """
        ParserBase.__init__(self, kwds)

        self.data = None
        self.buf = []
        self.pos = 0
        self.line_pos = 0

        self.encoding = kwds["encoding"]
        self.compression = kwds["compression"]
        self.memory_map = kwds["memory_map"]
        self.skiprows = kwds["skiprows"]

        if callable(self.skiprows):
            self.skipfunc = self.skiprows
        else:
            self.skipfunc = lambda x: x in self.skiprows

        self.skipfooter = _validate_skipfooter_arg(kwds["skipfooter"])
        self.delimiter = kwds["delimiter"]

        self.quotechar = kwds["quotechar"]
        if isinstance(self.quotechar, str):
            self.quotechar = str(self.quotechar)

        self.escapechar = kwds["escapechar"]
        self.doublequote = kwds["doublequote"]
        self.skipinitialspace = kwds["skipinitialspace"]
        self.lineterminator = kwds["lineterminator"]
        self.quoting = kwds["quoting"]
        self.usecols, _ = _validate_usecols_arg(kwds["usecols"])
        self.skip_blank_lines = kwds["skip_blank_lines"]

        self.warn_bad_lines = kwds["warn_bad_lines"]
        self.error_bad_lines = kwds["error_bad_lines"]

        self.names_passed = kwds["names"] or None

        self.has_index_names = False
        if "has_index_names" in kwds:
            self.has_index_names = kwds["has_index_names"]

        self.verbose = kwds["verbose"]
        self.converters = kwds["converters"]

        self.dtype = kwds["dtype"]
        self.thousands = kwds["thousands"]
        self.decimal = kwds["decimal"]

        self.comment = kwds["comment"]
        self._comment_lines = []

        f, handles = get_handle(
            f,
            "r",
            encoding=self.encoding,
            compression=self.compression,
            memory_map=self.memory_map,
        )
        self.handles.extend(handles)

        # Set self.data to something that can read lines.
        if hasattr(f, "readline"):
            self._make_reader(f)
        else:
            self.data = f

        # Get columns in two steps: infer from data, then
        # infer column indices from self.usecols if it is specified.
        self._col_indices = None
        try:
            (
                self.columns,
                self.num_original_columns,
                self.unnamed_cols,
            ) = self._infer_columns()
        except (TypeError, ValueError):
            self.close()
            raise

        # Now self.columns has the set of columns that we will process.
        # The original set is stored in self.original_columns.
        if len(self.columns) > 1:
            # we are processing a multi index column
            (
                self.columns,
                self.index_names,
                self.col_names,
                _,
            ) = self._extract_multi_indexer_columns(
                self.columns, self.index_names, self.col_names
            )
            # Update list of original names to include all indices.
            self.num_original_columns = len(self.columns)
        else:
            self.columns = self.columns[0]

        # get popped off for index
        self.orig_names = list(self.columns)

        # needs to be cleaned/refactored
        # multiple date column thing turning into a real spaghetti factory

        if not self._has_complex_date_col:
            (index_names, self.orig_names, self.columns) = self._get_index_name(
                self.columns
            )
            self._name_processed = True
            if self.index_names is None:
                self.index_names = index_names

        self._validate_parse_dates_presence(self.columns)
        if self.parse_dates:
            self._no_thousands_columns = self._set_no_thousands_columns()
        else:
            self._no_thousands_columns = None

        if len(self.decimal) != 1:
            raise ValueError("Only length-1 decimal markers supported")

        if self.thousands is None:
            self.nonnum = re.compile(fr"[^-^0-9^{self.decimal}]+")
        else:
            self.nonnum = re.compile(fr"[^-^0-9^{self.thousands}^{self.decimal}]+")

    def _set_no_thousands_columns(self):
        # Create a set of column ids that are not to be stripped of thousands
        # operators.
        noconvert_columns = set()

        def _set(x):
            if is_integer(x):
                noconvert_columns.add(x)
            else:
                noconvert_columns.add(self.columns.index(x))

        if isinstance(self.parse_dates, list):
            for val in self.parse_dates:
                if isinstance(val, list):
                    for k in val:
                        _set(k)
                else:
                    _set(val)

        elif isinstance(self.parse_dates, dict):
            for val in self.parse_dates.values():
                if isinstance(val, list):
                    for k in val:
                        _set(k)
                else:
                    _set(val)

        elif self.parse_dates:
            if isinstance(self.index_col, list):
                for k in self.index_col:
                    _set(k)
            elif self.index_col is not None:
                _set(self.index_col)

        return noconvert_columns

    def _make_reader(self, f):
        sep = self.delimiter

        if sep is None or len(sep) == 1:
            if self.lineterminator:
                raise ValueError(
                    "Custom line terminators not supported in python parser (yet)"
                )

            class MyDialect(csv.Dialect):
                delimiter = self.delimiter
                quotechar = self.quotechar
                escapechar = self.escapechar
                doublequote = self.doublequote
                skipinitialspace = self.skipinitialspace
                quoting = self.quoting
                lineterminator = "\n"

            dia = MyDialect

            if sep is not None:
                dia.delimiter = sep
            else:
                # attempt to sniff the delimiter from the first valid line,
                # i.e. no comment line and not in skiprows
                line = f.readline()
                lines = self._check_comments([[line]])[0]
                while self.skipfunc(self.pos) or not lines:
                    self.pos += 1
                    line = f.readline()
                    lines = self._check_comments([[line]])[0]

                # since `line` was a string, lines will be a list containing
                # only a single string
                line = lines[0]

                self.pos += 1
                self.line_pos += 1
                sniffed = csv.Sniffer().sniff(line)
                dia.delimiter = sniffed.delimiter

                # Note: self.encoding is irrelevant here
                line_rdr = csv.reader(StringIO(line), dialect=dia)
                self.buf.extend(list(line_rdr))

            # Note: self.encoding is irrelevant here
            reader = csv.reader(f, dialect=dia, strict=True)

        else:

            def _read():
                line = f.readline()
                pat = re.compile(sep)

                yield pat.split(line.strip())

                for line in f:
                    yield pat.split(line.strip())

            reader = _read()

        self.data = reader

    def read(self, rows=None):
        try:
            content = self._get_lines(rows)
        except StopIteration:
            if self._first_chunk:
                content = []
            else:
                raise

        # done with first read, next time raise StopIteration
        self._first_chunk = False

        columns = list(self.orig_names)
        if not len(content):  # pragma: no cover
            # DataFrame with the right metadata, even though it's length 0
            names = self._maybe_dedup_names(self.orig_names)
            index, columns, col_dict = _get_empty_meta(
                names, self.index_col, self.index_names, self.dtype
            )
            columns = self._maybe_make_multi_index_columns(columns, self.col_names)
            return index, columns, col_dict

        # handle new style for names in index
        count_empty_content_vals = count_empty_vals(content[0])
        indexnamerow = None
        if self.has_index_names and count_empty_content_vals == len(columns):
            indexnamerow = content[0]
            content = content[1:]

        alldata = self._rows_to_cols(content)
        data = self._exclude_implicit_index(alldata)

        columns = self._maybe_dedup_names(self.columns)
        columns, data = self._do_date_conversions(columns, data)

        data = self._convert_data(data)
        index, columns = self._make_index(data, alldata, columns, indexnamerow)

        return index, columns, data

    def _exclude_implicit_index(self, alldata):
        names = self._maybe_dedup_names(self.orig_names)

        if self._implicit_index:
            excl_indices = self.index_col

            data = {}
            offset = 0
            for i, col in enumerate(names):
                while i + offset in excl_indices:
                    offset += 1
                data[col] = alldata[i + offset]
        else:
            data = {k: v for k, v in zip(names, alldata)}

        return data

    # legacy
    def get_chunk(self, size=None):
        if size is None:
            size = self.chunksize
        return self.read(rows=size)

    def _convert_data(self, data):
        # apply converters
        def _clean_mapping(mapping):
            """converts col numbers to names"""
            clean = {}
            for col, v in mapping.items():
                if isinstance(col, int) and col not in self.orig_names:
                    col = self.orig_names[col]
                clean[col] = v
            return clean

        clean_conv = _clean_mapping(self.converters)
        if not isinstance(self.dtype, dict):
            # handles single dtype applied to all columns
            clean_dtypes = self.dtype
        else:
            clean_dtypes = _clean_mapping(self.dtype)

        # Apply NA values.
        clean_na_values = {}
        clean_na_fvalues = {}

        if isinstance(self.na_values, dict):
            for col in self.na_values:
                na_value = self.na_values[col]
                na_fvalue = self.na_fvalues[col]

                if isinstance(col, int) and col not in self.orig_names:
                    col = self.orig_names[col]

                clean_na_values[col] = na_value
                clean_na_fvalues[col] = na_fvalue
        else:
            clean_na_values = self.na_values
            clean_na_fvalues = self.na_fvalues

        return self._convert_to_ndarrays(
            data,
            clean_na_values,
            clean_na_fvalues,
            self.verbose,
            clean_conv,
            clean_dtypes,
        )

    def _infer_columns(self):
        names = self.names
        num_original_columns = 0
        clear_buffer = True
        unnamed_cols = set()

        if self.header is not None:
            header = self.header

            if isinstance(header, (list, tuple, np.ndarray)):
                have_mi_columns = len(header) > 1
                # we have a mi columns, so read an extra line
                if have_mi_columns:
                    header = list(header) + [header[-1] + 1]
            else:
                have_mi_columns = False
                header = [header]

            columns = []
            for level, hr in enumerate(header):
                try:
                    line = self._buffered_line()

                    while self.line_pos <= hr:
                        line = self._next_line()

                except StopIteration as err:
                    if self.line_pos < hr:
                        raise ValueError(
                            f"Passed header={hr} but only {self.line_pos + 1} lines in "
                            "file"
                        ) from err

                    # We have an empty file, so check
                    # if columns are provided. That will
                    # serve as the 'line' for parsing
                    if have_mi_columns and hr > 0:
                        if clear_buffer:
                            self._clear_buffer()
                        columns.append([None] * len(columns[-1]))
                        return columns, num_original_columns, unnamed_cols

                    if not self.names:
                        raise EmptyDataError("No columns to parse from file") from err

                    line = self.names[:]

                this_columns = []
                this_unnamed_cols = []

                for i, c in enumerate(line):
                    if c == "":
                        if have_mi_columns:
                            col_name = f"Unnamed: {i}_level_{level}"
                        else:
                            col_name = f"Unnamed: {i}"

                        this_unnamed_cols.append(i)
                        this_columns.append(col_name)
                    else:
                        this_columns.append(c)

                if not have_mi_columns and self.mangle_dupe_cols:
                    counts = defaultdict(int)

                    for i, col in enumerate(this_columns):
                        cur_count = counts[col]

                        while cur_count > 0:
                            counts[col] = cur_count + 1
                            col = f"{col}.{cur_count}"
                            cur_count = counts[col]

                        this_columns[i] = col
                        counts[col] = cur_count + 1
                elif have_mi_columns:

                    # if we have grabbed an extra line, but its not in our
                    # format so save in the buffer, and create an blank extra
                    # line for the rest of the parsing code
                    if hr == header[-1]:
                        lc = len(this_columns)
                        ic = len(self.index_col) if self.index_col is not None else 0
                        unnamed_count = len(this_unnamed_cols)

                        if lc != unnamed_count and lc - ic > unnamed_count:
                            clear_buffer = False
                            this_columns = [None] * lc
                            self.buf = [self.buf[-1]]

                columns.append(this_columns)
                unnamed_cols.update({this_columns[i] for i in this_unnamed_cols})

                if len(columns) == 1:
                    num_original_columns = len(this_columns)

            if clear_buffer:
                self._clear_buffer()

            if names is not None:
                if (self.usecols is not None and len(names) != len(self.usecols)) or (
                    self.usecols is None and len(names) != len(columns[0])
                ):
                    raise ValueError(
                        "Number of passed names did not match "
                        "number of header fields in the file"
                    )
                if len(columns) > 1:
                    raise TypeError("Cannot pass names with multi-index columns")

                if self.usecols is not None:
                    # Set _use_cols. We don't store columns because they are
                    # overwritten.
                    self._handle_usecols(columns, names)
                else:
                    self._col_indices = None
                    num_original_columns = len(names)
                columns = [names]
            else:
                columns = self._handle_usecols(columns, columns[0])
        else:
            try:
                line = self._buffered_line()

            except StopIteration as err:
                if not names:
                    raise EmptyDataError("No columns to parse from file") from err

                line = names[:]

            ncols = len(line)
            num_original_columns = ncols

            if not names:
                if self.prefix:
                    columns = [[f"{self.prefix}{i}" for i in range(ncols)]]
                else:
                    columns = [list(range(ncols))]
                columns = self._handle_usecols(columns, columns[0])
            else:
                if self.usecols is None or len(names) >= num_original_columns:
                    columns = self._handle_usecols([names], names)
                    num_original_columns = len(names)
                else:
                    if not callable(self.usecols) and len(names) != len(self.usecols):
                        raise ValueError(
                            "Number of passed names did not match number of "
                            "header fields in the file"
                        )
                    # Ignore output but set used columns.
                    self._handle_usecols([names], names)
                    columns = [names]
                    num_original_columns = ncols

        return columns, num_original_columns, unnamed_cols

    def _handle_usecols(self, columns, usecols_key):
        """
        Sets self._col_indices

        usecols_key is used if there are string usecols.
        """
        if self.usecols is not None:
            if callable(self.usecols):
                col_indices = _evaluate_usecols(self.usecols, usecols_key)
            elif any(isinstance(u, str) for u in self.usecols):
                if len(columns) > 1:
                    raise ValueError(
                        "If using multiple headers, usecols must be integers."
                    )
                col_indices = []

                for col in self.usecols:
                    if isinstance(col, str):
                        try:
                            col_indices.append(usecols_key.index(col))
                        except ValueError:
                            _validate_usecols_names(self.usecols, usecols_key)
                    else:
                        col_indices.append(col)
            else:
                col_indices = self.usecols

            columns = [
                [n for i, n in enumerate(column) if i in col_indices]
                for column in columns
            ]
            self._col_indices = col_indices
        return columns

    def _buffered_line(self):
        """
        Return a line from buffer, filling buffer if required.
        """
        if len(self.buf) > 0:
            return self.buf[0]
        else:
            return self._next_line()

    def _check_for_bom(self, first_row):
        """
        Checks whether the file begins with the BOM character.
        If it does, remove it. In addition, if there is quoting
        in the field subsequent to the BOM, remove it as well
        because it technically takes place at the beginning of
        the name, not the middle of it.
        """
        # first_row will be a list, so we need to check
        # that that list is not empty before proceeding.
        if not first_row:
            return first_row

        # The first element of this row is the one that could have the
        # BOM that we want to remove. Check that the first element is a
        # string before proceeding.
        if not isinstance(first_row[0], str):
            return first_row

        # Check that the string is not empty, as that would
        # obviously not have a BOM at the start of it.
        if not first_row[0]:
            return first_row

        # Since the string is non-empty, check that it does
        # in fact begin with a BOM.
        first_elt = first_row[0][0]
        if first_elt != _BOM:
            return first_row

        first_row_bom = first_row[0]

        if len(first_row_bom) > 1 and first_row_bom[1] == self.quotechar:
            start = 2
            quote = first_row_bom[1]
            end = first_row_bom[2:].index(quote) + 2

            # Extract the data between the quotation marks
            new_row = first_row_bom[start:end]

            # Extract any remaining data after the second
            # quotation mark.
            if len(first_row_bom) > end + 1:
                new_row += first_row_bom[end + 1 :]
            return [new_row] + first_row[1:]

        elif len(first_row_bom) > 1:
            return [first_row_bom[1:]]
        else:
            # First row is just the BOM, so we
            # return an empty string.
            return [""]

    def _is_line_empty(self, line):
        """
        Check if a line is empty or not.

        Parameters
        ----------
        line : str, array-like
            The line of data to check.

        Returns
        -------
        boolean : Whether or not the line is empty.
        """
        return not line or all(not x for x in line)

    def _next_line(self):
        if isinstance(self.data, list):
            while self.skipfunc(self.pos):
                self.pos += 1

            while True:
                try:
                    line = self._check_comments([self.data[self.pos]])[0]
                    self.pos += 1
                    # either uncommented or blank to begin with
                    if not self.skip_blank_lines and (
                        self._is_line_empty(self.data[self.pos - 1]) or line
                    ):
                        break
                    elif self.skip_blank_lines:
                        ret = self._remove_empty_lines([line])
                        if ret:
                            line = ret[0]
                            break
                except IndexError:
                    raise StopIteration
        else:
            while self.skipfunc(self.pos):
                self.pos += 1
                next(self.data)

            while True:
                orig_line = self._next_iter_line(row_num=self.pos + 1)
                self.pos += 1

                if orig_line is not None:
                    line = self._check_comments([orig_line])[0]

                    if self.skip_blank_lines:
                        ret = self._remove_empty_lines([line])

                        if ret:
                            line = ret[0]
                            break
                    elif self._is_line_empty(orig_line) or line:
                        break

        # This was the first line of the file,
        # which could contain the BOM at the
        # beginning of it.
        if self.pos == 1:
            line = self._check_for_bom(line)

        self.line_pos += 1
        self.buf.append(line)
        return line

    def _alert_malformed(self, msg, row_num):
        """
        Alert a user about a malformed row.

        If `self.error_bad_lines` is True, the alert will be `ParserError`.
        If `self.warn_bad_lines` is True, the alert will be printed out.

        Parameters
        ----------
        msg : The error message to display.
        row_num : The row number where the parsing error occurred.
                  Because this row number is displayed, we 1-index,
                  even though we 0-index internally.
        """
        if self.error_bad_lines:
            raise ParserError(msg)
        elif self.warn_bad_lines:
            base = f"Skipping line {row_num}: "
            sys.stderr.write(base + msg + "\n")

    def _next_iter_line(self, row_num):
        """
        Wrapper around iterating through `self.data` (CSV source).

        When a CSV error is raised, we check for specific
        error messages that allow us to customize the
        error message displayed to the user.

        Parameters
        ----------
        row_num : The row number of the line being parsed.
        """
        try:
            return next(self.data)
        except csv.Error as e:
            if self.warn_bad_lines or self.error_bad_lines:
                msg = str(e)

                if "NULL byte" in msg or "line contains NUL" in msg:
                    msg = (
                        "NULL byte detected. This byte "
                        "cannot be processed in Python's "
                        "native csv library at the moment, "
                        "so please pass in engine='c' instead"
                    )

                if self.skipfooter > 0:
                    reason = (
                        "Error could possibly be due to "
                        "parsing errors in the skipped footer rows "
                        "(the skipfooter keyword is only applied "
                        "after Python's csv library has parsed "
                        "all rows)."
                    )
                    msg += ". " + reason

                self._alert_malformed(msg, row_num)
            return None

    def _check_comments(self, lines):
        if self.comment is None:
            return lines
        ret = []
        for l in lines:
            rl = []
            for x in l:
                if not isinstance(x, str) or self.comment not in x:
                    rl.append(x)
                else:
                    x = x[: x.find(self.comment)]
                    if len(x) > 0:
                        rl.append(x)
                    break
            ret.append(rl)
        return ret

    def _remove_empty_lines(self, lines):
        """
        Iterate through the lines and remove any that are
        either empty or contain only one whitespace value

        Parameters
        ----------
        lines : array-like
            The array of lines that we are to filter.

        Returns
        -------
        filtered_lines : array-like
            The same array of lines with the "empty" ones removed.
        """
        ret = []
        for l in lines:
            # Remove empty lines and lines with only one whitespace value
            if (
                len(l) > 1
                or len(l) == 1
                and (not isinstance(l[0], str) or l[0].strip())
            ):
                ret.append(l)
        return ret

    def _check_thousands(self, lines):
        if self.thousands is None:
            return lines

        return self._search_replace_num_columns(
            lines=lines, search=self.thousands, replace=""
        )

    def _search_replace_num_columns(self, lines, search, replace):
        ret = []
        for l in lines:
            rl = []
            for i, x in enumerate(l):
                if (
                    not isinstance(x, str)
                    or search not in x
                    or (self._no_thousands_columns and i in self._no_thousands_columns)
                    or self.nonnum.search(x.strip())
                ):
                    rl.append(x)
                else:
                    rl.append(x.replace(search, replace))
            ret.append(rl)
        return ret

    def _check_decimal(self, lines):
        if self.decimal == _parser_defaults["decimal"]:
            return lines

        return self._search_replace_num_columns(
            lines=lines, search=self.decimal, replace="."
        )

    def _clear_buffer(self):
        self.buf = []

    _implicit_index = False

    def _get_index_name(self, columns):
        """
        Try several cases to get lines:

        0) There are headers on row 0 and row 1 and their
        total summed lengths equals the length of the next line.
        Treat row 0 as columns and row 1 as indices
        1) Look for implicit index: there are more columns
        on row 1 than row 0. If this is true, assume that row
        1 lists index columns and row 0 lists normal columns.
        2) Get index from the columns if it was listed.
        """
        orig_names = list(columns)
        columns = list(columns)

        try:
            line = self._next_line()
        except StopIteration:
            line = None

        try:
            next_line = self._next_line()
        except StopIteration:
            next_line = None

        # implicitly index_col=0 b/c 1 fewer column names
        implicit_first_cols = 0
        if line is not None:
            # leave it 0, #2442
            # Case 1
            if self.index_col is not False:
                implicit_first_cols = len(line) - self.num_original_columns

            # Case 0
            if next_line is not None:
                if len(next_line) == len(line) + self.num_original_columns:
                    # column and index names on diff rows
                    self.index_col = list(range(len(line)))
                    self.buf = self.buf[1:]

                    for c in reversed(line):
                        columns.insert(0, c)

                    # Update list of original names to include all indices.
                    orig_names = list(columns)
                    self.num_original_columns = len(columns)
                    return line, orig_names, columns

        if implicit_first_cols > 0:
            # Case 1
            self._implicit_index = True
            if self.index_col is None:
                self.index_col = list(range(implicit_first_cols))

            index_name = None

        else:
            # Case 2
            (index_name, columns_, self.index_col) = _clean_index_names(
                columns, self.index_col, self.unnamed_cols
            )

        return index_name, orig_names, columns

    def _rows_to_cols(self, content):
        col_len = self.num_original_columns

        if self._implicit_index:
            col_len += len(self.index_col)

        max_len = max(len(row) for row in content)

        # Check that there are no rows with too many
        # elements in their row (rows with too few
        # elements are padded with NaN).
        if max_len > col_len and self.index_col is not False and self.usecols is None:

            footers = self.skipfooter if self.skipfooter else 0
            bad_lines = []

            iter_content = enumerate(content)
            content_len = len(content)
            content = []

            for (i, l) in iter_content:
                actual_len = len(l)

                if actual_len > col_len:
                    if self.error_bad_lines or self.warn_bad_lines:
                        row_num = self.pos - (content_len - i + footers)
                        bad_lines.append((row_num, actual_len))

                        if self.error_bad_lines:
                            break
                else:
                    content.append(l)

            for row_num, actual_len in bad_lines:
                msg = (
                    f"Expected {col_len} fields in line {row_num + 1}, saw "
                    f"{actual_len}"
                )
                if (
                    self.delimiter
                    and len(self.delimiter) > 1
                    and self.quoting != csv.QUOTE_NONE
                ):
                    # see gh-13374
                    reason = (
                        "Error could possibly be due to quotes being "
                        "ignored when a multi-char delimiter is used."
                    )
                    msg += ". " + reason

                self._alert_malformed(msg, row_num + 1)

        # see gh-13320
        zipped_content = list(lib.to_object_array(content, min_width=col_len).T)

        if self.usecols:
            if self._implicit_index:
                zipped_content = [
                    a
                    for i, a in enumerate(zipped_content)
                    if (
                        i < len(self.index_col)
                        or i - len(self.index_col) in self._col_indices
                    )
                ]
            else:
                zipped_content = [
                    a for i, a in enumerate(zipped_content) if i in self._col_indices
                ]
        return zipped_content

    def _get_lines(self, rows=None):
        lines = self.buf
        new_rows = None

        # already fetched some number
        if rows is not None:
            # we already have the lines in the buffer
            if len(self.buf) >= rows:
                new_rows, self.buf = self.buf[:rows], self.buf[rows:]

            # need some lines
            else:
                rows -= len(self.buf)

        if new_rows is None:
            if isinstance(self.data, list):
                if self.pos > len(self.data):
                    raise StopIteration
                if rows is None:
                    new_rows = self.data[self.pos :]
                    new_pos = len(self.data)
                else:
                    new_rows = self.data[self.pos : self.pos + rows]
                    new_pos = self.pos + rows

                # Check for stop rows. n.b.: self.skiprows is a set.
                if self.skiprows:
                    new_rows = [
                        row
                        for i, row in enumerate(new_rows)
                        if not self.skipfunc(i + self.pos)
                    ]

                lines.extend(new_rows)
                self.pos = new_pos

            else:
                new_rows = []
                try:
                    if rows is not None:
                        for _ in range(rows):
                            new_rows.append(next(self.data))
                        lines.extend(new_rows)
                    else:
                        rows = 0

                        while True:
                            new_row = self._next_iter_line(row_num=self.pos + rows + 1)
                            rows += 1

                            if new_row is not None:
                                new_rows.append(new_row)

                except StopIteration:
                    if self.skiprows:
                        new_rows = [
                            row
                            for i, row in enumerate(new_rows)
                            if not self.skipfunc(i + self.pos)
                        ]
                    lines.extend(new_rows)
                    if len(lines) == 0:
                        raise
                self.pos += len(new_rows)

            self.buf = []
        else:
            lines = new_rows

        if self.skipfooter:
            lines = lines[: -self.skipfooter]

        lines = self._check_comments(lines)
        if self.skip_blank_lines:
            lines = self._remove_empty_lines(lines)
        lines = self._check_thousands(lines)
        return self._check_decimal(lines)


def _make_date_converter(
    date_parser=None, dayfirst=False, infer_datetime_format=False, cache_dates=True
):
    def converter(*date_cols):
        if date_parser is None:
            strs = parsing.concat_date_cols(date_cols)

            try:
                return tools.to_datetime(
                    ensure_object(strs),
                    utc=None,
                    dayfirst=dayfirst,
                    errors="ignore",
                    infer_datetime_format=infer_datetime_format,
                    cache=cache_dates,
                ).to_numpy()

            except ValueError:
                return tools.to_datetime(
                    parsing.try_parse_dates(strs, dayfirst=dayfirst), cache=cache_dates
                )
        else:
            try:
                result = tools.to_datetime(
                    date_parser(*date_cols), errors="ignore", cache=cache_dates
                )
                if isinstance(result, datetime.datetime):
                    raise Exception("scalar parser")
                return result
            except Exception:
                try:
                    return tools.to_datetime(
                        parsing.try_parse_dates(
                            parsing.concat_date_cols(date_cols),
                            parser=date_parser,
                            dayfirst=dayfirst,
                        ),
                        errors="ignore",
                    )
                except Exception:
                    return generic_parser(date_parser, *date_cols)

    return converter


def _process_date_conversion(
    data_dict,
    converter,
    parse_spec,
    index_col,
    index_names,
    columns,
    keep_date_col=False,
):
    def _isindex(colspec):
        return (isinstance(index_col, list) and colspec in index_col) or (
            isinstance(index_names, list) and colspec in index_names
        )

    new_cols = []
    new_data = {}

    orig_names = columns
    columns = list(columns)

    date_cols = set()

    if parse_spec is None or isinstance(parse_spec, bool):
        return data_dict, columns

    if isinstance(parse_spec, list):
        # list of column lists
        for colspec in parse_spec:
            if is_scalar(colspec):
                if isinstance(colspec, int) and colspec not in data_dict:
                    colspec = orig_names[colspec]
                if _isindex(colspec):
                    continue
                data_dict[colspec] = converter(data_dict[colspec])
            else:
                new_name, col, old_names = _try_convert_dates(
                    converter, colspec, data_dict, orig_names
                )
                if new_name in data_dict:
                    raise ValueError(f"New date column already in dict {new_name}")
                new_data[new_name] = col
                new_cols.append(new_name)
                date_cols.update(old_names)

    elif isinstance(parse_spec, dict):
        # dict of new name to column list
        for new_name, colspec in parse_spec.items():
            if new_name in data_dict:
                raise ValueError(f"Date column {new_name} already in dict")

            _, col, old_names = _try_convert_dates(
                converter, colspec, data_dict, orig_names
            )

            new_data[new_name] = col
            new_cols.append(new_name)
            date_cols.update(old_names)

    data_dict.update(new_data)
    new_cols.extend(columns)

    if not keep_date_col:
        for c in list(date_cols):
            data_dict.pop(c)
            new_cols.remove(c)

    return data_dict, new_cols


def _try_convert_dates(parser, colspec, data_dict, columns):
    colset = set(columns)
    colnames = []

    for c in colspec:
        if c in colset:
            colnames.append(c)
        elif isinstance(c, int) and c not in columns:
            colnames.append(columns[c])
        else:
            colnames.append(c)

    new_name = "_".join(str(x) for x in colnames)
    to_parse = [data_dict[c] for c in colnames if c in data_dict]

    new_col = parser(*to_parse)
    return new_name, new_col, colnames


def _clean_na_values(na_values, keep_default_na=True):

    if na_values is None:
        if keep_default_na:
            na_values = STR_NA_VALUES
        else:
            na_values = set()
        na_fvalues = set()
    elif isinstance(na_values, dict):
        old_na_values = na_values.copy()
        na_values = {}  # Prevent aliasing.

        # Convert the values in the na_values dictionary
        # into array-likes for further use. This is also
        # where we append the default NaN values, provided
        # that `keep_default_na=True`.
        for k, v in old_na_values.items():
            if not is_list_like(v):
                v = [v]

            if keep_default_na:
                v = set(v) | STR_NA_VALUES

            na_values[k] = v
        na_fvalues = {k: _floatify_na_values(v) for k, v in na_values.items()}
    else:
        if not is_list_like(na_values):
            na_values = [na_values]
        na_values = _stringify_na_values(na_values)
        if keep_default_na:
            na_values = na_values | STR_NA_VALUES

        na_fvalues = _floatify_na_values(na_values)

    return na_values, na_fvalues


def _clean_index_names(columns, index_col, unnamed_cols):
    if not _is_index_col(index_col):
        return None, columns, index_col

    columns = list(columns)

    cp_cols = list(columns)
    index_names = []

    # don't mutate
    index_col = list(index_col)

    for i, c in enumerate(index_col):
        if isinstance(c, str):
            index_names.append(c)
            for j, name in enumerate(cp_cols):
                if name == c:
                    index_col[i] = j
                    columns.remove(name)
                    break
        else:
            name = cp_cols[c]
            columns.remove(name)
            index_names.append(name)

    # Only clean index names that were placeholders.
    for i, name in enumerate(index_names):
        if isinstance(name, str) and name in unnamed_cols:
            index_names[i] = None

    return index_names, columns, index_col


def _get_empty_meta(columns, index_col, index_names, dtype=None):
    columns = list(columns)

    # Convert `dtype` to a defaultdict of some kind.
    # This will enable us to write `dtype[col_name]`
    # without worrying about KeyError issues later on.
    if not isinstance(dtype, dict):
        # if dtype == None, default will be np.object.
        default_dtype = dtype or np.object
        dtype = defaultdict(lambda: default_dtype)
    else:
        # Save a copy of the dictionary.
        _dtype = dtype.copy()
        dtype = defaultdict(lambda: np.object)

        # Convert column indexes to column names.
        for k, v in _dtype.items():
            col = columns[k] if is_integer(k) else k
            dtype[col] = v

    # Even though we have no data, the "index" of the empty DataFrame
    # could for example still be an empty MultiIndex. Thus, we need to
    # check whether we have any index columns specified, via either:
    #
    # 1) index_col (column indices)
    # 2) index_names (column names)
    #
    # Both must be non-null to ensure a successful construction. Otherwise,
    # we have to create a generic empty Index.
    if (index_col is None or index_col is False) or index_names is None:
        index = Index([])
    else:
        data = [Series([], dtype=dtype[name]) for name in index_names]
        index = ensure_index_from_sequences(data, names=index_names)
        index_col.sort()

        for i, n in enumerate(index_col):
            columns.pop(n - i)

    col_dict = {col_name: Series([], dtype=dtype[col_name]) for col_name in columns}

    return index, columns, col_dict


def _floatify_na_values(na_values):
    # create float versions of the na_values
    result = set()
    for v in na_values:
        try:
            v = float(v)
            if not np.isnan(v):
                result.add(v)
        except (TypeError, ValueError, OverflowError):
            pass
    return result


def _stringify_na_values(na_values):
    """ return a stringified and numeric for these values """
    result = []
    for x in na_values:
        result.append(str(x))
        result.append(x)
        try:
            v = float(x)

            # we are like 999 here
            if v == int(v):
                v = int(v)
                result.append(f"{v}.0")
                result.append(str(v))

            result.append(v)
        except (TypeError, ValueError, OverflowError):
            pass
        try:
            result.append(int(x))
        except (TypeError, ValueError, OverflowError):
            pass
    return set(result)


def _get_na_values(col, na_values, na_fvalues, keep_default_na):
    """
    Get the NaN values for a given column.

    Parameters
    ----------
    col : str
        The name of the column.
    na_values : array-like, dict
        The object listing the NaN values as strings.
    na_fvalues : array-like, dict
        The object listing the NaN values as floats.
    keep_default_na : bool
        If `na_values` is a dict, and the column is not mapped in the
        dictionary, whether to return the default NaN values or the empty set.

    Returns
    -------
    nan_tuple : A length-two tuple composed of

        1) na_values : the string NaN values for that column.
        2) na_fvalues : the float NaN values for that column.
    """
    if isinstance(na_values, dict):
        if col in na_values:
            return na_values[col], na_fvalues[col]
        else:
            if keep_default_na:
                return STR_NA_VALUES, set()

            return set(), set()
    else:
        return na_values, na_fvalues


def _get_col_names(colspec, columns):
    colset = set(columns)
    colnames = []
    for c in colspec:
        if c in colset:
            colnames.append(c)
        elif isinstance(c, int):
            colnames.append(columns[c])
    return colnames


class FixedWidthReader(abc.Iterator):
    """
    A reader of fixed-width lines.
    """

    def __init__(self, f, colspecs, delimiter, comment, skiprows=None, infer_nrows=100):
        self.f = f
        self.buffer = None
        self.delimiter = "\r\n" + delimiter if delimiter else "\n\r\t "
        self.comment = comment
        if colspecs == "infer":
            self.colspecs = self.detect_colspecs(
                infer_nrows=infer_nrows, skiprows=skiprows
            )
        else:
            self.colspecs = colspecs

        if not isinstance(self.colspecs, (tuple, list)):
            raise TypeError(
                "column specifications must be a list or tuple, "
                f"input was a {type(colspecs).__name__}"
            )

        for colspec in self.colspecs:
            if not (
                isinstance(colspec, (tuple, list))
                and len(colspec) == 2
                and isinstance(colspec[0], (int, np.integer, type(None)))
                and isinstance(colspec[1], (int, np.integer, type(None)))
            ):
                raise TypeError(
                    "Each column specification must be "
                    "2 element tuple or list of integers"
                )

    def get_rows(self, infer_nrows, skiprows=None):
        """
        Read rows from self.f, skipping as specified.

        We distinguish buffer_rows (the first <= infer_nrows
        lines) from the rows returned to detect_colspecs
        because it's simpler to leave the other locations
        with skiprows logic alone than to modify them to
        deal with the fact we skipped some rows here as
        well.

        Parameters
        ----------
        infer_nrows : int
            Number of rows to read from self.f, not counting
            rows that are skipped.
        skiprows: set, optional
            Indices of rows to skip.

        Returns
        -------
        detect_rows : list of str
            A list containing the rows to read.

        """
        if skiprows is None:
            skiprows = set()
        buffer_rows = []
        detect_rows = []
        for i, row in enumerate(self.f):
            if i not in skiprows:
                detect_rows.append(row)
            buffer_rows.append(row)
            if len(detect_rows) >= infer_nrows:
                break
        self.buffer = iter(buffer_rows)
        return detect_rows

    def detect_colspecs(self, infer_nrows=100, skiprows=None):
        # Regex escape the delimiters
        delimiters = "".join(fr"\{x}" for x in self.delimiter)
        pattern = re.compile(f"([^{delimiters}]+)")
        rows = self.get_rows(infer_nrows, skiprows)
        if not rows:
            raise EmptyDataError("No rows from which to infer column width")
        max_len = max(map(len, rows))
        mask = np.zeros(max_len + 1, dtype=int)
        if self.comment is not None:
            rows = [row.partition(self.comment)[0] for row in rows]
        for row in rows:
            for m in pattern.finditer(row):
                mask[m.start() : m.end()] = 1
        shifted = np.roll(mask, 1)
        shifted[0] = 0
        edges = np.where((mask ^ shifted) == 1)[0]
        edge_pairs = list(zip(edges[::2], edges[1::2]))
        return edge_pairs

    def __next__(self):
        if self.buffer is not None:
            try:
                line = next(self.buffer)
            except StopIteration:
                self.buffer = None
                line = next(self.f)
        else:
            line = next(self.f)
        # Note: 'colspecs' is a sequence of half-open intervals.
        return [line[fromm:to].strip(self.delimiter) for (fromm, to) in self.colspecs]


class FixedWidthFieldParser(PythonParser):
    """
    Specialization that Converts fixed-width fields into DataFrames.
    See PythonParser for details.
    """

    def __init__(self, f, **kwds):
        # Support iterators, convert to a list.
        self.colspecs = kwds.pop("colspecs")
        self.infer_nrows = kwds.pop("infer_nrows")
        PythonParser.__init__(self, f, **kwds)

    def _make_reader(self, f):
        self.data = FixedWidthReader(
            f,
            self.colspecs,
            self.delimiter,
            self.comment,
            self.skiprows,
            self.infer_nrows,
        )<|MERGE_RESOLUTION|>--- conflicted
+++ resolved
@@ -20,12 +20,8 @@
 import pandas._libs.parsers as parsers
 from pandas._libs.parsers import STR_NA_VALUES
 from pandas._libs.tslibs import parsing
-<<<<<<< HEAD
-from pandas._typing import FilePathOrBuffer
+from pandas._typing import FilePathOrBuffer, Union
 from pandas.compat._optional import VERSIONS, import_optional_dependency
-=======
-from pandas._typing import FilePathOrBuffer, Union
->>>>>>> f30aeefe
 from pandas.errors import (
     AbstractMethodError,
     EmptyDataError,
