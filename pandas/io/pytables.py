"""
High level interface to PyTables for reading and writing pandas data structures
to disk
"""

import copy
from datetime import date, tzinfo
import itertools
import os
import re
from typing import (
    TYPE_CHECKING,
    Any,
    Dict,
    Hashable,
    List,
    Optional,
    Tuple,
    Type,
    Union,
)
import warnings

import numpy as np

from pandas._config import config, get_option

from pandas._libs import lib, writers as libwriters
from pandas._libs.tslibs import timezones
from pandas._typing import ArrayLike, FrameOrSeries
from pandas.compat._optional import import_optional_dependency
from pandas.errors import PerformanceWarning
from pandas.util._decorators import cache_readonly

from pandas.core.dtypes.common import (
    ensure_object,
    is_categorical_dtype,
    is_complex_dtype,
    is_datetime64_dtype,
    is_datetime64tz_dtype,
    is_extension_array_dtype,
    is_list_like,
    is_string_dtype,
    is_timedelta64_dtype,
)
from pandas.core.dtypes.generic import ABCExtensionArray
from pandas.core.dtypes.missing import array_equivalent

from pandas import (
    DataFrame,
    DatetimeIndex,
    Index,
    Int64Index,
    MultiIndex,
    PeriodIndex,
    Series,
    TimedeltaIndex,
    concat,
    isna,
)
from pandas.core.arrays import Categorical, DatetimeArray, PeriodArray
import pandas.core.common as com
from pandas.core.computation.pytables import PyTablesExpr, maybe_expression
from pandas.core.indexes.api import ensure_index

from pandas.io.common import stringify_path
from pandas.io.formats.printing import adjoin, pprint_thing

if TYPE_CHECKING:
    from tables import File, Node, Col  # noqa:F401


# versioning attribute
_version = "0.15.2"

# encoding
_default_encoding = "UTF-8"


def _ensure_decoded(s):
    """ if we have bytes, decode them to unicode """
    if isinstance(s, np.bytes_):
        s = s.decode("UTF-8")
    return s


def _ensure_encoding(encoding):
    # set the encoding if we need
    if encoding is None:
        encoding = _default_encoding

    return encoding


def _ensure_str(name):
    """
    Ensure that an index / column name is a str (python 3); otherwise they
    may be np.string dtype. Non-string dtypes are passed through unchanged.

    https://github.com/pandas-dev/pandas/issues/13492
    """
    if isinstance(name, str):
        name = str(name)
    return name


Term = PyTablesExpr


def _ensure_term(where, scope_level: int):
    """
    ensure that the where is a Term or a list of Term
    this makes sure that we are capturing the scope of variables
    that are passed
    create the terms here with a frame_level=2 (we are 2 levels down)
    """

    # only consider list/tuple here as an ndarray is automatically a coordinate
    # list
    level = scope_level + 1
    if isinstance(where, (list, tuple)):
        wlist = []
        for w in filter(lambda x: x is not None, where):
            if not maybe_expression(w):
                wlist.append(w)
            else:
                wlist.append(Term(w, scope_level=level))
        where = wlist
    elif maybe_expression(where):
        where = Term(where, scope_level=level)
    return where if where is None or len(where) else None


class PossibleDataLossError(Exception):
    pass


class ClosedFileError(Exception):
    pass


class IncompatibilityWarning(Warning):
    pass


incompatibility_doc = """
where criteria is being ignored as this version [%s] is too old (or
not-defined), read the file in and write it out to a new file to upgrade (with
the copy_to method)
"""


class AttributeConflictWarning(Warning):
    pass


attribute_conflict_doc = """
the [%s] attribute of the existing index is [%s] which conflicts with the new
[%s], resetting the attribute to None
"""


class DuplicateWarning(Warning):
    pass


duplicate_doc = """
duplicate entries in table, taking most recently appended
"""

performance_doc = """
your performance may suffer as PyTables will pickle object types that it cannot
map directly to c-types [inferred_type->%s,key->%s] [items->%s]
"""

# formats
_FORMAT_MAP = {"f": "fixed", "fixed": "fixed", "t": "table", "table": "table"}

# axes map
_AXES_MAP = {DataFrame: [0]}

# register our configuration options
dropna_doc = """
: boolean
    drop ALL nan rows when appending to a table
"""
format_doc = """
: format
    default format writing format, if None, then
    put will default to 'fixed' and append will default to 'table'
"""

with config.config_prefix("io.hdf"):
    config.register_option("dropna_table", False, dropna_doc, validator=config.is_bool)
    config.register_option(
        "default_format",
        None,
        format_doc,
        validator=config.is_one_of_factory(["fixed", "table", None]),
    )

# oh the troubles to reduce import time
_table_mod = None
_table_file_open_policy_is_strict = False


def _tables():
    global _table_mod
    global _table_file_open_policy_is_strict
    if _table_mod is None:
        import tables

        _table_mod = tables

        # set the file open policy
        # return the file open policy; this changes as of pytables 3.1
        # depending on the HDF5 version
        try:
            _table_file_open_policy_is_strict = (
                tables.file._FILE_OPEN_POLICY == "strict"
            )
        except AttributeError:
            pass

    return _table_mod


# interface to/from ###


def to_hdf(
    path_or_buf,
    key: str,
    value: FrameOrSeries,
    mode: str = "a",
    complevel: Optional[int] = None,
    complib: Optional[str] = None,
    append: bool = False,
    format: Optional[str] = None,
    index: bool = True,
    min_itemsize: Optional[Union[int, Dict[str, int]]] = None,
    nan_rep=None,
    dropna: Optional[bool] = None,
    data_columns: Optional[List[str]] = None,
    errors: str = "strict",
    encoding: str = "UTF-8",
):
    """ store this object, close it if we opened it """

    if append:
        f = lambda store: store.append(
            key,
            value,
            format=format,
            index=index,
            min_itemsize=min_itemsize,
            nan_rep=nan_rep,
            dropna=dropna,
            data_columns=data_columns,
            errors=errors,
            encoding=encoding,
        )
    else:
        # NB: dropna is not passed to `put`
        f = lambda store: store.put(
            key,
            value,
            format=format,
            index=index,
            min_itemsize=min_itemsize,
            nan_rep=nan_rep,
            data_columns=data_columns,
            errors=errors,
            encoding=encoding,
        )

    path_or_buf = stringify_path(path_or_buf)
    if isinstance(path_or_buf, str):
        with HDFStore(
            path_or_buf, mode=mode, complevel=complevel, complib=complib
        ) as store:
            f(store)
    else:
        f(path_or_buf)


def read_hdf(
    path_or_buf,
    key=None,
    mode: str = "r",
    errors: str = "strict",
    where=None,
    start: Optional[int] = None,
    stop: Optional[int] = None,
    columns=None,
    iterator=False,
    chunksize: Optional[int] = None,
    **kwargs,
):
    """
    Read from the store, close it if we opened it.

    Retrieve pandas object stored in file, optionally based on where
    criteria

    Parameters
    ----------
    path_or_buf : str, path object, pandas.HDFStore or file-like object
        Any valid string path is acceptable. The string could be a URL. Valid
        URL schemes include http, ftp, s3, and file. For file URLs, a host is
        expected. A local file could be: ``file://localhost/path/to/table.h5``.

        If you want to pass in a path object, pandas accepts any
        ``os.PathLike``.

        Alternatively, pandas accepts an open :class:`pandas.HDFStore` object.

        By file-like object, we refer to objects with a ``read()`` method,
        such as a file handler (e.g. via builtin ``open`` function)
        or ``StringIO``.

        .. versionadded:: 0.21.0 support for __fspath__ protocol.

    key : object, optional
        The group identifier in the store. Can be omitted if the HDF file
        contains a single pandas object.
    mode : {'r', 'r+', 'a'}, default 'r'
        Mode to use when opening the file. Ignored if path_or_buf is a
        :class:`pandas.HDFStore`. Default is 'r'.
    where : list, optional
        A list of Term (or convertible) objects.
    start : int, optional
        Row number to start selection.
    stop  : int, optional
        Row number to stop selection.
    columns : list, optional
        A list of columns names to return.
    iterator : bool, optional
        Return an iterator object.
    chunksize : int, optional
        Number of rows to include in an iteration when using an iterator.
    errors : str, default 'strict'
        Specifies how encoding and decoding errors are to be handled.
        See the errors argument for :func:`open` for a full list
        of options.
    **kwargs
        Additional keyword arguments passed to HDFStore.

    Returns
    -------
    item : object
        The selected object. Return type depends on the object stored.

    See Also
    --------
    DataFrame.to_hdf : Write a HDF file from a DataFrame.
    HDFStore : Low-level access to HDF files.

    Examples
    --------
    >>> df = pd.DataFrame([[1, 1.0, 'a']], columns=['x', 'y', 'z'])
    >>> df.to_hdf('./store.h5', 'data')
    >>> reread = pd.read_hdf('./store.h5')
    """

    if mode not in ["r", "r+", "a"]:
        raise ValueError(
            f"mode {mode} is not allowed while performing a read. "
            f"Allowed modes are r, r+ and a."
        )
    # grab the scope
    if where is not None:
        where = _ensure_term(where, scope_level=1)

    if isinstance(path_or_buf, HDFStore):
        if not path_or_buf.is_open:
            raise IOError("The HDFStore must be open for reading.")

        store = path_or_buf
        auto_close = False
    else:
        path_or_buf = stringify_path(path_or_buf)
        if not isinstance(path_or_buf, str):
            raise NotImplementedError(
                "Support for generic buffers has not been implemented."
            )
        try:
            exists = os.path.exists(path_or_buf)

        # if filepath is too long
        except (TypeError, ValueError):
            exists = False

        if not exists:
            raise FileNotFoundError(f"File {path_or_buf} does not exist")

        store = HDFStore(path_or_buf, mode=mode, errors=errors, **kwargs)
        # can't auto open/close if we are using an iterator
        # so delegate to the iterator
        auto_close = True

    try:
        if key is None:
            groups = store.groups()
            if len(groups) == 0:
                raise ValueError("No dataset in HDF5 file.")
            candidate_only_group = groups[0]

            # For the HDF file to have only one dataset, all other groups
            # should then be metadata groups for that candidate group. (This
            # assumes that the groups() method enumerates parent groups
            # before their children.)
            for group_to_check in groups[1:]:
                if not _is_metadata_of(group_to_check, candidate_only_group):
                    raise ValueError(
                        "key must be provided when HDF5 "
                        "file contains multiple datasets."
                    )
            key = candidate_only_group._v_pathname
        return store.select(
            key,
            where=where,
            start=start,
            stop=stop,
            columns=columns,
            iterator=iterator,
            chunksize=chunksize,
            auto_close=auto_close,
        )
    except (ValueError, TypeError, KeyError):
        if not isinstance(path_or_buf, HDFStore):
            # if there is an error, close the store if we opened it.
            try:
                store.close()
            except AttributeError:
                pass

        raise


def _is_metadata_of(group: "Node", parent_group: "Node") -> bool:
    """Check if a given group is a metadata group for a given parent_group."""
    if group._v_depth <= parent_group._v_depth:
        return False

    current = group
    while current._v_depth > 1:
        parent = current._v_parent
        if parent == parent_group and current._v_name == "meta":
            return True
        current = current._v_parent
    return False


class HDFStore:
    """
    Dict-like IO interface for storing pandas objects in PyTables.

    Either Fixed or Table format.

    Parameters
    ----------
    path : string
        File path to HDF5 file
    mode : {'a', 'w', 'r', 'r+'}, default 'a'

        ``'r'``
            Read-only; no data can be modified.
        ``'w'``
            Write; a new file is created (an existing file with the same
            name would be deleted).
        ``'a'``
            Append; an existing file is opened for reading and writing,
            and if the file does not exist it is created.
        ``'r+'``
            It is similar to ``'a'``, but the file must already exist.
    complevel : int, 0-9, default None
            Specifies a compression level for data.
            A value of 0 or None disables compression.
    complib : {'zlib', 'lzo', 'bzip2', 'blosc'}, default 'zlib'
            Specifies the compression library to be used.
            As of v0.20.2 these additional compressors for Blosc are supported
            (default if no compressor specified: 'blosc:blosclz'):
            {'blosc:blosclz', 'blosc:lz4', 'blosc:lz4hc', 'blosc:snappy',
             'blosc:zlib', 'blosc:zstd'}.
            Specifying a compression library which is not available issues
            a ValueError.
    fletcher32 : bool, default False
            If applying compression use the fletcher32 checksum

    Examples
    --------
    >>> bar = pd.DataFrame(np.random.randn(10, 4))
    >>> store = pd.HDFStore('test.h5')
    >>> store['foo'] = bar   # write to HDF5
    >>> bar = store['foo']   # retrieve
    >>> store.close()
    """

    _handle: Optional["File"]
    _mode: str
    _complevel: int
    _fletcher32: bool

    def __init__(
        self,
        path,
        mode: str = "a",
        complevel: Optional[int] = None,
        complib=None,
        fletcher32: bool = False,
        **kwargs,
    ):

        if "format" in kwargs:
            raise ValueError("format is not a defined argument for HDFStore")

        tables = import_optional_dependency("tables")

        if complib is not None and complib not in tables.filters.all_complibs:
            raise ValueError(
                f"complib only supports {tables.filters.all_complibs} compression."
            )

        if complib is None and complevel is not None:
            complib = tables.filters.default_complib

        self._path = stringify_path(path)
        if mode is None:
            mode = "a"
        self._mode = mode
        self._handle = None
        self._complevel = complevel if complevel else 0
        self._complib = complib
        self._fletcher32 = fletcher32
        self._filters = None
        self.open(mode=mode, **kwargs)

    def __fspath__(self):
        return self._path

    @property
    def root(self):
        """ return the root node """
        self._check_if_open()
        return self._handle.root

    @property
    def filename(self):
        return self._path

    def __getitem__(self, key: str):
        return self.get(key)

    def __setitem__(self, key: str, value):
        self.put(key, value)

    def __delitem__(self, key: str):
        return self.remove(key)

    def __getattr__(self, name: str):
        """ allow attribute access to get stores """
        try:
            return self.get(name)
        except (KeyError, ClosedFileError):
            pass
        raise AttributeError(
            f"'{type(self).__name__}' object has no attribute '{name}'"
        )

    def __contains__(self, key: str) -> bool:
        """
        check for existence of this key
<<<<<<< HEAD
              can match the exact pathname or the pathnm w/o the leading '/'
              """
=======
        can match the exact pathname or the pathnm w/o the leading '/'
        """
>>>>>>> 1117328d
        node = self.get_node(key)
        if node is not None:
            name = node._v_pathname
            if name == key or name[1:] == key:
                return True
        return False

    def __len__(self) -> int:
        return len(self.groups())

    def __repr__(self) -> str:
        pstr = pprint_thing(self._path)
        return f"{type(self)}\nFile path: {pstr}\n"

    def __enter__(self):
        return self

    def __exit__(self, exc_type, exc_value, traceback):
        self.close()

    def keys(self) -> List[str]:
        """
        Return a list of keys corresponding to objects stored in HDFStore.

        Returns
        -------
        list
            List of ABSOLUTE path-names (e.g. have the leading '/').
        """
        return [n._v_pathname for n in self.groups()]

    def __iter__(self):
        return iter(self.keys())

    def items(self):
        """
        iterate on key->group
        """
        for g in self.groups():
            yield g._v_pathname, g

    iteritems = items

    def open(self, mode: str = "a", **kwargs):
        """
        Open the file in the specified mode

        Parameters
        ----------
        mode : {'a', 'w', 'r', 'r+'}, default 'a'
            See HDFStore docstring or tables.open_file for info about modes
        """
        tables = _tables()

        if self._mode != mode:

            # if we are changing a write mode to read, ok
            if self._mode in ["a", "w"] and mode in ["r", "r+"]:
                pass
            elif mode in ["w"]:

                # this would truncate, raise here
                if self.is_open:
                    raise PossibleDataLossError(
                        f"Re-opening the file [{self._path}] with mode [{self._mode}] "
                        "will delete the current file!"
                    )

            self._mode = mode

        # close and reopen the handle
        if self.is_open:
            self.close()

        if self._complevel and self._complevel > 0:
            self._filters = _tables().Filters(
                self._complevel, self._complib, fletcher32=self._fletcher32
            )

        try:
            self._handle = tables.open_file(self._path, self._mode, **kwargs)
        except IOError as err:  # pragma: no cover
            if "can not be written" in str(err):
                print(f"Opening {self._path} in read-only mode")
                self._handle = tables.open_file(self._path, "r", **kwargs)
            else:
                raise

        except ValueError as err:

            # trap PyTables >= 3.1 FILE_OPEN_POLICY exception
            # to provide an updated message
            if "FILE_OPEN_POLICY" in str(err):
                hdf_version = tables.get_hdf5_version()
                err = ValueError(
                    f"PyTables [{tables.__version__}] no longer supports "
                    "opening multiple files\n"
                    "even in read-only mode on this HDF5 version "
                    f"[{hdf_version}]. You can accept this\n"
                    "and not open the same file multiple times at once,\n"
                    "upgrade the HDF5 version, or downgrade to PyTables 3.0.0 "
                    "which allows\n"
                    "files to be opened multiple times at once\n"
                )

            raise err

        except Exception as err:

            # trying to read from a non-existent file causes an error which
            # is not part of IOError, make it one
            if self._mode == "r" and "Unable to open/create file" in str(err):
                raise IOError(str(err))
            raise

    def close(self):
        """
        Close the PyTables file handle
        """
        if self._handle is not None:
            self._handle.close()
        self._handle = None

    @property
    def is_open(self) -> bool:
        """
        return a boolean indicating whether the file is open
        """
        if self._handle is None:
            return False
        return bool(self._handle.isopen)

    def flush(self, fsync: bool = False):
        """
        Force all buffered modifications to be written to disk.

        Parameters
        ----------
        fsync : bool (default False)
          call ``os.fsync()`` on the file handle to force writing to disk.

        Notes
        -----
        Without ``fsync=True``, flushing may not guarantee that the OS writes
        to disk. With fsync, the operation will block until the OS claims the
        file has been written; however, other caching layers may still
        interfere.
        """
        if self._handle is not None:
            self._handle.flush()
            if fsync:
                try:
                    os.fsync(self._handle.fileno())
                except OSError:
                    pass

    def get(self, key: str):
        """
        Retrieve pandas object stored in file.

        Parameters
        ----------
        key : str

        Returns
        -------
        object
            Same type as object stored in file.
        """
        group = self.get_node(key)
        if group is None:
            raise KeyError(f"No object named {key} in the file")
        return self._read_group(group)

    def select(
        self,
        key: str,
        where=None,
        start=None,
        stop=None,
        columns=None,
        iterator=False,
        chunksize=None,
        auto_close: bool = False,
    ):
        """
        Retrieve pandas object stored in file, optionally based on where criteria.

        Parameters
        ----------
        key : str
                Object being retrieved from file.
        where : list, default None
                List of Term (or convertible) objects, optional.
        start : int, default None
                Row number to start selection.
        stop : int, default None
                Row number to stop selection.
        columns : list, default None
                A list of columns that if not None, will limit the return columns.
        iterator : bool, default False
                Returns an iterator.
        chunksize : int, default None
                Number or rows to include in iteration, return an iterator.
        auto_close : bool, default False
            Should automatically close the store when finished.

        Returns
        -------
        object
            Retrieved object from file.
        """
        group = self.get_node(key)
        if group is None:
            raise KeyError(f"No object named {key} in the file")

        # create the storer and axes
        where = _ensure_term(where, scope_level=1)
        s = self._create_storer(group)
        s.infer_axes()

        # function to call on iteration
        def func(_start, _stop, _where):
            return s.read(start=_start, stop=_stop, where=_where, columns=columns)

        # create the iterator
        it = TableIterator(
            self,
            s,
            func,
            where=where,
            nrows=s.nrows,
            start=start,
            stop=stop,
            iterator=iterator,
            chunksize=chunksize,
            auto_close=auto_close,
        )

        return it.get_result()

    def select_as_coordinates(
        self,
        key: str,
        where=None,
        start: Optional[int] = None,
        stop: Optional[int] = None,
    ):
        """
        return the selection as an Index

        Parameters
        ----------
        key : str
        where : list of Term (or convertible) objects, optional
        start : integer (defaults to None), row number to start selection
        stop  : integer (defaults to None), row number to stop selection
        """
        where = _ensure_term(where, scope_level=1)
        tbl = self.get_storer(key)
        if not isinstance(tbl, Table):
            raise TypeError("can only read_coordinates with a table")
        return tbl.read_coordinates(where=where, start=start, stop=stop)

    def select_column(
        self,
        key: str,
        column: str,
        start: Optional[int] = None,
        stop: Optional[int] = None,
    ):
        """
        return a single column from the table. This is generally only useful to
        select an indexable

        Parameters
        ----------
        key : str
        column : str
            The column of interest.
        start : int or None, default None
        stop : int or None, default None

        Raises
        ------
        raises KeyError if the column is not found (or key is not a valid
            store)
        raises ValueError if the column can not be extracted individually (it
            is part of a data block)

        """
        tbl = self.get_storer(key)
        if not isinstance(tbl, Table):
            raise TypeError("can only read_column with a table")
        return tbl.read_column(column=column, start=start, stop=stop)

    def select_as_multiple(
        self,
        keys,
        where=None,
        selector=None,
        columns=None,
        start=None,
        stop=None,
        iterator=False,
        chunksize=None,
        auto_close: bool = False,
    ):
        """
        Retrieve pandas objects from multiple tables.

        Parameters
        ----------
        keys : a list of the tables
        selector : the table to apply the where criteria (defaults to keys[0]
            if not supplied)
        columns : the columns I want back
        start : integer (defaults to None), row number to start selection
        stop  : integer (defaults to None), row number to stop selection
        iterator : boolean, return an iterator, default False
        chunksize : nrows to include in iteration, return an iterator
        auto_close : bool, default False
            Should automatically close the store when finished.

        Raises
        ------
        raises KeyError if keys or selector is not found or keys is empty
        raises TypeError if keys is not a list or tuple
        raises ValueError if the tables are not ALL THE SAME DIMENSIONS
        """

        # default to single select
        where = _ensure_term(where, scope_level=1)
        if isinstance(keys, (list, tuple)) and len(keys) == 1:
            keys = keys[0]
        if isinstance(keys, str):
            return self.select(
                key=keys,
                where=where,
                columns=columns,
                start=start,
                stop=stop,
                iterator=iterator,
                chunksize=chunksize,
                auto_close=auto_close,
            )

        if not isinstance(keys, (list, tuple)):
            raise TypeError("keys must be a list/tuple")

        if not len(keys):
            raise ValueError("keys must have a non-zero length")

        if selector is None:
            selector = keys[0]

        # collect the tables
        tbls = [self.get_storer(k) for k in keys]
        s = self.get_storer(selector)

        # validate rows
        nrows = None
        for t, k in itertools.chain([(s, selector)], zip(tbls, keys)):
            if t is None:
                raise KeyError(f"Invalid table [{k}]")
            if not t.is_table:
                raise TypeError(
                    f"object [{t.pathname}] is not a table, and cannot be used in all "
                    "select as multiple"
                )

            if nrows is None:
                nrows = t.nrows
            elif t.nrows != nrows:
                raise ValueError("all tables must have exactly the same nrows!")

        # The isinstance checks here are redundant with the check above,
        #  but necessary for mypy; see GH#29757
        _tbls = [x for x in tbls if isinstance(x, Table)]

        # axis is the concentration axes
        axis = list({t.non_index_axes[0][0] for t in _tbls})[0]

        def func(_start, _stop, _where):

            # retrieve the objs, _where is always passed as a set of
            # coordinates here
            objs = [
                t.read(where=_where, columns=columns, start=_start, stop=_stop)
                for t in tbls
            ]

            # concat and return
            return concat(objs, axis=axis, verify_integrity=False)._consolidate()

        # create the iterator
        it = TableIterator(
            self,
            s,
            func,
            where=where,
            nrows=nrows,
            start=start,
            stop=stop,
            iterator=iterator,
            chunksize=chunksize,
            auto_close=auto_close,
        )

        return it.get_result(coordinates=True)

    def put(
        self,
        key: str,
        value: FrameOrSeries,
        format=None,
        index=True,
        append=False,
        complib=None,
        complevel: Optional[int] = None,
        min_itemsize: Optional[Union[int, Dict[str, int]]] = None,
        nan_rep=None,
        data_columns: Optional[List[str]] = None,
        encoding=None,
        errors: str = "strict",
    ):
        """
        Store object in HDFStore.

        Parameters
        ----------
        key : str
        value : {Series, DataFrame}
        format : 'fixed(f)|table(t)', default is 'fixed'
            fixed(f) : Fixed format
                       Fast writing/reading. Not-appendable, nor searchable.
            table(t) : Table format
                       Write as a PyTables Table structure which may perform
                       worse but allow more flexible operations like searching
                       / selecting subsets of the data.
        append   : bool, default False
            This will force Table format, append the input data to the
            existing.
        data_columns : list, default None
            List of columns to create as data columns, or True to
            use all columns. See `here
            <https://pandas.pydata.org/pandas-docs/stable/user_guide/io.html#query-via-data-columns>`__.
        encoding : str, default None
            Provide an encoding for strings.
        dropna   : bool, default False, do not write an ALL nan row to
            The store settable by the option 'io.hdf.dropna_table'.
        """
        if format is None:
            format = get_option("io.hdf.default_format") or "fixed"
        format = self._validate_format(format)
        self._write_to_group(
            key,
            value,
            format=format,
            index=index,
            append=append,
            complib=complib,
            complevel=complevel,
            min_itemsize=min_itemsize,
            nan_rep=nan_rep,
            data_columns=data_columns,
            encoding=encoding,
            errors=errors,
        )

    def remove(self, key: str, where=None, start=None, stop=None):
        """
        Remove pandas object partially by specifying the where condition

        Parameters
        ----------
        key : string
            Node to remove or delete rows from
        where : list of Term (or convertible) objects, optional
        start : integer (defaults to None), row number to start selection
        stop  : integer (defaults to None), row number to stop selection

        Returns
        -------
        number of rows removed (or None if not a Table)

        Raises
        ------
        raises KeyError if key is not a valid store

        """
        where = _ensure_term(where, scope_level=1)
        try:
            s = self.get_storer(key)
        except KeyError:
            # the key is not a valid store, re-raising KeyError
            raise
        except AssertionError:
            # surface any assertion errors for e.g. debugging
            raise
        except Exception:
            # In tests we get here with ClosedFileError, TypeError, and
            #  _table_mod.NoSuchNodeError.  TODO: Catch only these?

            if where is not None:
                raise ValueError(
                    "trying to remove a node with a non-None where clause!"
                )

            # we are actually trying to remove a node (with children)
            node = self.get_node(key)
            if node is not None:
                node._f_remove(recursive=True)
                return None

        # remove the node
        if com.all_none(where, start, stop):
            s.group._f_remove(recursive=True)

        # delete from the table
        else:
            if not s.is_table:
                raise ValueError(
                    "can only remove with where on objects written as tables"
                )
            return s.delete(where=where, start=start, stop=stop)

    def append(
        self,
        key: str,
        value: FrameOrSeries,
        format=None,
        axes=None,
        index=True,
        append=True,
        complib=None,
        complevel: Optional[int] = None,
        columns=None,
        min_itemsize: Optional[Union[int, Dict[str, int]]] = None,
        nan_rep=None,
        chunksize=None,
        expectedrows=None,
        dropna: Optional[bool] = None,
        data_columns: Optional[List[str]] = None,
        encoding=None,
        errors: str = "strict",
    ):
        """
        Append to Table in file. Node must already exist and be Table
        format.

        Parameters
        ----------
        key : str
        value : {Series, DataFrame}
        format : 'table' is the default
            table(t) : table format
                       Write as a PyTables Table structure which may perform
                       worse but allow more flexible operations like searching
                       / selecting subsets of the data.
        append       : bool, default True
            Append the input data to the existing.
        data_columns : list of columns, or True, default None
            List of columns to create as indexed data columns for on-disk
            queries, or True to use all columns. By default only the axes
            of the object are indexed. See `here
            <https://pandas.pydata.org/pandas-docs/stable/user_guide/io.html#query-via-data-columns>`__.
        min_itemsize : dict of columns that specify minimum str sizes
        nan_rep      : str to use as str nan representation
        chunksize    : size to chunk the writing
        expectedrows : expected TOTAL row size of this table
        encoding     : default None, provide an encoding for str
        dropna : bool, default False
            Do not write an ALL nan row to the store settable
            by the option 'io.hdf.dropna_table'.

        Notes
        -----
        Does *not* check if data being appended overlaps with existing
        data in the table, so be careful
        """
        if columns is not None:
            raise TypeError(
                "columns is not a supported keyword in append, try data_columns"
            )

        if dropna is None:
            dropna = get_option("io.hdf.dropna_table")
        if format is None:
            format = get_option("io.hdf.default_format") or "table"
        format = self._validate_format(format)
        self._write_to_group(
            key,
            value,
            format=format,
            axes=axes,
            index=index,
            append=append,
            complib=complib,
            complevel=complevel,
            min_itemsize=min_itemsize,
            nan_rep=nan_rep,
            chunksize=chunksize,
            expectedrows=expectedrows,
            dropna=dropna,
            data_columns=data_columns,
            encoding=encoding,
            errors=errors,
        )

    def append_to_multiple(
        self,
        d: Dict,
        value,
        selector,
        data_columns=None,
        axes=None,
        dropna=False,
        **kwargs,
    ):
        """
        Append to multiple tables

        Parameters
        ----------
        d : a dict of table_name to table_columns, None is acceptable as the
            values of one node (this will get all the remaining columns)
        value : a pandas object
        selector : a string that designates the indexable table; all of its
            columns will be designed as data_columns, unless data_columns is
            passed, in which case these are used
        data_columns : list of columns to create as data columns, or True to
            use all columns
        dropna : if evaluates to True, drop rows from all tables if any single
                 row in each table has all NaN. Default False.

        Notes
        -----
        axes parameter is currently not accepted

        """
        if axes is not None:
            raise TypeError(
                "axes is currently not accepted as a parameter to append_to_multiple; "
                "you can create the tables independently instead"
            )

        if not isinstance(d, dict):
            raise ValueError(
                "append_to_multiple must have a dictionary specified as the "
                "way to split the value"
            )

        if selector not in d:
            raise ValueError(
                "append_to_multiple requires a selector that is in passed dict"
            )

        # figure out the splitting axis (the non_index_axis)
        axis = list(set(range(value.ndim)) - set(_AXES_MAP[type(value)]))[0]

        # figure out how to split the value
        remain_key = None
        remain_values: List = []
        for k, v in d.items():
            if v is None:
                if remain_key is not None:
                    raise ValueError(
                        "append_to_multiple can only have one value in d that is None"
                    )
                remain_key = k
            else:
                remain_values.extend(v)
        if remain_key is not None:
            ordered = value.axes[axis]
            ordd = ordered.difference(Index(remain_values))
            ordd = sorted(ordered.get_indexer(ordd))
            d[remain_key] = ordered.take(ordd)

        # data_columns
        if data_columns is None:
            data_columns = d[selector]

        # ensure rows are synchronized across the tables
        if dropna:
            idxs = (value[cols].dropna(how="all").index for cols in d.values())
            valid_index = next(idxs)
            for index in idxs:
                valid_index = valid_index.intersection(index)
            value = value.loc[valid_index]

        # append
        for k, v in d.items():
            dc = data_columns if k == selector else None

            # compute the val
            val = value.reindex(v, axis=axis)

            self.append(k, val, data_columns=dc, **kwargs)

    def create_table_index(
        self,
        key: str,
        columns=None,
        optlevel: Optional[int] = None,
        kind: Optional[str] = None,
    ):
        """
        Create a pytables index on the table.

        Parameters
        ----------
        key : str
        columns : None, bool, or listlike[str]
            Indicate which columns to create an index on.

            * False : Do not create any indexes.
            * True : Create indexes on all columns.
            * None : Create indexes on all columns.
            * listlike : Create indexes on the given columns.

        optlevel : int or None, default None
            Optimization level, if None, pytables defaults to 6.
        kind : str or None, default None
            Kind of index, if None, pytables defaults to "medium".

        Raises
        ------
        TypeError: raises if the node is not a table
        """

        # version requirements
        _tables()
        s = self.get_storer(key)
        if s is None:
            return

        if not isinstance(s, Table):
            raise TypeError("cannot create table index on a Fixed format store")
        s.create_index(columns=columns, optlevel=optlevel, kind=kind)

    def groups(self):
        """
        Return a list of all the top-level nodes.

        Each node returned is not a pandas storage object.

        Returns
        -------
        list
            List of objects.
        """
        _tables()
        self._check_if_open()
        return [
            g
            for g in self._handle.walk_groups()
            if (
                not isinstance(g, _table_mod.link.Link)
                and (
                    getattr(g._v_attrs, "pandas_type", None)
                    or getattr(g, "table", None)
                    or (isinstance(g, _table_mod.table.Table) and g._v_name != "table")
                )
            )
        ]

    def walk(self, where="/"):
        """
        Walk the pytables group hierarchy for pandas objects.

        This generator will yield the group path, subgroups and pandas object
        names for each group.

        Any non-pandas PyTables objects that are not a group will be ignored.

        The `where` group itself is listed first (preorder), then each of its
        child groups (following an alphanumerical order) is also traversed,
        following the same procedure.

        .. versionadded:: 0.24.0

        Parameters
        ----------
        where : str, default "/"
            Group where to start walking.

        Yields
        ------
        path : str
            Full path to a group (without trailing '/').
        groups : list
            Names (strings) of the groups contained in `path`.
        leaves : list
            Names (strings) of the pandas objects contained in `path`.
        """
        _tables()
        self._check_if_open()
        for g in self._handle.walk_groups(where):
            if getattr(g._v_attrs, "pandas_type", None) is not None:
                continue

            groups = []
            leaves = []
            for child in g._v_children.values():
                pandas_type = getattr(child._v_attrs, "pandas_type", None)
                if pandas_type is None:
                    if isinstance(child, _table_mod.group.Group):
                        groups.append(child._v_name)
                else:
                    leaves.append(child._v_name)

            yield (g._v_pathname.rstrip("/"), groups, leaves)

    def get_node(self, key: str) -> Optional["Node"]:
        """ return the node with the key or None if it does not exist """
        self._check_if_open()
        if not key.startswith("/"):
            key = "/" + key

        assert self._handle is not None
        assert _table_mod is not None  # for mypy
        try:
            node = self._handle.get_node(self.root, key)
        except _table_mod.exceptions.NoSuchNodeError:
            return None

        assert isinstance(node, _table_mod.Node), type(node)
        return node

    def get_storer(self, key: str) -> Union["GenericFixed", "Table"]:
        """ return the storer object for a key, raise if not in the file """
        group = self.get_node(key)
        if group is None:
            raise KeyError(f"No object named {key} in the file")

        s = self._create_storer(group)
        s.infer_axes()
        return s

    def copy(
        self,
        file,
        mode="w",
        propindexes: bool = True,
        keys=None,
        complib=None,
        complevel: Optional[int] = None,
        fletcher32: bool = False,
        overwrite=True,
    ):
        """
        Copy the existing store to a new file, updating in place.

        Parameters
        ----------
        propindexes: bool, default True
            Restore indexes in copied file.
        keys       : list of keys to include in the copy (defaults to all)
        overwrite  : overwrite (remove and replace) existing nodes in the
            new store (default is True)
        mode, complib, complevel, fletcher32 same as in HDFStore.__init__

        Returns
        -------
        open file handle of the new store
        """
        new_store = HDFStore(
            file, mode=mode, complib=complib, complevel=complevel, fletcher32=fletcher32
        )
        if keys is None:
            keys = list(self.keys())
        if not isinstance(keys, (tuple, list)):
            keys = [keys]
        for k in keys:
            s = self.get_storer(k)
            if s is not None:

                if k in new_store:
                    if overwrite:
                        new_store.remove(k)

                data = self.select(k)
                if isinstance(s, Table):

                    index: Union[bool, List[str]] = False
                    if propindexes:
                        index = [a.name for a in s.axes if a.is_indexed]
                    new_store.append(
                        k,
                        data,
                        index=index,
                        data_columns=getattr(s, "data_columns", None),
                        encoding=s.encoding,
                    )
                else:
                    new_store.put(k, data, encoding=s.encoding)

        return new_store

    def info(self) -> str:
        """
        Print detailed information on the store.

        .. versionadded:: 0.21.0

        Returns
        -------
        str
        """
        path = pprint_thing(self._path)
        output = f"{type(self)}\nFile path: {path}\n"

        if self.is_open:
            lkeys = sorted(self.keys())
            if len(lkeys):
                keys = []
                values = []

                for k in lkeys:
                    try:
                        s = self.get_storer(k)
                        if s is not None:
                            keys.append(pprint_thing(s.pathname or k))
                            values.append(pprint_thing(s or "invalid_HDFStore node"))
                    except AssertionError:
                        # surface any assertion errors for e.g. debugging
                        raise
                    except Exception as detail:
                        keys.append(k)
                        dstr = pprint_thing(detail)
                        values.append(f"[invalid_HDFStore node: {dstr}]")

                output += adjoin(12, keys, values)
            else:
                output += "Empty"
        else:
            output += "File is CLOSED"

        return output

    # ------------------------------------------------------------------------
    # private methods

    def _check_if_open(self):
        if not self.is_open:
            raise ClosedFileError(f"{self._path} file is not open!")

    def _validate_format(self, format: str) -> str:
        """ validate / deprecate formats """

        # validate
        try:
            format = _FORMAT_MAP[format.lower()]
        except KeyError:
            raise TypeError(f"invalid HDFStore format specified [{format}]")

        return format

    def _create_storer(
        self,
        group,
        format=None,
        value: Optional[FrameOrSeries] = None,
        encoding: str = "UTF-8",
        errors: str = "strict",
    ) -> Union["GenericFixed", "Table"]:
        """ return a suitable class to operate """

        cls: Union[Type["GenericFixed"], Type["Table"]]

        if value is not None and not isinstance(value, (Series, DataFrame)):
            raise TypeError("value must be None, Series, or DataFrame")

        def error(t):
            # return instead of raising so mypy can tell where we are raising
            return TypeError(
                f"cannot properly create the storer for: [{t}] [group->"
                f"{group},value->{type(value)},format->{format}"
            )

        pt = _ensure_decoded(getattr(group._v_attrs, "pandas_type", None))
        tt = _ensure_decoded(getattr(group._v_attrs, "table_type", None))

        # infer the pt from the passed value
        if pt is None:
            if value is None:

                _tables()
                assert _table_mod is not None  # for mypy
                if getattr(group, "table", None) or isinstance(
                    group, _table_mod.table.Table
                ):
                    pt = "frame_table"
                    tt = "generic_table"
                else:
                    raise TypeError(
                        "cannot create a storer if the object is not existing "
                        "nor a value are passed"
                    )
            else:
                _TYPE_MAP = {Series: "series", DataFrame: "frame"}
                pt = _TYPE_MAP[type(value)]

                # we are actually a table
                if format == "table":
                    pt += "_table"

        # a storer node
        if "table" not in pt:
            _STORER_MAP = {"series": SeriesFixed, "frame": FrameFixed}
            try:
                cls = _STORER_MAP[pt]
            except KeyError:
                raise error("_STORER_MAP")
            return cls(self, group, encoding=encoding, errors=errors)

        # existing node (and must be a table)
        if tt is None:

            # if we are a writer, determine the tt
            if value is not None:

                if pt == "series_table":
                    index = getattr(value, "index", None)
                    if index is not None:
                        if index.nlevels == 1:
                            tt = "appendable_series"
                        elif index.nlevels > 1:
                            tt = "appendable_multiseries"
                elif pt == "frame_table":
                    index = getattr(value, "index", None)
                    if index is not None:
                        if index.nlevels == 1:
                            tt = "appendable_frame"
                        elif index.nlevels > 1:
                            tt = "appendable_multiframe"

        _TABLE_MAP = {
            "generic_table": GenericTable,
            "appendable_series": AppendableSeriesTable,
            "appendable_multiseries": AppendableMultiSeriesTable,
            "appendable_frame": AppendableFrameTable,
            "appendable_multiframe": AppendableMultiFrameTable,
            "worm": WORMTable,
        }
        try:
            cls = _TABLE_MAP[tt]
        except KeyError:
            raise error("_TABLE_MAP")

        return cls(self, group, encoding=encoding, errors=errors)

    def _write_to_group(
        self,
        key: str,
        value: FrameOrSeries,
        format,
        axes=None,
        index=True,
        append=False,
        complib=None,
        complevel: Optional[int] = None,
        fletcher32=None,
        min_itemsize: Optional[Union[int, Dict[str, int]]] = None,
        chunksize=None,
        expectedrows=None,
        dropna=False,
        nan_rep=None,
        data_columns=None,
        encoding=None,
        errors: str = "strict",
    ):
        group = self.get_node(key)

        # we make this assertion for mypy; the get_node call will already
        #  have raised if this is incorrect
        assert self._handle is not None

        # remove the node if we are not appending
        if group is not None and not append:
            self._handle.remove_node(group, recursive=True)
            group = None

        # we don't want to store a table node at all if our object is 0-len
        # as there are not dtypes
        if getattr(value, "empty", None) and (format == "table" or append):
            return

        if group is None:
            paths = key.split("/")

            # recursively create the groups
            path = "/"
            for p in paths:
                if not len(p):
                    continue
                new_path = path
                if not path.endswith("/"):
                    new_path += "/"
                new_path += p
                group = self.get_node(new_path)
                if group is None:
                    group = self._handle.create_group(path, p)
                path = new_path

        s = self._create_storer(group, format, value, encoding=encoding, errors=errors)
        if append:
            # raise if we are trying to append to a Fixed format,
            #       or a table that exists (and we are putting)
            if not s.is_table or (s.is_table and format == "fixed" and s.is_exists):
                raise ValueError("Can only append to Tables")
            if not s.is_exists:
                s.set_object_info()
        else:
            s.set_object_info()

        if not s.is_table and complib:
            raise ValueError("Compression not supported on Fixed format stores")

        # write the object
        s.write(
            obj=value,
            axes=axes,
            append=append,
            complib=complib,
            complevel=complevel,
            fletcher32=fletcher32,
            min_itemsize=min_itemsize,
            chunksize=chunksize,
            expectedrows=expectedrows,
            dropna=dropna,
            nan_rep=nan_rep,
            data_columns=data_columns,
        )

        if isinstance(s, Table) and index:
            s.create_index(columns=index)

    def _read_group(self, group: "Node"):
        s = self._create_storer(group)
        s.infer_axes()
        return s.read()


class TableIterator:
    """
    Define the iteration interface on a table

    Parameters
    ----------
    store : HDFStore
    s     : the referred storer
    func  : the function to execute the query
    where : the where of the query
    nrows : the rows to iterate on
    start : the passed start value (default is None)
    stop  : the passed stop value (default is None)
    iterator : bool, default False
        Whether to use the default iterator.
    chunksize : the passed chunking value (default is 100000)
    auto_close : bool, default False
        Whether to automatically close the store at the end of iteration.
    """

    chunksize: Optional[int]
    store: HDFStore
    s: Union["GenericFixed", "Table"]

    def __init__(
        self,
        store: HDFStore,
        s: Union["GenericFixed", "Table"],
        func,
        where,
        nrows,
        start=None,
        stop=None,
        iterator: bool = False,
        chunksize: Optional[int] = None,
        auto_close: bool = False,
    ):
        self.store = store
        self.s = s
        self.func = func
        self.where = where

        # set start/stop if they are not set if we are a table
        if self.s.is_table:
            if nrows is None:
                nrows = 0
            if start is None:
                start = 0
            if stop is None:
                stop = nrows
            stop = min(nrows, stop)

        self.nrows = nrows
        self.start = start
        self.stop = stop

        self.coordinates = None
        if iterator or chunksize is not None:
            if chunksize is None:
                chunksize = 100000
            self.chunksize = int(chunksize)
        else:
            self.chunksize = None

        self.auto_close = auto_close

    def __iter__(self):

        # iterate
        current = self.start
        while current < self.stop:

            stop = min(current + self.chunksize, self.stop)
            value = self.func(None, None, self.coordinates[current:stop])
            current = stop
            if value is None or not len(value):
                continue

            yield value

        self.close()

    def close(self):
        if self.auto_close:
            self.store.close()

    def get_result(self, coordinates: bool = False):

        #  return the actual iterator
        if self.chunksize is not None:
            if not isinstance(self.s, Table):
                raise TypeError("can only use an iterator or chunksize on a table")

            self.coordinates = self.s.read_coordinates(where=self.where)

            return self

        # if specified read via coordinates (necessary for multiple selections
        if coordinates:
            if not isinstance(self.s, Table):
                raise TypeError("can only read_coordinates on a table")
            where = self.s.read_coordinates(
                where=self.where, start=self.start, stop=self.stop
            )
        else:
            where = self.where

        # directly return the result
        results = self.func(self.start, self.stop, where)
        self.close()
        return results


class IndexCol:
    """
    an index column description class

    Parameters
    ----------

    axis   : axis which I reference
    values : the ndarray like converted values
    kind   : a string description of this type
    typ    : the pytables type
    pos    : the position in the pytables

    """

    is_an_indexable = True
    is_data_indexable = True
    _info_fields = ["freq", "tz", "index_name"]

    name: str
    cname: str

    def __init__(
        self,
        name: str,
        values=None,
        kind=None,
        typ=None,
        cname: Optional[str] = None,
        axis=None,
        pos=None,
        freq=None,
        tz=None,
        index_name=None,
        ordered=None,
        table=None,
        meta=None,
        metadata=None,
    ):

        if not isinstance(name, str):
            raise ValueError("`name` must be a str.")

        self.values = values
        self.kind = kind
        self.typ = typ
        self.name = name
        self.cname = cname or name
        self.axis = axis
        self.pos = pos
        self.freq = freq
        self.tz = tz
        self.index_name = index_name
        self.ordered = ordered
        self.table = table
        self.meta = meta
        self.metadata = metadata

        if pos is not None:
            self.set_pos(pos)

        # These are ensured as long as the passed arguments match the
        #  constructor annotations.
        assert isinstance(self.name, str)
        assert isinstance(self.cname, str)

    @property
    def itemsize(self) -> int:
        # Assumes self.typ has already been initialized
        return self.typ.itemsize

    @property
    def kind_attr(self) -> str:
        return f"{self.name}_kind"

    def set_pos(self, pos: int):
        """ set the position of this column in the Table """
        self.pos = pos
        if pos is not None and self.typ is not None:
            self.typ._v_pos = pos

    def __repr__(self) -> str:
        temp = tuple(
            map(pprint_thing, (self.name, self.cname, self.axis, self.pos, self.kind))
        )
        return ",".join(
            (
                f"{key}->{value}"
                for key, value in zip(["name", "cname", "axis", "pos", "kind"], temp)
            )
        )

    def __eq__(self, other: Any) -> bool:
        """ compare 2 col items """
        return all(
            getattr(self, a, None) == getattr(other, a, None)
            for a in ["name", "cname", "axis", "pos"]
        )

    def __ne__(self, other) -> bool:
        return not self.__eq__(other)

    @property
    def is_indexed(self) -> bool:
        """ return whether I am an indexed column """
        if not hasattr(self.table, "cols"):
            # e.g. if infer hasn't been called yet, self.table will be None.
            return False
        # GH#29692 mypy doesn't recognize self.table as having a "cols" attribute
        #  'error: "None" has no attribute "cols"'
        return getattr(self.table.cols, self.cname).is_indexed  # type: ignore

    def convert(self, values: np.ndarray, nan_rep, encoding: str, errors: str):
        """
        Convert the data from this selection to the appropriate pandas type.
        """
        assert isinstance(values, np.ndarray), type(values)

        # values is a recarray
        if values.dtype.fields is not None:
            values = values[self.cname]

        val_kind = _ensure_decoded(self.kind)
        values = _maybe_convert(values, val_kind, encoding, errors)

        kwargs = dict()
        kwargs["name"] = _ensure_decoded(self.index_name)

        if self.freq is not None:
            kwargs["freq"] = _ensure_decoded(self.freq)

        # making an Index instance could throw a number of different errors
        try:
            new_pd_index = Index(values, **kwargs)
        except ValueError:
            # if the output freq is different that what we recorded,
            # it should be None (see also 'doc example part 2')
            if "freq" in kwargs:
                kwargs["freq"] = None
            new_pd_index = Index(values, **kwargs)

        new_pd_index = _set_tz(new_pd_index, self.tz)
        return new_pd_index, new_pd_index

    def take_data(self):
        """ return the values"""
        return self.values

    @property
    def attrs(self):
        return self.table._v_attrs

    @property
    def description(self):
        return self.table.description

    @property
    def col(self):
        """ return my current col description """
        return getattr(self.description, self.cname, None)

    @property
    def cvalues(self):
        """ return my cython values """
        return self.values

    def __iter__(self):
        return iter(self.values)

    def maybe_set_size(self, min_itemsize=None):
        """
        maybe set a string col itemsize:
<<<<<<< HEAD
               min_itemsize can be an integer or a dict with this columns name
               with an integer size """
=======
            min_itemsize can be an integer or a dict with this columns name
            with an integer size
        """
>>>>>>> 1117328d
        if _ensure_decoded(self.kind) == "string":

            if isinstance(min_itemsize, dict):
                min_itemsize = min_itemsize.get(self.name)

            if min_itemsize is not None and self.typ.itemsize < min_itemsize:
                self.typ = _tables().StringCol(itemsize=min_itemsize, pos=self.pos)

    def validate_names(self):
        pass

    def validate_and_set(self, handler: "AppendableTable", append: bool):
        self.table = handler.table
        self.validate_col()
        self.validate_attr(append)
        self.validate_metadata(handler)
        self.write_metadata(handler)
        self.set_attr()

    def validate_col(self, itemsize=None):
        """ validate this column: return the compared against itemsize """

        # validate this column for string truncation (or reset to the max size)
        if _ensure_decoded(self.kind) == "string":
            c = self.col
            if c is not None:
                if itemsize is None:
                    itemsize = self.itemsize
                if c.itemsize < itemsize:
                    raise ValueError(
                        f"Trying to store a string with len [{itemsize}] in "
                        f"[{self.cname}] column but\nthis column has a limit of "
                        f"[{c.itemsize}]!\nConsider using min_itemsize to "
                        "preset the sizes on these columns"
                    )
                return c.itemsize

        return None

    def validate_attr(self, append: bool):
        # check for backwards incompatibility
        if append:
            existing_kind = getattr(self.attrs, self.kind_attr, None)
            if existing_kind is not None and existing_kind != self.kind:
                raise TypeError(
                    f"incompatible kind in col [{existing_kind} - {self.kind}]"
                )

    def update_info(self, info):
        """
        set/update the info for this indexable with the key/value
<<<<<<< HEAD
            if there is a conflict raise/warn as needed """
=======
        if there is a conflict raise/warn as needed
        """
>>>>>>> 1117328d

        for key in self._info_fields:

            value = getattr(self, key, None)
            idx = info.setdefault(self.name, {})

            existing_value = idx.get(key)
            if key in idx and value is not None and existing_value != value:

                # frequency/name just warn
                if key in ["freq", "index_name"]:
                    ws = attribute_conflict_doc % (key, existing_value, value)
                    warnings.warn(ws, AttributeConflictWarning, stacklevel=6)

                    # reset
                    idx[key] = None
                    setattr(self, key, None)

                else:
                    raise ValueError(
                        f"invalid info for [{self.name}] for [{key}], "
                        f"existing_value [{existing_value}] conflicts with "
                        f"new value [{value}]"
                    )
            else:
                if value is not None or existing_value is not None:
                    idx[key] = value

    def set_info(self, info):
        """ set my state from the passed info """
        idx = info.get(self.name)
        if idx is not None:
            self.__dict__.update(idx)

    def set_attr(self):
        """ set the kind for this column """
        setattr(self.attrs, self.kind_attr, self.kind)

    def validate_metadata(self, handler: "AppendableTable"):
        """ validate that kind=category does not change the categories """
        if self.meta == "category":
            new_metadata = self.metadata
            cur_metadata = handler.read_metadata(self.cname)
            if (
                new_metadata is not None
                and cur_metadata is not None
                and not array_equivalent(new_metadata, cur_metadata)
            ):
                raise ValueError(
                    "cannot append a categorical with "
                    "different categories to the existing"
                )

    def write_metadata(self, handler: "AppendableTable"):
        """ set the meta data """
        if self.metadata is not None:
            handler.write_metadata(self.cname, self.metadata)


class GenericIndexCol(IndexCol):
    """ an index which is not represented in the data of the table """

    @property
    def is_indexed(self) -> bool:
        return False

    def convert(self, values: np.ndarray, nan_rep, encoding: str, errors: str):
        """
        Convert the data from this selection to the appropriate pandas type.

        Parameters
        ----------
        values : np.ndarray
        nan_rep : str
        encoding : str
        errors : str
        """
        assert isinstance(values, np.ndarray), type(values)

        values = Int64Index(np.arange(len(values)))
        return values, values

    def set_attr(self):
        pass


class DataCol(IndexCol):
    """
    a data holding column, by definition this is not indexable

    Parameters
    ----------

    data   : the actual data
    cname  : the column name in the table to hold the data (typically
                values)
    meta   : a string description of the metadata
    metadata : the actual metadata
    """

    is_an_indexable = False
    is_data_indexable = False
    _info_fields = ["tz", "ordered"]

    def __init__(
        self,
        name: str,
        values=None,
        kind=None,
        typ=None,
        cname=None,
        pos=None,
        tz=None,
        ordered=None,
        table=None,
        meta=None,
        metadata=None,
        dtype=None,
        data=None,
    ):
        super().__init__(
            name=name,
            values=values,
            kind=kind,
            typ=typ,
            pos=pos,
            cname=cname,
            tz=tz,
            ordered=ordered,
            table=table,
            meta=meta,
            metadata=metadata,
        )
        self.dtype = dtype
        self.data = data

    @property
    def dtype_attr(self) -> str:
        return f"{self.name}_dtype"

    @property
    def meta_attr(self) -> str:
        return f"{self.name}_meta"

    def __repr__(self) -> str:
        temp = tuple(
            map(
                pprint_thing, (self.name, self.cname, self.dtype, self.kind, self.shape)
            )
        )
        return ",".join(
            (
                f"{key}->{value}"
                for key, value in zip(["name", "cname", "dtype", "kind", "shape"], temp)
            )
        )

    def __eq__(self, other: Any) -> bool:
        """ compare 2 col items """
        return all(
            getattr(self, a, None) == getattr(other, a, None)
            for a in ["name", "cname", "dtype", "pos"]
        )

    def set_data(self, data: Union[np.ndarray, ABCExtensionArray]):
        assert data is not None
        assert self.dtype is None

        data, dtype_name = _get_data_and_dtype_name(data)

        self.data = data
        self.dtype = dtype_name
        self.kind = _dtype_to_kind(dtype_name)

    def take_data(self):
        """ return the data """
        return self.data

    @classmethod
    def _get_atom(cls, values: Union[np.ndarray, ABCExtensionArray]) -> "Col":
        """
        Get an appropriately typed and shaped pytables.Col object for values.
        """

        dtype = values.dtype
        itemsize = dtype.itemsize

        shape = values.shape
        if values.ndim == 1:
            # EA, use block shape pretending it is 2D
            shape = (1, values.size)

        if is_categorical_dtype(dtype):
            codes = values.codes
            atom = cls.get_atom_data(shape, kind=codes.dtype.name)
        elif is_datetime64_dtype(dtype) or is_datetime64tz_dtype(dtype):
            atom = cls.get_atom_datetime64(shape)
        elif is_timedelta64_dtype(dtype):
            atom = cls.get_atom_timedelta64(shape)
        elif is_complex_dtype(dtype):
            atom = _tables().ComplexCol(itemsize=itemsize, shape=shape[0])

        elif is_string_dtype(dtype):
            atom = cls.get_atom_string(shape, itemsize)

        else:
            atom = cls.get_atom_data(shape, kind=dtype.name)

        return atom

    @classmethod
    def get_atom_string(cls, shape, itemsize):
        return _tables().StringCol(itemsize=itemsize, shape=shape[0])

    @classmethod
    def get_atom_coltype(cls, kind: str) -> Type["Col"]:
        """ return the PyTables column class for this column """
        if kind.startswith("uint"):
            k4 = kind[4:]
            col_name = f"UInt{k4}Col"
        elif kind.startswith("period"):
            # we store as integer
            col_name = "Int64Col"
        else:
            kcap = kind.capitalize()
            col_name = f"{kcap}Col"

        return getattr(_tables(), col_name)

    @classmethod
    def get_atom_data(cls, shape, kind: str) -> "Col":
        return cls.get_atom_coltype(kind=kind)(shape=shape[0])

    @classmethod
    def get_atom_datetime64(cls, shape):
        return _tables().Int64Col(shape=shape[0])

    @classmethod
    def get_atom_timedelta64(cls, shape):
        return _tables().Int64Col(shape=shape[0])

    @property
    def shape(self):
        return getattr(self.data, "shape", None)

    @property
    def cvalues(self):
        """ return my cython values """
        return self.data

    def validate_attr(self, append):
        """validate that we have the same order as the existing & same dtype"""
        if append:
            existing_fields = getattr(self.attrs, self.kind_attr, None)
            if existing_fields is not None and existing_fields != list(self.values):
                raise ValueError("appended items do not match existing items in table!")

            existing_dtype = getattr(self.attrs, self.dtype_attr, None)
            if existing_dtype is not None and existing_dtype != self.dtype:
                raise ValueError(
                    "appended items dtype do not match existing items dtype in table!"
                )

    def convert(self, values: np.ndarray, nan_rep, encoding: str, errors: str):
        """
        Convert the data from this selection to the appropriate pandas type.

        Parameters
        ----------
        values : np.ndarray
        nan_rep :
        encoding : str
        errors : str

        Returns
        -------
        index : listlike to become an Index
        data : ndarraylike to become a column
        """
        assert isinstance(values, np.ndarray), type(values)

        # values is a recarray
        if values.dtype.fields is not None:
            values = values[self.cname]

        assert self.typ is not None
        if self.dtype is None:
            # Note: in tests we never have timedelta64 or datetime64,
            #  so the _get_data_and_dtype_name may be unnecessary
            converted, dtype_name = _get_data_and_dtype_name(values)
            kind = _dtype_to_kind(dtype_name)
        else:
            converted = values
            dtype_name = self.dtype
            kind = self.kind

        assert isinstance(converted, np.ndarray)  # for mypy

        # use the meta if needed
        meta = _ensure_decoded(self.meta)
        metadata = self.metadata
        ordered = self.ordered
        tz = self.tz

        assert dtype_name is not None
        # convert to the correct dtype
        dtype = _ensure_decoded(dtype_name)

        # reverse converts
        if dtype == "datetime64":

            # recreate with tz if indicated
            converted = _set_tz(converted, tz, coerce=True)

        elif dtype == "timedelta64":
            converted = np.asarray(converted, dtype="m8[ns]")
        elif dtype == "date":
            try:
                converted = np.asarray(
                    [date.fromordinal(v) for v in converted], dtype=object
                )
            except ValueError:
                converted = np.asarray(
                    [date.fromtimestamp(v) for v in converted], dtype=object
                )

        elif meta == "category":

            # we have a categorical
            categories = metadata
            codes = converted.ravel()

            # if we have stored a NaN in the categories
            # then strip it; in theory we could have BOTH
            # -1s in the codes and nulls :<
            if categories is None:
                # Handle case of NaN-only categorical columns in which case
                # the categories are an empty array; when this is stored,
                # pytables cannot write a zero-len array, so on readback
                # the categories would be None and `read_hdf()` would fail.
                categories = Index([], dtype=np.float64)
            else:
                mask = isna(categories)
                if mask.any():
                    categories = categories[~mask]
                    codes[codes != -1] -= mask.astype(int).cumsum().values

            converted = Categorical.from_codes(
                codes, categories=categories, ordered=ordered
            )

        else:

            try:
                converted = converted.astype(dtype, copy=False)
            except TypeError:
                converted = converted.astype("O", copy=False)

        # convert nans / decode
        if _ensure_decoded(kind) == "string":
            converted = _unconvert_string_array(
                converted, nan_rep=nan_rep, encoding=encoding, errors=errors
            )

        return self.values, converted

    def set_attr(self):
        """ set the data for this column """
        setattr(self.attrs, self.kind_attr, self.values)
        setattr(self.attrs, self.meta_attr, self.meta)
        assert self.dtype is not None
        setattr(self.attrs, self.dtype_attr, self.dtype)


class DataIndexableCol(DataCol):
    """ represent a data column that can be indexed """

    is_data_indexable = True

    def validate_names(self):
        if not Index(self.values).is_object():
            # TODO: should the message here be more specifically non-str?
            raise ValueError("cannot have non-object label DataIndexableCol")

    @classmethod
    def get_atom_string(cls, shape, itemsize):
        return _tables().StringCol(itemsize=itemsize)

    @classmethod
    def get_atom_data(cls, shape, kind: str) -> "Col":
        return cls.get_atom_coltype(kind=kind)()

    @classmethod
    def get_atom_datetime64(cls, shape):
        return _tables().Int64Col()

    @classmethod
    def get_atom_timedelta64(cls, shape):
        return _tables().Int64Col()


class GenericDataIndexableCol(DataIndexableCol):
    """ represent a generic pytables data column """

    pass


class Fixed:
    """
    represent an object in my store
<<<<<<< HEAD
        facilitate read/write of various types of objects
        this is an abstract base class
=======
    facilitate read/write of various types of objects
    this is an abstract base class
>>>>>>> 1117328d

    Parameters
    ----------
    parent : HDFStore
    group : Node
        The group node where the table resides.
    """

    pandas_kind: str
    format_type: str = "fixed"  # GH#30962 needed by dask
    obj_type: Type[Union[DataFrame, Series]]
    ndim: int
    encoding: str
    parent: HDFStore
    group: "Node"
    errors: str
    is_table = False

    def __init__(
        self,
        parent: HDFStore,
        group: "Node",
        encoding: str = "UTF-8",
        errors: str = "strict",
    ):
        assert isinstance(parent, HDFStore), type(parent)
        assert _table_mod is not None  # needed for mypy
        assert isinstance(group, _table_mod.Node), type(group)
        self.parent = parent
        self.group = group
        self.encoding = _ensure_encoding(encoding)
        self.errors = errors

    @property
    def is_old_version(self) -> bool:
        return self.version[0] <= 0 and self.version[1] <= 10 and self.version[2] < 1

    @property
    def version(self) -> Tuple[int, int, int]:
        """ compute and set our version """
        version = _ensure_decoded(getattr(self.group._v_attrs, "pandas_version", None))
        try:
            version = tuple(int(x) for x in version.split("."))
            if len(version) == 2:
                version = version + (0,)
        except AttributeError:
            version = (0, 0, 0)
        return version

    @property
    def pandas_type(self):
        return _ensure_decoded(getattr(self.group._v_attrs, "pandas_type", None))

    def __repr__(self) -> str:
        """ return a pretty representation of myself """
        self.infer_axes()
        s = self.shape
        if s is not None:
            if isinstance(s, (list, tuple)):
                jshape = ",".join(pprint_thing(x) for x in s)
                s = f"[{jshape}]"
            return f"{self.pandas_type:12.12} (shape->{s})"
        return self.pandas_type

    def set_object_info(self):
        """ set my pandas type & version """
        self.attrs.pandas_type = str(self.pandas_kind)
        self.attrs.pandas_version = str(_version)

    def copy(self):
        new_self = copy.copy(self)
        return new_self

    @property
    def shape(self):
        return self.nrows

    @property
    def pathname(self):
        return self.group._v_pathname

    @property
    def _handle(self):
        return self.parent._handle

    @property
    def _filters(self):
        return self.parent._filters

    @property
    def _complevel(self) -> int:
        return self.parent._complevel

    @property
    def _fletcher32(self) -> bool:
        return self.parent._fletcher32

    @property
    def attrs(self):
        return self.group._v_attrs

    def set_attrs(self):
        """ set our object attributes """
        pass

    def get_attrs(self):
        """ get our object attributes """
        pass

    @property
    def storable(self):
        """ return my storable """
        return self.group

    @property
    def is_exists(self) -> bool:
        return False

    @property
    def nrows(self):
        return getattr(self.storable, "nrows", None)

    def validate(self, other):
        """ validate against an existing storable """
        if other is None:
            return
        return True

    def validate_version(self, where=None):
        """ are we trying to operate on an old version? """
        return True

    def infer_axes(self):
        """
        infer the axes of my storer
<<<<<<< HEAD
              return a boolean indicating if we have a valid storer or not """
=======
        return a boolean indicating if we have a valid storer or not
        """
>>>>>>> 1117328d

        s = self.storable
        if s is None:
            return False
        self.get_attrs()
        return True

    def read(
        self,
        where=None,
        columns=None,
        start: Optional[int] = None,
        stop: Optional[int] = None,
    ):
        raise NotImplementedError(
            "cannot read on an abstract storer: subclasses should implement"
        )

    def write(self, **kwargs):
        raise NotImplementedError(
            "cannot write on an abstract storer: subclasses should implement"
        )

    def delete(
        self, where=None, start: Optional[int] = None, stop: Optional[int] = None
    ):
        """
        support fully deleting the node in its entirety (only) - where
        specification must be None
        """
        if com.all_none(where, start, stop):
            self._handle.remove_node(self.group, recursive=True)
            return None

        raise TypeError("cannot delete on an abstract storer")


class GenericFixed(Fixed):
    """ a generified fixed version """

    _index_type_map = {DatetimeIndex: "datetime", PeriodIndex: "period"}
    _reverse_index_map = {v: k for k, v in _index_type_map.items()}
    attributes: List[str] = []

    # indexer helpders
    def _class_to_alias(self, cls) -> str:
        return self._index_type_map.get(cls, "")

    def _alias_to_class(self, alias):
        if isinstance(alias, type):  # pragma: no cover
            # compat: for a short period of time master stored types
            return alias
        return self._reverse_index_map.get(alias, Index)

    def _get_index_factory(self, klass):
        if klass == DatetimeIndex:

            def f(values, freq=None, tz=None):
                # data are already in UTC, localize and convert if tz present
                dta = DatetimeArray._simple_new(values.values, freq=freq)
                result = DatetimeIndex._simple_new(dta, name=None)
                if tz is not None:
                    result = result.tz_localize("UTC").tz_convert(tz)
                return result

            return f
        elif klass == PeriodIndex:

            def f(values, freq=None, tz=None):
                parr = PeriodArray._simple_new(values, freq=freq)
                return PeriodIndex._simple_new(parr, name=None)

            return f

        return klass

    def validate_read(self, columns, where):
        """
        raise if any keywords are passed which are not-None
        """
        if columns is not None:
            raise TypeError(
                "cannot pass a column specification when reading "
                "a Fixed format store. this store must be selected in its entirety"
            )
        if where is not None:
            raise TypeError(
                "cannot pass a where specification when reading "
                "from a Fixed format store. this store must be selected in its entirety"
            )

    @property
    def is_exists(self) -> bool:
        return True

    def set_attrs(self):
        """ set our object attributes """
        self.attrs.encoding = self.encoding
        self.attrs.errors = self.errors

    def get_attrs(self):
        """ retrieve our attributes """
        self.encoding = _ensure_encoding(getattr(self.attrs, "encoding", None))
        self.errors = _ensure_decoded(getattr(self.attrs, "errors", "strict"))
        for n in self.attributes:
            setattr(self, n, _ensure_decoded(getattr(self.attrs, n, None)))

    def write(self, obj, **kwargs):
        self.set_attrs()

    def read_array(
        self, key: str, start: Optional[int] = None, stop: Optional[int] = None
    ):
        """ read an array for the specified node (off of group """
        import tables

        node = getattr(self.group, key)
        attrs = node._v_attrs

        transposed = getattr(attrs, "transposed", False)

        if isinstance(node, tables.VLArray):
            ret = node[0][start:stop]
        else:
            dtype = _ensure_decoded(getattr(attrs, "value_type", None))
            shape = getattr(attrs, "shape", None)

            if shape is not None:
                # length 0 axis
                ret = np.empty(shape, dtype=dtype)
            else:
                ret = node[start:stop]

            if dtype == "datetime64":

                # reconstruct a timezone if indicated
                tz = getattr(attrs, "tz", None)
                ret = _set_tz(ret, tz, coerce=True)

            elif dtype == "timedelta64":
                ret = np.asarray(ret, dtype="m8[ns]")

        if transposed:
            return ret.T
        else:
            return ret

    def read_index(
        self, key: str, start: Optional[int] = None, stop: Optional[int] = None
    ) -> Index:
        variety = _ensure_decoded(getattr(self.attrs, f"{key}_variety"))

        if variety == "multi":
            return self.read_multi_index(key, start=start, stop=stop)
        elif variety == "regular":
            node = getattr(self.group, key)
            index = self.read_index_node(node, start=start, stop=stop)
            return index
        else:  # pragma: no cover
            raise TypeError(f"unrecognized index variety: {variety}")

    def write_index(self, key: str, index: Index):
        if isinstance(index, MultiIndex):
            setattr(self.attrs, f"{key}_variety", "multi")
            self.write_multi_index(key, index)
        else:
            setattr(self.attrs, f"{key}_variety", "regular")
            converted = _convert_index("index", index, self.encoding, self.errors)

            self.write_array(key, converted.values)

            node = getattr(self.group, key)
            node._v_attrs.kind = converted.kind
            node._v_attrs.name = index.name

            if isinstance(index, (DatetimeIndex, PeriodIndex)):
                node._v_attrs.index_class = self._class_to_alias(type(index))

            if isinstance(index, (DatetimeIndex, PeriodIndex, TimedeltaIndex)):
                node._v_attrs.freq = index.freq

            if isinstance(index, DatetimeIndex) and index.tz is not None:
                node._v_attrs.tz = _get_tz(index.tz)

    def write_multi_index(self, key: str, index: MultiIndex):
        setattr(self.attrs, f"{key}_nlevels", index.nlevels)

        for i, (lev, level_codes, name) in enumerate(
            zip(index.levels, index.codes, index.names)
        ):
            # write the level
            if is_extension_array_dtype(lev):
                raise NotImplementedError(
                    "Saving a MultiIndex with an extension dtype is not supported."
                )
            level_key = f"{key}_level{i}"
            conv_level = _convert_index(level_key, lev, self.encoding, self.errors)
            self.write_array(level_key, conv_level.values)
            node = getattr(self.group, level_key)
            node._v_attrs.kind = conv_level.kind
            node._v_attrs.name = name

            # write the name
            setattr(node._v_attrs, f"{key}_name{name}", name)

            # write the labels
            label_key = f"{key}_label{i}"
            self.write_array(label_key, level_codes)

    def read_multi_index(
        self, key: str, start: Optional[int] = None, stop: Optional[int] = None
    ) -> MultiIndex:
        nlevels = getattr(self.attrs, f"{key}_nlevels")

        levels = []
        codes = []
        names: List[Optional[Hashable]] = []
        for i in range(nlevels):
            level_key = f"{key}_level{i}"
            node = getattr(self.group, level_key)
            lev = self.read_index_node(node, start=start, stop=stop)
            levels.append(lev)
            names.append(lev.name)

            label_key = f"{key}_label{i}"
            level_codes = self.read_array(label_key, start=start, stop=stop)
            codes.append(level_codes)

        return MultiIndex(
            levels=levels, codes=codes, names=names, verify_integrity=True
        )

    def read_index_node(
        self, node: "Node", start: Optional[int] = None, stop: Optional[int] = None
    ) -> Index:
        data = node[start:stop]
        # If the index was an empty array write_array_empty() will
        # have written a sentinel. Here we relace it with the original.
        if "shape" in node._v_attrs and np.prod(node._v_attrs.shape) == 0:
            data = np.empty(node._v_attrs.shape, dtype=node._v_attrs.value_type,)
        kind = _ensure_decoded(node._v_attrs.kind)
        name = None

        if "name" in node._v_attrs:
            name = _ensure_str(node._v_attrs.name)
            name = _ensure_decoded(name)

        index_class = self._alias_to_class(
            _ensure_decoded(getattr(node._v_attrs, "index_class", ""))
        )
        factory = self._get_index_factory(index_class)

        kwargs = {}
        if "freq" in node._v_attrs:
            kwargs["freq"] = node._v_attrs["freq"]

        if "tz" in node._v_attrs:
            if isinstance(node._v_attrs["tz"], bytes):
                # created by python2
                kwargs["tz"] = node._v_attrs["tz"].decode("utf-8")
            else:
                # created by python3
                kwargs["tz"] = node._v_attrs["tz"]

        if kind == "date":
            index = factory(
                _unconvert_index(
                    data, kind, encoding=self.encoding, errors=self.errors
                ),
                dtype=object,
                **kwargs,
            )
        else:
            index = factory(
                _unconvert_index(
                    data, kind, encoding=self.encoding, errors=self.errors
                ),
                **kwargs,
            )

        index.name = name

        return index

    def write_array_empty(self, key: str, value: ArrayLike):
        """ write a 0-len array """

        # ugly hack for length 0 axes
        arr = np.empty((1,) * value.ndim)
        self._handle.create_array(self.group, key, arr)
        node = getattr(self.group, key)
        node._v_attrs.value_type = str(value.dtype)
        node._v_attrs.shape = value.shape

    def write_array(self, key: str, value: ArrayLike, items: Optional[Index] = None):
        # TODO: we only have one test that gets here, the only EA
        #  that gets passed is DatetimeArray, and we never have
        #  both self._filters and EA
        assert isinstance(value, (np.ndarray, ABCExtensionArray)), type(value)

        if key in self.group:
            self._handle.remove_node(self.group, key)

        # Transform needed to interface with pytables row/col notation
        empty_array = value.size == 0
        transposed = False

        if is_categorical_dtype(value):
            raise NotImplementedError(
                "Cannot store a category dtype in a HDF5 dataset that uses format="
                '"fixed". Use format="table".'
            )
        if not empty_array:
            if hasattr(value, "T"):
                # ExtensionArrays (1d) may not have transpose.
                value = value.T
                transposed = True

        atom = None
        if self._filters is not None:
            try:
                # get the atom for this datatype
                atom = _tables().Atom.from_dtype(value.dtype)
            except ValueError:
                pass

        if atom is not None:
            # We only get here if self._filters is non-None and
            #  the Atom.from_dtype call succeeded

            # create an empty chunked array and fill it from value
            if not empty_array:
                ca = self._handle.create_carray(
                    self.group, key, atom, value.shape, filters=self._filters
                )
                ca[:] = value

            else:
                self.write_array_empty(key, value)

        elif value.dtype.type == np.object_:

            # infer the type, warn if we have a non-string type here (for
            # performance)
            inferred_type = lib.infer_dtype(value.ravel(), skipna=False)
            if empty_array:
                pass
            elif inferred_type == "string":
                pass
            else:
                ws = performance_doc % (inferred_type, key, items)
                warnings.warn(ws, PerformanceWarning, stacklevel=7)

            vlarr = self._handle.create_vlarray(self.group, key, _tables().ObjectAtom())
            vlarr.append(value)

        elif empty_array:
            self.write_array_empty(key, value)
        elif is_datetime64_dtype(value.dtype):
            self._handle.create_array(self.group, key, value.view("i8"))
            getattr(self.group, key)._v_attrs.value_type = "datetime64"
        elif is_datetime64tz_dtype(value.dtype):
            # store as UTC
            # with a zone
            self._handle.create_array(self.group, key, value.asi8)

            node = getattr(self.group, key)
            node._v_attrs.tz = _get_tz(value.tz)
            node._v_attrs.value_type = "datetime64"
        elif is_timedelta64_dtype(value.dtype):
            self._handle.create_array(self.group, key, value.view("i8"))
            getattr(self.group, key)._v_attrs.value_type = "timedelta64"
        else:
            self._handle.create_array(self.group, key, value)

        getattr(self.group, key)._v_attrs.transposed = transposed


class SeriesFixed(GenericFixed):
    pandas_kind = "series"
    attributes = ["name"]

    name: Optional[Hashable]

    @property
    def shape(self):
        try:
            return (len(self.group.values),)
        except (TypeError, AttributeError):
            return None

    def read(
        self,
        where=None,
        columns=None,
        start: Optional[int] = None,
        stop: Optional[int] = None,
    ):
        self.validate_read(columns, where)
        index = self.read_index("index", start=start, stop=stop)
        values = self.read_array("values", start=start, stop=stop)
        return Series(values, index=index, name=self.name)

    def write(self, obj, **kwargs):
        super().write(obj, **kwargs)
        self.write_index("index", obj.index)
        self.write_array("values", obj.values)
        self.attrs.name = obj.name


class BlockManagerFixed(GenericFixed):
    attributes = ["ndim", "nblocks"]

    nblocks: int

    @property
    def shape(self):
        try:
            ndim = self.ndim

            # items
            items = 0
            for i in range(self.nblocks):
                node = getattr(self.group, f"block{i}_items")
                shape = getattr(node, "shape", None)
                if shape is not None:
                    items += shape[0]

            # data shape
            node = self.group.block0_values
            shape = getattr(node, "shape", None)
            if shape is not None:
                shape = list(shape[0 : (ndim - 1)])
            else:
                shape = []

            shape.append(items)

            return shape
        except AttributeError:
            return None

    def read(
        self,
        where=None,
        columns=None,
        start: Optional[int] = None,
        stop: Optional[int] = None,
    ):
        # start, stop applied to rows, so 0th axis only
        self.validate_read(columns, where)
        select_axis = self.obj_type()._get_block_manager_axis(0)

        axes = []
        for i in range(self.ndim):

            _start, _stop = (start, stop) if i == select_axis else (None, None)
            ax = self.read_index(f"axis{i}", start=_start, stop=_stop)
            axes.append(ax)

        items = axes[0]
        dfs = []

        for i in range(self.nblocks):

            blk_items = self.read_index(f"block{i}_items")
            values = self.read_array(f"block{i}_values", start=_start, stop=_stop)

            columns = items[items.get_indexer(blk_items)]
            df = DataFrame(values.T, columns=columns, index=axes[1])
            dfs.append(df)

        if len(dfs) > 0:
            out = concat(dfs, axis=1)
            out = out.reindex(columns=items, copy=False)
            return out

        return DataFrame(columns=axes[0], index=axes[1])

    def write(self, obj, **kwargs):
        super().write(obj, **kwargs)
        data = obj._data
        if not data.is_consolidated():
            data = data.consolidate()

        self.attrs.ndim = data.ndim
        for i, ax in enumerate(data.axes):
            if i == 0:
                if not ax.is_unique:
                    raise ValueError("Columns index has to be unique for fixed format")
            self.write_index(f"axis{i}", ax)

        # Supporting mixed-type DataFrame objects...nontrivial
        self.attrs.nblocks = len(data.blocks)
        for i, blk in enumerate(data.blocks):
            # I have no idea why, but writing values before items fixed #2299
            blk_items = data.items.take(blk.mgr_locs)
            self.write_array(f"block{i}_values", blk.values, items=blk_items)
            self.write_index(f"block{i}_items", blk_items)


class FrameFixed(BlockManagerFixed):
    pandas_kind = "frame"
    obj_type = DataFrame


class Table(Fixed):
    """
    represent a table:
<<<<<<< HEAD
          facilitate read/write of various types of tables

        Attrs in Table Node
        -------------------
        These are attributes that are store in the main table node, they are
        necessary to recreate these tables when read back in.

        index_axes    : a list of tuples of the (original indexing axis and
            index column)
        non_index_axes: a list of tuples of the (original index axis and
            columns on a non-indexing axis)
        values_axes   : a list of the columns which comprise the data of this
            table
        data_columns  : a list of the columns that we are allowing indexing
            (these become single columns in values_axes), or True to force all
            columns
        nan_rep       : the string to use for nan representations for string
            objects
        levels        : the names of levels
        metadata      : the names of the metadata columns

        """
=======
        facilitate read/write of various types of tables

    Attrs in Table Node
    -------------------
    These are attributes that are store in the main table node, they are
    necessary to recreate these tables when read back in.

    index_axes    : a list of tuples of the (original indexing axis and
        index column)
    non_index_axes: a list of tuples of the (original index axis and
        columns on a non-indexing axis)
    values_axes   : a list of the columns which comprise the data of this
        table
    data_columns  : a list of the columns that we are allowing indexing
        (these become single columns in values_axes), or True to force all
        columns
    nan_rep       : the string to use for nan representations for string
        objects
    levels        : the names of levels
    metadata      : the names of the metadata columns
    """
>>>>>>> 1117328d

    pandas_kind = "wide_table"
    format_type: str = "table"  # GH#30962 needed by dask
    table_type: str
    levels = 1
    is_table = True

    index_axes: List[IndexCol]
    non_index_axes: List[Tuple[int, Any]]
    values_axes: List[DataCol]
    data_columns: List
    metadata: List
    info: Dict

    def __init__(
        self,
        parent: HDFStore,
        group: "Node",
        encoding=None,
        errors: str = "strict",
        index_axes=None,
        non_index_axes=None,
        values_axes=None,
        data_columns=None,
        info=None,
        nan_rep=None,
    ):
        super().__init__(parent, group, encoding=encoding, errors=errors)
        self.index_axes = index_axes or []
        self.non_index_axes = non_index_axes or []
        self.values_axes = values_axes or []
        self.data_columns = data_columns or []
        self.info = info or dict()
        self.nan_rep = nan_rep

    @property
    def table_type_short(self) -> str:
        return self.table_type.split("_")[0]

    def __repr__(self) -> str:
        """ return a pretty representation of myself """
        self.infer_axes()
        jdc = ",".join(self.data_columns) if len(self.data_columns) else ""
        dc = f",dc->[{jdc}]"

        ver = ""
        if self.is_old_version:
            jver = ".".join(str(x) for x in self.version)
            ver = f"[{jver}]"

        jindex_axes = ",".join(a.name for a in self.index_axes)
        return (
            f"{self.pandas_type:12.12}{ver} "
            f"(typ->{self.table_type_short},nrows->{self.nrows},"
            f"ncols->{self.ncols},indexers->[{jindex_axes}]{dc})"
        )

    def __getitem__(self, c: str):
        """ return the axis for c """
        for a in self.axes:
            if c == a.name:
                return a
        return None

    def validate(self, other):
        """ validate against an existing table """
        if other is None:
            return

        if other.table_type != self.table_type:
            raise TypeError(
                "incompatible table_type with existing "
                f"[{other.table_type} - {self.table_type}]"
            )

        for c in ["index_axes", "non_index_axes", "values_axes"]:
            sv = getattr(self, c, None)
            ov = getattr(other, c, None)
            if sv != ov:

                # show the error for the specific axes
                for i, sax in enumerate(sv):
                    oax = ov[i]
                    if sax != oax:
                        raise ValueError(
                            f"invalid combination of [{c}] on appending data "
                            f"[{sax}] vs current table [{oax}]"
                        )

                # should never get here
                raise Exception(
                    f"invalid combination of [{c}] on appending data [{sv}] vs "
                    f"current table [{ov}]"
                )

    @property
    def is_multi_index(self) -> bool:
        """the levels attribute is 1 or a list in the case of a multi-index"""
        return isinstance(self.levels, list)

    def validate_multiindex(self, obj):
        """
        validate that we can store the multi-index; reset and return the
        new object
        """
        levels = [
            l if l is not None else f"level_{i}" for i, l in enumerate(obj.index.names)
        ]
        try:
            return obj.reset_index(), levels
        except ValueError:
            raise ValueError(
                "duplicate names/columns in the multi-index when storing as a table"
            )

    @property
    def nrows_expected(self) -> int:
        """ based on our axes, compute the expected nrows """
        return np.prod([i.cvalues.shape[0] for i in self.index_axes])

    @property
    def is_exists(self) -> bool:
        """ has this table been created """
        return "table" in self.group

    @property
    def storable(self):
        return getattr(self.group, "table", None)

    @property
    def table(self):
        """ return the table group (this is my storable) """
        return self.storable

    @property
    def dtype(self):
        return self.table.dtype

    @property
    def description(self):
        return self.table.description

    @property
    def axes(self):
        return itertools.chain(self.index_axes, self.values_axes)

    @property
    def ncols(self) -> int:
        """ the number of total columns in the values axes """
        return sum(len(a.values) for a in self.values_axes)

    @property
    def is_transposed(self) -> bool:
        return False

    @property
    def data_orientation(self):
        """return a tuple of my permutated axes, non_indexable at the front"""
        return tuple(
            itertools.chain(
                [int(a[0]) for a in self.non_index_axes],
                [int(a.axis) for a in self.index_axes],
            )
        )

    def queryables(self) -> Dict[str, Any]:
        """ return a dict of the kinds allowable columns for this object """

        # mypy doesn't recognize DataFrame._AXIS_NAMES, so we re-write it here
        axis_names = {0: "index", 1: "columns"}

        # compute the values_axes queryables
        d1 = [(a.cname, a) for a in self.index_axes]
        d2 = [(axis_names[axis], None) for axis, values in self.non_index_axes]
        d3 = [
            (v.cname, v) for v in self.values_axes if v.name in set(self.data_columns)
        ]

        return dict(d1 + d2 + d3)  # type: ignore
        # error: List comprehension has incompatible type
        #  List[Tuple[Any, None]]; expected List[Tuple[str, IndexCol]]

    def index_cols(self):
        """ return a list of my index cols """
        # Note: each `i.cname` below is assured to be a str.
        return [(i.axis, i.cname) for i in self.index_axes]

    def values_cols(self) -> List[str]:
        """ return a list of my values cols """
        return [i.cname for i in self.values_axes]

    def _get_metadata_path(self, key: str) -> str:
        """ return the metadata pathname for this key """
        group = self.group._v_pathname
        return f"{group}/meta/{key}/meta"

    def write_metadata(self, key: str, values: np.ndarray):
        """
        Write out a metadata array to the key as a fixed-format Series.

        Parameters
        ----------
        key : str
        values : ndarray
        """
        values = Series(values)
        self.parent.put(
            self._get_metadata_path(key),
            values,
            format="table",
            encoding=self.encoding,
            errors=self.errors,
            nan_rep=self.nan_rep,
        )

    def read_metadata(self, key: str):
        """ return the meta data array for this key """
        if getattr(getattr(self.group, "meta", None), key, None) is not None:
            return self.parent.select(self._get_metadata_path(key))
        return None

    def set_attrs(self):
        """ set our table type & indexables """
        self.attrs.table_type = str(self.table_type)
        self.attrs.index_cols = self.index_cols()
        self.attrs.values_cols = self.values_cols()
        self.attrs.non_index_axes = self.non_index_axes
        self.attrs.data_columns = self.data_columns
        self.attrs.nan_rep = self.nan_rep
        self.attrs.encoding = self.encoding
        self.attrs.errors = self.errors
        self.attrs.levels = self.levels
        self.attrs.info = self.info

    def get_attrs(self):
        """ retrieve our attributes """
        self.non_index_axes = getattr(self.attrs, "non_index_axes", None) or []
        self.data_columns = getattr(self.attrs, "data_columns", None) or []
        self.info = getattr(self.attrs, "info", None) or dict()
        self.nan_rep = getattr(self.attrs, "nan_rep", None)
        self.encoding = _ensure_encoding(getattr(self.attrs, "encoding", None))
        self.errors = _ensure_decoded(getattr(self.attrs, "errors", "strict"))
        self.levels = getattr(self.attrs, "levels", None) or []
        self.index_axes = [a for a in self.indexables if a.is_an_indexable]
        self.values_axes = [a for a in self.indexables if not a.is_an_indexable]

    def validate_version(self, where=None):
        """ are we trying to operate on an old version? """
        if where is not None:
            if self.version[0] <= 0 and self.version[1] <= 10 and self.version[2] < 1:
                ws = incompatibility_doc % ".".join([str(x) for x in self.version])
                warnings.warn(ws, IncompatibilityWarning)

    def validate_min_itemsize(self, min_itemsize):
        """
        validate the min_itemsize doesn't contain items that are not in the
        axes this needs data_columns to be defined
        """
        if min_itemsize is None:
            return
        if not isinstance(min_itemsize, dict):
            return

        q = self.queryables()
        for k, v in min_itemsize.items():

            # ok, apply generally
            if k == "values":
                continue
            if k not in q:
                raise ValueError(
                    f"min_itemsize has the key [{k}] which is not an axis or "
                    "data_column"
                )

    @cache_readonly
    def indexables(self):
        """ create/cache the indexables if they don't exist """
        _indexables = []

        desc = self.description
        table_attrs = self.table.attrs

        # Note: each of the `name` kwargs below are str, ensured
        #  by the definition in index_cols.
        # index columns
        for i, (axis, name) in enumerate(self.attrs.index_cols):
            atom = getattr(desc, name)
            md = self.read_metadata(name)
            meta = "category" if md is not None else None

            kind_attr = f"{name}_kind"
            kind = getattr(table_attrs, kind_attr, None)

            index_col = IndexCol(
                name=name,
                axis=axis,
                pos=i,
                kind=kind,
                typ=atom,
                table=self.table,
                meta=meta,
                metadata=md,
            )
            _indexables.append(index_col)

        # values columns
        dc = set(self.data_columns)
        base_pos = len(_indexables)

        def f(i, c):
            assert isinstance(c, str)
            klass = DataCol
            if c in dc:
                klass = DataIndexableCol

            atom = getattr(desc, c)
            adj_name = _maybe_adjust_name(c, self.version)

            # TODO: why kind_attr here?
            values = getattr(table_attrs, f"{adj_name}_kind", None)
            dtype = getattr(table_attrs, f"{adj_name}_dtype", None)
            kind = _dtype_to_kind(dtype)

            md = self.read_metadata(c)
            # TODO: figure out why these two versions of `meta` dont always match.
            #  meta = "category" if md is not None else None
            meta = getattr(table_attrs, f"{adj_name}_meta", None)

            obj = klass(
                name=adj_name,
                cname=c,
                values=values,
                kind=kind,
                pos=base_pos + i,
                typ=atom,
                table=self.table,
                meta=meta,
                metadata=md,
                dtype=dtype,
            )
            return obj

        # Note: the definition of `values_cols` ensures that each
        #  `c` below is a str.
        _indexables.extend([f(i, c) for i, c in enumerate(self.attrs.values_cols)])

        return _indexables

    def create_index(self, columns=None, optlevel=None, kind: Optional[str] = None):
        """
        Create a pytables index on the specified columns.

        Parameters
        ----------
        columns : None, bool, or listlike[str]
            Indicate which columns to create an index on.

            * False : Do not create any indexes.
            * True : Create indexes on all columns.
            * None : Create indexes on all columns.
            * listlike : Create indexes on the given columns.

        optlevel : int or None, default None
            Optimization level, if None, pytables defaults to 6.
        kind : str or None, default None
            Kind of index, if None, pytables defaults to "medium".

        Raises
        ------
        TypeError if trying to create an index on a complex-type column.

        Notes
        -----
        Cannot index Time64Col or ComplexCol.
        Pytables must be >= 3.0.
        """

        if not self.infer_axes():
            return
        if columns is False:
            return

        # index all indexables and data_columns
        if columns is None or columns is True:
            columns = [a.cname for a in self.axes if a.is_data_indexable]
        if not isinstance(columns, (tuple, list)):
            columns = [columns]

        kw = dict()
        if optlevel is not None:
            kw["optlevel"] = optlevel
        if kind is not None:
            kw["kind"] = kind

        table = self.table
        for c in columns:
            v = getattr(table.cols, c, None)
            if v is not None:

                # remove the index if the kind/optlevel have changed
                if v.is_indexed:
                    index = v.index
                    cur_optlevel = index.optlevel
                    cur_kind = index.kind

                    if kind is not None and cur_kind != kind:
                        v.remove_index()
                    else:
                        kw["kind"] = cur_kind

                    if optlevel is not None and cur_optlevel != optlevel:
                        v.remove_index()
                    else:
                        kw["optlevel"] = cur_optlevel

                # create the index
                if not v.is_indexed:
                    if v.type.startswith("complex"):
                        raise TypeError(
                            "Columns containing complex values can be stored but "
                            "cannot be indexed when using table format. Either use "
                            "fixed format, set index=False, or do not include "
                            "the columns containing complex values to "
                            "data_columns when initializing the table."
                        )
                    v.create_index(**kw)

    def _read_axes(
        self, where, start: Optional[int] = None, stop: Optional[int] = None
    ) -> List[Tuple[ArrayLike, ArrayLike]]:
        """
        Create the axes sniffed from the table.

        Parameters
        ----------
        where : ???
        start : int or None, default None
        stop : int or None, default None

        Returns
        -------
        List[Tuple[index_values, column_values]]
        """

        # create the selection
        selection = Selection(self, where=where, start=start, stop=stop)
        values = selection.select()

        results = []
        # convert the data
        for a in self.axes:
            a.set_info(self.info)
            res = a.convert(
                values,
                nan_rep=self.nan_rep,
                encoding=self.encoding,
                errors=self.errors,
            )
            results.append(res)

        return results

    @classmethod
    def get_object(cls, obj, transposed: bool):
        """ return the data for this obj """
        return obj

    def validate_data_columns(self, data_columns, min_itemsize, non_index_axes):
        """
        take the input data_columns and min_itemize and create a data
        columns spec
        """

        if not len(non_index_axes):
            return []

        axis, axis_labels = non_index_axes[0]
        info = self.info.get(axis, dict())
        if info.get("type") == "MultiIndex" and data_columns:
            raise ValueError(
                f"cannot use a multi-index on axis [{axis}] with "
                f"data_columns {data_columns}"
            )

        # evaluate the passed data_columns, True == use all columns
        # take only valide axis labels
        if data_columns is True:
            data_columns = list(axis_labels)
        elif data_columns is None:
            data_columns = []

        # if min_itemsize is a dict, add the keys (exclude 'values')
        if isinstance(min_itemsize, dict):

            existing_data_columns = set(data_columns)
            data_columns = list(data_columns)  # ensure we do not modify
            data_columns.extend(
                [
                    k
                    for k in min_itemsize.keys()
                    if k != "values" and k not in existing_data_columns
                ]
            )

        # return valid columns in the order of our axis
        return [c for c in data_columns if c in axis_labels]

    def _create_axes(
        self,
        axes,
        obj: DataFrame,
        validate: bool = True,
        nan_rep=None,
        data_columns=None,
        min_itemsize=None,
    ):
        """
        Create and return the axes.

        Parameters
        ----------
        axes: list or None
            The names or numbers of the axes to create.
        obj : DataFrame
            The object to create axes on.
        validate: bool, default True
            Whether to validate the obj against an existing object already written.
        nan_rep :
            A value to use for string column nan_rep.
        data_columns : List[str], True, or None, default None
            Specify the columns that we want to create to allow indexing on.

            * True : Use all available columns.
            * None : Use no columns.
            * List[str] : Use the specified columns.

        min_itemsize: Dict[str, int] or None, default None
            The min itemsize for a column in bytes.
        """

        if not isinstance(obj, DataFrame):
            group = self.group._v_name
            raise TypeError(
                f"cannot properly create the storer for: [group->{group},"
                f"value->{type(obj)}]"
            )

        # set the default axes if needed
        if axes is None:
            axes = [0]

        # map axes to numbers
        axes = [obj._get_axis_number(a) for a in axes]

        # do we have an existing table (if so, use its axes & data_columns)
        if self.infer_axes():
            table_exists = True
            axes = [a.axis for a in self.index_axes]
            data_columns = list(self.data_columns)
            nan_rep = self.nan_rep
            # TODO: do we always have validate=True here?
        else:
            table_exists = False

        new_info = self.info

        assert self.ndim == 2  # with next check, we must have len(axes) == 1
        # currently support on ndim-1 axes
        if len(axes) != self.ndim - 1:
            raise ValueError(
                "currently only support ndim-1 indexers in an AppendableTable"
            )

        # create according to the new data
        new_non_index_axes: List = []

        # nan_representation
        if nan_rep is None:
            nan_rep = "nan"

        # We construct the non-index-axis first, since that alters new_info
        idx = [x for x in [0, 1] if x not in axes][0]

        a = obj.axes[idx]
        # we might be able to change the axes on the appending data if necessary
        append_axis = list(a)
        if table_exists:
            indexer = len(new_non_index_axes)  # i.e. 0
            exist_axis = self.non_index_axes[indexer][1]
            if not array_equivalent(np.array(append_axis), np.array(exist_axis)):

                # ahah! -> reindex
                if array_equivalent(
                    np.array(sorted(append_axis)), np.array(sorted(exist_axis))
                ):
                    append_axis = exist_axis

        # the non_index_axes info
        info = new_info.setdefault(idx, {})
        info["names"] = list(a.names)
        info["type"] = type(a).__name__

        new_non_index_axes.append((idx, append_axis))

        # Now we can construct our new index axis
        idx = axes[0]
        a = obj.axes[idx]
        axis_name = obj._AXIS_NAMES[idx]
        new_index = _convert_index(axis_name, a, self.encoding, self.errors)
        new_index.axis = idx

        # Because we are always 2D, there is only one new_index, so
        #  we know it will have pos=0
        new_index.set_pos(0)
        new_index.update_info(new_info)
        new_index.maybe_set_size(min_itemsize)  # check for column conflicts

        new_index_axes = [new_index]
        j = len(new_index_axes)  # i.e. 1
        assert j == 1

        # reindex by our non_index_axes & compute data_columns
        assert len(new_non_index_axes) == 1
        for a in new_non_index_axes:
            obj = _reindex_axis(obj, a[0], a[1])

        def get_blk_items(mgr, blocks):
            return [mgr.items.take(blk.mgr_locs) for blk in blocks]

        transposed = new_index.axis == 1

        # figure out data_columns and get out blocks
        data_columns = self.validate_data_columns(
            data_columns, min_itemsize, new_non_index_axes
        )

        block_obj = self.get_object(obj, transposed)._consolidate()

        blocks, blk_items = self._get_blocks_and_items(
            block_obj, table_exists, new_non_index_axes, self.values_axes, data_columns
        )

        # add my values
        vaxes = []
        for i, (b, b_items) in enumerate(zip(blocks, blk_items)):

            # shape of the data column are the indexable axes
            klass = DataCol
            name = None

            # we have a data_column
            if data_columns and len(b_items) == 1 and b_items[0] in data_columns:
                klass = DataIndexableCol
                name = b_items[0]
                if not (name is None or isinstance(name, str)):
                    # TODO: should the message here be more specifically non-str?
                    raise ValueError("cannot have non-object label DataIndexableCol")

            # make sure that we match up the existing columns
            # if we have an existing table
            existing_col: Optional[DataCol]

            if table_exists and validate:
                try:
                    existing_col = self.values_axes[i]
                except (IndexError, KeyError):
                    raise ValueError(
                        f"Incompatible appended table [{blocks}]"
                        f"with existing table [{self.values_axes}]"
                    )
            else:
                existing_col = None

            new_name = name or f"values_block_{i}"
            data_converted = _maybe_convert_for_string_atom(
                new_name,
                b,
                existing_col=existing_col,
                min_itemsize=min_itemsize,
                nan_rep=nan_rep,
                encoding=self.encoding,
                errors=self.errors,
            )
            adj_name = _maybe_adjust_name(new_name, self.version)

            typ = klass._get_atom(data_converted)
            kind = _dtype_to_kind(data_converted.dtype.name)
            tz = _get_tz(data_converted.tz) if hasattr(data_converted, "tz") else None

            meta = metadata = ordered = None
            if is_categorical_dtype(data_converted):
                ordered = data_converted.ordered
                meta = "category"
                metadata = np.array(data_converted.categories, copy=False).ravel()

            data, dtype_name = _get_data_and_dtype_name(data_converted)

            col = klass(
                name=adj_name,
                cname=new_name,
                values=list(b_items),
                typ=typ,
                pos=j,
                kind=kind,
                tz=tz,
                ordered=ordered,
                meta=meta,
                metadata=metadata,
                dtype=dtype_name,
                data=data,
            )
            col.update_info(new_info)

            vaxes.append(col)

            j += 1

        dcs = [col.name for col in vaxes if col.is_data_indexable]

        new_table = type(self)(
            parent=self.parent,
            group=self.group,
            encoding=self.encoding,
            errors=self.errors,
            index_axes=new_index_axes,
            non_index_axes=new_non_index_axes,
            values_axes=vaxes,
            data_columns=dcs,
            info=new_info,
            nan_rep=nan_rep,
        )
        if hasattr(self, "levels"):
            # TODO: get this into constructor, only for appropriate subclass
            new_table.levels = self.levels

        new_table.validate_min_itemsize(min_itemsize)

        if validate and table_exists:
            new_table.validate(self)

        return new_table

    @staticmethod
    def _get_blocks_and_items(
        block_obj, table_exists, new_non_index_axes, values_axes, data_columns
    ):
        # Helper to clarify non-state-altering parts of _create_axes

        def get_blk_items(mgr, blocks):
            return [mgr.items.take(blk.mgr_locs) for blk in blocks]

        blocks = block_obj._data.blocks
        blk_items = get_blk_items(block_obj._data, blocks)

        if len(data_columns):
            axis, axis_labels = new_non_index_axes[0]
            new_labels = Index(axis_labels).difference(Index(data_columns))
            mgr = block_obj.reindex(new_labels, axis=axis)._data

            blocks = list(mgr.blocks)
            blk_items = get_blk_items(mgr, blocks)
            for c in data_columns:
                mgr = block_obj.reindex([c], axis=axis)._data
                blocks.extend(mgr.blocks)
                blk_items.extend(get_blk_items(mgr, mgr.blocks))

        # reorder the blocks in the same order as the existing table if we can
        if table_exists:
            by_items = {
                tuple(b_items.tolist()): (b, b_items)
                for b, b_items in zip(blocks, blk_items)
            }
            new_blocks = []
            new_blk_items = []
            for ea in values_axes:
                items = tuple(ea.values)
                try:
                    b, b_items = by_items.pop(items)
                    new_blocks.append(b)
                    new_blk_items.append(b_items)
                except (IndexError, KeyError):
                    jitems = ",".join(pprint_thing(item) for item in items)
                    raise ValueError(
                        f"cannot match existing table structure for [{jitems}] "
                        "on appending data"
                    )
            blocks = new_blocks
            blk_items = new_blk_items

        return blocks, blk_items

    def process_axes(self, obj, selection: "Selection", columns=None):
        """ process axes filters """

        # make a copy to avoid side effects
        if columns is not None:
            columns = list(columns)

        # make sure to include levels if we have them
        if columns is not None and self.is_multi_index:
            assert isinstance(self.levels, list)  # assured by is_multi_index
            for n in self.levels:
                if n not in columns:
                    columns.insert(0, n)

        # reorder by any non_index_axes & limit to the select columns
        for axis, labels in self.non_index_axes:
            obj = _reindex_axis(obj, axis, labels, columns)

        # apply the selection filters (but keep in the same order)
        if selection.filter is not None:
            for field, op, filt in selection.filter.format():

                def process_filter(field, filt):

                    for axis_name in obj._AXIS_NAMES.values():
                        axis_number = obj._get_axis_number(axis_name)
                        axis_values = obj._get_axis(axis_name)
                        assert axis_number is not None

                        # see if the field is the name of an axis
                        if field == axis_name:

                            # if we have a multi-index, then need to include
                            # the levels
                            if self.is_multi_index:
                                filt = filt.union(Index(self.levels))

                            takers = op(axis_values, filt)
                            return obj.loc(axis=axis_number)[takers]

                        # this might be the name of a file IN an axis
                        elif field in axis_values:

                            # we need to filter on this dimension
                            values = ensure_index(getattr(obj, field).values)
                            filt = ensure_index(filt)

                            # hack until we support reversed dim flags
                            if isinstance(obj, DataFrame):
                                axis_number = 1 - axis_number
                            takers = op(values, filt)
                            return obj.loc(axis=axis_number)[takers]

                    raise ValueError(f"cannot find the field [{field}] for filtering!")

                obj = process_filter(field, filt)

        return obj

    def create_description(
        self,
        complib,
        complevel: Optional[int],
        fletcher32: bool,
        expectedrows: Optional[int],
    ) -> Dict[str, Any]:
        """ create the description of the table from the axes & values """

        # provided expected rows if its passed
        if expectedrows is None:
            expectedrows = max(self.nrows_expected, 10000)

        d = dict(name="table", expectedrows=expectedrows)

        # description from the axes & values
        d["description"] = {a.cname: a.typ for a in self.axes}

        if complib:
            if complevel is None:
                complevel = self._complevel or 9
            filters = _tables().Filters(
                complevel=complevel,
                complib=complib,
                fletcher32=fletcher32 or self._fletcher32,
            )
            d["filters"] = filters
        elif self._filters is not None:
            d["filters"] = self._filters

        return d

    def read_coordinates(
        self, where=None, start: Optional[int] = None, stop: Optional[int] = None,
    ):
        """
        select coordinates (row numbers) from a table; return the
        coordinates object
        """

        # validate the version
        self.validate_version(where)

        # infer the data kind
        if not self.infer_axes():
            return False

        # create the selection
        selection = Selection(self, where=where, start=start, stop=stop)
        coords = selection.select_coords()
        if selection.filter is not None:
            for field, op, filt in selection.filter.format():
                data = self.read_column(
                    field, start=coords.min(), stop=coords.max() + 1
                )
                coords = coords[op(data.iloc[coords - coords.min()], filt).values]

        return Index(coords)

    def read_column(
        self,
        column: str,
        where=None,
        start: Optional[int] = None,
        stop: Optional[int] = None,
    ):
        """
        return a single column from the table, generally only indexables
        are interesting
        """

        # validate the version
        self.validate_version()

        # infer the data kind
        if not self.infer_axes():
            return False

        if where is not None:
            raise TypeError("read_column does not currently accept a where clause")

        # find the axes
        for a in self.axes:
            if column == a.name:

                if not a.is_data_indexable:
                    raise ValueError(
                        f"column [{column}] can not be extracted individually; "
                        "it is not data indexable"
                    )

                # column must be an indexable or a data column
                c = getattr(self.table.cols, column)
                a.set_info(self.info)
                col_values = a.convert(
                    c[start:stop],
                    nan_rep=self.nan_rep,
                    encoding=self.encoding,
                    errors=self.errors,
                )
                return Series(_set_tz(col_values[1], a.tz), name=column)

        raise KeyError(f"column [{column}] not found in the table")


class WORMTable(Table):
    """
    a write-once read-many table: this format DOES NOT ALLOW appending to a
<<<<<<< HEAD
         table. writing is a one-time operation the data are stored in a format
         that allows for searching the data on disk
         """
=======
    table. writing is a one-time operation the data are stored in a format
    that allows for searching the data on disk
    """
>>>>>>> 1117328d

    table_type = "worm"

    def read(
        self,
        where=None,
        columns=None,
        start: Optional[int] = None,
        stop: Optional[int] = None,
    ):
        """
<<<<<<< HEAD
        read the indices and the indexing array, calculate offset rows and
        return """
=======
        read the indices and the indexing array, calculate offset rows and return
        """
>>>>>>> 1117328d
        raise NotImplementedError("WORMTable needs to implement read")

    def write(self, **kwargs):
        """
        write in a format that we can search later on (but cannot append
<<<<<<< HEAD
               to): write out the indices and the values using _write_array
               (e.g. a CArray) create an indexing table so that we can search
=======
        to): write out the indices and the values using _write_array
        (e.g. a CArray) create an indexing table so that we can search
>>>>>>> 1117328d
        """
        raise NotImplementedError("WORMTable needs to implement write")


class AppendableTable(Table):
    """ support the new appendable table formats """

    table_type = "appendable"

    def write(
        self,
        obj,
        axes=None,
        append=False,
        complib=None,
        complevel=None,
        fletcher32=None,
        min_itemsize=None,
        chunksize=None,
        expectedrows=None,
        dropna=False,
        nan_rep=None,
        data_columns=None,
    ):

        if not append and self.is_exists:
            self._handle.remove_node(self.group, "table")

        # create the axes
        table = self._create_axes(
            axes=axes,
            obj=obj,
            validate=append,
            min_itemsize=min_itemsize,
            nan_rep=nan_rep,
            data_columns=data_columns,
        )

        for a in table.axes:
            a.validate_names()

        if not table.is_exists:

            # create the table
            options = table.create_description(
                complib=complib,
                complevel=complevel,
                fletcher32=fletcher32,
                expectedrows=expectedrows,
            )

            # set the table attributes
            table.set_attrs()

            # create the table
            table._handle.create_table(table.group, **options)

        # update my info
        table.attrs.info = table.info

        # validate the axes and set the kinds
        for a in table.axes:
            a.validate_and_set(table, append)

        # add the rows
        table.write_data(chunksize, dropna=dropna)

    def write_data(self, chunksize: Optional[int], dropna: bool = False):
        """
<<<<<<< HEAD
        we form the data into a 2-d including indexes,values,mask
            write chunk-by-chunk """
=======
        we form the data into a 2-d including indexes,values,mask write chunk-by-chunk
        """
>>>>>>> 1117328d

        names = self.dtype.names
        nrows = self.nrows_expected

        # if dropna==True, then drop ALL nan rows
        masks = []
        if dropna:

            for a in self.values_axes:

                # figure the mask: only do if we can successfully process this
                # column, otherwise ignore the mask
                mask = isna(a.data).all(axis=0)
                if isinstance(mask, np.ndarray):
                    masks.append(mask.astype("u1", copy=False))

        # consolidate masks
        if len(masks):
            mask = masks[0]
            for m in masks[1:]:
                mask = mask & m
            mask = mask.ravel()
        else:
            mask = None

        # broadcast the indexes if needed
        indexes = [a.cvalues for a in self.index_axes]
        nindexes = len(indexes)
        assert nindexes == 1, nindexes  # ensures we dont need to broadcast

        # transpose the values so first dimension is last
        # reshape the values if needed
        values = [a.take_data() for a in self.values_axes]
        values = [v.transpose(np.roll(np.arange(v.ndim), v.ndim - 1)) for v in values]
        bvalues = []
        for i, v in enumerate(values):
            new_shape = (nrows,) + self.dtype[names[nindexes + i]].shape
            bvalues.append(values[i].reshape(new_shape))

        # write the chunks
        if chunksize is None:
            chunksize = 100000

        rows = np.empty(min(chunksize, nrows), dtype=self.dtype)
        chunks = int(nrows / chunksize) + 1
        for i in range(chunks):
            start_i = i * chunksize
            end_i = min((i + 1) * chunksize, nrows)
            if start_i >= end_i:
                break

            self.write_data_chunk(
                rows,
                indexes=[a[start_i:end_i] for a in indexes],
                mask=mask[start_i:end_i] if mask is not None else None,
                values=[v[start_i:end_i] for v in bvalues],
            )

    def write_data_chunk(
        self,
        rows: np.ndarray,
        indexes: List[np.ndarray],
        mask: Optional[np.ndarray],
        values: List[np.ndarray],
    ):
        """
        Parameters
        ----------
        rows : an empty memory space where we are putting the chunk
        indexes : an array of the indexes
        mask : an array of the masks
        values : an array of the values
        """

        # 0 len
        for v in values:
            if not np.prod(v.shape):
                return

        nrows = indexes[0].shape[0]
        if nrows != len(rows):
            rows = np.empty(nrows, dtype=self.dtype)
        names = self.dtype.names
        nindexes = len(indexes)

        # indexes
        for i, idx in enumerate(indexes):
            rows[names[i]] = idx

        # values
        for i, v in enumerate(values):
            rows[names[i + nindexes]] = v

        # mask
        if mask is not None:
            m = ~mask.ravel().astype(bool, copy=False)
            if not m.all():
                rows = rows[m]

        if len(rows):
            self.table.append(rows)
            self.table.flush()

    def delete(
        self, where=None, start: Optional[int] = None, stop: Optional[int] = None,
    ):

        # delete all rows (and return the nrows)
        if where is None or not len(where):
            if start is None and stop is None:
                nrows = self.nrows
                self._handle.remove_node(self.group, recursive=True)
            else:
                # pytables<3.0 would remove a single row with stop=None
                if stop is None:
                    stop = self.nrows
                nrows = self.table.remove_rows(start=start, stop=stop)
                self.table.flush()
            return nrows

        # infer the data kind
        if not self.infer_axes():
            return None

        # create the selection
        table = self.table
        selection = Selection(self, where, start=start, stop=stop)
        values = selection.select_coords()

        # delete the rows in reverse order
        sorted_series = Series(values).sort_values()
        ln = len(sorted_series)

        if ln:

            # construct groups of consecutive rows
            diff = sorted_series.diff()
            groups = list(diff[diff > 1].index)

            # 1 group
            if not len(groups):
                groups = [0]

            # final element
            if groups[-1] != ln:
                groups.append(ln)

            # initial element
            if groups[0] != 0:
                groups.insert(0, 0)

            # we must remove in reverse order!
            pg = groups.pop()
            for g in reversed(groups):
                rows = sorted_series.take(range(g, pg))
                table.remove_rows(
                    start=rows[rows.index[0]], stop=rows[rows.index[-1]] + 1
                )
                pg = g

            self.table.flush()

        # return the number of rows removed
        return ln


class AppendableFrameTable(AppendableTable):
    """ support the new appendable table formats """

    pandas_kind = "frame_table"
    table_type = "appendable_frame"
    ndim = 2
    obj_type: Type[Union[DataFrame, Series]] = DataFrame

    @property
    def is_transposed(self) -> bool:
        return self.index_axes[0].axis == 1

    @classmethod
    def get_object(cls, obj, transposed: bool):
        """ these are written transposed """
        if transposed:
            obj = obj.T
        return obj

    def read(
        self,
        where=None,
        columns=None,
        start: Optional[int] = None,
        stop: Optional[int] = None,
    ):

        # validate the version
        self.validate_version(where)

        # infer the data kind
        if not self.infer_axes():
            return None

        result = self._read_axes(where=where, start=start, stop=stop)

        info = (
            self.info.get(self.non_index_axes[0][0], dict())
            if len(self.non_index_axes)
            else dict()
        )

        inds = [i for i, ax in enumerate(self.axes) if ax is self.index_axes[0]]
        assert len(inds) == 1
        ind = inds[0]

        index = result[ind][0]

        frames = []
        for i, a in enumerate(self.axes):
            if a not in self.values_axes:
                continue
            index_vals, cvalues = result[i]

            # we could have a multi-index constructor here
            # ensure_index doesn't recognized our list-of-tuples here
            if info.get("type") == "MultiIndex":
                cols = MultiIndex.from_tuples(index_vals)
            else:
                cols = Index(index_vals)

            names = info.get("names")
            if names is not None:
                cols.set_names(names, inplace=True)

            if self.is_transposed:
                values = cvalues
                index_ = cols
                cols_ = Index(index, name=getattr(index, "name", None))
            else:
                values = cvalues.T
                index_ = Index(index, name=getattr(index, "name", None))
                cols_ = cols

            # if we have a DataIndexableCol, its shape will only be 1 dim
            if values.ndim == 1 and isinstance(values, np.ndarray):
                values = values.reshape((1, values.shape[0]))

            if isinstance(values, np.ndarray):
                df = DataFrame(values.T, columns=cols_, index=index_)
            elif isinstance(values, Index):
                df = DataFrame(values, columns=cols_, index=index_)
            else:
                # Categorical
                df = DataFrame([values], columns=cols_, index=index_)
            assert (df.dtypes == values.dtype).all(), (df.dtypes, values.dtype)
            frames.append(df)

        if len(frames) == 1:
            df = frames[0]
        else:
            df = concat(frames, axis=1)

        selection = Selection(self, where=where, start=start, stop=stop)
        # apply the selection filters & axis orderings
        df = self.process_axes(df, selection=selection, columns=columns)

        return df


class AppendableSeriesTable(AppendableFrameTable):
    """ support the new appendable table formats """

    pandas_kind = "series_table"
    table_type = "appendable_series"
    ndim = 2
    obj_type = Series

    @property
    def is_transposed(self) -> bool:
        return False

    @classmethod
    def get_object(cls, obj, transposed: bool):
        return obj

    def write(self, obj, data_columns=None, **kwargs):
        """ we are going to write this as a frame table """
        if not isinstance(obj, DataFrame):
            name = obj.name or "values"
            obj = obj.to_frame(name)
        return super().write(obj=obj, data_columns=obj.columns.tolist(), **kwargs)

    def read(
        self,
        where=None,
        columns=None,
        start: Optional[int] = None,
        stop: Optional[int] = None,
    ) -> Series:

        is_multi_index = self.is_multi_index
        if columns is not None and is_multi_index:
            assert isinstance(self.levels, list)  # needed for mypy
            for n in self.levels:
                if n not in columns:
                    columns.insert(0, n)
        s = super().read(where=where, columns=columns, start=start, stop=stop)
        if is_multi_index:
            s.set_index(self.levels, inplace=True)

        s = s.iloc[:, 0]

        # remove the default name
        if s.name == "values":
            s.name = None
        return s


class AppendableMultiSeriesTable(AppendableSeriesTable):
    """ support the new appendable table formats """

    pandas_kind = "series_table"
    table_type = "appendable_multiseries"

    def write(self, obj, **kwargs):
        """ we are going to write this as a frame table """
        name = obj.name or "values"
        obj, self.levels = self.validate_multiindex(obj)
        cols = list(self.levels)
        cols.append(name)
        obj.columns = cols
        return super().write(obj=obj, **kwargs)


class GenericTable(AppendableFrameTable):
    """ a table that read/writes the generic pytables table format """

    pandas_kind = "frame_table"
    table_type = "generic_table"
    ndim = 2
    obj_type = DataFrame

    @property
    def pandas_type(self) -> str:
        return self.pandas_kind

    @property
    def storable(self):
        return getattr(self.group, "table", None) or self.group

    def get_attrs(self):
        """ retrieve our attributes """
        self.non_index_axes = []
        self.nan_rep = None
        self.levels = []

        self.index_axes = [a for a in self.indexables if a.is_an_indexable]
        self.values_axes = [a for a in self.indexables if not a.is_an_indexable]
        self.data_columns = [a.name for a in self.values_axes]

    @cache_readonly
    def indexables(self):
        """ create the indexables from the table description """
        d = self.description

        # TODO: can we get a typ for this?  AFAICT it is the only place
        #  where we aren't passing one
        # the index columns is just a simple index
        md = self.read_metadata("index")
        meta = "category" if md is not None else None
        index_col = GenericIndexCol(
            name="index", axis=0, table=self.table, meta=meta, metadata=md
        )

        _indexables = [index_col]

        for i, n in enumerate(d._v_names):
            assert isinstance(n, str)

            atom = getattr(d, n)
            md = self.read_metadata(n)
            meta = "category" if md is not None else None
            dc = GenericDataIndexableCol(
                name=n,
                pos=i,
                values=[n],
                typ=atom,
                table=self.table,
                meta=meta,
                metadata=md,
            )
            _indexables.append(dc)

        return _indexables

    def write(self, **kwargs):
        raise NotImplementedError("cannot write on an generic table")


class AppendableMultiFrameTable(AppendableFrameTable):
    """ a frame with a multi-index """

    table_type = "appendable_multiframe"
    obj_type = DataFrame
    ndim = 2
    _re_levels = re.compile(r"^level_\d+$")

    @property
    def table_type_short(self) -> str:
        return "appendable_multi"

    def write(self, obj, data_columns=None, **kwargs):
        if data_columns is None:
            data_columns = []
        elif data_columns is True:
            data_columns = obj.columns.tolist()
        obj, self.levels = self.validate_multiindex(obj)
        for n in self.levels:
            if n not in data_columns:
                data_columns.insert(0, n)
        return super().write(obj=obj, data_columns=data_columns, **kwargs)

    def read(
        self,
        where=None,
        columns=None,
        start: Optional[int] = None,
        stop: Optional[int] = None,
    ):

        df = super().read(where=where, columns=columns, start=start, stop=stop)
        df = df.set_index(self.levels)

        # remove names for 'level_%d'
        df.index = df.index.set_names(
            [None if self._re_levels.search(l) else l for l in df.index.names]
        )

        return df


def _reindex_axis(obj: DataFrame, axis: int, labels: Index, other=None) -> DataFrame:
    ax = obj._get_axis(axis)
    labels = ensure_index(labels)

    # try not to reindex even if other is provided
    # if it equals our current index
    if other is not None:
        other = ensure_index(other)
    if (other is None or labels.equals(other)) and labels.equals(ax):
        return obj

    labels = ensure_index(labels.unique())
    if other is not None:
        labels = ensure_index(other.unique()).intersection(labels, sort=False)
    if not labels.equals(ax):
        slicer: List[Union[slice, Index]] = [slice(None, None)] * obj.ndim
        slicer[axis] = labels
        obj = obj.loc[tuple(slicer)]
    return obj


# tz to/from coercion


def _get_tz(tz: tzinfo) -> Union[str, tzinfo]:
    """ for a tz-aware type, return an encoded zone """
    zone = timezones.get_timezone(tz)
    return zone


def _set_tz(
    values: Union[np.ndarray, Index],
    tz: Optional[Union[str, tzinfo]],
    coerce: bool = False,
) -> Union[np.ndarray, DatetimeIndex]:
    """
    coerce the values to a DatetimeIndex if tz is set
    preserve the input shape if possible

    Parameters
    ----------
    values : ndarray or Index
    tz : str or tzinfo
    coerce : if we do not have a passed timezone, coerce to M8[ns] ndarray
    """
    if isinstance(values, DatetimeIndex):
        # If values is tzaware, the tz gets dropped in the values.ravel()
        #  call below (which returns an ndarray).  So we are only non-lossy
        #  if `tz` matches `values.tz`.
        assert values.tz is None or values.tz == tz

    if tz is not None:
        name = getattr(values, "name", None)
        values = values.ravel()
        tz = timezones.get_timezone(_ensure_decoded(tz))
        values = DatetimeIndex(values, name=name)
        values = values.tz_localize("UTC").tz_convert(tz)
    elif coerce:
        values = np.asarray(values, dtype="M8[ns]")

    return values


def _convert_index(name: str, index: Index, encoding: str, errors: str) -> IndexCol:
    assert isinstance(name, str)

    index_name = index.name
    converted, dtype_name = _get_data_and_dtype_name(index)
    kind = _dtype_to_kind(dtype_name)
    atom = DataIndexableCol._get_atom(converted)

    if isinstance(index, Int64Index):
        # Includes Int64Index, RangeIndex, DatetimeIndex, TimedeltaIndex, PeriodIndex,
        #  in which case "kind" is "integer", "integer", "datetime64",
        #  "timedelta64", and "integer", respectively.
        return IndexCol(
            name,
            values=converted,
            kind=kind,
            typ=atom,
            freq=getattr(index, "freq", None),
            tz=getattr(index, "tz", None),
            index_name=index_name,
        )

    if isinstance(index, MultiIndex):
        raise TypeError("MultiIndex not supported here!")

    inferred_type = lib.infer_dtype(index, skipna=False)
    # we wont get inferred_type of "datetime64" or "timedelta64" as these
    #  would go through the DatetimeIndex/TimedeltaIndex paths above

    values = np.asarray(index)

    if inferred_type == "date":
        converted = np.asarray([v.toordinal() for v in values], dtype=np.int32)
        return IndexCol(
            name, converted, "date", _tables().Time32Col(), index_name=index_name,
        )
    elif inferred_type == "string":

        converted = _convert_string_array(values, encoding, errors)
        itemsize = converted.dtype.itemsize
        return IndexCol(
            name,
            converted,
            "string",
            _tables().StringCol(itemsize),
            index_name=index_name,
        )

    elif inferred_type in ["integer", "floating"]:
        return IndexCol(
            name, values=converted, kind=kind, typ=atom, index_name=index_name,
        )
    else:
        assert isinstance(converted, np.ndarray) and converted.dtype == object
        assert kind == "object", kind
        atom = _tables().ObjectAtom()
        return IndexCol(name, converted, kind, atom, index_name=index_name,)


def _unconvert_index(
    data, kind: str, encoding: str, errors: str
) -> Union[np.ndarray, Index]:
    index: Union[Index, np.ndarray]

    if kind == "datetime64":
        index = DatetimeIndex(data)
    elif kind == "timedelta64":
        index = TimedeltaIndex(data)
    elif kind == "date":
        try:
            index = np.asarray([date.fromordinal(v) for v in data], dtype=object)
        except (ValueError):
            index = np.asarray([date.fromtimestamp(v) for v in data], dtype=object)
    elif kind in ("integer", "float"):
        index = np.asarray(data)
    elif kind in ("string"):
        index = _unconvert_string_array(
            data, nan_rep=None, encoding=encoding, errors=errors
        )
    elif kind == "object":
        index = np.asarray(data[0])
    else:  # pragma: no cover
        raise ValueError(f"unrecognized index type {kind}")
    return index


def _maybe_convert_for_string_atom(
    name: str, block, existing_col, min_itemsize, nan_rep, encoding, errors
):

    if not block.is_object:
        return block.values

    dtype_name = block.dtype.name
    inferred_type = lib.infer_dtype(block.values, skipna=False)

    if inferred_type == "date":
        raise TypeError("[date] is not implemented as a table column")
    elif inferred_type == "datetime":
        # after GH#8260
        # this only would be hit for a multi-timezone dtype which is an error
        raise TypeError(
            "too many timezones in this block, create separate data columns"
        )

    elif not (inferred_type == "string" or dtype_name == "object"):
        return block.values

    block = block.fillna(nan_rep, downcast=False)
    if isinstance(block, list):
        # Note: because block is always object dtype, fillna goes
        #  through a path such that the result is always a 1-element list
        block = block[0]
    data = block.values

    # see if we have a valid string type
    inferred_type = lib.infer_dtype(data.ravel(), skipna=False)
    if inferred_type != "string":

        # we cannot serialize this data, so report an exception on a column
        # by column basis
        for i in range(len(block.shape[0])):

            col = block.iget(i)
            inferred_type = lib.infer_dtype(col.ravel(), skipna=False)
            if inferred_type != "string":
                iloc = block.mgr_locs.indexer[i]
                raise TypeError(
                    f"Cannot serialize the column [{iloc}] because\n"
                    f"its data contents are [{inferred_type}] object dtype"
                )

    # itemsize is the maximum length of a string (along any dimension)
    data_converted = _convert_string_array(data, encoding, errors).reshape(data.shape)
    assert data_converted.shape == block.shape, (data_converted.shape, block.shape)
    itemsize = data_converted.itemsize

    # specified min_itemsize?
    if isinstance(min_itemsize, dict):
        min_itemsize = int(min_itemsize.get(name) or min_itemsize.get("values") or 0)
    itemsize = max(min_itemsize or 0, itemsize)

    # check for column in the values conflicts
    if existing_col is not None:
        eci = existing_col.validate_col(itemsize)
        if eci > itemsize:
            itemsize = eci

    data_converted = data_converted.astype(f"|S{itemsize}", copy=False)
    return data_converted


def _convert_string_array(data: np.ndarray, encoding: str, errors: str) -> np.ndarray:
    """
    Take a string-like that is object dtype and coerce to a fixed size string type.

    Parameters
    ----------
    data : np.ndarray[object]
    encoding : str
    errors : str
        Handler for encoding errors.

    Returns
    -------
    np.ndarray[fixed-length-string]
    """

    # encode if needed
    if len(data):
        data = (
            Series(data.ravel()).str.encode(encoding, errors).values.reshape(data.shape)
        )

    # create the sized dtype
    ensured = ensure_object(data.ravel())
    itemsize = max(1, libwriters.max_len_string_array(ensured))

    data = np.asarray(data, dtype=f"S{itemsize}")
    return data


def _unconvert_string_array(
    data: np.ndarray, nan_rep, encoding: str, errors: str
) -> np.ndarray:
    """
    Inverse of _convert_string_array.

    Parameters
    ----------
    data : np.ndarray[fixed-length-string]
    nan_rep : the storage repr of NaN
    encoding : str
    errors : str
        Handler for encoding errors.

    Returns
    -------
    np.ndarray[object]
        Decoded data.
    """
    shape = data.shape
    data = np.asarray(data.ravel(), dtype=object)

    if len(data):

        itemsize = libwriters.max_len_string_array(ensure_object(data))
        dtype = f"U{itemsize}"

        if isinstance(data[0], bytes):
            data = Series(data).str.decode(encoding, errors=errors).values
        else:
            data = data.astype(dtype, copy=False).astype(object, copy=False)

    if nan_rep is None:
        nan_rep = "nan"

    data = libwriters.string_array_replace_from_nan_rep(data, nan_rep)
    return data.reshape(shape)


def _maybe_convert(values: np.ndarray, val_kind: str, encoding: str, errors: str):
    assert isinstance(val_kind, str), type(val_kind)
    if _need_convert(val_kind):
        conv = _get_converter(val_kind, encoding, errors)
        values = conv(values)
    return values


def _get_converter(kind: str, encoding: str, errors: str):
    if kind == "datetime64":
        return lambda x: np.asarray(x, dtype="M8[ns]")
    elif kind == "string":
        return lambda x: _unconvert_string_array(
            x, nan_rep=None, encoding=encoding, errors=errors
        )
    else:  # pragma: no cover
        raise ValueError(f"invalid kind {kind}")


def _need_convert(kind: str) -> bool:
    if kind in ("datetime64", "string"):
        return True
    return False


def _maybe_adjust_name(name: str, version) -> str:
    """
    Prior to 0.10.1, we named values blocks like: values_block_0 an the
    name values_0, adjust the given name if necessary.

    Parameters
    ----------
    name : str
    version : Tuple[int, int, int]

    Returns
    -------
    str
    """
    try:
        if version[0] == 0 and version[1] <= 10 and version[2] == 0:
            m = re.search(r"values_block_(\d+)", name)
            if m:
                grp = m.groups()[0]
                name = f"values_{grp}"
    except IndexError:
        pass
    return name


def _dtype_to_kind(dtype_str: str) -> str:
    """
    Find the "kind" string describing the given dtype name.
    """
    dtype_str = _ensure_decoded(dtype_str)

    if dtype_str.startswith("string") or dtype_str.startswith("bytes"):
        kind = "string"
    elif dtype_str.startswith("float"):
        kind = "float"
    elif dtype_str.startswith("complex"):
        kind = "complex"
    elif dtype_str.startswith("int") or dtype_str.startswith("uint"):
        kind = "integer"
    elif dtype_str.startswith("datetime64"):
        kind = "datetime64"
    elif dtype_str.startswith("timedelta"):
        kind = "timedelta64"
    elif dtype_str.startswith("bool"):
        kind = "bool"
    elif dtype_str.startswith("category"):
        kind = "category"
    elif dtype_str.startswith("period"):
        # We store the `freq` attr so we can restore from integers
        kind = "integer"
    elif dtype_str == "object":
        kind = "object"
    else:
        raise ValueError(f"cannot interpret dtype of [{dtype_str}]")

    return kind


def _get_data_and_dtype_name(data: Union[np.ndarray, ABCExtensionArray]):
    """
    Convert the passed data into a storable form and a dtype string.
    """
    if is_categorical_dtype(data.dtype):
        data = data.codes

    # For datetime64tz we need to drop the TZ in tests TODO: why?
    dtype_name = data.dtype.name.split("[")[0]

    if data.dtype.kind in ["m", "M"]:
        data = np.asarray(data.view("i8"))
        # TODO: we used to reshape for the dt64tz case, but no longer
        #  doing that doesn't seem to break anything.  why?

    elif isinstance(data, PeriodIndex):
        data = data.asi8

    data = np.asarray(data)
    return data, dtype_name


class Selection:
    """
    Carries out a selection operation on a tables.Table object.

    Parameters
    ----------
    table : a Table object
    where : list of Terms (or convertible to)
    start, stop: indices to start and/or stop selection

    """

    def __init__(
        self,
        table: Table,
        where=None,
        start: Optional[int] = None,
        stop: Optional[int] = None,
    ):
        self.table = table
        self.where = where
        self.start = start
        self.stop = stop
        self.condition = None
        self.filter = None
        self.terms = None
        self.coordinates = None

        if is_list_like(where):

            # see if we have a passed coordinate like
            try:
                inferred = lib.infer_dtype(where, skipna=False)
                if inferred == "integer" or inferred == "boolean":
                    where = np.asarray(where)
                    if where.dtype == np.bool_:
                        start, stop = self.start, self.stop
                        if start is None:
                            start = 0
                        if stop is None:
                            stop = self.table.nrows
                        self.coordinates = np.arange(start, stop)[where]
                    elif issubclass(where.dtype.type, np.integer):
                        if (self.start is not None and (where < self.start).any()) or (
                            self.stop is not None and (where >= self.stop).any()
                        ):
                            raise ValueError(
                                "where must have index locations >= start and < stop"
                            )
                        self.coordinates = where

            except ValueError:
                pass

        if self.coordinates is None:

            self.terms = self.generate(where)

            # create the numexpr & the filter
            if self.terms is not None:
                self.condition, self.filter = self.terms.evaluate()

    def generate(self, where):
        """ where can be a : dict,list,tuple,string """
        if where is None:
            return None

        q = self.table.queryables()
        try:
            return PyTablesExpr(where, queryables=q, encoding=self.table.encoding)
        except NameError:
            # raise a nice message, suggesting that the user should use
            # data_columns
            qkeys = ",".join(q.keys())
            raise ValueError(
                f"The passed where expression: {where}\n"
                "            contains an invalid variable reference\n"
                "            all of the variable references must be a "
                "reference to\n"
                "            an axis (e.g. 'index' or 'columns'), or a "
                "data_column\n"
                f"            The currently defined references are: {qkeys}\n"
            )

    def select(self):
        """
        generate the selection
        """
        if self.condition is not None:
            return self.table.table.read_where(
                self.condition.format(), start=self.start, stop=self.stop
            )
        elif self.coordinates is not None:
            return self.table.table.read_coordinates(self.coordinates)
        return self.table.table.read(start=self.start, stop=self.stop)

    def select_coords(self):
        """
        generate the selection
        """
        start, stop = self.start, self.stop
        nrows = self.table.nrows
        if start is None:
            start = 0
        elif start < 0:
            start += nrows
        if self.stop is None:
            stop = nrows
        elif stop < 0:
            stop += nrows

        if self.condition is not None:
            return self.table.table.get_where_list(
                self.condition.format(), start=start, stop=stop, sort=True
            )
        elif self.coordinates is not None:
            return self.coordinates

        return np.arange(start, stop)<|MERGE_RESOLUTION|>--- conflicted
+++ resolved
@@ -571,13 +571,8 @@
     def __contains__(self, key: str) -> bool:
         """
         check for existence of this key
-<<<<<<< HEAD
-              can match the exact pathname or the pathnm w/o the leading '/'
-              """
-=======
         can match the exact pathname or the pathnm w/o the leading '/'
         """
->>>>>>> 1117328d
         node = self.get_node(key)
         if node is not None:
             name = node._v_pathname
@@ -2008,14 +2003,9 @@
     def maybe_set_size(self, min_itemsize=None):
         """
         maybe set a string col itemsize:
-<<<<<<< HEAD
-               min_itemsize can be an integer or a dict with this columns name
-               with an integer size """
-=======
             min_itemsize can be an integer or a dict with this columns name
             with an integer size
         """
->>>>>>> 1117328d
         if _ensure_decoded(self.kind) == "string":
 
             if isinstance(min_itemsize, dict):
@@ -2067,12 +2057,8 @@
     def update_info(self, info):
         """
         set/update the info for this indexable with the key/value
-<<<<<<< HEAD
-            if there is a conflict raise/warn as needed """
-=======
         if there is a conflict raise/warn as needed
         """
->>>>>>> 1117328d
 
         for key in self._info_fields:
 
@@ -2483,13 +2469,8 @@
 class Fixed:
     """
     represent an object in my store
-<<<<<<< HEAD
-        facilitate read/write of various types of objects
-        this is an abstract base class
-=======
     facilitate read/write of various types of objects
     this is an abstract base class
->>>>>>> 1117328d
 
     Parameters
     ----------
@@ -2625,12 +2606,8 @@
     def infer_axes(self):
         """
         infer the axes of my storer
-<<<<<<< HEAD
-              return a boolean indicating if we have a valid storer or not """
-=======
         return a boolean indicating if we have a valid storer or not
         """
->>>>>>> 1117328d
 
         s = self.storable
         if s is None:
@@ -3140,30 +3117,6 @@
 class Table(Fixed):
     """
     represent a table:
-<<<<<<< HEAD
-          facilitate read/write of various types of tables
-
-        Attrs in Table Node
-        -------------------
-        These are attributes that are store in the main table node, they are
-        necessary to recreate these tables when read back in.
-
-        index_axes    : a list of tuples of the (original indexing axis and
-            index column)
-        non_index_axes: a list of tuples of the (original index axis and
-            columns on a non-indexing axis)
-        values_axes   : a list of the columns which comprise the data of this
-            table
-        data_columns  : a list of the columns that we are allowing indexing
-            (these become single columns in values_axes), or True to force all
-            columns
-        nan_rep       : the string to use for nan representations for string
-            objects
-        levels        : the names of levels
-        metadata      : the names of the metadata columns
-
-        """
-=======
         facilitate read/write of various types of tables
 
     Attrs in Table Node
@@ -3185,7 +3138,6 @@
     levels        : the names of levels
     metadata      : the names of the metadata columns
     """
->>>>>>> 1117328d
 
     pandas_kind = "wide_table"
     format_type: str = "table"  # GH#30962 needed by dask
@@ -4145,15 +4097,9 @@
 class WORMTable(Table):
     """
     a write-once read-many table: this format DOES NOT ALLOW appending to a
-<<<<<<< HEAD
-         table. writing is a one-time operation the data are stored in a format
-         that allows for searching the data on disk
-         """
-=======
     table. writing is a one-time operation the data are stored in a format
     that allows for searching the data on disk
     """
->>>>>>> 1117328d
 
     table_type = "worm"
 
@@ -4165,25 +4111,15 @@
         stop: Optional[int] = None,
     ):
         """
-<<<<<<< HEAD
-        read the indices and the indexing array, calculate offset rows and
-        return """
-=======
         read the indices and the indexing array, calculate offset rows and return
         """
->>>>>>> 1117328d
         raise NotImplementedError("WORMTable needs to implement read")
 
     def write(self, **kwargs):
         """
         write in a format that we can search later on (but cannot append
-<<<<<<< HEAD
-               to): write out the indices and the values using _write_array
-               (e.g. a CArray) create an indexing table so that we can search
-=======
         to): write out the indices and the values using _write_array
         (e.g. a CArray) create an indexing table so that we can search
->>>>>>> 1117328d
         """
         raise NotImplementedError("WORMTable needs to implement write")
 
@@ -4253,13 +4189,8 @@
 
     def write_data(self, chunksize: Optional[int], dropna: bool = False):
         """
-<<<<<<< HEAD
-        we form the data into a 2-d including indexes,values,mask
-            write chunk-by-chunk """
-=======
         we form the data into a 2-d including indexes,values,mask write chunk-by-chunk
         """
->>>>>>> 1117328d
 
         names = self.dtype.names
         nrows = self.nrows_expected
