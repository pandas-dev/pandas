--- conflicted
+++ resolved
@@ -2379,11 +2379,7 @@
         return _tables().StringCol(itemsize=itemsize, shape=block.shape[0])
 
     def set_atom_string(
-<<<<<<< HEAD
-        self, block, block_items, existing_col, min_itemsize, nan_rep, encoding: str, errors: str
-=======
-        self, block, existing_col, min_itemsize, nan_rep, encoding, errors
->>>>>>> f1117bd4
+        self, block, existing_col, min_itemsize, nan_rep, encoding: str, errors: str
     ):
         # fill nan items with myself, don't disturb the blocks by
         # trying to downcast
