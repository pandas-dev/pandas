--- conflicted
+++ resolved
@@ -2001,16 +2001,10 @@
         return iter(self.values)
 
     def maybe_set_size(self, min_itemsize=None):
-<<<<<<< HEAD
-        """ maybe set a string col itemsize:
-               min_itemsize can be an integer or a dict with this columns name
-               with an integer size
-=======
         """
         maybe set a string col itemsize:
             min_itemsize can be an integer or a dict with this columns name
             with an integer size
->>>>>>> 1117328d
         """
         if _ensure_decoded(self.kind) == "string":
 
@@ -2061,14 +2055,9 @@
                 )
 
     def update_info(self, info):
-<<<<<<< HEAD
-        """ set/update the info for this indexable with the key/value
-            if there is a conflict raise/warn as needed
-=======
         """
         set/update the info for this indexable with the key/value
         if there is a conflict raise/warn as needed
->>>>>>> 1117328d
         """
 
         for key in self._info_fields:
@@ -2615,14 +2604,9 @@
         return True
 
     def infer_axes(self):
-<<<<<<< HEAD
-        """ infer the axes of my storer
-              return a boolean indicating if we have a valid storer or not
-=======
         """
         infer the axes of my storer
         return a boolean indicating if we have a valid storer or not
->>>>>>> 1117328d
         """
 
         s = self.storable
@@ -4121,13 +4105,8 @@
         start: Optional[int] = None,
         stop: Optional[int] = None,
     ):
-<<<<<<< HEAD
-        """ read the indices and the indexing array, calculate offset rows and
-        return
-=======
         """
         read the indices and the indexing array, calculate offset rows and return
->>>>>>> 1117328d
         """
         raise NotImplementedError("WORMTable needs to implement read")
 
@@ -4204,13 +4183,8 @@
         table.write_data(chunksize, dropna=dropna)
 
     def write_data(self, chunksize: Optional[int], dropna: bool = False):
-<<<<<<< HEAD
-        """ we form the data into a 2-d including indexes,values,mask
-            write chunk-by-chunk
-=======
         """
         we form the data into a 2-d including indexes,values,mask write chunk-by-chunk
->>>>>>> 1117328d
         """
 
         names = self.dtype.names
