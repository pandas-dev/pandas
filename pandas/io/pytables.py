--- conflicted
+++ resolved
@@ -1952,11 +1952,7 @@
             return self.set_atom_complex(block)
 
         dtype = block.dtype.name
-<<<<<<< HEAD
         inferred_type = lib.infer_dtype(block.values, skipna=True)
-=======
-        inferred_type = lib.infer_dtype(block.values, skipna=False)
->>>>>>> 00391586
 
         if inferred_type == 'date':
             raise TypeError(
@@ -2002,11 +1998,7 @@
         data = block.values
 
         # see if we have a valid string type
-<<<<<<< HEAD
         inferred_type = lib.infer_dtype(data.ravel(), skipna=True)
-=======
-        inferred_type = lib.infer_dtype(data.ravel(), skipna=False)
->>>>>>> 00391586
         if inferred_type != 'string':
 
             # we cannot serialize this data, so report an exception on a column
@@ -2014,11 +2006,7 @@
             for i, item in enumerate(block_items):
 
                 col = block.iget(i)
-<<<<<<< HEAD
                 inferred_type = lib.infer_dtype(col.ravel(), skipna=True)
-=======
-                inferred_type = lib.infer_dtype(col.ravel(), skipna=False)
->>>>>>> 00391586
                 if inferred_type != 'string':
                     raise TypeError(
                         "Cannot serialize the column [%s] because\n"
@@ -2757,11 +2745,7 @@
 
             # infer the type, warn if we have a non-string type here (for
             # performance)
-<<<<<<< HEAD
             inferred_type = lib.infer_dtype(value.ravel(), skipna=True)
-=======
-            inferred_type = lib.infer_dtype(value.ravel(), skipna=False)
->>>>>>> 00391586
             if empty_array:
                 pass
             elif inferred_type == 'string':
@@ -4528,11 +4512,7 @@
     if isinstance(index, MultiIndex):
         raise TypeError('MultiIndex not supported here!')
 
-<<<<<<< HEAD
     inferred_type = lib.infer_dtype(index, skipna=True)
-=======
-    inferred_type = lib.infer_dtype(index, skipna=False)
->>>>>>> 00391586
 
     values = np.asarray(index)
 
@@ -4765,11 +4745,7 @@
 
             # see if we have a passed coordinate like
             try:
-<<<<<<< HEAD
                 inferred = lib.infer_dtype(where, skipna=True)
-=======
-                inferred = lib.infer_dtype(where, skipna=False)
->>>>>>> 00391586
                 if inferred == 'integer' or inferred == 'boolean':
                     where = np.asarray(where)
                     if where.dtype == np.bool_:
