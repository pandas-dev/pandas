"""
High level interface to PyTables for reading and writing pandas data structures
to disk
"""

import copy
from datetime import date, tzinfo
import itertools
import os
import re
from typing import (
    TYPE_CHECKING,
    Any,
    Dict,
    Hashable,
    List,
    Optional,
    Tuple,
    Type,
    Union,
)
import warnings

import numpy as np

from pandas._config import config, get_option

from pandas._libs import lib, writers as libwriters
from pandas._libs.tslibs import timezones
from pandas.compat._optional import import_optional_dependency
from pandas.errors import PerformanceWarning
from pandas.util._decorators import cache_readonly

from pandas.core.dtypes.common import (
    ensure_object,
    is_categorical_dtype,
    is_datetime64_dtype,
    is_datetime64tz_dtype,
    is_extension_array_dtype,
    is_list_like,
    is_timedelta64_dtype,
)
from pandas.core.dtypes.generic import ABCExtensionArray
from pandas.core.dtypes.missing import array_equivalent

from pandas import (
    DataFrame,
    DatetimeIndex,
    Index,
    Int64Index,
    MultiIndex,
    PeriodIndex,
    Series,
    TimedeltaIndex,
    concat,
    isna,
)
from pandas._typing import ArrayLike, FrameOrSeries
from pandas.core.arrays.categorical import Categorical
import pandas.core.common as com
from pandas.core.computation.pytables import PyTablesExpr, maybe_expression
from pandas.core.index import ensure_index

from pandas.io.common import _stringify_path
from pandas.io.formats.printing import adjoin, pprint_thing

if TYPE_CHECKING:
    from tables import File, Node  # noqa:F401


# versioning attribute
_version = "0.15.2"

# encoding
_default_encoding = "UTF-8"


def _ensure_decoded(s):
    """ if we have bytes, decode them to unicode """
    if isinstance(s, np.bytes_):
        s = s.decode("UTF-8")
    return s


def _ensure_encoding(encoding):
    # set the encoding if we need
    if encoding is None:
        encoding = _default_encoding

    return encoding


def _ensure_str(name):
    """
    Ensure that an index / column name is a str (python 3); otherwise they
    may be np.string dtype. Non-string dtypes are passed through unchanged.

    https://github.com/pandas-dev/pandas/issues/13492
    """
    if isinstance(name, str):
        name = str(name)
    return name


Term = PyTablesExpr


def _ensure_term(where, scope_level: int):
    """
    ensure that the where is a Term or a list of Term
    this makes sure that we are capturing the scope of variables
    that are passed
    create the terms here with a frame_level=2 (we are 2 levels down)
    """

    # only consider list/tuple here as an ndarray is automatically a coordinate
    # list
    level = scope_level + 1
    if isinstance(where, (list, tuple)):
        wlist = []
        for w in filter(lambda x: x is not None, where):
            if not maybe_expression(w):
                wlist.append(w)
            else:
                wlist.append(Term(w, scope_level=level))
        where = wlist
    elif maybe_expression(where):
        where = Term(where, scope_level=level)
    return where if where is None or len(where) else None


class PossibleDataLossError(Exception):
    pass


class ClosedFileError(Exception):
    pass


class IncompatibilityWarning(Warning):
    pass


incompatibility_doc = """
where criteria is being ignored as this version [%s] is too old (or
not-defined), read the file in and write it out to a new file to upgrade (with
the copy_to method)
"""


class AttributeConflictWarning(Warning):
    pass


attribute_conflict_doc = """
the [%s] attribute of the existing index is [%s] which conflicts with the new
[%s], resetting the attribute to None
"""


class DuplicateWarning(Warning):
    pass


duplicate_doc = """
duplicate entries in table, taking most recently appended
"""

performance_doc = """
your performance may suffer as PyTables will pickle object types that it cannot
map directly to c-types [inferred_type->%s,key->%s] [items->%s]
"""

# formats
_FORMAT_MAP = {"f": "fixed", "fixed": "fixed", "t": "table", "table": "table"}

format_deprecate_doc = """
the table keyword has been deprecated
use the format='fixed(f)|table(t)' keyword instead
  fixed(f) : specifies the Fixed format
             and is the default for put operations
  table(t) : specifies the Table format
             and is the default for append operations
"""

# storer class map
_STORER_MAP = {
    "series": "SeriesFixed",
    "frame": "FrameFixed",
}

# table class map
_TABLE_MAP = {
    "generic_table": "GenericTable",
    "appendable_series": "AppendableSeriesTable",
    "appendable_multiseries": "AppendableMultiSeriesTable",
    "appendable_frame": "AppendableFrameTable",
    "appendable_multiframe": "AppendableMultiFrameTable",
    "worm": "WORMTable",
}

# axes map
_AXES_MAP = {DataFrame: [0]}

# register our configuration options
dropna_doc = """
: boolean
    drop ALL nan rows when appending to a table
"""
format_doc = """
: format
    default format writing format, if None, then
    put will default to 'fixed' and append will default to 'table'
"""

with config.config_prefix("io.hdf"):
    config.register_option("dropna_table", False, dropna_doc, validator=config.is_bool)
    config.register_option(
        "default_format",
        None,
        format_doc,
        validator=config.is_one_of_factory(["fixed", "table", None]),
    )

# oh the troubles to reduce import time
_table_mod = None
_table_file_open_policy_is_strict = False


def _tables():
    global _table_mod
    global _table_file_open_policy_is_strict
    if _table_mod is None:
        import tables

        _table_mod = tables

        # set the file open policy
        # return the file open policy; this changes as of pytables 3.1
        # depending on the HDF5 version
        try:
            _table_file_open_policy_is_strict = (
                tables.file._FILE_OPEN_POLICY == "strict"
            )
        except AttributeError:
            pass

    return _table_mod


# interface to/from ###


def to_hdf(
    path_or_buf,
    key: str,
    value: FrameOrSeries,
    mode: str = "a",
    complevel: Optional[int] = None,
    complib: Optional[str] = None,
    append: bool = False,
    format: Optional[str] = None,
    index: bool = True,
    min_itemsize: Optional[Union[int, Dict[str, int]]] = None,
    nan_rep=None,
    dropna: Optional[bool] = None,
    data_columns: Optional[List[str]] = None,
    errors: str = "strict",
    encoding: str = "UTF-8",
):
    """ store this object, close it if we opened it """

    if append:
        f = lambda store: store.append(
            key,
            value,
            format=format,
            index=index,
            min_itemsize=min_itemsize,
            nan_rep=nan_rep,
            dropna=dropna,
            data_columns=data_columns,
            errors=errors,
            encoding=encoding,
        )
    else:
        # NB: dropna is not passed to `put`
        f = lambda store: store.put(
            key,
            value,
            format=format,
            index=index,
            min_itemsize=min_itemsize,
            nan_rep=nan_rep,
            data_columns=data_columns,
            errors=errors,
            encoding=encoding,
        )

    path_or_buf = _stringify_path(path_or_buf)
    if isinstance(path_or_buf, str):
        with HDFStore(
            path_or_buf, mode=mode, complevel=complevel, complib=complib
        ) as store:
            f(store)
    else:
        f(path_or_buf)


def read_hdf(
    path_or_buf,
    key=None,
    mode: str = "r",
    errors: str = "strict",
    where=None,
    start: Optional[int] = None,
    stop: Optional[int] = None,
    columns=None,
    iterator=False,
    chunksize: Optional[int] = None,
    **kwargs,
):
    """
    Read from the store, close it if we opened it.

    Retrieve pandas object stored in file, optionally based on where
    criteria

    Parameters
    ----------
    path_or_buf : str, path object, pandas.HDFStore or file-like object
        Any valid string path is acceptable. The string could be a URL. Valid
        URL schemes include http, ftp, s3, and file. For file URLs, a host is
        expected. A local file could be: ``file://localhost/path/to/table.h5``.

        If you want to pass in a path object, pandas accepts any
        ``os.PathLike``.

        Alternatively, pandas accepts an open :class:`pandas.HDFStore` object.

        By file-like object, we refer to objects with a ``read()`` method,
        such as a file handler (e.g. via builtin ``open`` function)
        or ``StringIO``.

        .. versionadded:: 0.21.0 support for __fspath__ protocol.

    key : object, optional
        The group identifier in the store. Can be omitted if the HDF file
        contains a single pandas object.
    mode : {'r', 'r+', 'a'}, default 'r'
        Mode to use when opening the file. Ignored if path_or_buf is a
        :class:`pandas.HDFStore`. Default is 'r'.
    where : list, optional
        A list of Term (or convertible) objects.
    start : int, optional
        Row number to start selection.
    stop  : int, optional
        Row number to stop selection.
    columns : list, optional
        A list of columns names to return.
    iterator : bool, optional
        Return an iterator object.
    chunksize : int, optional
        Number of rows to include in an iteration when using an iterator.
    errors : str, default 'strict'
        Specifies how encoding and decoding errors are to be handled.
        See the errors argument for :func:`open` for a full list
        of options.
    **kwargs
        Additional keyword arguments passed to HDFStore.

    Returns
    -------
    item : object
        The selected object. Return type depends on the object stored.

    See Also
    --------
    DataFrame.to_hdf : Write a HDF file from a DataFrame.
    HDFStore : Low-level access to HDF files.

    Examples
    --------
    >>> df = pd.DataFrame([[1, 1.0, 'a']], columns=['x', 'y', 'z'])
    >>> df.to_hdf('./store.h5', 'data')
    >>> reread = pd.read_hdf('./store.h5')
    """

    if mode not in ["r", "r+", "a"]:
        raise ValueError(
            f"mode {mode} is not allowed while performing a read. "
            f"Allowed modes are r, r+ and a."
        )
    # grab the scope
    if where is not None:
        where = _ensure_term(where, scope_level=1)

    if isinstance(path_or_buf, HDFStore):
        if not path_or_buf.is_open:
            raise IOError("The HDFStore must be open for reading.")

        store = path_or_buf
        auto_close = False
    else:
        path_or_buf = _stringify_path(path_or_buf)
        if not isinstance(path_or_buf, str):
            raise NotImplementedError(
                "Support for generic buffers has not been implemented."
            )
        try:
            exists = os.path.exists(path_or_buf)

        # if filepath is too long
        except (TypeError, ValueError):
            exists = False

        if not exists:
            raise FileNotFoundError(f"File {path_or_buf} does not exist")

        store = HDFStore(path_or_buf, mode=mode, errors=errors, **kwargs)
        # can't auto open/close if we are using an iterator
        # so delegate to the iterator
        auto_close = True

    try:
        if key is None:
            groups = store.groups()
            if len(groups) == 0:
                raise ValueError("No dataset in HDF5 file.")
            candidate_only_group = groups[0]

            # For the HDF file to have only one dataset, all other groups
            # should then be metadata groups for that candidate group. (This
            # assumes that the groups() method enumerates parent groups
            # before their children.)
            for group_to_check in groups[1:]:
                if not _is_metadata_of(group_to_check, candidate_only_group):
                    raise ValueError(
                        "key must be provided when HDF5 file "
                        "contains multiple datasets."
                    )
            key = candidate_only_group._v_pathname
        return store.select(
            key,
            where=where,
            start=start,
            stop=stop,
            columns=columns,
            iterator=iterator,
            chunksize=chunksize,
            auto_close=auto_close,
        )
    except (ValueError, TypeError, KeyError):
        if not isinstance(path_or_buf, HDFStore):
            # if there is an error, close the store if we opened it.
            try:
                store.close()
            except AttributeError:
                pass

        raise


def _is_metadata_of(group: "Node", parent_group: "Node") -> bool:
    """Check if a given group is a metadata group for a given parent_group."""
    if group._v_depth <= parent_group._v_depth:
        return False

    current = group
    while current._v_depth > 1:
        parent = current._v_parent
        if parent == parent_group and current._v_name == "meta":
            return True
        current = current._v_parent
    return False


class HDFStore:
    """
    Dict-like IO interface for storing pandas objects in PyTables.

    Either Fixed or Table format.

    Parameters
    ----------
    path : string
        File path to HDF5 file
    mode : {'a', 'w', 'r', 'r+'}, default 'a'

        ``'r'``
            Read-only; no data can be modified.
        ``'w'``
            Write; a new file is created (an existing file with the same
            name would be deleted).
        ``'a'``
            Append; an existing file is opened for reading and writing,
            and if the file does not exist it is created.
        ``'r+'``
            It is similar to ``'a'``, but the file must already exist.
    complevel : int, 0-9, default None
            Specifies a compression level for data.
            A value of 0 or None disables compression.
    complib : {'zlib', 'lzo', 'bzip2', 'blosc'}, default 'zlib'
            Specifies the compression library to be used.
            As of v0.20.2 these additional compressors for Blosc are supported
            (default if no compressor specified: 'blosc:blosclz'):
            {'blosc:blosclz', 'blosc:lz4', 'blosc:lz4hc', 'blosc:snappy',
             'blosc:zlib', 'blosc:zstd'}.
            Specifying a compression library which is not available issues
            a ValueError.
    fletcher32 : bool, default False
            If applying compression use the fletcher32 checksum

    Examples
    --------
    >>> bar = pd.DataFrame(np.random.randn(10, 4))
    >>> store = pd.HDFStore('test.h5')
    >>> store['foo'] = bar   # write to HDF5
    >>> bar = store['foo']   # retrieve
    >>> store.close()
    """

    _handle: Optional["File"]
    _mode: str
    _complevel: int
    _fletcher32: bool

    def __init__(
        self,
        path,
        mode: str = "a",
        complevel: Optional[int] = None,
        complib=None,
        fletcher32: bool = False,
        **kwargs,
    ):

        if "format" in kwargs:
            raise ValueError("format is not a defined argument for HDFStore")

        tables = import_optional_dependency("tables")

        if complib is not None and complib not in tables.filters.all_complibs:
            raise ValueError(
                f"complib only supports {tables.filters.all_complibs} compression."
            )

        if complib is None and complevel is not None:
            complib = tables.filters.default_complib

        self._path = _stringify_path(path)
        if mode is None:
            mode = "a"
        self._mode = mode
        self._handle = None
        self._complevel = complevel if complevel else 0
        self._complib = complib
        self._fletcher32 = fletcher32
        self._filters = None
        self.open(mode=mode, **kwargs)

    def __fspath__(self):
        return self._path

    @property
    def root(self):
        """ return the root node """
        self._check_if_open()
        return self._handle.root

    @property
    def filename(self):
        return self._path

    def __getitem__(self, key: str):
        return self.get(key)

    def __setitem__(self, key: str, value):
        self.put(key, value)

    def __delitem__(self, key: str):
        return self.remove(key)

    def __getattr__(self, name: str):
        """ allow attribute access to get stores """
        try:
            return self.get(name)
        except (KeyError, ClosedFileError):
            pass
        raise AttributeError(
            f"'{type(self).__name__}' object has no attribute '{name}'"
        )

    def __contains__(self, key: str) -> bool:
        """ check for existence of this key
              can match the exact pathname or the pathnm w/o the leading '/'
              """
        node = self.get_node(key)
        if node is not None:
            name = node._v_pathname
            if name == key or name[1:] == key:
                return True
        return False

    def __len__(self) -> int:
        return len(self.groups())

    def __repr__(self) -> str:
        pstr = pprint_thing(self._path)
        return f"{type(self)}\nFile path: {pstr}\n"

    def __enter__(self):
        return self

    def __exit__(self, exc_type, exc_value, traceback):
        self.close()

    def keys(self) -> List[str]:
        """
        Return a list of keys corresponding to objects stored in HDFStore.

        Returns
        -------
        list
            List of ABSOLUTE path-names (e.g. have the leading '/').
        """
        return [n._v_pathname for n in self.groups()]

    def __iter__(self):
        return iter(self.keys())

    def items(self):
        """
        iterate on key->group
        """
        for g in self.groups():
            yield g._v_pathname, g

    iteritems = items

    def open(self, mode: str = "a", **kwargs):
        """
        Open the file in the specified mode

        Parameters
        ----------
        mode : {'a', 'w', 'r', 'r+'}, default 'a'
            See HDFStore docstring or tables.open_file for info about modes
        """
        tables = _tables()

        if self._mode != mode:

            # if we are changing a write mode to read, ok
            if self._mode in ["a", "w"] and mode in ["r", "r+"]:
                pass
            elif mode in ["w"]:

                # this would truncate, raise here
                if self.is_open:
                    raise PossibleDataLossError(
                        f"Re-opening the file [{self._path}] with mode [{self._mode}] "
                        "will delete the current file!"
                    )

            self._mode = mode

        # close and reopen the handle
        if self.is_open:
            self.close()

        if self._complevel and self._complevel > 0:
            self._filters = _tables().Filters(
                self._complevel, self._complib, fletcher32=self._fletcher32
            )

        try:
            self._handle = tables.open_file(self._path, self._mode, **kwargs)
        except IOError as err:  # pragma: no cover
            if "can not be written" in str(err):
                print(f"Opening {self._path} in read-only mode")
                self._handle = tables.open_file(self._path, "r", **kwargs)
            else:
                raise

        except ValueError as err:

            # trap PyTables >= 3.1 FILE_OPEN_POLICY exception
            # to provide an updated message
            if "FILE_OPEN_POLICY" in str(err):
                hdf_version = tables.get_hdf5_version()
                err = ValueError(
                    f"PyTables [{tables.__version__}] no longer supports "
                    "opening multiple files\n"
                    "even in read-only mode on this HDF5 version "
                    f"[{hdf_version}]. You can accept this\n"
                    "and not open the same file multiple times at once,\n"
                    "upgrade the HDF5 version, or downgrade to PyTables 3.0.0 "
                    "which allows\n"
                    "files to be opened multiple times at once\n"
                )

            raise err

        except Exception as err:

            # trying to read from a non-existent file causes an error which
            # is not part of IOError, make it one
            if self._mode == "r" and "Unable to open/create file" in str(err):
                raise IOError(str(err))
            raise

    def close(self):
        """
        Close the PyTables file handle
        """
        if self._handle is not None:
            self._handle.close()
        self._handle = None

    @property
    def is_open(self) -> bool:
        """
        return a boolean indicating whether the file is open
        """
        if self._handle is None:
            return False
        return bool(self._handle.isopen)

    def flush(self, fsync: bool = False):
        """
        Force all buffered modifications to be written to disk.

        Parameters
        ----------
        fsync : bool (default False)
          call ``os.fsync()`` on the file handle to force writing to disk.

        Notes
        -----
        Without ``fsync=True``, flushing may not guarantee that the OS writes
        to disk. With fsync, the operation will block until the OS claims the
        file has been written; however, other caching layers may still
        interfere.
        """
        if self._handle is not None:
            self._handle.flush()
            if fsync:
                try:
                    os.fsync(self._handle.fileno())
                except OSError:
                    pass

    def get(self, key: str):
        """
        Retrieve pandas object stored in file.

        Parameters
        ----------
        key : str

        Returns
        -------
        object
            Same type as object stored in file.
        """
        group = self.get_node(key)
        if group is None:
            raise KeyError(f"No object named {key} in the file")
        return self._read_group(group)

    def select(
        self,
        key: str,
        where=None,
        start=None,
        stop=None,
        columns=None,
        iterator=False,
        chunksize=None,
        auto_close: bool = False,
    ):
        """
        Retrieve pandas object stored in file, optionally based on where criteria.

        Parameters
        ----------
        key : str
                Object being retrieved from file.
        where : list, default None
                List of Term (or convertible) objects, optional.
        start : int, default None
                Row number to start selection.
        stop : int, default None
                Row number to stop selection.
        columns : list, default None
                A list of columns that if not None, will limit the return columns.
        iterator : bool, default False
                Returns an iterator.
        chunksize : int, default None
                Number or rows to include in iteration, return an iterator.
        auto_close : bool, default False
            Should automatically close the store when finished.

        Returns
        -------
        object
            Retrieved object from file.
        """
        group = self.get_node(key)
        if group is None:
            raise KeyError(f"No object named {key} in the file")

        # create the storer and axes
        where = _ensure_term(where, scope_level=1)
        s = self._create_storer(group)
        s.infer_axes()

        # function to call on iteration
        def func(_start, _stop, _where):
            return s.read(start=_start, stop=_stop, where=_where, columns=columns)

        # create the iterator
        it = TableIterator(
            self,
            s,
            func,
            where=where,
            nrows=s.nrows,
            start=start,
            stop=stop,
            iterator=iterator,
            chunksize=chunksize,
            auto_close=auto_close,
        )

        return it.get_result()

    def select_as_coordinates(
        self,
        key: str,
        where=None,
        start: Optional[int] = None,
        stop: Optional[int] = None,
    ):
        """
        return the selection as an Index

        Parameters
        ----------
        key : str
        where : list of Term (or convertible) objects, optional
        start : integer (defaults to None), row number to start selection
        stop  : integer (defaults to None), row number to stop selection
        """
        where = _ensure_term(where, scope_level=1)
        tbl = self.get_storer(key)
        if not isinstance(tbl, Table):
            raise TypeError("can only read_coordinates with a table")
        return tbl.read_coordinates(where=where, start=start, stop=stop)

    def select_column(
        self,
        key: str,
        column: str,
        start: Optional[int] = None,
        stop: Optional[int] = None,
    ):
        """
        return a single column from the table. This is generally only useful to
        select an indexable

        Parameters
        ----------
        key : str
        column : str
            The column of interest.
        start : int or None, default None
        stop : int or None, default None

        Raises
        ------
        raises KeyError if the column is not found (or key is not a valid
            store)
        raises ValueError if the column can not be extracted individually (it
            is part of a data block)

        """
        tbl = self.get_storer(key)
        if not isinstance(tbl, Table):
            raise TypeError("can only read_column with a table")
        return tbl.read_column(column=column, start=start, stop=stop)

    def select_as_multiple(
        self,
        keys,
        where=None,
        selector=None,
        columns=None,
        start=None,
        stop=None,
        iterator=False,
        chunksize=None,
        auto_close: bool = False,
    ):
        """
        Retrieve pandas objects from multiple tables.

        Parameters
        ----------
        keys : a list of the tables
        selector : the table to apply the where criteria (defaults to keys[0]
            if not supplied)
        columns : the columns I want back
        start : integer (defaults to None), row number to start selection
        stop  : integer (defaults to None), row number to stop selection
        iterator : boolean, return an iterator, default False
        chunksize : nrows to include in iteration, return an iterator
        auto_close : bool, default False
            Should automatically close the store when finished.

        Raises
        ------
        raises KeyError if keys or selector is not found or keys is empty
        raises TypeError if keys is not a list or tuple
        raises ValueError if the tables are not ALL THE SAME DIMENSIONS
        """

        # default to single select
        where = _ensure_term(where, scope_level=1)
        if isinstance(keys, (list, tuple)) and len(keys) == 1:
            keys = keys[0]
        if isinstance(keys, str):
            return self.select(
                key=keys,
                where=where,
                columns=columns,
                start=start,
                stop=stop,
                iterator=iterator,
                chunksize=chunksize,
                auto_close=auto_close,
            )

        if not isinstance(keys, (list, tuple)):
            raise TypeError("keys must be a list/tuple")

        if not len(keys):
            raise ValueError("keys must have a non-zero length")

        if selector is None:
            selector = keys[0]

        # collect the tables
        tbls = [self.get_storer(k) for k in keys]
        s = self.get_storer(selector)

        # validate rows
        nrows = None
        for t, k in itertools.chain([(s, selector)], zip(tbls, keys)):
            if t is None:
                raise KeyError(f"Invalid table [{k}]")
            if not t.is_table:
                raise TypeError(
                    f"object [{t.pathname}] is not a table, and cannot be used in all "
                    "select as multiple"
                )

            if nrows is None:
                nrows = t.nrows
            elif t.nrows != nrows:
                raise ValueError("all tables must have exactly the same nrows!")

        # The isinstance checks here are redundant with the check above,
        #  but necessary for mypy; see GH#29757
        _tbls = [x for x in tbls if isinstance(x, Table)]

        # axis is the concentration axes
        axis = list({t.non_index_axes[0][0] for t in _tbls})[0]

        def func(_start, _stop, _where):

            # retrieve the objs, _where is always passed as a set of
            # coordinates here
            objs = [
                t.read(where=_where, columns=columns, start=_start, stop=_stop)
                for t in tbls
            ]

            # concat and return
            return concat(objs, axis=axis, verify_integrity=False)._consolidate()

        # create the iterator
        it = TableIterator(
            self,
            s,
            func,
            where=where,
            nrows=nrows,
            start=start,
            stop=stop,
            iterator=iterator,
            chunksize=chunksize,
            auto_close=auto_close,
        )

        return it.get_result(coordinates=True)

    def put(
        self,
        key: str,
        value: FrameOrSeries,
        format=None,
        index=True,
        append=False,
        complib=None,
        complevel: Optional[int] = None,
        min_itemsize: Optional[Union[int, Dict[str, int]]] = None,
        nan_rep=None,
        data_columns: Optional[List[str]] = None,
        encoding=None,
        errors: str = "strict",
    ):
        """
        Store object in HDFStore.

        Parameters
        ----------
        key : str
        value : {Series, DataFrame}
        format : 'fixed(f)|table(t)', default is 'fixed'
            fixed(f) : Fixed format
                       Fast writing/reading. Not-appendable, nor searchable.
            table(t) : Table format
                       Write as a PyTables Table structure which may perform
                       worse but allow more flexible operations like searching
                       / selecting subsets of the data.
        append   : bool, default False
            This will force Table format, append the input data to the
            existing.
        data_columns : list, default None
            List of columns to create as data columns, or True to
            use all columns. See `here
            <http://pandas.pydata.org/pandas-docs/stable/user_guide/io.html#query-via-data-columns>`__.
        encoding : str, default None
            Provide an encoding for strings.
        dropna   : bool, default False, do not write an ALL nan row to
            The store settable by the option 'io.hdf.dropna_table'.
        """
        if format is None:
            format = get_option("io.hdf.default_format") or "fixed"
        format = self._validate_format(format)
        self._write_to_group(
            key,
            value,
            format=format,
            index=index,
            append=append,
            complib=complib,
            complevel=complevel,
            min_itemsize=min_itemsize,
            nan_rep=nan_rep,
            data_columns=data_columns,
            encoding=encoding,
            errors=errors,
        )

    def remove(self, key: str, where=None, start=None, stop=None):
        """
        Remove pandas object partially by specifying the where condition

        Parameters
        ----------
        key : string
            Node to remove or delete rows from
        where : list of Term (or convertible) objects, optional
        start : integer (defaults to None), row number to start selection
        stop  : integer (defaults to None), row number to stop selection

        Returns
        -------
        number of rows removed (or None if not a Table)

        Raises
        ------
        raises KeyError if key is not a valid store

        """
        where = _ensure_term(where, scope_level=1)
        try:
            s = self.get_storer(key)
        except KeyError:
            # the key is not a valid store, re-raising KeyError
            raise
        except Exception:
            # In tests we get here with ClosedFileError, TypeError, and
            #  _table_mod.NoSuchNodeError.  TODO: Catch only these?

            if where is not None:
                raise ValueError(
                    "trying to remove a node with a non-None where clause!"
                )

            # we are actually trying to remove a node (with children)
            node = self.get_node(key)
            if node is not None:
                node._f_remove(recursive=True)
                return None

        # remove the node
        if com.all_none(where, start, stop):
            s.group._f_remove(recursive=True)

        # delete from the table
        else:
            if not s.is_table:
                raise ValueError(
                    "can only remove with where on objects written as tables"
                )
            return s.delete(where=where, start=start, stop=stop)

    def append(
        self,
        key: str,
        value: FrameOrSeries,
        format=None,
        axes=None,
        index=True,
        append=True,
        complib=None,
        complevel: Optional[int] = None,
        columns=None,
        min_itemsize: Optional[Union[int, Dict[str, int]]] = None,
        nan_rep=None,
        chunksize=None,
        expectedrows=None,
        dropna: Optional[bool] = None,
        data_columns: Optional[List[str]] = None,
        encoding=None,
        errors: str = "strict",
    ):
        """
        Append to Table in file. Node must already exist and be Table
        format.

        Parameters
        ----------
        key : str
        value : {Series, DataFrame}
        format : 'table' is the default
            table(t) : table format
                       Write as a PyTables Table structure which may perform
                       worse but allow more flexible operations like searching
                       / selecting subsets of the data.
        append       : bool, default True
            Append the input data to the existing.
        data_columns : list of columns, or True, default None
            List of columns to create as indexed data columns for on-disk
            queries, or True to use all columns. By default only the axes
            of the object are indexed. See `here
            <http://pandas.pydata.org/pandas-docs/stable/user_guide/io.html#query-via-data-columns>`__.
        min_itemsize : dict of columns that specify minimum string sizes
        nan_rep      : string to use as string nan representation
        chunksize    : size to chunk the writing
        expectedrows : expected TOTAL row size of this table
        encoding     : default None, provide an encoding for strings
        dropna : bool, default False
            Do not write an ALL nan row to the store settable
            by the option 'io.hdf.dropna_table'.

        Notes
        -----
        Does *not* check if data being appended overlaps with existing
        data in the table, so be careful
        """
        if columns is not None:
            raise TypeError(
                "columns is not a supported keyword in append, try data_columns"
            )

        if dropna is None:
            dropna = get_option("io.hdf.dropna_table")
        if format is None:
            format = get_option("io.hdf.default_format") or "table"
        format = self._validate_format(format)
        self._write_to_group(
            key,
            value,
            format=format,
            axes=axes,
            index=index,
            append=append,
            complib=complib,
            complevel=complevel,
            min_itemsize=min_itemsize,
            nan_rep=nan_rep,
            chunksize=chunksize,
            expectedrows=expectedrows,
            dropna=dropna,
            data_columns=data_columns,
            encoding=encoding,
            errors=errors,
        )

    def append_to_multiple(
        self,
        d: Dict,
        value,
        selector,
        data_columns=None,
        axes=None,
        dropna=False,
        **kwargs,
    ):
        """
        Append to multiple tables

        Parameters
        ----------
        d : a dict of table_name to table_columns, None is acceptable as the
            values of one node (this will get all the remaining columns)
        value : a pandas object
        selector : a string that designates the indexable table; all of its
            columns will be designed as data_columns, unless data_columns is
            passed, in which case these are used
        data_columns : list of columns to create as data columns, or True to
            use all columns
        dropna : if evaluates to True, drop rows from all tables if any single
                 row in each table has all NaN. Default False.

        Notes
        -----
        axes parameter is currently not accepted

        """
        if axes is not None:
            raise TypeError(
                "axes is currently not accepted as a parameter to"
                " append_to_multiple; you can create the "
                "tables independently instead"
            )

        if not isinstance(d, dict):
            raise ValueError(
                "append_to_multiple must have a dictionary specified as the "
                "way to split the value"
            )

        if selector not in d:
            raise ValueError(
                "append_to_multiple requires a selector that is in passed dict"
            )

        # figure out the splitting axis (the non_index_axis)
        axis = list(set(range(value.ndim)) - set(_AXES_MAP[type(value)]))[0]

        # figure out how to split the value
        remain_key = None
        remain_values: List = []
        for k, v in d.items():
            if v is None:
                if remain_key is not None:
                    raise ValueError(
                        "append_to_multiple can only have one value in d that "
                        "is None"
                    )
                remain_key = k
            else:
                remain_values.extend(v)
        if remain_key is not None:
            ordered = value.axes[axis]
            ordd = ordered.difference(Index(remain_values))
            ordd = sorted(ordered.get_indexer(ordd))
            d[remain_key] = ordered.take(ordd)

        # data_columns
        if data_columns is None:
            data_columns = d[selector]

        # ensure rows are synchronized across the tables
        if dropna:
            idxs = (value[cols].dropna(how="all").index for cols in d.values())
            valid_index = next(idxs)
            for index in idxs:
                valid_index = valid_index.intersection(index)
            value = value.loc[valid_index]

        # append
        for k, v in d.items():
            dc = data_columns if k == selector else None

            # compute the val
            val = value.reindex(v, axis=axis)

            self.append(k, val, data_columns=dc, **kwargs)

    def create_table_index(
        self,
        key: str,
        columns=None,
        optlevel: Optional[int] = None,
        kind: Optional[str] = None,
    ):
        """
        Create a pytables index on the table.

        Parameters
        ----------
        key : str
        columns : None, bool, or listlike[str]
            Indicate which columns to create an index on.

            * False : Do not create any indexes.
            * True : Create indexes on all columns.
            * None : Create indexes on all columns.
            * listlike : Create indexes on the given columns.

        optlevel : int or None, default None
            Optimization level, if None, pytables defaults to 6.
        kind : str or None, default None
            Kind of index, if None, pytables defaults to "medium"

        Raises
        ------
        TypeError: raises if the node is not a table
        """

        # version requirements
        _tables()
        s = self.get_storer(key)
        if s is None:
            return

        if not isinstance(s, Table):
            raise TypeError("cannot create table index on a Fixed format store")
        s.create_index(columns=columns, optlevel=optlevel, kind=kind)

    def groups(self):
        """
        Return a list of all the top-level nodes.

        Each node returned is not a pandas storage object.

        Returns
        -------
        list
            List of objects.
        """
        _tables()
        self._check_if_open()
        return [
            g
            for g in self._handle.walk_groups()
            if (
                not isinstance(g, _table_mod.link.Link)
                and (
                    getattr(g._v_attrs, "pandas_type", None)
                    or getattr(g, "table", None)
                    or (isinstance(g, _table_mod.table.Table) and g._v_name != "table")
                )
            )
        ]

    def walk(self, where="/"):
        """
        Walk the pytables group hierarchy for pandas objects.

        This generator will yield the group path, subgroups and pandas object
        names for each group.

        Any non-pandas PyTables objects that are not a group will be ignored.

        The `where` group itself is listed first (preorder), then each of its
        child groups (following an alphanumerical order) is also traversed,
        following the same procedure.

        .. versionadded:: 0.24.0

        Parameters
        ----------
        where : str, default "/"
            Group where to start walking.

        Yields
        ------
        path : str
            Full path to a group (without trailing '/').
        groups : list
            Names (strings) of the groups contained in `path`.
        leaves : list
            Names (strings) of the pandas objects contained in `path`.
        """
        _tables()
        self._check_if_open()
        for g in self._handle.walk_groups(where):
            if getattr(g._v_attrs, "pandas_type", None) is not None:
                continue

            groups = []
            leaves = []
            for child in g._v_children.values():
                pandas_type = getattr(child._v_attrs, "pandas_type", None)
                if pandas_type is None:
                    if isinstance(child, _table_mod.group.Group):
                        groups.append(child._v_name)
                else:
                    leaves.append(child._v_name)

            yield (g._v_pathname.rstrip("/"), groups, leaves)

    def get_node(self, key: str) -> Optional["Node"]:
        """ return the node with the key or None if it does not exist """
        self._check_if_open()
        if not key.startswith("/"):
            key = "/" + key

        assert self._handle is not None
        assert _table_mod is not None  # for mypy
        try:
            node = self._handle.get_node(self.root, key)
        except _table_mod.exceptions.NoSuchNodeError:
            return None

        assert isinstance(node, _table_mod.Node), type(node)
        return node

    def get_storer(self, key: str) -> Union["GenericFixed", "Table"]:
        """ return the storer object for a key, raise if not in the file """
        group = self.get_node(key)
        if group is None:
            raise KeyError(f"No object named {key} in the file")

        s = self._create_storer(group)
        s.infer_axes()
        return s

    def copy(
        self,
        file,
        mode="w",
        propindexes: bool = True,
        keys=None,
        complib=None,
        complevel: Optional[int] = None,
        fletcher32: bool = False,
        overwrite=True,
    ):
        """
        Copy the existing store to a new file, updating in place.

        Parameters
        ----------
        propindexes: bool, default True
            Restore indexes in copied file.
        keys       : list of keys to include in the copy (defaults to all)
        overwrite  : overwrite (remove and replace) existing nodes in the
            new store (default is True)
        mode, complib, complevel, fletcher32 same as in HDFStore.__init__

        Returns
        -------
        open file handle of the new store
        """
        new_store = HDFStore(
            file, mode=mode, complib=complib, complevel=complevel, fletcher32=fletcher32
        )
        if keys is None:
            keys = list(self.keys())
        if not isinstance(keys, (tuple, list)):
            keys = [keys]
        for k in keys:
            s = self.get_storer(k)
            if s is not None:

                if k in new_store:
                    if overwrite:
                        new_store.remove(k)

                data = self.select(k)
                if isinstance(s, Table):

                    index: Union[bool, list] = False
                    if propindexes:
                        index = [a.name for a in s.axes if a.is_indexed]
                    new_store.append(
                        k,
                        data,
                        index=index,
                        data_columns=getattr(s, "data_columns", None),
                        encoding=s.encoding,
                    )
                else:
                    new_store.put(k, data, encoding=s.encoding)

        return new_store

    def info(self) -> str:
        """
        Print detailed information on the store.

        .. versionadded:: 0.21.0

        Returns
        -------
        str
        """
        path = pprint_thing(self._path)
        output = f"{type(self)}\nFile path: {path}\n"

        if self.is_open:
            lkeys = sorted(self.keys())
            if len(lkeys):
                keys = []
                values = []

                for k in lkeys:
                    try:
                        s = self.get_storer(k)
                        if s is not None:
                            keys.append(pprint_thing(s.pathname or k))
                            values.append(pprint_thing(s or "invalid_HDFStore node"))
                    except Exception as detail:
                        keys.append(k)
                        dstr = pprint_thing(detail)
                        values.append(f"[invalid_HDFStore node: {dstr}]")

                output += adjoin(12, keys, values)
            else:
                output += "Empty"
        else:
            output += "File is CLOSED"

        return output

    # ------------------------------------------------------------------------
    # private methods

    def _check_if_open(self):
        if not self.is_open:
            raise ClosedFileError(f"{self._path} file is not open!")

    def _validate_format(self, format: str) -> str:
        """ validate / deprecate formats """

        # validate
        try:
            format = _FORMAT_MAP[format.lower()]
        except KeyError:
            raise TypeError(f"invalid HDFStore format specified [{format}]")

        return format

    def _create_storer(
        self,
        group,
        format=None,
        value=None,
        encoding: str = "UTF-8",
        errors: str = "strict",
    ) -> Union["GenericFixed", "Table"]:
        """ return a suitable class to operate """

        def error(t):
            # return instead of raising so mypy can tell where we are raising
            return TypeError(
                f"cannot properly create the storer for: [{t}] [group->"
                f"{group},value->{type(value)},format->{format}"
            )

        pt = _ensure_decoded(getattr(group._v_attrs, "pandas_type", None))
        tt = _ensure_decoded(getattr(group._v_attrs, "table_type", None))

        # infer the pt from the passed value
        if pt is None:
            if value is None:

                _tables()
                assert _table_mod is not None  # for mypy
                if getattr(group, "table", None) or isinstance(
                    group, _table_mod.table.Table
                ):
                    pt = "frame_table"
                    tt = "generic_table"
                else:
                    raise TypeError(
                        "cannot create a storer if the object is not existing "
                        "nor a value are passed"
                    )
            else:
                _TYPE_MAP = {Series: "series", DataFrame: "frame"}
                try:
                    pt = _TYPE_MAP[type(value)]
                except KeyError:
                    raise error("_TYPE_MAP")

                # we are actually a table
                if format == "table":
                    pt += "_table"

        # a storer node
        if "table" not in pt:
            try:
                return globals()[_STORER_MAP[pt]](
                    self, group, encoding=encoding, errors=errors
                )
            except KeyError:
                raise error("_STORER_MAP")

        # existing node (and must be a table)
        if tt is None:

            # if we are a writer, determine the tt
            if value is not None:

                if pt == "series_table":
                    index = getattr(value, "index", None)
                    if index is not None:
                        if index.nlevels == 1:
                            tt = "appendable_series"
                        elif index.nlevels > 1:
                            tt = "appendable_multiseries"
                elif pt == "frame_table":
                    index = getattr(value, "index", None)
                    if index is not None:
                        if index.nlevels == 1:
                            tt = "appendable_frame"
                        elif index.nlevels > 1:
                            tt = "appendable_multiframe"
                elif pt == "wide_table":
                    tt = "appendable_panel"
                elif pt == "ndim_table":
                    tt = "appendable_ndim"

            else:

                # distinguish between a frame/table
                tt = "legacy_panel"
                try:
                    fields = group.table._v_attrs.fields
                    if len(fields) == 1 and fields[0] == "value":
                        tt = "legacy_frame"
                except IndexError:
                    pass

        try:
            return globals()[_TABLE_MAP[tt]](
                self, group, encoding=encoding, errors=errors
            )
        except KeyError:
            raise error("_TABLE_MAP")

    def _write_to_group(
        self,
        key: str,
        value: FrameOrSeries,
        format,
        axes=None,
        index=True,
        append=False,
        complib=None,
        complevel: Optional[int] = None,
        fletcher32=None,
        min_itemsize: Optional[Union[int, Dict[str, int]]] = None,
        chunksize=None,
        expectedrows=None,
        dropna=False,
        nan_rep=None,
        data_columns=None,
        encoding=None,
        errors: str = "strict",
    ):
        group = self.get_node(key)

        # we make this assertion for mypy; the get_node call will already
        #  have raised if this is incorrect
        assert self._handle is not None

        # remove the node if we are not appending
        if group is not None and not append:
            self._handle.remove_node(group, recursive=True)
            group = None

        # we don't want to store a table node at all if are object is 0-len
        # as there are not dtypes
        if getattr(value, "empty", None) and (format == "table" or append):
            return

        if group is None:
            paths = key.split("/")

            # recursively create the groups
            path = "/"
            for p in paths:
                if not len(p):
                    continue
                new_path = path
                if not path.endswith("/"):
                    new_path += "/"
                new_path += p
                group = self.get_node(new_path)
                if group is None:
                    group = self._handle.create_group(path, p)
                path = new_path

        s = self._create_storer(group, format, value, encoding=encoding, errors=errors)
        if append:
            # raise if we are trying to append to a Fixed format,
            #       or a table that exists (and we are putting)
            if not s.is_table or (s.is_table and format == "fixed" and s.is_exists):
                raise ValueError("Can only append to Tables")
            if not s.is_exists:
                s.set_object_info()
        else:
            s.set_object_info()

        if not s.is_table and complib:
            raise ValueError("Compression not supported on Fixed format stores")

        # write the object
        s.write(
            obj=value,
            axes=axes,
            append=append,
            complib=complib,
            complevel=complevel,
            fletcher32=fletcher32,
            min_itemsize=min_itemsize,
            chunksize=chunksize,
            expectedrows=expectedrows,
            dropna=dropna,
            nan_rep=nan_rep,
            data_columns=data_columns,
        )

        if isinstance(s, Table) and index:
            s.create_index(columns=index)

    def _read_group(self, group: "Node"):
        s = self._create_storer(group)
        s.infer_axes()
        return s.read()


class TableIterator:
    """ define the iteration interface on a table

        Parameters
        ----------

        store : the reference store
        s     : the referred storer
        func  : the function to execute the query
        where : the where of the query
        nrows : the rows to iterate on
        start : the passed start value (default is None)
        stop  : the passed stop value (default is None)
        iterator : bool, default False
            Whether to use the default iterator.
        chunksize : the passed chunking value (default is 100000)
        auto_close : boolean, automatically close the store at the end of
            iteration, default is False
        """

    chunksize: Optional[int]
    store: HDFStore
    s: Union["GenericFixed", "Table"]

    def __init__(
        self,
        store: HDFStore,
        s: Union["GenericFixed", "Table"],
        func,
        where,
        nrows,
        start=None,
        stop=None,
        iterator: bool = False,
        chunksize: Optional[int] = None,
        auto_close: bool = False,
    ):
        self.store = store
        self.s = s
        self.func = func
        self.where = where

        # set start/stop if they are not set if we are a table
        if self.s.is_table:
            if nrows is None:
                nrows = 0
            if start is None:
                start = 0
            if stop is None:
                stop = nrows
            stop = min(nrows, stop)

        self.nrows = nrows
        self.start = start
        self.stop = stop

        self.coordinates = None
        if iterator or chunksize is not None:
            if chunksize is None:
                chunksize = 100000
            self.chunksize = int(chunksize)
        else:
            self.chunksize = None

        self.auto_close = auto_close

    def __iter__(self):

        # iterate
        current = self.start
        while current < self.stop:

            stop = min(current + self.chunksize, self.stop)
            value = self.func(None, None, self.coordinates[current:stop])
            current = stop
            if value is None or not len(value):
                continue

            yield value

        self.close()

    def close(self):
        if self.auto_close:
            self.store.close()

    def get_result(self, coordinates: bool = False):

        #  return the actual iterator
        if self.chunksize is not None:
            if not isinstance(self.s, Table):
                raise TypeError("can only use an iterator or chunksize on a table")

            self.coordinates = self.s.read_coordinates(where=self.where)

            return self

        # if specified read via coordinates (necessary for multiple selections
        if coordinates:
            if not isinstance(self.s, Table):
                raise TypeError("can only read_coordinates on a table")
            where = self.s.read_coordinates(
                where=self.where, start=self.start, stop=self.stop
            )
        else:
            where = self.where

        # directly return the result
        results = self.func(self.start, self.stop, where)
        self.close()
        return results


class IndexCol:
    """ an index column description class

        Parameters
        ----------

        axis   : axis which I reference
        values : the ndarray like converted values
        kind   : a string description of this type
        typ    : the pytables type
        pos    : the position in the pytables

        """

    is_an_indexable = True
    is_data_indexable = True
    _info_fields = ["freq", "tz", "index_name"]

    name: str
    cname: str

    def __init__(
        self,
        name: str,
        values=None,
        kind=None,
        typ=None,
        cname: Optional[str] = None,
        itemsize=None,
        axis=None,
        pos=None,
        freq=None,
        tz=None,
        index_name=None,
    ):

        if not isinstance(name, str):
            raise ValueError("`name` must be a str.")

        self.values = values
        self.kind = kind
        self.typ = typ
        self.itemsize = itemsize
        self.name = name
        self.cname = cname or name
        self.axis = axis
        self.pos = pos
        self.freq = freq
        self.tz = tz
        self.index_name = index_name
        self.table = None
        self.meta = None
        self.metadata = None

        if pos is not None:
            self.set_pos(pos)

        # These are ensured as long as the passed arguments match the
        #  constructor annotations.
        assert isinstance(self.name, str)
        assert isinstance(self.cname, str)

    @property
    def kind_attr(self) -> str:
        return f"{self.name}_kind"

    def set_pos(self, pos: int):
        """ set the position of this column in the Table """
        self.pos = pos
        if pos is not None and self.typ is not None:
            self.typ._v_pos = pos

    def __repr__(self) -> str:
        temp = tuple(
            map(pprint_thing, (self.name, self.cname, self.axis, self.pos, self.kind))
        )
        return ",".join(
            (
                f"{key}->{value}"
                for key, value in zip(["name", "cname", "axis", "pos", "kind"], temp)
            )
        )

    def __eq__(self, other: Any) -> bool:
        """ compare 2 col items """
        return all(
            getattr(self, a, None) == getattr(other, a, None)
            for a in ["name", "cname", "axis", "pos"]
        )

    def __ne__(self, other) -> bool:
        return not self.__eq__(other)

    @property
    def is_indexed(self) -> bool:
        """ return whether I am an indexed column """
        if not hasattr(self.table, "cols"):
            # e.g. if infer hasn't been called yet, self.table will be None.
            return False
        # GH#29692 mypy doesn't recognize self.table as having a "cols" attribute
        #  'error: "None" has no attribute "cols"'
        return getattr(self.table.cols, self.cname).is_indexed  # type: ignore

    def copy(self):
        new_self = copy.copy(self)
        return new_self

    def infer(self, handler: "Table"):
        """infer this column from the table: create and return a new object"""
        table = handler.table
        new_self = self.copy()
        new_self.table = table
        new_self.get_attr()
        new_self.read_metadata(handler)
        return new_self

    def convert(
        self,
        values: np.ndarray,
        nan_rep,
        encoding: str,
        errors: str,
        start: Optional[int] = None,
        stop: Optional[int] = None,
    ):
        """ set the values from this selection: take = take ownership """

        # values is a recarray
        if values.dtype.fields is not None:
            values = values[self.cname]

        val_kind = _ensure_decoded(self.kind)
        values = _maybe_convert(values, val_kind, encoding, errors)

        kwargs = dict()
        if self.freq is not None:
            kwargs["freq"] = _ensure_decoded(self.freq)
        if self.index_name is not None:
            kwargs["name"] = _ensure_decoded(self.index_name)
        # making an Index instance could throw a number of different errors
        try:
            self.values = Index(values, **kwargs)
        except ValueError:
            # if the output freq is different that what we recorded,
            # it should be None (see also 'doc example part 2')
            if "freq" in kwargs:
                kwargs["freq"] = None
            self.values = Index(values, **kwargs)

        self.values = _set_tz(self.values, self.tz)

    def take_data(self):
        """ return the values & release the memory """
        self.values, values = None, self.values
        return values

    @property
    def attrs(self):
        return self.table._v_attrs

    @property
    def description(self):
        return self.table.description

    @property
    def col(self):
        """ return my current col description """
        return getattr(self.description, self.cname, None)

    @property
    def cvalues(self):
        """ return my cython values """
        return self.values

    def __iter__(self):
        return iter(self.values)

    def maybe_set_size(self, min_itemsize=None):
        """ maybe set a string col itemsize:
               min_itemsize can be an integer or a dict with this columns name
               with an integer size """
        if _ensure_decoded(self.kind) == "string":

            if isinstance(min_itemsize, dict):
                min_itemsize = min_itemsize.get(self.name)

            if min_itemsize is not None and self.typ.itemsize < min_itemsize:
                self.typ = _tables().StringCol(itemsize=min_itemsize, pos=self.pos)

    def validate(self, handler, append):
        self.validate_names()

    def validate_names(self):
        pass

    def validate_and_set(self, handler: "AppendableTable", append: bool):
        self.table = handler.table
        self.validate_col()
        self.validate_attr(append)
        self.validate_metadata(handler)
        self.write_metadata(handler)
        self.set_attr()

    def validate_col(self, itemsize=None):
        """ validate this column: return the compared against itemsize """

        # validate this column for string truncation (or reset to the max size)
        if _ensure_decoded(self.kind) == "string":
            c = self.col
            if c is not None:
                if itemsize is None:
                    itemsize = self.itemsize
                if c.itemsize < itemsize:
                    raise ValueError(
                        f"Trying to store a string with len [{itemsize}] in "
                        f"[{self.cname}] column but\nthis column has a limit of "
                        f"[{c.itemsize}]!\nConsider using min_itemsize to "
                        "preset the sizes on these columns"
                    )
                return c.itemsize

        return None

    def validate_attr(self, append: bool):
        # check for backwards incompatibility
        if append:
            existing_kind = getattr(self.attrs, self.kind_attr, None)
            if existing_kind is not None and existing_kind != self.kind:
                raise TypeError(
                    f"incompatible kind in col [{existing_kind} - {self.kind}]"
                )

    def update_info(self, info):
        """ set/update the info for this indexable with the key/value
            if there is a conflict raise/warn as needed """

        for key in self._info_fields:

            value = getattr(self, key, None)
            idx = _get_info(info, self.name)

            existing_value = idx.get(key)
            if key in idx and value is not None and existing_value != value:

                # frequency/name just warn
                if key in ["freq", "index_name"]:
                    ws = attribute_conflict_doc % (key, existing_value, value)
                    warnings.warn(ws, AttributeConflictWarning, stacklevel=6)

                    # reset
                    idx[key] = None
                    setattr(self, key, None)

                else:
                    raise ValueError(
                        f"invalid info for [{self.name}] for [{key}], "
                        f"existing_value [{existing_value}] conflicts with "
                        f"new value [{value}]"
                    )
            else:
                if value is not None or existing_value is not None:
                    idx[key] = value

    def set_info(self, info):
        """ set my state from the passed info """
        idx = info.get(self.name)
        if idx is not None:
            self.__dict__.update(idx)

    def get_attr(self):
        """ set the kind for this column """
        self.kind = getattr(self.attrs, self.kind_attr, None)

    def set_attr(self):
        """ set the kind for this column """
        setattr(self.attrs, self.kind_attr, self.kind)

    def read_metadata(self, handler):
        """ retrieve the metadata for this columns """
        self.metadata = handler.read_metadata(self.cname)

    def validate_metadata(self, handler: "AppendableTable"):
        """ validate that kind=category does not change the categories """
        if self.meta == "category":
            new_metadata = self.metadata
            cur_metadata = handler.read_metadata(self.cname)
            if (
                new_metadata is not None
                and cur_metadata is not None
                and not array_equivalent(new_metadata, cur_metadata)
            ):
                raise ValueError(
                    "cannot append a categorical with "
                    "different categories to the existing"
                )

    def write_metadata(self, handler: "AppendableTable"):
        """ set the meta data """
        if self.metadata is not None:
            handler.write_metadata(self.cname, self.metadata)


class GenericIndexCol(IndexCol):
    """ an index which is not represented in the data of the table """

    @property
    def is_indexed(self) -> bool:
        return False

    def convert(
        self,
        values: np.ndarray,
        nan_rep,
        encoding: str,
        errors: str,
        start: Optional[int] = None,
        stop: Optional[int] = None,
    ):
        """ set the values from this selection: take = take ownership

        Parameters
        ----------

        values : np.ndarray
        nan_rep : str
        encoding : str
        errors : str
        start : int, optional
            Table row number: the start of the sub-selection.
        stop : int, optional
            Table row number: the end of the sub-selection. Values larger than
            the underlying table's row count are normalized to that.
        """
        assert self.table is not None  # for mypy

        _start = start if start is not None else 0
        _stop = min(stop, self.table.nrows) if stop is not None else self.table.nrows
        self.values = Int64Index(np.arange(_stop - _start))

    def get_attr(self):
        pass

    def set_attr(self):
        pass


class DataCol(IndexCol):
    """ a data holding column, by definition this is not indexable

        Parameters
        ----------

        data   : the actual data
        cname  : the column name in the table to hold the data (typically
                 values)
        meta   : a string description of the metadata
        metadata : the actual metadata
        """

    is_an_indexable = False
    is_data_indexable = False
    _info_fields = ["tz", "ordered"]

    @classmethod
    def create_for_block(
        cls, i: int, name=None, version=None, pos: Optional[int] = None
    ):
        """ return a new datacol with the block i """

        cname = name or f"values_block_{i}"
        if name is None:
            name = cname

        # prior to 0.10.1, we named values blocks like: values_block_0 an the
        # name values_0
        try:
            if version[0] == 0 and version[1] <= 10 and version[2] == 0:
                m = re.search(r"values_block_(\d+)", name)
                if m:
                    grp = m.groups()[0]
                    name = f"values_{grp}"
        except IndexError:
            pass

        return cls(name=name, cname=cname, pos=pos)

    def __init__(
        self, name: str, values=None, kind=None, typ=None, cname=None, pos=None,
    ):
        super().__init__(
            name=name, values=values, kind=kind, typ=typ, pos=pos, cname=cname
        )
        self.dtype = None
        self.data = None

    @property
    def dtype_attr(self) -> str:
        return f"{self.name}_dtype"

    @property
    def meta_attr(self) -> str:
        return f"{self.name}_meta"

    def __repr__(self) -> str:
        temp = tuple(
            map(
                pprint_thing, (self.name, self.cname, self.dtype, self.kind, self.shape)
            )
        )
        return ",".join(
            (
                f"{key}->{value}"
                for key, value in zip(["name", "cname", "dtype", "kind", "shape"], temp)
            )
        )

    def __eq__(self, other: Any) -> bool:
        """ compare 2 col items """
        return all(
            getattr(self, a, None) == getattr(other, a, None)
            for a in ["name", "cname", "dtype", "pos"]
        )

    def set_data(self, data, dtype=None):
        self.data = data
        if data is not None:
            if dtype is not None:
                self.dtype = dtype
                self.set_kind()
            elif self.dtype is None:
                self.dtype = data.dtype.name
                self.set_kind()

    def take_data(self):
        """ return the data & release the memory """
        self.data, data = None, self.data
        return data

    def set_kind(self):
        # set my kind if we can

        if self.dtype is not None:
            dtype = _ensure_decoded(self.dtype)

            if dtype.startswith("string") or dtype.startswith("bytes"):
                self.kind = "string"
            elif dtype.startswith("float"):
                self.kind = "float"
            elif dtype.startswith("complex"):
                self.kind = "complex"
            elif dtype.startswith("int") or dtype.startswith("uint"):
                self.kind = "integer"
            elif dtype.startswith("date"):
                # in tests this is always "datetime64"
                self.kind = "datetime"
            elif dtype.startswith("timedelta"):
                self.kind = "timedelta"
            elif dtype.startswith("bool"):
                self.kind = "bool"
            else:
                raise AssertionError(f"cannot interpret dtype of [{dtype}] in [{self}]")

            # set my typ if we need
            if self.typ is None:
                self.typ = getattr(self.description, self.cname, None)

<<<<<<< HEAD
    def set_atom(
        self,
        block,
        existing_col,
        min_itemsize,
        nan_rep,
        info,
        encoding: str,
        errors: str = "strict",
    ):
=======
    def set_atom(self, block, itemsize: int, data_converted, use_str: bool):
>>>>>>> a3ba3e14
        """ create and setup my atom from the block b """

        # short-cut certain block types
        if block.is_categorical:
            self.set_atom_categorical(block)
        elif block.is_datetimetz:
            self.set_atom_datetime64tz(block)
        elif block.is_datetime:
            self.set_atom_datetime64(block)
        elif block.is_timedelta:
            self.set_atom_timedelta64(block)
        elif block.is_complex:
            self.set_atom_complex(block)

        elif use_str:
            self.set_atom_string(itemsize, data_converted)
        else:
            # set as a data block
            self.set_atom_data(block)

<<<<<<< HEAD
    def get_atom_string(self, block, itemsize):
        return _tables().StringCol(itemsize=itemsize, shape=block.shape[0])

    def set_atom_string(
        self, block, existing_col, min_itemsize, nan_rep, encoding: str, errors: str
    ):
        # fill nan items with myself, don't disturb the blocks by
        # trying to downcast
        block = block.fillna(nan_rep, downcast=False)
        if isinstance(block, list):
            block = block[0]
        data = block.values

        # see if we have a valid string type
        inferred_type = lib.infer_dtype(data.ravel(), skipna=False)
        if inferred_type != "string":

            # we cannot serialize this data, so report an exception on a column
            # by column basis
            for i in range(len(block.shape[0])):

                col = block.iget(i)
                inferred_type = lib.infer_dtype(col.ravel(), skipna=False)
                if inferred_type != "string":
                    iloc = block.mgr_locs.indexer[i]
                    raise TypeError(
                        f"Cannot serialize the column [{iloc}] because\n"
                        f"its data contents are [{inferred_type}] object dtype"
                    )

        # itemsize is the maximum length of a string (along any dimension)
        data_converted = _convert_string_array(data, encoding, errors)
        itemsize = data_converted.itemsize

        # specified min_itemsize?
        if isinstance(min_itemsize, dict):
            min_itemsize = int(
                min_itemsize.get(self.name) or min_itemsize.get("values") or 0
            )
        itemsize = max(min_itemsize or 0, itemsize)

        # check for column in the values conflicts
        if existing_col is not None:
            eci = existing_col.validate_col(itemsize)
            if eci > itemsize:
                itemsize = eci
=======
    def get_atom_string(self, shape, itemsize):
        return _tables().StringCol(itemsize=itemsize, shape=shape[0])
>>>>>>> a3ba3e14

    def set_atom_string(self, itemsize: int, data_converted: np.ndarray):
        self.itemsize = itemsize
        self.kind = "string"
        self.typ = self.get_atom_string(data_converted.shape, itemsize)
        self.set_data(data_converted.astype(f"|S{itemsize}", copy=False))

    def get_atom_coltype(self, kind=None):
        """ return the PyTables column class for this column """
        if kind is None:
            kind = self.kind
        if self.kind.startswith("uint"):
            k4 = kind[4:]
            col_name = f"UInt{k4}Col"
        else:
            kcap = kind.capitalize()
            col_name = f"{kcap}Col"

        return getattr(_tables(), col_name)

    def get_atom_data(self, block, kind=None):
        return self.get_atom_coltype(kind=kind)(shape=block.shape[0])

    def set_atom_complex(self, block):
        self.kind = block.dtype.name
        itemsize = int(self.kind.split("complex")[-1]) // 8
        self.typ = _tables().ComplexCol(itemsize=itemsize, shape=block.shape[0])
        self.set_data(block.values.astype(self.typ.type, copy=False))

    def set_atom_data(self, block):
        self.kind = block.dtype.name
        self.typ = self.get_atom_data(block)
        self.set_data(block.values.astype(self.typ.type, copy=False))

    def set_atom_categorical(self, block):
        # currently only supports a 1-D categorical
        # in a 1-D block

        values = block.values
        codes = values.codes
        self.kind = "integer"
        self.dtype = codes.dtype.name
        if values.ndim > 1:
            raise NotImplementedError("only support 1-d categoricals")

        # write the codes; must be in a block shape
        self.ordered = values.ordered
        self.typ = self.get_atom_data(block, kind=codes.dtype.name)
        self.set_data(codes)

        # write the categories
        self.meta = "category"
        self.metadata = np.array(block.values.categories, copy=False).ravel()

    def get_atom_datetime64(self, block):
        return _tables().Int64Col(shape=block.shape[0])

    def set_atom_datetime64(self, block):
        self.kind = "datetime64"
        self.typ = self.get_atom_datetime64(block)
        values = block.values.view("i8")
        self.set_data(values, "datetime64")

    def set_atom_datetime64tz(self, block):

        values = block.values

        # convert this column to i8 in UTC, and save the tz
        values = values.asi8.reshape(block.shape)

        # store a converted timezone
        self.tz = _get_tz(block.values.tz)

        self.kind = "datetime64"
        self.typ = self.get_atom_datetime64(block)
        self.set_data(values, "datetime64")

    def get_atom_timedelta64(self, block):
        return _tables().Int64Col(shape=block.shape[0])

    def set_atom_timedelta64(self, block):
        self.kind = "timedelta64"
        self.typ = self.get_atom_timedelta64(block)
        values = block.values.view("i8")
        self.set_data(values, "timedelta64")

    @property
    def shape(self):
        return getattr(self.data, "shape", None)

    @property
    def cvalues(self):
        """ return my cython values """
        return self.data

    def validate_attr(self, append):
        """validate that we have the same order as the existing & same dtype"""
        if append:
            existing_fields = getattr(self.attrs, self.kind_attr, None)
            if existing_fields is not None and existing_fields != list(self.values):
                raise ValueError("appended items do not match existing items in table!")

            existing_dtype = getattr(self.attrs, self.dtype_attr, None)
            if existing_dtype is not None and existing_dtype != self.dtype:
                raise ValueError(
                    "appended items dtype do not match existing "
                    "items dtype in table!"
                )

    def convert(
        self,
        values: np.ndarray,
        nan_rep,
        encoding: str,
        errors: str,
        start: Optional[int] = None,
        stop: Optional[int] = None,
    ):
        """set the data from this selection (and convert to the correct dtype
        if we can)
        """

        # values is a recarray
        if values.dtype.fields is not None:
            values = values[self.cname]

        self.set_data(values)

        # use the meta if needed
        meta = _ensure_decoded(self.meta)

        # convert to the correct dtype
        if self.dtype is not None:
            dtype = _ensure_decoded(self.dtype)

            # reverse converts
            if dtype == "datetime64":

                # recreate with tz if indicated
                self.data = _set_tz(self.data, self.tz, coerce=True)

            elif dtype == "timedelta64":
                self.data = np.asarray(self.data, dtype="m8[ns]")
            elif dtype == "date":
                try:
                    self.data = np.asarray(
                        [date.fromordinal(v) for v in self.data], dtype=object
                    )
                except ValueError:
                    self.data = np.asarray(
                        [date.fromtimestamp(v) for v in self.data], dtype=object
                    )

            elif meta == "category":

                # we have a categorical
                categories = self.metadata
                codes = self.data.ravel()

                # if we have stored a NaN in the categories
                # then strip it; in theory we could have BOTH
                # -1s in the codes and nulls :<
                if categories is None:
                    # Handle case of NaN-only categorical columns in which case
                    # the categories are an empty array; when this is stored,
                    # pytables cannot write a zero-len array, so on readback
                    # the categories would be None and `read_hdf()` would fail.
                    categories = Index([], dtype=np.float64)
                else:
                    mask = isna(categories)
                    if mask.any():
                        categories = categories[~mask]
                        codes[codes != -1] -= mask.astype(int).cumsum().values

                self.data = Categorical.from_codes(
                    codes, categories=categories, ordered=self.ordered
                )

            else:

                try:
                    self.data = self.data.astype(dtype, copy=False)
                except TypeError:
                    self.data = self.data.astype("O", copy=False)

        # convert nans / decode
        if _ensure_decoded(self.kind) == "string":
            self.data = _unconvert_string_array(
                self.data, nan_rep=nan_rep, encoding=encoding, errors=errors
            )

    def get_attr(self):
        """ get the data for this column """
        self.values = getattr(self.attrs, self.kind_attr, None)
        self.dtype = getattr(self.attrs, self.dtype_attr, None)
        self.meta = getattr(self.attrs, self.meta_attr, None)
        self.set_kind()

    def set_attr(self):
        """ set the data for this column """
        setattr(self.attrs, self.kind_attr, self.values)
        setattr(self.attrs, self.meta_attr, self.meta)
        if self.dtype is not None:
            setattr(self.attrs, self.dtype_attr, self.dtype)


class DataIndexableCol(DataCol):
    """ represent a data column that can be indexed """

    is_data_indexable = True

    def validate_names(self):
        if not Index(self.values).is_object():
            # TODO: should the message here be more specifically non-str?
            raise ValueError("cannot have non-object label DataIndexableCol")

    def get_atom_string(self, shape, itemsize):
        return _tables().StringCol(itemsize=itemsize)

    def get_atom_data(self, block, kind=None):
        return self.get_atom_coltype(kind=kind)()

    def get_atom_datetime64(self, block):
        return _tables().Int64Col()

    def get_atom_timedelta64(self, block):
        return _tables().Int64Col()


class GenericDataIndexableCol(DataIndexableCol):
    """ represent a generic pytables data column """

    def get_attr(self):
        pass


class Fixed:
    """ represent an object in my store
        facilitate read/write of various types of objects
        this is an abstract base class

        Parameters
        ----------
        parent : HDFStore
        group : Node
            The group node where the table resides.
        """

    pandas_kind: str
    obj_type: Type[Union[DataFrame, Series]]
    ndim: int
    encoding: str
    parent: HDFStore
    group: "Node"
    errors: str
    is_table = False

    def __init__(
        self,
        parent: HDFStore,
        group: "Node",
        encoding: str = "UTF-8",
        errors: str = "strict",
    ):
        assert isinstance(parent, HDFStore), type(parent)
        assert _table_mod is not None  # needed for mypy
        assert isinstance(group, _table_mod.Node), type(group)
        self.parent = parent
        self.group = group
        self.encoding = _ensure_encoding(encoding)
        self.errors = errors

    @property
    def is_old_version(self) -> bool:
        return self.version[0] <= 0 and self.version[1] <= 10 and self.version[2] < 1

    @property
    def version(self) -> Tuple[int, int, int]:
        """ compute and set our version """
        version = _ensure_decoded(getattr(self.group._v_attrs, "pandas_version", None))
        try:
            version = tuple(int(x) for x in version.split("."))
            if len(version) == 2:
                version = version + (0,)
        except AttributeError:
            version = (0, 0, 0)
        return version

    @property
    def pandas_type(self):
        return _ensure_decoded(getattr(self.group._v_attrs, "pandas_type", None))

    def __repr__(self) -> str:
        """ return a pretty representation of myself """
        self.infer_axes()
        s = self.shape
        if s is not None:
            if isinstance(s, (list, tuple)):
                jshape = ",".join(pprint_thing(x) for x in s)
                s = f"[{jshape}]"
            return f"{self.pandas_type:12.12} (shape->{s})"
        return self.pandas_type

    def set_object_info(self):
        """ set my pandas type & version """
        self.attrs.pandas_type = str(self.pandas_kind)
        self.attrs.pandas_version = str(_version)

    def copy(self):
        new_self = copy.copy(self)
        return new_self

    @property
    def storage_obj_type(self):
        return self.obj_type

    @property
    def shape(self):
        return self.nrows

    @property
    def pathname(self):
        return self.group._v_pathname

    @property
    def _handle(self):
        return self.parent._handle

    @property
    def _filters(self):
        return self.parent._filters

    @property
    def _complevel(self) -> int:
        return self.parent._complevel

    @property
    def _fletcher32(self) -> bool:
        return self.parent._fletcher32

    @property
    def _complib(self):
        return self.parent._complib

    @property
    def attrs(self):
        return self.group._v_attrs

    def set_attrs(self):
        """ set our object attributes """
        pass

    def get_attrs(self):
        """ get our object attributes """
        pass

    @property
    def storable(self):
        """ return my storable """
        return self.group

    @property
    def is_exists(self) -> bool:
        return False

    @property
    def nrows(self):
        return getattr(self.storable, "nrows", None)

    def validate(self, other):
        """ validate against an existing storable """
        if other is None:
            return
        return True

    def validate_version(self, where=None):
        """ are we trying to operate on an old version? """
        return True

    def infer_axes(self):
        """ infer the axes of my storer
              return a boolean indicating if we have a valid storer or not """

        s = self.storable
        if s is None:
            return False
        self.get_attrs()
        return True

    def read(
        self,
        where=None,
        columns=None,
        start: Optional[int] = None,
        stop: Optional[int] = None,
    ):
        raise NotImplementedError(
            "cannot read on an abstract storer: subclasses should implement"
        )

    def write(self, **kwargs):
        raise NotImplementedError(
            "cannot write on an abstract storer: subclasses should implement"
        )

    def delete(
        self, where=None, start: Optional[int] = None, stop: Optional[int] = None
    ):
        """
        support fully deleting the node in its entirety (only) - where
        specification must be None
        """
        if com.all_none(where, start, stop):
            self._handle.remove_node(self.group, recursive=True)
            return None

        raise TypeError("cannot delete on an abstract storer")


class GenericFixed(Fixed):
    """ a generified fixed version """

    _index_type_map = {DatetimeIndex: "datetime", PeriodIndex: "period"}
    _reverse_index_map = {v: k for k, v in _index_type_map.items()}
    attributes: List[str] = []

    # indexer helpders
    def _class_to_alias(self, cls) -> str:
        return self._index_type_map.get(cls, "")

    def _alias_to_class(self, alias):
        if isinstance(alias, type):  # pragma: no cover
            # compat: for a short period of time master stored types
            return alias
        return self._reverse_index_map.get(alias, Index)

    def _get_index_factory(self, klass):
        if klass == DatetimeIndex:

            def f(values, freq=None, tz=None):
                # data are already in UTC, localize and convert if tz present
                result = DatetimeIndex._simple_new(values.values, name=None, freq=freq)
                if tz is not None:
                    result = result.tz_localize("UTC").tz_convert(tz)
                return result

            return f
        elif klass == PeriodIndex:

            def f(values, freq=None, tz=None):
                return PeriodIndex._simple_new(values, name=None, freq=freq)

            return f

        return klass

    def validate_read(self, columns, where):
        """
        raise if any keywords are passed which are not-None
        """
        if columns is not None:
            raise TypeError(
                "cannot pass a column specification when reading "
                "a Fixed format store. this store must be "
                "selected in its entirety"
            )
        if where is not None:
            raise TypeError(
                "cannot pass a where specification when reading "
                "from a Fixed format store. this store must be "
                "selected in its entirety"
            )

    @property
    def is_exists(self) -> bool:
        return True

    def set_attrs(self):
        """ set our object attributes """
        self.attrs.encoding = self.encoding
        self.attrs.errors = self.errors

    def get_attrs(self):
        """ retrieve our attributes """
        self.encoding = _ensure_encoding(getattr(self.attrs, "encoding", None))
        self.errors = _ensure_decoded(getattr(self.attrs, "errors", "strict"))
        for n in self.attributes:
            setattr(self, n, _ensure_decoded(getattr(self.attrs, n, None)))

    def write(self, obj, **kwargs):
        self.set_attrs()

    def read_array(
        self, key: str, start: Optional[int] = None, stop: Optional[int] = None
    ):
        """ read an array for the specified node (off of group """
        import tables

        node = getattr(self.group, key)
        attrs = node._v_attrs

        transposed = getattr(attrs, "transposed", False)

        if isinstance(node, tables.VLArray):
            ret = node[0][start:stop]
        else:
            dtype = getattr(attrs, "value_type", None)
            shape = getattr(attrs, "shape", None)

            if shape is not None:
                # length 0 axis
                ret = np.empty(shape, dtype=dtype)
            else:
                ret = node[start:stop]

            if dtype == "datetime64":

                # reconstruct a timezone if indicated
                tz = getattr(attrs, "tz", None)
                ret = _set_tz(ret, tz, coerce=True)

            elif dtype == "timedelta64":
                ret = np.asarray(ret, dtype="m8[ns]")

        if transposed:
            return ret.T
        else:
            return ret

    def read_index(
        self, key: str, start: Optional[int] = None, stop: Optional[int] = None
    ) -> Index:
        variety = _ensure_decoded(getattr(self.attrs, f"{key}_variety"))

        if variety == "multi":
            return self.read_multi_index(key, start=start, stop=stop)
        elif variety == "regular":
            node = getattr(self.group, key)
            index = self.read_index_node(node, start=start, stop=stop)
            return index
        else:  # pragma: no cover
            raise TypeError(f"unrecognized index variety: {variety}")

    def write_index(self, key: str, index: Index):
        if isinstance(index, MultiIndex):
            setattr(self.attrs, f"{key}_variety", "multi")
            self.write_multi_index(key, index)
        else:
            setattr(self.attrs, f"{key}_variety", "regular")
            converted = _convert_index("index", index, self.encoding, self.errors)

            self.write_array(key, converted.values)

            node = getattr(self.group, key)
            node._v_attrs.kind = converted.kind
            node._v_attrs.name = index.name

            if isinstance(index, (DatetimeIndex, PeriodIndex)):
                node._v_attrs.index_class = self._class_to_alias(type(index))

            if isinstance(index, (DatetimeIndex, PeriodIndex, TimedeltaIndex)):
                node._v_attrs.freq = index.freq

            if isinstance(index, DatetimeIndex) and index.tz is not None:
                node._v_attrs.tz = _get_tz(index.tz)

    def write_multi_index(self, key: str, index: MultiIndex):
        setattr(self.attrs, f"{key}_nlevels", index.nlevels)

        for i, (lev, level_codes, name) in enumerate(
            zip(index.levels, index.codes, index.names)
        ):
            # write the level
            if is_extension_array_dtype(lev):
                raise NotImplementedError(
                    "Saving a MultiIndex with an extension dtype is not supported."
                )
            level_key = f"{key}_level{i}"
            conv_level = _convert_index(level_key, lev, self.encoding, self.errors)
            self.write_array(level_key, conv_level.values)
            node = getattr(self.group, level_key)
            node._v_attrs.kind = conv_level.kind
            node._v_attrs.name = name

            # write the name
            setattr(node._v_attrs, f"{key}_name{name}", name)

            # write the labels
            label_key = f"{key}_label{i}"
            self.write_array(label_key, level_codes)

    def read_multi_index(
        self, key: str, start: Optional[int] = None, stop: Optional[int] = None
    ) -> MultiIndex:
        nlevels = getattr(self.attrs, f"{key}_nlevels")

        levels = []
        codes = []
        names: List[Optional[Hashable]] = []
        for i in range(nlevels):
            level_key = f"{key}_level{i}"
            node = getattr(self.group, level_key)
            lev = self.read_index_node(node, start=start, stop=stop)
            levels.append(lev)
            names.append(lev.name)

            label_key = f"{key}_label{i}"
            level_codes = self.read_array(label_key, start=start, stop=stop)
            codes.append(level_codes)

        return MultiIndex(
            levels=levels, codes=codes, names=names, verify_integrity=True
        )

    def read_index_node(
        self, node: "Node", start: Optional[int] = None, stop: Optional[int] = None
    ) -> Index:
        data = node[start:stop]
        # If the index was an empty array write_array_empty() will
        # have written a sentinel. Here we relace it with the original.
        if "shape" in node._v_attrs and np.prod(node._v_attrs.shape) == 0:
            data = np.empty(node._v_attrs.shape, dtype=node._v_attrs.value_type,)
        kind = _ensure_decoded(node._v_attrs.kind)
        name = None

        if "name" in node._v_attrs:
            name = _ensure_str(node._v_attrs.name)
            name = _ensure_decoded(name)

        index_class = self._alias_to_class(
            _ensure_decoded(getattr(node._v_attrs, "index_class", ""))
        )
        factory = self._get_index_factory(index_class)

        kwargs = {}
        if "freq" in node._v_attrs:
            kwargs["freq"] = node._v_attrs["freq"]

        if "tz" in node._v_attrs:
            if isinstance(node._v_attrs["tz"], bytes):
                # created by python2
                kwargs["tz"] = node._v_attrs["tz"].decode("utf-8")
            else:
                # created by python3
                kwargs["tz"] = node._v_attrs["tz"]

        if kind == "date":
            index = factory(
                _unconvert_index(
                    data, kind, encoding=self.encoding, errors=self.errors
                ),
                dtype=object,
                **kwargs,
            )
        else:
            index = factory(
                _unconvert_index(
                    data, kind, encoding=self.encoding, errors=self.errors
                ),
                **kwargs,
            )

        index.name = name

        return index

    def write_array_empty(self, key: str, value: ArrayLike):
        """ write a 0-len array """

        # ugly hack for length 0 axes
        arr = np.empty((1,) * value.ndim)
        self._handle.create_array(self.group, key, arr)
        node = getattr(self.group, key)
        node._v_attrs.value_type = str(value.dtype)
        node._v_attrs.shape = value.shape

    def write_array(self, key: str, value: ArrayLike, items: Optional[Index] = None):
        # TODO: we only have one test that gets here, the only EA
        #  that gets passed is DatetimeArray, and we never have
        #  both self._filters and EA
        assert isinstance(value, (np.ndarray, ABCExtensionArray)), type(value)

        if key in self.group:
            self._handle.remove_node(self.group, key)

        # Transform needed to interface with pytables row/col notation
        empty_array = value.size == 0
        transposed = False

        if is_categorical_dtype(value):
            raise NotImplementedError(
                "Cannot store a category dtype in "
                "a HDF5 dataset that uses format="
                '"fixed". Use format="table".'
            )
        if not empty_array:
            if hasattr(value, "T"):
                # ExtensionArrays (1d) may not have transpose.
                value = value.T
                transposed = True

        atom = None
        if self._filters is not None:
            try:
                # get the atom for this datatype
                atom = _tables().Atom.from_dtype(value.dtype)
            except ValueError:
                pass

        if atom is not None:
            # We only get here if self._filters is non-None and
            #  the Atom.from_dtype call succeeded

            # create an empty chunked array and fill it from value
            if not empty_array:
                ca = self._handle.create_carray(
                    self.group, key, atom, value.shape, filters=self._filters
                )
                ca[:] = value

            else:
                self.write_array_empty(key, value)

        elif value.dtype.type == np.object_:

            # infer the type, warn if we have a non-string type here (for
            # performance)
            inferred_type = lib.infer_dtype(value.ravel(), skipna=False)
            if empty_array:
                pass
            elif inferred_type == "string":
                pass
            else:
                ws = performance_doc % (inferred_type, key, items)
                warnings.warn(ws, PerformanceWarning, stacklevel=7)

            vlarr = self._handle.create_vlarray(self.group, key, _tables().ObjectAtom())
            vlarr.append(value)

        elif empty_array:
            self.write_array_empty(key, value)
        elif is_datetime64_dtype(value.dtype):
            self._handle.create_array(self.group, key, value.view("i8"))
            getattr(self.group, key)._v_attrs.value_type = "datetime64"
        elif is_datetime64tz_dtype(value.dtype):
            # store as UTC
            # with a zone
            self._handle.create_array(self.group, key, value.asi8)

            node = getattr(self.group, key)
            node._v_attrs.tz = _get_tz(value.tz)
            node._v_attrs.value_type = "datetime64"
        elif is_timedelta64_dtype(value.dtype):
            self._handle.create_array(self.group, key, value.view("i8"))
            getattr(self.group, key)._v_attrs.value_type = "timedelta64"
        else:
            self._handle.create_array(self.group, key, value)

        getattr(self.group, key)._v_attrs.transposed = transposed


class SeriesFixed(GenericFixed):
    pandas_kind = "series"
    attributes = ["name"]

    name: Optional[Hashable]

    @property
    def shape(self):
        try:
            return (len(self.group.values),)
        except (TypeError, AttributeError):
            return None

    def read(
        self,
        where=None,
        columns=None,
        start: Optional[int] = None,
        stop: Optional[int] = None,
    ):
        self.validate_read(columns, where)
        index = self.read_index("index", start=start, stop=stop)
        values = self.read_array("values", start=start, stop=stop)
        return Series(values, index=index, name=self.name)

    def write(self, obj, **kwargs):
        super().write(obj, **kwargs)
        self.write_index("index", obj.index)
        self.write_array("values", obj.values)
        self.attrs.name = obj.name


class BlockManagerFixed(GenericFixed):
    attributes = ["ndim", "nblocks"]

    nblocks: int

    @property
    def shape(self):
        try:
            ndim = self.ndim

            # items
            items = 0
            for i in range(self.nblocks):
                node = getattr(self.group, f"block{i}_items")
                shape = getattr(node, "shape", None)
                if shape is not None:
                    items += shape[0]

            # data shape
            node = self.group.block0_values
            shape = getattr(node, "shape", None)
            if shape is not None:
                shape = list(shape[0 : (ndim - 1)])
            else:
                shape = []

            shape.append(items)

            return shape
        except AttributeError:
            return None

    def read(
        self,
        where=None,
        columns=None,
        start: Optional[int] = None,
        stop: Optional[int] = None,
    ):
        # start, stop applied to rows, so 0th axis only
        self.validate_read(columns, where)
        select_axis = self.obj_type()._get_block_manager_axis(0)

        axes = []
        for i in range(self.ndim):

            _start, _stop = (start, stop) if i == select_axis else (None, None)
            ax = self.read_index(f"axis{i}", start=_start, stop=_stop)
            axes.append(ax)

        items = axes[0]
        dfs = []

        for i in range(self.nblocks):

            blk_items = self.read_index(f"block{i}_items")
            values = self.read_array(f"block{i}_values", start=_start, stop=_stop)

            columns = items[items.get_indexer(blk_items)]
            df = DataFrame(values.T, columns=columns, index=axes[1])
            dfs.append(df)

        if len(dfs) > 0:
            out = concat(dfs, axis=1)
            out = out.reindex(columns=items, copy=False)
            return out

        return DataFrame(columns=axes[0], index=axes[1])

    def write(self, obj, **kwargs):
        super().write(obj, **kwargs)
        data = obj._data
        if not data.is_consolidated():
            data = data.consolidate()

        self.attrs.ndim = data.ndim
        for i, ax in enumerate(data.axes):
            if i == 0:
                if not ax.is_unique:
                    raise ValueError("Columns index has to be unique for fixed format")
            self.write_index(f"axis{i}", ax)

        # Supporting mixed-type DataFrame objects...nontrivial
        self.attrs.nblocks = len(data.blocks)
        for i, blk in enumerate(data.blocks):
            # I have no idea why, but writing values before items fixed #2299
            blk_items = data.items.take(blk.mgr_locs)
            self.write_array(f"block{i}_values", blk.values, items=blk_items)
            self.write_index(f"block{i}_items", blk_items)


class FrameFixed(BlockManagerFixed):
    pandas_kind = "frame"
    obj_type = DataFrame


class Table(Fixed):
    """ represent a table:
          facilitate read/write of various types of tables

        Attrs in Table Node
        -------------------
        These are attributes that are store in the main table node, they are
        necessary to recreate these tables when read back in.

        index_axes    : a list of tuples of the (original indexing axis and
            index column)
        non_index_axes: a list of tuples of the (original index axis and
            columns on a non-indexing axis)
        values_axes   : a list of the columns which comprise the data of this
            table
        data_columns  : a list of the columns that we are allowing indexing
            (these become single columns in values_axes), or True to force all
            columns
        nan_rep       : the string to use for nan representations for string
            objects
        levels        : the names of levels
        metadata      : the names of the metadata columns

        """

    pandas_kind = "wide_table"
    table_type: str
    levels = 1
    is_table = True

    index_axes: List[IndexCol]
    non_index_axes: List[Tuple[int, Any]]
    values_axes: List[DataCol]
    data_columns: List
    metadata: List
    info: Dict

    def __init__(
        self, parent: HDFStore, group: "Node", encoding=None, errors: str = "strict"
    ):
        super().__init__(parent, group, encoding=encoding, errors=errors)
        self.index_axes = []
        self.non_index_axes = []
        self.values_axes = []
        self.data_columns = []
        self.metadata = []
        self.info = dict()
        self.nan_rep = None

    @property
    def table_type_short(self) -> str:
        return self.table_type.split("_")[0]

    def __repr__(self) -> str:
        """ return a pretty representation of myself """
        self.infer_axes()
        jdc = ",".join(self.data_columns) if len(self.data_columns) else ""
        dc = f",dc->[{jdc}]"

        ver = ""
        if self.is_old_version:
            jver = ".".join(str(x) for x in self.version)
            ver = f"[{jver}]"

        jindex_axes = ",".join(a.name for a in self.index_axes)
        return (
            f"{self.pandas_type:12.12}{ver} "
            f"(typ->{self.table_type_short},nrows->{self.nrows},"
            f"ncols->{self.ncols},indexers->[{jindex_axes}]{dc})"
        )

    def __getitem__(self, c: str):
        """ return the axis for c """
        for a in self.axes:
            if c == a.name:
                return a
        return None

    def validate(self, other):
        """ validate against an existing table """
        if other is None:
            return

        if other.table_type != self.table_type:
            raise TypeError(
                "incompatible table_type with existing "
                f"[{other.table_type} - {self.table_type}]"
            )

        for c in ["index_axes", "non_index_axes", "values_axes"]:
            sv = getattr(self, c, None)
            ov = getattr(other, c, None)
            if sv != ov:

                # show the error for the specific axes
                for i, sax in enumerate(sv):
                    oax = ov[i]
                    if sax != oax:
                        raise ValueError(
                            f"invalid combinate of [{c}] on appending data "
                            f"[{sax}] vs current table [{oax}]"
                        )

                # should never get here
                raise Exception(
                    f"invalid combinate of [{c}] on appending data [{sv}] vs "
                    f"current table [{ov}]"
                )

    @property
    def is_multi_index(self) -> bool:
        """the levels attribute is 1 or a list in the case of a multi-index"""
        return isinstance(self.levels, list)

    def validate_multiindex(self, obj):
        """validate that we can store the multi-index; reset and return the
        new object
        """
        levels = [
            l if l is not None else f"level_{i}" for i, l in enumerate(obj.index.names)
        ]
        try:
            return obj.reset_index(), levels
        except ValueError:
            raise ValueError(
                "duplicate names/columns in the multi-index when storing as a table"
            )

    @property
    def nrows_expected(self) -> int:
        """ based on our axes, compute the expected nrows """
        return np.prod([i.cvalues.shape[0] for i in self.index_axes])

    @property
    def is_exists(self) -> bool:
        """ has this table been created """
        return "table" in self.group

    @property
    def storable(self):
        return getattr(self.group, "table", None)

    @property
    def table(self):
        """ return the table group (this is my storable) """
        return self.storable

    @property
    def dtype(self):
        return self.table.dtype

    @property
    def description(self):
        return self.table.description

    @property
    def axes(self):
        return itertools.chain(self.index_axes, self.values_axes)

    @property
    def ncols(self) -> int:
        """ the number of total columns in the values axes """
        return sum(len(a.values) for a in self.values_axes)

    @property
    def is_transposed(self) -> bool:
        return False

    @property
    def data_orientation(self):
        """return a tuple of my permutated axes, non_indexable at the front"""
        return tuple(
            itertools.chain(
                [int(a[0]) for a in self.non_index_axes],
                [int(a.axis) for a in self.index_axes],
            )
        )

    def queryables(self) -> Dict[str, Any]:
        """ return a dict of the kinds allowable columns for this object """

        # compute the values_axes queryables
        d1 = [(a.cname, a) for a in self.index_axes]
        d2 = [
            (self.storage_obj_type._AXIS_NAMES[axis], None)
            for axis, values in self.non_index_axes
        ]
        d3 = [
            (v.cname, v) for v in self.values_axes if v.name in set(self.data_columns)
        ]

        return dict(d1 + d2 + d3)  # type: ignore
        # error: List comprehension has incompatible type
        #  List[Tuple[Any, None]]; expected List[Tuple[str, IndexCol]]

    def index_cols(self):
        """ return a list of my index cols """
        # Note: each `i.cname` below is assured to be a str.
        return [(i.axis, i.cname) for i in self.index_axes]

    def values_cols(self) -> List[str]:
        """ return a list of my values cols """
        return [i.cname for i in self.values_axes]

    def _get_metadata_path(self, key: str) -> str:
        """ return the metadata pathname for this key """
        group = self.group._v_pathname
        return f"{group}/meta/{key}/meta"

    def write_metadata(self, key: str, values: np.ndarray):
        """
        Write out a metadata array to the key as a fixed-format Series.

        Parameters
        ----------
        key : str
        values : ndarray
        """
        values = Series(values)
        self.parent.put(
            self._get_metadata_path(key),
            values,
            format="table",
            encoding=self.encoding,
            errors=self.errors,
            nan_rep=self.nan_rep,
        )

    def read_metadata(self, key: str):
        """ return the meta data array for this key """
        if getattr(getattr(self.group, "meta", None), key, None) is not None:
            return self.parent.select(self._get_metadata_path(key))
        return None

    def set_attrs(self):
        """ set our table type & indexables """
        self.attrs.table_type = str(self.table_type)
        self.attrs.index_cols = self.index_cols()
        self.attrs.values_cols = self.values_cols()
        self.attrs.non_index_axes = self.non_index_axes
        self.attrs.data_columns = self.data_columns
        self.attrs.nan_rep = self.nan_rep
        self.attrs.encoding = self.encoding
        self.attrs.errors = self.errors
        self.attrs.levels = self.levels
        self.attrs.metadata = self.metadata
        self.attrs.info = self.info

    def get_attrs(self):
        """ retrieve our attributes """
        self.non_index_axes = getattr(self.attrs, "non_index_axes", None) or []
        self.data_columns = getattr(self.attrs, "data_columns", None) or []
        self.info = getattr(self.attrs, "info", None) or dict()
        self.nan_rep = getattr(self.attrs, "nan_rep", None)
        self.encoding = _ensure_encoding(getattr(self.attrs, "encoding", None))
        self.errors = _ensure_decoded(getattr(self.attrs, "errors", "strict"))
        self.levels = getattr(self.attrs, "levels", None) or []
        self.index_axes = [a.infer(self) for a in self.indexables if a.is_an_indexable]
        self.values_axes = [
            a.infer(self) for a in self.indexables if not a.is_an_indexable
        ]
        self.metadata = getattr(self.attrs, "metadata", None) or []

    def validate_version(self, where=None):
        """ are we trying to operate on an old version? """
        if where is not None:
            if self.version[0] <= 0 and self.version[1] <= 10 and self.version[2] < 1:
                ws = incompatibility_doc % ".".join([str(x) for x in self.version])
                warnings.warn(ws, IncompatibilityWarning)

    def validate_min_itemsize(self, min_itemsize):
        """validate the min_itemsize doesn't contain items that are not in the
        axes this needs data_columns to be defined
        """
        if min_itemsize is None:
            return
        if not isinstance(min_itemsize, dict):
            return

        q = self.queryables()
        for k, v in min_itemsize.items():

            # ok, apply generally
            if k == "values":
                continue
            if k not in q:
                raise ValueError(
                    f"min_itemsize has the key [{k}] which is not an axis or "
                    "data_column"
                )

    @cache_readonly
    def indexables(self):
        """ create/cache the indexables if they don't exist """
        _indexables = []

        # Note: each of the `name` kwargs below are str, ensured
        #  by the definition in index_cols.
        # index columns
        _indexables.extend(
            [
                IndexCol(name=name, axis=axis, pos=i)
                for i, (axis, name) in enumerate(self.attrs.index_cols)
            ]
        )

        # values columns
        dc = set(self.data_columns)
        base_pos = len(_indexables)

        def f(i, c):
            assert isinstance(c, str)
            klass = DataCol
            if c in dc:
                klass = DataIndexableCol
            return klass.create_for_block(
                i=i, name=c, pos=base_pos + i, version=self.version
            )

        # Note: the definition of `values_cols` ensures that each
        #  `c` below is a str.
        _indexables.extend([f(i, c) for i, c in enumerate(self.attrs.values_cols)])

        return _indexables

    def create_index(self, columns=None, optlevel=None, kind: Optional[str] = None):
        """
        Create a pytables index on the specified columns
          note: cannot index Time64Col() or ComplexCol currently;
          PyTables must be >= 3.0

        Parameters
        ----------
        columns : None, bool, or listlike[str]
            Indicate which columns to create an index on.

            * False : Do not create any indexes.
            * True : Create indexes on all columns.
            * None : Create indexes on all columns.
            * listlike : Create indexes on the given columns.

        optlevel : int or None, default None
            Optimization level, if None, pytables defaults to 6.
        kind : str or None, default None
            Kind of index, if None, pytables defaults to "medium"

        Raises
        ------
        raises if the node is not a table

        """

        if not self.infer_axes():
            return
        if columns is False:
            return

        # index all indexables and data_columns
        if columns is None or columns is True:
            columns = [a.cname for a in self.axes if a.is_data_indexable]
        if not isinstance(columns, (tuple, list)):
            columns = [columns]

        kw = dict()
        if optlevel is not None:
            kw["optlevel"] = optlevel
        if kind is not None:
            kw["kind"] = kind

        table = self.table
        for c in columns:
            v = getattr(table.cols, c, None)
            if v is not None:

                # remove the index if the kind/optlevel have changed
                if v.is_indexed:
                    index = v.index
                    cur_optlevel = index.optlevel
                    cur_kind = index.kind

                    if kind is not None and cur_kind != kind:
                        v.remove_index()
                    else:
                        kw["kind"] = cur_kind

                    if optlevel is not None and cur_optlevel != optlevel:
                        v.remove_index()
                    else:
                        kw["optlevel"] = cur_optlevel

                # create the index
                if not v.is_indexed:
                    if v.type.startswith("complex"):
                        raise TypeError(
                            "Columns containing complex values can be stored "
                            "but cannot"
                            " be indexed when using table format. Either use "
                            "fixed format, set index=False, or do not include "
                            "the columns containing complex values to "
                            "data_columns when initializing the table."
                        )
                    v.create_index(**kw)

    def read_axes(
        self, where, start: Optional[int] = None, stop: Optional[int] = None
    ) -> bool:
        """
        Create the axes sniffed from the table.

        Parameters
        ----------
        where : ???
        start : int or None, default None
        stop : int or None, default None

        Returns
        -------
        bool
            Indicates success.
        """

        # validate the version
        self.validate_version(where)

        # infer the data kind
        if not self.infer_axes():
            return False

        # create the selection
        selection = Selection(self, where=where, start=start, stop=stop)
        values = selection.select()

        # convert the data
        for a in self.axes:
            a.set_info(self.info)
            a.convert(
                values,
                nan_rep=self.nan_rep,
                encoding=self.encoding,
                errors=self.errors,
                start=start,
                stop=stop,
            )

        return True

    def get_object(self, obj, transposed: bool):
        """ return the data for this obj """
        return obj

    def validate_data_columns(self, data_columns, min_itemsize):
        """take the input data_columns and min_itemize and create a data
        columns spec
        """

        if not len(self.non_index_axes):
            return []

        axis, axis_labels = self.non_index_axes[0]
        info = self.info.get(axis, dict())
        if info.get("type") == "MultiIndex" and data_columns:
            raise ValueError(
                f"cannot use a multi-index on axis [{axis}] with "
                f"data_columns {data_columns}"
            )

        # evaluate the passed data_columns, True == use all columns
        # take only valide axis labels
        if data_columns is True:
            data_columns = list(axis_labels)
        elif data_columns is None:
            data_columns = []

        # if min_itemsize is a dict, add the keys (exclude 'values')
        if isinstance(min_itemsize, dict):

            existing_data_columns = set(data_columns)
            data_columns.extend(
                [
                    k
                    for k in min_itemsize.keys()
                    if k != "values" and k not in existing_data_columns
                ]
            )

        # return valid columns in the order of our axis
        return [c for c in data_columns if c in axis_labels]

    def create_axes(
        self,
        axes,
        obj,
        validate: bool = True,
        nan_rep=None,
        data_columns=None,
        min_itemsize=None,
    ):
        """ create and return the axes
        legacy tables create an indexable column, indexable index,
        non-indexable fields

            Parameters
            ----------
            axes: a list of the axes in order to create (names or numbers of
                the axes)
            obj : the object to create axes on
            validate: validate the obj against an existing object already
                written
            min_itemsize: a dict of the min size for a column in bytes
            nan_rep : a values to use for string column nan_rep
            encoding : the encoding for string values
            data_columns : a list of columns that we want to create separate to
                allow indexing (or True will force all columns)

        """

        # set the default axes if needed
        if axes is None:
            try:
                axes = _AXES_MAP[type(obj)]
            except KeyError:
                group = self.group._v_name
                raise TypeError(
                    f"cannot properly create the storer for: [group->{group},"
                    f"value->{type(obj)}]"
                )

        # map axes to numbers
        axes = [obj._get_axis_number(a) for a in axes]

        # do we have an existing table (if so, use its axes & data_columns)
        if self.infer_axes():
            existing_table = self.copy()
            existing_table.infer_axes()
            axes = [a.axis for a in existing_table.index_axes]
            data_columns = existing_table.data_columns
            nan_rep = existing_table.nan_rep
            self.encoding = existing_table.encoding
            self.errors = existing_table.errors
            self.info = copy.copy(existing_table.info)
        else:
            existing_table = None

        assert self.ndim == 2  # with next check, we must have len(axes) == 1
        # currently support on ndim-1 axes
        if len(axes) != self.ndim - 1:
            raise ValueError(
                "currently only support ndim-1 indexers in an AppendableTable"
            )

        # create according to the new data
        new_non_index_axes: List = []
        new_data_columns: List[Optional[str]] = []

        # nan_representation
        if nan_rep is None:
            nan_rep = "nan"

        # We construct the non-index-axis first, since that alters self.info
        idx = [x for x in [0, 1] if x not in axes][0]

        a = obj.axes[idx]
        # we might be able to change the axes on the appending data if necessary
        append_axis = list(a)
        if existing_table is not None:
            indexer = len(new_non_index_axes)  # i.e. 0
            exist_axis = existing_table.non_index_axes[indexer][1]
            if not array_equivalent(np.array(append_axis), np.array(exist_axis)):

                # ahah! -> reindex
                if array_equivalent(
                    np.array(sorted(append_axis)), np.array(sorted(exist_axis))
                ):
                    append_axis = exist_axis

        # the non_index_axes info
        info = self.info.setdefault(idx, {})
        info["names"] = list(a.names)
        info["type"] = type(a).__name__

        new_non_index_axes.append((idx, append_axis))

        # Now we can construct our new index axis
        idx = axes[0]
        a = obj.axes[idx]
        name = obj._AXIS_NAMES[idx]
        new_index = _convert_index(name, a, self.encoding, self.errors)
        new_index.axis = idx

        # Because we are always 2D, there is only one new_index, so
        #  we know it will have pos=0
        new_index.set_pos(0)
        new_index.update_info(self.info)
        new_index.maybe_set_size(min_itemsize)  # check for column conflicts

        self.non_index_axes = new_non_index_axes

        new_index_axes = [new_index]
        j = len(new_index_axes)  # i.e. 1
        assert j == 1

        # reindex by our non_index_axes & compute data_columns
        assert len(new_non_index_axes) == 1
        for a in new_non_index_axes:
            obj = _reindex_axis(obj, a[0], a[1])

        def get_blk_items(mgr, blocks):
            return [mgr.items.take(blk.mgr_locs) for blk in blocks]

        transposed = new_index.axis == 1

        # figure out data_columns and get out blocks
        block_obj = self.get_object(obj, transposed)._consolidate()
        blocks = block_obj._data.blocks
        blk_items = get_blk_items(block_obj._data, blocks)
        if len(new_non_index_axes):
            axis, axis_labels = new_non_index_axes[0]
            data_columns = self.validate_data_columns(data_columns, min_itemsize)
            if len(data_columns):
                mgr = block_obj.reindex(
                    Index(axis_labels).difference(Index(data_columns)), axis=axis
                )._data

                blocks = list(mgr.blocks)
                blk_items = get_blk_items(mgr, blocks)
                for c in data_columns:
                    mgr = block_obj.reindex([c], axis=axis)._data
                    blocks.extend(mgr.blocks)
                    blk_items.extend(get_blk_items(mgr, mgr.blocks))

        # reorder the blocks in the same order as the existing_table if we can
        if existing_table is not None:
            by_items = {
                tuple(b_items.tolist()): (b, b_items)
                for b, b_items in zip(blocks, blk_items)
            }
            new_blocks = []
            new_blk_items = []
            for ea in existing_table.values_axes:
                items = tuple(ea.values)
                try:
                    b, b_items = by_items.pop(items)
                    new_blocks.append(b)
                    new_blk_items.append(b_items)
                except (IndexError, KeyError):
                    jitems = ",".join(pprint_thing(item) for item in items)
                    raise ValueError(
                        f"cannot match existing table structure for [{jitems}] "
                        "on appending data"
                    )
            blocks = new_blocks
            blk_items = new_blk_items

        # add my values
        vaxes = []
        for i, (b, b_items) in enumerate(zip(blocks, blk_items)):

            # shape of the data column are the indexable axes
            klass = DataCol
            name = None

            # we have a data_column
            if data_columns and len(b_items) == 1 and b_items[0] in data_columns:
                klass = DataIndexableCol
                name = b_items[0]
                if not (name is None or isinstance(name, str)):
                    # TODO: should the message here be more specifically non-str?
                    raise ValueError("cannot have non-object label DataIndexableCol")
                new_data_columns.append(name)

            # make sure that we match up the existing columns
            # if we have an existing table
            if existing_table is not None and validate:
                try:
                    existing_col = existing_table.values_axes[i]
                except (IndexError, KeyError):
                    raise ValueError(
                        f"Incompatible appended table [{blocks}]"
                        f"with existing table [{existing_table.values_axes}]"
                    )
            else:
                existing_col = None

            new_name = name or f"values_block_{i}"
            itemsize, data_converted, use_str = _maybe_convert_for_string_atom(
                new_name,
                b,
                existing_col=existing_col,
                min_itemsize=min_itemsize,
                nan_rep=nan_rep,
                encoding=self.encoding,
                errors=self.errors,
            )

            col = klass.create_for_block(i=i, name=new_name, version=self.version)
            col.values = list(b_items)
            col.set_atom(
                block=b,
                itemsize=itemsize,
                data_converted=data_converted,
                use_str=use_str,
            )
            col.update_info(self.info)
            col.set_pos(j)

            vaxes.append(col)

            j += 1

        self.nan_rep = nan_rep
        self.data_columns = new_data_columns
        self.values_axes = vaxes
        self.index_axes = new_index_axes

        # validate our min_itemsize
        self.validate_min_itemsize(min_itemsize)

        # validate our metadata
        self.metadata = [c.name for c in self.values_axes if c.metadata is not None]

        # validate the axes if we have an existing table
        if validate:
            self.validate(existing_table)

    def process_axes(self, obj, selection: "Selection", columns=None):
        """ process axes filters """

        # make a copy to avoid side effects
        if columns is not None:
            columns = list(columns)

        # make sure to include levels if we have them
        if columns is not None and self.is_multi_index:
            assert isinstance(self.levels, list)  # assured by is_multi_index
            for n in self.levels:
                if n not in columns:
                    columns.insert(0, n)

        # reorder by any non_index_axes & limit to the select columns
        for axis, labels in self.non_index_axes:
            obj = _reindex_axis(obj, axis, labels, columns)

        # apply the selection filters (but keep in the same order)
        if selection.filter is not None:
            for field, op, filt in selection.filter.format():

                def process_filter(field, filt):

                    for axis_name in obj._AXIS_NAMES.values():
                        axis_number = obj._get_axis_number(axis_name)
                        axis_values = obj._get_axis(axis_name)
                        assert axis_number is not None

                        # see if the field is the name of an axis
                        if field == axis_name:

                            # if we have a multi-index, then need to include
                            # the levels
                            if self.is_multi_index:
                                filt = filt.union(Index(self.levels))

                            takers = op(axis_values, filt)
                            return obj.loc(axis=axis_number)[takers]

                        # this might be the name of a file IN an axis
                        elif field in axis_values:

                            # we need to filter on this dimension
                            values = ensure_index(getattr(obj, field).values)
                            filt = ensure_index(filt)

                            # hack until we support reversed dim flags
                            if isinstance(obj, DataFrame):
                                axis_number = 1 - axis_number
                            takers = op(values, filt)
                            return obj.loc(axis=axis_number)[takers]

                    raise ValueError(f"cannot find the field [{field}] for filtering!")

                obj = process_filter(field, filt)

        return obj

    def create_description(
        self,
        complib,
        complevel: Optional[int],
        fletcher32: bool,
        expectedrows: Optional[int],
    ) -> Dict[str, Any]:
        """ create the description of the table from the axes & values """

        # provided expected rows if its passed
        if expectedrows is None:
            expectedrows = max(self.nrows_expected, 10000)

        d = dict(name="table", expectedrows=expectedrows)

        # description from the axes & values
        d["description"] = {a.cname: a.typ for a in self.axes}

        if complib:
            if complevel is None:
                complevel = self._complevel or 9
            filters = _tables().Filters(
                complevel=complevel,
                complib=complib,
                fletcher32=fletcher32 or self._fletcher32,
            )
            d["filters"] = filters
        elif self._filters is not None:
            d["filters"] = self._filters

        return d

    def read_coordinates(
        self, where=None, start: Optional[int] = None, stop: Optional[int] = None,
    ):
        """select coordinates (row numbers) from a table; return the
        coordinates object
        """

        # validate the version
        self.validate_version(where)

        # infer the data kind
        if not self.infer_axes():
            return False

        # create the selection
        selection = Selection(self, where=where, start=start, stop=stop)
        coords = selection.select_coords()
        if selection.filter is not None:
            for field, op, filt in selection.filter.format():
                data = self.read_column(
                    field, start=coords.min(), stop=coords.max() + 1
                )
                coords = coords[op(data.iloc[coords - coords.min()], filt).values]

        return Index(coords)

    def read_column(
        self,
        column: str,
        where=None,
        start: Optional[int] = None,
        stop: Optional[int] = None,
    ):
        """return a single column from the table, generally only indexables
        are interesting
        """

        # validate the version
        self.validate_version()

        # infer the data kind
        if not self.infer_axes():
            return False

        if where is not None:
            raise TypeError("read_column does not currently accept a where clause")

        # find the axes
        for a in self.axes:
            if column == a.name:

                if not a.is_data_indexable:
                    raise ValueError(
                        f"column [{column}] can not be extracted individually; "
                        "it is not data indexable"
                    )

                # column must be an indexable or a data column
                c = getattr(self.table.cols, column)
                a.set_info(self.info)
                a.convert(
                    c[start:stop],
                    nan_rep=self.nan_rep,
                    encoding=self.encoding,
                    errors=self.errors,
                )
                return Series(_set_tz(a.take_data(), a.tz), name=column)

        raise KeyError(f"column [{column}] not found in the table")


class WORMTable(Table):
    """ a write-once read-many table: this format DOES NOT ALLOW appending to a
         table. writing is a one-time operation the data are stored in a format
         that allows for searching the data on disk
         """

    table_type = "worm"

    def read(
        self,
        where=None,
        columns=None,
        start: Optional[int] = None,
        stop: Optional[int] = None,
    ):
        """ read the indices and the indexing array, calculate offset rows and
        return """
        raise NotImplementedError("WORMTable needs to implement read")

    def write(self, **kwargs):
        """ write in a format that we can search later on (but cannot append
               to): write out the indices and the values using _write_array
               (e.g. a CArray) create an indexing table so that we can search
        """
        raise NotImplementedError("WORMTable needs to implement write")


class AppendableTable(Table):
    """ support the new appendable table formats """

    table_type = "appendable"

    def write(
        self,
        obj,
        axes=None,
        append=False,
        complib=None,
        complevel=None,
        fletcher32=None,
        min_itemsize=None,
        chunksize=None,
        expectedrows=None,
        dropna=False,
        nan_rep=None,
        data_columns=None,
    ):

        if not append and self.is_exists:
            self._handle.remove_node(self.group, "table")

        # create the axes
        self.create_axes(
            axes=axes,
            obj=obj,
            validate=append,
            min_itemsize=min_itemsize,
            nan_rep=nan_rep,
            data_columns=data_columns,
        )

        for a in self.axes:
            a.validate(self, append)

        if not self.is_exists:

            # create the table
            options = self.create_description(
                complib=complib,
                complevel=complevel,
                fletcher32=fletcher32,
                expectedrows=expectedrows,
            )

            # set the table attributes
            self.set_attrs()

            # create the table
            self._handle.create_table(self.group, **options)

        # update my info
        self.attrs.info = self.info

        # validate the axes and set the kinds
        for a in self.axes:
            a.validate_and_set(self, append)

        # add the rows
        self.write_data(chunksize, dropna=dropna)

    def write_data(self, chunksize: Optional[int], dropna: bool = False):
        """ we form the data into a 2-d including indexes,values,mask
            write chunk-by-chunk """

        names = self.dtype.names
        nrows = self.nrows_expected

        # if dropna==True, then drop ALL nan rows
        masks = []
        if dropna:

            for a in self.values_axes:

                # figure the mask: only do if we can successfully process this
                # column, otherwise ignore the mask
                mask = isna(a.data).all(axis=0)
                if isinstance(mask, np.ndarray):
                    masks.append(mask.astype("u1", copy=False))

        # consolidate masks
        if len(masks):
            mask = masks[0]
            for m in masks[1:]:
                mask = mask & m
            mask = mask.ravel()
        else:
            mask = None

        # broadcast the indexes if needed
        indexes = [a.cvalues for a in self.index_axes]
        nindexes = len(indexes)
        assert nindexes == 1, nindexes  # ensures we dont need to broadcast

        # transpose the values so first dimension is last
        # reshape the values if needed
        values = [a.take_data() for a in self.values_axes]
        values = [v.transpose(np.roll(np.arange(v.ndim), v.ndim - 1)) for v in values]
        bvalues = []
        for i, v in enumerate(values):
            new_shape = (nrows,) + self.dtype[names[nindexes + i]].shape
            bvalues.append(values[i].reshape(new_shape))

        # write the chunks
        if chunksize is None:
            chunksize = 100000

        rows = np.empty(min(chunksize, nrows), dtype=self.dtype)
        chunks = int(nrows / chunksize) + 1
        for i in range(chunks):
            start_i = i * chunksize
            end_i = min((i + 1) * chunksize, nrows)
            if start_i >= end_i:
                break

            self.write_data_chunk(
                rows,
                indexes=[a[start_i:end_i] for a in indexes],
                mask=mask[start_i:end_i] if mask is not None else None,
                values=[v[start_i:end_i] for v in bvalues],
            )

    def write_data_chunk(
        self,
        rows: np.ndarray,
        indexes: List[np.ndarray],
        mask: Optional[np.ndarray],
        values: List[np.ndarray],
    ):
        """
        Parameters
        ----------
        rows : an empty memory space where we are putting the chunk
        indexes : an array of the indexes
        mask : an array of the masks
        values : an array of the values
        """

        # 0 len
        for v in values:
            if not np.prod(v.shape):
                return

        nrows = indexes[0].shape[0]
        if nrows != len(rows):
            rows = np.empty(nrows, dtype=self.dtype)
        names = self.dtype.names
        nindexes = len(indexes)

        # indexes
        for i, idx in enumerate(indexes):
            rows[names[i]] = idx

        # values
        for i, v in enumerate(values):
            rows[names[i + nindexes]] = v

        # mask
        if mask is not None:
            m = ~mask.ravel().astype(bool, copy=False)
            if not m.all():
                rows = rows[m]

        if len(rows):
            self.table.append(rows)
            self.table.flush()

    def delete(
        self, where=None, start: Optional[int] = None, stop: Optional[int] = None,
    ):

        # delete all rows (and return the nrows)
        if where is None or not len(where):
            if start is None and stop is None:
                nrows = self.nrows
                self._handle.remove_node(self.group, recursive=True)
            else:
                # pytables<3.0 would remove a single row with stop=None
                if stop is None:
                    stop = self.nrows
                nrows = self.table.remove_rows(start=start, stop=stop)
                self.table.flush()
            return nrows

        # infer the data kind
        if not self.infer_axes():
            return None

        # create the selection
        table = self.table
        selection = Selection(self, where, start=start, stop=stop)
        values = selection.select_coords()

        # delete the rows in reverse order
        sorted_series = Series(values).sort_values()
        ln = len(sorted_series)

        if ln:

            # construct groups of consecutive rows
            diff = sorted_series.diff()
            groups = list(diff[diff > 1].index)

            # 1 group
            if not len(groups):
                groups = [0]

            # final element
            if groups[-1] != ln:
                groups.append(ln)

            # initial element
            if groups[0] != 0:
                groups.insert(0, 0)

            # we must remove in reverse order!
            pg = groups.pop()
            for g in reversed(groups):
                rows = sorted_series.take(range(g, pg))
                table.remove_rows(
                    start=rows[rows.index[0]], stop=rows[rows.index[-1]] + 1
                )
                pg = g

            self.table.flush()

        # return the number of rows removed
        return ln


class AppendableFrameTable(AppendableTable):
    """ support the new appendable table formats """

    pandas_kind = "frame_table"
    table_type = "appendable_frame"
    ndim = 2
    obj_type: Type[Union[DataFrame, Series]] = DataFrame

    @property
    def is_transposed(self) -> bool:
        return self.index_axes[0].axis == 1

    def get_object(self, obj, transposed: bool):
        """ these are written transposed """
        if transposed:
            obj = obj.T
        return obj

    def read(
        self,
        where=None,
        columns=None,
        start: Optional[int] = None,
        stop: Optional[int] = None,
    ):

        if not self.read_axes(where=where, start=start, stop=stop):
            return None

        info = (
            self.info.get(self.non_index_axes[0][0], dict())
            if len(self.non_index_axes)
            else dict()
        )
        index = self.index_axes[0].values
        frames = []
        for a in self.values_axes:

            # we could have a multi-index constructor here
            # ensure_index doesn't recognized our list-of-tuples here
            if info.get("type") == "MultiIndex":
                cols = MultiIndex.from_tuples(a.values)
            else:
                cols = Index(a.values)
            names = info.get("names")
            if names is not None:
                cols.set_names(names, inplace=True)

            if self.is_transposed:
                values = a.cvalues
                index_ = cols
                cols_ = Index(index, name=getattr(index, "name", None))
            else:
                values = a.cvalues.T
                index_ = Index(index, name=getattr(index, "name", None))
                cols_ = cols

            # if we have a DataIndexableCol, its shape will only be 1 dim
            if values.ndim == 1 and isinstance(values, np.ndarray):
                values = values.reshape((1, values.shape[0]))

            if isinstance(values, np.ndarray):
                df = DataFrame(values.T, columns=cols_, index=index_)
            elif isinstance(values, Index):
                df = DataFrame(values, columns=cols_, index=index_)
            else:
                # Categorical
                df = DataFrame([values], columns=cols_, index=index_)
            assert (df.dtypes == values.dtype).all(), (df.dtypes, values.dtype)
            frames.append(df)

        if len(frames) == 1:
            df = frames[0]
        else:
            df = concat(frames, axis=1)

        selection = Selection(self, where=where, start=start, stop=stop)
        # apply the selection filters & axis orderings
        df = self.process_axes(df, selection=selection, columns=columns)

        return df


class AppendableSeriesTable(AppendableFrameTable):
    """ support the new appendable table formats """

    pandas_kind = "series_table"
    table_type = "appendable_series"
    ndim = 2
    obj_type = Series
    storage_obj_type = DataFrame

    @property
    def is_transposed(self) -> bool:
        return False

    def get_object(self, obj, transposed: bool):
        return obj

    def write(self, obj, data_columns=None, **kwargs):
        """ we are going to write this as a frame table """
        if not isinstance(obj, DataFrame):
            name = obj.name or "values"
            obj = obj.to_frame(name)
        return super().write(obj=obj, data_columns=obj.columns.tolist(), **kwargs)

    def read(
        self,
        where=None,
        columns=None,
        start: Optional[int] = None,
        stop: Optional[int] = None,
    ) -> Series:

        is_multi_index = self.is_multi_index
        if columns is not None and is_multi_index:
            assert isinstance(self.levels, list)  # needed for mypy
            for n in self.levels:
                if n not in columns:
                    columns.insert(0, n)
        s = super().read(where=where, columns=columns, start=start, stop=stop)
        if is_multi_index:
            s.set_index(self.levels, inplace=True)

        s = s.iloc[:, 0]

        # remove the default name
        if s.name == "values":
            s.name = None
        return s


class AppendableMultiSeriesTable(AppendableSeriesTable):
    """ support the new appendable table formats """

    pandas_kind = "series_table"
    table_type = "appendable_multiseries"

    def write(self, obj, **kwargs):
        """ we are going to write this as a frame table """
        name = obj.name or "values"
        obj, self.levels = self.validate_multiindex(obj)
        cols = list(self.levels)
        cols.append(name)
        obj.columns = cols
        return super().write(obj=obj, **kwargs)


class GenericTable(AppendableFrameTable):
    """ a table that read/writes the generic pytables table format """

    pandas_kind = "frame_table"
    table_type = "generic_table"
    ndim = 2
    obj_type = DataFrame

    @property
    def pandas_type(self) -> str:
        return self.pandas_kind

    @property
    def storable(self):
        return getattr(self.group, "table", None) or self.group

    def get_attrs(self):
        """ retrieve our attributes """
        self.non_index_axes = []
        self.nan_rep = None
        self.levels = []

        self.index_axes = [a.infer(self) for a in self.indexables if a.is_an_indexable]
        self.values_axes = [
            a.infer(self) for a in self.indexables if not a.is_an_indexable
        ]
        self.data_columns = [a.name for a in self.values_axes]

    @cache_readonly
    def indexables(self):
        """ create the indexables from the table description """
        d = self.description

        # the index columns is just a simple index
        _indexables = [GenericIndexCol(name="index", axis=0)]

        for i, n in enumerate(d._v_names):
            assert isinstance(n, str)

            dc = GenericDataIndexableCol(name=n, pos=i, values=[n])
            _indexables.append(dc)

        return _indexables

    def write(self, **kwargs):
        raise NotImplementedError("cannot write on an generic table")


class AppendableMultiFrameTable(AppendableFrameTable):
    """ a frame with a multi-index """

    table_type = "appendable_multiframe"
    obj_type = DataFrame
    ndim = 2
    _re_levels = re.compile(r"^level_\d+$")

    @property
    def table_type_short(self) -> str:
        return "appendable_multi"

    def write(self, obj, data_columns=None, **kwargs):
        if data_columns is None:
            data_columns = []
        elif data_columns is True:
            data_columns = obj.columns.tolist()
        obj, self.levels = self.validate_multiindex(obj)
        for n in self.levels:
            if n not in data_columns:
                data_columns.insert(0, n)
        return super().write(obj=obj, data_columns=data_columns, **kwargs)

    def read(
        self,
        where=None,
        columns=None,
        start: Optional[int] = None,
        stop: Optional[int] = None,
    ):

        df = super().read(where=where, columns=columns, start=start, stop=stop)
        df = df.set_index(self.levels)

        # remove names for 'level_%d'
        df.index = df.index.set_names(
            [None if self._re_levels.search(l) else l for l in df.index.names]
        )

        return df


def _reindex_axis(obj: DataFrame, axis: int, labels: Index, other=None) -> DataFrame:
    ax = obj._get_axis(axis)
    labels = ensure_index(labels)

    # try not to reindex even if other is provided
    # if it equals our current index
    if other is not None:
        other = ensure_index(other)
    if (other is None or labels.equals(other)) and labels.equals(ax):
        return obj

    labels = ensure_index(labels.unique())
    if other is not None:
        labels = ensure_index(other.unique()).intersection(labels, sort=False)
    if not labels.equals(ax):
        slicer: List[Union[slice, Index]] = [slice(None, None)] * obj.ndim
        slicer[axis] = labels
        obj = obj.loc[tuple(slicer)]
    return obj


def _get_info(info, name):
    """ get/create the info for this name """
    try:
        idx = info[name]
    except KeyError:
        idx = info[name] = dict()
    return idx


# tz to/from coercion


def _get_tz(tz: tzinfo) -> Union[str, tzinfo]:
    """ for a tz-aware type, return an encoded zone """
    zone = timezones.get_timezone(tz)
    return zone


def _set_tz(
    values: Union[np.ndarray, Index],
    tz: Optional[Union[str, tzinfo]],
    coerce: bool = False,
) -> Union[np.ndarray, DatetimeIndex]:
    """
    coerce the values to a DatetimeIndex if tz is set
    preserve the input shape if possible

    Parameters
    ----------
    values : ndarray or Index
    tz : str or tzinfo
    coerce : if we do not have a passed timezone, coerce to M8[ns] ndarray
    """
    if isinstance(values, DatetimeIndex):
        # If values is tzaware, the tz gets dropped in the values.ravel()
        #  call below (which returns an ndarray).  So we are only non-lossy
        #  if `tz` matches `values.tz`.
        assert values.tz is None or values.tz == tz

    if tz is not None:
        name = getattr(values, "name", None)
        values = values.ravel()
        tz = timezones.get_timezone(_ensure_decoded(tz))
        values = DatetimeIndex(values, name=name)
        values = values.tz_localize("UTC").tz_convert(tz)
    elif coerce:
        values = np.asarray(values, dtype="M8[ns]")

    return values


def _convert_index(name: str, index: Index, encoding: str, errors: str) -> IndexCol:
    assert isinstance(name, str)

    index_name = index.name

    if isinstance(index, DatetimeIndex):
        converted = index.asi8
        return IndexCol(
            name,
            converted,
            "datetime64",
            _tables().Int64Col(),
            freq=index.freq,
            tz=index.tz,
            index_name=index_name,
        )
    elif isinstance(index, TimedeltaIndex):
        converted = index.asi8
        return IndexCol(
            name,
            converted,
            "timedelta64",
            _tables().Int64Col(),
            freq=index.freq,
            index_name=index_name,
        )
    elif isinstance(index, (Int64Index, PeriodIndex)):
        atom = _tables().Int64Col()
        # avoid to store ndarray of Period objects
        return IndexCol(
            name,
            index._ndarray_values,
            "integer",
            atom,
            freq=getattr(index, "freq", None),
            index_name=index_name,
        )

    if isinstance(index, MultiIndex):
        raise TypeError("MultiIndex not supported here!")

    inferred_type = lib.infer_dtype(index, skipna=False)
    # we wont get inferred_type of "datetime64" or "timedelta64" as these
    #  would go through the DatetimeIndex/TimedeltaIndex paths above

    values = np.asarray(index)

    if inferred_type == "date":
        converted = np.asarray([v.toordinal() for v in values], dtype=np.int32)
        return IndexCol(
            name, converted, "date", _tables().Time32Col(), index_name=index_name,
        )
    elif inferred_type == "string":
        # atom = _tables().ObjectAtom()
        # return np.asarray(values, dtype='O'), 'object', atom

        converted = _convert_string_array(values, encoding, errors)
        itemsize = converted.dtype.itemsize
        return IndexCol(
            name,
            converted,
            "string",
            _tables().StringCol(itemsize),
            itemsize=itemsize,
            index_name=index_name,
        )

    elif inferred_type == "integer":
        # take a guess for now, hope the values fit
        atom = _tables().Int64Col()
        return IndexCol(
            name,
            np.asarray(values, dtype=np.int64),
            "integer",
            atom,
            index_name=index_name,
        )
    elif inferred_type == "floating":
        atom = _tables().Float64Col()
        return IndexCol(
            name,
            np.asarray(values, dtype=np.float64),
            "float",
            atom,
            index_name=index_name,
        )
    else:
        atom = _tables().ObjectAtom()
        return IndexCol(
            name, np.asarray(values, dtype="O"), "object", atom, index_name=index_name,
        )


def _unconvert_index(
    data, kind: str, encoding: str, errors: str
) -> Union[np.ndarray, Index]:
    index: Union[Index, np.ndarray]

    if kind == "datetime64":
        index = DatetimeIndex(data)
    elif kind == "timedelta64":
        index = TimedeltaIndex(data)
    elif kind == "date":
        try:
            index = np.asarray([date.fromordinal(v) for v in data], dtype=object)
        except (ValueError):
            index = np.asarray([date.fromtimestamp(v) for v in data], dtype=object)
    elif kind in ("integer", "float"):
        index = np.asarray(data)
    elif kind in ("string"):
        index = _unconvert_string_array(
            data, nan_rep=None, encoding=encoding, errors=errors
        )
    elif kind == "object":
        index = np.asarray(data[0])
    else:  # pragma: no cover
        raise ValueError(f"unrecognized index type {kind}")
    return index


<<<<<<< HEAD
def _convert_string_array(data: np.ndarray, encoding: str, errors: str) -> np.ndarray:
=======
def _maybe_convert_for_string_atom(
    name: str, block, existing_col, min_itemsize, nan_rep, encoding, errors
):
    use_str = False

    if not block.is_object:
        return block.dtype.itemsize, block.values, use_str

    dtype_name = block.dtype.name
    inferred_type = lib.infer_dtype(block.values, skipna=False)

    if inferred_type == "date":
        raise TypeError("[date] is not implemented as a table column")
    elif inferred_type == "datetime":
        # after GH#8260
        # this only would be hit for a multi-timezone dtype which is an error
        raise TypeError(
            "too many timezones in this block, create separate data columns"
        )

    elif not (inferred_type == "string" or dtype_name == "object"):
        return block.dtype.itemsize, block.values, use_str

    use_str = True

    block = block.fillna(nan_rep, downcast=False)
    if isinstance(block, list):
        # Note: because block is always object dtype, fillna goes
        #  through a path such that the result is always a 1-element list
        block = block[0]
    data = block.values

    # see if we have a valid string type
    inferred_type = lib.infer_dtype(data.ravel(), skipna=False)
    if inferred_type != "string":

        # we cannot serialize this data, so report an exception on a column
        # by column basis
        for i in range(len(block.shape[0])):

            col = block.iget(i)
            inferred_type = lib.infer_dtype(col.ravel(), skipna=False)
            if inferred_type != "string":
                iloc = block.mgr_locs.indexer[i]
                raise TypeError(
                    f"Cannot serialize the column [{iloc}] because\n"
                    f"its data contents are [{inferred_type}] object dtype"
                )

    # itemsize is the maximum length of a string (along any dimension)
    data_converted = _convert_string_array(data, encoding, errors).reshape(data.shape)
    assert data_converted.shape == block.shape, (data_converted.shape, block.shape)
    itemsize = data_converted.itemsize

    # specified min_itemsize?
    if isinstance(min_itemsize, dict):
        min_itemsize = int(min_itemsize.get(name) or min_itemsize.get("values") or 0)
    itemsize = max(min_itemsize or 0, itemsize)

    # check for column in the values conflicts
    if existing_col is not None:
        eci = existing_col.validate_col(itemsize)
        if eci > itemsize:
            itemsize = eci

    return itemsize, data_converted, use_str


def _convert_string_array(data, encoding, errors, itemsize=None):
>>>>>>> a3ba3e14
    """
    Take a string-like that is object dtype and coerce to a fixed size string type.

    Parameters
    ----------
    data : np.ndarray[object]
    encoding : str
    errors : handler for encoding errors

    Returns
    -------
    np.ndarray[fixed-length-string]
    """

    # encode if needed
    if len(data):
        data = (
            Series(data.ravel()).str.encode(encoding, errors).values.reshape(data.shape)
        )

    # create the sized dtype
    ensured = ensure_object(data.ravel())
    itemsize = max(1, libwriters.max_len_string_array(ensured))

    data = np.asarray(data, dtype=f"S{itemsize}")
    return data


def _unconvert_string_array(data, nan_rep, encoding: str, errors: str) -> np.ndarray:
    """
    inverse of _convert_string_array

    Parameters
    ----------
    data : fixed length string dtyped array
    nan_rep : the storage repr of NaN
    encoding : str
    errors : str
        Handler for encoding errors.

    Returns
    -------
    np.ndarray[object]
        Decoded data.
    """
    shape = data.shape
    data = np.asarray(data.ravel(), dtype=object)

    if len(data):

        itemsize = libwriters.max_len_string_array(ensure_object(data))
        dtype = f"U{itemsize}"

        if isinstance(data[0], bytes):
            data = Series(data).str.decode(encoding, errors=errors).values
        else:
            data = data.astype(dtype, copy=False).astype(object, copy=False)

    if nan_rep is None:
        nan_rep = "nan"

    data = libwriters.string_array_replace_from_nan_rep(data, nan_rep)
    return data.reshape(shape)


def _maybe_convert(values: np.ndarray, val_kind: str, encoding: str, errors: str):
    assert isinstance(val_kind, str), type(val_kind)
    val_kind = _ensure_decoded(val_kind)
    if _need_convert(val_kind):
        conv = _get_converter(val_kind, encoding, errors)
        values = conv(values)
    return values


def _get_converter(kind: str, encoding: str, errors: str):
    if kind == "datetime64":
        return lambda x: np.asarray(x, dtype="M8[ns]")
    elif kind == "string":
        return lambda x: _unconvert_string_array(
            x, nan_rep=None, encoding=encoding, errors=errors
        )
    else:  # pragma: no cover
        raise ValueError(f"invalid kind {kind}")


def _need_convert(kind: str) -> bool:
    if kind in ("datetime64", "string"):
        return True
    return False


class Selection:
    """
    Carries out a selection operation on a tables.Table object.

    Parameters
    ----------
    table : a Table object
    where : list of Terms (or convertible to)
    start, stop: indices to start and/or stop selection

    """

    def __init__(
        self,
        table: Table,
        where=None,
        start: Optional[int] = None,
        stop: Optional[int] = None,
    ):
        self.table = table
        self.where = where
        self.start = start
        self.stop = stop
        self.condition = None
        self.filter = None
        self.terms = None
        self.coordinates = None

        if is_list_like(where):

            # see if we have a passed coordinate like
            try:
                inferred = lib.infer_dtype(where, skipna=False)
                if inferred == "integer" or inferred == "boolean":
                    where = np.asarray(where)
                    if where.dtype == np.bool_:
                        start, stop = self.start, self.stop
                        if start is None:
                            start = 0
                        if stop is None:
                            stop = self.table.nrows
                        self.coordinates = np.arange(start, stop)[where]
                    elif issubclass(where.dtype.type, np.integer):
                        if (self.start is not None and (where < self.start).any()) or (
                            self.stop is not None and (where >= self.stop).any()
                        ):
                            raise ValueError(
                                "where must have index locations >= start and < stop"
                            )
                        self.coordinates = where

            except ValueError:
                pass

        if self.coordinates is None:

            self.terms = self.generate(where)

            # create the numexpr & the filter
            if self.terms is not None:
                self.condition, self.filter = self.terms.evaluate()

    def generate(self, where):
        """ where can be a : dict,list,tuple,string """
        if where is None:
            return None

        q = self.table.queryables()
        try:
            return PyTablesExpr(where, queryables=q, encoding=self.table.encoding)
        except NameError:
            # raise a nice message, suggesting that the user should use
            # data_columns
            qkeys = ",".join(q.keys())
            raise ValueError(
                f"The passed where expression: {where}\n"
                "            contains an invalid variable reference\n"
                "            all of the variable references must be a "
                "reference to\n"
                "            an axis (e.g. 'index' or 'columns'), or a "
                "data_column\n"
                f"            The currently defined references are: {qkeys}\n"
            )

    def select(self):
        """
        generate the selection
        """
        if self.condition is not None:
            return self.table.table.read_where(
                self.condition.format(), start=self.start, stop=self.stop
            )
        elif self.coordinates is not None:
            return self.table.table.read_coordinates(self.coordinates)
        return self.table.table.read(start=self.start, stop=self.stop)

    def select_coords(self):
        """
        generate the selection
        """
        start, stop = self.start, self.stop
        nrows = self.table.nrows
        if start is None:
            start = 0
        elif start < 0:
            start += nrows
        if self.stop is None:
            stop = nrows
        elif stop < 0:
            stop += nrows

        if self.condition is not None:
            return self.table.table.get_where_list(
                self.condition.format(), start=start, stop=stop, sort=True
            )
        elif self.coordinates is not None:
            return self.coordinates

        return np.arange(start, stop)<|MERGE_RESOLUTION|>--- conflicted
+++ resolved
@@ -2320,20 +2320,7 @@
             if self.typ is None:
                 self.typ = getattr(self.description, self.cname, None)
 
-<<<<<<< HEAD
-    def set_atom(
-        self,
-        block,
-        existing_col,
-        min_itemsize,
-        nan_rep,
-        info,
-        encoding: str,
-        errors: str = "strict",
-    ):
-=======
     def set_atom(self, block, itemsize: int, data_converted, use_str: bool):
->>>>>>> a3ba3e14
         """ create and setup my atom from the block b """
 
         # short-cut certain block types
@@ -2354,57 +2341,8 @@
             # set as a data block
             self.set_atom_data(block)
 
-<<<<<<< HEAD
-    def get_atom_string(self, block, itemsize):
-        return _tables().StringCol(itemsize=itemsize, shape=block.shape[0])
-
-    def set_atom_string(
-        self, block, existing_col, min_itemsize, nan_rep, encoding: str, errors: str
-    ):
-        # fill nan items with myself, don't disturb the blocks by
-        # trying to downcast
-        block = block.fillna(nan_rep, downcast=False)
-        if isinstance(block, list):
-            block = block[0]
-        data = block.values
-
-        # see if we have a valid string type
-        inferred_type = lib.infer_dtype(data.ravel(), skipna=False)
-        if inferred_type != "string":
-
-            # we cannot serialize this data, so report an exception on a column
-            # by column basis
-            for i in range(len(block.shape[0])):
-
-                col = block.iget(i)
-                inferred_type = lib.infer_dtype(col.ravel(), skipna=False)
-                if inferred_type != "string":
-                    iloc = block.mgr_locs.indexer[i]
-                    raise TypeError(
-                        f"Cannot serialize the column [{iloc}] because\n"
-                        f"its data contents are [{inferred_type}] object dtype"
-                    )
-
-        # itemsize is the maximum length of a string (along any dimension)
-        data_converted = _convert_string_array(data, encoding, errors)
-        itemsize = data_converted.itemsize
-
-        # specified min_itemsize?
-        if isinstance(min_itemsize, dict):
-            min_itemsize = int(
-                min_itemsize.get(self.name) or min_itemsize.get("values") or 0
-            )
-        itemsize = max(min_itemsize or 0, itemsize)
-
-        # check for column in the values conflicts
-        if existing_col is not None:
-            eci = existing_col.validate_col(itemsize)
-            if eci > itemsize:
-                itemsize = eci
-=======
     def get_atom_string(self, shape, itemsize):
         return _tables().StringCol(itemsize=itemsize, shape=shape[0])
->>>>>>> a3ba3e14
 
     def set_atom_string(self, itemsize: int, data_converted: np.ndarray):
         self.itemsize = itemsize
@@ -4869,9 +4807,6 @@
     return index
 
 
-<<<<<<< HEAD
-def _convert_string_array(data: np.ndarray, encoding: str, errors: str) -> np.ndarray:
-=======
 def _maybe_convert_for_string_atom(
     name: str, block, existing_col, min_itemsize, nan_rep, encoding, errors
 ):
@@ -4940,8 +4875,7 @@
     return itemsize, data_converted, use_str
 
 
-def _convert_string_array(data, encoding, errors, itemsize=None):
->>>>>>> a3ba3e14
+def _convert_string_array(data: np.ndarray, encoding: str, errors: str) -> np.ndarray:
     """
     Take a string-like that is object dtype and coerce to a fixed size string type.
 
