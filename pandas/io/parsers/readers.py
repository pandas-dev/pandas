"""
Module contains tools for processing files into DataFrames or other objects

GH#48849 provides a convenient way of deprecating keyword arguments
"""

from __future__ import annotations

from collections import (
    abc,
    defaultdict,
)
import csv
import sys
from typing import (
    IO,
    TYPE_CHECKING,
    Any,
    Generic,
    Literal,
    Self,
    TypedDict,
    Unpack,
    cast,
    overload,
)
import warnings

import numpy as np

from pandas._libs import lib
from pandas._libs.parsers import STR_NA_VALUES
from pandas.errors import (
    AbstractMethodError,
    ParserWarning,
)
from pandas.util._decorators import (
    set_module,
)
from pandas.util._exceptions import find_stack_level
from pandas.util._validators import check_dtype_backend

from pandas.core.dtypes.common import (
    is_file_like,
    is_float,
    is_integer,
    is_list_like,
    pandas_dtype,
)

from pandas import Series
from pandas.core.frame import DataFrame
from pandas.core.indexes.api import RangeIndex

from pandas.io.common import (
    IOHandles,
    get_handle,
    iterdir,
    stringify_path,
    validate_header_arg,
)
from pandas.io.parsers.arrow_parser_wrapper import ArrowParserWrapper
from pandas.io.parsers.base_parser import (
    ParserBase,
    is_index_col,
    parser_defaults,
)
from pandas.io.parsers.c_parser_wrapper import CParserWrapper
from pandas.io.parsers.python_parser import (
    FixedWidthFieldParser,
    PythonParser,
)

if TYPE_CHECKING:
    from collections.abc import (
        Callable,
        Generator,
        Hashable,
        Iterable,
        Mapping,
        Sequence,
    )
    from types import TracebackType

    from pandas._typing import (
        CompressionOptions,
        CSVEngine,
        DtypeArg,
        DtypeBackend,
        FilePath,
        HashableT,
        IndexLabel,
        ReadCsvBuffer,
        StorageOptions,
        UsecolsArgType,
    )

    class _read_shared(TypedDict, Generic[HashableT], total=False):
        # annotations shared between read_csv/fwf/table's overloads
        # NOTE: Keep in sync with the annotations of the implementation
        sep: str | None | lib.NoDefault
        delimiter: str | None | lib.NoDefault
        header: int | Sequence[int] | None | Literal["infer"]
        names: Sequence[Hashable] | None | lib.NoDefault
        index_col: IndexLabel | Literal[False] | None
        usecols: UsecolsArgType
        dtype: DtypeArg | None
        engine: CSVEngine | None
        converters: Mapping[HashableT, Callable] | None
        true_values: list | None
        false_values: list | None
        skipinitialspace: bool
        skiprows: list[int] | int | Callable[[Hashable], bool] | None
        skipfooter: int
        nrows: int | None
        na_values: (
            Hashable | Iterable[Hashable] | Mapping[Hashable, Iterable[Hashable]] | None
        )
        keep_default_na: bool
        na_filter: bool
        skip_blank_lines: bool
        parse_dates: bool | Sequence[Hashable] | None
        date_format: str | dict[Hashable, str] | None
        dayfirst: bool
        cache_dates: bool
        compression: CompressionOptions
        thousands: str | None
        decimal: str
        lineterminator: str | None
        quotechar: str
        quoting: int
        doublequote: bool
        escapechar: str | None
        comment: str | None
        encoding: str | None
        encoding_errors: str | None
        dialect: str | csv.Dialect | None
        on_bad_lines: str
        low_memory: bool
        memory_map: bool
        float_precision: Literal["high", "legacy", "round_trip"] | None
        storage_options: StorageOptions | None
        dtype_backend: DtypeBackend | lib.NoDefault

else:
    _read_shared = dict


<<<<<<< HEAD
_doc_read_csv_and_table = r"""
{summary}

Also supports optionally iterating or breaking of the file
into chunks.

Additional help can be found in the online docs for
`IO Tools <https://pandas.pydata.org/pandas-docs/stable/user_guide/io.html>`_.

Parameters
----------
filepath_or_buffer : str, path object or file-like object
    Any valid string path is acceptable. The string could be a URL. Valid
    URL schemes include http, ftp, s3, gs, and file. For file URLs, a host is
    expected. A local file could be: file://localhost/path/to/table.csv.

    If you want to pass in a path object, pandas accepts any ``os.PathLike``.

    By file-like object, we refer to objects with a ``read()`` method, such as
    a file handle (e.g. via builtin ``open`` function) or ``StringIO``.

    .. versionadded:: 3.0.0
        Support reading from directory paths, which will read all files in the
        directory and return a generator of DataFrames or TextFileReaders if chunked.
sep : str, default {_default_sep}
    Character or regex pattern to treat as the delimiter. If ``sep=None``, the
    C engine cannot automatically detect
    the separator, but the Python parsing engine can, meaning the latter will
    be used and automatically detect the separator from only the first valid
    row of the file by Python's builtin sniffer tool, ``csv.Sniffer``.
    In addition, separators longer than 1 character and different from
    ``'\s+'`` will be interpreted as regular expressions and will also force
    the use of the Python parsing engine. Note that regex delimiters are prone
    to ignoring quoted data. Regex example: ``'\r\t'``.
delimiter : str, optional
    Alias for ``sep``.
header : int, Sequence of int, 'infer' or None, default 'infer'
    Row number(s) containing column labels and marking the start of the
    data (zero-indexed). Default behavior is to infer the column names: if no ``names``
    are passed the behavior is identical to ``header=0`` and column
    names are inferred from the first line of the file, if column
    names are passed explicitly to ``names`` then the behavior is identical to
    ``header=None``. Explicitly pass ``header=0`` to be able to
    replace existing names. The header can be a list of integers that
    specify row locations for a :class:`~pandas.MultiIndex` on the columns
    e.g. ``[0, 1, 3]``. Intervening rows that are not specified will be
    skipped (e.g. 2 in this example is skipped). Note that this
    parameter ignores commented lines and empty lines if
    ``skip_blank_lines=True``, so ``header=0`` denotes the first line of
    data rather than the first line of the file.

    When inferred from the file contents, headers are kept distinct from
    each other by renaming duplicate names with a numeric suffix of the form
    ``".{{count}}"`` starting from 1, e.g. ``"foo"`` and ``"foo.1"``.
    Empty headers are named ``"Unnamed: {{i}}"`` or ``"Unnamed: {{i}}_level_{{level}}"``
    in the case of MultiIndex columns.
names : Sequence of Hashable, optional
    Sequence of column labels to apply. If the file contains a header row,
    then you should explicitly pass ``header=0`` to override the column names.
    Duplicates in this list are not allowed.
index_col : Hashable, Sequence of Hashable or False, optional
  Column(s) to use as row label(s), denoted either by column labels or column
  indices.  If a sequence of labels or indices is given, :class:`~pandas.MultiIndex`
  will be formed for the row labels.

  Note: ``index_col=False`` can be used to force pandas to *not* use the first
  column as the index, e.g., when you have a malformed file with delimiters at
  the end of each line.
usecols : Sequence of Hashable or Callable, optional
    Subset of columns to select, denoted either by column labels or column indices.
    If list-like, all elements must either
    be positional (i.e. integer indices into the document columns) or strings
    that correspond to column names provided either by the user in ``names`` or
    inferred from the document header row(s). If ``names`` are given, the document
    header row(s) are not taken into account. For example, a valid list-like
    ``usecols`` parameter would be ``[0, 1, 2]`` or ``['foo', 'bar', 'baz']``.
    Element order is ignored, so ``usecols=[0, 1]`` is the same as ``[1, 0]``.
    To instantiate a :class:`~pandas.DataFrame` from ``data`` with element order
    preserved use ``pd.read_csv(data, usecols=['foo', 'bar'])[['foo', 'bar']]``
    for columns in ``['foo', 'bar']`` order or
    ``pd.read_csv(data, usecols=['foo', 'bar'])[['bar', 'foo']]``
    for ``['bar', 'foo']`` order.

    If callable, the callable function will be evaluated against the column
    names, returning names where the callable function evaluates to ``True``. An
    example of a valid callable argument would be ``lambda x: x.upper() in
    ['AAA', 'BBB', 'DDD']``. Using this parameter results in much faster
    parsing time and lower memory usage.
dtype : dtype or dict of {{Hashable : dtype}}, optional
    Data type(s) to apply to either the whole dataset or individual columns.
    E.g., ``{{'a': np.float64, 'b': np.int32, 'c': 'Int64'}}``
    Use ``str`` or ``object`` together with suitable ``na_values`` settings
    to preserve and not interpret ``dtype``.
    If ``converters`` are specified, they will be applied INSTEAD
    of ``dtype`` conversion.

    .. versionadded:: 1.5.0

        Support for ``defaultdict`` was added. Specify a ``defaultdict`` as input where
        the default determines the ``dtype`` of the columns which are not explicitly
        listed.
engine : {{'c', 'python', 'pyarrow'}}, optional
    Parser engine to use. The C and pyarrow engines are faster, while the python engine
    is currently more feature-complete. Multithreading is currently only supported by
    the pyarrow engine.

    .. versionadded:: 1.4.0

        The 'pyarrow' engine was added as an *experimental* engine, and some features
        are unsupported, or may not work correctly, with this engine.
converters : dict of {{Hashable : Callable}}, optional
    Functions for converting values in specified columns. Keys can either
    be column labels or column indices.
true_values : list, optional
    Values to consider as ``True`` in addition to case-insensitive variants of 'True'.
false_values : list, optional
    Values to consider as ``False`` in addition to case-insensitive variants of 'False'.
skipinitialspace : bool, default False
    Skip spaces after delimiter.
skiprows : int, list of int or Callable, optional
    Line numbers to skip (0-indexed) or number of lines to skip (``int``)
    at the start of the file.

    If callable, the callable function will be evaluated against the row
    indices, returning ``True`` if the row should be skipped and ``False`` otherwise.
    An example of a valid callable argument would be ``lambda x: x in [0, 2]``.
skipfooter : int, default 0
    Number of lines at bottom of file to skip (Unsupported with ``engine='c'``).
nrows : int, optional
    Number of rows of file to read. Useful for reading pieces of large files.
    Refers to the number of data rows in the returned DataFrame, excluding:

    * The header row containing column names.
    * Rows before the header row, if ``header=1`` or larger.

    Example usage:

    * To read the first 999,999 (non-header) rows:
      ``read_csv(..., nrows=999999)``

    * To read rows 1,000,000 through 1,999,999:
      ``read_csv(..., skiprows=1000000, nrows=999999)``
na_values : Hashable, Iterable of Hashable or dict of {{Hashable : Iterable}}, optional
    Additional strings to recognize as ``NA``/``NaN``. If ``dict`` passed, specific
    per-column ``NA`` values.  By default the following values are interpreted as
    ``NaN``: "{na_values_str}".
keep_default_na : bool, default True
    Whether or not to include the default ``NaN`` values when parsing the data.
    Depending on whether ``na_values`` is passed in, the behavior is as follows:

    * If ``keep_default_na`` is ``True``, and ``na_values`` are specified, ``na_values``
      is appended to the default ``NaN`` values used for parsing.
    * If ``keep_default_na`` is ``True``, and ``na_values`` are not specified, only
      the default ``NaN`` values are used for parsing.
    * If ``keep_default_na`` is ``False``, and ``na_values`` are specified, only
      the ``NaN`` values specified ``na_values`` are used for parsing.
    * If ``keep_default_na`` is ``False``, and ``na_values`` are not specified, no
      strings will be parsed as ``NaN``.

    Note that if ``na_filter`` is passed in as ``False``, the ``keep_default_na`` and
    ``na_values`` parameters will be ignored.
na_filter : bool, default True
    Detect missing value markers (empty strings and the value of ``na_values``). In
    data without any ``NA`` values, passing ``na_filter=False`` can improve the
    performance of reading a large file.
skip_blank_lines : bool, default True
    If ``True``, skip over blank lines rather than interpreting as ``NaN`` values.
parse_dates : bool, None, list of Hashable, default None
    The behavior is as follows:

    * ``bool``. If ``True`` -> try parsing the index.
    * ``None``. Behaves like ``True`` if ``date_format`` is specified.
    * ``list`` of ``int`` or names. e.g. If ``[1, 2, 3]`` -> try parsing columns 1, 2, 3
      each as a separate date column.

    If a column or index cannot be represented as an array of ``datetime``,
    say because of an unparsable value or a mixture of timezones, the column
    or index will be returned unaltered as an ``object`` data type. For
    non-standard ``datetime`` parsing, use :func:`~pandas.to_datetime` after
    :func:`~pandas.read_csv`.

    Note: A fast-path exists for iso8601-formatted dates.
date_format : str or dict of column -> format, optional
    Format to use for parsing dates and/or times when used in conjunction with ``parse_dates``.
    The strftime to parse time, e.g. :const:`"%d/%m/%Y"`. See
    `strftime documentation
    <https://docs.python.org/3/library/datetime.html
    #strftime-and-strptime-behavior>`_ for more information on choices, though
    note that :const:`"%f"` will parse all the way up to nanoseconds.
    You can also pass:

    - "ISO8601", to parse any `ISO8601 <https://en.wikipedia.org/wiki/ISO_8601>`_
      time string (not necessarily in exactly the same format);
    - "mixed", to infer the format for each element individually. This is risky,
      and you should probably use it along with `dayfirst`.

    .. versionadded:: 2.0.0
dayfirst : bool, default False
    DD/MM format dates, international and European format.
cache_dates : bool, default True
    If ``True``, use a cache of unique, converted dates to apply the ``datetime``
    conversion. May produce significant speed-up when parsing duplicate
    date strings, especially ones with timezone offsets.

iterator : bool, default False
    Return ``TextFileReader`` object for iteration or getting chunks with
    ``get_chunk()``.
chunksize : int, optional
    Number of lines to read from the file per chunk. Passing a value will cause the
    function to return a ``TextFileReader`` object for iteration.
    See the `IO Tools docs
    <https://pandas.pydata.org/pandas-docs/stable/io.html#io-chunking>`_
    for more information on ``iterator`` and ``chunksize``.

{decompression_options}

    .. versionchanged:: 1.4.0 Zstandard support.

thousands : str (length 1), optional
    Character acting as the thousands separator in numerical values.
decimal : str (length 1), default '.'
    Character to recognize as decimal point (e.g., use ',' for European data).
lineterminator : str (length 1), optional
    Character used to denote a line break. Only valid with C parser.
quotechar : str (length 1), optional
    Character used to denote the start and end of a quoted item. Quoted
    items can include the ``delimiter`` and it will be ignored.
quoting : {{0 or csv.QUOTE_MINIMAL, 1 or csv.QUOTE_ALL, 2 or csv.QUOTE_NONNUMERIC, 3 or csv.QUOTE_NONE}}, default csv.QUOTE_MINIMAL
    Control field quoting behavior per ``csv.QUOTE_*`` constants. Default is
    ``csv.QUOTE_MINIMAL`` (i.e., 0) which implies that only fields containing special
    characters are quoted (e.g., characters defined in ``quotechar``, ``delimiter``,
    or ``lineterminator``.
doublequote : bool, default True
   When ``quotechar`` is specified and ``quoting`` is not ``QUOTE_NONE``, indicate
   whether or not to interpret two consecutive ``quotechar`` elements INSIDE a
   field as a single ``quotechar`` element.
escapechar : str (length 1), optional
    Character used to escape other characters.
comment : str (length 1), optional
    Character indicating that the remainder of line should not be parsed.
    If found at the beginning
    of a line, the line will be ignored altogether. This parameter must be a
    single character. Like empty lines (as long as ``skip_blank_lines=True``),
    fully commented lines are ignored by the parameter ``header`` but not by
    ``skiprows``. For example, if ``comment='#'``, parsing
    ``#empty\\na,b,c\\n1,2,3`` with ``header=0`` will result in ``'a,b,c'`` being
    treated as the header.
encoding : str, optional, default 'utf-8'
    Encoding to use for UTF when reading/writing (ex. ``'utf-8'``). `List of Python
    standard encodings
    <https://docs.python.org/3/library/codecs.html#standard-encodings>`_ .

encoding_errors : str, optional, default 'strict'
    How encoding errors are treated. `List of possible values
    <https://docs.python.org/3/library/codecs.html#error-handlers>`_ .

    .. versionadded:: 1.3.0

dialect : str or csv.Dialect, optional
    If provided, this parameter will override values (default or not) for the
    following parameters: ``delimiter``, ``doublequote``, ``escapechar``,
    ``skipinitialspace``, ``quotechar``, and ``quoting``. If it is necessary to
    override values, a ``ParserWarning`` will be issued. See ``csv.Dialect``
    documentation for more details.
on_bad_lines : {{'error', 'warn', 'skip'}} or Callable, default 'error'
    Specifies what to do upon encountering a bad line (a line with too many fields).
    Allowed values are:

    - ``'error'``, raise an Exception when a bad line is encountered.
    - ``'warn'``, raise a warning when a bad line is encountered and skip that line.
    - ``'skip'``, skip bad lines without raising or warning when they are encountered.
    - Callable, function that will process a single bad line.
        - With ``engine='python'``, function with signature
          ``(bad_line: list[str]) -> list[str] | None``.
          ``bad_line`` is a list of strings split by the ``sep``.
          If the function returns ``None``, the bad line will be ignored.
          If the function returns a new ``list`` of strings with more elements than
          expected, a ``ParserWarning`` will be emitted while dropping extra elements.
        - With ``engine='pyarrow'``, function with signature
          as described in pyarrow documentation: `invalid_row_handler
          <https://arrow.apache.org/docs/python/generated/pyarrow.csv.ParseOptions.html
          #pyarrow.csv.ParseOptions.invalid_row_handler>`_.

    .. versionadded:: 1.3.0

    .. versionadded:: 1.4.0

        Callable

    .. versionchanged:: 2.2.0

        Callable for ``engine='pyarrow'``

low_memory : bool, default True
    Internally process the file in chunks, resulting in lower memory use
    while parsing, but possibly mixed type inference.  To ensure no mixed
    types either set ``False``, or specify the type with the ``dtype`` parameter.
    Note that the entire file is read into a single :class:`~pandas.DataFrame`
    regardless, use the ``chunksize`` or ``iterator`` parameter to return the data in
    chunks. (Only valid with C parser).
memory_map : bool, default False
    If a filepath is provided for ``filepath_or_buffer``, map the file object
    directly onto memory and access the data directly from there. Using this
    option can improve performance because there is no longer any I/O overhead.
float_precision : {{'high', 'legacy', 'round_trip'}}, optional
    Specifies which converter the C engine should use for floating-point
    values. The options are ``None`` or ``'high'`` for the ordinary converter,
    ``'legacy'`` for the original lower precision pandas converter, and
    ``'round_trip'`` for the round-trip converter.

{storage_options}

dtype_backend : {{'numpy_nullable', 'pyarrow'}}
    Back-end data type applied to the resultant :class:`DataFrame`
    (still experimental). If not specified, the default behavior
    is to not use nullable data types. If specified, the behavior
    is as follows:

    * ``"numpy_nullable"``: returns nullable-dtype-backed :class:`DataFrame`
    * ``"pyarrow"``: returns pyarrow-backed nullable :class:`ArrowDtype` :class:`DataFrame`

    .. versionadded:: 2.0

Returns
-------
DataFrame or TextFileReader
    A comma-separated values (csv) file is returned as two-dimensional
    data structure with labeled axes.

See Also
--------
DataFrame.to_csv : Write DataFrame to a comma-separated values (csv) file.
{see_also_func_name} : {see_also_func_summary}
read_fwf : Read a table of fixed-width formatted lines into DataFrame.

Examples
--------
>>> pd.{func_name}('data.csv')  # doctest: +SKIP
   Name  Value
0   foo      1
1   bar      2
2  #baz      3

Index and header can be specified via the `index_col` and `header` arguments.

>>> pd.{func_name}('data.csv', header=None)  # doctest: +SKIP
      0      1
0  Name  Value
1   foo      1
2   bar      2
3  #baz      3

>>> pd.{func_name}('data.csv', index_col='Value')  # doctest: +SKIP
       Name
Value
1       foo
2       bar
3      #baz

Column types are inferred but can be explicitly specified using the dtype argument.

>>> pd.{func_name}('data.csv', dtype={{'Value': float}})  # doctest: +SKIP
   Name  Value
0   foo    1.0
1   bar    2.0
2  #baz    3.0

True, False, and NA values, and thousands separators have defaults,
but can be explicitly specified, too. Supply the values you would like
as strings or lists of strings!

>>> pd.{func_name}('data.csv', na_values=['foo', 'bar'])  # doctest: +SKIP
   Name  Value
0   NaN      1
1   NaN      2
2  #baz      3

Comment lines in the input file can be skipped using the `comment` argument.

>>> pd.{func_name}('data.csv', comment='#')  # doctest: +SKIP
  Name  Value
0  foo      1
1  bar      2

By default, columns with dates will be read as ``object`` rather than  ``datetime``.

>>> df = pd.{func_name}('tmp.csv')  # doctest: +SKIP

>>> df  # doctest: +SKIP
   col 1       col 2            col 3
0     10  10/04/2018  Sun 15 Jan 2023
1     20  15/04/2018  Fri 12 May 2023

>>> df.dtypes  # doctest: +SKIP
col 1     int64
col 2    object
col 3    object
dtype: object

Specific columns can be parsed as dates by using the `parse_dates` and
`date_format` arguments.

>>> df = pd.{func_name}(
...     'tmp.csv',
...     parse_dates=[1, 2],
...     date_format={{'col 2': '%d/%m/%Y', 'col 3': '%a %d %b %Y'}},
... )  # doctest: +SKIP

>>> df.dtypes  # doctest: +SKIP
col 1             int64
col 2    datetime64[ns]
col 3    datetime64[ns]
dtype: object
"""  # noqa: E501


=======
>>>>>>> 50d8d1eb
class _C_Parser_Defaults(TypedDict):
    na_filter: Literal[True]
    low_memory: Literal[True]
    memory_map: Literal[False]
    float_precision: None


_c_parser_defaults: _C_Parser_Defaults = {
    "na_filter": True,
    "low_memory": True,
    "memory_map": False,
    "float_precision": None,
}


class _Fwf_Defaults(TypedDict):
    colspecs: Literal["infer"]
    infer_nrows: Literal[100]
    widths: None


_fwf_defaults: _Fwf_Defaults = {"colspecs": "infer", "infer_nrows": 100, "widths": None}
_c_unsupported = {"skipfooter"}
_python_unsupported = {"low_memory", "float_precision"}
_pyarrow_unsupported = {
    "skipfooter",
    "float_precision",
    "chunksize",
    "comment",
    "nrows",
    "thousands",
    "memory_map",
    "dialect",
    "quoting",
    "lineterminator",
    "converters",
    "iterator",
    "dayfirst",
    "skipinitialspace",
    "low_memory",
}


@overload
def validate_integer(name: str, val: None, min_val: int = ...) -> None: ...


@overload
def validate_integer(name: str, val: float, min_val: int = ...) -> int: ...


@overload
def validate_integer(name: str, val: int | None, min_val: int = ...) -> int | None: ...


def validate_integer(
    name: str, val: int | float | None, min_val: int = 0
) -> int | None:
    """
    Checks whether the 'name' parameter for parsing is either
    an integer OR float that can SAFELY be cast to an integer
    without losing accuracy. Raises a ValueError if that is
    not the case.

    Parameters
    ----------
    name : str
        Parameter name (used for error reporting)
    val : int or float
        The value to check
    min_val : int
        Minimum allowed value (val < min_val will result in a ValueError)
    """
    if val is None:
        return val

    msg = f"'{name:s}' must be an integer >={min_val:d}"
    if is_float(val):
        if int(val) != val:
            raise ValueError(msg)
        val = int(val)
    elif not (is_integer(val) and val >= min_val):
        raise ValueError(msg)

    return int(val)


def _validate_names(names: Sequence[Hashable] | None) -> None:
    """
    Raise ValueError if the `names` parameter contains duplicates or has an
    invalid data type.

    Parameters
    ----------
    names : array-like or None
        An array containing a list of the names used for the output DataFrame.

    Raises
    ------
    ValueError
        If names are not unique or are not ordered (e.g. set).
    """
    if names is not None:
        if len(names) != len(set(names)):
            raise ValueError("Duplicate names are not allowed.")
        if not (
            is_list_like(names, allow_sets=False) or isinstance(names, abc.KeysView)
        ):
            raise ValueError("Names should be an ordered collection.")


def _multi_file_generator(
    list_of_files: list[FilePath], kwds
) -> Generator[DataFrame] | Generator[TextFileReader]:
    """
    Generator that yields DataFrames or TextFileReaders for each file in the
    provided list of files.
    Parameters
    ----------
    list_of_files : list of str or Path
        List of file paths to read.
    kwds : dict
        Keyword arguments to pass to the TextFileReader.
    Returns
    -------
    Generator[DataFrame] | Generator[TextFileReader]
        A generator that yields DataFrames or TextFileReaders for each file.
    """

    chunksize = kwds.get("chunksize", None)
    iterator = kwds.get("iterator", False)
    nrows = kwds.get("nrows", None)

    for file in list_of_files:
        parser = TextFileReader(file, **kwds)

        if chunksize or iterator:
            yield parser
        else:
            with parser:
                yield parser.read(nrows)


def _read(
    filepath_or_buffer: FilePath | ReadCsvBuffer[bytes] | ReadCsvBuffer[str], kwds
) -> DataFrame | TextFileReader | Generator[DataFrame] | Generator[TextFileReader]:
    """Generic reader of line files."""
    # if we pass a date_format and parse_dates=False, we should not parse the
    # dates GH#44366
    if kwds.get("parse_dates", None) is None:
        if kwds.get("date_format", None) is None:
            kwds["parse_dates"] = False
        else:
            kwds["parse_dates"] = True

    # Extract some of the arguments (pass chunksize on).
    iterator = kwds.get("iterator", False)
    chunksize = kwds.get("chunksize", None)

    # Check type of encoding_errors
    errors = kwds.get("encoding_errors", "strict")
    if not isinstance(errors, str):
        raise ValueError(
            f"encoding_errors must be a string, got {type(errors).__name__}"
        )

    if kwds.get("engine") == "pyarrow":
        if iterator:
            raise ValueError(
                "The 'iterator' option is not supported with the 'pyarrow' engine"
            )

        if chunksize is not None:
            raise ValueError(
                "The 'chunksize' option is not supported with the 'pyarrow' engine"
            )
    else:
        chunksize = validate_integer("chunksize", chunksize, 1)

    nrows = kwds.get("nrows", None)

    # Check for duplicates in names.
    _validate_names(kwds.get("names", None))

    storage_options = kwds.get("storage_options", None)
    files = iterdir(filepath_or_buffer, storage_options=storage_options)

    if isinstance(files, list) and not files:
        raise FileNotFoundError(f"No files found in {filepath_or_buffer}.")

    if (isinstance(files, list) and len(files) == 1) or not isinstance(files, list):
        file = files[0] if isinstance(files, list) else files
        parser = TextFileReader(file, **kwds)

        if chunksize or iterator:
            return parser

        with parser:
            return parser.read(nrows)
    return _multi_file_generator(files, kwds)


@overload
def read_csv(
    filepath_or_buffer: FilePath | ReadCsvBuffer[bytes] | ReadCsvBuffer[str],
    *,
    iterator: Literal[True],
    chunksize: int | None = ...,
    **kwds: Unpack[_read_shared[HashableT]],
) -> TextFileReader: ...


@overload
def read_csv(
    filepath_or_buffer: FilePath | ReadCsvBuffer[bytes] | ReadCsvBuffer[str],
    *,
    iterator: bool = ...,
    chunksize: int,
    **kwds: Unpack[_read_shared[HashableT]],
) -> TextFileReader: ...


@overload
def read_csv(
    filepath_or_buffer: FilePath | ReadCsvBuffer[bytes] | ReadCsvBuffer[str],
    *,
    iterator: Literal[False] = ...,
    chunksize: None = ...,
    **kwds: Unpack[_read_shared[HashableT]],
) -> DataFrame: ...


@overload
def read_csv(
    filepath_or_buffer: FilePath | ReadCsvBuffer[bytes] | ReadCsvBuffer[str],
    *,
    iterator: bool = ...,
    chunksize: int | None = ...,
    **kwds: Unpack[_read_shared[HashableT]],
) -> DataFrame | TextFileReader: ...


@set_module("pandas")
def read_csv(
    filepath_or_buffer: FilePath | ReadCsvBuffer[bytes] | ReadCsvBuffer[str],
    *,
    sep: str | None | lib.NoDefault = lib.no_default,
    delimiter: str | None | lib.NoDefault = None,
    # Column and Index Locations and Names
    header: int | Sequence[int] | None | Literal["infer"] = "infer",
    names: Sequence[Hashable] | None | lib.NoDefault = lib.no_default,
    index_col: IndexLabel | Literal[False] | None = None,
    usecols: UsecolsArgType = None,
    # General Parsing Configuration
    dtype: DtypeArg | None = None,
    engine: CSVEngine | None = None,
    converters: Mapping[HashableT, Callable] | None = None,
    true_values: list | None = None,
    false_values: list | None = None,
    skipinitialspace: bool = False,
    skiprows: list[int] | int | Callable[[Hashable], bool] | None = None,
    skipfooter: int = 0,
    nrows: int | None = None,
    # NA and Missing Data Handling
    na_values: (
        Hashable | Iterable[Hashable] | Mapping[Hashable, Iterable[Hashable]] | None
    ) = None,
    keep_default_na: bool = True,
    na_filter: bool = True,
    skip_blank_lines: bool = True,
    # Datetime Handling
    parse_dates: bool | Sequence[Hashable] | None = None,
    date_format: str | dict[Hashable, str] | None = None,
    dayfirst: bool = False,
    cache_dates: bool = True,
    # Iteration
    iterator: bool = False,
    chunksize: int | None = None,
    # Quoting, Compression, and File Format
    compression: CompressionOptions = "infer",
    thousands: str | None = None,
    decimal: str = ".",
    lineterminator: str | None = None,
    quotechar: str = '"',
    quoting: int = csv.QUOTE_MINIMAL,
    doublequote: bool = True,
    escapechar: str | None = None,
    comment: str | None = None,
    encoding: str | None = None,
    encoding_errors: str | None = "strict",
    dialect: str | csv.Dialect | None = None,
    # Error Handling
    on_bad_lines: str = "error",
    # Internal
    low_memory: bool = _c_parser_defaults["low_memory"],
    memory_map: bool = False,
    float_precision: Literal["high", "legacy", "round_trip"] | None = None,
    storage_options: StorageOptions | None = None,
    dtype_backend: DtypeBackend | lib.NoDefault = lib.no_default,
<<<<<<< HEAD
) -> DataFrame | TextFileReader | Generator[DataFrame] | Generator[TextFileReader]:
=======
) -> DataFrame | TextFileReader:
    """
    Read a comma-separated values (csv) file into DataFrame.

    Also supports optionally iterating or breaking of the file
    into chunks.

    Additional help can be found in the online docs for
    `IO Tools <https://pandas.pydata.org/pandas-docs/stable/user_guide/io.html>`_.

    Parameters
    ----------
    filepath_or_buffer : str, path object or file-like object
        Any valid string path is acceptable. The string could be a URL. Valid
        URL schemes include http, ftp, s3, gs, and file. For file URLs, a host is
        expected. A local file could be: file://localhost/path/to/table.csv.

        If you want to pass in a path object, pandas accepts any ``os.PathLike``.

        By file-like object, we refer to objects with a ``read()`` method, such as
        a file handle (e.g. via builtin ``open`` function) or ``StringIO``.
    sep : str, default ','
        Character or regex pattern to treat as the delimiter. If ``sep=None``, the
        C engine cannot automatically detect
        the separator, but the Python parsing engine can, meaning the latter will
        be used and automatically detect the separator from only the first valid
        row of the file by Python's builtin sniffer tool, ``csv.Sniffer``.
        In addition, separators longer than 1 character and different from
        ``'\\s+'`` will be interpreted as regular expressions and will also force
        the use of the Python parsing engine. Note that regex delimiters are prone
        to ignoring quoted data. Regex example: ``'\\r\\t'``.
    delimiter : str, optional
        Alias for ``sep``.
    header : int, Sequence of int, 'infer' or None, default 'infer'
        Row number(s) containing column labels and marking the start of the
        data (zero-indexed). Default behavior is to infer the column names:
        if no ``names``
        are passed the behavior is identical to ``header=0`` and column
        names are inferred from the first line of the file, if column
        names are passed explicitly to ``names`` then the behavior is identical to
        ``header=None``. Explicitly pass ``header=0`` to be able to
        replace existing names. The header can be a list of integers that
        specify row locations for a :class:`~pandas.MultiIndex` on the columns
        e.g. ``[0, 1, 3]``. Intervening rows that are not specified will be
        skipped (e.g. 2 in this example is skipped). Note that this
        parameter ignores commented lines and empty lines if
        ``skip_blank_lines=True``, so ``header=0`` denotes the first line of
        data rather than the first line of the file.

        When inferred from the file contents, headers are kept distinct from
        each other by renaming duplicate names with a numeric suffix of the form
        ``".{{count}}"`` starting from 1, e.g. ``"foo"`` and ``"foo.1"``.
        Empty headers are named ``"Unnamed: {{i}}"`` or ``
        "Unnamed: {{i}}_level_{{level}}"``
        in the case of MultiIndex columns.
    names : Sequence of Hashable, optional
        Sequence of column labels to apply. If the file contains a header row,
        then you should explicitly pass ``header=0`` to override the column names.
        Duplicates in this list are not allowed.
    index_col : Hashable, Sequence of Hashable or False, optional
        Column(s) to use as row label(s), denoted either by column labels or column
        indices.  If a sequence of labels or indices is given,
        :class:`~pandas.MultiIndex`
        will be formed for the row labels.

        Note: ``index_col=False`` can be used to force pandas to *not* use the first
        column as the index, e.g., when you have a malformed file with delimiters at
        the end of each line.
    usecols : Sequence of Hashable or Callable, optional
        Subset of columns to select, denoted either
        by column labels or column indices.
        If list-like, all elements must either
        be positional (i.e. integer indices into the document columns) or strings
        that correspond to column names provided either by the user in ``names`` or
        inferred from the document header row(s).
        If ``names`` are given, the document
        header row(s) are not taken into account. For example, a valid list-like
        ``usecols`` parameter would be ``[0, 1, 2]`` or ``['foo', 'bar', 'baz']``.
        Element order is ignored, so ``usecols=[0, 1]`` is the same as ``[1, 0]``.
        To instantiate a :class:`~pandas.DataFrame` from ``data`` with element order
        preserved use ``pd.read_csv(data, usecols=['foo', 'bar'])[['foo', 'bar']]``
        for columns in ``['foo', 'bar']`` order or
        ``pd.read_csv(data, usecols=['foo', 'bar'])[['bar', 'foo']]``
        for ``['bar', 'foo']`` order.

        If callable, the callable function will be evaluated against the column
        names, returning names where the callable function evaluates to ``True``. An
        example of a valid callable argument would be ``lambda x: x.upper() in
        ['AAA', 'BBB', 'DDD']``. Using this parameter results in much faster
        parsing time and lower memory usage.
    dtype : dtype or dict of {{Hashable : dtype}}, optional
        Data type(s) to apply to either the whole dataset or individual columns.
        E.g., ``{{'a': np.float64, 'b': np.int32, 'c': 'Int64'}}``
        Use ``str`` or ``object`` together with suitable ``na_values`` settings
        to preserve and not interpret ``dtype``.
        If ``converters`` are specified, they will be applied INSTEAD
        of ``dtype`` conversion.

        .. versionadded:: 1.5.0

            Support for ``defaultdict`` was
            added. Specify a ``defaultdict`` as input where
            the default determines the ``dtype``
            of the columns which are not explicitly
            listed.
    engine : {{'c', 'python', 'pyarrow'}}, optional
        Parser engine to use. The C and pyarrow engines are faster,
        while the python engine
        is currently more feature-complete. Multithreading
        is currently only supported by
        the pyarrow engine.

        .. versionadded:: 1.4.0

            The 'pyarrow' engine was added as an *experimental* engine,
            and some features
            are unsupported, or may not work correctly, with this engine.
    converters : dict of {{Hashable : Callable}}, optional
        Functions for converting values in specified columns. Keys can either
        be column labels or column indices.
    true_values : list, optional
        Values to consider as ``True`` in addition
        to case-insensitive variants of 'True'.
    false_values : list, optional
        Values to consider as ``False`` in addition to case-insensitive
        variants of 'False'.
    skipinitialspace : bool, default False
        Skip spaces after delimiter.
    skiprows : int, list of int or Callable, optional
        Line numbers to skip (0-indexed) or number of lines to skip (``int``)
        at the start of the file.

        If callable, the callable function will be evaluated against the row
        indices, returning ``True`` if the row should be skipped and ``False``
        otherwise.
        An example of a valid callable argument would be ``lambda x: x in [0, 2]``.
    skipfooter : int, default 0
        Number of lines at bottom of file to skip (Unsupported with ``engine='c'``).
    nrows : int, optional
        Number of rows of file to read. Useful for reading pieces of large files.
        Refers to the number of data rows in the returned DataFrame, excluding:

        * The header row containing column names.
        * Rows before the header row, if ``header=1`` or larger.

        Example usage:

        * To read the first 999,999 (non-header) rows:
          ``read_csv(..., nrows=999999)``

        * To read rows 1,000,000 through 1,999,999:
          ``read_csv(..., skiprows=1000000, nrows=999999)``

    na_values : Hashable, Iterable of Hashable or dict of {{Hashable : Iterable}},
        optional
        Additional strings to recognize as ``NA``/``NaN``. If ``dict``
        passed, specific
        per-column ``NA`` values.  By default the following values
        are interpreted as
        ``NaN``: empty string, "NaN", "N/A", "NULL", and other common
        representations of missing data.
    keep_default_na : bool, default True
        Whether or not to include the default ``NaN`` values when parsing the data.
        Depending on whether ``na_values`` is passed in, the behavior is as follows:

        * If ``keep_default_na`` is ``True``, and ``na_values``
          are specified, ``na_values``
          is appended to the default ``NaN`` values used for parsing.
        * If ``keep_default_na`` is ``True``, and ``na_values`` are not specified, only
          the default ``NaN`` values are used for parsing.
        * If ``keep_default_na`` is ``False``, and ``na_values`` are specified, only
          the ``NaN`` values specified ``na_values`` are used for parsing.
        * If ``keep_default_na`` is ``False``, and ``na_values`` are not specified, no
          strings will be parsed as ``NaN``.

        Note that if ``na_filter`` is passed in as ``False``,
        the ``keep_default_na`` and
        ``na_values`` parameters will be ignored.
    na_filter : bool, default True
        Detect missing value markers (empty strings and the value of ``na_values``). In
        data without any ``NA`` values, passing ``na_filter=False`` can improve the
        performance of reading a large file.
    skip_blank_lines : bool, default True
        If ``True``, skip over blank lines rather than interpreting as ``NaN`` values.
    parse_dates : bool, None, list of Hashable, default None
        The behavior is as follows:

        * ``bool``. If ``True`` -> try parsing the index.
        * ``None``. Behaves like ``True`` if ``date_format`` is specified.
        * ``list`` of ``int`` or names.
          e.g. If ``[1, 2, 3]`` -> try parsing columns 1, 2, 3
          each as a separate date column.

        If a column or index cannot be represented as an array of ``datetime``,
        say because of an unparsable value or a mixture of timezones, the column
        or index will be returned unaltered as an ``object`` data type. For
        non-standard ``datetime`` parsing, use :func:`~pandas.to_datetime` after
        :func:`~pandas.read_csv`.

        Note: A fast-path exists for iso8601-formatted dates.
    date_format : str or dict of column -> format, optional
        Format to use for parsing dates and/or times when
        used in conjunction with ``parse_dates``.
        The strftime to parse time, e.g. :const:`"%d/%m/%Y"`. See
        `strftime documentation
        <https://docs.python.org/3/library/datetime.html
        #strftime-and-strptime-behavior>`_ for more information on choices, though
        note that :const:`"%f"`` will parse all the way up to nanoseconds.
        You can also pass:

        - "ISO8601", to parse any `ISO8601 <https://en.wikipedia.org/wiki/ISO_8601>`_
          time string (not necessarily in exactly the same format);
        - "mixed", to infer the format for each element individually. This is risky,
          and you should probably use it along with `dayfirst`.

        .. versionadded:: 2.0.0
    dayfirst : bool, default False
        DD/MM format dates, international and European format.
    cache_dates : bool, default True
        If ``True``, use a cache of unique, converted dates to apply the ``datetime``
        conversion. May produce significant speed-up when parsing duplicate
        date strings, especially ones with timezone offsets.

    iterator : bool, default False
        Return ``TextFileReader`` object for iteration or getting chunks with
        ``get_chunk()``.
    chunksize : int, optional
        Number of lines to read from the file per chunk. Passing a value will cause the
        function to return a ``TextFileReader`` object for iteration.
        See the `IO Tools docs
        <https://pandas.pydata.org/pandas-docs/stable/io.html#io-chunking>`_
        for more information on ``iterator`` and ``chunksize``.

    compression : str or dict, default 'infer'
        For on-the-fly decompression of on-disk data.
        If 'infer' and 'filepath_or_buffer' is
        path-like, then detect compression from the following extensions: '.gz',
        '.bz2', '.zip', '.xz', '.zst', '.tar', '.tar.gz', '.tar.xz' or '.tar.bz2'
        (otherwise no compression).
        If using 'zip' or 'tar', the ZIP file must contain only
        one data file to be read in.
        Set to ``None`` for no decompression.
        Can also be a dict with key ``'method'`` set
        to one of {``'zip'``, ``'gzip'``, ``'bz2'``,
        ``'zstd'``, ``'xz'``, ``'tar'``} and
        other key-value pairs are forwarded to
        ``zipfile.ZipFile``, ``gzip.GzipFile``,
        ``bz2.BZ2File``, ``zstandard.ZstdDecompressor``, ``lzma.LZMAFile`` or
        ``tarfile.TarFile``, respectively.
        As an example, the following could be passed for
        Zstandard decompression using a
        custom compression dictionary:
        ``compression={'method': 'zstd', 'dict_data': my_compression_dict}``.

        .. versionadded:: 1.5.0
            Added support for `.tar` files.

    thousands : str (length 1), optional
        Character acting as the thousands separator in numerical values.
    decimal : str (length 1), default '.'
        Character to recognize as decimal point (e.g., use ',' for European data).
    lineterminator : str (length 1), optional
        Character used to denote a line break. Only valid with C parser.
    quotechar : str (length 1), optional
        Character used to denote the start and end of a quoted item. Quoted
        items can include the ``delimiter`` and it will be ignored.
    quoting : {{0 or csv.QUOTE_MINIMAL, 1 or csv.QUOTE_ALL,
        2 or csv.QUOTE_NONNUMERIC, 3 or csv.QUOTE_NONE}}, default csv.QUOTE_MINIMAL
        Control field quoting behavior per ``csv.QUOTE_*`` constants. Default is
        ``csv.QUOTE_MINIMAL`` (i.e., 0) which implies that
        only fields containing special
        characters are quoted (e.g., characters defined
        in ``quotechar``, ``delimiter``,
        or ``lineterminator``.
    doublequote : bool, default True
        When ``quotechar`` is specified and ``quoting`` is not ``QUOTE_NONE``, indicate
        whether or not to interpret two consecutive ``quotechar`` elements INSIDE a
        field as a single ``quotechar`` element.
    escapechar : str (length 1), optional
        Character used to escape other characters.
    comment : str (length 1), optional
        Character indicating that the remainder of line should not be parsed.
        If found at the beginning
        of a line, the line will be ignored altogether. This parameter must be a
        single character. Like empty lines (as long as ``skip_blank_lines=True``),
        fully commented lines are ignored by the parameter ``header`` but not by
        ``skiprows``. For example, if ``comment='#'``, parsing
        ``#empty\\na,b,c\\n1,2,3`` with ``header=0`` will result in ``'a,b,c'`` being
        treated as the header.
    encoding : str, optional, default 'utf-8'
        Encoding to use for UTF when reading/writing (ex. ``'utf-8'``). `List of Python
        standard encodings
        <https://docs.python.org/3/library/codecs.html#standard-encodings>`_ .

    encoding_errors : str, optional, default 'strict'
        How encoding errors are treated. `List of possible values
        <https://docs.python.org/3/library/codecs.html#error-handlers>`_ .

        .. versionadded:: 1.3.0

    dialect : str or csv.Dialect, optional
        If provided, this parameter will override values (default or not) for the
        following parameters: ``delimiter``, ``doublequote``, ``escapechar``,
        ``skipinitialspace``, ``quotechar``, and ``quoting``. If it is necessary to
        override values, a ``ParserWarning`` will be issued. See ``csv.Dialect``
        documentation for more details.
    on_bad_lines : {{'error', 'warn', 'skip'}} or Callable, default 'error'
        Specifies what to do upon encountering a bad line (a line with too many fields).
        Allowed values are:

        - ``'error'``, raise an Exception when a bad line is encountered.
        - ``'warn'``, raise a warning when a bad line is
          encountered and skip that line.
        - ``'skip'``, skip bad lines without raising or warning when
          they are encountered.
        - Callable, function that will process a single bad line.
            - With ``engine='python'``, function with signature
              ``(bad_line: list[str]) -> list[str] | None``.
              ``bad_line`` is a list of strings split by the ``sep``.
              If the function returns ``None``, the bad line will be ignored.
              If the function returns a new ``list`` of strings with
              more elements than
              expected, a ``ParserWarning`` will be emitted while
              dropping extra elements.
            - With ``engine='pyarrow'``, function with signature
              as described in pyarrow documentation: `invalid_row_handler
              <https://arrow.apache.org/docs/python
              /generated/pyarrow.csv.ParseOptions.html
              #pyarrow.csv.ParseOptions.invalid_row_handler>`_.

        .. versionchanged:: 2.2.0

            Callable for ``engine='pyarrow'``

    low_memory : bool, default True
        Internally process the file in chunks, resulting in lower memory use
        while parsing, but possibly mixed type inference.  To ensure no mixed
        types either set ``False``, or specify the type with the ``dtype`` parameter.
        Note that the entire file is read into a single :class:`~pandas.DataFrame`
        regardless, use the ``chunksize`` or ``iterator``
        parameter to return the data in
        chunks. (Only valid with C parser).
    memory_map : bool, default False
        If a filepath is provided for ``filepath_or_buffer``, map the file object
        directly onto memory and access the data directly from there. Using this
        option can improve performance because there is no longer any I/O overhead.
    float_precision : {{'high', 'legacy', 'round_trip'}}, optional
        Specifies which converter the C engine should use for floating-point
        values. The options are ``None`` or ``'high'`` for the ordinary converter,
        ``'legacy'`` for the original lower precision pandas converter, and
        ``'round_trip'`` for the round-trip converter.

    storage_options : dict, optional
        Extra options that make sense for a particular storage connection, e.g.
        host, port, username, password, etc. For HTTP(S) URLs the key-value pairs
        are forwarded to ``urllib.request.Request`` as header options. For other
        URLs (e.g. starting with "s3://", and "gcs://") the key-value pairs are
        forwarded to ``fsspec.open``. Please see ``fsspec`` and ``urllib`` for more
        details, and for more examples on storage options refer `here
        <https://pandas.pydata.org/docs/user_guide/io.html?
        highlight=storage_options#reading-writing-remote-files>`_.

    dtype_backend : {{'numpy_nullable', 'pyarrow'}}
        Back-end data type applied to the resultant :class:`DataFrame`
        (still experimental). If not specified, the default behavior
        is to not use nullable data types. If specified, the behavior
        is as follows:

        * ``"numpy_nullable"``: returns nullable-dtype-backed :class:`DataFrame`
        * ``"pyarrow"``: returns
          pyarrow-backed nullable :class:`ArrowDtype` :class:`DataFrame`

        .. versionadded:: 2.0

    Returns
    -------
    DataFrame or TextFileReader
        A comma-separated values (csv) file is returned as two-dimensional
        data structure with labeled axes.

    See Also
    --------
    DataFrame.to_csv : Write DataFrame to a comma-separated values (csv) file.
    read_table : Read general delimited file into DataFrame.
    read_fwf : Read a table of fixed-width formatted lines into DataFrame.

    Examples
    --------
    >>> pd.read_csv("data.csv")  # doctest: +SKIP
       Name  Value
    0   foo      1
    1   bar      2
    2  #baz      3

    Index and header can be specified via the `index_col` and `header` arguments.

    >>> pd.read_csv("data.csv", header=None)  # doctest: +SKIP
          0      1
    0  Name  Value
    1   foo      1
    2   bar      2
    3  #baz      3

    >>> pd.read_csv("data.csv", index_col="Value")  # doctest: +SKIP
           Name
    Value
    1       foo
    2       bar
    3      #baz

    Column types are inferred but can be explicitly specified using the dtype argument.

    >>> pd.read_csv("data.csv", dtype={{"Value": float}})  # doctest: +SKIP
       Name  Value
    0   foo    1.0
    1   bar    2.0
    2  #baz    3.0

    True, False, and NA values, and thousands separators have defaults,
    but can be explicitly specified, too. Supply the values you would like
    as strings or lists of strings!

    >>> pd.read_csv("data.csv", na_values=["foo", "bar"])  # doctest: +SKIP
       Name  Value
    0   NaN      1
    1   NaN      2
    2  #baz      3

    Comment lines in the input file can be skipped using the `comment` argument.

    >>> pd.read_csv("data.csv", comment="#")  # doctest: +SKIP
      Name  Value
    0  foo      1
    1  bar      2

    By default, columns with dates will be read as ``object`` rather than  ``datetime``.

    >>> df = pd.read_csv("tmp.csv")  # doctest: +SKIP

    >>> df  # doctest: +SKIP
       col 1       col 2            col 3
    0     10  10/04/2018  Sun 15 Jan 2023
    1     20  15/04/2018  Fri 12 May 2023

    >>> df.dtypes  # doctest: +SKIP
    col 1     int64
    col 2    object
    col 3    object
    dtype: object

    Specific columns can be parsed as dates by using the `parse_dates` and
    `date_format` arguments.

    >>> df = pd.read_csv(
    ...     "tmp.csv",
    ...     parse_dates=[1, 2],
    ...     date_format={{"col 2": "%d/%m/%Y", "col 3": "%a %d %b %Y"}},
    ... )  # doctest: +SKIP

    >>> df.dtypes  # doctest: +SKIP
    col 1             int64
    col 2    datetime64[ns]
    col 3    datetime64[ns]
    dtype: object
    """
>>>>>>> 50d8d1eb
    # locals() should never be modified
    kwds = locals().copy()
    del kwds["filepath_or_buffer"]
    del kwds["sep"]

    kwds_defaults = _refine_defaults_read(
        dialect,
        delimiter,
        engine,
        sep,
        on_bad_lines,
        names,
        defaults={"delimiter": ","},
        dtype_backend=dtype_backend,
    )
    kwds.update(kwds_defaults)

    return _read(filepath_or_buffer, kwds)


@overload
def read_table(
    filepath_or_buffer: FilePath | ReadCsvBuffer[bytes] | ReadCsvBuffer[str],
    *,
    iterator: Literal[True],
    chunksize: int | None = ...,
    **kwds: Unpack[_read_shared[HashableT]],
) -> TextFileReader: ...


@overload
def read_table(
    filepath_or_buffer: FilePath | ReadCsvBuffer[bytes] | ReadCsvBuffer[str],
    *,
    iterator: bool = ...,
    chunksize: int,
    **kwds: Unpack[_read_shared[HashableT]],
) -> TextFileReader: ...


@overload
def read_table(
    filepath_or_buffer: FilePath | ReadCsvBuffer[bytes] | ReadCsvBuffer[str],
    *,
    iterator: Literal[False] = ...,
    chunksize: None = ...,
    **kwds: Unpack[_read_shared[HashableT]],
) -> DataFrame: ...


@overload
def read_table(
    filepath_or_buffer: FilePath | ReadCsvBuffer[bytes] | ReadCsvBuffer[str],
    *,
    iterator: bool = ...,
    chunksize: int | None = ...,
    **kwds: Unpack[_read_shared[HashableT]],
) -> DataFrame | TextFileReader: ...


@set_module("pandas")
def read_table(
    filepath_or_buffer: FilePath | ReadCsvBuffer[bytes] | ReadCsvBuffer[str],
    *,
    sep: str | None | lib.NoDefault = lib.no_default,
    delimiter: str | None | lib.NoDefault = None,
    # Column and Index Locations and Names
    header: int | Sequence[int] | None | Literal["infer"] = "infer",
    names: Sequence[Hashable] | None | lib.NoDefault = lib.no_default,
    index_col: IndexLabel | Literal[False] | None = None,
    usecols: UsecolsArgType = None,
    # General Parsing Configuration
    dtype: DtypeArg | None = None,
    engine: CSVEngine | None = None,
    converters: Mapping[HashableT, Callable] | None = None,
    true_values: list | None = None,
    false_values: list | None = None,
    skipinitialspace: bool = False,
    skiprows: list[int] | int | Callable[[Hashable], bool] | None = None,
    skipfooter: int = 0,
    nrows: int | None = None,
    # NA and Missing Data Handling
    na_values: (
        Hashable | Iterable[Hashable] | Mapping[Hashable, Iterable[Hashable]] | None
    ) = None,
    keep_default_na: bool = True,
    na_filter: bool = True,
    skip_blank_lines: bool = True,
    # Datetime Handling
    parse_dates: bool | Sequence[Hashable] | None = None,
    date_format: str | dict[Hashable, str] | None = None,
    dayfirst: bool = False,
    cache_dates: bool = True,
    # Iteration
    iterator: bool = False,
    chunksize: int | None = None,
    # Quoting, Compression, and File Format
    compression: CompressionOptions = "infer",
    thousands: str | None = None,
    decimal: str = ".",
    lineterminator: str | None = None,
    quotechar: str = '"',
    quoting: int = csv.QUOTE_MINIMAL,
    doublequote: bool = True,
    escapechar: str | None = None,
    comment: str | None = None,
    encoding: str | None = None,
    encoding_errors: str | None = "strict",
    dialect: str | csv.Dialect | None = None,
    # Error Handling
    on_bad_lines: str = "error",
    # Internal
    low_memory: bool = _c_parser_defaults["low_memory"],
    memory_map: bool = False,
    float_precision: Literal["high", "legacy", "round_trip"] | None = None,
    storage_options: StorageOptions | None = None,
    dtype_backend: DtypeBackend | lib.NoDefault = lib.no_default,
<<<<<<< HEAD
) -> DataFrame | TextFileReader | Generator[DataFrame] | Generator[TextFileReader]:
=======
) -> DataFrame | TextFileReader:
    """
    Read general delimited file into DataFrame.

    Also supports optionally iterating or breaking of the file
    into chunks.

    Additional help can be found in the online docs for
    `IO Tools <https://pandas.pydata.org/pandas-docs/stable/user_guide/io.html>`_.

    Parameters
    ----------
    filepath_or_buffer : str, path object or file-like object
        Any valid string path is acceptable. The string could be a URL. Valid
        URL schemes include http, ftp, s3, gs, and file. For file URLs, a host is
        expected. A local file could be: file://localhost/path/to/table.csv.

        If you want to pass in a path object, pandas accepts any ``os.PathLike``.

        By file-like object, we refer to objects with a ``read()`` method, such as
        a file handle (e.g. via builtin ``open`` function) or ``StringIO``.
    sep : str, default '\\t' (tab-stop)
        Character or regex pattern to treat as the delimiter. If ``sep=None``, the
        C engine cannot automatically detect
        the separator, but the Python parsing engine can, meaning the latter will
        be used and automatically detect the separator from only the first valid
        row of the file by Python's builtin sniffer tool, ``csv.Sniffer``.
        In addition, separators longer than 1 character and different from
        ``'\\s+'`` will be interpreted as regular expressions and will also force
        the use of the Python parsing engine. Note that regex delimiters are prone
        to ignoring quoted data. Regex example: ``'\\r\\t'``.
    delimiter : str, optional
        Alias for ``sep``.
    header : int, Sequence of int, 'infer' or None, default 'infer'
        Row number(s) containing column labels and marking the start of the
        data (zero-indexed). Default behavior
        is to infer the column names: if no ``names``
        are passed the behavior is identical to ``header=0`` and column
        names are inferred from the first line of the file, if column
        names are passed explicitly to ``names`` then the behavior is identical to
        ``header=None``. Explicitly pass ``header=0`` to be able to
        replace existing names. The header can be a list of integers that
        specify row locations for a :class:`~pandas.MultiIndex` on the columns
        e.g. ``[0, 1, 3]``. Intervening rows that are not specified will be
        skipped (e.g. 2 in this example is skipped). Note that this
        parameter ignores commented lines and empty lines if
        ``skip_blank_lines=True``, so ``header=0`` denotes the first line of
        data rather than the first line of the file.

        When inferred from the file contents, headers are kept distinct from
        each other by renaming duplicate names with a numeric suffix of the form
        ``".{{count}}"`` starting from 1, e.g. ``"foo"`` and ``"foo.1"``.
        Empty headers are named
        ``"Unnamed: {{i}}"`` or ``"Unnamed: {{i}}_level_{{level}}"``
        in the case of MultiIndex columns.
    names : Sequence of Hashable, optional
        Sequence of column labels to apply. If the file contains a header row,
        then you should explicitly pass ``header=0`` to override the column names.
        Duplicates in this list are not allowed.
    index_col : Hashable, Sequence of Hashable or False, optional
        Column(s) to use as row label(s), denoted either by column labels or column
        indices.  If a sequence of labels or indices is given,
        :class:`~pandas.MultiIndex`
        will be formed for the row labels.

        Note: ``index_col=False`` can be used to force pandas to *not* use the first
        column as the index, e.g., when you have a malformed file with delimiters at
        the end of each line.
    usecols : Sequence of Hashable or Callable, optional
        Subset of columns to select, denoted either by column labels or column indices.
        If list-like, all elements must either
        be positional (i.e. integer indices into the document columns) or strings
        that correspond to column names provided either by the user in ``names`` or
        inferred from the document header row(s). If ``names`` are given, the document
        header row(s) are not taken into account. For example, a valid list-like
        ``usecols`` parameter would be ``[0, 1, 2]`` or ``['foo', 'bar', 'baz']``.
        Element order is ignored, so ``usecols=[0, 1]`` is the same as ``[1, 0]``.
        To instantiate a :class:`~pandas.DataFrame` from ``data`` with element order
        preserved use ``pd.read_csv(data, usecols=['foo', 'bar'])[['foo', 'bar']]``
        for columns in ``['foo', 'bar']`` order or
        ``pd.read_csv(data, usecols=['foo', 'bar'])[['bar', 'foo']]``
        for ``['bar', 'foo']`` order.

        If callable, the callable function will be evaluated against the column
        names, returning names where the callable function evaluates to ``True``. An
        example of a valid callable argument would be ``lambda x: x.upper() in
        ['AAA', 'BBB', 'DDD']``. Using this parameter results in much faster
        parsing time and lower memory usage.
    dtype : dtype or dict of {{Hashable : dtype}}, optional
        Data type(s) to apply to either the whole dataset or individual columns.
        E.g., ``{{'a': np.float64, 'b': np.int32, 'c': 'Int64'}}``
        Use ``str`` or ``object`` together with suitable ``na_values`` settings
        to preserve and not interpret ``dtype``.
        If ``converters`` are specified, they will be applied INSTEAD
        of ``dtype`` conversion.

        .. versionadded:: 1.5.0

            Support for ``defaultdict`` was added.
            Specify a ``defaultdict`` as input where
            the default determines the ``dtype`` of the columns which
            are not explicitly
            listed.
    engine : {{'c', 'python', 'pyarrow'}}, optional
        Parser engine to use. The C and pyarrow engines are faster,
        while the python engine
        is currently more feature-complete. Multithreading is
        currently only supported by
        the pyarrow engine.

        .. versionadded:: 1.4.0

            The 'pyarrow' engine was added as an *experimental* engine,
            and some features
            are unsupported, or may not work correctly, with this engine.
    converters : dict of {{Hashable : Callable}}, optional
        Functions for converting values in specified columns. Keys can either
        be column labels or column indices.
    true_values : list, optional
        Values to consider as ``True`` in addition to
        case-insensitive variants of 'True'.
    false_values : list, optional
        Values to consider as ``False`` in addition
        to case-insensitive variants of 'False'.
    skipinitialspace : bool, default False
        Skip spaces after delimiter.
    skiprows : int, list of int or Callable, optional
        Line numbers to skip (0-indexed) or number of lines to skip (``int``)
        at the start of the file.

        If callable, the callable function will be evaluated against the row
        indices, returning ``True`` if the row
        should be skipped and ``False`` otherwise.
        An example of a valid callable argument would be ``lambda x: x in [0, 2]``.
    skipfooter : int, default 0
        Number of lines at bottom of file to skip (Unsupported with ``engine='c'``).
    nrows : int, optional
        Number of rows of file to read. Useful for reading pieces of large files.
        Refers to the number of data rows in the returned DataFrame, excluding:

        * The header row containing column names.
        * Rows before the header row, if ``header=1`` or larger.

        Example usage:

        * To read the first 999,999 (non-header) rows:
          ``read_csv(..., nrows=999999)``

        * To read rows 1,000,000 through 1,999,999:
          ``read_csv(..., skiprows=1000000, nrows=999999)``

    na_values : Hashable, Iterable of Hashable or dict of {{Hashable : Iterable}},
        optional
        Additional strings to recognize as ``NA``/``NaN``.
        If ``dict`` passed, specific
        per-column ``NA`` values.  By default the following values are interpreted as
        ``NaN``: empty string, "NaN", "N/A", "NULL", and other
        common representations of missing data.
    keep_default_na : bool, default True
        Whether or not to include the default ``NaN`` values when parsing the data.
        Depending on whether ``na_values`` is passed in, the behavior is as follows:

        * If ``keep_default_na`` is ``True``,
          and ``na_values`` are specified, ``na_values``
          is appended to the default ``NaN`` values used for parsing.
        * If ``keep_default_na`` is ``True``, and ``na_values`` are not specified, only
          the default ``NaN`` values are used for parsing.
        * If ``keep_default_na`` is ``False``, and ``na_values`` are specified, only
          the ``NaN`` values specified ``na_values`` are used for parsing.
        * If ``keep_default_na`` is ``False``, and ``na_values`` are not specified, no
          strings will be parsed as ``NaN``.

        Note that if ``na_filter`` is passed in as
        ``False``, the ``keep_default_na`` and
        ``na_values`` parameters will be ignored.
    na_filter : bool, default True
        Detect missing value markers (empty strings and the value of ``na_values``). In
        data without any ``NA`` values, passing ``na_filter=False`` can improve the
        performance of reading a large file.
    skip_blank_lines : bool, default True
        If ``True``, skip over blank lines rather than interpreting as ``NaN`` values.
    parse_dates : bool, None, list of Hashable, default None
        The behavior is as follows:

        * ``bool``. If ``True`` -> try parsing the index.
        * ``None``. Behaves like ``True`` if ``date_format`` is specified.
        * ``list`` of ``int`` or names.
          e.g. If ``[1, 2, 3]`` -> try parsing columns 1, 2, 3
          each as a separate date column.

        If a column or index cannot be represented as an array of ``datetime``,
        say because of an unparsable value or a mixture of timezones, the column
        or index will be returned unaltered as an ``object`` data type. For
        non-standard ``datetime`` parsing, use :func:`~pandas.to_datetime` after
        :func:`~pandas.read_csv`.

        Note: A fast-path exists for iso8601-formatted dates.
    date_format : str or dict of column -> format, optional
        Format to use for parsing dates and/or times when used
        in conjunction with ``parse_dates``.
        The strftime to parse time, e.g. :const:`"%d/%m/%Y"`. See
        `strftime documentation
        <https://docs.python.org/3/library/datetime.html
        #strftime-and-strptime-behavior>`_ for more information on choices, though
        note that :const:`"%f"`` will parse all the way up to nanoseconds.
        You can also pass:

        - "ISO8601", to parse any `ISO8601 <https://en.wikipedia.org/wiki/ISO_8601>`_
          time string (not necessarily in exactly the same format);
        - "mixed", to infer the format for each element individually. This is risky,
          and you should probably use it along with `dayfirst`.

        .. versionadded:: 2.0.0
    dayfirst : bool, default False
        DD/MM format dates, international and European format.
    cache_dates : bool, default True
        If ``True``, use a cache of unique, converted dates to apply the ``datetime``
        conversion. May produce significant speed-up when parsing duplicate
        date strings, especially ones with timezone offsets.

    iterator : bool, default False
        Return ``TextFileReader`` object for iteration or getting chunks with
        ``get_chunk()``.
    chunksize : int, optional
        Number of lines to read from the file per chunk. Passing a value will cause the
        function to return a ``TextFileReader`` object for iteration.
        See the `IO Tools docs
        <https://pandas.pydata.org/pandas-docs/stable/io.html#io-chunking>`_
        for more information on ``iterator`` and ``chunksize``.

    compression : str or dict, default 'infer'
        For on-the-fly decompression of on-disk data. If 'infer'
        and 'filepath_or_buffer' is
        path-like, then detect compression from the following extensions: '.gz',
        '.bz2', '.zip', '.xz', '.zst', '.tar', '.tar.gz', '.tar.xz' or '.tar.bz2'
        (otherwise no compression).
        If using 'zip' or 'tar', the ZIP file must contain
        only one data file to be read in.
        Set to ``None`` for no decompression.
        Can also be a dict with key ``'method'`` set
        to one of {``'zip'``, ``'gzip'``, ``'bz2'``,
        ``'zstd'``, ``'xz'``, ``'tar'``} and
        other key-value pairs are forwarded to
        ``zipfile.ZipFile``, ``gzip.GzipFile``,
        ``bz2.BZ2File``, ``zstandard.ZstdDecompressor``, ``lzma.LZMAFile`` or
        ``tarfile.TarFile``, respectively.
        As an example, the following could be passed for
        Zstandard decompression using a
        custom compression dictionary:
        ``compression={'method': 'zstd', 'dict_data': my_compression_dict}``.

        .. versionadded:: 1.5.0
            Added support for `.tar` files.

    thousands : str (length 1), optional
        Character acting as the thousands separator in numerical values.
    decimal : str (length 1), default '.'
        Character to recognize as decimal point (e.g., use ',' for European data).
    lineterminator : str (length 1), optional
        Character used to denote a line break. Only valid with C parser.
    quotechar : str (length 1), optional
        Character used to denote the start and end of a quoted item. Quoted
        items can include the ``delimiter`` and it will be ignored.
    quoting : {{0 or csv.QUOTE_MINIMAL, 1 or csv.QUOTE_ALL, 2 or
        csv.QUOTE_NONNUMERIC, 3 or csv.QUOTE_NONE}}, default csv.QUOTE_MINIMAL
        Control field quoting behavior per ``csv.QUOTE_*`` constants. Default is
        ``csv.QUOTE_MINIMAL`` (i.e., 0) which
        implies that only fields containing special
        characters are quoted (e.g., characters defined
        in ``quotechar``, ``delimiter``,
        or ``lineterminator``.
    doublequote : bool, default True
       When ``quotechar`` is specified and ``quoting`` is not ``QUOTE_NONE``, indicate
       whether or not to interpret two consecutive ``quotechar`` elements INSIDE a
       field as a single ``quotechar`` element.
    escapechar : str (length 1), optional
        Character used to escape other characters.
    comment : str (length 1), optional
        Character indicating that the remainder of line should not be parsed.
        If found at the beginning
        of a line, the line will be ignored altogether. This parameter must be a
        single character. Like empty lines (as long as ``skip_blank_lines=True``),
        fully commented lines are ignored by the parameter ``header`` but not by
        ``skiprows``. For example, if ``comment='#'``, parsing
        ``#empty\\na,b,c\\n1,2,3`` with ``header=0`` will result in ``'a,b,c'`` being
        treated as the header.
    encoding : str, optional, default 'utf-8'
        Encoding to use for UTF when reading/writing (ex. ``'utf-8'``). `List of Python
        standard encodings
        <https://docs.python.org/3/library/codecs.html#standard-encodings>`_ .

    encoding_errors : str, optional, default 'strict'
        How encoding errors are treated. `List of possible values
        <https://docs.python.org/3/library/codecs.html#error-handlers>`_ .

        .. versionadded:: 1.3.0

    dialect : str or csv.Dialect, optional
        If provided, this parameter will override values (default or not) for the
        following parameters: ``delimiter``, ``doublequote``, ``escapechar``,
        ``skipinitialspace``, ``quotechar``, and ``quoting``. If it is necessary to
        override values, a ``ParserWarning`` will be issued. See ``csv.Dialect``
        documentation for more details.
    on_bad_lines : {{'error', 'warn', 'skip'}} or Callable, default 'error'
        Specifies what to do upon encountering a bad
        line (a line with too many fields).
        Allowed values are:

        - ``'error'``, raise an Exception when a bad line is encountered.
        - ``'warn'``, raise a warning when a bad line is encountered and
          skip that line.
        - ``'skip'``, skip bad lines without raising or warning when they
          are encountered.
        - Callable, function that will process a single bad line.
            - With ``engine='python'``, function with signature
              ``(bad_line: list[str]) -> list[str] | None``.
              ``bad_line`` is a list of strings split by the ``sep``.
              If the function returns ``None``, the bad line will be ignored.
              If the function returns a new ``list`` of strings with more elements than
              expected, a ``ParserWarning`` will be emitted while
              dropping extra elements.
            - With ``engine='pyarrow'``, function with signature
              as described in pyarrow documentation: `invalid_row_handler
              <https://arrow.apache.org/docs/
              python/generated/pyarrow.csv.ParseOptions.html
              #pyarrow.csv.ParseOptions.invalid_row_handler>`_.

        .. versionadded:: 2.2.0

            Callable for ``engine='pyarrow'``

    low_memory : bool, default True
        Internally process the file in chunks, resulting in lower memory use
        while parsing, but possibly mixed type inference.  To ensure no mixed
        types either set ``False``, or specify the type with the ``dtype`` parameter.
        Note that the entire file is read into a single :class:`~pandas.DataFrame`
        regardless, use the ``chunksize`` or ``iterator`` parameter
        to return the data in
        chunks. (Only valid with C parser).
    memory_map : bool, default False
        If a filepath is provided for ``filepath_or_buffer``, map the file object
        directly onto memory and access the data directly from there. Using this
        option can improve performance because there is no longer any I/O overhead.
    float_precision : {{'high', 'legacy', 'round_trip'}}, optional
        Specifies which converter the C engine should use for floating-point
        values. The options are ``None`` or ``'high'`` for the ordinary converter,
        ``'legacy'`` for the original lower precision pandas converter, and
        ``'round_trip'`` for the round-trip converter.

    storage_options : dict, optional
        Extra options that make sense for a particular storage connection, e.g.
        host, port, username, password, etc. For HTTP(S) URLs the key-value pairs
        are forwarded to ``urllib.request.Request`` as header options. For other
        URLs (e.g. starting with "s3://", and "gcs://") the key-value pairs are
        forwarded to ``fsspec.open``. Please see ``fsspec`` and ``urllib`` for more
        details, and for more examples on storage options refer `here
        <https://pandas.pydata.org/docs/user_guide/io.html?
        highlight=storage_options#reading-writing-remote-files>`_.

    dtype_backend : {{'numpy_nullable', 'pyarrow'}}
        Back-end data type applied to the resultant :class:`DataFrame`
        (still experimental). If not specified, the default behavior
        is to not use nullable data types. If specified, the behavior
        is as follows:

        * ``"numpy_nullable"``: returns nullable-dtype-backed :class:`DataFrame`
        * ``"pyarrow"``: returns pyarrow-backed nullable
          :class:`ArrowDtype` :class:`DataFrame`

        .. versionadded:: 2.0

    Returns
    -------
    DataFrame or TextFileReader
        A comma-separated values (csv) file is returned as two-dimensional
        data structure with labeled axes.

    See Also
    --------
    DataFrame.to_csv : Write DataFrame to a comma-separated values (csv) file.
    read_csv : Read a comma-separated values (csv) file into DataFrame.
    read_fwf : Read a table of fixed-width formatted lines into DataFrame.

    Examples
    --------
    >>> pd.read_table("data.csv")  # doctest: +SKIP
       Name  Value
    0   foo      1
    1   bar      2
    2  #baz      3

    Index and header can be specified via the `index_col` and `header` arguments.

    >>> pd.read_table("data.csv", header=None)  # doctest: +SKIP
          0      1
    0  Name  Value
    1   foo      1
    2   bar      2
    3  #baz      3

    >>> pd.read_table("data.csv", index_col="Value")  # doctest: +SKIP
           Name
    Value
    1       foo
    2       bar
    3      #baz

    Column types are inferred but can be explicitly specified using the dtype argument.

    >>> pd.read_table("data.csv", dtype={{"Value": float}})  # doctest: +SKIP
       Name  Value
    0   foo    1.0
    1   bar    2.0
    2  #baz    3.0

    True, False, and NA values, and thousands separators have defaults,
    but can be explicitly specified, too. Supply the values you would like
    as strings or lists of strings!

    >>> pd.read_table("data.csv", na_values=["foo", "bar"])  # doctest: +SKIP
       Name  Value
    0   NaN      1
    1   NaN      2
    2  #baz      3

    Comment lines in the input file can be skipped using the `comment` argument.

    >>> pd.read_table("data.csv", comment="#")  # doctest: +SKIP
      Name  Value
    0  foo      1
    1  bar      2

    By default, columns with dates will be read as ``object`` rather than  ``datetime``.

    >>> df = pd.read_table("tmp.csv")  # doctest: +SKIP

    >>> df  # doctest: +SKIP
       col 1       col 2            col 3
    0     10  10/04/2018  Sun 15 Jan 2023
    1     20  15/04/2018  Fri 12 May 2023

    >>> df.dtypes  # doctest: +SKIP
    col 1     int64
    col 2    object
    col 3    object
    dtype: object

    Specific columns can be parsed as dates by using the `parse_dates` and
    `date_format` arguments.

    >>> df = pd.read_table(
    ...     "tmp.csv",
    ...     parse_dates=[1, 2],
    ...     date_format={{"col 2": "%d/%m/%Y", "col 3": "%a %d %b %Y"}},
    ... )  # doctest: +SKIP

    >>> df.dtypes  # doctest: +SKIP
    col 1             int64
    col 2    datetime64[ns]
    col 3    datetime64[ns]
    dtype: object
    """
>>>>>>> 50d8d1eb
    # locals() should never be modified
    kwds = locals().copy()
    del kwds["filepath_or_buffer"]
    del kwds["sep"]

    kwds_defaults = _refine_defaults_read(
        dialect,
        delimiter,
        engine,
        sep,
        on_bad_lines,
        names,
        defaults={"delimiter": "\t"},
        dtype_backend=dtype_backend,
    )
    kwds.update(kwds_defaults)

    return _read(filepath_or_buffer, kwds)


@overload
def read_fwf(
    filepath_or_buffer: FilePath | ReadCsvBuffer[bytes] | ReadCsvBuffer[str],
    *,
    colspecs: Sequence[tuple[int, int]] | str | None = ...,
    widths: Sequence[int] | None = ...,
    infer_nrows: int = ...,
    iterator: Literal[True],
    chunksize: int | None = ...,
    **kwds: Unpack[_read_shared[HashableT]],
) -> TextFileReader: ...


@overload
def read_fwf(
    filepath_or_buffer: FilePath | ReadCsvBuffer[bytes] | ReadCsvBuffer[str],
    *,
    colspecs: Sequence[tuple[int, int]] | str | None = ...,
    widths: Sequence[int] | None = ...,
    infer_nrows: int = ...,
    iterator: bool = ...,
    chunksize: int,
    **kwds: Unpack[_read_shared[HashableT]],
) -> TextFileReader: ...


@overload
def read_fwf(
    filepath_or_buffer: FilePath | ReadCsvBuffer[bytes] | ReadCsvBuffer[str],
    *,
    colspecs: Sequence[tuple[int, int]] | str | None = ...,
    widths: Sequence[int] | None = ...,
    infer_nrows: int = ...,
    iterator: Literal[False] = ...,
    chunksize: None = ...,
    **kwds: Unpack[_read_shared[HashableT]],
) -> DataFrame: ...


@set_module("pandas")
def read_fwf(
    filepath_or_buffer: FilePath | ReadCsvBuffer[bytes] | ReadCsvBuffer[str],
    *,
    colspecs: Sequence[tuple[int, int]] | str | None = "infer",
    widths: Sequence[int] | None = None,
    infer_nrows: int = 100,
    iterator: bool = False,
    chunksize: int | None = None,
    **kwds: Unpack[_read_shared[HashableT]],
) -> DataFrame | TextFileReader | Generator[DataFrame] | Generator[TextFileReader]:
    r"""
    Read a table of fixed-width formatted lines into DataFrame.

    Also supports optionally iterating or breaking of the file
    into chunks.

    Additional help can be found in the `online docs for IO Tools
    <https://pandas.pydata.org/pandas-docs/stable/user_guide/io.html>`_.

    Parameters
    ----------
    filepath_or_buffer : str, path object, or file-like object
        String, path object (implementing ``os.PathLike[str]``), or file-like
        object implementing a text ``read()`` function.The string could be a URL.
        Valid URL schemes include http, ftp, s3, and file. For file URLs, a host is
        expected. A local file could be:
        ``file://localhost/path/to/table.csv``.
    colspecs : list of tuple (int, int) or 'infer'. optional
        A list of tuples giving the extents of the fixed-width
        fields of each line as half-open intervals (i.e.,  [from, to] ).
        String value 'infer' can be used to instruct the parser to try
        detecting the column specifications from the first 100 rows of
        the data which are not being skipped via skiprows (default='infer').
    widths : list of int, optional
        A list of field widths which can be used instead of 'colspecs' if
        the intervals are contiguous.
    infer_nrows : int, default 100
        The number of rows to consider when letting the parser determine the
        `colspecs`.
    iterator : bool, default False
        Return ``TextFileReader`` object for iteration or getting chunks with
        ``get_chunk()``.
    chunksize : int, optional
        Number of lines to read from the file per chunk.
    **kwds : optional
        Optional keyword arguments can be passed to ``TextFileReader``.

    Returns
    -------
    DataFrame or TextFileReader
        A comma-separated values (csv) file is returned as two-dimensional
        data structure with labeled axes.

    See Also
    --------
    DataFrame.to_csv : Write DataFrame to a comma-separated values (csv) file.
    read_csv : Read a comma-separated values (csv) file into DataFrame.

    Examples
    --------
    >>> pd.read_fwf("data.csv")  # doctest: +SKIP
    """
    # Check input arguments.
    if colspecs is None and widths is None:
        raise ValueError("Must specify either colspecs or widths")
    if colspecs not in (None, "infer") and widths is not None:
        raise ValueError("You must specify only one of 'widths' and 'colspecs'")

    # Compute 'colspecs' from 'widths', if specified.
    if widths is not None:
        colspecs, col = [], 0
        for w in widths:
            colspecs.append((col, col + w))
            col += w

    # for mypy
    assert colspecs is not None

    # GH#40830
    # Ensure length of `colspecs` matches length of `names`
    names = kwds.get("names")
    if names is not None and names is not lib.no_default:
        if len(names) != len(colspecs) and colspecs != "infer":
            # need to check len(index_col) as it might contain
            # unnamed indices, in which case it's name is not required
            len_index = 0
            if kwds.get("index_col") is not None:
                index_col: Any = kwds.get("index_col")
                if index_col is not False:
                    if not is_list_like(index_col):
                        len_index = 1
                    else:
                        # for mypy: handled in the if-branch
                        assert index_col is not lib.no_default

                        len_index = len(index_col)
            if kwds.get("usecols") is None and len(names) + len_index != len(colspecs):
                # If usecols is used colspec may be longer than names
                raise ValueError("Length of colspecs must match length of names")

    check_dtype_backend(kwds.setdefault("dtype_backend", lib.no_default))
    return _read(
        filepath_or_buffer,
        kwds
        | {
            "colspecs": colspecs,
            "infer_nrows": infer_nrows,
            "engine": "python-fwf",
            "iterator": iterator,
            "chunksize": chunksize,
        },
    )


class TextFileReader(abc.Iterator):
    """

    Passed dialect overrides any of the related parser options

    """

    def __init__(
        self,
        f: FilePath | ReadCsvBuffer[bytes] | ReadCsvBuffer[str] | list,
        engine: CSVEngine | None = None,
        **kwds,
    ) -> None:
        if engine is not None:
            engine_specified = True
        else:
            engine = "python"
            engine_specified = False
        self.engine = engine
        self._engine_specified = kwds.get("engine_specified", engine_specified)

        _validate_skipfooter(kwds)

        dialect = _extract_dialect(kwds)
        if dialect is not None:
            if engine == "pyarrow":
                raise ValueError(
                    "The 'dialect' option is not supported with the 'pyarrow' engine"
                )
            kwds = _merge_with_dialect_properties(dialect, kwds)

        if kwds.get("header", "infer") == "infer":
            kwds["header"] = 0 if kwds.get("names") is None else None

        self.orig_options = kwds

        # miscellanea
        self._currow = 0

        options = self._get_options_with_defaults(engine)
        options["storage_options"] = kwds.get("storage_options", None)

        self.chunksize = options.pop("chunksize", None)
        self.nrows = options.pop("nrows", None)

        self._check_file_or_buffer(f, engine)
        self.options, self.engine = self._clean_options(options, engine)

        if "has_index_names" in kwds:
            self.options["has_index_names"] = kwds["has_index_names"]

        self.handles: IOHandles | None = None
        self._engine = self._make_engine(f, self.engine)

    def close(self) -> None:
        if self.handles is not None:
            self.handles.close()
        self._engine.close()

    def _get_options_with_defaults(self, engine: CSVEngine) -> dict[str, Any]:
        kwds = self.orig_options

        options = {}
        default: object | None

        for argname, default in parser_defaults.items():
            value = kwds.get(argname, default)

            # see gh-12935
            if (
                engine == "pyarrow"
                and argname in _pyarrow_unsupported
                and value != default
                and value != getattr(value, "value", default)
            ):
                raise ValueError(
                    f"The {argname!r} option is not supported with the 'pyarrow' engine"
                )
            options[argname] = value

        for argname, default in _c_parser_defaults.items():
            if argname in kwds:
                value = kwds[argname]

                if engine != "c" and value != default:
                    # TODO: Refactor this logic, its pretty convoluted
                    if "python" in engine and argname not in _python_unsupported:
                        pass
                    elif "pyarrow" in engine and argname not in _pyarrow_unsupported:
                        pass
                    else:
                        raise ValueError(
                            f"The {argname!r} option is not supported with the "
                            f"{engine!r} engine"
                        )
            else:
                value = default
            options[argname] = value

        if engine == "python-fwf":
            for argname, default in _fwf_defaults.items():
                options[argname] = kwds.get(argname, default)

        return options

    def _check_file_or_buffer(self, f, engine: CSVEngine) -> None:
        # see gh-16530
        if is_file_like(f) and engine != "c" and not hasattr(f, "__iter__"):
            # The C engine doesn't need the file-like to have the "__iter__"
            # attribute. However, the Python engine needs "__iter__(...)"
            # when iterating through such an object, meaning it
            # needs to have that attribute
            raise ValueError(
                "The 'python' engine cannot iterate through this file buffer."
            )
        if hasattr(f, "encoding"):
            file_encoding = f.encoding
            orig_reader_enc = self.orig_options.get("encoding", None)
            any_none = file_encoding is None or orig_reader_enc is None
            if file_encoding != orig_reader_enc and not any_none:
                file_path = getattr(f, "name", None)
                raise ValueError(
                    f"The specified reader encoding {orig_reader_enc} is different "
                    f"from the encoding {file_encoding} of file {file_path}."
                )

    def _clean_options(
        self, options: dict[str, Any], engine: CSVEngine
    ) -> tuple[dict[str, Any], CSVEngine]:
        result = options.copy()

        fallback_reason = None

        # C engine not supported yet
        if engine == "c":
            if options["skipfooter"] > 0:
                fallback_reason = "the 'c' engine does not support skipfooter"
                engine = "python"

        sep = options["delimiter"]

        if sep is not None and len(sep) > 1:
            if engine == "c" and sep == r"\s+":
                # delim_whitespace passed on to pandas._libs.parsers.TextReader
                result["delim_whitespace"] = True
                del result["delimiter"]
            elif engine not in ("python", "python-fwf"):
                # wait until regex engine integrated
                fallback_reason = (
                    f"the '{engine}' engine does not support "
                    "regex separators (separators > 1 char and "
                    r"different from '\s+' are interpreted as regex)"
                )
                engine = "python"
        elif sep is not None:
            encodeable = True
            encoding = sys.getfilesystemencoding() or "utf-8"
            try:
                if len(sep.encode(encoding)) > 1:
                    encodeable = False
            except UnicodeDecodeError:
                encodeable = False
            if not encodeable and engine not in ("python", "python-fwf"):
                fallback_reason = (
                    f"the separator encoded in {encoding} "
                    f"is > 1 char long, and the '{engine}' engine "
                    "does not support such separators"
                )
                engine = "python"

        quotechar = options["quotechar"]
        if quotechar is not None and isinstance(quotechar, (str, bytes)):
            if (
                len(quotechar) == 1
                and ord(quotechar) > 127
                and engine not in ("python", "python-fwf")
            ):
                fallback_reason = (
                    "ord(quotechar) > 127, meaning the "
                    "quotechar is larger than one byte, "
                    f"and the '{engine}' engine does not support such quotechars"
                )
                engine = "python"

        if fallback_reason and self._engine_specified:
            raise ValueError(fallback_reason)

        if engine == "c":
            for arg in _c_unsupported:
                del result[arg]

        if "python" in engine:
            for arg in _python_unsupported:
                if fallback_reason and result[arg] != _c_parser_defaults.get(arg):
                    raise ValueError(
                        "Falling back to the 'python' engine because "
                        f"{fallback_reason}, but this causes {arg!r} to be "
                        "ignored as it is not supported by the 'python' engine."
                    )
                del result[arg]

        if fallback_reason:
            warnings.warn(
                (
                    "Falling back to the 'python' engine because "
                    f"{fallback_reason}; you can avoid this warning by specifying "
                    "engine='python'."
                ),
                ParserWarning,
                stacklevel=find_stack_level(),
            )

        index_col = options["index_col"]
        names = options["names"]
        converters = options["converters"]
        na_values = options["na_values"]
        skiprows = options["skiprows"]

        validate_header_arg(options["header"])

        if index_col is True:
            raise ValueError("The value of index_col couldn't be 'True'")
        if is_index_col(index_col):
            if not isinstance(index_col, (list, tuple, np.ndarray)):
                index_col = [index_col]
        result["index_col"] = index_col

        names = list(names) if names is not None else names

        # type conversion-related
        if converters is not None:
            if not isinstance(converters, dict):
                raise TypeError(
                    "Type converters must be a dict or subclass, "
                    f"input was a {type(converters).__name__}"
                )
        else:
            converters = {}

        # Converting values to NA
        keep_default_na = options["keep_default_na"]
        floatify = engine != "pyarrow"
        na_values, na_fvalues = _clean_na_values(
            na_values, keep_default_na, floatify=floatify
        )

        # handle skiprows; this is internally handled by the
        # c-engine, so only need for python and pyarrow parsers
        if engine == "pyarrow":
            if not is_integer(skiprows) and skiprows is not None:
                # pyarrow expects skiprows to be passed as an integer
                raise ValueError(
                    "skiprows argument must be an integer when using engine='pyarrow'"
                )
        else:
            if is_integer(skiprows):
                skiprows = range(skiprows)
            if skiprows is None:
                skiprows = set()
            elif not callable(skiprows):
                skiprows = set(skiprows)

        # put stuff back
        result["names"] = names
        result["converters"] = converters
        result["na_values"] = na_values
        result["na_fvalues"] = na_fvalues
        result["skiprows"] = skiprows

        return result, engine

    def __next__(self) -> DataFrame:
        try:
            return self.get_chunk()
        except StopIteration:
            self.close()
            raise

    def _make_engine(
        self,
        f: FilePath | ReadCsvBuffer[bytes] | ReadCsvBuffer[str] | list | IO,
        engine: CSVEngine = "c",
    ) -> ParserBase:
        mapping: dict[str, type[ParserBase]] = {
            "c": CParserWrapper,
            "python": PythonParser,
            "pyarrow": ArrowParserWrapper,
            "python-fwf": FixedWidthFieldParser,
        }

        if engine not in mapping:
            raise ValueError(
                f"Unknown engine: {engine} (valid options are {mapping.keys()})"
            )
        if not isinstance(f, list):
            # open file here
            is_text = True
            mode = "r"
            if engine == "pyarrow":
                is_text = False
                mode = "rb"
            elif (
                engine == "c"
                and self.options.get("encoding", "utf-8") == "utf-8"
                and isinstance(stringify_path(f), str)
            ):
                # c engine can decode utf-8 bytes, adding TextIOWrapper makes
                # the c-engine especially for memory_map=True far slower
                is_text = False
                if "b" not in mode:
                    mode += "b"
            self.handles = get_handle(
                f,
                mode,
                encoding=self.options.get("encoding", None),
                compression=self.options.get("compression", None),
                memory_map=self.options.get("memory_map", False),
                is_text=is_text,
                errors=self.options.get("encoding_errors", "strict"),
                storage_options=self.options.get("storage_options", None),
            )
            assert self.handles is not None
            f = self.handles.handle

        elif engine != "python":
            msg = f"Invalid file path or buffer object type: {type(f)}"
            raise ValueError(msg)

        try:
            return mapping[engine](f, **self.options)
        except Exception:
            if self.handles is not None:
                self.handles.close()
            raise

    def _failover_to_python(self) -> None:
        raise AbstractMethodError(self)

    def read(self, nrows: int | None = None) -> DataFrame:
        if self.engine == "pyarrow":
            try:
                # error: "ParserBase" has no attribute "read"
                df = self._engine.read()  # type: ignore[attr-defined]
            except Exception:
                self.close()
                raise
        else:
            nrows = validate_integer("nrows", nrows)
            try:
                # error: "ParserBase" has no attribute "read"
                (
                    index,
                    columns,
                    col_dict,
                ) = self._engine.read(  # type: ignore[attr-defined]
                    nrows
                )
            except Exception:
                self.close()
                raise

            if index is None:
                if col_dict:
                    # Any column is actually fine:
                    new_rows = len(next(iter(col_dict.values())))
                    index = RangeIndex(self._currow, self._currow + new_rows)
                else:
                    new_rows = 0
            else:
                new_rows = len(index)

            if hasattr(self, "orig_options"):
                dtype_arg = self.orig_options.get("dtype", None)
            else:
                dtype_arg = None

            if isinstance(dtype_arg, dict):
                dtype = defaultdict(lambda: None)  # type: ignore[var-annotated]
                dtype.update(dtype_arg)
            elif dtype_arg is not None and pandas_dtype(dtype_arg) in (
                np.str_,
                np.object_,
            ):
                dtype = defaultdict(lambda: dtype_arg)
            else:
                dtype = None

            if dtype is not None:
                new_col_dict = {}
                for k, v in col_dict.items():
                    d = (
                        dtype[k]
                        if pandas_dtype(dtype[k]) in (np.str_, np.object_)
                        else None
                    )
                    new_col_dict[k] = Series(v, index=index, dtype=d, copy=False)
            else:
                new_col_dict = col_dict

            df = DataFrame(
                new_col_dict,
                columns=columns,
                index=index,
                copy=False,
            )

            self._currow += new_rows
        return df

    def get_chunk(self, size: int | None = None) -> DataFrame:
        if size is None:
            size = self.chunksize
        if self.nrows is not None:
            if self._currow >= self.nrows:
                raise StopIteration
            if size is None:
                size = self.nrows - self._currow
            else:
                size = min(size, self.nrows - self._currow)
        return self.read(nrows=size)

    def __enter__(self) -> Self:
        return self

    def __exit__(
        self,
        exc_type: type[BaseException] | None,
        exc_value: BaseException | None,
        traceback: TracebackType | None,
    ) -> None:
        self.close()


def TextParser(*args, **kwds) -> TextFileReader:
    """
    Converts lists of lists/tuples into DataFrames with proper type inference
    and optional (e.g. string to datetime) conversion. Also enables iterating
    lazily over chunks of large files

    Parameters
    ----------
    data : file-like object or list
    delimiter : separator character to use
    dialect : str or csv.Dialect instance, optional
        Ignored if delimiter is longer than 1 character
    names : sequence, default
    header : int, default 0
        Row to use to parse column labels. Defaults to the first row. Prior
        rows will be discarded
    index_col : int or list, optional
        Column or columns to use as the (possibly hierarchical) index
    has_index_names: bool, default False
        True if the cols defined in index_col have an index name and are
        not in the header.
    na_values : scalar, str, list-like, or dict, optional
        Additional strings to recognize as NA/NaN.
    keep_default_na : bool, default True
    thousands : str, optional
        Thousands separator
    comment : str, optional
        Comment out remainder of line
    parse_dates : bool, default False
    date_format : str or dict of column -> format, default ``None``

        .. versionadded:: 2.0.0
    skiprows : list of integers
        Row numbers to skip
    skipfooter : int
        Number of line at bottom of file to skip
    converters : dict, optional
        Dict of functions for converting values in certain columns. Keys can
        either be integers or column labels, values are functions that take one
        input argument, the cell (not column) content, and return the
        transformed content.
    encoding : str, optional
        Encoding to use for UTF when reading/writing (ex. 'utf-8')
    float_precision : str, optional
        Specifies which converter the C engine should use for floating-point
        values. The options are `None` or `high` for the ordinary converter,
        `legacy` for the original lower precision pandas converter, and
        `round_trip` for the round-trip converter.
    """
    kwds["engine"] = "python"
    return TextFileReader(*args, **kwds)


def _clean_na_values(na_values, keep_default_na: bool = True, floatify: bool = True):
    na_fvalues: set | dict
    if na_values is None:
        if keep_default_na:
            na_values = STR_NA_VALUES
        else:
            na_values = set()
        na_fvalues = set()
    elif isinstance(na_values, dict):
        old_na_values = na_values.copy()
        na_values = {}  # Prevent aliasing.

        # Convert the values in the na_values dictionary
        # into array-likes for further use. This is also
        # where we append the default NaN values, provided
        # that `keep_default_na=True`.
        for k, v in old_na_values.items():
            if not is_list_like(v):
                v = [v]

            if keep_default_na:
                v = set(v) | STR_NA_VALUES

            na_values[k] = _stringify_na_values(v, floatify)
        na_fvalues = {k: _floatify_na_values(v) for k, v in na_values.items()}
    else:
        if not is_list_like(na_values):
            na_values = [na_values]
        na_values = _stringify_na_values(na_values, floatify)
        if keep_default_na:
            na_values = na_values | STR_NA_VALUES

        na_fvalues = _floatify_na_values(na_values)

    return na_values, na_fvalues


def _floatify_na_values(na_values) -> set[float]:
    # create float versions of the na_values
    result = set()
    for v in na_values:
        try:
            v = float(v)
            if not np.isnan(v):
                result.add(v)
        except (TypeError, ValueError, OverflowError):
            pass
    return result


def _stringify_na_values(na_values, floatify: bool) -> set[str | float]:
    """return a stringified and numeric for these values"""
    result: list[str | float] = []
    for x in na_values:
        result.append(str(x))
        result.append(x)
        try:
            v = float(x)

            # we are like 999 here
            if v == int(v):
                v = int(v)
                result.append(f"{v}.0")
                result.append(str(v))

            if floatify:
                result.append(v)
        except (TypeError, ValueError, OverflowError):
            pass
        if floatify:
            try:
                result.append(int(x))
            except (TypeError, ValueError, OverflowError):
                pass
    return set(result)


def _refine_defaults_read(
    dialect: str | csv.Dialect | None,
    delimiter: str | None | lib.NoDefault,
    engine: CSVEngine | None,
    sep: str | None | lib.NoDefault,
    on_bad_lines: str | Callable,
    names: Sequence[Hashable] | None | lib.NoDefault,
    defaults: dict[str, Any],
    dtype_backend: DtypeBackend | lib.NoDefault,
):
    """Validate/refine default values of input parameters of read_csv, read_table.

    Parameters
    ----------
    dialect : str or csv.Dialect
        If provided, this parameter will override values (default or not) for the
        following parameters: `delimiter`, `doublequote`, `escapechar`,
        `skipinitialspace`, `quotechar`, and `quoting`. If it is necessary to
        override values, a ParserWarning will be issued. See csv.Dialect
        documentation for more details.
    delimiter : str or object
        Alias for sep.
    engine : {{'c', 'python'}}
        Parser engine to use. The C engine is faster while the python engine is
        currently more feature-complete.
    sep : str or object
        A delimiter provided by the user (str) or a sentinel value, i.e.
        pandas._libs.lib.no_default.
    on_bad_lines : str, callable
        An option for handling bad lines or a sentinel value(None).
    names : array-like, optional
        List of column names to use. If the file contains a header row,
        then you should explicitly pass ``header=0`` to override the column names.
        Duplicates in this list are not allowed.
    defaults: dict
        Default values of input parameters.

    Returns
    -------
    kwds : dict
        Input parameters with correct values.
    """
    # fix types for sep, delimiter to Union(str, Any)
    delim_default = defaults["delimiter"]
    kwds: dict[str, Any] = {}
    # gh-23761
    #
    # When a dialect is passed, it overrides any of the overlapping
    # parameters passed in directly. We don't want to warn if the
    # default parameters were passed in (since it probably means
    # that the user didn't pass them in explicitly in the first place).
    #
    # "delimiter" is the annoying corner case because we alias it to
    # "sep" before doing comparison to the dialect values later on.
    # Thus, we need a flag to indicate that we need to "override"
    # the comparison to dialect values by checking if default values
    # for BOTH "delimiter" and "sep" were provided.
    if dialect is not None:
        kwds["sep_override"] = delimiter is None and (
            sep is lib.no_default or sep == delim_default
        )

    if delimiter and (sep is not lib.no_default):
        raise ValueError("Specified a sep and a delimiter; you can only specify one.")

    kwds["names"] = None if names is lib.no_default else names

    # Alias sep -> delimiter.
    if delimiter is None:
        delimiter = sep

    if delimiter == "\n":
        raise ValueError(
            r"Specified \n as separator or delimiter. This forces the python engine "
            "which does not accept a line terminator. Hence it is not allowed to use "
            "the line terminator as separator.",
        )

    if delimiter is lib.no_default:
        # assign default separator value
        kwds["delimiter"] = delim_default
    else:
        kwds["delimiter"] = delimiter

    if engine is not None:
        kwds["engine_specified"] = True
    else:
        kwds["engine"] = "c"
        kwds["engine_specified"] = False

    if on_bad_lines == "error":
        kwds["on_bad_lines"] = ParserBase.BadLineHandleMethod.ERROR
    elif on_bad_lines == "warn":
        kwds["on_bad_lines"] = ParserBase.BadLineHandleMethod.WARN
    elif on_bad_lines == "skip":
        kwds["on_bad_lines"] = ParserBase.BadLineHandleMethod.SKIP
    elif callable(on_bad_lines):
        if engine not in ["python", "pyarrow"]:
            raise ValueError(
                "on_bad_line can only be a callable function "
                "if engine='python' or 'pyarrow'"
            )
        kwds["on_bad_lines"] = on_bad_lines
    else:
        raise ValueError(f"Argument {on_bad_lines} is invalid for on_bad_lines")

    check_dtype_backend(dtype_backend)

    kwds["dtype_backend"] = dtype_backend

    return kwds


def _extract_dialect(kwds: dict[str, str | csv.Dialect]) -> csv.Dialect | None:
    """
    Extract concrete csv dialect instance.

    Returns
    -------
    csv.Dialect or None
    """
    if kwds.get("dialect") is None:
        return None

    dialect = kwds["dialect"]
    if isinstance(dialect, str) and dialect in csv.list_dialects():
        # get_dialect is typed to return a `_csv.Dialect` for some reason in typeshed
        tdialect = cast(csv.Dialect, csv.get_dialect(dialect))
        _validate_dialect(tdialect)

    else:
        _validate_dialect(dialect)
        tdialect = cast(csv.Dialect, dialect)

    return tdialect


MANDATORY_DIALECT_ATTRS = (
    "delimiter",
    "doublequote",
    "escapechar",
    "skipinitialspace",
    "quotechar",
    "quoting",
)


def _validate_dialect(dialect: csv.Dialect | str) -> None:
    """
    Validate csv dialect instance.

    Raises
    ------
    ValueError
        If incorrect dialect is provided.
    """
    for param in MANDATORY_DIALECT_ATTRS:
        if not hasattr(dialect, param):
            raise ValueError(f"Invalid dialect {dialect} provided")


def _merge_with_dialect_properties(
    dialect: csv.Dialect,
    defaults: dict[str, Any],
) -> dict[str, Any]:
    """
    Merge default kwargs in TextFileReader with dialect parameters.

    Parameters
    ----------
    dialect : csv.Dialect
        Concrete csv dialect. See csv.Dialect documentation for more details.
    defaults : dict
        Keyword arguments passed to TextFileReader.

    Returns
    -------
    kwds : dict
        Updated keyword arguments, merged with dialect parameters.
    """
    kwds = defaults.copy()

    for param in MANDATORY_DIALECT_ATTRS:
        dialect_val = getattr(dialect, param)

        parser_default = parser_defaults[param]
        provided = kwds.get(param, parser_default)

        # Messages for conflicting values between the dialect
        # instance and the actual parameters provided.
        conflict_msgs = []

        # Don't warn if the default parameter was passed in,
        # even if it conflicts with the dialect (gh-23761).
        if provided not in (parser_default, dialect_val):
            msg = (
                f"Conflicting values for '{param}': '{provided}' was "
                f"provided, but the dialect specifies '{dialect_val}'. "
                "Using the dialect-specified value."
            )

            # Annoying corner case for not warning about
            # conflicts between dialect and delimiter parameter.
            # Refer to the outer "_read_" function for more info.
            if not (param == "delimiter" and kwds.pop("sep_override", False)):
                conflict_msgs.append(msg)

        if conflict_msgs:
            warnings.warn(
                "\n\n".join(conflict_msgs), ParserWarning, stacklevel=find_stack_level()
            )
        kwds[param] = dialect_val
    return kwds


def _validate_skipfooter(kwds: dict[str, Any]) -> None:
    """
    Check whether skipfooter is compatible with other kwargs in TextFileReader.

    Parameters
    ----------
    kwds : dict
        Keyword arguments passed to TextFileReader.

    Raises
    ------
    ValueError
        If skipfooter is not compatible with other parameters.
    """
    if kwds.get("skipfooter"):
        if kwds.get("iterator") or kwds.get("chunksize"):
            raise ValueError("'skipfooter' not supported for iteration")
        if kwds.get("nrows"):
            raise ValueError("'skipfooter' not supported with 'nrows'")<|MERGE_RESOLUTION|>--- conflicted
+++ resolved
@@ -146,425 +146,6 @@
     _read_shared = dict
 
 
-<<<<<<< HEAD
-_doc_read_csv_and_table = r"""
-{summary}
-
-Also supports optionally iterating or breaking of the file
-into chunks.
-
-Additional help can be found in the online docs for
-`IO Tools <https://pandas.pydata.org/pandas-docs/stable/user_guide/io.html>`_.
-
-Parameters
-----------
-filepath_or_buffer : str, path object or file-like object
-    Any valid string path is acceptable. The string could be a URL. Valid
-    URL schemes include http, ftp, s3, gs, and file. For file URLs, a host is
-    expected. A local file could be: file://localhost/path/to/table.csv.
-
-    If you want to pass in a path object, pandas accepts any ``os.PathLike``.
-
-    By file-like object, we refer to objects with a ``read()`` method, such as
-    a file handle (e.g. via builtin ``open`` function) or ``StringIO``.
-
-    .. versionadded:: 3.0.0
-        Support reading from directory paths, which will read all files in the
-        directory and return a generator of DataFrames or TextFileReaders if chunked.
-sep : str, default {_default_sep}
-    Character or regex pattern to treat as the delimiter. If ``sep=None``, the
-    C engine cannot automatically detect
-    the separator, but the Python parsing engine can, meaning the latter will
-    be used and automatically detect the separator from only the first valid
-    row of the file by Python's builtin sniffer tool, ``csv.Sniffer``.
-    In addition, separators longer than 1 character and different from
-    ``'\s+'`` will be interpreted as regular expressions and will also force
-    the use of the Python parsing engine. Note that regex delimiters are prone
-    to ignoring quoted data. Regex example: ``'\r\t'``.
-delimiter : str, optional
-    Alias for ``sep``.
-header : int, Sequence of int, 'infer' or None, default 'infer'
-    Row number(s) containing column labels and marking the start of the
-    data (zero-indexed). Default behavior is to infer the column names: if no ``names``
-    are passed the behavior is identical to ``header=0`` and column
-    names are inferred from the first line of the file, if column
-    names are passed explicitly to ``names`` then the behavior is identical to
-    ``header=None``. Explicitly pass ``header=0`` to be able to
-    replace existing names. The header can be a list of integers that
-    specify row locations for a :class:`~pandas.MultiIndex` on the columns
-    e.g. ``[0, 1, 3]``. Intervening rows that are not specified will be
-    skipped (e.g. 2 in this example is skipped). Note that this
-    parameter ignores commented lines and empty lines if
-    ``skip_blank_lines=True``, so ``header=0`` denotes the first line of
-    data rather than the first line of the file.
-
-    When inferred from the file contents, headers are kept distinct from
-    each other by renaming duplicate names with a numeric suffix of the form
-    ``".{{count}}"`` starting from 1, e.g. ``"foo"`` and ``"foo.1"``.
-    Empty headers are named ``"Unnamed: {{i}}"`` or ``"Unnamed: {{i}}_level_{{level}}"``
-    in the case of MultiIndex columns.
-names : Sequence of Hashable, optional
-    Sequence of column labels to apply. If the file contains a header row,
-    then you should explicitly pass ``header=0`` to override the column names.
-    Duplicates in this list are not allowed.
-index_col : Hashable, Sequence of Hashable or False, optional
-  Column(s) to use as row label(s), denoted either by column labels or column
-  indices.  If a sequence of labels or indices is given, :class:`~pandas.MultiIndex`
-  will be formed for the row labels.
-
-  Note: ``index_col=False`` can be used to force pandas to *not* use the first
-  column as the index, e.g., when you have a malformed file with delimiters at
-  the end of each line.
-usecols : Sequence of Hashable or Callable, optional
-    Subset of columns to select, denoted either by column labels or column indices.
-    If list-like, all elements must either
-    be positional (i.e. integer indices into the document columns) or strings
-    that correspond to column names provided either by the user in ``names`` or
-    inferred from the document header row(s). If ``names`` are given, the document
-    header row(s) are not taken into account. For example, a valid list-like
-    ``usecols`` parameter would be ``[0, 1, 2]`` or ``['foo', 'bar', 'baz']``.
-    Element order is ignored, so ``usecols=[0, 1]`` is the same as ``[1, 0]``.
-    To instantiate a :class:`~pandas.DataFrame` from ``data`` with element order
-    preserved use ``pd.read_csv(data, usecols=['foo', 'bar'])[['foo', 'bar']]``
-    for columns in ``['foo', 'bar']`` order or
-    ``pd.read_csv(data, usecols=['foo', 'bar'])[['bar', 'foo']]``
-    for ``['bar', 'foo']`` order.
-
-    If callable, the callable function will be evaluated against the column
-    names, returning names where the callable function evaluates to ``True``. An
-    example of a valid callable argument would be ``lambda x: x.upper() in
-    ['AAA', 'BBB', 'DDD']``. Using this parameter results in much faster
-    parsing time and lower memory usage.
-dtype : dtype or dict of {{Hashable : dtype}}, optional
-    Data type(s) to apply to either the whole dataset or individual columns.
-    E.g., ``{{'a': np.float64, 'b': np.int32, 'c': 'Int64'}}``
-    Use ``str`` or ``object`` together with suitable ``na_values`` settings
-    to preserve and not interpret ``dtype``.
-    If ``converters`` are specified, they will be applied INSTEAD
-    of ``dtype`` conversion.
-
-    .. versionadded:: 1.5.0
-
-        Support for ``defaultdict`` was added. Specify a ``defaultdict`` as input where
-        the default determines the ``dtype`` of the columns which are not explicitly
-        listed.
-engine : {{'c', 'python', 'pyarrow'}}, optional
-    Parser engine to use. The C and pyarrow engines are faster, while the python engine
-    is currently more feature-complete. Multithreading is currently only supported by
-    the pyarrow engine.
-
-    .. versionadded:: 1.4.0
-
-        The 'pyarrow' engine was added as an *experimental* engine, and some features
-        are unsupported, or may not work correctly, with this engine.
-converters : dict of {{Hashable : Callable}}, optional
-    Functions for converting values in specified columns. Keys can either
-    be column labels or column indices.
-true_values : list, optional
-    Values to consider as ``True`` in addition to case-insensitive variants of 'True'.
-false_values : list, optional
-    Values to consider as ``False`` in addition to case-insensitive variants of 'False'.
-skipinitialspace : bool, default False
-    Skip spaces after delimiter.
-skiprows : int, list of int or Callable, optional
-    Line numbers to skip (0-indexed) or number of lines to skip (``int``)
-    at the start of the file.
-
-    If callable, the callable function will be evaluated against the row
-    indices, returning ``True`` if the row should be skipped and ``False`` otherwise.
-    An example of a valid callable argument would be ``lambda x: x in [0, 2]``.
-skipfooter : int, default 0
-    Number of lines at bottom of file to skip (Unsupported with ``engine='c'``).
-nrows : int, optional
-    Number of rows of file to read. Useful for reading pieces of large files.
-    Refers to the number of data rows in the returned DataFrame, excluding:
-
-    * The header row containing column names.
-    * Rows before the header row, if ``header=1`` or larger.
-
-    Example usage:
-
-    * To read the first 999,999 (non-header) rows:
-      ``read_csv(..., nrows=999999)``
-
-    * To read rows 1,000,000 through 1,999,999:
-      ``read_csv(..., skiprows=1000000, nrows=999999)``
-na_values : Hashable, Iterable of Hashable or dict of {{Hashable : Iterable}}, optional
-    Additional strings to recognize as ``NA``/``NaN``. If ``dict`` passed, specific
-    per-column ``NA`` values.  By default the following values are interpreted as
-    ``NaN``: "{na_values_str}".
-keep_default_na : bool, default True
-    Whether or not to include the default ``NaN`` values when parsing the data.
-    Depending on whether ``na_values`` is passed in, the behavior is as follows:
-
-    * If ``keep_default_na`` is ``True``, and ``na_values`` are specified, ``na_values``
-      is appended to the default ``NaN`` values used for parsing.
-    * If ``keep_default_na`` is ``True``, and ``na_values`` are not specified, only
-      the default ``NaN`` values are used for parsing.
-    * If ``keep_default_na`` is ``False``, and ``na_values`` are specified, only
-      the ``NaN`` values specified ``na_values`` are used for parsing.
-    * If ``keep_default_na`` is ``False``, and ``na_values`` are not specified, no
-      strings will be parsed as ``NaN``.
-
-    Note that if ``na_filter`` is passed in as ``False``, the ``keep_default_na`` and
-    ``na_values`` parameters will be ignored.
-na_filter : bool, default True
-    Detect missing value markers (empty strings and the value of ``na_values``). In
-    data without any ``NA`` values, passing ``na_filter=False`` can improve the
-    performance of reading a large file.
-skip_blank_lines : bool, default True
-    If ``True``, skip over blank lines rather than interpreting as ``NaN`` values.
-parse_dates : bool, None, list of Hashable, default None
-    The behavior is as follows:
-
-    * ``bool``. If ``True`` -> try parsing the index.
-    * ``None``. Behaves like ``True`` if ``date_format`` is specified.
-    * ``list`` of ``int`` or names. e.g. If ``[1, 2, 3]`` -> try parsing columns 1, 2, 3
-      each as a separate date column.
-
-    If a column or index cannot be represented as an array of ``datetime``,
-    say because of an unparsable value or a mixture of timezones, the column
-    or index will be returned unaltered as an ``object`` data type. For
-    non-standard ``datetime`` parsing, use :func:`~pandas.to_datetime` after
-    :func:`~pandas.read_csv`.
-
-    Note: A fast-path exists for iso8601-formatted dates.
-date_format : str or dict of column -> format, optional
-    Format to use for parsing dates and/or times when used in conjunction with ``parse_dates``.
-    The strftime to parse time, e.g. :const:`"%d/%m/%Y"`. See
-    `strftime documentation
-    <https://docs.python.org/3/library/datetime.html
-    #strftime-and-strptime-behavior>`_ for more information on choices, though
-    note that :const:`"%f"` will parse all the way up to nanoseconds.
-    You can also pass:
-
-    - "ISO8601", to parse any `ISO8601 <https://en.wikipedia.org/wiki/ISO_8601>`_
-      time string (not necessarily in exactly the same format);
-    - "mixed", to infer the format for each element individually. This is risky,
-      and you should probably use it along with `dayfirst`.
-
-    .. versionadded:: 2.0.0
-dayfirst : bool, default False
-    DD/MM format dates, international and European format.
-cache_dates : bool, default True
-    If ``True``, use a cache of unique, converted dates to apply the ``datetime``
-    conversion. May produce significant speed-up when parsing duplicate
-    date strings, especially ones with timezone offsets.
-
-iterator : bool, default False
-    Return ``TextFileReader`` object for iteration or getting chunks with
-    ``get_chunk()``.
-chunksize : int, optional
-    Number of lines to read from the file per chunk. Passing a value will cause the
-    function to return a ``TextFileReader`` object for iteration.
-    See the `IO Tools docs
-    <https://pandas.pydata.org/pandas-docs/stable/io.html#io-chunking>`_
-    for more information on ``iterator`` and ``chunksize``.
-
-{decompression_options}
-
-    .. versionchanged:: 1.4.0 Zstandard support.
-
-thousands : str (length 1), optional
-    Character acting as the thousands separator in numerical values.
-decimal : str (length 1), default '.'
-    Character to recognize as decimal point (e.g., use ',' for European data).
-lineterminator : str (length 1), optional
-    Character used to denote a line break. Only valid with C parser.
-quotechar : str (length 1), optional
-    Character used to denote the start and end of a quoted item. Quoted
-    items can include the ``delimiter`` and it will be ignored.
-quoting : {{0 or csv.QUOTE_MINIMAL, 1 or csv.QUOTE_ALL, 2 or csv.QUOTE_NONNUMERIC, 3 or csv.QUOTE_NONE}}, default csv.QUOTE_MINIMAL
-    Control field quoting behavior per ``csv.QUOTE_*`` constants. Default is
-    ``csv.QUOTE_MINIMAL`` (i.e., 0) which implies that only fields containing special
-    characters are quoted (e.g., characters defined in ``quotechar``, ``delimiter``,
-    or ``lineterminator``.
-doublequote : bool, default True
-   When ``quotechar`` is specified and ``quoting`` is not ``QUOTE_NONE``, indicate
-   whether or not to interpret two consecutive ``quotechar`` elements INSIDE a
-   field as a single ``quotechar`` element.
-escapechar : str (length 1), optional
-    Character used to escape other characters.
-comment : str (length 1), optional
-    Character indicating that the remainder of line should not be parsed.
-    If found at the beginning
-    of a line, the line will be ignored altogether. This parameter must be a
-    single character. Like empty lines (as long as ``skip_blank_lines=True``),
-    fully commented lines are ignored by the parameter ``header`` but not by
-    ``skiprows``. For example, if ``comment='#'``, parsing
-    ``#empty\\na,b,c\\n1,2,3`` with ``header=0`` will result in ``'a,b,c'`` being
-    treated as the header.
-encoding : str, optional, default 'utf-8'
-    Encoding to use for UTF when reading/writing (ex. ``'utf-8'``). `List of Python
-    standard encodings
-    <https://docs.python.org/3/library/codecs.html#standard-encodings>`_ .
-
-encoding_errors : str, optional, default 'strict'
-    How encoding errors are treated. `List of possible values
-    <https://docs.python.org/3/library/codecs.html#error-handlers>`_ .
-
-    .. versionadded:: 1.3.0
-
-dialect : str or csv.Dialect, optional
-    If provided, this parameter will override values (default or not) for the
-    following parameters: ``delimiter``, ``doublequote``, ``escapechar``,
-    ``skipinitialspace``, ``quotechar``, and ``quoting``. If it is necessary to
-    override values, a ``ParserWarning`` will be issued. See ``csv.Dialect``
-    documentation for more details.
-on_bad_lines : {{'error', 'warn', 'skip'}} or Callable, default 'error'
-    Specifies what to do upon encountering a bad line (a line with too many fields).
-    Allowed values are:
-
-    - ``'error'``, raise an Exception when a bad line is encountered.
-    - ``'warn'``, raise a warning when a bad line is encountered and skip that line.
-    - ``'skip'``, skip bad lines without raising or warning when they are encountered.
-    - Callable, function that will process a single bad line.
-        - With ``engine='python'``, function with signature
-          ``(bad_line: list[str]) -> list[str] | None``.
-          ``bad_line`` is a list of strings split by the ``sep``.
-          If the function returns ``None``, the bad line will be ignored.
-          If the function returns a new ``list`` of strings with more elements than
-          expected, a ``ParserWarning`` will be emitted while dropping extra elements.
-        - With ``engine='pyarrow'``, function with signature
-          as described in pyarrow documentation: `invalid_row_handler
-          <https://arrow.apache.org/docs/python/generated/pyarrow.csv.ParseOptions.html
-          #pyarrow.csv.ParseOptions.invalid_row_handler>`_.
-
-    .. versionadded:: 1.3.0
-
-    .. versionadded:: 1.4.0
-
-        Callable
-
-    .. versionchanged:: 2.2.0
-
-        Callable for ``engine='pyarrow'``
-
-low_memory : bool, default True
-    Internally process the file in chunks, resulting in lower memory use
-    while parsing, but possibly mixed type inference.  To ensure no mixed
-    types either set ``False``, or specify the type with the ``dtype`` parameter.
-    Note that the entire file is read into a single :class:`~pandas.DataFrame`
-    regardless, use the ``chunksize`` or ``iterator`` parameter to return the data in
-    chunks. (Only valid with C parser).
-memory_map : bool, default False
-    If a filepath is provided for ``filepath_or_buffer``, map the file object
-    directly onto memory and access the data directly from there. Using this
-    option can improve performance because there is no longer any I/O overhead.
-float_precision : {{'high', 'legacy', 'round_trip'}}, optional
-    Specifies which converter the C engine should use for floating-point
-    values. The options are ``None`` or ``'high'`` for the ordinary converter,
-    ``'legacy'`` for the original lower precision pandas converter, and
-    ``'round_trip'`` for the round-trip converter.
-
-{storage_options}
-
-dtype_backend : {{'numpy_nullable', 'pyarrow'}}
-    Back-end data type applied to the resultant :class:`DataFrame`
-    (still experimental). If not specified, the default behavior
-    is to not use nullable data types. If specified, the behavior
-    is as follows:
-
-    * ``"numpy_nullable"``: returns nullable-dtype-backed :class:`DataFrame`
-    * ``"pyarrow"``: returns pyarrow-backed nullable :class:`ArrowDtype` :class:`DataFrame`
-
-    .. versionadded:: 2.0
-
-Returns
--------
-DataFrame or TextFileReader
-    A comma-separated values (csv) file is returned as two-dimensional
-    data structure with labeled axes.
-
-See Also
---------
-DataFrame.to_csv : Write DataFrame to a comma-separated values (csv) file.
-{see_also_func_name} : {see_also_func_summary}
-read_fwf : Read a table of fixed-width formatted lines into DataFrame.
-
-Examples
---------
->>> pd.{func_name}('data.csv')  # doctest: +SKIP
-   Name  Value
-0   foo      1
-1   bar      2
-2  #baz      3
-
-Index and header can be specified via the `index_col` and `header` arguments.
-
->>> pd.{func_name}('data.csv', header=None)  # doctest: +SKIP
-      0      1
-0  Name  Value
-1   foo      1
-2   bar      2
-3  #baz      3
-
->>> pd.{func_name}('data.csv', index_col='Value')  # doctest: +SKIP
-       Name
-Value
-1       foo
-2       bar
-3      #baz
-
-Column types are inferred but can be explicitly specified using the dtype argument.
-
->>> pd.{func_name}('data.csv', dtype={{'Value': float}})  # doctest: +SKIP
-   Name  Value
-0   foo    1.0
-1   bar    2.0
-2  #baz    3.0
-
-True, False, and NA values, and thousands separators have defaults,
-but can be explicitly specified, too. Supply the values you would like
-as strings or lists of strings!
-
->>> pd.{func_name}('data.csv', na_values=['foo', 'bar'])  # doctest: +SKIP
-   Name  Value
-0   NaN      1
-1   NaN      2
-2  #baz      3
-
-Comment lines in the input file can be skipped using the `comment` argument.
-
->>> pd.{func_name}('data.csv', comment='#')  # doctest: +SKIP
-  Name  Value
-0  foo      1
-1  bar      2
-
-By default, columns with dates will be read as ``object`` rather than  ``datetime``.
-
->>> df = pd.{func_name}('tmp.csv')  # doctest: +SKIP
-
->>> df  # doctest: +SKIP
-   col 1       col 2            col 3
-0     10  10/04/2018  Sun 15 Jan 2023
-1     20  15/04/2018  Fri 12 May 2023
-
->>> df.dtypes  # doctest: +SKIP
-col 1     int64
-col 2    object
-col 3    object
-dtype: object
-
-Specific columns can be parsed as dates by using the `parse_dates` and
-`date_format` arguments.
-
->>> df = pd.{func_name}(
-...     'tmp.csv',
-...     parse_dates=[1, 2],
-...     date_format={{'col 2': '%d/%m/%Y', 'col 3': '%a %d %b %Y'}},
-... )  # doctest: +SKIP
-
->>> df.dtypes  # doctest: +SKIP
-col 1             int64
-col 2    datetime64[ns]
-col 3    datetime64[ns]
-dtype: object
-"""  # noqa: E501
-
-
-=======
->>>>>>> 50d8d1eb
 class _C_Parser_Defaults(TypedDict):
     na_filter: Literal[True]
     low_memory: Literal[True]
@@ -864,10 +445,7 @@
     float_precision: Literal["high", "legacy", "round_trip"] | None = None,
     storage_options: StorageOptions | None = None,
     dtype_backend: DtypeBackend | lib.NoDefault = lib.no_default,
-<<<<<<< HEAD
 ) -> DataFrame | TextFileReader | Generator[DataFrame] | Generator[TextFileReader]:
-=======
-) -> DataFrame | TextFileReader:
     """
     Read a comma-separated values (csv) file into DataFrame.
 
@@ -1332,7 +910,6 @@
     col 3    datetime64[ns]
     dtype: object
     """
->>>>>>> 50d8d1eb
     # locals() should never be modified
     kwds = locals().copy()
     del kwds["filepath_or_buffer"]
@@ -1450,10 +1027,7 @@
     float_precision: Literal["high", "legacy", "round_trip"] | None = None,
     storage_options: StorageOptions | None = None,
     dtype_backend: DtypeBackend | lib.NoDefault = lib.no_default,
-<<<<<<< HEAD
 ) -> DataFrame | TextFileReader | Generator[DataFrame] | Generator[TextFileReader]:
-=======
-) -> DataFrame | TextFileReader:
     """
     Read general delimited file into DataFrame.
 
@@ -1915,7 +1489,6 @@
     col 3    datetime64[ns]
     dtype: object
     """
->>>>>>> 50d8d1eb
     # locals() should never be modified
     kwds = locals().copy()
     del kwds["filepath_or_buffer"]
