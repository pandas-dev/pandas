--- conflicted
+++ resolved
@@ -948,28 +948,27 @@
             stacklevel=find_stack_level(),
         )
 
-<<<<<<< HEAD
     if delim_whitespace is not lib.no_default:
         # GH#55569
         warnings.warn(
             "The 'delim_whitespace' keyword in pd.read_csv is deprecated and "
             "will be removed in a future version. Use ``sep='\\s+'`` instead",
-=======
+            FutureWarning,
+            stacklevel=find_stack_level(),
+        )
+    else:
+        delim_whitespace = False
+
     if verbose is not lib.no_default:
         # GH#55569
         warnings.warn(
             "The 'verbose' keyword in pd.read_csv is deprecated and "
             "will be removed in a future version.",
->>>>>>> ae860227
             FutureWarning,
             stacklevel=find_stack_level(),
         )
     else:
-<<<<<<< HEAD
-        delim_whitespace = False
-=======
         verbose = False
->>>>>>> ae860227
 
     # locals() should never be modified
     kwds = locals().copy()
@@ -1305,28 +1304,27 @@
             stacklevel=find_stack_level(),
         )
 
-<<<<<<< HEAD
     if delim_whitespace is not lib.no_default:
         # GH#55569
         warnings.warn(
             "The 'delim_whitespace' keyword in pd.read_table is deprecated and "
             "will be removed in a future version. Use ``sep='\\s+'`` instead",
-=======
+            FutureWarning,
+            stacklevel=find_stack_level(),
+        )
+    else:
+        delim_whitespace = False
+
     if verbose is not lib.no_default:
         # GH#55569
         warnings.warn(
             "The 'verbose' keyword in pd.read_table is deprecated and "
             "will be removed in a future version.",
->>>>>>> ae860227
             FutureWarning,
             stacklevel=find_stack_level(),
         )
     else:
-<<<<<<< HEAD
-        delim_whitespace = False
-=======
         verbose = False
->>>>>>> ae860227
 
     # locals() should never be modified
     kwds = locals().copy()
