--- conflicted
+++ resolved
@@ -904,7 +904,6 @@
             "https://pandas.pydata.org/pdeps/0004-consistent-to-datetime-parsing.html. "
             "You can safely remove this argument.",
             FutureWarning,
-<<<<<<< HEAD
             stacklevel=find_stack_level(),
         )
     if date_parser is not None:
@@ -914,8 +913,6 @@
             "Please use 'date_format' instead, or read your data in as 'object' dtype "
             "and then call 'to_datetime'.",
             FutureWarning,
-=======
->>>>>>> 0d43f683
             stacklevel=find_stack_level(),
         )
     if date_parser is not None and date_format is not None:
@@ -1239,7 +1236,16 @@
     storage_options: StorageOptions = None,
     use_nullable_dtypes: bool | lib.NoDefault = lib.no_default,
 ) -> DataFrame | TextFileReader:
-<<<<<<< HEAD
+    if infer_datetime_format is not lib.no_default:
+        warnings.warn(
+            "The argument 'infer_datetime_format' is deprecated and will "
+            "be removed in a future version. "
+            "A strict version of it is now the default, see "
+            "https://pandas.pydata.org/pdeps/0004-consistent-to-datetime-parsing.html. "
+            "You can safely remove this argument.",
+            FutureWarning,
+            stacklevel=find_stack_level(),
+        )
     if date_parser is not None:
         warnings.warn(
             "The argument 'date_parser' is deprecated and will "
@@ -1251,19 +1257,7 @@
         )
     if date_parser is not None and date_format is not None:
         raise TypeError("Cannot use both 'date_parser' and 'date_format'")
-=======
-    if infer_datetime_format is not lib.no_default:
-        warnings.warn(
-            "The argument 'infer_datetime_format' is deprecated and will "
-            "be removed in a future version. "
-            "A strict version of it is now the default, see "
-            "https://pandas.pydata.org/pdeps/0004-consistent-to-datetime-parsing.html. "
-            "You can safely remove this argument.",
-            FutureWarning,
-            stacklevel=find_stack_level(),
-        )
-
->>>>>>> 0d43f683
+
     # locals() should never be modified
     kwds = locals().copy()
     del kwds["filepath_or_buffer"]
