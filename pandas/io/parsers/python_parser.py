--- conflicted
+++ resolved
@@ -8,7 +8,6 @@
 from io import StringIO
 import re
 import sys
-import typing
 from typing import (
     DefaultDict,
     Hashable,
@@ -282,20 +281,12 @@
         alldata = self._rows_to_cols(content)
         data, columns = self._exclude_implicit_index(alldata)
 
-<<<<<<< HEAD
-        columns, date_data = self._do_date_conversions(columns, data)
-        data = cast(typing.Mapping[typing.Hashable, np.ndarray], date_data)
-
-        conv_data = self._convert_data(data)
-        index, columns = self._make_index(conv_data, alldata, columns, indexnamerow)
-=======
         data = self._convert_data(data)
         columns, data = self._do_date_conversions(columns, data)
 
         index, columns = self._make_index(data, alldata, columns, indexnamerow)
->>>>>>> 040f2364
-
-        return index, columns, conv_data
+
+        return index, columns, data
 
     def _exclude_implicit_index(
         self,
@@ -363,12 +354,8 @@
         names = self.names
         num_original_columns = 0
         clear_buffer = True
-<<<<<<< HEAD
         unnamed_cols: set[Scalar | None] = set()
-=======
-        unnamed_cols: set[str | int | None] = set()
         self._header_line = None
->>>>>>> 040f2364
 
         if self.header is not None:
             header = self.header
@@ -901,13 +888,7 @@
         orig_names = list(columns)
         columns = list(columns)
 
-<<<<<<< HEAD
         line: list[Scalar] | None
-        try:
-            line = self._next_line()
-        except StopIteration:
-            line = None
-=======
         if self._header_line is not None:
             line = self._header_line
         else:
@@ -915,7 +896,6 @@
                 line = self._next_line()
             except StopIteration:
                 line = None
->>>>>>> 040f2364
 
         next_line: list[Scalar] | None
         try:
