from __future__ import annotations

from collections import (
    abc,
    defaultdict,
)
import csv
from io import StringIO
import re
import sys
from typing import (
    IO,
    DefaultDict,
    Hashable,
    Iterator,
<<<<<<< HEAD
    List,
=======
    Literal,
>>>>>>> 3bb9e621
    Mapping,
    Sequence,
    cast,
)
import warnings

import numpy as np

import pandas._libs.lib as lib
from pandas._typing import (
    ArrayLike,
    FilePath,
    ReadCsvBuffer,
    Scalar,
)
from pandas.errors import (
    EmptyDataError,
    ParserError,
)
from pandas.util._exceptions import find_stack_level

from pandas.core.dtypes.common import is_integer
from pandas.core.dtypes.inference import is_dict_like

from pandas import (
    Index,
    MultiIndex,
)

from pandas.io.parsers.base_parser import (
    ParserBase,
    parser_defaults,
)

# BOM character (byte order mark)
# This exists at the beginning of a file to indicate endianness
# of a file (stream). Unfortunately, this marker screws up parsing,
# so we need to remove it if we see it.
_BOM = "\ufeff"


class PythonParser(ParserBase):
    def __init__(
        self, f: FilePath | ReadCsvBuffer[bytes] | ReadCsvBuffer[str] | list, **kwds
    ):
        """
        Workhorse function for processing nested list into DataFrame
        """
        ParserBase.__init__(self, kwds)

        self.data: Iterator[str] | None = None
        self.buf: list = []
        self.pos = 0
        self.line_pos = 0

        self.skiprows = kwds["skiprows"]

        if callable(self.skiprows):
            self.skipfunc = self.skiprows
        else:
            self.skipfunc = lambda x: x in self.skiprows

        self.skipfooter = _validate_skipfooter_arg(kwds["skipfooter"])
        self.delimiter = kwds["delimiter"]

        self.quotechar = kwds["quotechar"]
        if isinstance(self.quotechar, str):
            self.quotechar = str(self.quotechar)

        self.escapechar = kwds["escapechar"]
        self.doublequote = kwds["doublequote"]
        self.skipinitialspace = kwds["skipinitialspace"]
        self.lineterminator = kwds["lineterminator"]
        self.quoting = kwds["quoting"]
        self.skip_blank_lines = kwds["skip_blank_lines"]

        self.names_passed = kwds["names"] or None

        self.has_index_names = False
        if "has_index_names" in kwds:
            self.has_index_names = kwds["has_index_names"]

        self.verbose = kwds["verbose"]
        self.converters = kwds["converters"]

        self.thousands = kwds["thousands"]
        self.decimal = kwds["decimal"]

        self.comment = kwds["comment"]

        # Set self.data to something that can read lines.
        if isinstance(f, list):
            # read_excel: f is a list
            self.data = cast(Iterator[str], f)
        else:
            self._open_handles(f, kwds)
            assert self.handles is not None
            assert hasattr(self.handles.handle, "readline")
            try:
                self._make_reader(self.handles.handle)
            except (csv.Error, UnicodeDecodeError):
                self.close()
                raise

        # Get columns in two steps: infer from data, then
        # infer column indices from self.usecols if it is specified.
        self._col_indices: list[int] | None = None
        columns: list[list[Scalar | None]]
        try:
            (
                columns,
                self.num_original_columns,
                self.unnamed_cols,
            ) = self._infer_columns()
        except (TypeError, ValueError):
            self.close()
            raise

        # Now self.columns has the set of columns that we will process.
        # The original set is stored in self.original_columns.
        # error: Cannot determine type of 'index_names'
        self.columns: list[Hashable]
        (
            self.columns,
            self.index_names,
            self.col_names,
            _,
        ) = self._extract_multi_indexer_columns(
            columns,
            self.index_names,  # type: ignore[has-type]
        )

        # get popped off for index
        self.orig_names: list[Hashable] = list(self.columns)

        # needs to be cleaned/refactored
        # multiple date column thing turning into a real spaghetti factory

        if not self._has_complex_date_col:
            (index_names, self.orig_names, self.columns) = self._get_index_name(
                self.columns
            )
            self._name_processed = True
            if self.index_names is None:
                self.index_names = index_names

        if self._col_indices is None:
            self._col_indices = list(range(len(self.columns)))

        self._parse_date_cols = self._validate_parse_dates_presence(self.columns)
        no_thousands_columns: set[int] | None = None
        if self.parse_dates:
            no_thousands_columns = self._set_noconvert_dtype_columns(
                self._col_indices, self.columns
            )
        self._no_thousands_columns = no_thousands_columns

        if len(self.decimal) != 1:
            raise ValueError("Only length-1 decimal markers supported")

        decimal = re.escape(self.decimal)
        if self.thousands is None:
            regex = fr"^[\-\+]?[0-9]*({decimal}[0-9]*)?([0-9]?(E|e)\-?[0-9]+)?$"
        else:
            thousands = re.escape(self.thousands)
            regex = (
                fr"^[\-\+]?([0-9]+{thousands}|[0-9])*({decimal}[0-9]*)?"
                fr"([0-9]?(E|e)\-?[0-9]+)?$"
            )
        self.num = re.compile(regex)

    def _make_reader(self, f: IO[str]) -> None:
        sep = self.delimiter

        if sep is None or len(sep) == 1:
            if self.lineterminator:
                raise ValueError(
                    "Custom line terminators not supported in python parser (yet)"
                )

            class MyDialect(csv.Dialect):
                delimiter = self.delimiter
                quotechar = self.quotechar
                escapechar = self.escapechar
                doublequote = self.doublequote
                skipinitialspace = self.skipinitialspace
                quoting = self.quoting
                lineterminator = "\n"

            dia = MyDialect

            if sep is not None:
                dia.delimiter = sep
            else:
                # attempt to sniff the delimiter from the first valid line,
                # i.e. no comment line and not in skiprows
                line: str = f.readline()
                lines = self._check_comments([[line]])[0]
                while self.skipfunc(self.pos) or not lines:
                    self.pos += 1
                    line = f.readline()
                    lines = self._check_comments([[line]])[0]
                lines_str = cast(List[str], lines)

                # since `line` was a string, lines will be a list containing
                # only a single string
                first_line: str = lines_str[0]

                self.pos += 1
                self.line_pos += 1
                sniffed = csv.Sniffer().sniff(first_line)
                dia.delimiter = sniffed.delimiter

                # Note: encoding is irrelevant here
                line_rdr = csv.reader(StringIO(first_line), dialect=dia)
                self.buf.extend(list(line_rdr))

            # Note: encoding is irrelevant here
            reader = csv.reader(f, dialect=dia, strict=True)

        else:

            def _read():
                line = f.readline()
                pat = re.compile(sep)

                yield pat.split(line.strip())

                for line in f:
                    yield pat.split(line.strip())

            reader = _read()

        # error: Incompatible types in assignment (expression has type "_reader",
        # variable has type "Union[IO[Any], RawIOBase, BufferedIOBase, TextIOBase,
        # TextIOWrapper, mmap, None]")
        self.data = reader  # type: ignore[assignment]

    def read(
        self, rows: int | None = None
    ) -> tuple[
        Index | None, Sequence[Hashable] | MultiIndex, Mapping[Hashable, ArrayLike]
    ]:
        try:
            content = self._get_lines(rows)
        except StopIteration:
            if self._first_chunk:
                content = []
            else:
                self.close()
                raise

        # done with first read, next time raise StopIteration
        self._first_chunk = False

        columns: Sequence[Hashable] = list(self.orig_names)
        if not len(content):  # pragma: no cover
            # DataFrame with the right metadata, even though it's length 0
            names = self._maybe_dedup_names(self.orig_names)
            # error: Cannot determine type of 'index_col'
            index, columns, col_dict = self._get_empty_meta(
                names,
                self.index_col,  # type: ignore[has-type]
                self.index_names,
                self.dtype,
            )
            conv_columns = self._maybe_make_multi_index_columns(columns, self.col_names)
            return index, conv_columns, col_dict

        # handle new style for names in index
        count_empty_content_vals = count_empty_vals(content[0])
        indexnamerow = None
        if self.has_index_names and count_empty_content_vals == len(columns):
            indexnamerow = content[0]
            content = content[1:]

        alldata = self._rows_to_cols(content)
        data, columns = self._exclude_implicit_index(alldata)

        conv_data = self._convert_data(data)
        columns, conv_data = self._do_date_conversions(columns, conv_data)

        index, result_columns = self._make_index(
            conv_data, alldata, columns, indexnamerow
        )

        return index, result_columns, conv_data

    def _exclude_implicit_index(
        self,
        alldata: list[np.ndarray],
    ) -> tuple[Mapping[Hashable, np.ndarray], Sequence[Hashable]]:
        names = self._maybe_dedup_names(self.orig_names)

        offset = 0
        if self._implicit_index:
            # error: Cannot determine type of 'index_col'
            offset = len(self.index_col)  # type: ignore[has-type]

        len_alldata = len(alldata)
        self._check_data_length(names, alldata)

        return {
            name: alldata[i + offset] for i, name in enumerate(names) if i < len_alldata
        }, names

    # legacy
    def get_chunk(self, size=None):
        if size is None:
            # error: "PythonParser" has no attribute "chunksize"
            size = self.chunksize  # type: ignore[attr-defined]
        return self.read(rows=size)

    def _convert_data(
        self,
        data: Mapping[Hashable, np.ndarray],
    ) -> Mapping[Hashable, ArrayLike]:
        # apply converters
        clean_conv = self._clean_mapping(self.converters)
        clean_dtypes = self._clean_mapping(self.dtype)

        # Apply NA values.
        clean_na_values = {}
        clean_na_fvalues = {}

        if isinstance(self.na_values, dict):
            for col in self.na_values:
                na_value = self.na_values[col]
                na_fvalue = self.na_fvalues[col]

                if isinstance(col, int) and col not in self.orig_names:
                    col = self.orig_names[col]

                clean_na_values[col] = na_value
                clean_na_fvalues[col] = na_fvalue
        else:
            clean_na_values = self.na_values
            clean_na_fvalues = self.na_fvalues

        return self._convert_to_ndarrays(
            data,
            clean_na_values,
            clean_na_fvalues,
            self.verbose,
            clean_conv,
            clean_dtypes,
        )

    def _infer_columns(
        self,
    ) -> tuple[list[list[Scalar | None]], int, set[Scalar | None]]:
        names = self.names
        num_original_columns = 0
        clear_buffer = True
        unnamed_cols: set[Scalar | None] = set()
        self._header_line = None

        if self.header is not None:
            header = self.header

            if isinstance(header, (list, tuple, np.ndarray)):
                have_mi_columns = len(header) > 1
                # we have a mi columns, so read an extra line
                if have_mi_columns:
                    header = list(header) + [header[-1] + 1]
            else:
                have_mi_columns = False
                header = [header]

            columns: list[list[Scalar | None]] = []
            for level, hr in enumerate(header):
                try:
                    line = self._buffered_line()

                    while self.line_pos <= hr:
                        line = self._next_line()

                except StopIteration as err:
                    if self.line_pos < hr:
                        raise ValueError(
                            f"Passed header={hr} but only {self.line_pos + 1} lines in "
                            "file"
                        ) from err

                    # We have an empty file, so check
                    # if columns are provided. That will
                    # serve as the 'line' for parsing
                    if have_mi_columns and hr > 0:
                        if clear_buffer:
                            self._clear_buffer()
                        columns.append([None] * len(columns[-1]))
                        return columns, num_original_columns, unnamed_cols

                    if not self.names:
                        raise EmptyDataError("No columns to parse from file") from err

                    line = self.names[:]

                this_columns: list[Scalar | None] = []
                this_unnamed_cols = []

                for i, c in enumerate(line):
                    if c == "":
                        if have_mi_columns:
                            col_name = f"Unnamed: {i}_level_{level}"
                        else:
                            col_name = f"Unnamed: {i}"

                        this_unnamed_cols.append(i)
                        this_columns.append(col_name)
                    else:
                        this_columns.append(c)

                if not have_mi_columns and self.mangle_dupe_cols:
                    counts: DefaultDict = defaultdict(int)
                    # Ensure that regular columns are used before unnamed ones
                    # to keep given names and mangle unnamed columns
                    col_loop_order = [
                        i
                        for i in range(len(this_columns))
                        if i not in this_unnamed_cols
                    ] + this_unnamed_cols

                    for i in col_loop_order:
                        col = this_columns[i]
                        old_col = col
                        cur_count = counts[col]

                        if cur_count > 0:
                            while cur_count > 0:
                                counts[old_col] = cur_count + 1
                                col = f"{old_col}.{cur_count}"
                                if col in this_columns:
                                    cur_count += 1
                                else:
                                    cur_count = counts[col]

                            if (
                                self.dtype is not None
                                and is_dict_like(self.dtype)
                                and self.dtype.get(old_col) is not None
                                and self.dtype.get(col) is None
                            ):
                                self.dtype.update({col: self.dtype.get(old_col)})
                        this_columns[i] = col
                        counts[col] = cur_count + 1
                elif have_mi_columns:

                    # if we have grabbed an extra line, but its not in our
                    # format so save in the buffer, and create an blank extra
                    # line for the rest of the parsing code
                    if hr == header[-1]:
                        lc = len(this_columns)
                        # error: Cannot determine type of 'index_col'
                        sic = self.index_col  # type: ignore[has-type]
                        ic = len(sic) if sic is not None else 0
                        unnamed_count = len(this_unnamed_cols)

                        # if wrong number of blanks or no index, not our format
                        if (lc != unnamed_count and lc - ic > unnamed_count) or ic == 0:
                            clear_buffer = False
                            this_columns = [None] * lc
                            self.buf = [self.buf[-1]]

                columns.append(this_columns)
                unnamed_cols.update({this_columns[i] for i in this_unnamed_cols})

                if len(columns) == 1:
                    num_original_columns = len(this_columns)

            if clear_buffer:
                self._clear_buffer()

            first_line: list[Scalar] | None
            if names is not None:
                # Read first row after header to check if data are longer
                try:
                    first_line = self._next_line()
                except StopIteration:
                    first_line = None

                len_first_data_row = 0 if first_line is None else len(first_line)

                if len(names) > len(columns[0]) and len(names) > len_first_data_row:
                    raise ValueError(
                        "Number of passed names did not match "
                        "number of header fields in the file"
                    )
                if len(columns) > 1:
                    raise TypeError("Cannot pass names with multi-index columns")

                if self.usecols is not None:
                    # Set _use_cols. We don't store columns because they are
                    # overwritten.
                    self._handle_usecols(columns, names, num_original_columns)
                else:
                    num_original_columns = len(names)
                if self._col_indices is not None and len(names) != len(
                    self._col_indices
                ):
                    columns = [[names[i] for i in sorted(self._col_indices)]]
                else:
                    columns = [names]
            else:
                columns = self._handle_usecols(
                    columns, columns[0], num_original_columns
                )
        else:
            try:
                line = self._buffered_line()

            except StopIteration as err:
                if not names:
                    raise EmptyDataError("No columns to parse from file") from err

                line = names[:]

            # Store line, otherwise it is lost for guessing the index
            self._header_line = line
            ncols = len(line)
            num_original_columns = ncols

            if not names:
                if self.prefix:
                    columns = [[f"{self.prefix}{i}" for i in range(ncols)]]
                else:
                    columns = [list(range(ncols))]
                columns = self._handle_usecols(
                    columns, columns[0], num_original_columns
                )
            else:
                if self.usecols is None or len(names) >= num_original_columns:
                    columns = self._handle_usecols([names], names, num_original_columns)
                    num_original_columns = len(names)
                else:
                    if not callable(self.usecols) and len(names) != len(self.usecols):
                        raise ValueError(
                            "Number of passed names did not match number of "
                            "header fields in the file"
                        )
                    # Ignore output but set used columns.
                    self._handle_usecols([names], names, ncols)
                    columns = [names]
                    num_original_columns = ncols

        return columns, num_original_columns, unnamed_cols

    def _handle_usecols(
        self,
        columns: list[list[Scalar | None]],
        usecols_key: list[Scalar | None],
        num_original_columns: int,
    ) -> list[list[Scalar | None]]:
        """
        Sets self._col_indices

        usecols_key is used if there are string usecols.
        """
        col_indices: set[int] | list[int]
        if self.usecols is not None:
            if callable(self.usecols):
                col_indices = self._evaluate_usecols(self.usecols, usecols_key)
            elif any(isinstance(u, str) for u in self.usecols):
                if len(columns) > 1:
                    raise ValueError(
                        "If using multiple headers, usecols must be integers."
                    )
                col_indices = []

                for col in self.usecols:
                    if isinstance(col, str):
                        try:
                            col_indices.append(usecols_key.index(col))
                        except ValueError:
                            self._validate_usecols_names(self.usecols, usecols_key)
                    else:
                        col_indices.append(col)
            else:
                missing_usecols = [
                    col for col in self.usecols if col >= num_original_columns
                ]
                if missing_usecols:
                    warnings.warn(
                        "Defining usecols with out of bounds indices is deprecated "
                        "and will raise a ParserError in a future version.",
                        FutureWarning,
                        stacklevel=find_stack_level(),
                    )
                col_indices = self.usecols

            columns = [
                [n for i, n in enumerate(column) if i in col_indices]
                for column in columns
            ]
            self._col_indices = sorted(col_indices)
        return columns

    def _buffered_line(self) -> list[Scalar]:
        """
        Return a line from buffer, filling buffer if required.
        """
        if len(self.buf) > 0:
            return self.buf[0]
        else:
            return self._next_line()

    def _check_for_bom(self, first_row: list[Scalar]) -> list[Scalar]:
        """
        Checks whether the file begins with the BOM character.
        If it does, remove it. In addition, if there is quoting
        in the field subsequent to the BOM, remove it as well
        because it technically takes place at the beginning of
        the name, not the middle of it.
        """
        # first_row will be a list, so we need to check
        # that that list is not empty before proceeding.
        if not first_row:
            return first_row

        # The first element of this row is the one that could have the
        # BOM that we want to remove. Check that the first element is a
        # string before proceeding.
        if not isinstance(first_row[0], str):
            return first_row

        # Check that the string is not empty, as that would
        # obviously not have a BOM at the start of it.
        if not first_row[0]:
            return first_row

        # Since the string is non-empty, check that it does
        # in fact begin with a BOM.
        first_elt = first_row[0][0]
        if first_elt != _BOM:
            return first_row

        first_row_bom = first_row[0]
        new_row: str

        if len(first_row_bom) > 1 and first_row_bom[1] == self.quotechar:
            start = 2
            quote = first_row_bom[1]
            end = first_row_bom[2:].index(quote) + 2

            # Extract the data between the quotation marks
            new_row = first_row_bom[start:end]

            # Extract any remaining data after the second
            # quotation mark.
            if len(first_row_bom) > end + 1:
                new_row += first_row_bom[end + 1 :]

        else:

            # No quotation so just remove BOM from first element
            new_row = first_row_bom[1:]

        new_row_list: list[Scalar] = [new_row]
        return new_row_list + first_row[1:]

    def _is_line_empty(self, line: list[Scalar]) -> bool:
        """
        Check if a line is empty or not.

        Parameters
        ----------
        line : str, array-like
            The line of data to check.

        Returns
        -------
        boolean : Whether or not the line is empty.
        """
        return not line or all(not x for x in line)

    def _next_line(self) -> list[Scalar]:
        if isinstance(self.data, list):
            while self.skipfunc(self.pos):
                self.pos += 1

            while True:
                try:
                    line = self._check_comments([self.data[self.pos]])[0]
                    self.pos += 1
                    # either uncommented or blank to begin with
                    if not self.skip_blank_lines and (
                        self._is_line_empty(self.data[self.pos - 1]) or line
                    ):
                        break
                    elif self.skip_blank_lines:
                        ret = self._remove_empty_lines([line])
                        if ret:
                            line = ret[0]
                            break
                except IndexError:
                    raise StopIteration
        else:
            while self.skipfunc(self.pos):
                self.pos += 1
                # assert for mypy, data is Iterator[str] or None, would error in next
                assert self.data is not None
                next(self.data)

            while True:
                orig_line = self._next_iter_line(row_num=self.pos + 1)
                self.pos += 1

                if orig_line is not None:
                    line = self._check_comments([orig_line])[0]

                    if self.skip_blank_lines:
                        ret = self._remove_empty_lines([line])

                        if ret:
                            line = ret[0]
                            break
                    elif self._is_line_empty(orig_line) or line:
                        break

        # This was the first line of the file,
        # which could contain the BOM at the
        # beginning of it.
        if self.pos == 1:
            line = self._check_for_bom(line)

        self.line_pos += 1
        self.buf.append(line)
        return line

    def _alert_malformed(self, msg: str, row_num: int) -> None:
        """
        Alert a user about a malformed row, depending on value of
        `self.on_bad_lines` enum.

        If `self.on_bad_lines` is ERROR, the alert will be `ParserError`.
        If `self.on_bad_lines` is WARN, the alert will be printed out.

        Parameters
        ----------
        msg: str
            The error message to display.
        row_num: int
            The row number where the parsing error occurred.
            Because this row number is displayed, we 1-index,
            even though we 0-index internally.
        """
        if self.on_bad_lines == self.BadLineHandleMethod.ERROR:
            raise ParserError(msg)
        elif self.on_bad_lines == self.BadLineHandleMethod.WARN:
            base = f"Skipping line {row_num}: "
            sys.stderr.write(base + msg + "\n")

    def _next_iter_line(self, row_num: int) -> list[Scalar] | None:
        """
        Wrapper around iterating through `self.data` (CSV source).

        When a CSV error is raised, we check for specific
        error messages that allow us to customize the
        error message displayed to the user.

        Parameters
        ----------
        row_num: int
            The row number of the line being parsed.
        """
        try:
            # assert for mypy, data is Iterator[str] or None, would error in next
            assert self.data is not None
            line = next(self.data)
            # for mypy
            assert isinstance(line, list)
            return line
        except csv.Error as e:
            if (
                self.on_bad_lines == self.BadLineHandleMethod.ERROR
                or self.on_bad_lines == self.BadLineHandleMethod.WARN
            ):
                msg = str(e)

                if "NULL byte" in msg or "line contains NUL" in msg:
                    msg = (
                        "NULL byte detected. This byte "
                        "cannot be processed in Python's "
                        "native csv library at the moment, "
                        "so please pass in engine='c' instead"
                    )

                if self.skipfooter > 0:
                    reason = (
                        "Error could possibly be due to "
                        "parsing errors in the skipped footer rows "
                        "(the skipfooter keyword is only applied "
                        "after Python's csv library has parsed "
                        "all rows)."
                    )
                    msg += ". " + reason

                self._alert_malformed(msg, row_num)
            return None

    def _check_comments(self, lines: list[list[Scalar]]) -> list[list[Scalar]]:
        if self.comment is None:
            return lines
        ret = []
        for line in lines:
            rl = []
            for x in line:
                if (
                    not isinstance(x, str)
                    or self.comment not in x
                    or x in self.na_values
                ):
                    rl.append(x)
                else:
                    x = x[: x.find(self.comment)]
                    if len(x) > 0:
                        rl.append(x)
                    break
            ret.append(rl)
        return ret

    def _remove_empty_lines(self, lines: list[list[Scalar]]) -> list[list[Scalar]]:
        """
        Iterate through the lines and remove any that are
        either empty or contain only one whitespace value

        Parameters
        ----------
        lines : list of list of Scalars
            The array of lines that we are to filter.

        Returns
        -------
        filtered_lines : list of list of Scalars
            The same array of lines with the "empty" ones removed.
        """
        ret = []
        for line in lines:
            # Remove empty lines and lines with only one whitespace value
            if (
                len(line) > 1
                or len(line) == 1
                and (not isinstance(line[0], str) or line[0].strip())
            ):
                ret.append(line)
        return ret

    def _check_thousands(self, lines: list[list[Scalar]]) -> list[list[Scalar]]:
        if self.thousands is None:
            return lines

        return self._search_replace_num_columns(
            lines=lines, search=self.thousands, replace=""
        )

    def _search_replace_num_columns(
        self, lines: list[list[Scalar]], search: str, replace: str
    ) -> list[list[Scalar]]:
        ret = []
        for line in lines:
            rl = []
            for i, x in enumerate(line):
                if (
                    not isinstance(x, str)
                    or search not in x
                    or (self._no_thousands_columns and i in self._no_thousands_columns)
                    or not self.num.search(x.strip())
                ):
                    rl.append(x)
                else:
                    rl.append(x.replace(search, replace))
            ret.append(rl)
        return ret

    def _check_decimal(self, lines: list[list[Scalar]]) -> list[list[Scalar]]:
        if self.decimal == parser_defaults["decimal"]:
            return lines

        return self._search_replace_num_columns(
            lines=lines, search=self.decimal, replace="."
        )

    def _clear_buffer(self) -> None:
        self.buf = []

    _implicit_index = False

    def _get_index_name(
        self, columns: list[Hashable]
    ) -> tuple[list[Hashable] | None, list[Hashable], list[Hashable]]:
        """
        Try several cases to get lines:

        0) There are headers on row 0 and row 1 and their
        total summed lengths equals the length of the next line.
        Treat row 0 as columns and row 1 as indices
        1) Look for implicit index: there are more columns
        on row 1 than row 0. If this is true, assume that row
        1 lists index columns and row 0 lists normal columns.
        2) Get index from the columns if it was listed.
        """
        orig_names = list(columns)
        columns = list(columns)

        line: list[Scalar] | None
        if self._header_line is not None:
            line = self._header_line
        else:
            try:
                line = self._next_line()
            except StopIteration:
                line = None

        next_line: list[Scalar] | None
        try:
            next_line = self._next_line()
        except StopIteration:
            next_line = None

        # implicitly index_col=0 b/c 1 fewer column names
        implicit_first_cols = 0
        if line is not None:
            # leave it 0, #2442
            # Case 1
            # error: Cannot determine type of 'index_col'
            index_col = self.index_col  # type: ignore[has-type]
            if index_col is not False:
                implicit_first_cols = len(line) - self.num_original_columns

            # Case 0
            if next_line is not None:
                if len(next_line) == len(line) + self.num_original_columns:
                    # column and index names on diff rows
                    self.index_col = list(range(len(line)))
                    self.buf = self.buf[1:]

                    for c in reversed(line):
                        columns.insert(0, c)

                    # Update list of original names to include all indices.
                    orig_names = list(columns)
                    self.num_original_columns = len(columns)
                    return line, orig_names, columns

        if implicit_first_cols > 0:
            # Case 1
            self._implicit_index = True
            if self.index_col is None:
                self.index_col = list(range(implicit_first_cols))

            index_name = None

        else:
            # Case 2
            (index_name, _, self.index_col) = self._clean_index_names(
                columns, self.index_col
            )

        return index_name, orig_names, columns

    def _rows_to_cols(self, content: list[list[Scalar]]) -> list[np.ndarray]:
        col_len = self.num_original_columns

        if self._implicit_index:
            col_len += len(self.index_col)

        max_len = max(len(row) for row in content)

        # Check that there are no rows with too many
        # elements in their row (rows with too few
        # elements are padded with NaN).
        # error: Non-overlapping identity check (left operand type: "List[int]",
        # right operand type: "Literal[False]")
        if (
            max_len > col_len
            and self.index_col is not False  # type: ignore[comparison-overlap]
            and self.usecols is None
        ):

            footers = self.skipfooter if self.skipfooter else 0
            bad_lines = []

            iter_content = enumerate(content)
            content_len = len(content)
            content = []

            for (i, l) in iter_content:
                actual_len = len(l)

                if actual_len > col_len:
                    if (
                        self.on_bad_lines == self.BadLineHandleMethod.ERROR
                        or self.on_bad_lines == self.BadLineHandleMethod.WARN
                    ):
                        row_num = self.pos - (content_len - i + footers)
                        bad_lines.append((row_num, actual_len))

                        if self.on_bad_lines == self.BadLineHandleMethod.ERROR:
                            break
                else:
                    content.append(l)

            for row_num, actual_len in bad_lines:
                msg = (
                    f"Expected {col_len} fields in line {row_num + 1}, saw "
                    f"{actual_len}"
                )
                if (
                    self.delimiter
                    and len(self.delimiter) > 1
                    and self.quoting != csv.QUOTE_NONE
                ):
                    # see gh-13374
                    reason = (
                        "Error could possibly be due to quotes being "
                        "ignored when a multi-char delimiter is used."
                    )
                    msg += ". " + reason

                self._alert_malformed(msg, row_num + 1)

        # see gh-13320
        zipped_content = list(lib.to_object_array(content, min_width=col_len).T)

        if self.usecols:
            assert self._col_indices is not None
            col_indices = self._col_indices

            if self._implicit_index:
                zipped_content = [
                    a
                    for i, a in enumerate(zipped_content)
                    if (
                        i < len(self.index_col)
                        or i - len(self.index_col) in col_indices
                    )
                ]
            else:
                zipped_content = [
                    a for i, a in enumerate(zipped_content) if i in col_indices
                ]
        return zipped_content

    def _get_lines(self, rows: int | None = None) -> list[list[Scalar]]:
        lines = self.buf
        new_rows = None

        # already fetched some number
        if rows is not None:
            # we already have the lines in the buffer
            if len(self.buf) >= rows:
                new_rows, self.buf = self.buf[:rows], self.buf[rows:]

            # need some lines
            else:
                rows -= len(self.buf)

        if new_rows is None:
            if isinstance(self.data, list):
                if self.pos > len(self.data):
                    raise StopIteration
                if rows is None:
                    new_rows = self.data[self.pos :]
                    new_pos = len(self.data)
                else:
                    new_rows = self.data[self.pos : self.pos + rows]
                    new_pos = self.pos + rows

                new_rows = self._remove_skipped_rows(new_rows)
                lines.extend(new_rows)
                self.pos = new_pos

            else:
                new_rows = []
                try:
                    if rows is not None:

                        rows_to_skip = 0
                        if self.skiprows is not None and self.pos is not None:
                            # Only read additional rows if pos is in skiprows
                            rows_to_skip = len(
                                set(self.skiprows) - set(range(self.pos))
                            )

                        for _ in range(rows + rows_to_skip):
                            # assert for mypy, data is Iterator[str] or None, would
                            # error in next
                            assert self.data is not None
                            new_rows.append(next(self.data))

                        len_new_rows = len(new_rows)
                        new_rows = self._remove_skipped_rows(new_rows)
                        lines.extend(new_rows)
                    else:
                        rows = 0

                        while True:
                            new_row = self._next_iter_line(row_num=self.pos + rows + 1)
                            rows += 1

                            if new_row is not None:
                                new_rows.append(new_row)
                        len_new_rows = len(new_rows)

                except StopIteration:
                    len_new_rows = len(new_rows)
                    new_rows = self._remove_skipped_rows(new_rows)
                    lines.extend(new_rows)
                    if len(lines) == 0:
                        raise
                self.pos += len_new_rows

            self.buf = []
        else:
            lines = new_rows

        if self.skipfooter:
            lines = lines[: -self.skipfooter]

        lines = self._check_comments(lines)
        if self.skip_blank_lines:
            lines = self._remove_empty_lines(lines)
        lines = self._check_thousands(lines)
        return self._check_decimal(lines)

    def _remove_skipped_rows(self, new_rows: list[list[Scalar]]) -> list[list[Scalar]]:
        if self.skiprows:
            return [
                row for i, row in enumerate(new_rows) if not self.skipfunc(i + self.pos)
            ]
        return new_rows


class FixedWidthReader(abc.Iterator):
    """
    A reader of fixed-width lines.
    """

    def __init__(
        self,
        f: IO[str],
        colspecs: list[tuple[int, int]] | Literal["infer"],
        delimiter: str | None,
        comment: str | None,
        skiprows: set[int] | None = None,
        infer_nrows: int = 100,
    ) -> None:
        self.f = f
        self.buffer: Iterator | None = None
        self.delimiter = "\r\n" + delimiter if delimiter else "\n\r\t "
        self.comment = comment
        if colspecs == "infer":
            self.colspecs = self.detect_colspecs(
                infer_nrows=infer_nrows, skiprows=skiprows
            )
        else:
            self.colspecs = colspecs

        if not isinstance(self.colspecs, (tuple, list)):
            raise TypeError(
                "column specifications must be a list or tuple, "
                f"input was a {type(colspecs).__name__}"
            )

        for colspec in self.colspecs:
            if not (
                isinstance(colspec, (tuple, list))
                and len(colspec) == 2
                and isinstance(colspec[0], (int, np.integer, type(None)))
                and isinstance(colspec[1], (int, np.integer, type(None)))
            ):
                raise TypeError(
                    "Each column specification must be "
                    "2 element tuple or list of integers"
                )

    def get_rows(self, infer_nrows: int, skiprows: set[int] | None = None) -> list[str]:
        """
        Read rows from self.f, skipping as specified.

        We distinguish buffer_rows (the first <= infer_nrows
        lines) from the rows returned to detect_colspecs
        because it's simpler to leave the other locations
        with skiprows logic alone than to modify them to
        deal with the fact we skipped some rows here as
        well.

        Parameters
        ----------
        infer_nrows : int
            Number of rows to read from self.f, not counting
            rows that are skipped.
        skiprows: set, optional
            Indices of rows to skip.

        Returns
        -------
        detect_rows : list of str
            A list containing the rows to read.

        """
        if skiprows is None:
            skiprows = set()
        buffer_rows = []
        detect_rows = []
        for i, row in enumerate(self.f):
            if i not in skiprows:
                detect_rows.append(row)
            buffer_rows.append(row)
            if len(detect_rows) >= infer_nrows:
                break
        self.buffer = iter(buffer_rows)
        return detect_rows

    def detect_colspecs(
        self, infer_nrows: int = 100, skiprows: set[int] | None = None
    ) -> list[tuple[int, int]]:
        # Regex escape the delimiters
        delimiters = "".join([fr"\{x}" for x in self.delimiter])
        pattern = re.compile(f"([^{delimiters}]+)")
        rows = self.get_rows(infer_nrows, skiprows)
        if not rows:
            raise EmptyDataError("No rows from which to infer column width")
        max_len = max(map(len, rows))
        mask = np.zeros(max_len + 1, dtype=int)
        if self.comment is not None:
            rows = [row.partition(self.comment)[0] for row in rows]
        for row in rows:
            for m in pattern.finditer(row):
                mask[m.start() : m.end()] = 1
        shifted = np.roll(mask, 1)
        shifted[0] = 0
        edges = np.where((mask ^ shifted) == 1)[0]
        edge_pairs = list(zip(edges[::2], edges[1::2]))
        return edge_pairs

    def __next__(self) -> list[str]:
        if self.buffer is not None:
            try:
                line = next(self.buffer)
            except StopIteration:
                self.buffer = None
                line = next(self.f)
        else:
            line = next(self.f)
        # Note: 'colspecs' is a sequence of half-open intervals.
        return [line[fromm:to].strip(self.delimiter) for (fromm, to) in self.colspecs]


class FixedWidthFieldParser(PythonParser):
    """
    Specialization that Converts fixed-width fields into DataFrames.
    See PythonParser for details.
    """

    def __init__(
        self, f: FilePath | ReadCsvBuffer[bytes] | ReadCsvBuffer[str], **kwds
    ) -> None:
        # Support iterators, convert to a list.
        self.colspecs = kwds.pop("colspecs")
        self.infer_nrows = kwds.pop("infer_nrows")
        PythonParser.__init__(self, f, **kwds)

    def _make_reader(self, f: IO[str]) -> None:
        self.data = FixedWidthReader(
            f,
            self.colspecs,
            self.delimiter,
            self.comment,
            self.skiprows,
            self.infer_nrows,
        )

    def _remove_empty_lines(self, lines: list[list[Scalar]]) -> list[list[Scalar]]:
        """
        Returns the list of lines without the empty ones. With fixed-width
        fields, empty lines become arrays of empty strings.

        See PythonParser._remove_empty_lines.
        """
        return [
            line
            for line in lines
            if any(not isinstance(e, str) or e.strip() for e in line)
        ]


def count_empty_vals(vals) -> int:
    return sum(1 for v in vals if v == "" or v is None)


def _validate_skipfooter_arg(skipfooter: int) -> int:
    """
    Validate the 'skipfooter' parameter.

    Checks whether 'skipfooter' is a non-negative integer.
    Raises a ValueError if that is not the case.

    Parameters
    ----------
    skipfooter : non-negative integer
        The number of rows to skip at the end of the file.

    Returns
    -------
    validated_skipfooter : non-negative integer
        The original input if the validation succeeds.

    Raises
    ------
    ValueError : 'skipfooter' was not a non-negative integer.
    """
    if not is_integer(skipfooter):
        raise ValueError("skipfooter must be an integer")

    if skipfooter < 0:
        raise ValueError("skipfooter cannot be negative")

    return skipfooter<|MERGE_RESOLUTION|>--- conflicted
+++ resolved
@@ -13,11 +13,8 @@
     DefaultDict,
     Hashable,
     Iterator,
-<<<<<<< HEAD
     List,
-=======
     Literal,
->>>>>>> 3bb9e621
     Mapping,
     Sequence,
     cast,
