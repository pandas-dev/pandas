from collections import (
    abc,
    defaultdict,
)
import csv
from io import StringIO
import re
import sys
from typing import (
    DefaultDict,
    Iterator,
    List,
    Optional,
    Set,
    Tuple,
    cast,
)
import warnings

import numpy as np

import pandas._libs.lib as lib
from pandas._typing import (
    FilePathOrBuffer,
    Union,
)
from pandas.errors import (
    EmptyDataError,
    ParserError,
)

from pandas.core.dtypes.common import is_integer

from pandas.io.parsers.base_parser import (
    ParserBase,
    parser_defaults,
)

# BOM character (byte order mark)
# This exists at the beginning of a file to indicate endianness
# of a file (stream). Unfortunately, this marker screws up parsing,
# so we need to remove it if we see it.
_BOM = "\ufeff"


class PythonParser(ParserBase):
    def __init__(self, f: Union[FilePathOrBuffer, List], **kwds):
        """
        Workhorse function for processing nested list into DataFrame
        """
        ParserBase.__init__(self, kwds)

        self.data: Optional[Iterator[str]] = None
        self.buf: List = []
        self.pos = 0
        self.line_pos = 0

        self.skiprows = kwds["skiprows"]

        if callable(self.skiprows):
            self.skipfunc = self.skiprows
        else:
            self.skipfunc = lambda x: x in self.skiprows

        self.skipfooter = _validate_skipfooter_arg(kwds["skipfooter"])
        self.delimiter = kwds["delimiter"]

        self.quotechar = kwds["quotechar"]
        if isinstance(self.quotechar, str):
            self.quotechar = str(self.quotechar)

        self.escapechar = kwds["escapechar"]
        self.doublequote = kwds["doublequote"]
        self.skipinitialspace = kwds["skipinitialspace"]
        self.lineterminator = kwds["lineterminator"]
        self.quoting = kwds["quoting"]
        self.skip_blank_lines = kwds["skip_blank_lines"]

        self.warn_bad_lines = kwds["warn_bad_lines"]
        self.error_bad_lines = kwds["error_bad_lines"]

        self.names_passed = kwds["names"] or None

        self.has_index_names = False
        if "has_index_names" in kwds:
            self.has_index_names = kwds["has_index_names"]

        self.verbose = kwds["verbose"]
        self.converters = kwds["converters"]

        self.dtype = kwds["dtype"]
        self.thousands = kwds["thousands"]
        self.decimal = kwds["decimal"]

        self.comment = kwds["comment"]

        # Set self.data to something that can read lines.
        if isinstance(f, list):
            # read_excel: f is a list
            self.data = cast(Iterator[str], f)
        else:
            self._open_handles(f, kwds)
            assert self.handles is not None
            assert hasattr(self.handles.handle, "readline")
            try:
                self._make_reader(self.handles.handle)
            except (csv.Error, UnicodeDecodeError):
                self.close()
                raise

        # Get columns in two steps: infer from data, then
        # infer column indices from self.usecols if it is specified.
        self._col_indices: Optional[List[int]] = None
        try:
            (
                self.columns,
                self.num_original_columns,
                self.unnamed_cols,
            ) = self._infer_columns()
        except (TypeError, ValueError):
            self.close()
            raise

        # Now self.columns has the set of columns that we will process.
        # The original set is stored in self.original_columns.
        if len(self.columns) > 1:
            # we are processing a multi index column
            # error: Cannot determine type of 'index_names'
            # error: Cannot determine type of 'col_names'
            (
                self.columns,
                self.index_names,
                self.col_names,
                _,
            ) = self._extract_multi_indexer_columns(
                self.columns,
                self.index_names,  # type: ignore[has-type]
                self.col_names,  # type: ignore[has-type]
            )
            # Update list of original names to include all indices.
            self.num_original_columns = len(self.columns)
        else:
            self.columns = self.columns[0]

        # get popped off for index
        self.orig_names: List[Union[int, str, Tuple]] = list(self.columns)

        # needs to be cleaned/refactored
        # multiple date column thing turning into a real spaghetti factory

        if not self._has_complex_date_col:
            (index_names, self.orig_names, self.columns) = self._get_index_name(
                self.columns
            )
            self._name_processed = True
            if self.index_names is None:
                self.index_names = index_names

        if self._col_indices is None:
            self._col_indices = list(range(len(self.columns)))

        self._validate_parse_dates_presence(self.columns)
        no_thousands_columns: Optional[Set[int]] = None
        if self.parse_dates:
            no_thousands_columns = self._set_noconvert_dtype_columns(
                self._col_indices, self.columns
            )
        self._no_thousands_columns = no_thousands_columns

        if len(self.decimal) != 1:
            raise ValueError("Only length-1 decimal markers supported")

        decimal = re.escape(self.decimal)
        if self.thousands is None:
            regex = fr"^[\-\+]?[0-9]*({decimal}[0-9]*)?([0-9]?(E|e)\-?[0-9]+)?$"
        else:
            thousands = re.escape(self.thousands)
            regex = (
                fr"^[\-\+]?([0-9]+{thousands}|[0-9])*({decimal}[0-9]*)?"
                fr"([0-9]?(E|e)\-?[0-9]+)?$"
            )
        self.num = re.compile(regex)

    def _make_reader(self, f):
        sep = self.delimiter

        if sep is None or len(sep) == 1:
            if self.lineterminator:
                raise ValueError(
                    "Custom line terminators not supported in python parser (yet)"
                )

            class MyDialect(csv.Dialect):
                delimiter = self.delimiter
                quotechar = self.quotechar
                escapechar = self.escapechar
                doublequote = self.doublequote
                skipinitialspace = self.skipinitialspace
                quoting = self.quoting
                lineterminator = "\n"

            dia = MyDialect

            if sep is not None:
                dia.delimiter = sep
            else:
                # attempt to sniff the delimiter from the first valid line,
                # i.e. no comment line and not in skiprows
                line = f.readline()
                lines = self._check_comments([[line]])[0]
                while self.skipfunc(self.pos) or not lines:
                    self.pos += 1
                    line = f.readline()
                    lines = self._check_comments([[line]])[0]

                # since `line` was a string, lines will be a list containing
                # only a single string
                line = lines[0]

                self.pos += 1
                self.line_pos += 1
                sniffed = csv.Sniffer().sniff(line)
                dia.delimiter = sniffed.delimiter

                # Note: encoding is irrelevant here
                line_rdr = csv.reader(StringIO(line), dialect=dia)
                self.buf.extend(list(line_rdr))

            # Note: encoding is irrelevant here
            reader = csv.reader(f, dialect=dia, strict=True)

        else:

            def _read():
                line = f.readline()
                pat = re.compile(sep)

                yield pat.split(line.strip())

                for line in f:
                    yield pat.split(line.strip())

            reader = _read()

        # error: Incompatible types in assignment (expression has type "_reader",
        # variable has type "Union[IO[Any], RawIOBase, BufferedIOBase, TextIOBase,
        # TextIOWrapper, mmap, None]")
        self.data = reader  # type: ignore[assignment]

    def read(self, rows=None):
        try:
            content = self._get_lines(rows)
        except StopIteration:
            if self._first_chunk:
                content = []
            else:
                self.close()
                raise

        # done with first read, next time raise StopIteration
        self._first_chunk = False

        columns = list(self.orig_names)
        if not len(content):  # pragma: no cover
            # DataFrame with the right metadata, even though it's length 0
            names = self._maybe_dedup_names(self.orig_names)
            # error: Cannot determine type of 'index_col'
            index, columns, col_dict = self._get_empty_meta(
                names,
                self.index_col,  # type: ignore[has-type]
                self.index_names,
                self.dtype,
            )
            columns = self._maybe_make_multi_index_columns(columns, self.col_names)
            return index, columns, col_dict

        # handle new style for names in index
        count_empty_content_vals = count_empty_vals(content[0])
        indexnamerow = None
        if self.has_index_names and count_empty_content_vals == len(columns):
            indexnamerow = content[0]
            content = content[1:]

        alldata = self._rows_to_cols(content)
        data, columns = self._exclude_implicit_index(alldata)

        columns, data = self._do_date_conversions(columns, data)

        data = self._convert_data(data)
        index, columns = self._make_index(data, alldata, columns, indexnamerow)

        return index, columns, data

    def _exclude_implicit_index(self, alldata):
        names = self._maybe_dedup_names(self.orig_names)

        offset = 0
        if self._implicit_index:
            # error: Cannot determine type of 'index_col'
            offset = len(self.index_col)  # type: ignore[has-type]

<<<<<<< HEAD
        if self._col_indices is not None and len(names) != len(self._col_indices):
            names = [names[i] for i in sorted(self._col_indices)]

        self._check_data_length(names, alldata)

        return {name: alldata[i + offset] for i, name in enumerate(names)}, names
=======
        len_alldata = len(alldata)
        return {
            name: alldata[i + offset] for i, name in enumerate(names) if i < len_alldata
        }, names
>>>>>>> 40482273

    # legacy
    def get_chunk(self, size=None):
        if size is None:
            # error: "PythonParser" has no attribute "chunksize"
            size = self.chunksize  # type: ignore[attr-defined]
        return self.read(rows=size)

    def _convert_data(self, data):
        # apply converters
        def _clean_mapping(mapping):
            """converts col numbers to names"""
            clean = {}
            for col, v in mapping.items():
                if isinstance(col, int) and col not in self.orig_names:
                    col = self.orig_names[col]
                clean[col] = v
            return clean

        clean_conv = _clean_mapping(self.converters)
        if not isinstance(self.dtype, dict):
            # handles single dtype applied to all columns
            clean_dtypes = self.dtype
        else:
            clean_dtypes = _clean_mapping(self.dtype)

        # Apply NA values.
        clean_na_values = {}
        clean_na_fvalues = {}

        if isinstance(self.na_values, dict):
            for col in self.na_values:
                na_value = self.na_values[col]
                na_fvalue = self.na_fvalues[col]

                if isinstance(col, int) and col not in self.orig_names:
                    col = self.orig_names[col]

                clean_na_values[col] = na_value
                clean_na_fvalues[col] = na_fvalue
        else:
            clean_na_values = self.na_values
            clean_na_fvalues = self.na_fvalues

        return self._convert_to_ndarrays(
            data,
            clean_na_values,
            clean_na_fvalues,
            self.verbose,
            clean_conv,
            clean_dtypes,
        )

    def _infer_columns(self):
        names = self.names
        num_original_columns = 0
        clear_buffer = True
        unnamed_cols: Set[Optional[Union[int, str]]] = set()

        if self.header is not None:
            header = self.header

            if isinstance(header, (list, tuple, np.ndarray)):
                have_mi_columns = len(header) > 1
                # we have a mi columns, so read an extra line
                if have_mi_columns:
                    header = list(header) + [header[-1] + 1]
            else:
                have_mi_columns = False
                header = [header]

            columns: List[List[Optional[Union[int, str]]]] = []
            for level, hr in enumerate(header):
                try:
                    line = self._buffered_line()

                    while self.line_pos <= hr:
                        line = self._next_line()

                except StopIteration as err:
                    if self.line_pos < hr:
                        raise ValueError(
                            f"Passed header={hr} but only {self.line_pos + 1} lines in "
                            "file"
                        ) from err

                    # We have an empty file, so check
                    # if columns are provided. That will
                    # serve as the 'line' for parsing
                    if have_mi_columns and hr > 0:
                        if clear_buffer:
                            self._clear_buffer()
                        columns.append([None] * len(columns[-1]))
                        return columns, num_original_columns, unnamed_cols

                    if not self.names:
                        raise EmptyDataError("No columns to parse from file") from err

                    line = self.names[:]

                this_columns: List[Optional[Union[int, str]]] = []
                this_unnamed_cols = []

                for i, c in enumerate(line):
                    if c == "":
                        if have_mi_columns:
                            col_name = f"Unnamed: {i}_level_{level}"
                        else:
                            col_name = f"Unnamed: {i}"

                        this_unnamed_cols.append(i)
                        this_columns.append(col_name)
                    else:
                        this_columns.append(c)

                if not have_mi_columns and self.mangle_dupe_cols:
                    counts: DefaultDict = defaultdict(int)

                    for i, col in enumerate(this_columns):
                        old_col = col
                        cur_count = counts[col]

                        if cur_count > 0:
                            while cur_count > 0:
                                counts[col] = cur_count + 1
                                col = f"{col}.{cur_count}"
                                cur_count = counts[col]
                            if (
                                self.dtype is not None
                                and self.dtype.get(old_col) is not None
                                and self.dtype.get(col) is None
                            ):
                                self.dtype.update({col: self.dtype.get(old_col)})

                        this_columns[i] = col
                        counts[col] = cur_count + 1
                elif have_mi_columns:

                    # if we have grabbed an extra line, but its not in our
                    # format so save in the buffer, and create an blank extra
                    # line for the rest of the parsing code
                    if hr == header[-1]:
                        lc = len(this_columns)
                        # error: Cannot determine type of 'index_col'
                        sic = self.index_col  # type: ignore[has-type]
                        ic = len(sic) if sic is not None else 0
                        unnamed_count = len(this_unnamed_cols)

                        # if wrong number of blanks or no index, not our format
                        if (lc != unnamed_count and lc - ic > unnamed_count) or ic == 0:
                            clear_buffer = False
                            this_columns = [None] * lc
                            self.buf = [self.buf[-1]]

                columns.append(this_columns)
                unnamed_cols.update({this_columns[i] for i in this_unnamed_cols})

                if len(columns) == 1:
                    num_original_columns = len(this_columns)

            if clear_buffer:
                self._clear_buffer()

            if names is not None:
                if len(names) > len(columns[0]):
                    raise ValueError(
                        "Number of passed names did not match "
                        "number of header fields in the file"
                    )
                if len(columns) > 1:
                    raise TypeError("Cannot pass names with multi-index columns")

                if self.usecols is not None:
                    # Set _use_cols. We don't store columns because they are
                    # overwritten.
                    self._handle_usecols(columns, names, num_original_columns)
                else:
                    num_original_columns = len(names)
                if self._col_indices is not None and len(names) != len(
                    self._col_indices
                ):
                    columns = [[names[i] for i in sorted(self._col_indices)]]
                else:
                    columns = [names]
            else:
                columns = self._handle_usecols(
                    columns, columns[0], num_original_columns
                )
        else:
            try:
                line = self._buffered_line()

            except StopIteration as err:
                if not names:
                    raise EmptyDataError("No columns to parse from file") from err

                line = names[:]

            ncols = len(line)
            num_original_columns = ncols

            if not names:
                if self.prefix:
                    columns = [[f"{self.prefix}{i}" for i in range(ncols)]]
                else:
                    columns = [list(range(ncols))]
                columns = self._handle_usecols(
                    columns, columns[0], num_original_columns
                )
            else:
                if self.usecols is None or len(names) >= num_original_columns:
                    columns = self._handle_usecols([names], names, num_original_columns)
                    num_original_columns = len(names)
                else:
                    if not callable(self.usecols) and len(names) != len(self.usecols):
                        raise ValueError(
                            "Number of passed names did not match number of "
                            "header fields in the file"
                        )
                    # Ignore output but set used columns.
                    self._handle_usecols([names], names, ncols)
                    columns = [names]
                    num_original_columns = ncols

        return columns, num_original_columns, unnamed_cols

    def _handle_usecols(
        self,
        columns: List[List[Union[Optional[str], Optional[int]]]],
        usecols_key: List[Union[Optional[str], Optional[int]]],
        num_original_columns: int,
    ):
        """
        Sets self._col_indices

        usecols_key is used if there are string usecols.
        """
        if self.usecols is not None:
            if callable(self.usecols):
                col_indices = self._evaluate_usecols(self.usecols, usecols_key)
            elif any(isinstance(u, str) for u in self.usecols):
                if len(columns) > 1:
                    raise ValueError(
                        "If using multiple headers, usecols must be integers."
                    )
                col_indices = []

                for col in self.usecols:
                    if isinstance(col, str):
                        try:
                            col_indices.append(usecols_key.index(col))
                        except ValueError:
                            self._validate_usecols_names(self.usecols, usecols_key)
                    else:
                        col_indices.append(col)
            else:
                missing_usecols = [
                    col for col in self.usecols if col >= num_original_columns
                ]
                if missing_usecols:
                    warnings.warn(
                        "Defining usecols with out of bounds indices is deprecated "
                        "and will raise a ParserError in a future version.",
                        FutureWarning,
                        stacklevel=8,
                    )
                col_indices = self.usecols

            columns = [
                [n for i, n in enumerate(column) if i in col_indices]
                for column in columns
            ]
            self._col_indices = sorted(col_indices)
        return columns

    def _buffered_line(self):
        """
        Return a line from buffer, filling buffer if required.
        """
        if len(self.buf) > 0:
            return self.buf[0]
        else:
            return self._next_line()

    def _check_for_bom(self, first_row):
        """
        Checks whether the file begins with the BOM character.
        If it does, remove it. In addition, if there is quoting
        in the field subsequent to the BOM, remove it as well
        because it technically takes place at the beginning of
        the name, not the middle of it.
        """
        # first_row will be a list, so we need to check
        # that that list is not empty before proceeding.
        if not first_row:
            return first_row

        # The first element of this row is the one that could have the
        # BOM that we want to remove. Check that the first element is a
        # string before proceeding.
        if not isinstance(first_row[0], str):
            return first_row

        # Check that the string is not empty, as that would
        # obviously not have a BOM at the start of it.
        if not first_row[0]:
            return first_row

        # Since the string is non-empty, check that it does
        # in fact begin with a BOM.
        first_elt = first_row[0][0]
        if first_elt != _BOM:
            return first_row

        first_row_bom = first_row[0]

        if len(first_row_bom) > 1 and first_row_bom[1] == self.quotechar:
            start = 2
            quote = first_row_bom[1]
            end = first_row_bom[2:].index(quote) + 2

            # Extract the data between the quotation marks
            new_row = first_row_bom[start:end]

            # Extract any remaining data after the second
            # quotation mark.
            if len(first_row_bom) > end + 1:
                new_row += first_row_bom[end + 1 :]

        else:

            # No quotation so just remove BOM from first element
            new_row = first_row_bom[1:]
        return [new_row] + first_row[1:]

    def _is_line_empty(self, line):
        """
        Check if a line is empty or not.

        Parameters
        ----------
        line : str, array-like
            The line of data to check.

        Returns
        -------
        boolean : Whether or not the line is empty.
        """
        return not line or all(not x for x in line)

    def _next_line(self):
        if isinstance(self.data, list):
            while self.skipfunc(self.pos):
                self.pos += 1

            while True:
                try:
                    line = self._check_comments([self.data[self.pos]])[0]
                    self.pos += 1
                    # either uncommented or blank to begin with
                    if not self.skip_blank_lines and (
                        self._is_line_empty(self.data[self.pos - 1]) or line
                    ):
                        break
                    elif self.skip_blank_lines:
                        ret = self._remove_empty_lines([line])
                        if ret:
                            line = ret[0]
                            break
                except IndexError:
                    raise StopIteration
        else:
            while self.skipfunc(self.pos):
                self.pos += 1
                # assert for mypy, data is Iterator[str] or None, would error in next
                assert self.data is not None
                next(self.data)

            while True:
                orig_line = self._next_iter_line(row_num=self.pos + 1)
                self.pos += 1

                if orig_line is not None:
                    line = self._check_comments([orig_line])[0]

                    if self.skip_blank_lines:
                        ret = self._remove_empty_lines([line])

                        if ret:
                            line = ret[0]
                            break
                    elif self._is_line_empty(orig_line) or line:
                        break

        # This was the first line of the file,
        # which could contain the BOM at the
        # beginning of it.
        if self.pos == 1:
            line = self._check_for_bom(line)

        self.line_pos += 1
        self.buf.append(line)
        return line

    def _alert_malformed(self, msg, row_num):
        """
        Alert a user about a malformed row.

        If `self.error_bad_lines` is True, the alert will be `ParserError`.
        If `self.warn_bad_lines` is True, the alert will be printed out.

        Parameters
        ----------
        msg : The error message to display.
        row_num : The row number where the parsing error occurred.
                  Because this row number is displayed, we 1-index,
                  even though we 0-index internally.
        """
        if self.error_bad_lines:
            raise ParserError(msg)
        elif self.warn_bad_lines:
            base = f"Skipping line {row_num}: "
            sys.stderr.write(base + msg + "\n")

    def _next_iter_line(self, row_num):
        """
        Wrapper around iterating through `self.data` (CSV source).

        When a CSV error is raised, we check for specific
        error messages that allow us to customize the
        error message displayed to the user.

        Parameters
        ----------
        row_num : The row number of the line being parsed.
        """
        try:
            # assert for mypy, data is Iterator[str] or None, would error in next
            assert self.data is not None
            return next(self.data)
        except csv.Error as e:
            if self.warn_bad_lines or self.error_bad_lines:
                msg = str(e)

                if "NULL byte" in msg or "line contains NUL" in msg:
                    msg = (
                        "NULL byte detected. This byte "
                        "cannot be processed in Python's "
                        "native csv library at the moment, "
                        "so please pass in engine='c' instead"
                    )

                if self.skipfooter > 0:
                    reason = (
                        "Error could possibly be due to "
                        "parsing errors in the skipped footer rows "
                        "(the skipfooter keyword is only applied "
                        "after Python's csv library has parsed "
                        "all rows)."
                    )
                    msg += ". " + reason

                self._alert_malformed(msg, row_num)
            return None

    def _check_comments(self, lines):
        if self.comment is None:
            return lines
        ret = []
        for line in lines:
            rl = []
            for x in line:
                if (
                    not isinstance(x, str)
                    or self.comment not in x
                    or x in self.na_values
                ):
                    rl.append(x)
                else:
                    x = x[: x.find(self.comment)]
                    if len(x) > 0:
                        rl.append(x)
                    break
            ret.append(rl)
        return ret

    def _remove_empty_lines(self, lines):
        """
        Iterate through the lines and remove any that are
        either empty or contain only one whitespace value

        Parameters
        ----------
        lines : array-like
            The array of lines that we are to filter.

        Returns
        -------
        filtered_lines : array-like
            The same array of lines with the "empty" ones removed.
        """
        ret = []
        for line in lines:
            # Remove empty lines and lines with only one whitespace value
            if (
                len(line) > 1
                or len(line) == 1
                and (not isinstance(line[0], str) or line[0].strip())
            ):
                ret.append(line)
        return ret

    def _check_thousands(self, lines):
        if self.thousands is None:
            return lines

        return self._search_replace_num_columns(
            lines=lines, search=self.thousands, replace=""
        )

    def _search_replace_num_columns(self, lines, search, replace):
        ret = []
        for line in lines:
            rl = []
            for i, x in enumerate(line):
                if (
                    not isinstance(x, str)
                    or search not in x
                    or (self._no_thousands_columns and i in self._no_thousands_columns)
                    or not self.num.search(x.strip())
                ):
                    rl.append(x)
                else:
                    rl.append(x.replace(search, replace))
            ret.append(rl)
        return ret

    def _check_decimal(self, lines):
        if self.decimal == parser_defaults["decimal"]:
            return lines

        return self._search_replace_num_columns(
            lines=lines, search=self.decimal, replace="."
        )

    def _clear_buffer(self):
        self.buf = []

    _implicit_index = False

    def _get_index_name(self, columns):
        """
        Try several cases to get lines:

        0) There are headers on row 0 and row 1 and their
        total summed lengths equals the length of the next line.
        Treat row 0 as columns and row 1 as indices
        1) Look for implicit index: there are more columns
        on row 1 than row 0. If this is true, assume that row
        1 lists index columns and row 0 lists normal columns.
        2) Get index from the columns if it was listed.
        """
        orig_names = list(columns)
        columns = list(columns)

        try:
            line = self._next_line()
        except StopIteration:
            line = None

        try:
            next_line = self._next_line()
        except StopIteration:
            next_line = None

        # implicitly index_col=0 b/c 1 fewer column names
        implicit_first_cols = 0
        if line is not None:
            # leave it 0, #2442
            # Case 1
            # error: Cannot determine type of 'index_col'
            index_col = self.index_col  # type: ignore[has-type]
            if index_col is not False:
                implicit_first_cols = len(line) - self.num_original_columns

            # Case 0
            if next_line is not None:
                if len(next_line) == len(line) + self.num_original_columns:
                    # column and index names on diff rows
                    self.index_col = list(range(len(line)))
                    self.buf = self.buf[1:]

                    for c in reversed(line):
                        columns.insert(0, c)

                    # Update list of original names to include all indices.
                    orig_names = list(columns)
                    self.num_original_columns = len(columns)
                    return line, orig_names, columns

        if implicit_first_cols > 0:
            # Case 1
            self._implicit_index = True
            if self.index_col is None:
                self.index_col = list(range(implicit_first_cols))

            index_name = None

        else:
            # Case 2
            (index_name, columns_, self.index_col) = self._clean_index_names(
                columns, self.index_col, self.unnamed_cols
            )

        return index_name, orig_names, columns

    def _rows_to_cols(self, content):
        col_len = self.num_original_columns

        if self._implicit_index:
            col_len += len(self.index_col)

        max_len = max(len(row) for row in content)

        # Check that there are no rows with too many
        # elements in their row (rows with too few
        # elements are padded with NaN).
        # error: Non-overlapping identity check (left operand type: "List[int]",
        # right operand type: "Literal[False]")
        if (
            max_len > col_len
            and self.index_col is not False  # type: ignore[comparison-overlap]
            and self.usecols is None
        ):

            footers = self.skipfooter if self.skipfooter else 0
            bad_lines = []

            iter_content = enumerate(content)
            content_len = len(content)
            content = []

            for (i, l) in iter_content:
                actual_len = len(l)

                if actual_len > col_len:
                    if self.error_bad_lines or self.warn_bad_lines:
                        row_num = self.pos - (content_len - i + footers)
                        bad_lines.append((row_num, actual_len))

                        if self.error_bad_lines:
                            break
                else:
                    content.append(l)

            for row_num, actual_len in bad_lines:
                msg = (
                    f"Expected {col_len} fields in line {row_num + 1}, saw "
                    f"{actual_len}"
                )
                if (
                    self.delimiter
                    and len(self.delimiter) > 1
                    and self.quoting != csv.QUOTE_NONE
                ):
                    # see gh-13374
                    reason = (
                        "Error could possibly be due to quotes being "
                        "ignored when a multi-char delimiter is used."
                    )
                    msg += ". " + reason

                self._alert_malformed(msg, row_num + 1)

        # see gh-13320
        zipped_content = list(lib.to_object_array(content, min_width=col_len).T)

        if self.usecols:
            assert self._col_indices is not None
            col_indices = self._col_indices

            if self._implicit_index:
                zipped_content = [
                    a
                    for i, a in enumerate(zipped_content)
                    if (
                        i < len(self.index_col)
                        or i - len(self.index_col) in col_indices
                    )
                ]
            else:
                zipped_content = [
                    a for i, a in enumerate(zipped_content) if i in col_indices
                ]
        return zipped_content

    def _get_lines(self, rows=None):
        lines = self.buf
        new_rows = None

        # already fetched some number
        if rows is not None:
            # we already have the lines in the buffer
            if len(self.buf) >= rows:
                new_rows, self.buf = self.buf[:rows], self.buf[rows:]

            # need some lines
            else:
                rows -= len(self.buf)

        if new_rows is None:
            if isinstance(self.data, list):
                if self.pos > len(self.data):
                    raise StopIteration
                if rows is None:
                    new_rows = self.data[self.pos :]
                    new_pos = len(self.data)
                else:
                    new_rows = self.data[self.pos : self.pos + rows]
                    new_pos = self.pos + rows

                # Check for stop rows. n.b.: self.skiprows is a set.
                if self.skiprows:
                    new_rows = [
                        row
                        for i, row in enumerate(new_rows)
                        if not self.skipfunc(i + self.pos)
                    ]

                lines.extend(new_rows)
                self.pos = new_pos

            else:
                new_rows = []
                try:
                    if rows is not None:
                        for _ in range(rows):
                            # assert for mypy, data is Iterator[str] or None, would
                            # error in next
                            assert self.data is not None
                            new_rows.append(next(self.data))
                        lines.extend(new_rows)
                    else:
                        rows = 0

                        while True:
                            new_row = self._next_iter_line(row_num=self.pos + rows + 1)
                            rows += 1

                            if new_row is not None:
                                new_rows.append(new_row)

                except StopIteration:
                    if self.skiprows:
                        new_rows = [
                            row
                            for i, row in enumerate(new_rows)
                            if not self.skipfunc(i + self.pos)
                        ]
                    lines.extend(new_rows)
                    if len(lines) == 0:
                        raise
                self.pos += len(new_rows)

            self.buf = []
        else:
            lines = new_rows

        if self.skipfooter:
            lines = lines[: -self.skipfooter]

        lines = self._check_comments(lines)
        if self.skip_blank_lines:
            lines = self._remove_empty_lines(lines)
        lines = self._check_thousands(lines)
        return self._check_decimal(lines)


class FixedWidthReader(abc.Iterator):
    """
    A reader of fixed-width lines.
    """

    def __init__(self, f, colspecs, delimiter, comment, skiprows=None, infer_nrows=100):
        self.f = f
        self.buffer = None
        self.delimiter = "\r\n" + delimiter if delimiter else "\n\r\t "
        self.comment = comment
        if colspecs == "infer":
            self.colspecs = self.detect_colspecs(
                infer_nrows=infer_nrows, skiprows=skiprows
            )
        else:
            self.colspecs = colspecs

        if not isinstance(self.colspecs, (tuple, list)):
            raise TypeError(
                "column specifications must be a list or tuple, "
                f"input was a {type(colspecs).__name__}"
            )

        for colspec in self.colspecs:
            if not (
                isinstance(colspec, (tuple, list))
                and len(colspec) == 2
                and isinstance(colspec[0], (int, np.integer, type(None)))
                and isinstance(colspec[1], (int, np.integer, type(None)))
            ):
                raise TypeError(
                    "Each column specification must be "
                    "2 element tuple or list of integers"
                )

    def get_rows(self, infer_nrows, skiprows=None):
        """
        Read rows from self.f, skipping as specified.

        We distinguish buffer_rows (the first <= infer_nrows
        lines) from the rows returned to detect_colspecs
        because it's simpler to leave the other locations
        with skiprows logic alone than to modify them to
        deal with the fact we skipped some rows here as
        well.

        Parameters
        ----------
        infer_nrows : int
            Number of rows to read from self.f, not counting
            rows that are skipped.
        skiprows: set, optional
            Indices of rows to skip.

        Returns
        -------
        detect_rows : list of str
            A list containing the rows to read.

        """
        if skiprows is None:
            skiprows = set()
        buffer_rows = []
        detect_rows = []
        for i, row in enumerate(self.f):
            if i not in skiprows:
                detect_rows.append(row)
            buffer_rows.append(row)
            if len(detect_rows) >= infer_nrows:
                break
        self.buffer = iter(buffer_rows)
        return detect_rows

    def detect_colspecs(self, infer_nrows=100, skiprows=None):
        # Regex escape the delimiters
        delimiters = "".join(fr"\{x}" for x in self.delimiter)
        pattern = re.compile(f"([^{delimiters}]+)")
        rows = self.get_rows(infer_nrows, skiprows)
        if not rows:
            raise EmptyDataError("No rows from which to infer column width")
        max_len = max(map(len, rows))
        mask = np.zeros(max_len + 1, dtype=int)
        if self.comment is not None:
            rows = [row.partition(self.comment)[0] for row in rows]
        for row in rows:
            for m in pattern.finditer(row):
                mask[m.start() : m.end()] = 1
        shifted = np.roll(mask, 1)
        shifted[0] = 0
        edges = np.where((mask ^ shifted) == 1)[0]
        edge_pairs = list(zip(edges[::2], edges[1::2]))
        return edge_pairs

    def __next__(self):
        if self.buffer is not None:
            try:
                line = next(self.buffer)
            except StopIteration:
                self.buffer = None
                line = next(self.f)
        else:
            line = next(self.f)
        # Note: 'colspecs' is a sequence of half-open intervals.
        return [line[fromm:to].strip(self.delimiter) for (fromm, to) in self.colspecs]


class FixedWidthFieldParser(PythonParser):
    """
    Specialization that Converts fixed-width fields into DataFrames.
    See PythonParser for details.
    """

    def __init__(self, f, **kwds):
        # Support iterators, convert to a list.
        self.colspecs = kwds.pop("colspecs")
        self.infer_nrows = kwds.pop("infer_nrows")
        PythonParser.__init__(self, f, **kwds)

    def _make_reader(self, f):
        self.data = FixedWidthReader(
            f,
            self.colspecs,
            self.delimiter,
            self.comment,
            self.skiprows,
            self.infer_nrows,
        )

    def _remove_empty_lines(self, lines) -> List:
        """
        Returns the list of lines without the empty ones. With fixed-width
        fields, empty lines become arrays of empty strings.

        See PythonParser._remove_empty_lines.
        """
        return [
            line
            for line in lines
            if any(not isinstance(e, str) or e.strip() for e in line)
        ]


def count_empty_vals(vals) -> int:
    return sum(1 for v in vals if v == "" or v is None)


def _validate_skipfooter_arg(skipfooter: int) -> int:
    """
    Validate the 'skipfooter' parameter.

    Checks whether 'skipfooter' is a non-negative integer.
    Raises a ValueError if that is not the case.

    Parameters
    ----------
    skipfooter : non-negative integer
        The number of rows to skip at the end of the file.

    Returns
    -------
    validated_skipfooter : non-negative integer
        The original input if the validation succeeds.

    Raises
    ------
    ValueError : 'skipfooter' was not a non-negative integer.
    """
    if not is_integer(skipfooter):
        raise ValueError("skipfooter must be an integer")

    if skipfooter < 0:
        raise ValueError("skipfooter cannot be negative")

    return skipfooter<|MERGE_RESOLUTION|>--- conflicted
+++ resolved
@@ -299,19 +299,12 @@
             # error: Cannot determine type of 'index_col'
             offset = len(self.index_col)  # type: ignore[has-type]
 
-<<<<<<< HEAD
-        if self._col_indices is not None and len(names) != len(self._col_indices):
-            names = [names[i] for i in sorted(self._col_indices)]
-
+        len_alldata = len(alldata)
         self._check_data_length(names, alldata)
 
-        return {name: alldata[i + offset] for i, name in enumerate(names)}, names
-=======
-        len_alldata = len(alldata)
         return {
             name: alldata[i + offset] for i, name in enumerate(names) if i < len_alldata
         }, names
->>>>>>> 40482273
 
     # legacy
     def get_chunk(self, size=None):
