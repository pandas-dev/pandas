--- conflicted
+++ resolved
@@ -259,15 +259,11 @@
         yield
 
         flist2 = proc.open_files()
-<<<<<<< HEAD
-        assert flist2 == flist, (flist2, flist)
-=======
         # on some builds open_files includes file position, which we _dont_
         #  expect to remain unchanged, so we need to compare excluding that
         flist_ex = [(x.path, x.fd) for x in flist]
         flist2_ex = [(x.path, x.fd) for x in flist2]
         assert flist2_ex == flist_ex, (flist2, flist)
->>>>>>> 59febbd2
 
         conns2 = proc.connections()
         assert conns2 == conns, (conns2, conns)
