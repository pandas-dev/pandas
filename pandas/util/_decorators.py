--- conflicted
+++ resolved
@@ -278,17 +278,10 @@
             allow_args = allowed_args
         else:
             spec = inspect.getfullargspec(func)
-<<<<<<< HEAD
-            # pandas\util\_decorators.py:281: error: Argument 1 to "len" has
-            # incompatible type "Optional[Tuple[Any, ...]]"; expected "Sized"
-            # [arg-type]
-            allow_args = spec.args[: -len(spec.defaults)]  # type: ignore[arg-type]
-=======
 
             # We must have some defaults if we are deprecating default-less
             assert spec.defaults is not None  # for mypy
             allow_args = spec.args[: -len(spec.defaults)]
->>>>>>> 3a043f2d
 
         @wraps(func)
         def wrapper(*args, **kwargs):
