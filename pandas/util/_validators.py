--- conflicted
+++ resolved
@@ -270,9 +270,7 @@
     return value
 
 
-<<<<<<< HEAD
 # deprecate_numeric_only_none defined later in file
-=======
 def validate_na_arg(value, name: str):
     """
     Validate na arguments.
@@ -298,7 +296,6 @@
     ):
         return
     raise ValueError(f"{name} must be None, pd.NA, np.nan, True, or False; got {value}")
->>>>>>> 944c527c
 
 
 def validate_fillna_kwargs(value, method, validate_scalar_dict_value: bool = True):
