from __future__ import division
# pylint: disable-msg=W0402

import re
import string
import sys
import tempfile
import warnings
import os
import subprocess
import locale
import traceback

from datetime import datetime
from functools import wraps
from contextlib import contextmanager

from numpy.random import randn, rand
import numpy as np

import pandas as pd
from pandas.core.arrays import ExtensionArray, IntervalArray
from pandas.core.dtypes.missing import array_equivalent
from pandas.core.dtypes.common import (
    is_datetimelike_v_numeric,
    is_datetimelike_v_object,
    is_number, is_bool,
    needs_i8_conversion,
    is_categorical_dtype,
    is_interval_dtype,
    is_sequence,
    is_list_like,
    is_extension_array_dtype)
from pandas.io.formats.printing import pprint_thing
from pandas.core.algorithms import take_1d
import pandas.core.common as com

import pandas.compat as compat
from pandas.compat import (
    filter, map, zip, range, unichr, lrange, lmap, lzip, u, callable, Counter,
    raise_with_traceback, httplib, StringIO, string_types, PY3, PY2)

from pandas import (bdate_range, CategoricalIndex, Categorical, IntervalIndex,
                    DatetimeIndex, TimedeltaIndex, PeriodIndex, RangeIndex,
                    Index, MultiIndex,
                    Series, DataFrame, Panel)

from pandas._libs import testing as _testing
from pandas.io.common import urlopen


N = 30
K = 4
_RAISE_NETWORK_ERROR_DEFAULT = False

# set testing_mode
_testing_mode_warnings = (DeprecationWarning, compat.ResourceWarning)


def set_testing_mode():
    # set the testing mode filters
    testing_mode = os.environ.get('PANDAS_TESTING_MODE', 'None')
    if 'deprecate' in testing_mode:
        warnings.simplefilter('always', _testing_mode_warnings)


def reset_testing_mode():
    # reset the testing mode filters
    testing_mode = os.environ.get('PANDAS_TESTING_MODE', 'None')
    if 'deprecate' in testing_mode:
        warnings.simplefilter('ignore', _testing_mode_warnings)


set_testing_mode()


def reset_display_options():
    """
    Reset the display options for printing and representing objects.
    """

    pd.reset_option('^display.', silent=True)


def round_trip_pickle(obj, path=None):
    """
    Pickle an object and then read it again.

    Parameters
    ----------
    obj : pandas object
        The object to pickle and then re-read.
    path : str, default None
        The path where the pickled object is written and then read.

    Returns
    -------
    round_trip_pickled_object : pandas object
        The original object that was pickled and then re-read.
    """

    if path is None:
        path = u('__{random_bytes}__.pickle'.format(random_bytes=rands(10)))
    with ensure_clean(path) as path:
        pd.to_pickle(obj, path)
        return pd.read_pickle(path)


def round_trip_pathlib(writer, reader, path=None):
    """
    Write an object to file specified by a pathlib.Path and read it back

    Parameters
    ----------
    writer : callable bound to pandas object
        IO writing function (e.g. DataFrame.to_csv )
    reader : callable
        IO reading function (e.g. pd.read_csv )
    path : str, default None
        The path where the object is written and then read.

    Returns
    -------
    round_trip_object : pandas object
        The original object that was serialized and then re-read.
    """

    import pytest
    Path = pytest.importorskip('pathlib').Path
    if path is None:
        path = '___pathlib___'
    with ensure_clean(path) as path:
        writer(Path(path))
        obj = reader(Path(path))
    return obj


def round_trip_localpath(writer, reader, path=None):
    """
    Write an object to file specified by a py.path LocalPath and read it back

    Parameters
    ----------
    writer : callable bound to pandas object
        IO writing function (e.g. DataFrame.to_csv )
    reader : callable
        IO reading function (e.g. pd.read_csv )
    path : str, default None
        The path where the object is written and then read.

    Returns
    -------
    round_trip_object : pandas object
        The original object that was serialized and then re-read.
    """
    import pytest
    LocalPath = pytest.importorskip('py.path').local
    if path is None:
        path = '___localpath___'
    with ensure_clean(path) as path:
        writer(LocalPath(path))
        obj = reader(LocalPath(path))
    return obj


@contextmanager
def decompress_file(path, compression):
    """
    Open a compressed file and return a file object

    Parameters
    ----------
    path : str
        The path where the file is read from

    compression : {'gzip', 'bz2', 'zip', 'xz', None}
        Name of the decompression to use

    Returns
    -------
    f : file object
    """

    if compression is None:
        f = open(path, 'rb')
    elif compression == 'gzip':
        import gzip
        f = gzip.open(path, 'rb')
    elif compression == 'bz2':
        import bz2
        f = bz2.BZ2File(path, 'rb')
    elif compression == 'xz':
        lzma = compat.import_lzma()
        f = lzma.LZMAFile(path, 'rb')
    elif compression == 'zip':
        import zipfile
        zip_file = zipfile.ZipFile(path)
        zip_names = zip_file.namelist()
        if len(zip_names) == 1:
            f = zip_file.open(zip_names.pop())
        else:
            raise ValueError('ZIP file {} error. Only one file per ZIP.'
                             .format(path))
    else:
        msg = 'Unrecognized compression type: {}'.format(compression)
        raise ValueError(msg)

    try:
        yield f
    finally:
        f.close()
        if compression == "zip":
            zip_file.close()


def assert_almost_equal(left, right, check_dtype="equiv",
                        check_less_precise=False, **kwargs):
    """
    Check that the left and right objects are approximately equal.

    By approximately equal, we refer to objects that are numbers or that
    contain numbers which may be equivalent to specific levels of precision.

    Parameters
    ----------
    left : object
    right : object
    check_dtype : bool / string {'equiv'}, default 'equiv'
        Check dtype if both a and b are the same type. If 'equiv' is passed in,
        then `RangeIndex` and `Int64Index` are also considered equivalent
        when doing type checking.
    check_less_precise : bool or int, default False
        Specify comparison precision. 5 digits (False) or 3 digits (True)
        after decimal points are compared. If int, then specify the number
        of digits to compare.

        When comparing two numbers, if the first number has magnitude less
        than 1e-5, we compare the two numbers directly and check whether
        they are equivalent within the specified precision. Otherwise, we
        compare the **ratio** of the second number to the first number and
        check whether it is equivalent to 1 within the specified precision.
    """

    if isinstance(left, pd.Index):
        return assert_index_equal(left, right,
                                  check_exact=False,
                                  exact=check_dtype,
                                  check_less_precise=check_less_precise,
                                  **kwargs)

    elif isinstance(left, pd.Series):
        return assert_series_equal(left, right,
                                   check_exact=False,
                                   check_dtype=check_dtype,
                                   check_less_precise=check_less_precise,
                                   **kwargs)

    elif isinstance(left, pd.DataFrame):
        return assert_frame_equal(left, right,
                                  check_exact=False,
                                  check_dtype=check_dtype,
                                  check_less_precise=check_less_precise,
                                  **kwargs)

    else:
        # Other sequences.
        if check_dtype:
            if is_number(left) and is_number(right):
                # Do not compare numeric classes, like np.float64 and float.
                pass
            elif is_bool(left) and is_bool(right):
                # Do not compare bool classes, like np.bool_ and bool.
                pass
            else:
                if (isinstance(left, np.ndarray) or
                        isinstance(right, np.ndarray)):
                    obj = "numpy array"
                else:
                    obj = "Input"
                assert_class_equal(left, right, obj=obj)
        return _testing.assert_almost_equal(
            left, right,
            check_dtype=check_dtype,
            check_less_precise=check_less_precise,
            **kwargs)


def _check_isinstance(left, right, cls):
    """
    Helper method for our assert_* methods that ensures that
    the two objects being compared have the right type before
    proceeding with the comparison.

    Parameters
    ----------
    left : The first object being compared.
    right : The second object being compared.
    cls : The class type to check against.

    Raises
    ------
    AssertionError : Either `left` or `right` is not an instance of `cls`.
    """

    err_msg = "{name} Expected type {exp_type}, found {act_type} instead"
    cls_name = cls.__name__

    if not isinstance(left, cls):
        raise AssertionError(err_msg.format(name=cls_name, exp_type=cls,
                                            act_type=type(left)))
    if not isinstance(right, cls):
        raise AssertionError(err_msg.format(name=cls_name, exp_type=cls,
                                            act_type=type(right)))


def assert_dict_equal(left, right, compare_keys=True):

    _check_isinstance(left, right, dict)
    return _testing.assert_dict_equal(left, right, compare_keys=compare_keys)


def randbool(size=(), p=0.5):
    return rand(*size) <= p


RANDS_CHARS = np.array(list(string.ascii_letters + string.digits),
                       dtype=(np.str_, 1))
RANDU_CHARS = np.array(list(u("").join(map(unichr, lrange(1488, 1488 + 26))) +
                            string.digits), dtype=(np.unicode_, 1))


def rands_array(nchars, size, dtype='O'):
    """Generate an array of byte strings."""
    retval = (np.random.choice(RANDS_CHARS, size=nchars * np.prod(size))
              .view((np.str_, nchars)).reshape(size))
    if dtype is None:
        return retval
    else:
        return retval.astype(dtype)


def randu_array(nchars, size, dtype='O'):
    """Generate an array of unicode strings."""
    retval = (np.random.choice(RANDU_CHARS, size=nchars * np.prod(size))
              .view((np.unicode_, nchars)).reshape(size))
    if dtype is None:
        return retval
    else:
        return retval.astype(dtype)


def rands(nchars):
    """
    Generate one random byte string.

    See `rands_array` if you want to create an array of random strings.

    """
    return ''.join(np.random.choice(RANDS_CHARS, nchars))


def randu(nchars):
    """
    Generate one random unicode string.

    See `randu_array` if you want to create an array of random unicode strings.

    """
    return ''.join(np.random.choice(RANDU_CHARS, nchars))


def close(fignum=None):
    from matplotlib.pyplot import get_fignums, close as _close

    if fignum is None:
        for fignum in get_fignums():
            _close(fignum)
    else:
        _close(fignum)


# -----------------------------------------------------------------------------
# locale utilities


def check_output(*popenargs, **kwargs):
    # shamelessly taken from Python 2.7 source
    r"""Run command with arguments and return its output as a byte string.

    If the exit code was non-zero it raises a CalledProcessError.  The
    CalledProcessError object will have the return code in the returncode
    attribute and output in the output attribute.

    The arguments are the same as for the Popen constructor.  Example:

    >>> check_output(["ls", "-l", "/dev/null"])
    'crw-rw-rw- 1 root root 1, 3 Oct 18  2007 /dev/null\n'

    The stdout argument is not allowed as it is used internally.
    To capture standard error in the result, use stderr=STDOUT.

    >>> check_output(["/bin/sh", "-c",
    ...               "ls -l non_existent_file ; exit 0"],
    ...              stderr=STDOUT)
    'ls: non_existent_file: No such file or directory\n'
    """
    if 'stdout' in kwargs:
        raise ValueError('stdout argument not allowed, it will be overridden.')
    process = subprocess.Popen(stdout=subprocess.PIPE, stderr=subprocess.PIPE,
                               *popenargs, **kwargs)
    output, unused_err = process.communicate()
    retcode = process.poll()
    if retcode:
        cmd = kwargs.get("args")
        if cmd is None:
            cmd = popenargs[0]
        raise subprocess.CalledProcessError(retcode, cmd, output=output)
    return output


def _default_locale_getter():
    try:
        raw_locales = check_output(['locale -a'], shell=True)
    except subprocess.CalledProcessError as e:
        raise type(e)("{exception}, the 'locale -a' command cannot be found "
                      "on your system".format(exception=e))
    return raw_locales


def get_locales(prefix=None, normalize=True,
                locale_getter=_default_locale_getter):
    """Get all the locales that are available on the system.

    Parameters
    ----------
    prefix : str
        If not ``None`` then return only those locales with the prefix
        provided. For example to get all English language locales (those that
        start with ``"en"``), pass ``prefix="en"``.
    normalize : bool
        Call ``locale.normalize`` on the resulting list of available locales.
        If ``True``, only locales that can be set without throwing an
        ``Exception`` are returned.
    locale_getter : callable
        The function to use to retrieve the current locales. This should return
        a string with each locale separated by a newline character.

    Returns
    -------
    locales : list of strings
        A list of locale strings that can be set with ``locale.setlocale()``.
        For example::

            locale.setlocale(locale.LC_ALL, locale_string)

    On error will return None (no locale available, e.g. Windows)

    """
    try:
        raw_locales = locale_getter()
    except Exception:
        return None

    try:
        # raw_locales is "\n" separated list of locales
        # it may contain non-decodable parts, so split
        # extract what we can and then rejoin.
        raw_locales = raw_locales.split(b'\n')
        out_locales = []
        for x in raw_locales:
            if PY3:
                out_locales.append(str(
                    x, encoding=pd.options.display.encoding))
            else:
                out_locales.append(str(x))

    except TypeError:
        pass

    if prefix is None:
        return _valid_locales(out_locales, normalize)

    pattern = re.compile('{prefix}.*'.format(prefix=prefix))
    found = pattern.findall('\n'.join(out_locales))
    return _valid_locales(found, normalize)


@contextmanager
def set_locale(new_locale, lc_var=locale.LC_ALL):
    """Context manager for temporarily setting a locale.

    Parameters
    ----------
    new_locale : str or tuple
        A string of the form <language_country>.<encoding>. For example to set
        the current locale to US English with a UTF8 encoding, you would pass
        "en_US.UTF-8".
    lc_var : int, default `locale.LC_ALL`
        The category of the locale being set.

    Notes
    -----
    This is useful when you want to run a particular block of code under a
    particular locale, without globally setting the locale. This probably isn't
    thread-safe.
    """
    current_locale = locale.getlocale()

    try:
        locale.setlocale(lc_var, new_locale)
        normalized_locale = locale.getlocale()
        if com._all_not_none(*normalized_locale):
            yield '.'.join(normalized_locale)
        else:
            yield new_locale
    finally:
        locale.setlocale(lc_var, current_locale)


def can_set_locale(lc, lc_var=locale.LC_ALL):
    """
    Check to see if we can set a locale, and subsequently get the locale,
    without raising an Exception.

    Parameters
    ----------
    lc : str
        The locale to attempt to set.
    lc_var : int, default `locale.LC_ALL`
        The category of the locale being set.

    Returns
    -------
    is_valid : bool
        Whether the passed locale can be set
    """

    try:
        with set_locale(lc, lc_var=lc_var):
            pass
    except (ValueError,
            locale.Error):  # horrible name for a Exception subclass
        return False
    else:
        return True


def _valid_locales(locales, normalize):
    """Return a list of normalized locales that do not throw an ``Exception``
    when set.

    Parameters
    ----------
    locales : str
        A string where each locale is separated by a newline.
    normalize : bool
        Whether to call ``locale.normalize`` on each locale.

    Returns
    -------
    valid_locales : list
        A list of valid locales.
    """
    if normalize:
        normalizer = lambda x: locale.normalize(x.strip())
    else:
        normalizer = lambda x: x.strip()

    return list(filter(can_set_locale, map(normalizer, locales)))

# -----------------------------------------------------------------------------
# Stdout / stderr decorators


@contextmanager
def set_defaultencoding(encoding):
    """
    Set default encoding (as given by sys.getdefaultencoding()) to the given
    encoding; restore on exit.

    Parameters
    ----------
    encoding : str
    """
    if not PY2:
        raise ValueError("set_defaultencoding context is only available "
                         "in Python 2.")
    orig = sys.getdefaultencoding()
    reload(sys)  # noqa:F821
    sys.setdefaultencoding(encoding)
    try:
        yield
    finally:
        sys.setdefaultencoding(orig)


def capture_stdout(f):
    r"""
    Decorator to capture stdout in a buffer so that it can be checked
    (or suppressed) during testing.

    Parameters
    ----------
    f : callable
        The test that is capturing stdout.

    Returns
    -------
    f : callable
        The decorated test ``f``, which captures stdout.

    Examples
    --------

    >>> from pandas.util.testing import capture_stdout
    >>> import sys
    >>>
    >>> @capture_stdout
    ... def test_print_pass():
    ...     print("foo")
    ...     out = sys.stdout.getvalue()
    ...     assert out == "foo\n"
    >>>
    >>> @capture_stdout
    ... def test_print_fail():
    ...     print("foo")
    ...     out = sys.stdout.getvalue()
    ...     assert out == "bar\n"
    ...
    AssertionError: assert 'foo\n' == 'bar\n'
    """

    @wraps(f)
    def wrapper(*args, **kwargs):
        try:
            sys.stdout = StringIO()
            f(*args, **kwargs)
        finally:
            sys.stdout = sys.__stdout__

    return wrapper


def capture_stderr(f):
    r"""
    Decorator to capture stderr in a buffer so that it can be checked
    (or suppressed) during testing.

    Parameters
    ----------
    f : callable
        The test that is capturing stderr.

    Returns
    -------
    f : callable
        The decorated test ``f``, which captures stderr.

    Examples
    --------

    >>> from pandas.util.testing import capture_stderr
    >>> import sys
    >>>
    >>> @capture_stderr
    ... def test_stderr_pass():
    ...     sys.stderr.write("foo")
    ...     out = sys.stderr.getvalue()
    ...     assert out == "foo\n"
    >>>
    >>> @capture_stderr
    ... def test_stderr_fail():
    ...     sys.stderr.write("foo")
    ...     out = sys.stderr.getvalue()
    ...     assert out == "bar\n"
    ...
    AssertionError: assert 'foo\n' == 'bar\n'
    """

    @compat.wraps(f)
    def wrapper(*args, **kwargs):
        try:
            sys.stderr = StringIO()
            f(*args, **kwargs)
        finally:
            sys.stderr = sys.__stderr__

    return wrapper

# -----------------------------------------------------------------------------
# Console debugging tools


def debug(f, *args, **kwargs):
    from pdb import Pdb as OldPdb
    try:
        from IPython.core.debugger import Pdb
        kw = dict(color_scheme='Linux')
    except ImportError:
        Pdb = OldPdb
        kw = {}
    pdb = Pdb(**kw)
    return pdb.runcall(f, *args, **kwargs)


def pudebug(f, *args, **kwargs):
    import pudb
    return pudb.runcall(f, *args, **kwargs)


def set_trace():
    from IPython.core.debugger import Pdb
    try:
        Pdb(color_scheme='Linux').set_trace(sys._getframe().f_back)
    except Exception:
        from pdb import Pdb as OldPdb
        OldPdb().set_trace(sys._getframe().f_back)

# -----------------------------------------------------------------------------
# contextmanager to ensure the file cleanup


@contextmanager
def ensure_clean(filename=None, return_filelike=False):
    """Gets a temporary path and agrees to remove on close.

    Parameters
    ----------
    filename : str (optional)
        if None, creates a temporary file which is then removed when out of
        scope. if passed, creates temporary file with filename as ending.
    return_filelike : bool (default False)
        if True, returns a file-like which is *always* cleaned. Necessary for
        savefig and other functions which want to append extensions.
    """
    filename = filename or ''
    fd = None

    if return_filelike:
        f = tempfile.TemporaryFile(suffix=filename)
        try:
            yield f
        finally:
            f.close()
    else:
        # don't generate tempfile if using a path with directory specified
        if len(os.path.dirname(filename)):
            raise ValueError("Can't pass a qualified name to ensure_clean()")

        try:
            fd, filename = tempfile.mkstemp(suffix=filename)
        except UnicodeEncodeError:
            import pytest
            pytest.skip('no unicode file names on this system')

        try:
            yield filename
        finally:
            try:
                os.close(fd)
            except Exception as e:
                print("Couldn't close file descriptor: {fdesc} (file: {fname})"
                      .format(fdesc=fd, fname=filename))
            try:
                if os.path.exists(filename):
                    os.remove(filename)
            except Exception as e:
                print("Exception on removing file: {error}".format(error=e))


# -----------------------------------------------------------------------------
# Comparators


def equalContents(arr1, arr2):
    """Checks if the set of unique elements of arr1 and arr2 are equivalent.
    """
    return frozenset(arr1) == frozenset(arr2)


def assert_index_equal(left, right, exact='equiv', check_names=True,
                       check_less_precise=False, check_exact=True,
                       check_categorical=True, obj='Index'):
    """Check that left and right Index are equal.

    Parameters
    ----------
    left : Index
    right : Index
    exact : bool / string {'equiv'}, default 'equiv'
        Whether to check the Index class, dtype and inferred_type
        are identical. If 'equiv', then RangeIndex can be substituted for
        Int64Index as well.
    check_names : bool, default True
        Whether to check the names attribute.
    check_less_precise : bool or int, default False
        Specify comparison precision. Only used when check_exact is False.
        5 digits (False) or 3 digits (True) after decimal points are compared.
        If int, then specify the digits to compare
    check_exact : bool, default True
        Whether to compare number exactly.
    check_categorical : bool, default True
        Whether to compare internal Categorical exactly.
    obj : str, default 'Index'
        Specify object name being compared, internally used to show appropriate
        assertion message
    """
    __tracebackhide__ = True

    def _check_types(l, r, obj='Index'):
        if exact:
            assert_class_equal(l, r, exact=exact, obj=obj)

            # Skip exact dtype checking when `check_categorical` is False
            if check_categorical:
                assert_attr_equal('dtype', l, r, obj=obj)

            # allow string-like to have different inferred_types
            if l.inferred_type in ('string', 'unicode'):
                assert r.inferred_type in ('string', 'unicode')
            else:
                assert_attr_equal('inferred_type', l, r, obj=obj)

    def _get_ilevel_values(index, level):
        # accept level number only
        unique = index.levels[level]
        labels = index.labels[level]
        filled = take_1d(unique.values, labels, fill_value=unique._na_value)
        values = unique._shallow_copy(filled, name=index.names[level])
        return values

    # instance validation
    _check_isinstance(left, right, Index)

    # class / dtype comparison
    _check_types(left, right, obj=obj)

    # level comparison
    if left.nlevels != right.nlevels:
        msg1 = '{obj} levels are different'.format(obj=obj)
        msg2 = '{nlevels}, {left}'.format(nlevels=left.nlevels, left=left)
        msg3 = '{nlevels}, {right}'.format(nlevels=right.nlevels, right=right)
        raise_assert_detail(obj, msg1, msg2, msg3)

    # length comparison
    if len(left) != len(right):
        msg1 = '{obj} length are different'.format(obj=obj)
        msg2 = '{length}, {left}'.format(length=len(left), left=left)
        msg3 = '{length}, {right}'.format(length=len(right), right=right)
        raise_assert_detail(obj, msg1, msg2, msg3)

    # MultiIndex special comparison for little-friendly error messages
    if left.nlevels > 1:
        for level in range(left.nlevels):
            # cannot use get_level_values here because it can change dtype
            llevel = _get_ilevel_values(left, level)
            rlevel = _get_ilevel_values(right, level)

            lobj = 'MultiIndex level [{level}]'.format(level=level)
            assert_index_equal(llevel, rlevel,
                               exact=exact, check_names=check_names,
                               check_less_precise=check_less_precise,
                               check_exact=check_exact, obj=lobj)
            # get_level_values may change dtype
            _check_types(left.levels[level], right.levels[level], obj=obj)

    # skip exact index checking when `check_categorical` is False
    if check_exact and check_categorical:
        if not left.equals(right):
            diff = np.sum((left.values != right.values)
                          .astype(int)) * 100.0 / len(left)
            msg = '{obj} values are different ({pct} %)'.format(
                obj=obj, pct=np.round(diff, 5))
            raise_assert_detail(obj, msg, left, right)
    else:
        _testing.assert_almost_equal(left.values, right.values,
                                     check_less_precise=check_less_precise,
                                     check_dtype=exact,
                                     obj=obj, lobj=left, robj=right)

    # metadata comparison
    if check_names:
        assert_attr_equal('names', left, right, obj=obj)
    if isinstance(left, pd.PeriodIndex) or isinstance(right, pd.PeriodIndex):
        assert_attr_equal('freq', left, right, obj=obj)
    if (isinstance(left, pd.IntervalIndex) or
            isinstance(right, pd.IntervalIndex)):
        assert_interval_array_equal(left.values, right.values)

    if check_categorical:
        if is_categorical_dtype(left) or is_categorical_dtype(right):
            assert_categorical_equal(left.values, right.values,
                                     obj='{obj} category'.format(obj=obj))


def assert_class_equal(left, right, exact=True, obj='Input'):
    """checks classes are equal."""
    __tracebackhide__ = True

    def repr_class(x):
        if isinstance(x, Index):
            # return Index as it is to include values in the error message
            return x

        try:
            return x.__class__.__name__
        except AttributeError:
            return repr(type(x))

    if exact == 'equiv':
        if type(left) != type(right):
            # allow equivalence of Int64Index/RangeIndex
            types = {type(left).__name__, type(right).__name__}
            if len(types - {'Int64Index', 'RangeIndex'}):
                msg = '{obj} classes are not equivalent'.format(obj=obj)
                raise_assert_detail(obj, msg, repr_class(left),
                                    repr_class(right))
    elif exact:
        if type(left) != type(right):
            msg = '{obj} classes are different'.format(obj=obj)
            raise_assert_detail(obj, msg, repr_class(left),
                                repr_class(right))


def assert_attr_equal(attr, left, right, obj='Attributes'):
    """checks attributes are equal. Both objects must have attribute.

    Parameters
    ----------
    attr : str
        Attribute name being compared.
    left : object
    right : object
    obj : str, default 'Attributes'
        Specify object name being compared, internally used to show appropriate
        assertion message
    """
    __tracebackhide__ = True

    left_attr = getattr(left, attr)
    right_attr = getattr(right, attr)

    if left_attr is right_attr:
        return True
    elif (is_number(left_attr) and np.isnan(left_attr) and
          is_number(right_attr) and np.isnan(right_attr)):
        # np.nan
        return True

    try:
        result = left_attr == right_attr
    except TypeError:
        # datetimetz on rhs may raise TypeError
        result = False
    if not isinstance(result, bool):
        result = result.all()

    if result:
        return True
    else:
        msg = 'Attribute "{attr}" are different'.format(attr=attr)
        raise_assert_detail(obj, msg, left_attr, right_attr)


def assert_is_valid_plot_return_object(objs):
    import matplotlib.pyplot as plt
    if isinstance(objs, (pd.Series, np.ndarray)):
        for el in objs.ravel():
            msg = ("one of 'objs' is not a matplotlib Axes instance, type "
                   "encountered {name!r}").format(name=el.__class__.__name__)
            assert isinstance(el, (plt.Axes, dict)), msg
    else:
        assert isinstance(objs, (plt.Artist, tuple, dict)), (
            'objs is neither an ndarray of Artist instances nor a '
            'single Artist instance, tuple, or dict, "objs" is a {name!r}'
            .format(name=objs.__class__.__name__))


def isiterable(obj):
    return hasattr(obj, '__iter__')


def is_sorted(seq):
    if isinstance(seq, (Index, Series)):
        seq = seq.values
    # sorting does not change precisions
    return assert_numpy_array_equal(seq, np.sort(np.array(seq)))


def assert_categorical_equal(left, right, check_dtype=True,
                             check_category_order=True, obj='Categorical'):
    """Test that Categoricals are equivalent.

    Parameters
    ----------
    left : Categorical
    right : Categorical
    check_dtype : bool, default True
        Check that integer dtype of the codes are the same
    check_category_order : bool, default True
        Whether the order of the categories should be compared, which
        implies identical integer codes.  If False, only the resulting
        values are compared.  The ordered attribute is
        checked regardless.
    obj : str, default 'Categorical'
        Specify object name being compared, internally used to show appropriate
        assertion message
    """
    _check_isinstance(left, right, Categorical)

    if check_category_order:
        assert_index_equal(left.categories, right.categories,
                           obj='{obj}.categories'.format(obj=obj))
        assert_numpy_array_equal(left.codes, right.codes,
                                 check_dtype=check_dtype,
                                 obj='{obj}.codes'.format(obj=obj))
    else:
        assert_index_equal(left.categories.sort_values(),
                           right.categories.sort_values(),
                           obj='{obj}.categories'.format(obj=obj))
        assert_index_equal(left.categories.take(left.codes),
                           right.categories.take(right.codes),
                           obj='{obj}.values'.format(obj=obj))

    assert_attr_equal('ordered', left, right, obj=obj)


def assert_interval_array_equal(left, right, exact='equiv',
                                obj='IntervalArray'):
    """Test that two IntervalArrays are equivalent.

    Parameters
    ----------
    left, right : IntervalArray
        The IntervalArrays to compare.
    exact : bool / string {'equiv'}, default 'equiv'
        Whether to check the Index class, dtype and inferred_type
        are identical. If 'equiv', then RangeIndex can be substituted for
        Int64Index as well.
    obj : str, default 'IntervalArray'
        Specify object name being compared, internally used to show appropriate
        assertion message
    """
    _check_isinstance(left, right, IntervalArray)

    assert_index_equal(left.left, right.left, exact=exact,
                       obj='{obj}.left'.format(obj=obj))
    assert_index_equal(left.right, right.right, exact=exact,
                       obj='{obj}.left'.format(obj=obj))
    assert_attr_equal('closed', left, right, obj=obj)


def raise_assert_detail(obj, message, left, right, diff=None):
    __tracebackhide__ = True

    if isinstance(left, np.ndarray):
        left = pprint_thing(left)
    elif is_categorical_dtype(left):
        left = repr(left)

    if PY2 and isinstance(left, string_types):
        # left needs to be printable in native text type in python2
        left = left.encode('utf-8')

    if isinstance(right, np.ndarray):
        right = pprint_thing(right)
    elif is_categorical_dtype(right):
        right = repr(right)

    if PY2 and isinstance(right, string_types):
        # right needs to be printable in native text type in python2
        right = right.encode('utf-8')

    msg = """{obj} are different

{message}
[left]:  {left}
[right]: {right}""".format(obj=obj, message=message, left=left, right=right)

    if diff is not None:
        msg += "\n[diff]: {diff}".format(diff=diff)

    raise AssertionError(msg)


def assert_numpy_array_equal(left, right, strict_nan=False,
                             check_dtype=True, err_msg=None,
                             check_same=None, obj='numpy array'):
    """ Checks that 'np.ndarray' is equivalent

    Parameters
    ----------
    left : np.ndarray or iterable
    right : np.ndarray or iterable
    strict_nan : bool, default False
        If True, consider NaN and None to be different.
    check_dtype: bool, default True
        check dtype if both a and b are np.ndarray
    err_msg : str, default None
        If provided, used as assertion message
    check_same : None|'copy'|'same', default None
        Ensure left and right refer/do not refer to the same memory area
    obj : str, default 'numpy array'
        Specify object name being compared, internally used to show appropriate
        assertion message
    """
    __tracebackhide__ = True

    # instance validation
    # Show a detailed error message when classes are different
    assert_class_equal(left, right, obj=obj)
    # both classes must be an np.ndarray
    _check_isinstance(left, right, np.ndarray)

    def _get_base(obj):
        return obj.base if getattr(obj, 'base', None) is not None else obj

    left_base = _get_base(left)
    right_base = _get_base(right)

    if check_same == 'same':
        if left_base is not right_base:
            msg = "{left!r} is not {right!r}".format(
                left=left_base, right=right_base)
            raise AssertionError(msg)
    elif check_same == 'copy':
        if left_base is right_base:
            msg = "{left!r} is {right!r}".format(
                left=left_base, right=right_base)
            raise AssertionError(msg)

    def _raise(left, right, err_msg):
        if err_msg is None:
            if left.shape != right.shape:
                raise_assert_detail(obj, '{obj} shapes are different'
                                    .format(obj=obj), left.shape, right.shape)

            diff = 0
            for l, r in zip(left, right):
                # count up differences
                if not array_equivalent(l, r, strict_nan=strict_nan):
                    diff += 1

            diff = diff * 100.0 / left.size
            msg = '{obj} values are different ({pct} %)'.format(
                obj=obj, pct=np.round(diff, 5))
            raise_assert_detail(obj, msg, left, right)

        raise AssertionError(err_msg)

    # compare shape and values
    if not array_equivalent(left, right, strict_nan=strict_nan):
        _raise(left, right, err_msg)

    if check_dtype:
        if isinstance(left, np.ndarray) and isinstance(right, np.ndarray):
            assert_attr_equal('dtype', left, right, obj=obj)

    return True


def assert_extension_array_equal(left, right):
    """Check that left and right ExtensionArrays are equal.

    Parameters
    ----------
    left, right : ExtensionArray
        The two arrays to compare

    Notes
    -----
    Missing values are checked separately from valid values.
    A mask of missing values is computed for each and checked to match.
    The remaining all-valid values are cast to object dtype and checked.
    """
    assert isinstance(left, ExtensionArray)
    assert left.dtype == right.dtype
    left_na = np.asarray(left.isna())
    right_na = np.asarray(right.isna())

    assert_numpy_array_equal(left_na, right_na)

    left_valid = np.asarray(left[~left_na].astype(object))
    right_valid = np.asarray(right[~right_na].astype(object))

    assert_numpy_array_equal(left_valid, right_valid)


# This could be refactored to use the NDFrame.equals method
def assert_series_equal(left, right, check_dtype=True,
                        check_index_type='equiv',
                        check_series_type=True,
                        check_less_precise=False,
                        check_names=True,
                        check_exact=False,
                        check_datetimelike_compat=False,
                        check_categorical=True,
                        obj='Series'):
    """Check that left and right Series are equal.

    Parameters
    ----------
    left : Series
    right : Series
    check_dtype : bool, default True
        Whether to check the Series dtype is identical.
    check_index_type : bool / string {'equiv'}, default 'equiv'
        Whether to check the Index class, dtype and inferred_type
        are identical.
    check_series_type : bool, default True
        Whether to check the Series class is identical.
    check_less_precise : bool or int, default False
        Specify comparison precision. Only used when check_exact is False.
        5 digits (False) or 3 digits (True) after decimal points are compared.
        If int, then specify the digits to compare
    check_exact : bool, default False
        Whether to compare number exactly.
    check_names : bool, default True
        Whether to check the Series and Index names attribute.
    check_datetimelike_compat : bool, default False
        Compare datetime-like which is comparable ignoring dtype.
    check_categorical : bool, default True
        Whether to compare internal Categorical exactly.
    obj : str, default 'Series'
        Specify object name being compared, internally used to show appropriate
        assertion message
    """
    __tracebackhide__ = True

    # instance validation
    _check_isinstance(left, right, Series)

    if check_series_type:
        # ToDo: There are some tests using rhs is sparse
        # lhs is dense. Should use assert_class_equal in future
        assert isinstance(left, type(right))
        # assert_class_equal(left, right, obj=obj)

    # length comparison
    if len(left) != len(right):
        msg1 = '{len}, {left}'.format(len=len(left), left=left.index)
        msg2 = '{len}, {right}'.format(len=len(right), right=right.index)
        raise_assert_detail(obj, 'Series length are different', msg1, msg2)

    # index comparison
    assert_index_equal(left.index, right.index, exact=check_index_type,
                       check_names=check_names,
                       check_less_precise=check_less_precise,
                       check_exact=check_exact,
                       check_categorical=check_categorical,
                       obj='{obj}.index'.format(obj=obj))

    if check_dtype:
        # We want to skip exact dtype checking when `check_categorical`
        # is False. We'll still raise if only one is a `Categorical`,
        # regardless of `check_categorical`
        if (is_categorical_dtype(left) and is_categorical_dtype(right) and
                not check_categorical):
            pass
        else:
            assert_attr_equal('dtype', left, right)

    if check_exact:
        assert_numpy_array_equal(left.get_values(), right.get_values(),
                                 check_dtype=check_dtype,
                                 obj='{obj}'.format(obj=obj),)
    elif check_datetimelike_compat:
        # we want to check only if we have compat dtypes
        # e.g. integer and M|m are NOT compat, but we can simply check
        # the values in that case
        if (is_datetimelike_v_numeric(left, right) or
            is_datetimelike_v_object(left, right) or
            needs_i8_conversion(left) or
                needs_i8_conversion(right)):

            # datetimelike may have different objects (e.g. datetime.datetime
            # vs Timestamp) but will compare equal
            if not Index(left.values).equals(Index(right.values)):
                msg = ('[datetimelike_compat=True] {left} is not equal to '
                       '{right}.').format(left=left.values, right=right.values)
                raise AssertionError(msg)
        else:
            assert_numpy_array_equal(left.get_values(), right.get_values(),
                                     check_dtype=check_dtype)
    elif is_interval_dtype(left) or is_interval_dtype(right):
        assert_interval_array_equal(left.values, right.values)

    elif (is_extension_array_dtype(left) and not is_categorical_dtype(left) and
          is_extension_array_dtype(right) and not is_categorical_dtype(right)):
        return assert_extension_array_equal(left.values, right.values)

    else:
        _testing.assert_almost_equal(left.get_values(), right.get_values(),
                                     check_less_precise=check_less_precise,
                                     check_dtype=check_dtype,
                                     obj='{obj}'.format(obj=obj))

    # metadata comparison
    if check_names:
        assert_attr_equal('name', left, right, obj=obj)

    if check_categorical:
        if is_categorical_dtype(left) or is_categorical_dtype(right):
            assert_categorical_equal(left.values, right.values,
                                     obj='{obj} category'.format(obj=obj))


# This could be refactored to use the NDFrame.equals method
def assert_frame_equal(left, right, check_dtype=True,
                       check_index_type='equiv',
                       check_column_type='equiv',
                       check_frame_type=True,
                       check_less_precise=False,
                       check_names=True,
                       by_blocks=False,
                       check_exact=False,
                       check_datetimelike_compat=False,
                       check_categorical=True,
                       check_like=False,
                       obj='DataFrame'):
    """
    Check that left and right DataFrame are equal.

    This function is intended to compare two DataFrames and output any
    differences. Is is mostly intended for use in unit tests.
    Additional parameters allow varying the strictness of the
    equality checks performed.

    Parameters
    ----------
    left : DataFrame
        First DataFrame to compare.
    right : DataFrame
        Second DataFrame to compare.
    check_dtype : bool, default True
        Whether to check the DataFrame dtype is identical.
    check_index_type : bool / string {'equiv'}, default 'equiv'
        Whether to check the Index class, dtype and inferred_type
        are identical.
    check_column_type : bool / string {'equiv'}, default 'equiv'
        Whether to check the columns class, dtype and inferred_type
        are identical. Is passed as the ``exact`` argument of
        :func:`assert_index_equal`.
    check_frame_type : bool, default True
        Whether to check the DataFrame class is identical.
    check_less_precise : bool or int, default False
        Specify comparison precision. Only used when check_exact is False.
        5 digits (False) or 3 digits (True) after decimal points are compared.
        If int, then specify the digits to compare.
    check_names : bool, default True
        Whether to check that the `names` attribute for both the `index`
        and `column` attributes of the DataFrame is identical, i.e.

        * left.index.names == right.index.names
        * left.columns.names == right.columns.names
    by_blocks : bool, default False
        Specify how to compare internal data. If False, compare by columns.
        If True, compare by blocks.
    check_exact : bool, default False
        Whether to compare number exactly.
    check_datetimelike_compat : bool, default False
        Compare datetime-like which is comparable ignoring dtype.
    check_categorical : bool, default True
        Whether to compare internal Categorical exactly.
    check_like : bool, default False
        If True, ignore the order of index & columns.
        Note: index labels must match their respective rows
        (same as in columns) - same labels must be with the same data.
    obj : str, default 'DataFrame'
        Specify object name being compared, internally used to show appropriate
        assertion message.

    See Also
    --------
    assert_series_equal : Equivalent method for asserting Series equality.
    DataFrame.equals : Check DataFrame equality.

    Examples
    --------
    This example shows comparing two DataFrames that are equal
    but with columns of differing dtypes.

    >>> from pandas.util.testing import assert_frame_equal
    >>> df1 = pd.DataFrame({'a': [1, 2], 'b': [3, 4]})
    >>> df2 = pd.DataFrame({'a': [1, 2], 'b': [3.0, 4.0]})

    df1 equals itself.
    >>> assert_frame_equal(df1, df1)

    df1 differs from df2 as column 'b' is of a different type.
    >>> assert_frame_equal(df1, df2)
    Traceback (most recent call last):
    AssertionError: Attributes are different

    Attribute "dtype" are different
    [left]:  int64
    [right]: float64

    Ignore differing dtypes in columns with check_dtype.
    >>> assert_frame_equal(df1, df2, check_dtype=False)
    """
    __tracebackhide__ = True

    # instance validation
    _check_isinstance(left, right, DataFrame)

    if check_frame_type:
        # ToDo: There are some tests using rhs is SparseDataFrame
        # lhs is DataFrame. Should use assert_class_equal in future
        assert isinstance(left, type(right))
        # assert_class_equal(left, right, obj=obj)

    # shape comparison
    if left.shape != right.shape:
        raise_assert_detail(obj,
                            'DataFrame shape mismatch',
                            '{shape!r}'.format(shape=left.shape),
                            '{shape!r}'.format(shape=right.shape))

    if check_like:
        left, right = left.reindex_like(right), right

    # index comparison
    assert_index_equal(left.index, right.index, exact=check_index_type,
                       check_names=check_names,
                       check_less_precise=check_less_precise,
                       check_exact=check_exact,
                       check_categorical=check_categorical,
                       obj='{obj}.index'.format(obj=obj))

    # column comparison
    assert_index_equal(left.columns, right.columns, exact=check_column_type,
                       check_names=check_names,
                       check_less_precise=check_less_precise,
                       check_exact=check_exact,
                       check_categorical=check_categorical,
                       obj='{obj}.columns'.format(obj=obj))

    # compare by blocks
    if by_blocks:
        rblocks = right._to_dict_of_blocks()
        lblocks = left._to_dict_of_blocks()
        for dtype in list(set(list(lblocks.keys()) + list(rblocks.keys()))):
            assert dtype in lblocks
            assert dtype in rblocks
            assert_frame_equal(lblocks[dtype], rblocks[dtype],
                               check_dtype=check_dtype, obj='DataFrame.blocks')

    # compare by columns
    else:
        for i, col in enumerate(left.columns):
            assert col in right
            lcol = left.iloc[:, i]
            rcol = right.iloc[:, i]
            assert_series_equal(
                lcol, rcol, check_dtype=check_dtype,
                check_index_type=check_index_type,
                check_less_precise=check_less_precise,
                check_exact=check_exact, check_names=check_names,
                check_datetimelike_compat=check_datetimelike_compat,
                check_categorical=check_categorical,
                obj='DataFrame.iloc[:, {idx}]'.format(idx=i))


def assert_panel_equal(left, right,
                       check_dtype=True,
                       check_panel_type=False,
                       check_less_precise=False,
                       check_names=False,
                       by_blocks=False,
                       obj='Panel'):
    """Check that left and right Panels are equal.

    Parameters
    ----------
    left : Panel (or nd)
    right : Panel (or nd)
    check_dtype : bool, default True
        Whether to check the Panel dtype is identical.
    check_panel_type : bool, default False
        Whether to check the Panel class is identical.
    check_less_precise : bool or int, default False
        Specify comparison precision. Only used when check_exact is False.
        5 digits (False) or 3 digits (True) after decimal points are compared.
        If int, then specify the digits to compare
    check_names : bool, default True
        Whether to check the Index names attribute.
    by_blocks : bool, default False
        Specify how to compare internal data. If False, compare by columns.
        If True, compare by blocks.
    obj : str, default 'Panel'
        Specify the object name being compared, internally used to show
        the appropriate assertion message.
    """

    if check_panel_type:
        assert_class_equal(left, right, obj=obj)

    for axis in left._AXIS_ORDERS:
        left_ind = getattr(left, axis)
        right_ind = getattr(right, axis)
        assert_index_equal(left_ind, right_ind, check_names=check_names)

    if by_blocks:
        rblocks = right._to_dict_of_blocks()
        lblocks = left._to_dict_of_blocks()
        for dtype in list(set(list(lblocks.keys()) + list(rblocks.keys()))):
            assert dtype in lblocks
            assert dtype in rblocks
            array_equivalent(lblocks[dtype].values, rblocks[dtype].values)
    else:

        # can potentially be slow
        for i, item in enumerate(left._get_axis(0)):
            msg = "non-matching item (right) '{item}'".format(item=item)
            assert item in right, msg
            litem = left.iloc[i]
            ritem = right.iloc[i]
            assert_frame_equal(litem, ritem,
                               check_less_precise=check_less_precise,
                               check_names=check_names)

        for i, item in enumerate(right._get_axis(0)):
            msg = "non-matching item (left) '{item}'".format(item=item)
            assert item in left, msg


def assert_equal(left, right, **kwargs):
    """
    Wrapper for tm.assert_*_equal to dispatch to the appropriate test function.

    Parameters
    ----------
    left : Index, Series, DataFrame, ExtensionArray, or np.ndarray
    right : Index, Series, DataFrame, ExtensionArray, or np.ndarray
    **kwargs
    """
    __tracebackhide__ = True

    if isinstance(left, pd.Index):
        assert_index_equal(left, right, **kwargs)
    elif isinstance(left, pd.Series):
        assert_series_equal(left, right, **kwargs)
    elif isinstance(left, pd.DataFrame):
        assert_frame_equal(left, right, **kwargs)
    elif isinstance(left, ExtensionArray):
        assert_extension_array_equal(left, right, **kwargs)
    elif isinstance(left, np.ndarray):
        assert_numpy_array_equal(left, right, **kwargs)
    else:
        raise NotImplementedError(type(left))


def box_expected(expected, box_cls, transpose=False):
    """
    Helper function to wrap the expected output of a test in a given box_class.

    Parameters
    ----------
    expected : np.ndarray, Index, Series
    box_cls : {Index, Series, DataFrame}
    transpose : bool
        whether to transpose the result; only relevant for DataFrame

    Returns
    -------
    subclass of box_cls
    """
    if box_cls is pd.Index:
        expected = pd.Index(expected)
    elif box_cls is pd.Series:
        expected = pd.Series(expected)
    elif box_cls is pd.DataFrame:
        expected = pd.Series(expected).to_frame()
<<<<<<< HEAD
        if transpose:
            # For tests in which a DataFrame operates with a 1-dimensional
            # array-like other, broadcasting conventions require us to
            # transpose both the DataFrame operand and the expected result.
            expected = expected.T
=======
    elif box_cls is np.ndarray:
        expected = np.array(expected)
>>>>>>> 92fd46c8
    else:
        raise NotImplementedError(box_cls)
    return expected


# -----------------------------------------------------------------------------
# Sparse


def assert_sp_array_equal(left, right, check_dtype=True, check_kind=True,
                          check_fill_value=True,
                          consolidate_block_indices=False):
    """Check that the left and right SparseArray are equal.

    Parameters
    ----------
    left : SparseArray
    right : SparseArray
    check_dtype : bool, default True
        Whether to check the data dtype is identical.
    check_kind : bool, default True
        Whether to just the kind of the sparse index for each column.
    check_fill_value : bool, default True
        Whether to check that left.fill_value matches right.fill_value
    consolidate_block_indices : bool, default False
        Whether to consolidate contiguous blocks for sparse arrays with
        a BlockIndex. Some operations, e.g. concat, will end up with
        block indices that could be consolidated. Setting this to true will
        create a new BlockIndex for that array, with consolidated
        block indices.
    """

    _check_isinstance(left, right, pd.SparseArray)

    assert_numpy_array_equal(left.sp_values, right.sp_values,
                             check_dtype=check_dtype)

    # SparseIndex comparison
    assert isinstance(left.sp_index, pd._libs.sparse.SparseIndex)
    assert isinstance(right.sp_index, pd._libs.sparse.SparseIndex)

    if not check_kind:
        left_index = left.sp_index.to_block_index()
        right_index = right.sp_index.to_block_index()
    else:
        left_index = left.sp_index
        right_index = right.sp_index

    if consolidate_block_indices and left.kind == 'block':
        # we'll probably remove this hack...
        left_index = left_index.to_int_index().to_block_index()
        right_index = right_index.to_int_index().to_block_index()

    if not left_index.equals(right_index):
        raise_assert_detail('SparseArray.index', 'index are not equal',
                            left_index, right_index)
    else:
        # Just ensure a
        pass

    if check_fill_value:
        assert_attr_equal('fill_value', left, right)
    if check_dtype:
        assert_attr_equal('dtype', left, right)
    assert_numpy_array_equal(left.values, right.values,
                             check_dtype=check_dtype)


def assert_sp_series_equal(left, right, check_dtype=True, exact_indices=True,
                           check_series_type=True, check_names=True,
                           check_kind=True,
                           check_fill_value=True,
                           consolidate_block_indices=False,
                           obj='SparseSeries'):
    """Check that the left and right SparseSeries are equal.

    Parameters
    ----------
    left : SparseSeries
    right : SparseSeries
    check_dtype : bool, default True
        Whether to check the Series dtype is identical.
    exact_indices : bool, default True
    check_series_type : bool, default True
        Whether to check the SparseSeries class is identical.
    check_names : bool, default True
        Whether to check the SparseSeries name attribute.
    check_kind : bool, default True
        Whether to just the kind of the sparse index for each column.
    check_fill_value : bool, default True
        Whether to check that left.fill_value matches right.fill_value
    consolidate_block_indices : bool, default False
        Whether to consolidate contiguous blocks for sparse arrays with
        a BlockIndex. Some operations, e.g. concat, will end up with
        block indices that could be consolidated. Setting this to true will
        create a new BlockIndex for that array, with consolidated
        block indices.
    obj : str, default 'SparseSeries'
        Specify the object name being compared, internally used to show
        the appropriate assertion message.
    """
    _check_isinstance(left, right, pd.SparseSeries)

    if check_series_type:
        assert_class_equal(left, right, obj=obj)

    assert_index_equal(left.index, right.index,
                       obj='{obj}.index'.format(obj=obj))

    assert_sp_array_equal(left.values, right.values,
                          check_kind=check_kind,
                          check_fill_value=check_fill_value,
                          consolidate_block_indices=consolidate_block_indices)

    if check_names:
        assert_attr_equal('name', left, right)
    if check_dtype:
        assert_attr_equal('dtype', left, right)

    assert_numpy_array_equal(np.asarray(left.values),
                             np.asarray(right.values))


def assert_sp_frame_equal(left, right, check_dtype=True, exact_indices=True,
                          check_frame_type=True, check_kind=True,
                          check_fill_value=True,
                          consolidate_block_indices=False,
                          obj='SparseDataFrame'):
    """Check that the left and right SparseDataFrame are equal.

    Parameters
    ----------
    left : SparseDataFrame
    right : SparseDataFrame
    check_dtype : bool, default True
        Whether to check the Series dtype is identical.
    exact_indices : bool, default True
        SparseSeries SparseIndex objects must be exactly the same,
        otherwise just compare dense representations.
    check_frame_type : bool, default True
        Whether to check the SparseDataFrame class is identical.
    check_kind : bool, default True
        Whether to just the kind of the sparse index for each column.
    check_fill_value : bool, default True
        Whether to check that left.fill_value matches right.fill_value
    consolidate_block_indices : bool, default False
        Whether to consolidate contiguous blocks for sparse arrays with
        a BlockIndex. Some operations, e.g. concat, will end up with
        block indices that could be consolidated. Setting this to true will
        create a new BlockIndex for that array, with consolidated
        block indices.
    obj : str, default 'SparseDataFrame'
        Specify the object name being compared, internally used to show
        the appropriate assertion message.
    """
    _check_isinstance(left, right, pd.SparseDataFrame)

    if check_frame_type:
        assert_class_equal(left, right, obj=obj)

    assert_index_equal(left.index, right.index,
                       obj='{obj}.index'.format(obj=obj))
    assert_index_equal(left.columns, right.columns,
                       obj='{obj}.columns'.format(obj=obj))

    if check_fill_value:
        assert_attr_equal('default_fill_value', left, right, obj=obj)

    for col, series in compat.iteritems(left):
        assert (col in right)
        # trade-off?

        if exact_indices:
            assert_sp_series_equal(
                series, right[col],
                check_dtype=check_dtype,
                check_kind=check_kind,
                check_fill_value=check_fill_value,
                consolidate_block_indices=consolidate_block_indices
            )
        else:
            assert_series_equal(series.to_dense(), right[col].to_dense(),
                                check_dtype=check_dtype)

    # do I care?
    # assert(left.default_kind == right.default_kind)

    for col in right:
        assert (col in left)

# -----------------------------------------------------------------------------
# Others


def assert_contains_all(iterable, dic):
    for k in iterable:
        assert k in dic, "Did not contain item: '{key!r}'".format(key=k)


def assert_copy(iter1, iter2, **eql_kwargs):
    """
    iter1, iter2: iterables that produce elements
    comparable with assert_almost_equal

    Checks that the elements are equal, but not
    the same object. (Does not check that items
    in sequences are also not the same object)
    """
    for elem1, elem2 in zip(iter1, iter2):
        assert_almost_equal(elem1, elem2, **eql_kwargs)
        msg = ("Expected object {obj1!r} and object {obj2!r} to be "
               "different objects, but they were the same object."
               ).format(obj1=type(elem1), obj2=type(elem2))
        assert elem1 is not elem2, msg


def getCols(k):
    return string.ascii_uppercase[:k]


def getArangeMat():
    return np.arange(N * K).reshape((N, K))


# make index
def makeStringIndex(k=10, name=None):
    return Index(rands_array(nchars=10, size=k), name=name)


def makeUnicodeIndex(k=10, name=None):
    return Index(randu_array(nchars=10, size=k), name=name)


def makeCategoricalIndex(k=10, n=3, name=None, **kwargs):
    """ make a length k index or n categories """
    x = rands_array(nchars=4, size=n)
    return CategoricalIndex(np.random.choice(x, k), name=name, **kwargs)


def makeIntervalIndex(k=10, name=None, **kwargs):
    """ make a length k IntervalIndex """
    x = np.linspace(0, 100, num=(k + 1))
    return IntervalIndex.from_breaks(x, name=name, **kwargs)


def makeBoolIndex(k=10, name=None):
    if k == 1:
        return Index([True], name=name)
    elif k == 2:
        return Index([False, True], name=name)
    return Index([False, True] + [False] * (k - 2), name=name)


def makeIntIndex(k=10, name=None):
    return Index(lrange(k), name=name)


def makeUIntIndex(k=10, name=None):
    return Index([2**63 + i for i in lrange(k)], name=name)


def makeRangeIndex(k=10, name=None, **kwargs):
    return RangeIndex(0, k, 1, name=name, **kwargs)


def makeFloatIndex(k=10, name=None):
    values = sorted(np.random.random_sample(k)) - np.random.random_sample(1)
    return Index(values * (10 ** np.random.randint(0, 9)), name=name)


def makeDateIndex(k=10, freq='B', name=None, **kwargs):
    dt = datetime(2000, 1, 1)
    dr = bdate_range(dt, periods=k, freq=freq, name=name)
    return DatetimeIndex(dr, name=name, **kwargs)


def makeTimedeltaIndex(k=10, freq='D', name=None, **kwargs):
    return TimedeltaIndex(start='1 day', periods=k, freq=freq,
                          name=name, **kwargs)


def makePeriodIndex(k=10, name=None, **kwargs):
    dt = datetime(2000, 1, 1)
    dr = PeriodIndex(start=dt, periods=k, freq='B', name=name, **kwargs)
    return dr


def makeMultiIndex(k=10, names=None, **kwargs):
    return MultiIndex.from_product(
        (('foo', 'bar'), (1, 2)), names=names, **kwargs)


def all_index_generator(k=10):
    """Generator which can be iterated over to get instances of all the various
    index classes.

    Parameters
    ----------
    k: length of each of the index instances
    """
    all_make_index_funcs = [makeIntIndex, makeFloatIndex, makeStringIndex,
                            makeUnicodeIndex, makeDateIndex, makePeriodIndex,
                            makeTimedeltaIndex, makeBoolIndex, makeRangeIndex,
                            makeIntervalIndex,
                            makeCategoricalIndex]
    for make_index_func in all_make_index_funcs:
        yield make_index_func(k=k)


def index_subclass_makers_generator():
    make_index_funcs = [
        makeDateIndex, makePeriodIndex,
        makeTimedeltaIndex, makeRangeIndex,
        makeIntervalIndex, makeCategoricalIndex,
        makeMultiIndex
    ]
    for make_index_func in make_index_funcs:
        yield make_index_func


def all_timeseries_index_generator(k=10):
    """Generator which can be iterated over to get instances of all the classes
    which represent time-seires.

    Parameters
    ----------
    k: length of each of the index instances
    """
    make_index_funcs = [makeDateIndex, makePeriodIndex, makeTimedeltaIndex]
    for make_index_func in make_index_funcs:
        yield make_index_func(k=k)


# make series
def makeFloatSeries(name=None):
    index = makeStringIndex(N)
    return Series(randn(N), index=index, name=name)


def makeStringSeries(name=None):
    index = makeStringIndex(N)
    return Series(randn(N), index=index, name=name)


def makeObjectSeries(name=None):
    dateIndex = makeDateIndex(N)
    dateIndex = Index(dateIndex, dtype=object)
    index = makeStringIndex(N)
    return Series(dateIndex, index=index, name=name)


def getSeriesData():
    index = makeStringIndex(N)
    return {c: Series(randn(N), index=index) for c in getCols(K)}


def makeTimeSeries(nper=None, freq='B', name=None):
    if nper is None:
        nper = N
    return Series(randn(nper), index=makeDateIndex(nper, freq=freq), name=name)


def makePeriodSeries(nper=None, name=None):
    if nper is None:
        nper = N
    return Series(randn(nper), index=makePeriodIndex(nper), name=name)


def getTimeSeriesData(nper=None, freq='B'):
    return {c: makeTimeSeries(nper, freq) for c in getCols(K)}


def getPeriodData(nper=None):
    return {c: makePeriodSeries(nper) for c in getCols(K)}


# make frame
def makeTimeDataFrame(nper=None, freq='B'):
    data = getTimeSeriesData(nper, freq)
    return DataFrame(data)


def makeDataFrame():
    data = getSeriesData()
    return DataFrame(data)


def getMixedTypeDict():
    index = Index(['a', 'b', 'c', 'd', 'e'])

    data = {
        'A': [0., 1., 2., 3., 4.],
        'B': [0., 1., 0., 1., 0.],
        'C': ['foo1', 'foo2', 'foo3', 'foo4', 'foo5'],
        'D': bdate_range('1/1/2009', periods=5)
    }

    return index, data


def makeMixedDataFrame():
    return DataFrame(getMixedTypeDict()[1])


def makePeriodFrame(nper=None):
    data = getPeriodData(nper)
    return DataFrame(data)


def makePanel(nper=None):
    with warnings.catch_warnings(record=True):
        warnings.filterwarnings("ignore", "\\nPanel", FutureWarning)
        cols = ['Item' + c for c in string.ascii_uppercase[:K - 1]]
        data = {c: makeTimeDataFrame(nper) for c in cols}
        return Panel.fromDict(data)


def makePeriodPanel(nper=None):
    with warnings.catch_warnings(record=True):
        warnings.filterwarnings("ignore", "\\nPanel", FutureWarning)
        cols = ['Item' + c for c in string.ascii_uppercase[:K - 1]]
        data = {c: makePeriodFrame(nper) for c in cols}
        return Panel.fromDict(data)


def makeCustomIndex(nentries, nlevels, prefix='#', names=False, ndupe_l=None,
                    idx_type=None):
    """Create an index/multindex with given dimensions, levels, names, etc'

    nentries - number of entries in index
    nlevels - number of levels (> 1 produces multindex)
    prefix - a string prefix for labels
    names - (Optional), bool or list of strings. if True will use default
       names, if false will use no names, if a list is given, the name of
       each level in the index will be taken from the list.
    ndupe_l - (Optional), list of ints, the number of rows for which the
       label will repeated at the corresponding level, you can specify just
       the first few, the rest will use the default ndupe_l of 1.
       len(ndupe_l) <= nlevels.
    idx_type - "i"/"f"/"s"/"u"/"dt"/"p"/"td".
       If idx_type is not None, `idx_nlevels` must be 1.
       "i"/"f" creates an integer/float index,
       "s"/"u" creates a string/unicode index
       "dt" create a datetime index.
       "td" create a datetime index.

        if unspecified, string labels will be generated.
    """

    if ndupe_l is None:
        ndupe_l = [1] * nlevels
    assert (is_sequence(ndupe_l) and len(ndupe_l) <= nlevels)
    assert (names is None or names is False or
            names is True or len(names) is nlevels)
    assert idx_type is None or (idx_type in ('i', 'f', 's', 'u',
                                             'dt', 'p', 'td')
                                and nlevels == 1)

    if names is True:
        # build default names
        names = [prefix + str(i) for i in range(nlevels)]
    if names is False:
        # pass None to index constructor for no name
        names = None

    # make singelton case uniform
    if isinstance(names, compat.string_types) and nlevels == 1:
        names = [names]

    # specific 1D index type requested?
    idx_func = dict(i=makeIntIndex, f=makeFloatIndex,
                    s=makeStringIndex, u=makeUnicodeIndex,
                    dt=makeDateIndex, td=makeTimedeltaIndex,
                    p=makePeriodIndex).get(idx_type)
    if idx_func:
        idx = idx_func(nentries)
        # but we need to fill in the name
        if names:
            idx.name = names[0]
        return idx
    elif idx_type is not None:
        raise ValueError('"{idx_type}" is not a legal value for `idx_type`, '
                         'use  "i"/"f"/"s"/"u"/"dt/"p"/"td".'
                         .format(idx_type=idx_type))

    if len(ndupe_l) < nlevels:
        ndupe_l.extend([1] * (nlevels - len(ndupe_l)))
    assert len(ndupe_l) == nlevels

    assert all(x > 0 for x in ndupe_l)

    tuples = []
    for i in range(nlevels):
        def keyfunc(x):
            import re
            numeric_tuple = re.sub(r"[^\d_]_?", "", x).split("_")
            return lmap(int, numeric_tuple)

        # build a list of lists to create the index from
        div_factor = nentries // ndupe_l[i] + 1
        cnt = Counter()
        for j in range(div_factor):
            label = '{prefix}_l{i}_g{j}'.format(prefix=prefix, i=i, j=j)
            cnt[label] = ndupe_l[i]
        # cute Counter trick
        result = list(sorted(cnt.elements(), key=keyfunc))[:nentries]
        tuples.append(result)

    tuples = lzip(*tuples)

    # convert tuples to index
    if nentries == 1:
        # we have a single level of tuples, i.e. a regular Index
        index = Index(tuples[0], name=names[0])
    elif nlevels == 1:
        name = None if names is None else names[0]
        index = Index((x[0] for x in tuples), name=name)
    else:
        index = MultiIndex.from_tuples(tuples, names=names)
    return index


def makeCustomDataframe(nrows, ncols, c_idx_names=True, r_idx_names=True,
                        c_idx_nlevels=1, r_idx_nlevels=1, data_gen_f=None,
                        c_ndupe_l=None, r_ndupe_l=None, dtype=None,
                        c_idx_type=None, r_idx_type=None):
    """
   nrows,  ncols - number of data rows/cols
   c_idx_names, idx_names  - False/True/list of strings,  yields No names ,
        default names or uses the provided names for the levels of the
        corresponding index. You can provide a single string when
        c_idx_nlevels ==1.
   c_idx_nlevels - number of levels in columns index. > 1 will yield MultiIndex
   r_idx_nlevels - number of levels in rows index. > 1 will yield MultiIndex
   data_gen_f - a function f(row,col) which return the data value
        at that position, the default generator used yields values of the form
        "RxCy" based on position.
   c_ndupe_l, r_ndupe_l - list of integers, determines the number
        of duplicates for each label at a given level of the corresponding
        index. The default `None` value produces a multiplicity of 1 across
        all levels, i.e. a unique index. Will accept a partial list of length
        N < idx_nlevels, for just the first N levels. If ndupe doesn't divide
        nrows/ncol, the last label might have lower multiplicity.
   dtype - passed to the DataFrame constructor as is, in case you wish to
        have more control in conjuncion with a custom `data_gen_f`
   r_idx_type, c_idx_type -  "i"/"f"/"s"/"u"/"dt"/"td".
       If idx_type is not None, `idx_nlevels` must be 1.
       "i"/"f" creates an integer/float index,
       "s"/"u" creates a string/unicode index
       "dt" create a datetime index.
       "td" create a timedelta index.

        if unspecified, string labels will be generated.

    Examples:

    # 5 row, 3 columns, default names on both, single index on both axis
    >> makeCustomDataframe(5,3)

    # make the data a random int between 1 and 100
    >> mkdf(5,3,data_gen_f=lambda r,c:randint(1,100))

    # 2-level multiindex on rows with each label duplicated
    # twice on first level, default names on both axis, single
    # index on both axis
    >> a=makeCustomDataframe(5,3,r_idx_nlevels=2,r_ndupe_l=[2])

    # DatetimeIndex on row, index with unicode labels on columns
    # no names on either axis
    >> a=makeCustomDataframe(5,3,c_idx_names=False,r_idx_names=False,
                             r_idx_type="dt",c_idx_type="u")

    # 4-level multindex on rows with names provided, 2-level multindex
    # on columns with default labels and default names.
    >> a=makeCustomDataframe(5,3,r_idx_nlevels=4,
                             r_idx_names=["FEE","FI","FO","FAM"],
                             c_idx_nlevels=2)

    >> a=mkdf(5,3,r_idx_nlevels=2,c_idx_nlevels=4)
    """

    assert c_idx_nlevels > 0
    assert r_idx_nlevels > 0
    assert r_idx_type is None or (r_idx_type in ('i', 'f', 's',
                                                 'u', 'dt', 'p', 'td')
                                  and r_idx_nlevels == 1)
    assert c_idx_type is None or (c_idx_type in ('i', 'f', 's',
                                                 'u', 'dt', 'p', 'td')
                                  and c_idx_nlevels == 1)

    columns = makeCustomIndex(ncols, nlevels=c_idx_nlevels, prefix='C',
                              names=c_idx_names, ndupe_l=c_ndupe_l,
                              idx_type=c_idx_type)
    index = makeCustomIndex(nrows, nlevels=r_idx_nlevels, prefix='R',
                            names=r_idx_names, ndupe_l=r_ndupe_l,
                            idx_type=r_idx_type)

    # by default, generate data based on location
    if data_gen_f is None:
        data_gen_f = lambda r, c: "R{rows}C{cols}".format(rows=r, cols=c)

    data = [[data_gen_f(r, c) for c in range(ncols)] for r in range(nrows)]

    return DataFrame(data, index, columns, dtype=dtype)


def _create_missing_idx(nrows, ncols, density, random_state=None):
    if random_state is None:
        random_state = np.random
    else:
        random_state = np.random.RandomState(random_state)

    # below is cribbed from scipy.sparse
    size = int(np.round((1 - density) * nrows * ncols))
    # generate a few more to ensure unique values
    min_rows = 5
    fac = 1.02
    extra_size = min(size + min_rows, fac * size)

    def _gen_unique_rand(rng, _extra_size):
        ind = rng.rand(int(_extra_size))
        return np.unique(np.floor(ind * nrows * ncols))[:size]

    ind = _gen_unique_rand(random_state, extra_size)
    while ind.size < size:
        extra_size *= 1.05
        ind = _gen_unique_rand(random_state, extra_size)

    j = np.floor(ind * 1. / nrows).astype(int)
    i = (ind - j * nrows).astype(int)
    return i.tolist(), j.tolist()


def makeMissingCustomDataframe(nrows, ncols, density=.9, random_state=None,
                               c_idx_names=True, r_idx_names=True,
                               c_idx_nlevels=1, r_idx_nlevels=1,
                               data_gen_f=None,
                               c_ndupe_l=None, r_ndupe_l=None, dtype=None,
                               c_idx_type=None, r_idx_type=None):
    """
    Parameters
    ----------
    Density : float, optional
        Float in (0, 1) that gives the percentage of non-missing numbers in
        the DataFrame.
    random_state : {np.random.RandomState, int}, optional
        Random number generator or random seed.

    See makeCustomDataframe for descriptions of the rest of the parameters.
    """
    df = makeCustomDataframe(nrows, ncols, c_idx_names=c_idx_names,
                             r_idx_names=r_idx_names,
                             c_idx_nlevels=c_idx_nlevels,
                             r_idx_nlevels=r_idx_nlevels,
                             data_gen_f=data_gen_f,
                             c_ndupe_l=c_ndupe_l, r_ndupe_l=r_ndupe_l,
                             dtype=dtype, c_idx_type=c_idx_type,
                             r_idx_type=r_idx_type)

    i, j = _create_missing_idx(nrows, ncols, density, random_state)
    df.values[i, j] = np.nan
    return df


def makeMissingDataframe(density=.9, random_state=None):
    df = makeDataFrame()
    i, j = _create_missing_idx(*df.shape, density=density,
                               random_state=random_state)
    df.values[i, j] = np.nan
    return df


def add_nans(panel):
    I, J, N = panel.shape
    for i, item in enumerate(panel.items):
        dm = panel[item]
        for j, col in enumerate(dm.columns):
            dm[col][:i + j] = np.NaN
    return panel


def add_nans_panel4d(panel4d):
    for l, label in enumerate(panel4d.labels):
        panel = panel4d[label]
        add_nans(panel)
    return panel4d


class TestSubDict(dict):

    def __init__(self, *args, **kwargs):
        dict.__init__(self, *args, **kwargs)


def optional_args(decorator):
    """allows a decorator to take optional positional and keyword arguments.
    Assumes that taking a single, callable, positional argument means that
    it is decorating a function, i.e. something like this::

        @my_decorator
        def function(): pass

    Calls decorator with decorator(f, *args, **kwargs)"""

    @wraps(decorator)
    def wrapper(*args, **kwargs):
        def dec(f):
            return decorator(f, *args, **kwargs)

        is_decorating = not kwargs and len(args) == 1 and callable(args[0])
        if is_decorating:
            f = args[0]
            args = []
            return dec(f)
        else:
            return dec

    return wrapper


# skip tests on exceptions with this message
_network_error_messages = (
    # 'urlopen error timed out',
    # 'timeout: timed out',
    # 'socket.timeout: timed out',
    'timed out',
    'Server Hangup',
    'HTTP Error 503: Service Unavailable',
    '502: Proxy Error',
    'HTTP Error 502: internal error',
    'HTTP Error 502',
    'HTTP Error 503',
    'HTTP Error 403',
    'HTTP Error 400',
    'Temporary failure in name resolution',
    'Name or service not known',
    'Connection refused',
    'certificate verify',
)

# or this e.errno/e.reason.errno
_network_errno_vals = (
    101,  # Network is unreachable
    111,  # Connection refused
    110,  # Connection timed out
    104,  # Connection reset Error
    54,   # Connection reset by peer
    60,   # urllib.error.URLError: [Errno 60] Connection timed out
)

# Both of the above shouldn't mask real issues such as 404's
# or refused connections (changed DNS).
# But some tests (test_data yahoo) contact incredibly flakey
# servers.

# and conditionally raise on these exception types
_network_error_classes = (IOError, httplib.HTTPException)

if PY3:
    _network_error_classes += (TimeoutError,)  # noqa


def can_connect(url, error_classes=_network_error_classes):
    """Try to connect to the given url. True if succeeds, False if IOError
    raised

    Parameters
    ----------
    url : basestring
        The URL to try to connect to

    Returns
    -------
    connectable : bool
        Return True if no IOError (unable to connect) or URLError (bad url) was
        raised
    """
    try:
        with urlopen(url):
            pass
    except error_classes:
        return False
    else:
        return True


@optional_args
def network(t, url="http://www.google.com",
            raise_on_error=_RAISE_NETWORK_ERROR_DEFAULT,
            check_before_test=False,
            error_classes=_network_error_classes,
            skip_errnos=_network_errno_vals,
            _skip_on_messages=_network_error_messages,
            ):
    """
    Label a test as requiring network connection and, if an error is
    encountered, only raise if it does not find a network connection.

    In comparison to ``network``, this assumes an added contract to your test:
    you must assert that, under normal conditions, your test will ONLY fail if
    it does not have network connectivity.

    You can call this in 3 ways: as a standard decorator, with keyword
    arguments, or with a positional argument that is the url to check.

    Parameters
    ----------
    t : callable
        The test requiring network connectivity.
    url : path
        The url to test via ``pandas.io.common.urlopen`` to check
        for connectivity. Defaults to 'http://www.google.com'.
    raise_on_error : bool
        If True, never catches errors.
    check_before_test : bool
        If True, checks connectivity before running the test case.
    error_classes : tuple or Exception
        error classes to ignore. If not in ``error_classes``, raises the error.
        defaults to IOError. Be careful about changing the error classes here.
    skip_errnos : iterable of int
        Any exception that has .errno or .reason.erno set to one
        of these values will be skipped with an appropriate
        message.
    _skip_on_messages: iterable of string
        any exception e for which one of the strings is
        a substring of str(e) will be skipped with an appropriate
        message. Intended to suppress errors where an errno isn't available.

    Notes
    -----
    * ``raise_on_error`` supercedes ``check_before_test``

    Returns
    -------
    t : callable
        The decorated test ``t``, with checks for connectivity errors.

    Example
    -------

    Tests decorated with @network will fail if it's possible to make a network
    connection to another URL (defaults to google.com)::

      >>> from pandas.util.testing import network
      >>> from pandas.io.common import urlopen
      >>> @network
      ... def test_network():
      ...     with urlopen("rabbit://bonanza.com"):
      ...         pass
      Traceback
         ...
      URLError: <urlopen error unknown url type: rabit>

      You can specify alternative URLs::

        >>> @network("http://www.yahoo.com")
        ... def test_something_with_yahoo():
        ...    raise IOError("Failure Message")
        >>> test_something_with_yahoo()
        Traceback (most recent call last):
            ...
        IOError: Failure Message

    If you set check_before_test, it will check the url first and not run the
    test on failure::

        >>> @network("failing://url.blaher", check_before_test=True)
        ... def test_something():
        ...     print("I ran!")
        ...     raise ValueError("Failure")
        >>> test_something()
        Traceback (most recent call last):
            ...

    Errors not related to networking will always be raised.
    """
    from pytest import skip
    t.network = True

    @compat.wraps(t)
    def wrapper(*args, **kwargs):
        if check_before_test and not raise_on_error:
            if not can_connect(url, error_classes):
                skip()
        try:
            return t(*args, **kwargs)
        except Exception as e:
            errno = getattr(e, 'errno', None)
            if not errno and hasattr(errno, "reason"):
                errno = getattr(e.reason, 'errno', None)

            if errno in skip_errnos:
                skip("Skipping test due to known errno"
                     " and error {error}".format(error=e))

            try:
                e_str = traceback.format_exc(e)
            except Exception:
                e_str = str(e)

            if any(m.lower() in e_str.lower() for m in _skip_on_messages):
                skip("Skipping test because exception "
                     "message is known and error {error}".format(error=e))

            if not isinstance(e, error_classes):
                raise

            if raise_on_error or can_connect(url, error_classes):
                raise
            else:
                skip("Skipping test due to lack of connectivity"
                     " and error {error}".format(error=e))

    return wrapper


with_connectivity_check = network


def assert_raises_regex(_exception, _regexp, _callable=None,
                        *args, **kwargs):
    r"""
    Check that the specified Exception is raised and that the error message
    matches a given regular expression pattern. This may be a regular
    expression object or a string containing a regular expression suitable
    for use by `re.search()`. This is a port of the `assertRaisesRegexp`
    function from unittest in Python 2.7.

    Examples
    --------
    >>> assert_raises_regex(ValueError, 'invalid literal for.*XYZ', int, 'XYZ')
    >>> import re
    >>> assert_raises_regex(ValueError, re.compile('literal'), int, 'XYZ')

    If an exception of a different type is raised, it bubbles up.

    >>> assert_raises_regex(TypeError, 'literal', int, 'XYZ')
    Traceback (most recent call last):
        ...
    ValueError: invalid literal for int() with base 10: 'XYZ'
    >>> dct = dict()
    >>> assert_raises_regex(KeyError, 'pear', dct.__getitem__, 'apple')
    Traceback (most recent call last):
        ...
    AssertionError: "pear" does not match "'apple'"

    You can also use this in a with statement.

    >>> with assert_raises_regex(TypeError, r'unsupported operand type\(s\)'):
    ...     1 + {}
    >>> with assert_raises_regex(TypeError, 'banana'):
    ...     'apple'[0] = 'b'
    Traceback (most recent call last):
        ...
    AssertionError: "banana" does not match "'str' object does not support \
item assignment"
    """
    manager = _AssertRaisesContextmanager(exception=_exception, regexp=_regexp)
    if _callable is not None:
        with manager:
            _callable(*args, **kwargs)
    else:
        return manager


class _AssertRaisesContextmanager(object):
    """
    Context manager behind `assert_raises_regex`.
    """

    def __init__(self, exception, regexp=None):
        """
        Initialize an _AssertRaisesContextManager instance.

        Parameters
        ----------
        exception : class
            The expected Exception class.
        regexp : str, default None
            The regex to compare against the Exception message.
        """

        self.exception = exception

        if regexp is not None and not hasattr(regexp, "search"):
            regexp = re.compile(regexp, re.DOTALL)

        self.regexp = regexp

    def __enter__(self):
        return self

    def __exit__(self, exc_type, exc_value, trace_back):
        expected = self.exception

        if not exc_type:
            exp_name = getattr(expected, "__name__", str(expected))
            raise AssertionError("{name} not raised.".format(name=exp_name))

        return self.exception_matches(exc_type, exc_value, trace_back)

    def exception_matches(self, exc_type, exc_value, trace_back):
        """
        Check that the Exception raised matches the expected Exception
        and expected error message regular expression.

        Parameters
        ----------
        exc_type : class
            The type of Exception raised.
        exc_value : Exception
            The instance of `exc_type` raised.
        trace_back : stack trace object
            The traceback object associated with `exc_value`.

        Returns
        -------
        is_matched : bool
            Whether or not the Exception raised matches the expected
            Exception class and expected error message regular expression.

        Raises
        ------
        AssertionError : The error message provided does not match
                         the expected error message regular expression.
        """

        if issubclass(exc_type, self.exception):
            if self.regexp is not None:
                val = str(exc_value)

                if not self.regexp.search(val):
                    msg = '"{pat}" does not match "{val}"'.format(
                        pat=self.regexp.pattern, val=val)
                    e = AssertionError(msg)
                    raise_with_traceback(e, trace_back)

            return True
        else:
            # Failed, so allow Exception to bubble up.
            return False


@contextmanager
def assert_produces_warning(expected_warning=Warning, filter_level="always",
                            clear=None, check_stacklevel=True):
    """
    Context manager for running code expected to either raise a specific
    warning, or not raise any warnings. Verifies that the code raises the
    expected warning, and that it does not raise any other unexpected
    warnings. It is basically a wrapper around ``warnings.catch_warnings``.

    Parameters
    ----------
    expected_warning : {Warning, False, None}, default Warning
        The type of Exception raised. ``exception.Warning`` is the base
        class for all warnings. To check that no warning is returned,
        specify ``False`` or ``None``.
    filter_level : str, default "always"
        Specifies whether warnings are ignored, displayed, or turned
        into errors.
        Valid values are:

        * "error" - turns matching warnings into exceptions
        * "ignore" - discard the warning
        * "always" - always emit a warning
        * "default" - print the warning the first time it is generated
          from each location
        * "module" - print the warning the first time it is generated
          from each module
        * "once" - print the warning the first time it is generated

    clear : str, default None
        If not ``None`` then remove any previously raised warnings from
        the ``__warningsregistry__`` to ensure that no warning messages are
        suppressed by this context manager. If ``None`` is specified,
        the ``__warningsregistry__`` keeps track of which warnings have been
        shown, and does not show them again.
    check_stacklevel : bool, default True
        If True, displays the line that called the function containing
        the warning to show were the function is called. Otherwise, the
        line that implements the function is displayed.

    Examples
    --------
    >>> import warnings
    >>> with assert_produces_warning():
    ...     warnings.warn(UserWarning())
    ...
    >>> with assert_produces_warning(False):
    ...     warnings.warn(RuntimeWarning())
    ...
    Traceback (most recent call last):
        ...
    AssertionError: Caused unexpected warning(s): ['RuntimeWarning'].
    >>> with assert_produces_warning(UserWarning):
    ...     warnings.warn(RuntimeWarning())
    Traceback (most recent call last):
        ...
    AssertionError: Did not see expected warning of class 'UserWarning'.

    ..warn:: This is *not* thread-safe.
    """
    __tracebackhide__ = True

    with warnings.catch_warnings(record=True) as w:

        if clear is not None:
            # make sure that we are clearing these warnings
            # if they have happened before
            # to guarantee that we will catch them
            if not is_list_like(clear):
                clear = [clear]
            for m in clear:
                try:
                    m.__warningregistry__.clear()
                except Exception:
                    pass

        saw_warning = False
        warnings.simplefilter(filter_level)
        yield w
        extra_warnings = []

        for actual_warning in w:
            if (expected_warning and issubclass(actual_warning.category,
                                                expected_warning)):
                saw_warning = True

                if check_stacklevel and issubclass(actual_warning.category,
                                                   (FutureWarning,
                                                    DeprecationWarning)):
                    from inspect import getframeinfo, stack
                    caller = getframeinfo(stack()[2][0])
                    msg = ("Warning not set with correct stacklevel. "
                           "File where warning is raised: {actual} != "
                           "{caller}. Warning message: {message}"
                           ).format(actual=actual_warning.filename,
                                    caller=caller.filename,
                                    message=actual_warning.message)
                    assert actual_warning.filename == caller.filename, msg
            else:
                extra_warnings.append((actual_warning.category.__name__,
                                       actual_warning.message,
                                       actual_warning.filename,
                                       actual_warning.lineno))
        if expected_warning:
            msg = "Did not see expected warning of class {name!r}.".format(
                name=expected_warning.__name__)
            assert saw_warning, msg
        assert not extra_warnings, ("Caused unexpected warning(s): {extra!r}."
                                    ).format(extra=extra_warnings)


class RNGContext(object):
    """
    Context manager to set the numpy random number generator speed. Returns
    to the original value upon exiting the context manager.

    Parameters
    ----------
    seed : int
        Seed for numpy.random.seed

    Examples
    --------

    with RNGContext(42):
        np.random.randn()
    """

    def __init__(self, seed):
        self.seed = seed

    def __enter__(self):

        self.start_state = np.random.get_state()
        np.random.seed(self.seed)

    def __exit__(self, exc_type, exc_value, traceback):

        np.random.set_state(self.start_state)


@contextmanager
def use_numexpr(use, min_elements=None):
    from pandas.core.computation import expressions as expr
    if min_elements is None:
        min_elements = expr._MIN_ELEMENTS

    olduse = expr._USE_NUMEXPR
    oldmin = expr._MIN_ELEMENTS
    expr.set_use_numexpr(use)
    expr._MIN_ELEMENTS = min_elements
    yield
    expr._MIN_ELEMENTS = oldmin
    expr.set_use_numexpr(olduse)


def test_parallel(num_threads=2, kwargs_list=None):
    """Decorator to run the same function multiple times in parallel.

    Parameters
    ----------
    num_threads : int, optional
        The number of times the function is run in parallel.
    kwargs_list : list of dicts, optional
        The list of kwargs to update original
        function kwargs on different threads.
    Notes
    -----
    This decorator does not pass the return value of the decorated function.

    Original from scikit-image:

    https://github.com/scikit-image/scikit-image/pull/1519

    """

    assert num_threads > 0
    has_kwargs_list = kwargs_list is not None
    if has_kwargs_list:
        assert len(kwargs_list) == num_threads
    import threading

    def wrapper(func):
        @wraps(func)
        def inner(*args, **kwargs):
            if has_kwargs_list:
                update_kwargs = lambda i: dict(kwargs, **kwargs_list[i])
            else:
                update_kwargs = lambda i: kwargs
            threads = []
            for i in range(num_threads):
                updated_kwargs = update_kwargs(i)
                thread = threading.Thread(target=func, args=args,
                                          kwargs=updated_kwargs)
                threads.append(thread)
            for thread in threads:
                thread.start()
            for thread in threads:
                thread.join()
        return inner
    return wrapper


class SubclassedSeries(Series):
    _metadata = ['testattr', 'name']

    @property
    def _constructor(self):
        return SubclassedSeries

    @property
    def _constructor_expanddim(self):
        return SubclassedDataFrame


class SubclassedDataFrame(DataFrame):
    _metadata = ['testattr']

    @property
    def _constructor(self):
        return SubclassedDataFrame

    @property
    def _constructor_sliced(self):
        return SubclassedSeries


class SubclassedSparseSeries(pd.SparseSeries):
    _metadata = ['testattr']

    @property
    def _constructor(self):
        return SubclassedSparseSeries

    @property
    def _constructor_expanddim(self):
        return SubclassedSparseDataFrame


class SubclassedSparseDataFrame(pd.SparseDataFrame):
    _metadata = ['testattr']

    @property
    def _constructor(self):
        return SubclassedSparseDataFrame

    @property
    def _constructor_sliced(self):
        return SubclassedSparseSeries


class SubclassedCategorical(Categorical):

    @property
    def _constructor(self):
        return SubclassedCategorical


@contextmanager
def patch(ob, attr, value):
    """Temporarily patch an attribute of an object.

    Parameters
    ----------
    ob : any
        The object to patch. This must support attribute assignment for `attr`.
    attr : str
        The name of the attribute to patch.
    value : any
        The temporary attribute to assign.

    Examples
    --------
    >>> class C(object):
    ...     attribute = 'original'
    ...
    >>> C.attribute
    'original'
    >>> with patch(C, 'attribute', 'patched'):
    ...     in_context = C.attribute
    ...
    >>> in_context
    'patched'
    >>> C.attribute  # the value is reset when the context manager exists
    'original'

    Correctly replaces attribute when the manager exits with an exception.
    >>> with patch(C, 'attribute', 'patched'):
    ...     in_context = C.attribute
    ...     raise ValueError()
    Traceback (most recent call last):
       ...
    ValueError
    >>> in_context
    'patched'
    >>> C.attribute
    'original'
    """
    noattr = object()  # mark that the attribute never existed
    old = getattr(ob, attr, noattr)
    setattr(ob, attr, value)
    try:
        yield
    finally:
        if old is noattr:
            delattr(ob, attr)
        else:
            setattr(ob, attr, old)


@contextmanager
def set_timezone(tz):
    """Context manager for temporarily setting a timezone.

    Parameters
    ----------
    tz : str
        A string representing a valid timezone.

    Examples
    --------

    >>> from datetime import datetime
    >>> from dateutil.tz import tzlocal
    >>> tzlocal().tzname(datetime.now())
    'IST'

    >>> with set_timezone('US/Eastern'):
    ...     tzlocal().tzname(datetime.now())
    ...
    'EDT'
    """

    import os
    import time

    def setTZ(tz):
        if tz is None:
            try:
                del os.environ['TZ']
            except KeyError:
                pass
        else:
            os.environ['TZ'] = tz
            time.tzset()

    orig_tz = os.environ.get('TZ')
    setTZ(tz)
    try:
        yield
    finally:
        setTZ(orig_tz)


def _make_skipna_wrapper(alternative, skipna_alternative=None):
    """Create a function for calling on an array.

    Parameters
    ----------
    alternative : function
        The function to be called on the array with no NaNs.
        Only used when 'skipna_alternative' is None.
    skipna_alternative : function
        The function to be called on the original array

    Returns
    -------
    skipna_wrapper : function
    """
    if skipna_alternative:
        def skipna_wrapper(x):
            return skipna_alternative(x.values)
    else:
        def skipna_wrapper(x):
            nona = x.dropna()
            if len(nona) == 0:
                return np.nan
            return alternative(nona)

    return skipna_wrapper


def convert_rows_list_to_csv_str(rows_list):
    """
    Convert list of CSV rows to single CSV-formatted string for current OS.

    This method is used for creating expected value of to_csv() method.

    Parameters
    ----------
    rows_list : list
        The list of string. Each element represents the row of csv.

    Returns
    -------
    expected : string
        Expected output of to_csv() in current OS
    """
    sep = os.linesep
    expected = sep.join(rows_list) + sep
    return expected<|MERGE_RESOLUTION|>--- conflicted
+++ resolved
@@ -1572,16 +1572,13 @@
         expected = pd.Series(expected)
     elif box_cls is pd.DataFrame:
         expected = pd.Series(expected).to_frame()
-<<<<<<< HEAD
         if transpose:
             # For tests in which a DataFrame operates with a 1-dimensional
             # array-like other, broadcasting conventions require us to
             # transpose both the DataFrame operand and the expected result.
             expected = expected.T
-=======
     elif box_cls is np.ndarray:
         expected = np.array(expected)
->>>>>>> 92fd46c8
     else:
         raise NotImplementedError(box_cls)
     return expected
