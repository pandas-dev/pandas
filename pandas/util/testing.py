from __future__ import division

from contextlib import contextmanager
from datetime import datetime
from functools import wraps
import locale
import os
import re
from shutil import rmtree
import string
import subprocess
import sys
import tempfile
import traceback
import warnings

import numpy as np
from numpy.random import rand, randn

from pandas._libs import testing as _testing
import pandas.compat as compat
from pandas.compat import (
    PY2, PY3, Counter, StringIO, callable, filter, httplib, lmap, lrange, lzip,
    map, raise_with_traceback, range, string_types, u, unichr, zip)

from pandas.core.dtypes.common import (
    is_bool, is_categorical_dtype, is_datetime64_dtype, is_datetime64tz_dtype,
    is_datetimelike_v_numeric, is_datetimelike_v_object,
    is_extension_array_dtype, is_interval_dtype, is_list_like, is_number,
    is_period_dtype, is_sequence, is_timedelta64_dtype, needs_i8_conversion)
from pandas.core.dtypes.missing import array_equivalent

import pandas as pd
from pandas import (
    Categorical, CategoricalIndex, DataFrame, DatetimeIndex, Index,
    IntervalIndex, MultiIndex, Panel, RangeIndex, Series, bdate_range)
from pandas.core.algorithms import take_1d
from pandas.core.arrays import (
    DatetimeArrayMixin as DatetimeArray, ExtensionArray, IntervalArray,
    PeriodArray, TimedeltaArrayMixin as TimedeltaArray, period_array)
import pandas.core.common as com

from pandas.io.common import urlopen
from pandas.io.formats.printing import pprint_thing

N = 30
K = 4
_RAISE_NETWORK_ERROR_DEFAULT = False

# set testing_mode
_testing_mode_warnings = (DeprecationWarning, compat.ResourceWarning)


def set_testing_mode():
    # set the testing mode filters
    testing_mode = os.environ.get('PANDAS_TESTING_MODE', 'None')
    if 'deprecate' in testing_mode:
        warnings.simplefilter('always', _testing_mode_warnings)


def reset_testing_mode():
    # reset the testing mode filters
    testing_mode = os.environ.get('PANDAS_TESTING_MODE', 'None')
    if 'deprecate' in testing_mode:
        warnings.simplefilter('ignore', _testing_mode_warnings)


set_testing_mode()


def reset_display_options():
    """
    Reset the display options for printing and representing objects.
    """

    pd.reset_option('^display.', silent=True)


def round_trip_pickle(obj, path=None):
    """
    Pickle an object and then read it again.

    Parameters
    ----------
    obj : pandas object
        The object to pickle and then re-read.
    path : str, default None
        The path where the pickled object is written and then read.

    Returns
    -------
    round_trip_pickled_object : pandas object
        The original object that was pickled and then re-read.
    """

    if path is None:
        path = u('__{random_bytes}__.pickle'.format(random_bytes=rands(10)))
    with ensure_clean(path) as path:
        pd.to_pickle(obj, path)
        return pd.read_pickle(path)


def round_trip_pathlib(writer, reader, path=None):
    """
    Write an object to file specified by a pathlib.Path and read it back

    Parameters
    ----------
    writer : callable bound to pandas object
        IO writing function (e.g. DataFrame.to_csv )
    reader : callable
        IO reading function (e.g. pd.read_csv )
    path : str, default None
        The path where the object is written and then read.

    Returns
    -------
    round_trip_object : pandas object
        The original object that was serialized and then re-read.
    """

    import pytest
    Path = pytest.importorskip('pathlib').Path
    if path is None:
        path = '___pathlib___'
    with ensure_clean(path) as path:
        writer(Path(path))
        obj = reader(Path(path))
    return obj


def round_trip_localpath(writer, reader, path=None):
    """
    Write an object to file specified by a py.path LocalPath and read it back

    Parameters
    ----------
    writer : callable bound to pandas object
        IO writing function (e.g. DataFrame.to_csv )
    reader : callable
        IO reading function (e.g. pd.read_csv )
    path : str, default None
        The path where the object is written and then read.

    Returns
    -------
    round_trip_object : pandas object
        The original object that was serialized and then re-read.
    """
    import pytest
    LocalPath = pytest.importorskip('py.path').local
    if path is None:
        path = '___localpath___'
    with ensure_clean(path) as path:
        writer(LocalPath(path))
        obj = reader(LocalPath(path))
    return obj


@contextmanager
def decompress_file(path, compression):
    """
    Open a compressed file and return a file object

    Parameters
    ----------
    path : str
        The path where the file is read from

    compression : {'gzip', 'bz2', 'zip', 'xz', None}
        Name of the decompression to use

    Returns
    -------
    f : file object
    """

    if compression is None:
        f = open(path, 'rb')
    elif compression == 'gzip':
        import gzip
        f = gzip.open(path, 'rb')
    elif compression == 'bz2':
        import bz2
        f = bz2.BZ2File(path, 'rb')
    elif compression == 'xz':
        lzma = compat.import_lzma()
        f = lzma.LZMAFile(path, 'rb')
    elif compression == 'zip':
        import zipfile
        zip_file = zipfile.ZipFile(path)
        zip_names = zip_file.namelist()
        if len(zip_names) == 1:
            f = zip_file.open(zip_names.pop())
        else:
            raise ValueError('ZIP file {} error. Only one file per ZIP.'
                             .format(path))
    else:
        msg = 'Unrecognized compression type: {}'.format(compression)
        raise ValueError(msg)

    try:
        yield f
    finally:
        f.close()
        if compression == "zip":
            zip_file.close()


def write_to_compressed(compression, path, data, dest="test"):
    """
    Write data to a compressed file.

    Parameters
    ----------
    compression : {'gzip', 'bz2', 'zip', 'xz'}
        The compression type to use.
    path : str
        The file path to write the data.
    data : str
        The data to write.
    dest : str, default "test"
        The destination file (for ZIP only)

    Raises
    ------
    ValueError : An invalid compression value was passed in.
    """

    if compression == "zip":
        import zipfile
        compress_method = zipfile.ZipFile
    elif compression == "gzip":
        import gzip
        compress_method = gzip.GzipFile
    elif compression == "bz2":
        import bz2
        compress_method = bz2.BZ2File
    elif compression == "xz":
        lzma = compat.import_lzma()
        compress_method = lzma.LZMAFile
    else:
        msg = "Unrecognized compression type: {}".format(compression)
        raise ValueError(msg)

    if compression == "zip":
        mode = "w"
        args = (dest, data)
        method = "writestr"
    else:
        mode = "wb"
        args = (data,)
        method = "write"

    with compress_method(path, mode=mode) as f:
        getattr(f, method)(*args)


def assert_almost_equal(left, right, check_dtype="equiv",
                        check_less_precise=False, **kwargs):
    """
    Check that the left and right objects are approximately equal.

    By approximately equal, we refer to objects that are numbers or that
    contain numbers which may be equivalent to specific levels of precision.

    Parameters
    ----------
    left : object
    right : object
    check_dtype : bool / string {'equiv'}, default 'equiv'
        Check dtype if both a and b are the same type. If 'equiv' is passed in,
        then `RangeIndex` and `Int64Index` are also considered equivalent
        when doing type checking.
    check_less_precise : bool or int, default False
        Specify comparison precision. 5 digits (False) or 3 digits (True)
        after decimal points are compared. If int, then specify the number
        of digits to compare.

        When comparing two numbers, if the first number has magnitude less
        than 1e-5, we compare the two numbers directly and check whether
        they are equivalent within the specified precision. Otherwise, we
        compare the **ratio** of the second number to the first number and
        check whether it is equivalent to 1 within the specified precision.
    """

    if isinstance(left, pd.Index):
        return assert_index_equal(left, right,
                                  check_exact=False,
                                  exact=check_dtype,
                                  check_less_precise=check_less_precise,
                                  **kwargs)

    elif isinstance(left, pd.Series):
        return assert_series_equal(left, right,
                                   check_exact=False,
                                   check_dtype=check_dtype,
                                   check_less_precise=check_less_precise,
                                   **kwargs)

    elif isinstance(left, pd.DataFrame):
        return assert_frame_equal(left, right,
                                  check_exact=False,
                                  check_dtype=check_dtype,
                                  check_less_precise=check_less_precise,
                                  **kwargs)

    else:
        # Other sequences.
        if check_dtype:
            if is_number(left) and is_number(right):
                # Do not compare numeric classes, like np.float64 and float.
                pass
            elif is_bool(left) and is_bool(right):
                # Do not compare bool classes, like np.bool_ and bool.
                pass
            else:
                if (isinstance(left, np.ndarray) or
                        isinstance(right, np.ndarray)):
                    obj = "numpy array"
                else:
                    obj = "Input"
                assert_class_equal(left, right, obj=obj)
        return _testing.assert_almost_equal(
            left, right,
            check_dtype=check_dtype,
            check_less_precise=check_less_precise,
            **kwargs)


def _check_isinstance(left, right, cls):
    """
    Helper method for our assert_* methods that ensures that
    the two objects being compared have the right type before
    proceeding with the comparison.

    Parameters
    ----------
    left : The first object being compared.
    right : The second object being compared.
    cls : The class type to check against.

    Raises
    ------
    AssertionError : Either `left` or `right` is not an instance of `cls`.
    """

    err_msg = "{name} Expected type {exp_type}, found {act_type} instead"
    cls_name = cls.__name__

    if not isinstance(left, cls):
        raise AssertionError(err_msg.format(name=cls_name, exp_type=cls,
                                            act_type=type(left)))
    if not isinstance(right, cls):
        raise AssertionError(err_msg.format(name=cls_name, exp_type=cls,
                                            act_type=type(right)))


def assert_dict_equal(left, right, compare_keys=True):

    _check_isinstance(left, right, dict)
    return _testing.assert_dict_equal(left, right, compare_keys=compare_keys)


def randbool(size=(), p=0.5):
    return rand(*size) <= p


RANDS_CHARS = np.array(list(string.ascii_letters + string.digits),
                       dtype=(np.str_, 1))
RANDU_CHARS = np.array(list(u("").join(map(unichr, lrange(1488, 1488 + 26))) +
                            string.digits), dtype=(np.unicode_, 1))


def rands_array(nchars, size, dtype='O'):
    """Generate an array of byte strings."""
    retval = (np.random.choice(RANDS_CHARS, size=nchars * np.prod(size))
              .view((np.str_, nchars)).reshape(size))
    if dtype is None:
        return retval
    else:
        return retval.astype(dtype)


def randu_array(nchars, size, dtype='O'):
    """Generate an array of unicode strings."""
    retval = (np.random.choice(RANDU_CHARS, size=nchars * np.prod(size))
              .view((np.unicode_, nchars)).reshape(size))
    if dtype is None:
        return retval
    else:
        return retval.astype(dtype)


def rands(nchars):
    """
    Generate one random byte string.

    See `rands_array` if you want to create an array of random strings.

    """
    return ''.join(np.random.choice(RANDS_CHARS, nchars))


def randu(nchars):
    """
    Generate one random unicode string.

    See `randu_array` if you want to create an array of random unicode strings.

    """
    return ''.join(np.random.choice(RANDU_CHARS, nchars))


def close(fignum=None):
    from matplotlib.pyplot import get_fignums, close as _close

    if fignum is None:
        for fignum in get_fignums():
            _close(fignum)
    else:
        _close(fignum)


# -----------------------------------------------------------------------------
# locale utilities


def check_output(*popenargs, **kwargs):
    # shamelessly taken from Python 2.7 source
    r"""Run command with arguments and return its output as a byte string.

    If the exit code was non-zero it raises a CalledProcessError.  The
    CalledProcessError object will have the return code in the returncode
    attribute and output in the output attribute.

    The arguments are the same as for the Popen constructor.  Example:

    >>> check_output(["ls", "-l", "/dev/null"])
    'crw-rw-rw- 1 root root 1, 3 Oct 18  2007 /dev/null\n'

    The stdout argument is not allowed as it is used internally.
    To capture standard error in the result, use stderr=STDOUT.

    >>> check_output(["/bin/sh", "-c",
    ...               "ls -l non_existent_file ; exit 0"],
    ...              stderr=STDOUT)
    'ls: non_existent_file: No such file or directory\n'
    """
    if 'stdout' in kwargs:
        raise ValueError('stdout argument not allowed, it will be overridden.')
    process = subprocess.Popen(stdout=subprocess.PIPE, stderr=subprocess.PIPE,
                               *popenargs, **kwargs)
    output, unused_err = process.communicate()
    retcode = process.poll()
    if retcode:
        cmd = kwargs.get("args")
        if cmd is None:
            cmd = popenargs[0]
        raise subprocess.CalledProcessError(retcode, cmd, output=output)
    return output


def _default_locale_getter():
    try:
        raw_locales = check_output(['locale -a'], shell=True)
    except subprocess.CalledProcessError as e:
        raise type(e)("{exception}, the 'locale -a' command cannot be found "
                      "on your system".format(exception=e))
    return raw_locales


def get_locales(prefix=None, normalize=True,
                locale_getter=_default_locale_getter):
    """Get all the locales that are available on the system.

    Parameters
    ----------
    prefix : str
        If not ``None`` then return only those locales with the prefix
        provided. For example to get all English language locales (those that
        start with ``"en"``), pass ``prefix="en"``.
    normalize : bool
        Call ``locale.normalize`` on the resulting list of available locales.
        If ``True``, only locales that can be set without throwing an
        ``Exception`` are returned.
    locale_getter : callable
        The function to use to retrieve the current locales. This should return
        a string with each locale separated by a newline character.

    Returns
    -------
    locales : list of strings
        A list of locale strings that can be set with ``locale.setlocale()``.
        For example::

            locale.setlocale(locale.LC_ALL, locale_string)

    On error will return None (no locale available, e.g. Windows)

    """
    try:
        raw_locales = locale_getter()
    except Exception:
        return None

    try:
        # raw_locales is "\n" separated list of locales
        # it may contain non-decodable parts, so split
        # extract what we can and then rejoin.
        raw_locales = raw_locales.split(b'\n')
        out_locales = []
        for x in raw_locales:
            if PY3:
                out_locales.append(str(
                    x, encoding=pd.options.display.encoding))
            else:
                out_locales.append(str(x))

    except TypeError:
        pass

    if prefix is None:
        return _valid_locales(out_locales, normalize)

    pattern = re.compile('{prefix}.*'.format(prefix=prefix))
    found = pattern.findall('\n'.join(out_locales))
    return _valid_locales(found, normalize)


@contextmanager
def set_locale(new_locale, lc_var=locale.LC_ALL):
    """Context manager for temporarily setting a locale.

    Parameters
    ----------
    new_locale : str or tuple
        A string of the form <language_country>.<encoding>. For example to set
        the current locale to US English with a UTF8 encoding, you would pass
        "en_US.UTF-8".
    lc_var : int, default `locale.LC_ALL`
        The category of the locale being set.

    Notes
    -----
    This is useful when you want to run a particular block of code under a
    particular locale, without globally setting the locale. This probably isn't
    thread-safe.
    """
    current_locale = locale.getlocale()

    try:
        locale.setlocale(lc_var, new_locale)
        normalized_locale = locale.getlocale()
        if com._all_not_none(*normalized_locale):
            yield '.'.join(normalized_locale)
        else:
            yield new_locale
    finally:
        locale.setlocale(lc_var, current_locale)


def can_set_locale(lc, lc_var=locale.LC_ALL):
    """
    Check to see if we can set a locale, and subsequently get the locale,
    without raising an Exception.

    Parameters
    ----------
    lc : str
        The locale to attempt to set.
    lc_var : int, default `locale.LC_ALL`
        The category of the locale being set.

    Returns
    -------
    is_valid : bool
        Whether the passed locale can be set
    """

    try:
        with set_locale(lc, lc_var=lc_var):
            pass
    except (ValueError,
            locale.Error):  # horrible name for a Exception subclass
        return False
    else:
        return True


def _valid_locales(locales, normalize):
    """Return a list of normalized locales that do not throw an ``Exception``
    when set.

    Parameters
    ----------
    locales : str
        A string where each locale is separated by a newline.
    normalize : bool
        Whether to call ``locale.normalize`` on each locale.

    Returns
    -------
    valid_locales : list
        A list of valid locales.
    """
    if normalize:
        normalizer = lambda x: locale.normalize(x.strip())
    else:
        normalizer = lambda x: x.strip()

    return list(filter(can_set_locale, map(normalizer, locales)))

# -----------------------------------------------------------------------------
# Stdout / stderr decorators


@contextmanager
def set_defaultencoding(encoding):
    """
    Set default encoding (as given by sys.getdefaultencoding()) to the given
    encoding; restore on exit.

    Parameters
    ----------
    encoding : str
    """
    if not PY2:
        raise ValueError("set_defaultencoding context is only available "
                         "in Python 2.")
    orig = sys.getdefaultencoding()
    reload(sys)  # noqa:F821
    sys.setdefaultencoding(encoding)
    try:
        yield
    finally:
        sys.setdefaultencoding(orig)


<<<<<<< HEAD
def capture_stderr(f):
    r"""
    Decorator to capture stderr in a buffer so that it can be checked
=======
def capture_stdout(f):
    r"""
    Decorator to capture stdout in a buffer so that it can be checked
>>>>>>> 9267e276
    (or suppressed) during testing.

    Parameters
    ----------
    f : callable
<<<<<<< HEAD
        The test that is capturing stderr.
=======
        The test that is capturing stdout.
>>>>>>> 9267e276

    Returns
    -------
    f : callable
<<<<<<< HEAD
        The decorated test ``f``, which captures stderr.
=======
        The decorated test ``f``, which captures stdout.
>>>>>>> 9267e276

    Examples
    --------

<<<<<<< HEAD
    >>> from pandas.util.testing import capture_stderr
    >>> import sys
    >>>
    >>> @capture_stderr
    ... def test_stderr_pass():
    ...     sys.stderr.write("foo")
    ...     out = sys.stderr.getvalue()
    ...     assert out == "foo\n"
    >>>
    >>> @capture_stderr
    ... def test_stderr_fail():
    ...     sys.stderr.write("foo")
    ...     out = sys.stderr.getvalue()
=======
    >>> from pandas.util.testing import capture_stdout
    >>> import sys
    >>>
    >>> @capture_stdout
    ... def test_print_pass():
    ...     print("foo")
    ...     out = sys.stdout.getvalue()
    ...     assert out == "foo\n"
    >>>
    >>> @capture_stdout
    ... def test_print_fail():
    ...     print("foo")
    ...     out = sys.stdout.getvalue()
>>>>>>> 9267e276
    ...     assert out == "bar\n"
    ...
    AssertionError: assert 'foo\n' == 'bar\n'
    """

    @compat.wraps(f)
    def wrapper(*args, **kwargs):
        try:
<<<<<<< HEAD
            sys.stderr = StringIO()
            f(*args, **kwargs)
        finally:
            sys.stderr = sys.__stderr__

    return wrapper

=======
            sys.stdout = StringIO()
            f(*args, **kwargs)
        finally:
            sys.stdout = sys.__stdout__

    return wrapper


>>>>>>> 9267e276
# -----------------------------------------------------------------------------
# Console debugging tools


def debug(f, *args, **kwargs):
    from pdb import Pdb as OldPdb
    try:
        from IPython.core.debugger import Pdb
        kw = dict(color_scheme='Linux')
    except ImportError:
        Pdb = OldPdb
        kw = {}
    pdb = Pdb(**kw)
    return pdb.runcall(f, *args, **kwargs)


def pudebug(f, *args, **kwargs):
    import pudb
    return pudb.runcall(f, *args, **kwargs)


def set_trace():
    from IPython.core.debugger import Pdb
    try:
        Pdb(color_scheme='Linux').set_trace(sys._getframe().f_back)
    except Exception:
        from pdb import Pdb as OldPdb
        OldPdb().set_trace(sys._getframe().f_back)

# -----------------------------------------------------------------------------
# contextmanager to ensure the file cleanup


@contextmanager
def ensure_clean(filename=None, return_filelike=False):
    """Gets a temporary path and agrees to remove on close.

    Parameters
    ----------
    filename : str (optional)
        if None, creates a temporary file which is then removed when out of
        scope. if passed, creates temporary file with filename as ending.
    return_filelike : bool (default False)
        if True, returns a file-like which is *always* cleaned. Necessary for
        savefig and other functions which want to append extensions.
    """
    filename = filename or ''
    fd = None

    if return_filelike:
        f = tempfile.TemporaryFile(suffix=filename)
        try:
            yield f
        finally:
            f.close()
    else:
        # don't generate tempfile if using a path with directory specified
        if len(os.path.dirname(filename)):
            raise ValueError("Can't pass a qualified name to ensure_clean()")

        try:
            fd, filename = tempfile.mkstemp(suffix=filename)
        except UnicodeEncodeError:
            import pytest
            pytest.skip('no unicode file names on this system')

        try:
            yield filename
        finally:
            try:
                os.close(fd)
            except Exception:
                print("Couldn't close file descriptor: {fdesc} (file: {fname})"
                      .format(fdesc=fd, fname=filename))
            try:
                if os.path.exists(filename):
                    os.remove(filename)
            except Exception as e:
                print("Exception on removing file: {error}".format(error=e))


@contextmanager
def ensure_clean_dir():
    """
    Get a temporary directory path and agrees to remove on close.

    Yields
    ------
    Temporary directory path
    """
    directory_name = tempfile.mkdtemp(suffix='')
    try:
        yield directory_name
    finally:
        try:
            rmtree(directory_name)
        except Exception:
            pass


@contextmanager
def ensure_safe_environment_variables():
    """
    Get a context manager to safely set environment variables

    All changes will be undone on close, hence environment variables set
    within this contextmanager will neither persist nor change global state.
    """
    saved_environ = dict(os.environ)
    try:
        yield
    finally:
        os.environ.clear()
        os.environ.update(saved_environ)


# -----------------------------------------------------------------------------
# Comparators


def equalContents(arr1, arr2):
    """Checks if the set of unique elements of arr1 and arr2 are equivalent.
    """
    return frozenset(arr1) == frozenset(arr2)


def assert_index_equal(left, right, exact='equiv', check_names=True,
                       check_less_precise=False, check_exact=True,
                       check_categorical=True, obj='Index'):
    """Check that left and right Index are equal.

    Parameters
    ----------
    left : Index
    right : Index
    exact : bool / string {'equiv'}, default 'equiv'
        Whether to check the Index class, dtype and inferred_type
        are identical. If 'equiv', then RangeIndex can be substituted for
        Int64Index as well.
    check_names : bool, default True
        Whether to check the names attribute.
    check_less_precise : bool or int, default False
        Specify comparison precision. Only used when check_exact is False.
        5 digits (False) or 3 digits (True) after decimal points are compared.
        If int, then specify the digits to compare
    check_exact : bool, default True
        Whether to compare number exactly.
    check_categorical : bool, default True
        Whether to compare internal Categorical exactly.
    obj : str, default 'Index'
        Specify object name being compared, internally used to show appropriate
        assertion message
    """
    __tracebackhide__ = True

    def _check_types(l, r, obj='Index'):
        if exact:
            assert_class_equal(l, r, exact=exact, obj=obj)

            # Skip exact dtype checking when `check_categorical` is False
            if check_categorical:
                assert_attr_equal('dtype', l, r, obj=obj)

            # allow string-like to have different inferred_types
            if l.inferred_type in ('string', 'unicode'):
                assert r.inferred_type in ('string', 'unicode')
            else:
                assert_attr_equal('inferred_type', l, r, obj=obj)

    def _get_ilevel_values(index, level):
        # accept level number only
        unique = index.levels[level]
        labels = index.codes[level]
        filled = take_1d(unique.values, labels, fill_value=unique._na_value)
        values = unique._shallow_copy(filled, name=index.names[level])
        return values

    # instance validation
    _check_isinstance(left, right, Index)

    # class / dtype comparison
    _check_types(left, right, obj=obj)

    # level comparison
    if left.nlevels != right.nlevels:
        msg1 = '{obj} levels are different'.format(obj=obj)
        msg2 = '{nlevels}, {left}'.format(nlevels=left.nlevels, left=left)
        msg3 = '{nlevels}, {right}'.format(nlevels=right.nlevels, right=right)
        raise_assert_detail(obj, msg1, msg2, msg3)

    # length comparison
    if len(left) != len(right):
        msg1 = '{obj} length are different'.format(obj=obj)
        msg2 = '{length}, {left}'.format(length=len(left), left=left)
        msg3 = '{length}, {right}'.format(length=len(right), right=right)
        raise_assert_detail(obj, msg1, msg2, msg3)

    # MultiIndex special comparison for little-friendly error messages
    if left.nlevels > 1:
        for level in range(left.nlevels):
            # cannot use get_level_values here because it can change dtype
            llevel = _get_ilevel_values(left, level)
            rlevel = _get_ilevel_values(right, level)

            lobj = 'MultiIndex level [{level}]'.format(level=level)
            assert_index_equal(llevel, rlevel,
                               exact=exact, check_names=check_names,
                               check_less_precise=check_less_precise,
                               check_exact=check_exact, obj=lobj)
            # get_level_values may change dtype
            _check_types(left.levels[level], right.levels[level], obj=obj)

    # skip exact index checking when `check_categorical` is False
    if check_exact and check_categorical:
        if not left.equals(right):
            diff = np.sum((left.values != right.values)
                          .astype(int)) * 100.0 / len(left)
            msg = '{obj} values are different ({pct} %)'.format(
                obj=obj, pct=np.round(diff, 5))
            raise_assert_detail(obj, msg, left, right)
    else:
        _testing.assert_almost_equal(left.values, right.values,
                                     check_less_precise=check_less_precise,
                                     check_dtype=exact,
                                     obj=obj, lobj=left, robj=right)

    # metadata comparison
    if check_names:
        assert_attr_equal('names', left, right, obj=obj)
    if isinstance(left, pd.PeriodIndex) or isinstance(right, pd.PeriodIndex):
        assert_attr_equal('freq', left, right, obj=obj)
    if (isinstance(left, pd.IntervalIndex) or
            isinstance(right, pd.IntervalIndex)):
        assert_interval_array_equal(left.values, right.values)

    if check_categorical:
        if is_categorical_dtype(left) or is_categorical_dtype(right):
            assert_categorical_equal(left.values, right.values,
                                     obj='{obj} category'.format(obj=obj))


def assert_class_equal(left, right, exact=True, obj='Input'):
    """checks classes are equal."""
    __tracebackhide__ = True

    def repr_class(x):
        if isinstance(x, Index):
            # return Index as it is to include values in the error message
            return x

        try:
            return x.__class__.__name__
        except AttributeError:
            return repr(type(x))

    if exact == 'equiv':
        if type(left) != type(right):
            # allow equivalence of Int64Index/RangeIndex
            types = {type(left).__name__, type(right).__name__}
            if len(types - {'Int64Index', 'RangeIndex'}):
                msg = '{obj} classes are not equivalent'.format(obj=obj)
                raise_assert_detail(obj, msg, repr_class(left),
                                    repr_class(right))
    elif exact:
        if type(left) != type(right):
            msg = '{obj} classes are different'.format(obj=obj)
            raise_assert_detail(obj, msg, repr_class(left),
                                repr_class(right))


def assert_attr_equal(attr, left, right, obj='Attributes'):
    """checks attributes are equal. Both objects must have attribute.

    Parameters
    ----------
    attr : str
        Attribute name being compared.
    left : object
    right : object
    obj : str, default 'Attributes'
        Specify object name being compared, internally used to show appropriate
        assertion message
    """
    __tracebackhide__ = True

    left_attr = getattr(left, attr)
    right_attr = getattr(right, attr)

    if left_attr is right_attr:
        return True
    elif (is_number(left_attr) and np.isnan(left_attr) and
          is_number(right_attr) and np.isnan(right_attr)):
        # np.nan
        return True

    try:
        result = left_attr == right_attr
    except TypeError:
        # datetimetz on rhs may raise TypeError
        result = False
    if not isinstance(result, bool):
        result = result.all()

    if result:
        return True
    else:
        msg = 'Attribute "{attr}" are different'.format(attr=attr)
        raise_assert_detail(obj, msg, left_attr, right_attr)


def assert_is_valid_plot_return_object(objs):
    import matplotlib.pyplot as plt
    if isinstance(objs, (pd.Series, np.ndarray)):
        for el in objs.ravel():
            msg = ("one of 'objs' is not a matplotlib Axes instance, type "
                   "encountered {name!r}").format(name=el.__class__.__name__)
            assert isinstance(el, (plt.Axes, dict)), msg
    else:
        assert isinstance(objs, (plt.Artist, tuple, dict)), (
            'objs is neither an ndarray of Artist instances nor a '
            'single Artist instance, tuple, or dict, "objs" is a {name!r}'
            .format(name=objs.__class__.__name__))


def isiterable(obj):
    return hasattr(obj, '__iter__')


def is_sorted(seq):
    if isinstance(seq, (Index, Series)):
        seq = seq.values
    # sorting does not change precisions
    return assert_numpy_array_equal(seq, np.sort(np.array(seq)))


def assert_categorical_equal(left, right, check_dtype=True,
                             check_category_order=True, obj='Categorical'):
    """Test that Categoricals are equivalent.

    Parameters
    ----------
    left : Categorical
    right : Categorical
    check_dtype : bool, default True
        Check that integer dtype of the codes are the same
    check_category_order : bool, default True
        Whether the order of the categories should be compared, which
        implies identical integer codes.  If False, only the resulting
        values are compared.  The ordered attribute is
        checked regardless.
    obj : str, default 'Categorical'
        Specify object name being compared, internally used to show appropriate
        assertion message
    """
    _check_isinstance(left, right, Categorical)

    if check_category_order:
        assert_index_equal(left.categories, right.categories,
                           obj='{obj}.categories'.format(obj=obj))
        assert_numpy_array_equal(left.codes, right.codes,
                                 check_dtype=check_dtype,
                                 obj='{obj}.codes'.format(obj=obj))
    else:
        assert_index_equal(left.categories.sort_values(),
                           right.categories.sort_values(),
                           obj='{obj}.categories'.format(obj=obj))
        assert_index_equal(left.categories.take(left.codes),
                           right.categories.take(right.codes),
                           obj='{obj}.values'.format(obj=obj))

    assert_attr_equal('ordered', left, right, obj=obj)


def assert_interval_array_equal(left, right, exact='equiv',
                                obj='IntervalArray'):
    """Test that two IntervalArrays are equivalent.

    Parameters
    ----------
    left, right : IntervalArray
        The IntervalArrays to compare.
    exact : bool / string {'equiv'}, default 'equiv'
        Whether to check the Index class, dtype and inferred_type
        are identical. If 'equiv', then RangeIndex can be substituted for
        Int64Index as well.
    obj : str, default 'IntervalArray'
        Specify object name being compared, internally used to show appropriate
        assertion message
    """
    _check_isinstance(left, right, IntervalArray)

    assert_index_equal(left.left, right.left, exact=exact,
                       obj='{obj}.left'.format(obj=obj))
    assert_index_equal(left.right, right.right, exact=exact,
                       obj='{obj}.left'.format(obj=obj))
    assert_attr_equal('closed', left, right, obj=obj)


def assert_period_array_equal(left, right, obj='PeriodArray'):
    _check_isinstance(left, right, PeriodArray)

    assert_numpy_array_equal(left._data, right._data,
                             obj='{obj}.values'.format(obj=obj))
    assert_attr_equal('freq', left, right, obj=obj)


def assert_datetime_array_equal(left, right, obj='DatetimeArray'):
    __tracebackhide__ = True
    _check_isinstance(left, right, DatetimeArray)

    assert_numpy_array_equal(left._data, right._data,
                             obj='{obj}._data'.format(obj=obj))
    assert_attr_equal('freq', left, right, obj=obj)
    assert_attr_equal('tz', left, right, obj=obj)


def assert_timedelta_array_equal(left, right, obj='TimedeltaArray'):
    __tracebackhide__ = True
    _check_isinstance(left, right, TimedeltaArray)
    assert_numpy_array_equal(left._data, right._data,
                             obj='{obj}._data'.format(obj=obj))
    assert_attr_equal('freq', left, right, obj=obj)


def raise_assert_detail(obj, message, left, right, diff=None):
    __tracebackhide__ = True

    if isinstance(left, np.ndarray):
        left = pprint_thing(left)
    elif is_categorical_dtype(left):
        left = repr(left)

    if PY2 and isinstance(left, string_types):
        # left needs to be printable in native text type in python2
        left = left.encode('utf-8')

    if isinstance(right, np.ndarray):
        right = pprint_thing(right)
    elif is_categorical_dtype(right):
        right = repr(right)

    if PY2 and isinstance(right, string_types):
        # right needs to be printable in native text type in python2
        right = right.encode('utf-8')

    msg = """{obj} are different

{message}
[left]:  {left}
[right]: {right}""".format(obj=obj, message=message, left=left, right=right)

    if diff is not None:
        msg += "\n[diff]: {diff}".format(diff=diff)

    raise AssertionError(msg)


def assert_numpy_array_equal(left, right, strict_nan=False,
                             check_dtype=True, err_msg=None,
                             check_same=None, obj='numpy array'):
    """ Checks that 'np.ndarray' is equivalent

    Parameters
    ----------
    left : np.ndarray or iterable
    right : np.ndarray or iterable
    strict_nan : bool, default False
        If True, consider NaN and None to be different.
    check_dtype: bool, default True
        check dtype if both a and b are np.ndarray
    err_msg : str, default None
        If provided, used as assertion message
    check_same : None|'copy'|'same', default None
        Ensure left and right refer/do not refer to the same memory area
    obj : str, default 'numpy array'
        Specify object name being compared, internally used to show appropriate
        assertion message
    """
    __tracebackhide__ = True

    # instance validation
    # Show a detailed error message when classes are different
    assert_class_equal(left, right, obj=obj)
    # both classes must be an np.ndarray
    _check_isinstance(left, right, np.ndarray)

    def _get_base(obj):
        return obj.base if getattr(obj, 'base', None) is not None else obj

    left_base = _get_base(left)
    right_base = _get_base(right)

    if check_same == 'same':
        if left_base is not right_base:
            msg = "{left!r} is not {right!r}".format(
                left=left_base, right=right_base)
            raise AssertionError(msg)
    elif check_same == 'copy':
        if left_base is right_base:
            msg = "{left!r} is {right!r}".format(
                left=left_base, right=right_base)
            raise AssertionError(msg)

    def _raise(left, right, err_msg):
        if err_msg is None:
            if left.shape != right.shape:
                raise_assert_detail(obj, '{obj} shapes are different'
                                    .format(obj=obj), left.shape, right.shape)

            diff = 0
            for l, r in zip(left, right):
                # count up differences
                if not array_equivalent(l, r, strict_nan=strict_nan):
                    diff += 1

            diff = diff * 100.0 / left.size
            msg = '{obj} values are different ({pct} %)'.format(
                obj=obj, pct=np.round(diff, 5))
            raise_assert_detail(obj, msg, left, right)

        raise AssertionError(err_msg)

    # compare shape and values
    if not array_equivalent(left, right, strict_nan=strict_nan):
        _raise(left, right, err_msg)

    if check_dtype:
        if isinstance(left, np.ndarray) and isinstance(right, np.ndarray):
            assert_attr_equal('dtype', left, right, obj=obj)

    return True


def assert_extension_array_equal(left, right, check_dtype=True,
                                 check_less_precise=False,
                                 check_exact=False):
    """Check that left and right ExtensionArrays are equal.

    Parameters
    ----------
    left, right : ExtensionArray
        The two arrays to compare
    check_dtype : bool, default True
        Whether to check if the ExtensionArray dtypes are identical.
    check_less_precise : bool or int, default False
        Specify comparison precision. Only used when check_exact is False.
        5 digits (False) or 3 digits (True) after decimal points are compared.
        If int, then specify the digits to compare.
    check_exact : bool, default False
        Whether to compare number exactly.

    Notes
    -----
    Missing values are checked separately from valid values.
    A mask of missing values is computed for each and checked to match.
    The remaining all-valid values are cast to object dtype and checked.
    """
    assert isinstance(left, ExtensionArray), 'left is not an ExtensionArray'
    assert isinstance(right, ExtensionArray), 'right is not an ExtensionArray'
    if check_dtype:
        assert_attr_equal('dtype', left, right, obj='ExtensionArray')

    left_na = np.asarray(left.isna())
    right_na = np.asarray(right.isna())
    assert_numpy_array_equal(left_na, right_na, obj='ExtensionArray NA mask')

    left_valid = np.asarray(left[~left_na].astype(object))
    right_valid = np.asarray(right[~right_na].astype(object))
    if check_exact:
        assert_numpy_array_equal(left_valid, right_valid, obj='ExtensionArray')
    else:
        _testing.assert_almost_equal(left_valid, right_valid,
                                     check_dtype=check_dtype,
                                     check_less_precise=check_less_precise,
                                     obj='ExtensionArray')


# This could be refactored to use the NDFrame.equals method
def assert_series_equal(left, right, check_dtype=True,
                        check_index_type='equiv',
                        check_series_type=True,
                        check_less_precise=False,
                        check_names=True,
                        check_exact=False,
                        check_datetimelike_compat=False,
                        check_categorical=True,
                        obj='Series'):
    """Check that left and right Series are equal.

    Parameters
    ----------
    left : Series
    right : Series
    check_dtype : bool, default True
        Whether to check the Series dtype is identical.
    check_index_type : bool / string {'equiv'}, default 'equiv'
        Whether to check the Index class, dtype and inferred_type
        are identical.
    check_series_type : bool, default True
        Whether to check the Series class is identical.
    check_less_precise : bool or int, default False
        Specify comparison precision. Only used when check_exact is False.
        5 digits (False) or 3 digits (True) after decimal points are compared.
        If int, then specify the digits to compare.
    check_names : bool, default True
        Whether to check the Series and Index names attribute.
    check_exact : bool, default False
        Whether to compare number exactly.
    check_datetimelike_compat : bool, default False
        Compare datetime-like which is comparable ignoring dtype.
    check_categorical : bool, default True
        Whether to compare internal Categorical exactly.
    obj : str, default 'Series'
        Specify object name being compared, internally used to show appropriate
        assertion message.
    """
    __tracebackhide__ = True

    # instance validation
    _check_isinstance(left, right, Series)

    if check_series_type:
        # ToDo: There are some tests using rhs is sparse
        # lhs is dense. Should use assert_class_equal in future
        assert isinstance(left, type(right))
        # assert_class_equal(left, right, obj=obj)

    # length comparison
    if len(left) != len(right):
        msg1 = '{len}, {left}'.format(len=len(left), left=left.index)
        msg2 = '{len}, {right}'.format(len=len(right), right=right.index)
        raise_assert_detail(obj, 'Series length are different', msg1, msg2)

    # index comparison
    assert_index_equal(left.index, right.index, exact=check_index_type,
                       check_names=check_names,
                       check_less_precise=check_less_precise,
                       check_exact=check_exact,
                       check_categorical=check_categorical,
                       obj='{obj}.index'.format(obj=obj))

    if check_dtype:
        # We want to skip exact dtype checking when `check_categorical`
        # is False. We'll still raise if only one is a `Categorical`,
        # regardless of `check_categorical`
        if (is_categorical_dtype(left) and is_categorical_dtype(right) and
                not check_categorical):
            pass
        else:
            assert_attr_equal('dtype', left, right)

    if check_exact:
        assert_numpy_array_equal(left.get_values(), right.get_values(),
                                 check_dtype=check_dtype,
                                 obj='{obj}'.format(obj=obj),)
    elif check_datetimelike_compat:
        # we want to check only if we have compat dtypes
        # e.g. integer and M|m are NOT compat, but we can simply check
        # the values in that case
        if (is_datetimelike_v_numeric(left, right) or
            is_datetimelike_v_object(left, right) or
            needs_i8_conversion(left) or
                needs_i8_conversion(right)):

            # datetimelike may have different objects (e.g. datetime.datetime
            # vs Timestamp) but will compare equal
            if not Index(left.values).equals(Index(right.values)):
                msg = ('[datetimelike_compat=True] {left} is not equal to '
                       '{right}.').format(left=left.values, right=right.values)
                raise AssertionError(msg)
        else:
            assert_numpy_array_equal(left.get_values(), right.get_values(),
                                     check_dtype=check_dtype)
    elif is_interval_dtype(left) or is_interval_dtype(right):
        assert_interval_array_equal(left.array, right.array)

    elif (is_extension_array_dtype(left) and not is_categorical_dtype(left) and
          is_extension_array_dtype(right) and not is_categorical_dtype(right)):
        return assert_extension_array_equal(left.array, right.array)

    else:
        _testing.assert_almost_equal(left.get_values(), right.get_values(),
                                     check_less_precise=check_less_precise,
                                     check_dtype=check_dtype,
                                     obj='{obj}'.format(obj=obj))

    # metadata comparison
    if check_names:
        assert_attr_equal('name', left, right, obj=obj)

    if check_categorical:
        if is_categorical_dtype(left) or is_categorical_dtype(right):
            assert_categorical_equal(left.values, right.values,
                                     obj='{obj} category'.format(obj=obj))


# This could be refactored to use the NDFrame.equals method
def assert_frame_equal(left, right, check_dtype=True,
                       check_index_type='equiv',
                       check_column_type='equiv',
                       check_frame_type=True,
                       check_less_precise=False,
                       check_names=True,
                       by_blocks=False,
                       check_exact=False,
                       check_datetimelike_compat=False,
                       check_categorical=True,
                       check_like=False,
                       obj='DataFrame'):
    """
    Check that left and right DataFrame are equal.

    This function is intended to compare two DataFrames and output any
    differences. Is is mostly intended for use in unit tests.
    Additional parameters allow varying the strictness of the
    equality checks performed.

    Parameters
    ----------
    left : DataFrame
        First DataFrame to compare.
    right : DataFrame
        Second DataFrame to compare.
    check_dtype : bool, default True
        Whether to check the DataFrame dtype is identical.
    check_index_type : bool / string {'equiv'}, default 'equiv'
        Whether to check the Index class, dtype and inferred_type
        are identical.
    check_column_type : bool / string {'equiv'}, default 'equiv'
        Whether to check the columns class, dtype and inferred_type
        are identical. Is passed as the ``exact`` argument of
        :func:`assert_index_equal`.
    check_frame_type : bool, default True
        Whether to check the DataFrame class is identical.
    check_less_precise : bool or int, default False
        Specify comparison precision. Only used when check_exact is False.
        5 digits (False) or 3 digits (True) after decimal points are compared.
        If int, then specify the digits to compare.
    check_names : bool, default True
        Whether to check that the `names` attribute for both the `index`
        and `column` attributes of the DataFrame is identical, i.e.

        * left.index.names == right.index.names
        * left.columns.names == right.columns.names
    by_blocks : bool, default False
        Specify how to compare internal data. If False, compare by columns.
        If True, compare by blocks.
    check_exact : bool, default False
        Whether to compare number exactly.
    check_datetimelike_compat : bool, default False
        Compare datetime-like which is comparable ignoring dtype.
    check_categorical : bool, default True
        Whether to compare internal Categorical exactly.
    check_like : bool, default False
        If True, ignore the order of index & columns.
        Note: index labels must match their respective rows
        (same as in columns) - same labels must be with the same data.
    obj : str, default 'DataFrame'
        Specify object name being compared, internally used to show appropriate
        assertion message.

    See Also
    --------
    assert_series_equal : Equivalent method for asserting Series equality.
    DataFrame.equals : Check DataFrame equality.

    Examples
    --------
    This example shows comparing two DataFrames that are equal
    but with columns of differing dtypes.

    >>> from pandas.util.testing import assert_frame_equal
    >>> df1 = pd.DataFrame({'a': [1, 2], 'b': [3, 4]})
    >>> df2 = pd.DataFrame({'a': [1, 2], 'b': [3.0, 4.0]})

    df1 equals itself.
    >>> assert_frame_equal(df1, df1)

    df1 differs from df2 as column 'b' is of a different type.
    >>> assert_frame_equal(df1, df2)
    Traceback (most recent call last):
    AssertionError: Attributes are different

    Attribute "dtype" are different
    [left]:  int64
    [right]: float64

    Ignore differing dtypes in columns with check_dtype.
    >>> assert_frame_equal(df1, df2, check_dtype=False)
    """
    __tracebackhide__ = True

    # instance validation
    _check_isinstance(left, right, DataFrame)

    if check_frame_type:
        # ToDo: There are some tests using rhs is SparseDataFrame
        # lhs is DataFrame. Should use assert_class_equal in future
        assert isinstance(left, type(right))
        # assert_class_equal(left, right, obj=obj)

    # shape comparison
    if left.shape != right.shape:
        raise_assert_detail(obj,
                            'DataFrame shape mismatch',
                            '{shape!r}'.format(shape=left.shape),
                            '{shape!r}'.format(shape=right.shape))

    if check_like:
        left, right = left.reindex_like(right), right

    # index comparison
    assert_index_equal(left.index, right.index, exact=check_index_type,
                       check_names=check_names,
                       check_less_precise=check_less_precise,
                       check_exact=check_exact,
                       check_categorical=check_categorical,
                       obj='{obj}.index'.format(obj=obj))

    # column comparison
    assert_index_equal(left.columns, right.columns, exact=check_column_type,
                       check_names=check_names,
                       check_less_precise=check_less_precise,
                       check_exact=check_exact,
                       check_categorical=check_categorical,
                       obj='{obj}.columns'.format(obj=obj))

    # compare by blocks
    if by_blocks:
        rblocks = right._to_dict_of_blocks()
        lblocks = left._to_dict_of_blocks()
        for dtype in list(set(list(lblocks.keys()) + list(rblocks.keys()))):
            assert dtype in lblocks
            assert dtype in rblocks
            assert_frame_equal(lblocks[dtype], rblocks[dtype],
                               check_dtype=check_dtype, obj='DataFrame.blocks')

    # compare by columns
    else:
        for i, col in enumerate(left.columns):
            assert col in right
            lcol = left.iloc[:, i]
            rcol = right.iloc[:, i]
            assert_series_equal(
                lcol, rcol, check_dtype=check_dtype,
                check_index_type=check_index_type,
                check_less_precise=check_less_precise,
                check_exact=check_exact, check_names=check_names,
                check_datetimelike_compat=check_datetimelike_compat,
                check_categorical=check_categorical,
                obj='DataFrame.iloc[:, {idx}]'.format(idx=i))


def assert_panel_equal(left, right,
                       check_dtype=True,
                       check_panel_type=False,
                       check_less_precise=False,
                       check_names=False,
                       by_blocks=False,
                       obj='Panel'):
    """Check that left and right Panels are equal.

    Parameters
    ----------
    left : Panel (or nd)
    right : Panel (or nd)
    check_dtype : bool, default True
        Whether to check the Panel dtype is identical.
    check_panel_type : bool, default False
        Whether to check the Panel class is identical.
    check_less_precise : bool or int, default False
        Specify comparison precision. Only used when check_exact is False.
        5 digits (False) or 3 digits (True) after decimal points are compared.
        If int, then specify the digits to compare
    check_names : bool, default True
        Whether to check the Index names attribute.
    by_blocks : bool, default False
        Specify how to compare internal data. If False, compare by columns.
        If True, compare by blocks.
    obj : str, default 'Panel'
        Specify the object name being compared, internally used to show
        the appropriate assertion message.
    """

    if check_panel_type:
        assert_class_equal(left, right, obj=obj)

    for axis in left._AXIS_ORDERS:
        left_ind = getattr(left, axis)
        right_ind = getattr(right, axis)
        assert_index_equal(left_ind, right_ind, check_names=check_names)

    if by_blocks:
        rblocks = right._to_dict_of_blocks()
        lblocks = left._to_dict_of_blocks()
        for dtype in list(set(list(lblocks.keys()) + list(rblocks.keys()))):
            assert dtype in lblocks
            assert dtype in rblocks
            array_equivalent(lblocks[dtype].values, rblocks[dtype].values)
    else:

        # can potentially be slow
        for i, item in enumerate(left._get_axis(0)):
            msg = "non-matching item (right) '{item}'".format(item=item)
            assert item in right, msg
            litem = left.iloc[i]
            ritem = right.iloc[i]
            assert_frame_equal(litem, ritem,
                               check_less_precise=check_less_precise,
                               check_names=check_names)

        for i, item in enumerate(right._get_axis(0)):
            msg = "non-matching item (left) '{item}'".format(item=item)
            assert item in left, msg


def assert_equal(left, right, **kwargs):
    """
    Wrapper for tm.assert_*_equal to dispatch to the appropriate test function.

    Parameters
    ----------
    left : Index, Series, DataFrame, ExtensionArray, or np.ndarray
    right : Index, Series, DataFrame, ExtensionArray, or np.ndarray
    **kwargs
    """
    __tracebackhide__ = True

    if isinstance(left, pd.Index):
        assert_index_equal(left, right, **kwargs)
    elif isinstance(left, pd.Series):
        assert_series_equal(left, right, **kwargs)
    elif isinstance(left, pd.DataFrame):
        assert_frame_equal(left, right, **kwargs)
    elif isinstance(left, IntervalArray):
        assert_interval_array_equal(left, right, **kwargs)
    elif isinstance(left, PeriodArray):
        assert_period_array_equal(left, right, **kwargs)
    elif isinstance(left, DatetimeArray):
        assert_datetime_array_equal(left, right, **kwargs)
    elif isinstance(left, TimedeltaArray):
        assert_timedelta_array_equal(left, right, **kwargs)
    elif isinstance(left, ExtensionArray):
        assert_extension_array_equal(left, right, **kwargs)
    elif isinstance(left, np.ndarray):
        assert_numpy_array_equal(left, right, **kwargs)
    else:
        raise NotImplementedError(type(left))


def box_expected(expected, box_cls, transpose=True):
    """
    Helper function to wrap the expected output of a test in a given box_class.

    Parameters
    ----------
    expected : np.ndarray, Index, Series
    box_cls : {Index, Series, DataFrame}

    Returns
    -------
    subclass of box_cls
    """
    if box_cls is pd.Index:
        expected = pd.Index(expected)
    elif box_cls is pd.Series:
        expected = pd.Series(expected)
    elif box_cls is pd.DataFrame:
        expected = pd.Series(expected).to_frame()
        if transpose:
            # for vector operations, we we need a DataFrame to be a single-row,
            #  not a single-column, in order to operate against non-DataFrame
            #  vectors of the same length.
            expected = expected.T
    elif box_cls is PeriodArray:
        # the PeriodArray constructor is not as flexible as period_array
        expected = period_array(expected)
    elif box_cls is DatetimeArray:
        expected = DatetimeArray(expected)
    elif box_cls is TimedeltaArray:
        expected = TimedeltaArray(expected)
    elif box_cls is np.ndarray:
        expected = np.array(expected)
    elif box_cls is to_array:
        expected = to_array(expected)
    else:
        raise NotImplementedError(box_cls)
    return expected


def to_array(obj):
    # temporary implementation until we get pd.array in place
    if is_period_dtype(obj):
        return period_array(obj)
    elif is_datetime64_dtype(obj) or is_datetime64tz_dtype(obj):
        return DatetimeArray._from_sequence(obj)
    elif is_timedelta64_dtype(obj):
        return TimedeltaArray._from_sequence(obj)
    else:
        return np.array(obj)


# -----------------------------------------------------------------------------
# Sparse


def assert_sp_array_equal(left, right, check_dtype=True, check_kind=True,
                          check_fill_value=True,
                          consolidate_block_indices=False):
    """Check that the left and right SparseArray are equal.

    Parameters
    ----------
    left : SparseArray
    right : SparseArray
    check_dtype : bool, default True
        Whether to check the data dtype is identical.
    check_kind : bool, default True
        Whether to just the kind of the sparse index for each column.
    check_fill_value : bool, default True
        Whether to check that left.fill_value matches right.fill_value
    consolidate_block_indices : bool, default False
        Whether to consolidate contiguous blocks for sparse arrays with
        a BlockIndex. Some operations, e.g. concat, will end up with
        block indices that could be consolidated. Setting this to true will
        create a new BlockIndex for that array, with consolidated
        block indices.
    """

    _check_isinstance(left, right, pd.SparseArray)

    assert_numpy_array_equal(left.sp_values, right.sp_values,
                             check_dtype=check_dtype)

    # SparseIndex comparison
    assert isinstance(left.sp_index, pd._libs.sparse.SparseIndex)
    assert isinstance(right.sp_index, pd._libs.sparse.SparseIndex)

    if not check_kind:
        left_index = left.sp_index.to_block_index()
        right_index = right.sp_index.to_block_index()
    else:
        left_index = left.sp_index
        right_index = right.sp_index

    if consolidate_block_indices and left.kind == 'block':
        # we'll probably remove this hack...
        left_index = left_index.to_int_index().to_block_index()
        right_index = right_index.to_int_index().to_block_index()

    if not left_index.equals(right_index):
        raise_assert_detail('SparseArray.index', 'index are not equal',
                            left_index, right_index)
    else:
        # Just ensure a
        pass

    if check_fill_value:
        assert_attr_equal('fill_value', left, right)
    if check_dtype:
        assert_attr_equal('dtype', left, right)
    assert_numpy_array_equal(left.values, right.values,
                             check_dtype=check_dtype)


def assert_sp_series_equal(left, right, check_dtype=True, exact_indices=True,
                           check_series_type=True, check_names=True,
                           check_kind=True,
                           check_fill_value=True,
                           consolidate_block_indices=False,
                           obj='SparseSeries'):
    """Check that the left and right SparseSeries are equal.

    Parameters
    ----------
    left : SparseSeries
    right : SparseSeries
    check_dtype : bool, default True
        Whether to check the Series dtype is identical.
    exact_indices : bool, default True
    check_series_type : bool, default True
        Whether to check the SparseSeries class is identical.
    check_names : bool, default True
        Whether to check the SparseSeries name attribute.
    check_kind : bool, default True
        Whether to just the kind of the sparse index for each column.
    check_fill_value : bool, default True
        Whether to check that left.fill_value matches right.fill_value
    consolidate_block_indices : bool, default False
        Whether to consolidate contiguous blocks for sparse arrays with
        a BlockIndex. Some operations, e.g. concat, will end up with
        block indices that could be consolidated. Setting this to true will
        create a new BlockIndex for that array, with consolidated
        block indices.
    obj : str, default 'SparseSeries'
        Specify the object name being compared, internally used to show
        the appropriate assertion message.
    """
    _check_isinstance(left, right, pd.SparseSeries)

    if check_series_type:
        assert_class_equal(left, right, obj=obj)

    assert_index_equal(left.index, right.index,
                       obj='{obj}.index'.format(obj=obj))

    assert_sp_array_equal(left.values, right.values,
                          check_kind=check_kind,
                          check_fill_value=check_fill_value,
                          consolidate_block_indices=consolidate_block_indices)

    if check_names:
        assert_attr_equal('name', left, right)
    if check_dtype:
        assert_attr_equal('dtype', left, right)

    assert_numpy_array_equal(np.asarray(left.values),
                             np.asarray(right.values))


def assert_sp_frame_equal(left, right, check_dtype=True, exact_indices=True,
                          check_frame_type=True, check_kind=True,
                          check_fill_value=True,
                          consolidate_block_indices=False,
                          obj='SparseDataFrame'):
    """Check that the left and right SparseDataFrame are equal.

    Parameters
    ----------
    left : SparseDataFrame
    right : SparseDataFrame
    check_dtype : bool, default True
        Whether to check the Series dtype is identical.
    exact_indices : bool, default True
        SparseSeries SparseIndex objects must be exactly the same,
        otherwise just compare dense representations.
    check_frame_type : bool, default True
        Whether to check the SparseDataFrame class is identical.
    check_kind : bool, default True
        Whether to just the kind of the sparse index for each column.
    check_fill_value : bool, default True
        Whether to check that left.fill_value matches right.fill_value
    consolidate_block_indices : bool, default False
        Whether to consolidate contiguous blocks for sparse arrays with
        a BlockIndex. Some operations, e.g. concat, will end up with
        block indices that could be consolidated. Setting this to true will
        create a new BlockIndex for that array, with consolidated
        block indices.
    obj : str, default 'SparseDataFrame'
        Specify the object name being compared, internally used to show
        the appropriate assertion message.
    """
    _check_isinstance(left, right, pd.SparseDataFrame)

    if check_frame_type:
        assert_class_equal(left, right, obj=obj)

    assert_index_equal(left.index, right.index,
                       obj='{obj}.index'.format(obj=obj))
    assert_index_equal(left.columns, right.columns,
                       obj='{obj}.columns'.format(obj=obj))

    if check_fill_value:
        assert_attr_equal('default_fill_value', left, right, obj=obj)

    for col, series in compat.iteritems(left):
        assert (col in right)
        # trade-off?

        if exact_indices:
            assert_sp_series_equal(
                series, right[col],
                check_dtype=check_dtype,
                check_kind=check_kind,
                check_fill_value=check_fill_value,
                consolidate_block_indices=consolidate_block_indices
            )
        else:
            assert_series_equal(series.to_dense(), right[col].to_dense(),
                                check_dtype=check_dtype)

    # do I care?
    # assert(left.default_kind == right.default_kind)

    for col in right:
        assert (col in left)

# -----------------------------------------------------------------------------
# Others


def assert_contains_all(iterable, dic):
    for k in iterable:
        assert k in dic, "Did not contain item: '{key!r}'".format(key=k)


def assert_copy(iter1, iter2, **eql_kwargs):
    """
    iter1, iter2: iterables that produce elements
    comparable with assert_almost_equal

    Checks that the elements are equal, but not
    the same object. (Does not check that items
    in sequences are also not the same object)
    """
    for elem1, elem2 in zip(iter1, iter2):
        assert_almost_equal(elem1, elem2, **eql_kwargs)
        msg = ("Expected object {obj1!r} and object {obj2!r} to be "
               "different objects, but they were the same object."
               ).format(obj1=type(elem1), obj2=type(elem2))
        assert elem1 is not elem2, msg


def getCols(k):
    return string.ascii_uppercase[:k]


def getArangeMat():
    return np.arange(N * K).reshape((N, K))


# make index
def makeStringIndex(k=10, name=None):
    return Index(rands_array(nchars=10, size=k), name=name)


def makeUnicodeIndex(k=10, name=None):
    return Index(randu_array(nchars=10, size=k), name=name)


def makeCategoricalIndex(k=10, n=3, name=None, **kwargs):
    """ make a length k index or n categories """
    x = rands_array(nchars=4, size=n)
    return CategoricalIndex(np.random.choice(x, k), name=name, **kwargs)


def makeIntervalIndex(k=10, name=None, **kwargs):
    """ make a length k IntervalIndex """
    x = np.linspace(0, 100, num=(k + 1))
    return IntervalIndex.from_breaks(x, name=name, **kwargs)


def makeBoolIndex(k=10, name=None):
    if k == 1:
        return Index([True], name=name)
    elif k == 2:
        return Index([False, True], name=name)
    return Index([False, True] + [False] * (k - 2), name=name)


def makeIntIndex(k=10, name=None):
    return Index(lrange(k), name=name)


def makeUIntIndex(k=10, name=None):
    return Index([2**63 + i for i in lrange(k)], name=name)


def makeRangeIndex(k=10, name=None, **kwargs):
    return RangeIndex(0, k, 1, name=name, **kwargs)


def makeFloatIndex(k=10, name=None):
    values = sorted(np.random.random_sample(k)) - np.random.random_sample(1)
    return Index(values * (10 ** np.random.randint(0, 9)), name=name)


def makeDateIndex(k=10, freq='B', name=None, **kwargs):
    dt = datetime(2000, 1, 1)
    dr = bdate_range(dt, periods=k, freq=freq, name=name)
    return DatetimeIndex(dr, name=name, **kwargs)


def makeTimedeltaIndex(k=10, freq='D', name=None, **kwargs):
    return pd.timedelta_range(start='1 day', periods=k, freq=freq,
                              name=name, **kwargs)


def makePeriodIndex(k=10, name=None, **kwargs):
    dt = datetime(2000, 1, 1)
    dr = pd.period_range(start=dt, periods=k, freq='B', name=name, **kwargs)
    return dr


def makeMultiIndex(k=10, names=None, **kwargs):
    return MultiIndex.from_product(
        (('foo', 'bar'), (1, 2)), names=names, **kwargs)


def all_index_generator(k=10):
    """Generator which can be iterated over to get instances of all the various
    index classes.

    Parameters
    ----------
    k: length of each of the index instances
    """
    all_make_index_funcs = [makeIntIndex, makeFloatIndex, makeStringIndex,
                            makeUnicodeIndex, makeDateIndex, makePeriodIndex,
                            makeTimedeltaIndex, makeBoolIndex, makeRangeIndex,
                            makeIntervalIndex,
                            makeCategoricalIndex]
    for make_index_func in all_make_index_funcs:
        yield make_index_func(k=k)


def index_subclass_makers_generator():
    make_index_funcs = [
        makeDateIndex, makePeriodIndex,
        makeTimedeltaIndex, makeRangeIndex,
        makeIntervalIndex, makeCategoricalIndex,
        makeMultiIndex
    ]
    for make_index_func in make_index_funcs:
        yield make_index_func


def all_timeseries_index_generator(k=10):
    """Generator which can be iterated over to get instances of all the classes
    which represent time-seires.

    Parameters
    ----------
    k: length of each of the index instances
    """
    make_index_funcs = [makeDateIndex, makePeriodIndex, makeTimedeltaIndex]
    for make_index_func in make_index_funcs:
        yield make_index_func(k=k)


# make series
def makeFloatSeries(name=None):
    index = makeStringIndex(N)
    return Series(randn(N), index=index, name=name)


def makeStringSeries(name=None):
    index = makeStringIndex(N)
    return Series(randn(N), index=index, name=name)


def makeObjectSeries(name=None):
    dateIndex = makeDateIndex(N)
    dateIndex = Index(dateIndex, dtype=object)
    index = makeStringIndex(N)
    return Series(dateIndex, index=index, name=name)


def getSeriesData():
    index = makeStringIndex(N)
    return {c: Series(randn(N), index=index) for c in getCols(K)}


def makeTimeSeries(nper=None, freq='B', name=None):
    if nper is None:
        nper = N
    return Series(randn(nper), index=makeDateIndex(nper, freq=freq), name=name)


def makePeriodSeries(nper=None, name=None):
    if nper is None:
        nper = N
    return Series(randn(nper), index=makePeriodIndex(nper), name=name)


def getTimeSeriesData(nper=None, freq='B'):
    return {c: makeTimeSeries(nper, freq) for c in getCols(K)}


def getPeriodData(nper=None):
    return {c: makePeriodSeries(nper) for c in getCols(K)}


# make frame
def makeTimeDataFrame(nper=None, freq='B'):
    data = getTimeSeriesData(nper, freq)
    return DataFrame(data)


def makeDataFrame():
    data = getSeriesData()
    return DataFrame(data)


def getMixedTypeDict():
    index = Index(['a', 'b', 'c', 'd', 'e'])

    data = {
        'A': [0., 1., 2., 3., 4.],
        'B': [0., 1., 0., 1., 0.],
        'C': ['foo1', 'foo2', 'foo3', 'foo4', 'foo5'],
        'D': bdate_range('1/1/2009', periods=5)
    }

    return index, data


def makeMixedDataFrame():
    return DataFrame(getMixedTypeDict()[1])


def makePeriodFrame(nper=None):
    data = getPeriodData(nper)
    return DataFrame(data)


def makePanel(nper=None):
    with warnings.catch_warnings(record=True):
        warnings.filterwarnings("ignore", "\\nPanel", FutureWarning)
        cols = ['Item' + c for c in string.ascii_uppercase[:K - 1]]
        data = {c: makeTimeDataFrame(nper) for c in cols}
        return Panel.fromDict(data)


def makePeriodPanel(nper=None):
    with warnings.catch_warnings(record=True):
        warnings.filterwarnings("ignore", "\\nPanel", FutureWarning)
        cols = ['Item' + c for c in string.ascii_uppercase[:K - 1]]
        data = {c: makePeriodFrame(nper) for c in cols}
        return Panel.fromDict(data)


def makeCustomIndex(nentries, nlevels, prefix='#', names=False, ndupe_l=None,
                    idx_type=None):
    """Create an index/multindex with given dimensions, levels, names, etc'

    nentries - number of entries in index
    nlevels - number of levels (> 1 produces multindex)
    prefix - a string prefix for labels
    names - (Optional), bool or list of strings. if True will use default
       names, if false will use no names, if a list is given, the name of
       each level in the index will be taken from the list.
    ndupe_l - (Optional), list of ints, the number of rows for which the
       label will repeated at the corresponding level, you can specify just
       the first few, the rest will use the default ndupe_l of 1.
       len(ndupe_l) <= nlevels.
    idx_type - "i"/"f"/"s"/"u"/"dt"/"p"/"td".
       If idx_type is not None, `idx_nlevels` must be 1.
       "i"/"f" creates an integer/float index,
       "s"/"u" creates a string/unicode index
       "dt" create a datetime index.
       "td" create a datetime index.

        if unspecified, string labels will be generated.
    """

    if ndupe_l is None:
        ndupe_l = [1] * nlevels
    assert (is_sequence(ndupe_l) and len(ndupe_l) <= nlevels)
    assert (names is None or names is False or
            names is True or len(names) is nlevels)
    assert idx_type is None or (idx_type in ('i', 'f', 's', 'u',
                                             'dt', 'p', 'td')
                                and nlevels == 1)

    if names is True:
        # build default names
        names = [prefix + str(i) for i in range(nlevels)]
    if names is False:
        # pass None to index constructor for no name
        names = None

    # make singelton case uniform
    if isinstance(names, compat.string_types) and nlevels == 1:
        names = [names]

    # specific 1D index type requested?
    idx_func = dict(i=makeIntIndex, f=makeFloatIndex,
                    s=makeStringIndex, u=makeUnicodeIndex,
                    dt=makeDateIndex, td=makeTimedeltaIndex,
                    p=makePeriodIndex).get(idx_type)
    if idx_func:
        idx = idx_func(nentries)
        # but we need to fill in the name
        if names:
            idx.name = names[0]
        return idx
    elif idx_type is not None:
        raise ValueError('"{idx_type}" is not a legal value for `idx_type`, '
                         'use  "i"/"f"/"s"/"u"/"dt/"p"/"td".'
                         .format(idx_type=idx_type))

    if len(ndupe_l) < nlevels:
        ndupe_l.extend([1] * (nlevels - len(ndupe_l)))
    assert len(ndupe_l) == nlevels

    assert all(x > 0 for x in ndupe_l)

    tuples = []
    for i in range(nlevels):
        def keyfunc(x):
            import re
            numeric_tuple = re.sub(r"[^\d_]_?", "", x).split("_")
            return lmap(int, numeric_tuple)

        # build a list of lists to create the index from
        div_factor = nentries // ndupe_l[i] + 1
        cnt = Counter()
        for j in range(div_factor):
            label = '{prefix}_l{i}_g{j}'.format(prefix=prefix, i=i, j=j)
            cnt[label] = ndupe_l[i]
        # cute Counter trick
        result = list(sorted(cnt.elements(), key=keyfunc))[:nentries]
        tuples.append(result)

    tuples = lzip(*tuples)

    # convert tuples to index
    if nentries == 1:
        # we have a single level of tuples, i.e. a regular Index
        index = Index(tuples[0], name=names[0])
    elif nlevels == 1:
        name = None if names is None else names[0]
        index = Index((x[0] for x in tuples), name=name)
    else:
        index = MultiIndex.from_tuples(tuples, names=names)
    return index


def makeCustomDataframe(nrows, ncols, c_idx_names=True, r_idx_names=True,
                        c_idx_nlevels=1, r_idx_nlevels=1, data_gen_f=None,
                        c_ndupe_l=None, r_ndupe_l=None, dtype=None,
                        c_idx_type=None, r_idx_type=None):
    """
   nrows,  ncols - number of data rows/cols
   c_idx_names, idx_names  - False/True/list of strings,  yields No names ,
        default names or uses the provided names for the levels of the
        corresponding index. You can provide a single string when
        c_idx_nlevels ==1.
   c_idx_nlevels - number of levels in columns index. > 1 will yield MultiIndex
   r_idx_nlevels - number of levels in rows index. > 1 will yield MultiIndex
   data_gen_f - a function f(row,col) which return the data value
        at that position, the default generator used yields values of the form
        "RxCy" based on position.
   c_ndupe_l, r_ndupe_l - list of integers, determines the number
        of duplicates for each label at a given level of the corresponding
        index. The default `None` value produces a multiplicity of 1 across
        all levels, i.e. a unique index. Will accept a partial list of length
        N < idx_nlevels, for just the first N levels. If ndupe doesn't divide
        nrows/ncol, the last label might have lower multiplicity.
   dtype - passed to the DataFrame constructor as is, in case you wish to
        have more control in conjuncion with a custom `data_gen_f`
   r_idx_type, c_idx_type -  "i"/"f"/"s"/"u"/"dt"/"td".
       If idx_type is not None, `idx_nlevels` must be 1.
       "i"/"f" creates an integer/float index,
       "s"/"u" creates a string/unicode index
       "dt" create a datetime index.
       "td" create a timedelta index.

        if unspecified, string labels will be generated.

    Examples:

    # 5 row, 3 columns, default names on both, single index on both axis
    >> makeCustomDataframe(5,3)

    # make the data a random int between 1 and 100
    >> mkdf(5,3,data_gen_f=lambda r,c:randint(1,100))

    # 2-level multiindex on rows with each label duplicated
    # twice on first level, default names on both axis, single
    # index on both axis
    >> a=makeCustomDataframe(5,3,r_idx_nlevels=2,r_ndupe_l=[2])

    # DatetimeIndex on row, index with unicode labels on columns
    # no names on either axis
    >> a=makeCustomDataframe(5,3,c_idx_names=False,r_idx_names=False,
                             r_idx_type="dt",c_idx_type="u")

    # 4-level multindex on rows with names provided, 2-level multindex
    # on columns with default labels and default names.
    >> a=makeCustomDataframe(5,3,r_idx_nlevels=4,
                             r_idx_names=["FEE","FI","FO","FAM"],
                             c_idx_nlevels=2)

    >> a=mkdf(5,3,r_idx_nlevels=2,c_idx_nlevels=4)
    """

    assert c_idx_nlevels > 0
    assert r_idx_nlevels > 0
    assert r_idx_type is None or (r_idx_type in ('i', 'f', 's',
                                                 'u', 'dt', 'p', 'td')
                                  and r_idx_nlevels == 1)
    assert c_idx_type is None or (c_idx_type in ('i', 'f', 's',
                                                 'u', 'dt', 'p', 'td')
                                  and c_idx_nlevels == 1)

    columns = makeCustomIndex(ncols, nlevels=c_idx_nlevels, prefix='C',
                              names=c_idx_names, ndupe_l=c_ndupe_l,
                              idx_type=c_idx_type)
    index = makeCustomIndex(nrows, nlevels=r_idx_nlevels, prefix='R',
                            names=r_idx_names, ndupe_l=r_ndupe_l,
                            idx_type=r_idx_type)

    # by default, generate data based on location
    if data_gen_f is None:
        data_gen_f = lambda r, c: "R{rows}C{cols}".format(rows=r, cols=c)

    data = [[data_gen_f(r, c) for c in range(ncols)] for r in range(nrows)]

    return DataFrame(data, index, columns, dtype=dtype)


def _create_missing_idx(nrows, ncols, density, random_state=None):
    if random_state is None:
        random_state = np.random
    else:
        random_state = np.random.RandomState(random_state)

    # below is cribbed from scipy.sparse
    size = int(np.round((1 - density) * nrows * ncols))
    # generate a few more to ensure unique values
    min_rows = 5
    fac = 1.02
    extra_size = min(size + min_rows, fac * size)

    def _gen_unique_rand(rng, _extra_size):
        ind = rng.rand(int(_extra_size))
        return np.unique(np.floor(ind * nrows * ncols))[:size]

    ind = _gen_unique_rand(random_state, extra_size)
    while ind.size < size:
        extra_size *= 1.05
        ind = _gen_unique_rand(random_state, extra_size)

    j = np.floor(ind * 1. / nrows).astype(int)
    i = (ind - j * nrows).astype(int)
    return i.tolist(), j.tolist()


def makeMissingCustomDataframe(nrows, ncols, density=.9, random_state=None,
                               c_idx_names=True, r_idx_names=True,
                               c_idx_nlevels=1, r_idx_nlevels=1,
                               data_gen_f=None,
                               c_ndupe_l=None, r_ndupe_l=None, dtype=None,
                               c_idx_type=None, r_idx_type=None):
    """
    Parameters
    ----------
    Density : float, optional
        Float in (0, 1) that gives the percentage of non-missing numbers in
        the DataFrame.
    random_state : {np.random.RandomState, int}, optional
        Random number generator or random seed.

    See makeCustomDataframe for descriptions of the rest of the parameters.
    """
    df = makeCustomDataframe(nrows, ncols, c_idx_names=c_idx_names,
                             r_idx_names=r_idx_names,
                             c_idx_nlevels=c_idx_nlevels,
                             r_idx_nlevels=r_idx_nlevels,
                             data_gen_f=data_gen_f,
                             c_ndupe_l=c_ndupe_l, r_ndupe_l=r_ndupe_l,
                             dtype=dtype, c_idx_type=c_idx_type,
                             r_idx_type=r_idx_type)

    i, j = _create_missing_idx(nrows, ncols, density, random_state)
    df.values[i, j] = np.nan
    return df


def makeMissingDataframe(density=.9, random_state=None):
    df = makeDataFrame()
    i, j = _create_missing_idx(*df.shape, density=density,
                               random_state=random_state)
    df.values[i, j] = np.nan
    return df


def add_nans(panel):
    I, J, N = panel.shape
    for i, item in enumerate(panel.items):
        dm = panel[item]
        for j, col in enumerate(dm.columns):
            dm[col][:i + j] = np.NaN
    return panel


def add_nans_panel4d(panel4d):
    for l, label in enumerate(panel4d.labels):
        panel = panel4d[label]
        add_nans(panel)
    return panel4d


class TestSubDict(dict):

    def __init__(self, *args, **kwargs):
        dict.__init__(self, *args, **kwargs)


def optional_args(decorator):
    """allows a decorator to take optional positional and keyword arguments.
    Assumes that taking a single, callable, positional argument means that
    it is decorating a function, i.e. something like this::

        @my_decorator
        def function(): pass

    Calls decorator with decorator(f, *args, **kwargs)"""

    @wraps(decorator)
    def wrapper(*args, **kwargs):
        def dec(f):
            return decorator(f, *args, **kwargs)

        is_decorating = not kwargs and len(args) == 1 and callable(args[0])
        if is_decorating:
            f = args[0]
            args = []
            return dec(f)
        else:
            return dec

    return wrapper


# skip tests on exceptions with this message
_network_error_messages = (
    # 'urlopen error timed out',
    # 'timeout: timed out',
    # 'socket.timeout: timed out',
    'timed out',
    'Server Hangup',
    'HTTP Error 503: Service Unavailable',
    '502: Proxy Error',
    'HTTP Error 502: internal error',
    'HTTP Error 502',
    'HTTP Error 503',
    'HTTP Error 403',
    'HTTP Error 400',
    'Temporary failure in name resolution',
    'Name or service not known',
    'Connection refused',
    'certificate verify',
)

# or this e.errno/e.reason.errno
_network_errno_vals = (
    101,  # Network is unreachable
    111,  # Connection refused
    110,  # Connection timed out
    104,  # Connection reset Error
    54,   # Connection reset by peer
    60,   # urllib.error.URLError: [Errno 60] Connection timed out
)

# Both of the above shouldn't mask real issues such as 404's
# or refused connections (changed DNS).
# But some tests (test_data yahoo) contact incredibly flakey
# servers.

# and conditionally raise on these exception types
_network_error_classes = (IOError, httplib.HTTPException)

if PY3:
    _network_error_classes += (TimeoutError,)  # noqa


def can_connect(url, error_classes=_network_error_classes):
    """Try to connect to the given url. True if succeeds, False if IOError
    raised

    Parameters
    ----------
    url : basestring
        The URL to try to connect to

    Returns
    -------
    connectable : bool
        Return True if no IOError (unable to connect) or URLError (bad url) was
        raised
    """
    try:
        with urlopen(url):
            pass
    except error_classes:
        return False
    else:
        return True


@optional_args
def network(t, url="http://www.google.com",
            raise_on_error=_RAISE_NETWORK_ERROR_DEFAULT,
            check_before_test=False,
            error_classes=_network_error_classes,
            skip_errnos=_network_errno_vals,
            _skip_on_messages=_network_error_messages,
            ):
    """
    Label a test as requiring network connection and, if an error is
    encountered, only raise if it does not find a network connection.

    In comparison to ``network``, this assumes an added contract to your test:
    you must assert that, under normal conditions, your test will ONLY fail if
    it does not have network connectivity.

    You can call this in 3 ways: as a standard decorator, with keyword
    arguments, or with a positional argument that is the url to check.

    Parameters
    ----------
    t : callable
        The test requiring network connectivity.
    url : path
        The url to test via ``pandas.io.common.urlopen`` to check
        for connectivity. Defaults to 'http://www.google.com'.
    raise_on_error : bool
        If True, never catches errors.
    check_before_test : bool
        If True, checks connectivity before running the test case.
    error_classes : tuple or Exception
        error classes to ignore. If not in ``error_classes``, raises the error.
        defaults to IOError. Be careful about changing the error classes here.
    skip_errnos : iterable of int
        Any exception that has .errno or .reason.erno set to one
        of these values will be skipped with an appropriate
        message.
    _skip_on_messages: iterable of string
        any exception e for which one of the strings is
        a substring of str(e) will be skipped with an appropriate
        message. Intended to suppress errors where an errno isn't available.

    Notes
    -----
    * ``raise_on_error`` supercedes ``check_before_test``

    Returns
    -------
    t : callable
        The decorated test ``t``, with checks for connectivity errors.

    Example
    -------

    Tests decorated with @network will fail if it's possible to make a network
    connection to another URL (defaults to google.com)::

      >>> from pandas.util.testing import network
      >>> from pandas.io.common import urlopen
      >>> @network
      ... def test_network():
      ...     with urlopen("rabbit://bonanza.com"):
      ...         pass
      Traceback
         ...
      URLError: <urlopen error unknown url type: rabit>

      You can specify alternative URLs::

        >>> @network("http://www.yahoo.com")
        ... def test_something_with_yahoo():
        ...    raise IOError("Failure Message")
        >>> test_something_with_yahoo()
        Traceback (most recent call last):
            ...
        IOError: Failure Message

    If you set check_before_test, it will check the url first and not run the
    test on failure::

        >>> @network("failing://url.blaher", check_before_test=True)
        ... def test_something():
        ...     print("I ran!")
        ...     raise ValueError("Failure")
        >>> test_something()
        Traceback (most recent call last):
            ...

    Errors not related to networking will always be raised.
    """
    from pytest import skip
    t.network = True

    @compat.wraps(t)
    def wrapper(*args, **kwargs):
        if check_before_test and not raise_on_error:
            if not can_connect(url, error_classes):
                skip()
        try:
            return t(*args, **kwargs)
        except Exception as e:
            errno = getattr(e, 'errno', None)
            if not errno and hasattr(errno, "reason"):
                errno = getattr(e.reason, 'errno', None)

            if errno in skip_errnos:
                skip("Skipping test due to known errno"
                     " and error {error}".format(error=e))

            try:
                e_str = traceback.format_exc(e)
            except Exception:
                e_str = str(e)

            if any(m.lower() in e_str.lower() for m in _skip_on_messages):
                skip("Skipping test because exception "
                     "message is known and error {error}".format(error=e))

            if not isinstance(e, error_classes):
                raise

            if raise_on_error or can_connect(url, error_classes):
                raise
            else:
                skip("Skipping test due to lack of connectivity"
                     " and error {error}".format(error=e))

    return wrapper


with_connectivity_check = network


def assert_raises_regex(_exception, _regexp, _callable=None,
                        *args, **kwargs):
    r"""
    Check that the specified Exception is raised and that the error message
    matches a given regular expression pattern. This may be a regular
    expression object or a string containing a regular expression suitable
    for use by `re.search()`. This is a port of the `assertRaisesRegexp`
    function from unittest in Python 2.7.

    .. deprecated:: 0.24.0
        Use `pytest.raises` instead.

    Examples
    --------
    >>> assert_raises_regex(ValueError, 'invalid literal for.*XYZ', int, 'XYZ')
    >>> import re
    >>> assert_raises_regex(ValueError, re.compile('literal'), int, 'XYZ')

    If an exception of a different type is raised, it bubbles up.

    >>> assert_raises_regex(TypeError, 'literal', int, 'XYZ')
    Traceback (most recent call last):
        ...
    ValueError: invalid literal for int() with base 10: 'XYZ'
    >>> dct = dict()
    >>> assert_raises_regex(KeyError, 'pear', dct.__getitem__, 'apple')
    Traceback (most recent call last):
        ...
    AssertionError: "pear" does not match "'apple'"

    You can also use this in a with statement.

    >>> with assert_raises_regex(TypeError, r'unsupported operand type\(s\)'):
    ...     1 + {}
    >>> with assert_raises_regex(TypeError, 'banana'):
    ...     'apple'[0] = 'b'
    Traceback (most recent call last):
        ...
    AssertionError: "banana" does not match "'str' object does not support \
item assignment"
    """
    warnings.warn(("assert_raises_regex has been deprecated and will "
                   "be removed in the next release. Please use "
                   "`pytest.raises` instead."), FutureWarning, stacklevel=2)

    manager = _AssertRaisesContextmanager(exception=_exception, regexp=_regexp)
    if _callable is not None:
        with manager:
            _callable(*args, **kwargs)
    else:
        return manager


class _AssertRaisesContextmanager(object):
    """
    Context manager behind `assert_raises_regex`.
    """

    def __init__(self, exception, regexp=None):
        """
        Initialize an _AssertRaisesContextManager instance.

        Parameters
        ----------
        exception : class
            The expected Exception class.
        regexp : str, default None
            The regex to compare against the Exception message.
        """

        self.exception = exception

        if regexp is not None and not hasattr(regexp, "search"):
            regexp = re.compile(regexp, re.DOTALL)

        self.regexp = regexp

    def __enter__(self):
        return self

    def __exit__(self, exc_type, exc_value, trace_back):
        expected = self.exception

        if not exc_type:
            exp_name = getattr(expected, "__name__", str(expected))
            raise AssertionError("{name} not raised.".format(name=exp_name))

        return self.exception_matches(exc_type, exc_value, trace_back)

    def exception_matches(self, exc_type, exc_value, trace_back):
        """
        Check that the Exception raised matches the expected Exception
        and expected error message regular expression.

        Parameters
        ----------
        exc_type : class
            The type of Exception raised.
        exc_value : Exception
            The instance of `exc_type` raised.
        trace_back : stack trace object
            The traceback object associated with `exc_value`.

        Returns
        -------
        is_matched : bool
            Whether or not the Exception raised matches the expected
            Exception class and expected error message regular expression.

        Raises
        ------
        AssertionError : The error message provided does not match
                         the expected error message regular expression.
        """

        if issubclass(exc_type, self.exception):
            if self.regexp is not None:
                val = str(exc_value)

                if not self.regexp.search(val):
                    msg = '"{pat}" does not match "{val}"'.format(
                        pat=self.regexp.pattern, val=val)
                    e = AssertionError(msg)
                    raise_with_traceback(e, trace_back)

            return True
        else:
            # Failed, so allow Exception to bubble up.
            return False


@contextmanager
def assert_produces_warning(expected_warning=Warning, filter_level="always",
                            clear=None, check_stacklevel=True):
    """
    Context manager for running code expected to either raise a specific
    warning, or not raise any warnings. Verifies that the code raises the
    expected warning, and that it does not raise any other unexpected
    warnings. It is basically a wrapper around ``warnings.catch_warnings``.

    Parameters
    ----------
    expected_warning : {Warning, False, None}, default Warning
        The type of Exception raised. ``exception.Warning`` is the base
        class for all warnings. To check that no warning is returned,
        specify ``False`` or ``None``.
    filter_level : str, default "always"
        Specifies whether warnings are ignored, displayed, or turned
        into errors.
        Valid values are:

        * "error" - turns matching warnings into exceptions
        * "ignore" - discard the warning
        * "always" - always emit a warning
        * "default" - print the warning the first time it is generated
          from each location
        * "module" - print the warning the first time it is generated
          from each module
        * "once" - print the warning the first time it is generated

    clear : str, default None
        If not ``None`` then remove any previously raised warnings from
        the ``__warningsregistry__`` to ensure that no warning messages are
        suppressed by this context manager. If ``None`` is specified,
        the ``__warningsregistry__`` keeps track of which warnings have been
        shown, and does not show them again.
    check_stacklevel : bool, default True
        If True, displays the line that called the function containing
        the warning to show were the function is called. Otherwise, the
        line that implements the function is displayed.

    Examples
    --------
    >>> import warnings
    >>> with assert_produces_warning():
    ...     warnings.warn(UserWarning())
    ...
    >>> with assert_produces_warning(False):
    ...     warnings.warn(RuntimeWarning())
    ...
    Traceback (most recent call last):
        ...
    AssertionError: Caused unexpected warning(s): ['RuntimeWarning'].
    >>> with assert_produces_warning(UserWarning):
    ...     warnings.warn(RuntimeWarning())
    Traceback (most recent call last):
        ...
    AssertionError: Did not see expected warning of class 'UserWarning'.

    ..warn:: This is *not* thread-safe.
    """
    __tracebackhide__ = True

    with warnings.catch_warnings(record=True) as w:

        if clear is not None:
            # make sure that we are clearing these warnings
            # if they have happened before
            # to guarantee that we will catch them
            if not is_list_like(clear):
                clear = [clear]
            for m in clear:
                try:
                    m.__warningregistry__.clear()
                except Exception:
                    pass

        saw_warning = False
        warnings.simplefilter(filter_level)
        yield w
        extra_warnings = []

        for actual_warning in w:
            if (expected_warning and issubclass(actual_warning.category,
                                                expected_warning)):
                saw_warning = True

                if check_stacklevel and issubclass(actual_warning.category,
                                                   (FutureWarning,
                                                    DeprecationWarning)):
                    from inspect import getframeinfo, stack
                    caller = getframeinfo(stack()[2][0])
                    msg = ("Warning not set with correct stacklevel. "
                           "File where warning is raised: {actual} != "
                           "{caller}. Warning message: {message}"
                           ).format(actual=actual_warning.filename,
                                    caller=caller.filename,
                                    message=actual_warning.message)
                    assert actual_warning.filename == caller.filename, msg
            else:
                extra_warnings.append((actual_warning.category.__name__,
                                       actual_warning.message,
                                       actual_warning.filename,
                                       actual_warning.lineno))
        if expected_warning:
            msg = "Did not see expected warning of class {name!r}.".format(
                name=expected_warning.__name__)
            assert saw_warning, msg
        assert not extra_warnings, ("Caused unexpected warning(s): {extra!r}."
                                    ).format(extra=extra_warnings)


class RNGContext(object):
    """
    Context manager to set the numpy random number generator speed. Returns
    to the original value upon exiting the context manager.

    Parameters
    ----------
    seed : int
        Seed for numpy.random.seed

    Examples
    --------

    with RNGContext(42):
        np.random.randn()
    """

    def __init__(self, seed):
        self.seed = seed

    def __enter__(self):

        self.start_state = np.random.get_state()
        np.random.seed(self.seed)

    def __exit__(self, exc_type, exc_value, traceback):

        np.random.set_state(self.start_state)


@contextmanager
def with_csv_dialect(name, **kwargs):
    """
    Context manager to temporarily register a CSV dialect for parsing CSV.

    Parameters
    ----------
    name : str
        The name of the dialect.
    kwargs : mapping
        The parameters for the dialect.

    Raises
    ------
    ValueError : the name of the dialect conflicts with a builtin one.

    See Also
    --------
    csv : Python's CSV library.
    """
    import csv
    _BUILTIN_DIALECTS = {"excel", "excel-tab", "unix"}

    if name in _BUILTIN_DIALECTS:
        raise ValueError("Cannot override builtin dialect.")

    csv.register_dialect(name, **kwargs)
    yield
    csv.unregister_dialect(name)


@contextmanager
def use_numexpr(use, min_elements=None):
    from pandas.core.computation import expressions as expr
    if min_elements is None:
        min_elements = expr._MIN_ELEMENTS

    olduse = expr._USE_NUMEXPR
    oldmin = expr._MIN_ELEMENTS
    expr.set_use_numexpr(use)
    expr._MIN_ELEMENTS = min_elements
    yield
    expr._MIN_ELEMENTS = oldmin
    expr.set_use_numexpr(olduse)


def test_parallel(num_threads=2, kwargs_list=None):
    """Decorator to run the same function multiple times in parallel.

    Parameters
    ----------
    num_threads : int, optional
        The number of times the function is run in parallel.
    kwargs_list : list of dicts, optional
        The list of kwargs to update original
        function kwargs on different threads.
    Notes
    -----
    This decorator does not pass the return value of the decorated function.

    Original from scikit-image:

    https://github.com/scikit-image/scikit-image/pull/1519

    """

    assert num_threads > 0
    has_kwargs_list = kwargs_list is not None
    if has_kwargs_list:
        assert len(kwargs_list) == num_threads
    import threading

    def wrapper(func):
        @wraps(func)
        def inner(*args, **kwargs):
            if has_kwargs_list:
                update_kwargs = lambda i: dict(kwargs, **kwargs_list[i])
            else:
                update_kwargs = lambda i: kwargs
            threads = []
            for i in range(num_threads):
                updated_kwargs = update_kwargs(i)
                thread = threading.Thread(target=func, args=args,
                                          kwargs=updated_kwargs)
                threads.append(thread)
            for thread in threads:
                thread.start()
            for thread in threads:
                thread.join()
        return inner
    return wrapper


class SubclassedSeries(Series):
    _metadata = ['testattr', 'name']

    @property
    def _constructor(self):
        return SubclassedSeries

    @property
    def _constructor_expanddim(self):
        return SubclassedDataFrame


class SubclassedDataFrame(DataFrame):
    _metadata = ['testattr']

    @property
    def _constructor(self):
        return SubclassedDataFrame

    @property
    def _constructor_sliced(self):
        return SubclassedSeries


class SubclassedSparseSeries(pd.SparseSeries):
    _metadata = ['testattr']

    @property
    def _constructor(self):
        return SubclassedSparseSeries

    @property
    def _constructor_expanddim(self):
        return SubclassedSparseDataFrame


class SubclassedSparseDataFrame(pd.SparseDataFrame):
    _metadata = ['testattr']

    @property
    def _constructor(self):
        return SubclassedSparseDataFrame

    @property
    def _constructor_sliced(self):
        return SubclassedSparseSeries


class SubclassedCategorical(Categorical):

    @property
    def _constructor(self):
        return SubclassedCategorical


@contextmanager
def patch(ob, attr, value):
    """Temporarily patch an attribute of an object.

    Parameters
    ----------
    ob : any
        The object to patch. This must support attribute assignment for `attr`.
    attr : str
        The name of the attribute to patch.
    value : any
        The temporary attribute to assign.

    Examples
    --------
    >>> class C(object):
    ...     attribute = 'original'
    ...
    >>> C.attribute
    'original'
    >>> with patch(C, 'attribute', 'patched'):
    ...     in_context = C.attribute
    ...
    >>> in_context
    'patched'
    >>> C.attribute  # the value is reset when the context manager exists
    'original'

    Correctly replaces attribute when the manager exits with an exception.
    >>> with patch(C, 'attribute', 'patched'):
    ...     in_context = C.attribute
    ...     raise ValueError()
    Traceback (most recent call last):
       ...
    ValueError
    >>> in_context
    'patched'
    >>> C.attribute
    'original'
    """
    noattr = object()  # mark that the attribute never existed
    old = getattr(ob, attr, noattr)
    setattr(ob, attr, value)
    try:
        yield
    finally:
        if old is noattr:
            delattr(ob, attr)
        else:
            setattr(ob, attr, old)


@contextmanager
def set_timezone(tz):
    """Context manager for temporarily setting a timezone.

    Parameters
    ----------
    tz : str
        A string representing a valid timezone.

    Examples
    --------

    >>> from datetime import datetime
    >>> from dateutil.tz import tzlocal
    >>> tzlocal().tzname(datetime.now())
    'IST'

    >>> with set_timezone('US/Eastern'):
    ...     tzlocal().tzname(datetime.now())
    ...
    'EDT'
    """

    import os
    import time

    def setTZ(tz):
        if tz is None:
            try:
                del os.environ['TZ']
            except KeyError:
                pass
        else:
            os.environ['TZ'] = tz
            time.tzset()

    orig_tz = os.environ.get('TZ')
    setTZ(tz)
    try:
        yield
    finally:
        setTZ(orig_tz)


def _make_skipna_wrapper(alternative, skipna_alternative=None):
    """Create a function for calling on an array.

    Parameters
    ----------
    alternative : function
        The function to be called on the array with no NaNs.
        Only used when 'skipna_alternative' is None.
    skipna_alternative : function
        The function to be called on the original array

    Returns
    -------
    skipna_wrapper : function
    """
    if skipna_alternative:
        def skipna_wrapper(x):
            return skipna_alternative(x.values)
    else:
        def skipna_wrapper(x):
            nona = x.dropna()
            if len(nona) == 0:
                return np.nan
            return alternative(nona)

    return skipna_wrapper


def convert_rows_list_to_csv_str(rows_list):
    """
    Convert list of CSV rows to single CSV-formatted string for current OS.

    This method is used for creating expected value of to_csv() method.

    Parameters
    ----------
    rows_list : list
        The list of string. Each element represents the row of csv.

    Returns
    -------
    expected : string
        Expected output of to_csv() in current OS
    """
    sep = os.linesep
    expected = sep.join(rows_list) + sep
    return expected<|MERGE_RESOLUTION|>--- conflicted
+++ resolved
@@ -20,8 +20,8 @@
 from pandas._libs import testing as _testing
 import pandas.compat as compat
 from pandas.compat import (
-    PY2, PY3, Counter, StringIO, callable, filter, httplib, lmap, lrange, lzip,
-    map, raise_with_traceback, range, string_types, u, unichr, zip)
+    PY2, PY3, Counter, callable, filter, httplib, lmap, lrange, lzip, map,
+    raise_with_traceback, range, string_types, u, unichr, zip)
 
 from pandas.core.dtypes.common import (
     is_bool, is_categorical_dtype, is_datetime64_dtype, is_datetime64tz_dtype,
@@ -637,93 +637,6 @@
         sys.setdefaultencoding(orig)
 
 
-<<<<<<< HEAD
-def capture_stderr(f):
-    r"""
-    Decorator to capture stderr in a buffer so that it can be checked
-=======
-def capture_stdout(f):
-    r"""
-    Decorator to capture stdout in a buffer so that it can be checked
->>>>>>> 9267e276
-    (or suppressed) during testing.
-
-    Parameters
-    ----------
-    f : callable
-<<<<<<< HEAD
-        The test that is capturing stderr.
-=======
-        The test that is capturing stdout.
->>>>>>> 9267e276
-
-    Returns
-    -------
-    f : callable
-<<<<<<< HEAD
-        The decorated test ``f``, which captures stderr.
-=======
-        The decorated test ``f``, which captures stdout.
->>>>>>> 9267e276
-
-    Examples
-    --------
-
-<<<<<<< HEAD
-    >>> from pandas.util.testing import capture_stderr
-    >>> import sys
-    >>>
-    >>> @capture_stderr
-    ... def test_stderr_pass():
-    ...     sys.stderr.write("foo")
-    ...     out = sys.stderr.getvalue()
-    ...     assert out == "foo\n"
-    >>>
-    >>> @capture_stderr
-    ... def test_stderr_fail():
-    ...     sys.stderr.write("foo")
-    ...     out = sys.stderr.getvalue()
-=======
-    >>> from pandas.util.testing import capture_stdout
-    >>> import sys
-    >>>
-    >>> @capture_stdout
-    ... def test_print_pass():
-    ...     print("foo")
-    ...     out = sys.stdout.getvalue()
-    ...     assert out == "foo\n"
-    >>>
-    >>> @capture_stdout
-    ... def test_print_fail():
-    ...     print("foo")
-    ...     out = sys.stdout.getvalue()
->>>>>>> 9267e276
-    ...     assert out == "bar\n"
-    ...
-    AssertionError: assert 'foo\n' == 'bar\n'
-    """
-
-    @compat.wraps(f)
-    def wrapper(*args, **kwargs):
-        try:
-<<<<<<< HEAD
-            sys.stderr = StringIO()
-            f(*args, **kwargs)
-        finally:
-            sys.stderr = sys.__stderr__
-
-    return wrapper
-
-=======
-            sys.stdout = StringIO()
-            f(*args, **kwargs)
-        finally:
-            sys.stdout = sys.__stdout__
-
-    return wrapper
-
-
->>>>>>> 9267e276
 # -----------------------------------------------------------------------------
 # Console debugging tools
 
