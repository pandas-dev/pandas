--- conflicted
+++ resolved
@@ -9654,13 +9654,8 @@
         self,
         cond,
         other=lib.no_default,
-<<<<<<< HEAD
-        inplace=False,
+        inplace: bool_t = False,
         axis: Axis | None = None,
-=======
-        inplace: bool_t = False,
-        axis=None,
->>>>>>> 5de24481
         level=None,
     ):
         """
@@ -11695,11 +11690,7 @@
             see_also="",
             examples="",
         )
-<<<<<<< HEAD
-        def mad(self, axis: Axis | None = None, skipna=True, level=None):
-=======
-        def mad(self, axis=None, skipna: bool_t = True, level=None):
->>>>>>> 5de24481
+        def mad(self, axis: Axis | None = None, skipna: bool_t = True, level=None):
             return NDFrame.mad(self, axis, skipna, level)
 
         setattr(cls, "mad", mad)
@@ -11717,13 +11708,8 @@
         )
         def sem(
             self,
-<<<<<<< HEAD
             axis: Axis | None = None,
-            skipna=True,
-=======
-            axis=None,
             skipna: bool_t = True,
->>>>>>> 5de24481
             level=None,
             ddof=1,
             numeric_only=None,
@@ -11745,13 +11731,8 @@
         )
         def var(
             self,
-<<<<<<< HEAD
             axis: Axis | None = None,
-            skipna=True,
-=======
-            axis=None,
             skipna: bool_t = True,
->>>>>>> 5de24481
             level=None,
             ddof=1,
             numeric_only=None,
@@ -11774,13 +11755,8 @@
         )
         def std(
             self,
-<<<<<<< HEAD
             axis: Axis | None = None,
-            skipna=True,
-=======
-            axis=None,
             skipna: bool_t = True,
->>>>>>> 5de24481
             level=None,
             ddof=1,
             numeric_only=None,
@@ -11799,11 +11775,9 @@
             accum_func_name="min",
             examples=_cummin_examples,
         )
-<<<<<<< HEAD
-        def cummin(self, axis: Axis | None = None, skipna=True, *args, **kwargs):
-=======
-        def cummin(self, axis=None, skipna: bool_t = True, *args, **kwargs):
->>>>>>> 5de24481
+        def cummin(
+            self, axis: Axis | None = None, skipna: bool_t = True, *args, **kwargs
+        ):
             return NDFrame.cummin(self, axis, skipna, *args, **kwargs)
 
         setattr(cls, "cummin", cummin)
@@ -11817,11 +11791,9 @@
             accum_func_name="max",
             examples=_cummax_examples,
         )
-<<<<<<< HEAD
-        def cummax(self, axis: Axis | None = None, skipna=True, *args, **kwargs):
-=======
-        def cummax(self, axis=None, skipna: bool_t = True, *args, **kwargs):
->>>>>>> 5de24481
+        def cummax(
+            self, axis: Axis | None = None, skipna: bool_t = True, *args, **kwargs
+        ):
             return NDFrame.cummax(self, axis, skipna, *args, **kwargs)
 
         setattr(cls, "cummax", cummax)
@@ -11835,11 +11807,9 @@
             accum_func_name="sum",
             examples=_cumsum_examples,
         )
-<<<<<<< HEAD
-        def cumsum(self, axis: Axis | None = None, skipna=True, *args, **kwargs):
-=======
-        def cumsum(self, axis=None, skipna: bool_t = True, *args, **kwargs):
->>>>>>> 5de24481
+        def cumsum(
+            self, axis: Axis | None = None, skipna: bool_t = True, *args, **kwargs
+        ):
             return NDFrame.cumsum(self, axis, skipna, *args, **kwargs)
 
         setattr(cls, "cumsum", cumsum)
@@ -11853,11 +11823,9 @@
             accum_func_name="prod",
             examples=_cumprod_examples,
         )
-<<<<<<< HEAD
-        def cumprod(self, axis: Axis | None = None, skipna=True, *args, **kwargs):
-=======
-        def cumprod(self, axis=None, skipna: bool_t = True, *args, **kwargs):
->>>>>>> 5de24481
+        def cumprod(
+            self, axis: Axis | None = None, skipna: bool_t = True, *args, **kwargs
+        ):
             return NDFrame.cumprod(self, axis, skipna, *args, **kwargs)
 
         setattr(cls, "cumprod", cumprod)
@@ -11876,13 +11844,8 @@
         )
         def sum(
             self,
-<<<<<<< HEAD
             axis: Axis | None = None,
-            skipna=True,
-=======
-            axis=None,
             skipna: bool_t = True,
->>>>>>> 5de24481
             level=None,
             numeric_only=None,
             min_count=0,
@@ -11906,13 +11869,8 @@
         )
         def prod(
             self,
-<<<<<<< HEAD
             axis: Axis | None = None,
-            skipna=True,
-=======
-            axis=None,
             skipna: bool_t = True,
->>>>>>> 5de24481
             level=None,
             numeric_only=None,
             min_count=0,
@@ -11937,13 +11895,8 @@
         )
         def mean(
             self,
-<<<<<<< HEAD
             axis: AxisInt | None | lib.NoDefault = lib.no_default,
-            skipna=True,
-=======
-            axis: int | None | lib.NoDefault = lib.no_default,
             skipna: bool_t = True,
->>>>>>> 5de24481
             level=None,
             numeric_only=None,
             **kwargs,
@@ -11964,13 +11917,8 @@
         )
         def skew(
             self,
-<<<<<<< HEAD
             axis: AxisInt | None | lib.NoDefault = lib.no_default,
-            skipna=True,
-=======
-            axis: int | None | lib.NoDefault = lib.no_default,
             skipna: bool_t = True,
->>>>>>> 5de24481
             level=None,
             numeric_only=None,
             **kwargs,
@@ -12017,13 +11965,8 @@
         )
         def median(
             self,
-<<<<<<< HEAD
             axis: AxisInt | None | lib.NoDefault = lib.no_default,
-            skipna=True,
-=======
-            axis: int | None | lib.NoDefault = lib.no_default,
             skipna: bool_t = True,
->>>>>>> 5de24481
             level=None,
             numeric_only=None,
             **kwargs,
@@ -12046,13 +11989,8 @@
         )
         def max(
             self,
-<<<<<<< HEAD
             axis: AxisInt | None | lib.NoDefault = lib.no_default,
-            skipna=True,
-=======
-            axis: int | None | lib.NoDefault = lib.no_default,
             skipna: bool_t = True,
->>>>>>> 5de24481
             level=None,
             numeric_only=None,
             **kwargs,
@@ -12075,13 +12013,8 @@
         )
         def min(
             self,
-<<<<<<< HEAD
             axis: AxisInt | None | lib.NoDefault = lib.no_default,
-            skipna=True,
-=======
-            axis: int | None | lib.NoDefault = lib.no_default,
             skipna: bool_t = True,
->>>>>>> 5de24481
             level=None,
             numeric_only=None,
             **kwargs,
