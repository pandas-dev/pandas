import collections
from datetime import timedelta
import functools
import gc
import json
import operator
import pickle
import re
from textwrap import dedent
from typing import (
    TYPE_CHECKING,
    Any,
    Callable,
    Dict,
    FrozenSet,
    Hashable,
    List,
    Mapping,
    Optional,
    Sequence,
    Set,
    Tuple,
    Type,
    Union,
    cast,
)
import warnings
import weakref

import numpy as np

from pandas._config import config

from pandas._libs import lib
from pandas._libs.tslibs import Tick, Timestamp, to_offset
from pandas._typing import (
    Axis,
    CompressionOptions,
    FilePathOrBuffer,
    FrameOrSeries,
    JSONSerializable,
    Label,
    Level,
    Renamer,
    StorageOptions,
    TimedeltaConvertibleTypes,
    TimestampConvertibleTypes,
    ValueKeyFunc,
)
from pandas.compat import set_function_name
from pandas.compat._optional import import_optional_dependency
from pandas.compat.numpy import function as nv
from pandas.errors import AbstractMethodError, InvalidIndexError
from pandas.util._decorators import (
    Appender,
    Substitution,
    doc,
    rewrite_axis_style_signature,
)
from pandas.util._validators import (
    validate_bool_kwarg,
    validate_fillna_kwargs,
    validate_percentile,
)

from pandas.core.dtypes.common import (
    ensure_int64,
    ensure_object,
    ensure_str,
    is_bool,
    is_bool_dtype,
    is_datetime64_any_dtype,
    is_datetime64tz_dtype,
    is_dict_like,
    is_extension_array_dtype,
    is_float,
    is_list_like,
    is_number,
    is_numeric_dtype,
    is_object_dtype,
    is_re_compilable,
    is_scalar,
    is_timedelta64_dtype,
    pandas_dtype,
)
from pandas.core.dtypes.generic import ABCDataFrame, ABCSeries
from pandas.core.dtypes.inference import is_hashable
from pandas.core.dtypes.missing import isna, notna

import pandas as pd
from pandas.core import missing, nanops
import pandas.core.algorithms as algos
from pandas.core.base import PandasObject, SelectionMixin
import pandas.core.common as com
from pandas.core.construction import create_series_with_explicit_dtype
from pandas.core.indexes.api import Index, MultiIndex, RangeIndex, ensure_index
from pandas.core.indexes.datetimes import DatetimeIndex
from pandas.core.indexes.period import Period, PeriodIndex
import pandas.core.indexing as indexing
from pandas.core.internals import BlockManager
from pandas.core.missing import find_valid_index
from pandas.core.ops import _align_method_FRAME
from pandas.core.shared_docs import _shared_docs

from pandas.io.formats import format as fmt
from pandas.io.formats.format import DataFrameFormatter, format_percentiles
from pandas.io.formats.printing import pprint_thing

if TYPE_CHECKING:
    from pandas.core.resample import Resampler
    from pandas.core.series import Series  # noqa: F401

# goal is to be able to define the docs close to function, while still being
# able to share
_shared_doc_kwargs = dict(
    axes="keywords for axes",
    klass="Series/DataFrame",
    axes_single_arg="int or labels for object",
    args_transpose="axes to permute (int or label for object)",
    optional_by="""
        by : str or list of str
            Name or list of names to sort by""",
)


def _single_replace(self, to_replace, method, inplace, limit):
    """
    Replaces values in a Series using the fill method specified when no
    replacement value is given in the replace method
    """
    if self.ndim != 1:
        raise TypeError(
            f"cannot replace {to_replace} with method {method} on a "
            f"{type(self).__name__}"
        )

    orig_dtype = self.dtype
    result = self if inplace else self.copy()
    fill_f = missing.get_fill_func(method)

    mask = missing.mask_missing(result.values, to_replace)
    values = fill_f(result.values, limit=limit, mask=mask)

    if values.dtype == orig_dtype and inplace:
        return

    result = pd.Series(values, index=self.index, dtype=self.dtype).__finalize__(self)

    if inplace:
        self._update_inplace(result)
        return

    return result


bool_t = bool  # Need alias because NDFrame has def bool:


class NDFrame(PandasObject, SelectionMixin, indexing.IndexingMixin):
    """
    N-dimensional analogue of DataFrame. Store multi-dimensional in a
    size-mutable, labeled data structure

    Parameters
    ----------
    data : BlockManager
    axes : list
    copy : bool, default False
    """

    _internal_names: List[str] = [
        "_mgr",
        "_cacher",
        "_item_cache",
        "_cache",
        "_is_copy",
        "_subtyp",
        "_name",
        "_index",
        "_default_kind",
        "_default_fill_value",
        "_metadata",
        "__array_struct__",
        "__array_interface__",
    ]
    _internal_names_set: Set[str] = set(_internal_names)
    _accessors: Set[str] = set()
    _deprecations: FrozenSet[str] = frozenset(["get_values", "tshift"])
    _metadata: List[str] = []
    _is_copy = None
    _mgr: BlockManager
    _attrs: Dict[Optional[Hashable], Any]
    _typ: str

    # ----------------------------------------------------------------------
    # Constructors

    def __init__(
        self,
        data: BlockManager,
        copy: bool = False,
        attrs: Optional[Mapping[Optional[Hashable], Any]] = None,
    ):
        # copy kwarg is retained for mypy compat, is not used

        object.__setattr__(self, "_is_copy", None)
        object.__setattr__(self, "_mgr", data)
        object.__setattr__(self, "_item_cache", {})
        if attrs is None:
            attrs = {}
        else:
            attrs = dict(attrs)
        object.__setattr__(self, "_attrs", attrs)

    @classmethod
    def _init_mgr(cls, mgr, axes, dtype=None, copy: bool = False) -> BlockManager:
        """ passed a manager and a axes dict """
        for a, axe in axes.items():
            if axe is not None:
                axe = ensure_index(axe)
                bm_axis = cls._get_block_manager_axis(a)
                mgr = mgr.reindex_axis(axe, axis=bm_axis, copy=False)

        # make a copy if explicitly requested
        if copy:
            mgr = mgr.copy()
        if dtype is not None:
            # avoid further copies if we can
            if len(mgr.blocks) > 1 or mgr.blocks[0].values.dtype != dtype:
                mgr = mgr.astype(dtype=dtype)
        return mgr

    # ----------------------------------------------------------------------

    @property
    def attrs(self) -> Dict[Optional[Hashable], Any]:
        """
        Dictionary of global attributes on this object.

        .. warning::

           attrs is experimental and may change without warning.
        """
        if self._attrs is None:
            self._attrs = {}
        return self._attrs

    @attrs.setter
    def attrs(self, value: Mapping[Optional[Hashable], Any]) -> None:
        self._attrs = dict(value)

    @classmethod
    def _validate_dtype(cls, dtype):
        """ validate the passed dtype """
        if dtype is not None:
            dtype = pandas_dtype(dtype)

            # a compound dtype
            if dtype.kind == "V":
                raise NotImplementedError(
                    "compound dtypes are not implemented "
                    f"in the {cls.__name__} constructor"
                )

        return dtype

    # ----------------------------------------------------------------------
    # Construction

    @property
    def _constructor(self: FrameOrSeries) -> Type[FrameOrSeries]:
        """
        Used when a manipulation result has the same dimensions as the
        original.
        """
        raise AbstractMethodError(self)

    @property
    def _constructor_sliced(self):
        """
        Used when a manipulation result has one lower dimension(s) as the
        original, such as DataFrame single columns slicing.
        """
        raise AbstractMethodError(self)

    @property
    def _constructor_expanddim(self):
        """
        Used when a manipulation result has one higher dimension as the
        original, such as Series.to_frame()
        """
        raise NotImplementedError

    # ----------------------------------------------------------------------
    # Internals

    @property
    def _data(self):
        # GH#33054 retained because some downstream packages uses this,
        #  e.g. fastparquet
        return self._mgr

    # ----------------------------------------------------------------------
    # Axis
    _stat_axis_number = 0
    _stat_axis_name = "index"
    _ix = None
    _AXIS_ORDERS: List[str]
    _AXIS_TO_AXIS_NUMBER: Dict[Axis, int] = {0: 0, "index": 0, "rows": 0}
    _AXIS_REVERSED: bool
    _info_axis_number: int
    _info_axis_name: str
    _AXIS_LEN: int

    @property
    def _AXIS_NUMBERS(self) -> Dict[str, int]:
        """.. deprecated:: 1.1.0"""
        warnings.warn("_AXIS_NUMBERS has been deprecated.", FutureWarning, stacklevel=3)
        return {"index": 0}

    @property
    def _AXIS_NAMES(self) -> Dict[int, str]:
        """.. deprecated:: 1.1.0"""
        warnings.warn("_AXIS_NAMES has been deprecated.", FutureWarning, stacklevel=3)
        return {0: "index"}

    def _construct_axes_dict(self, axes=None, **kwargs):
        """Return an axes dictionary for myself."""
        d = {a: self._get_axis(a) for a in (axes or self._AXIS_ORDERS)}
        d.update(kwargs)
        return d

    @classmethod
    def _construct_axes_from_arguments(
        cls, args, kwargs, require_all: bool = False, sentinel=None
    ):
        """
        Construct and returns axes if supplied in args/kwargs.

        If require_all, raise if all axis arguments are not supplied
        return a tuple of (axes, kwargs).

        sentinel specifies the default parameter when an axis is not
        supplied; useful to distinguish when a user explicitly passes None
        in scenarios where None has special meaning.
        """
        # construct the args
        args = list(args)
        for a in cls._AXIS_ORDERS:

            # look for a argument by position
            if a not in kwargs:
                try:
                    kwargs[a] = args.pop(0)
                except IndexError as err:
                    if require_all:
                        raise TypeError(
                            "not enough/duplicate arguments specified!"
                        ) from err

        axes = {a: kwargs.pop(a, sentinel) for a in cls._AXIS_ORDERS}
        return axes, kwargs

    @classmethod
    def _get_axis_number(cls, axis: Axis) -> int:
        try:
            return cls._AXIS_TO_AXIS_NUMBER[axis]
        except KeyError:
            raise ValueError(f"No axis named {axis} for object type {cls.__name__}")

    @classmethod
    def _get_axis_name(cls, axis: Axis) -> str:
        axis_number = cls._get_axis_number(axis)
        return cls._AXIS_ORDERS[axis_number]

    def _get_axis(self, axis: Axis) -> Index:
        axis_number = self._get_axis_number(axis)
        assert axis_number in {0, 1}
        return self.index if axis_number == 0 else self.columns

    @classmethod
    def _get_block_manager_axis(cls, axis: Axis) -> int:
        """Map the axis to the block_manager axis."""
        axis = cls._get_axis_number(axis)
        if cls._AXIS_REVERSED:
            m = cls._AXIS_LEN - 1
            return m - axis
        return axis

    def _get_axis_resolvers(self, axis: str) -> Dict[str, Union["Series", MultiIndex]]:
        # index or columns
        axis_index = getattr(self, axis)
        d = dict()
        prefix = axis[0]

        for i, name in enumerate(axis_index.names):
            if name is not None:
                key = level = name
            else:
                # prefix with 'i' or 'c' depending on the input axis
                # e.g., you must do ilevel_0 for the 0th level of an unnamed
                # multiiindex
                key = f"{prefix}level_{i}"
                level = i

            level_values = axis_index.get_level_values(level)
            s = level_values.to_series()
            s.index = axis_index
            d[key] = s

        # put the index/columns itself in the dict
        if isinstance(axis_index, MultiIndex):
            dindex = axis_index
        else:
            dindex = axis_index.to_series()

        d[axis] = dindex
        return d

    def _get_index_resolvers(self) -> Dict[str, Union["Series", MultiIndex]]:
        from pandas.core.computation.parsing import clean_column_name

        d: Dict[str, Union["Series", MultiIndex]] = {}
        for axis_name in self._AXIS_ORDERS:
            d.update(self._get_axis_resolvers(axis_name))

        return {clean_column_name(k): v for k, v in d.items() if not isinstance(k, int)}

    def _get_cleaned_column_resolvers(self) -> Dict[str, ABCSeries]:
        """
        Return the special character free column resolvers of a dataframe.

        Column names with special characters are 'cleaned up' so that they can
        be referred to by backtick quoting.
        Used in :meth:`DataFrame.eval`.
        """
        from pandas.core.computation.parsing import clean_column_name

        if isinstance(self, ABCSeries):
            return {clean_column_name(self.name): self}

        return {
            clean_column_name(k): v for k, v in self.items() if not isinstance(k, int)
        }

    @property
    def _info_axis(self) -> Index:
        return getattr(self, self._info_axis_name)

    @property
    def _stat_axis(self) -> Index:
        return getattr(self, self._stat_axis_name)

    @property
    def shape(self) -> Tuple[int, ...]:
        """
        Return a tuple of axis dimensions
        """
        return tuple(len(self._get_axis(a)) for a in self._AXIS_ORDERS)

    @property
    def axes(self) -> List[Index]:
        """
        Return index label(s) of the internal NDFrame
        """
        # we do it this way because if we have reversed axes, then
        # the block manager shows then reversed
        return [self._get_axis(a) for a in self._AXIS_ORDERS]

    @property
    def ndim(self) -> int:
        """
        Return an int representing the number of axes / array dimensions.

        Return 1 if Series. Otherwise return 2 if DataFrame.

        See Also
        --------
        ndarray.ndim : Number of array dimensions.

        Examples
        --------
        >>> s = pd.Series({'a': 1, 'b': 2, 'c': 3})
        >>> s.ndim
        1

        >>> df = pd.DataFrame({'col1': [1, 2], 'col2': [3, 4]})
        >>> df.ndim
        2
        """
        return self._mgr.ndim

    @property
    def size(self) -> int:
        """
        Return an int representing the number of elements in this object.

        Return the number of rows if Series. Otherwise return the number of
        rows times number of columns if DataFrame.

        See Also
        --------
        ndarray.size : Number of elements in the array.

        Examples
        --------
        >>> s = pd.Series({'a': 1, 'b': 2, 'c': 3})
        >>> s.size
        3

        >>> df = pd.DataFrame({'col1': [1, 2], 'col2': [3, 4]})
        >>> df.size
        4
        """
        return np.prod(self.shape)

    @property
    def _selected_obj(self: FrameOrSeries) -> FrameOrSeries:
        """ internal compat with SelectionMixin """
        return self

    @property
    def _obj_with_exclusions(self: FrameOrSeries) -> FrameOrSeries:
        """ internal compat with SelectionMixin """
        return self

    def set_axis(self, labels, axis: Axis = 0, inplace: bool = False):
        """
        Assign desired index to given axis.

        Indexes for%(extended_summary_sub)s row labels can be changed by assigning
        a list-like or Index.

        Parameters
        ----------
        labels : list-like, Index
            The values for the new index.

        axis : %(axes_single_arg)s, default 0
            The axis to update. The value 0 identifies the rows%(axis_description_sub)s.

        inplace : bool, default False
            Whether to return a new %(klass)s instance.

        Returns
        -------
        renamed : %(klass)s or None
            An object of type %(klass)s if inplace=False, None otherwise.

        See Also
        --------
        %(klass)s.rename_axis : Alter the name of the index%(see_also_sub)s.
        """
        if inplace:
            setattr(self, self._get_axis_name(axis), labels)
        else:
            obj = self.copy()
            obj.set_axis(labels, axis=axis, inplace=True)
            return obj

    def _set_axis(self, axis: int, labels: Index) -> None:
        labels = ensure_index(labels)
        self._mgr.set_axis(axis, labels)
        self._clear_item_cache()

    def swapaxes(self: FrameOrSeries, axis1, axis2, copy=True) -> FrameOrSeries:
        """
        Interchange axes and swap values axes appropriately.

        Returns
        -------
        y : same as input
        """
        i = self._get_axis_number(axis1)
        j = self._get_axis_number(axis2)

        if i == j:
            if copy:
                return self.copy()
            return self

        mapping = {i: j, j: i}

        new_axes = (self._get_axis(mapping.get(k, k)) for k in range(self._AXIS_LEN))
        new_values = self.values.swapaxes(i, j)
        if copy:
            new_values = new_values.copy()

        # ignore needed because of NDFrame constructor is different than
        # DataFrame/Series constructors.
        return self._constructor(
            new_values, *new_axes  # type: ignore[arg-type]
        ).__finalize__(self, method="swapaxes")

    def droplevel(self: FrameOrSeries, level, axis=0) -> FrameOrSeries:
        """
        Return DataFrame with requested index / column level(s) removed.

        .. versionadded:: 0.24.0

        Parameters
        ----------
        level : int, str, or list-like
            If a string is given, must be the name of a level
            If list-like, elements must be names or positional indexes
            of levels.

        axis : {0 or 'index', 1 or 'columns'}, default 0
            Axis along which the level(s) is removed:

            * 0 or 'index': remove level(s) in column.
            * 1 or 'columns': remove level(s) in row.

        Returns
        -------
        DataFrame
            DataFrame with requested index / column level(s) removed.

        Examples
        --------
        >>> df = pd.DataFrame([
        ...     [1, 2, 3, 4],
        ...     [5, 6, 7, 8],
        ...     [9, 10, 11, 12]
        ... ]).set_index([0, 1]).rename_axis(['a', 'b'])

        >>> df.columns = pd.MultiIndex.from_tuples([
        ...     ('c', 'e'), ('d', 'f')
        ... ], names=['level_1', 'level_2'])

        >>> df
        level_1   c   d
        level_2   e   f
        a b
        1 2      3   4
        5 6      7   8
        9 10    11  12

        >>> df.droplevel('a')
        level_1   c   d
        level_2   e   f
        b
        2        3   4
        6        7   8
        10      11  12

        >>> df.droplevel('level_2', axis=1)
        level_1   c   d
        a b
        1 2      3   4
        5 6      7   8
        9 10    11  12
        """
        labels = self._get_axis(axis)
        new_labels = labels.droplevel(level)
        result = self.set_axis(new_labels, axis=axis, inplace=False)
        return result

    def pop(self, item: Label) -> Union["Series", Any]:
        result = self[item]
        del self[item]
        if self.ndim == 2:
            result._reset_cacher()

        return result

    def squeeze(self, axis=None):
        """
        Squeeze 1 dimensional axis objects into scalars.

        Series or DataFrames with a single element are squeezed to a scalar.
        DataFrames with a single column or a single row are squeezed to a
        Series. Otherwise the object is unchanged.

        This method is most useful when you don't know if your
        object is a Series or DataFrame, but you do know it has just a single
        column. In that case you can safely call `squeeze` to ensure you have a
        Series.

        Parameters
        ----------
        axis : {0 or 'index', 1 or 'columns', None}, default None
            A specific axis to squeeze. By default, all length-1 axes are
            squeezed.

        Returns
        -------
        DataFrame, Series, or scalar
            The projection after squeezing `axis` or all the axes.

        See Also
        --------
        Series.iloc : Integer-location based indexing for selecting scalars.
        DataFrame.iloc : Integer-location based indexing for selecting Series.
        Series.to_frame : Inverse of DataFrame.squeeze for a
            single-column DataFrame.

        Examples
        --------
        >>> primes = pd.Series([2, 3, 5, 7])

        Slicing might produce a Series with a single value:

        >>> even_primes = primes[primes % 2 == 0]
        >>> even_primes
        0    2
        dtype: int64

        >>> even_primes.squeeze()
        2

        Squeezing objects with more than one value in every axis does nothing:

        >>> odd_primes = primes[primes % 2 == 1]
        >>> odd_primes
        1    3
        2    5
        3    7
        dtype: int64

        >>> odd_primes.squeeze()
        1    3
        2    5
        3    7
        dtype: int64

        Squeezing is even more effective when used with DataFrames.

        >>> df = pd.DataFrame([[1, 2], [3, 4]], columns=['a', 'b'])
        >>> df
           a  b
        0  1  2
        1  3  4

        Slicing a single column will produce a DataFrame with the columns
        having only one value:

        >>> df_a = df[['a']]
        >>> df_a
           a
        0  1
        1  3

        So the columns can be squeezed down, resulting in a Series:

        >>> df_a.squeeze('columns')
        0    1
        1    3
        Name: a, dtype: int64

        Slicing a single row from a single column will produce a single
        scalar DataFrame:

        >>> df_0a = df.loc[df.index < 1, ['a']]
        >>> df_0a
           a
        0  1

        Squeezing the rows produces a single scalar Series:

        >>> df_0a.squeeze('rows')
        a    1
        Name: 0, dtype: int64

        Squeezing all axes will project directly into a scalar:

        >>> df_0a.squeeze()
        1
        """
        axis = range(self._AXIS_LEN) if axis is None else (self._get_axis_number(axis),)
        return self.iloc[
            tuple(
                0 if i in axis and len(a) == 1 else slice(None)
                for i, a in enumerate(self.axes)
            )
        ]

    # ----------------------------------------------------------------------
    # Rename

    def rename(
        self: FrameOrSeries,
        mapper: Optional[Renamer] = None,
        *,
        index: Optional[Renamer] = None,
        columns: Optional[Renamer] = None,
        axis: Optional[Axis] = None,
        copy: bool = True,
        inplace: bool = False,
        level: Optional[Level] = None,
        errors: str = "ignore",
    ) -> Optional[FrameOrSeries]:
        """
        Alter axes input function or functions. Function / dict values must be
        unique (1-to-1). Labels not contained in a dict / Series will be left
        as-is. Extra labels listed don't throw an error. Alternatively, change
        ``Series.name`` with a scalar value (Series only).

        Parameters
        ----------
        %(axes)s : scalar, list-like, dict-like or function, optional
            Scalar or list-like will alter the ``Series.name`` attribute,
            and raise on DataFrame.
            dict-like or functions are transformations to apply to
            that axis' values
        copy : bool, default True
            Also copy underlying data.
        inplace : bool, default False
            Whether to return a new {klass}. If True then value of copy is
            ignored.
        level : int or level name, default None
            In case of a MultiIndex, only rename labels in the specified
            level.
        errors : {'ignore', 'raise'}, default 'ignore'
            If 'raise', raise a `KeyError` when a dict-like `mapper`, `index`,
            or `columns` contains labels that are not present in the Index
            being transformed.
            If 'ignore', existing keys will be renamed and extra keys will be
            ignored.

        Returns
        -------
        renamed : {klass} (new object)

        Raises
        ------
        KeyError
            If any of the labels is not found in the selected axis and
            "errors='raise'".

        See Also
        --------
        NDFrame.rename_axis

        Examples
        --------
        >>> s = pd.Series([1, 2, 3])
        >>> s
        0    1
        1    2
        2    3
        dtype: int64
        >>> s.rename("my_name") # scalar, changes Series.name
        0    1
        1    2
        2    3
        Name: my_name, dtype: int64
        >>> s.rename(lambda x: x ** 2)  # function, changes labels
        0    1
        1    2
        4    3
        dtype: int64
        >>> s.rename({1: 3, 2: 5})  # mapping, changes labels
        0    1
        3    2
        5    3
        dtype: int64

        Since ``DataFrame`` doesn't have a ``.name`` attribute,
        only mapping-type arguments are allowed.

        >>> df = pd.DataFrame({"A": [1, 2, 3], "B": [4, 5, 6]})
        >>> df.rename(2)
        Traceback (most recent call last):
        ...
        TypeError: 'int' object is not callable

        ``DataFrame.rename`` supports two calling conventions

        * ``(index=index_mapper, columns=columns_mapper, ...)``
        * ``(mapper, axis={'index', 'columns'}, ...)``

        We *highly* recommend using keyword arguments to clarify your
        intent.

        >>> df.rename(index=str, columns={"A": "a", "B": "c"})
           a  c
        0  1  4
        1  2  5
        2  3  6

        >>> df.rename(index=str, columns={"A": "a", "C": "c"})
           a  B
        0  1  4
        1  2  5
        2  3  6

        Using axis-style parameters

        >>> df.rename(str.lower, axis='columns')
           a  b
        0  1  4
        1  2  5
        2  3  6

        >>> df.rename({1: 2, 2: 4}, axis='index')
           A  B
        0  1  4
        2  2  5
        4  3  6

        See the :ref:`user guide <basics.rename>` for more.
        """
        if mapper is None and index is None and columns is None:
            raise TypeError("must pass an index to rename")

        if index is not None or columns is not None:
            if axis is not None:
                raise TypeError(
                    "Cannot specify both 'axis' and any of 'index' or 'columns'"
                )
            elif mapper is not None:
                raise TypeError(
                    "Cannot specify both 'mapper' and any of 'index' or 'columns'"
                )
        else:
            # use the mapper argument
            if axis and self._get_axis_number(axis) == 1:
                columns = mapper
            else:
                index = mapper

        result = self if inplace else self.copy(deep=copy)

        for axis_no, replacements in enumerate((index, columns)):
            if replacements is None:
                continue

            ax = self._get_axis(axis_no)
            f = com.get_rename_function(replacements)

            if level is not None:
                level = ax._get_level_number(level)

            # GH 13473
            if not callable(replacements):
                indexer = ax.get_indexer_for(replacements)
                if errors == "raise" and len(indexer[indexer == -1]):
                    missing_labels = [
                        label
                        for index, label in enumerate(replacements)
                        if indexer[index] == -1
                    ]
                    raise KeyError(f"{missing_labels} not found in axis")

            new_index = ax._transform_index(f, level)
            result.set_axis(new_index, axis=axis_no, inplace=True)
            result._clear_item_cache()

        if inplace:
            self._update_inplace(result)
            return None
        else:
            return result.__finalize__(self, method="rename")

    @rewrite_axis_style_signature("mapper", [("copy", True), ("inplace", False)])
    def rename_axis(self, mapper=lib.no_default, **kwargs):
        """
        Set the name of the axis for the index or columns.

        Parameters
        ----------
        mapper : scalar, list-like, optional
            Value to set the axis name attribute.
        index, columns : scalar, list-like, dict-like or function, optional
            A scalar, list-like, dict-like or functions transformations to
            apply to that axis' values.
            Note that the ``columns`` parameter is not allowed if the
            object is a Series. This parameter only apply for DataFrame
            type objects.

            Use either ``mapper`` and ``axis`` to
            specify the axis to target with ``mapper``, or ``index``
            and/or ``columns``.

            .. versionchanged:: 0.24.0

        axis : {0 or 'index', 1 or 'columns'}, default 0
            The axis to rename.
        copy : bool, default True
            Also copy underlying data.
        inplace : bool, default False
            Modifies the object directly, instead of creating a new Series
            or DataFrame.

        Returns
        -------
        Series, DataFrame, or None
            The same type as the caller or None if `inplace` is True.

        See Also
        --------
        Series.rename : Alter Series index labels or name.
        DataFrame.rename : Alter DataFrame index labels or name.
        Index.rename : Set new names on index.

        Notes
        -----
        ``DataFrame.rename_axis`` supports two calling conventions

        * ``(index=index_mapper, columns=columns_mapper, ...)``
        * ``(mapper, axis={'index', 'columns'}, ...)``

        The first calling convention will only modify the names of
        the index and/or the names of the Index object that is the columns.
        In this case, the parameter ``copy`` is ignored.

        The second calling convention will modify the names of the
        the corresponding index if mapper is a list or a scalar.
        However, if mapper is dict-like or a function, it will use the
        deprecated behavior of modifying the axis *labels*.

        We *highly* recommend using keyword arguments to clarify your
        intent.

        Examples
        --------
        **Series**

        >>> s = pd.Series(["dog", "cat", "monkey"])
        >>> s
        0       dog
        1       cat
        2    monkey
        dtype: object
        >>> s.rename_axis("animal")
        animal
        0    dog
        1    cat
        2    monkey
        dtype: object

        **DataFrame**

        >>> df = pd.DataFrame({"num_legs": [4, 4, 2],
        ...                    "num_arms": [0, 0, 2]},
        ...                   ["dog", "cat", "monkey"])
        >>> df
                num_legs  num_arms
        dog            4         0
        cat            4         0
        monkey         2         2
        >>> df = df.rename_axis("animal")
        >>> df
                num_legs  num_arms
        animal
        dog            4         0
        cat            4         0
        monkey         2         2
        >>> df = df.rename_axis("limbs", axis="columns")
        >>> df
        limbs   num_legs  num_arms
        animal
        dog            4         0
        cat            4         0
        monkey         2         2

        **MultiIndex**

        >>> df.index = pd.MultiIndex.from_product([['mammal'],
        ...                                        ['dog', 'cat', 'monkey']],
        ...                                       names=['type', 'name'])
        >>> df
        limbs          num_legs  num_arms
        type   name
        mammal dog            4         0
               cat            4         0
               monkey         2         2

        >>> df.rename_axis(index={'type': 'class'})
        limbs          num_legs  num_arms
        class  name
        mammal dog            4         0
               cat            4         0
               monkey         2         2

        >>> df.rename_axis(columns=str.upper)
        LIMBS          num_legs  num_arms
        type   name
        mammal dog            4         0
               cat            4         0
               monkey         2         2
        """
        axes, kwargs = self._construct_axes_from_arguments(
            (), kwargs, sentinel=lib.no_default
        )
        copy = kwargs.pop("copy", True)
        inplace = kwargs.pop("inplace", False)
        axis = kwargs.pop("axis", 0)
        if axis is not None:
            axis = self._get_axis_number(axis)

        if kwargs:
            raise TypeError(
                "rename_axis() got an unexpected keyword "
                f'argument "{list(kwargs.keys())[0]}"'
            )

        inplace = validate_bool_kwarg(inplace, "inplace")

        if mapper is not lib.no_default:
            # Use v0.23 behavior if a scalar or list
            non_mapper = is_scalar(mapper) or (
                is_list_like(mapper) and not is_dict_like(mapper)
            )
            if non_mapper:
                return self._set_axis_name(mapper, axis=axis, inplace=inplace)
            else:
                raise ValueError("Use `.rename` to alter labels with a mapper.")
        else:
            # Use new behavior.  Means that index and/or columns
            # is specified
            result = self if inplace else self.copy(deep=copy)

            for axis in range(self._AXIS_LEN):
                v = axes.get(self._get_axis_name(axis))
                if v is lib.no_default:
                    continue
                non_mapper = is_scalar(v) or (is_list_like(v) and not is_dict_like(v))
                if non_mapper:
                    newnames = v
                else:
                    f = com.get_rename_function(v)
                    curnames = self._get_axis(axis).names
                    newnames = [f(name) for name in curnames]
                result._set_axis_name(newnames, axis=axis, inplace=True)
            if not inplace:
                return result

    def _set_axis_name(self, name, axis=0, inplace=False):
        """
        Set the name(s) of the axis.

        Parameters
        ----------
        name : str or list of str
            Name(s) to set.
        axis : {0 or 'index', 1 or 'columns'}, default 0
            The axis to set the label. The value 0 or 'index' specifies index,
            and the value 1 or 'columns' specifies columns.
        inplace : bool, default False
            If `True`, do operation inplace and return None.

        Returns
        -------
        Series, DataFrame, or None
            The same type as the caller or `None` if `inplace` is `True`.

        See Also
        --------
        DataFrame.rename : Alter the axis labels of :class:`DataFrame`.
        Series.rename : Alter the index labels or set the index name
            of :class:`Series`.
        Index.rename : Set the name of :class:`Index` or :class:`MultiIndex`.

        Examples
        --------
        >>> df = pd.DataFrame({"num_legs": [4, 4, 2]},
        ...                   ["dog", "cat", "monkey"])
        >>> df
                num_legs
        dog            4
        cat            4
        monkey         2
        >>> df._set_axis_name("animal")
                num_legs
        animal
        dog            4
        cat            4
        monkey         2
        >>> df.index = pd.MultiIndex.from_product(
        ...                [["mammal"], ['dog', 'cat', 'monkey']])
        >>> df._set_axis_name(["type", "name"])
                       num_legs
        type   name
        mammal dog        4
               cat        4
               monkey     2
        """
        axis = self._get_axis_number(axis)
        idx = self._get_axis(axis).set_names(name)

        inplace = validate_bool_kwarg(inplace, "inplace")
        renamed = self if inplace else self.copy()
        renamed.set_axis(idx, axis=axis, inplace=True)
        if not inplace:
            return renamed

    # ----------------------------------------------------------------------
    # Comparison Methods

    def _indexed_same(self, other) -> bool:
        return all(
            self._get_axis(a).equals(other._get_axis(a)) for a in self._AXIS_ORDERS
        )

    def equals(self, other: object) -> bool:
        """
        Test whether two objects contain the same elements.

        This function allows two Series or DataFrames to be compared against
        each other to see if they have the same shape and elements. NaNs in
        the same location are considered equal.

        The row/column index do not need to have the same type, as long
        as the values are considered equal. Corresponding columns must be of
        the same dtype.

        Parameters
        ----------
        other : Series or DataFrame
            The other Series or DataFrame to be compared with the first.

        Returns
        -------
        bool
            True if all elements are the same in both objects, False
            otherwise.

        See Also
        --------
        Series.eq : Compare two Series objects of the same length
            and return a Series where each element is True if the element
            in each Series is equal, False otherwise.
        DataFrame.eq : Compare two DataFrame objects of the same shape and
            return a DataFrame where each element is True if the respective
            element in each DataFrame is equal, False otherwise.
        testing.assert_series_equal : Raises an AssertionError if left and
            right are not equal. Provides an easy interface to ignore
            inequality in dtypes, indexes and precision among others.
        testing.assert_frame_equal : Like assert_series_equal, but targets
            DataFrames.
        numpy.array_equal : Return True if two arrays have the same shape
            and elements, False otherwise.

        Examples
        --------
        >>> df = pd.DataFrame({1: [10], 2: [20]})
        >>> df
            1   2
        0  10  20

        DataFrames df and exactly_equal have the same types and values for
        their elements and column labels, which will return True.

        >>> exactly_equal = pd.DataFrame({1: [10], 2: [20]})
        >>> exactly_equal
            1   2
        0  10  20
        >>> df.equals(exactly_equal)
        True

        DataFrames df and different_column_type have the same element
        types and values, but have different types for the column labels,
        which will still return True.

        >>> different_column_type = pd.DataFrame({1.0: [10], 2.0: [20]})
        >>> different_column_type
           1.0  2.0
        0   10   20
        >>> df.equals(different_column_type)
        True

        DataFrames df and different_data_type have different types for the
        same values for their elements, and will return False even though
        their column labels are the same values and types.

        >>> different_data_type = pd.DataFrame({1: [10.0], 2: [20.0]})
        >>> different_data_type
              1     2
        0  10.0  20.0
        >>> df.equals(different_data_type)
        False
        """
        if not (isinstance(other, type(self)) or isinstance(self, type(other))):
            return False
        other = cast(NDFrame, other)
        return self._mgr.equals(other._mgr)

    # -------------------------------------------------------------------------
    # Unary Methods

    def __neg__(self):
        values = self._values
        if is_bool_dtype(values):
            arr = operator.inv(values)
        elif (
            is_numeric_dtype(values)
            or is_timedelta64_dtype(values)
            or is_object_dtype(values)
        ):
            arr = operator.neg(values)
        else:
            raise TypeError(f"Unary negative expects numeric dtype, not {values.dtype}")
        return self.__array_wrap__(arr)

    def __pos__(self):
        values = self._values
        if is_bool_dtype(values):
            arr = values
        elif (
            is_numeric_dtype(values)
            or is_timedelta64_dtype(values)
            or is_object_dtype(values)
        ):
            arr = operator.pos(values)
        else:
            raise TypeError(f"Unary plus expects numeric dtype, not {values.dtype}")
        return self.__array_wrap__(arr)

    def __invert__(self):
        if not self.size:
            # inv fails with 0 len
            return self

        new_data = self._mgr.apply(operator.invert)
        result = self._constructor(new_data).__finalize__(self, method="__invert__")
        return result

    def __nonzero__(self):
        raise ValueError(
            f"The truth value of a {type(self).__name__} is ambiguous. "
            "Use a.empty, a.bool(), a.item(), a.any() or a.all()."
        )

    __bool__ = __nonzero__

    def bool(self):
        """
        Return the bool of a single element Series or DataFrame.

        This must be a boolean scalar value, either True or False. It will raise a
        ValueError if the Series or DataFrame does not have exactly 1 element, or that
        element is not boolean (integer values 0 and 1 will also raise an exception).

        Returns
        -------
        bool
            The value in the Series or DataFrame.

        See Also
        --------
        Series.astype : Change the data type of a Series, including to boolean.
        DataFrame.astype : Change the data type of a DataFrame, including to boolean.
        numpy.bool_ : NumPy boolean data type, used by pandas for boolean values.

        Examples
        --------
        The method will only work for single element objects with a boolean value:

        >>> pd.Series([True]).bool()
        True
        >>> pd.Series([False]).bool()
        False

        >>> pd.DataFrame({'col': [True]}).bool()
        True
        >>> pd.DataFrame({'col': [False]}).bool()
        False
        """
        v = self.squeeze()
        if isinstance(v, (bool, np.bool_)):
            return bool(v)
        elif is_scalar(v):
            raise ValueError(
                "bool cannot act on a non-boolean single element "
                f"{type(self).__name__}"
            )

        self.__nonzero__()

    def __abs__(self: FrameOrSeries) -> FrameOrSeries:
        return self.abs()

    def __round__(self: FrameOrSeries, decimals: int = 0) -> FrameOrSeries:
        return self.round(decimals)

    # -------------------------------------------------------------------------
    # Label or Level Combination Helpers
    #
    # A collection of helper methods for DataFrame/Series operations that
    # accept a combination of column/index labels and levels.  All such
    # operations should utilize/extend these methods when possible so that we
    # have consistent precedence and validation logic throughout the library.

    def _is_level_reference(self, key, axis=0):
        """
        Test whether a key is a level reference for a given axis.

        To be considered a level reference, `key` must be a string that:
          - (axis=0): Matches the name of an index level and does NOT match
            a column label.
          - (axis=1): Matches the name of a column level and does NOT match
            an index label.

        Parameters
        ----------
        key : str
            Potential level name for the given axis
        axis : int, default 0
            Axis that levels are associated with (0 for index, 1 for columns)

        Returns
        -------
        is_level : bool
        """
        axis = self._get_axis_number(axis)

        return (
            key is not None
            and is_hashable(key)
            and key in self.axes[axis].names
            and not self._is_label_reference(key, axis=axis)
        )

    def _is_label_reference(self, key, axis=0) -> bool_t:
        """
        Test whether a key is a label reference for a given axis.

        To be considered a label reference, `key` must be a string that:
          - (axis=0): Matches a column label
          - (axis=1): Matches an index label

        Parameters
        ----------
        key: str
            Potential label name
        axis: int, default 0
            Axis perpendicular to the axis that labels are associated with
            (0 means search for column labels, 1 means search for index labels)

        Returns
        -------
        is_label: bool
        """
        axis = self._get_axis_number(axis)
        other_axes = (ax for ax in range(self._AXIS_LEN) if ax != axis)

        return (
            key is not None
            and is_hashable(key)
            and any(key in self.axes[ax] for ax in other_axes)
        )

    def _is_label_or_level_reference(self, key: str, axis: int = 0) -> bool_t:
        """
        Test whether a key is a label or level reference for a given axis.

        To be considered either a label or a level reference, `key` must be a
        string that:
          - (axis=0): Matches a column label or an index level
          - (axis=1): Matches an index label or a column level

        Parameters
        ----------
        key: str
            Potential label or level name
        axis: int, default 0
            Axis that levels are associated with (0 for index, 1 for columns)

        Returns
        -------
        is_label_or_level: bool
        """
        return self._is_level_reference(key, axis=axis) or self._is_label_reference(
            key, axis=axis
        )

    def _check_label_or_level_ambiguity(self, key, axis: int = 0) -> None:
        """
        Check whether `key` is ambiguous.

        By ambiguous, we mean that it matches both a level of the input
        `axis` and a label of the other axis.

        Parameters
        ----------
        key: str or object
            Label or level name.
        axis: int, default 0
            Axis that levels are associated with (0 for index, 1 for columns).

        Raises
        ------
        ValueError: `key` is ambiguous
        """
        axis = self._get_axis_number(axis)
        other_axes = (ax for ax in range(self._AXIS_LEN) if ax != axis)

        if (
            key is not None
            and is_hashable(key)
            and key in self.axes[axis].names
            and any(key in self.axes[ax] for ax in other_axes)
        ):

            # Build an informative and grammatical warning
            level_article, level_type = (
                ("an", "index") if axis == 0 else ("a", "column")
            )

            label_article, label_type = (
                ("a", "column") if axis == 0 else ("an", "index")
            )

            msg = (
                f"'{key}' is both {level_article} {level_type} level and "
                f"{label_article} {label_type} label, which is ambiguous."
            )
            raise ValueError(msg)

    def _get_label_or_level_values(self, key: str, axis: int = 0) -> np.ndarray:
        """
        Return a 1-D array of values associated with `key`, a label or level
        from the given `axis`.

        Retrieval logic:
          - (axis=0): Return column values if `key` matches a column label.
            Otherwise return index level values if `key` matches an index
            level.
          - (axis=1): Return row values if `key` matches an index label.
            Otherwise return column level values if 'key' matches a column
            level

        Parameters
        ----------
        key: str
            Label or level name.
        axis: int, default 0
            Axis that levels are associated with (0 for index, 1 for columns)

        Returns
        -------
        values: np.ndarray

        Raises
        ------
        KeyError
            if `key` matches neither a label nor a level
        ValueError
            if `key` matches multiple labels
        FutureWarning
            if `key` is ambiguous. This will become an ambiguity error in a
            future version
        """
        axis = self._get_axis_number(axis)
        other_axes = [ax for ax in range(self._AXIS_LEN) if ax != axis]

        if self._is_label_reference(key, axis=axis):
            self._check_label_or_level_ambiguity(key, axis=axis)
            values = self.xs(key, axis=other_axes[0])._values
        elif self._is_level_reference(key, axis=axis):
            values = self.axes[axis].get_level_values(key)._values
        else:
            raise KeyError(key)

        # Check for duplicates
        if values.ndim > 1:

            if other_axes and isinstance(self._get_axis(other_axes[0]), MultiIndex):
                multi_message = (
                    "\n"
                    "For a multi-index, the label must be a "
                    "tuple with elements corresponding to each level."
                )
            else:
                multi_message = ""

            label_axis_name = "column" if axis == 0 else "index"
            raise ValueError(
                (
                    f"The {label_axis_name} label '{key}' "
                    f"is not unique.{multi_message}"
                )
            )

        return values

    def _drop_labels_or_levels(self, keys, axis: int = 0):
        """
        Drop labels and/or levels for the given `axis`.

        For each key in `keys`:
          - (axis=0): If key matches a column label then drop the column.
            Otherwise if key matches an index level then drop the level.
          - (axis=1): If key matches an index label then drop the row.
            Otherwise if key matches a column level then drop the level.

        Parameters
        ----------
        keys: str or list of str
            labels or levels to drop
        axis: int, default 0
            Axis that levels are associated with (0 for index, 1 for columns)

        Returns
        -------
        dropped: DataFrame

        Raises
        ------
        ValueError
            if any `keys` match neither a label nor a level
        """
        axis = self._get_axis_number(axis)

        # Validate keys
        keys = com.maybe_make_list(keys)
        invalid_keys = [
            k for k in keys if not self._is_label_or_level_reference(k, axis=axis)
        ]

        if invalid_keys:
            raise ValueError(
                (
                    "The following keys are not valid labels or "
                    f"levels for axis {axis}: {invalid_keys}"
                )
            )

        # Compute levels and labels to drop
        levels_to_drop = [k for k in keys if self._is_level_reference(k, axis=axis)]

        labels_to_drop = [k for k in keys if not self._is_level_reference(k, axis=axis)]

        # Perform copy upfront and then use inplace operations below.
        # This ensures that we always perform exactly one copy.
        # ``copy`` and/or ``inplace`` options could be added in the future.
        dropped = self.copy()

        if axis == 0:
            # Handle dropping index levels
            if levels_to_drop:
                dropped.reset_index(levels_to_drop, drop=True, inplace=True)

            # Handle dropping columns labels
            if labels_to_drop:
                dropped.drop(labels_to_drop, axis=1, inplace=True)
        else:
            # Handle dropping column levels
            if levels_to_drop:
                if isinstance(dropped.columns, MultiIndex):
                    # Drop the specified levels from the MultiIndex
                    dropped.columns = dropped.columns.droplevel(levels_to_drop)
                else:
                    # Drop the last level of Index by replacing with
                    # a RangeIndex
                    dropped.columns = RangeIndex(dropped.columns.size)

            # Handle dropping index labels
            if labels_to_drop:
                dropped.drop(labels_to_drop, axis=0, inplace=True)

        return dropped

    # ----------------------------------------------------------------------
    # Iteration

    def __hash__(self):
        raise TypeError(
            f"{repr(type(self).__name__)} objects are mutable, "
            f"thus they cannot be hashed"
        )

    def __iter__(self):
        """
        Iterate over info axis.

        Returns
        -------
        iterator
            Info axis as iterator.
        """
        return iter(self._info_axis)

    # can we get a better explanation of this?
    def keys(self):
        """
        Get the 'info axis' (see Indexing for more).

        This is index for Series, columns for DataFrame.

        Returns
        -------
        Index
            Info axis.
        """
        return self._info_axis

    def items(self):
        """
        Iterate over (label, values) on info axis

        This is index for Series and columns for DataFrame.

        Returns
        -------
        Generator
        """
        for h in self._info_axis:
            yield h, self[h]

    @doc(items)
    def iteritems(self):
        return self.items()

    def __len__(self) -> int:
        """Returns length of info axis"""
        return len(self._info_axis)

    def __contains__(self, key) -> bool_t:
        """True if the key is in the info axis"""
        return key in self._info_axis

    @property
    def empty(self) -> bool_t:
        """
        Indicator whether DataFrame is empty.

        True if DataFrame is entirely empty (no items), meaning any of the
        axes are of length 0.

        Returns
        -------
        bool
            If DataFrame is empty, return True, if not return False.

        See Also
        --------
        Series.dropna : Return series without null values.
        DataFrame.dropna : Return DataFrame with labels on given axis omitted
            where (all or any) data are missing.

        Notes
        -----
        If DataFrame contains only NaNs, it is still not considered empty. See
        the example below.

        Examples
        --------
        An example of an actual empty DataFrame. Notice the index is empty:

        >>> df_empty = pd.DataFrame({'A' : []})
        >>> df_empty
        Empty DataFrame
        Columns: [A]
        Index: []
        >>> df_empty.empty
        True

        If we only have NaNs in our DataFrame, it is not considered empty! We
        will need to drop the NaNs to make the DataFrame empty:

        >>> df = pd.DataFrame({'A' : [np.nan]})
        >>> df
            A
        0 NaN
        >>> df.empty
        False
        >>> df.dropna().empty
        True
        """
        return any(len(self._get_axis(a)) == 0 for a in self._AXIS_ORDERS)

    # ----------------------------------------------------------------------
    # Array Interface

    # This is also set in IndexOpsMixin
    # GH#23114 Ensure ndarray.__op__(DataFrame) returns NotImplemented
    __array_priority__ = 1000

    def __array__(self, dtype=None) -> np.ndarray:
        return np.asarray(self._values, dtype=dtype)

    def __array_wrap__(
        self,
        result: np.ndarray,
        context: Optional[Tuple[Callable, Tuple[Any, ...], int]] = None,
    ):
        """
        Gets called after a ufunc and other functions.

        Parameters
        ----------
        result: np.ndarray
            The result of the ufunc or other function called on the NumPy array
            returned by __array__
        context: tuple of (func, tuple, int)
            This parameter is returned by ufuncs as a 3-element tuple: (name of the
            ufunc, arguments of the ufunc, domain of the ufunc), but is not set by
            other numpy functions.q

        Notes
        -----
        Series implements __array_ufunc_ so this not called for ufunc on Series.
        """
        result = lib.item_from_zerodim(result)
        if is_scalar(result):
            # e.g. we get here with np.ptp(series)
            # ptp also requires the item_from_zerodim
            return result
        d = self._construct_axes_dict(self._AXIS_ORDERS, copy=False)
        return self._constructor(result, **d).__finalize__(
            self, method="__array_wrap__"
        )

    # ideally we would define this to avoid the getattr checks, but
    # is slower
    # @property
    # def __array_interface__(self):
    #    """ provide numpy array interface method """
    #    values = self.values
    #    return dict(typestr=values.dtype.str,shape=values.shape,data=values)

    # ----------------------------------------------------------------------
    # Picklability

    def __getstate__(self) -> Dict[str, Any]:
        meta = {k: getattr(self, k, None) for k in self._metadata}
        return dict(
            _mgr=self._mgr,
            _typ=self._typ,
            _metadata=self._metadata,
            attrs=self.attrs,
            **meta,
        )

    def __setstate__(self, state):

        if isinstance(state, BlockManager):
            self._mgr = state
        elif isinstance(state, dict):
            if "_data" in state and "_mgr" not in state:
                # compat for older pickles
                state["_mgr"] = state.pop("_data")
            typ = state.get("_typ")
            if typ is not None:
                attrs = state.get("_attrs", {})
                object.__setattr__(self, "_attrs", attrs)

                # set in the order of internal names
                # to avoid definitional recursion
                # e.g. say fill_value needing _mgr to be
                # defined
                meta = set(self._internal_names + self._metadata)
                for k in list(meta):
                    if k in state:
                        v = state[k]
                        object.__setattr__(self, k, v)

                for k, v in state.items():
                    if k not in meta:
                        object.__setattr__(self, k, v)

            else:
                raise NotImplementedError("Pre-0.12 pickles are no longer supported")
        elif len(state) == 2:
            raise NotImplementedError("Pre-0.12 pickles are no longer supported")

        self._item_cache = {}

    # ----------------------------------------------------------------------
    # Rendering Methods

    def __repr__(self) -> str:
        # string representation based upon iterating over self
        # (since, by definition, `PandasContainers` are iterable)
        prepr = f"[{','.join(map(pprint_thing, self))}]"
        return f"{type(self).__name__}({prepr})"

    def _repr_latex_(self):
        """
        Returns a LaTeX representation for a particular object.
        Mainly for use with nbconvert (jupyter notebook conversion to pdf).
        """
        if config.get_option("display.latex.repr"):
            return self.to_latex()
        else:
            return None

    def _repr_data_resource_(self):
        """
        Not a real Jupyter special repr method, but we use the same
        naming convention.
        """
        if config.get_option("display.html.table_schema"):
            data = self.head(config.get_option("display.max_rows"))
            payload = json.loads(
                data.to_json(orient="table"), object_pairs_hook=collections.OrderedDict
            )
            return payload

    # ----------------------------------------------------------------------
    # I/O Methods

    @doc(klass="object")
    def to_excel(
        self,
        excel_writer,
        sheet_name="Sheet1",
        na_rep="",
        float_format=None,
        columns=None,
        header=True,
        index=True,
        index_label=None,
        startrow=0,
        startcol=0,
        engine=None,
        merge_cells=True,
        encoding=None,
        inf_rep="inf",
        verbose=True,
        freeze_panes=None,
    ) -> None:
        """
        Write {klass} to an Excel sheet.

        To write a single {klass} to an Excel .xlsx file it is only necessary to
        specify a target file name. To write to multiple sheets it is necessary to
        create an `ExcelWriter` object with a target file name, and specify a sheet
        in the file to write to.

        Multiple sheets may be written to by specifying unique `sheet_name`.
        With all data written to the file it is necessary to save the changes.
        Note that creating an `ExcelWriter` object with a file name that already
        exists will result in the contents of the existing file being erased.

        Parameters
        ----------
        excel_writer : str or ExcelWriter object
            File path or existing ExcelWriter.
        sheet_name : str, default 'Sheet1'
            Name of sheet which will contain DataFrame.
        na_rep : str, default ''
            Missing data representation.
        float_format : str, optional
            Format string for floating point numbers. For example
            ``float_format="%.2f"`` will format 0.1234 to 0.12.
        columns : sequence or list of str, optional
            Columns to write.
        header : bool or list of str, default True
            Write out the column names. If a list of string is given it is
            assumed to be aliases for the column names.
        index : bool, default True
            Write row names (index).
        index_label : str or sequence, optional
            Column label for index column(s) if desired. If not specified, and
            `header` and `index` are True, then the index names are used. A
            sequence should be given if the DataFrame uses MultiIndex.
        startrow : int, default 0
            Upper left cell row to dump data frame.
        startcol : int, default 0
            Upper left cell column to dump data frame.
        engine : str, optional
            Write engine to use, 'openpyxl' or 'xlsxwriter'. You can also set this
            via the options ``io.excel.xlsx.writer``, ``io.excel.xls.writer``, and
            ``io.excel.xlsm.writer``.
        merge_cells : bool, default True
            Write MultiIndex and Hierarchical Rows as merged cells.
        encoding : str, optional
            Encoding of the resulting excel file. Only necessary for xlwt,
            other writers support unicode natively.
        inf_rep : str, default 'inf'
            Representation for infinity (there is no native representation for
            infinity in Excel).
        verbose : bool, default True
            Display more information in the error logs.
        freeze_panes : tuple of int (length 2), optional
            Specifies the one-based bottommost row and rightmost column that
            is to be frozen.

        See Also
        --------
        to_csv : Write DataFrame to a comma-separated values (csv) file.
        ExcelWriter : Class for writing DataFrame objects into excel sheets.
        read_excel : Read an Excel file into a pandas DataFrame.
        read_csv : Read a comma-separated values (csv) file into DataFrame.

        Notes
        -----
        For compatibility with :meth:`~DataFrame.to_csv`,
        to_excel serializes lists and dicts to strings before writing.

        Once a workbook has been saved it is not possible write further data
        without rewriting the whole workbook.

        Examples
        --------

        Create, write to and save a workbook:

        >>> df1 = pd.DataFrame([['a', 'b'], ['c', 'd']],
        ...                    index=['row 1', 'row 2'],
        ...                    columns=['col 1', 'col 2'])
        >>> df1.to_excel("output.xlsx")  # doctest: +SKIP

        To specify the sheet name:

        >>> df1.to_excel("output.xlsx",
        ...              sheet_name='Sheet_name_1')  # doctest: +SKIP

        If you wish to write to more than one sheet in the workbook, it is
        necessary to specify an ExcelWriter object:

        >>> df2 = df1.copy()
        >>> with pd.ExcelWriter('output.xlsx') as writer:  # doctest: +SKIP
        ...     df1.to_excel(writer, sheet_name='Sheet_name_1')
        ...     df2.to_excel(writer, sheet_name='Sheet_name_2')

        ExcelWriter can also be used to append to an existing Excel file:

        >>> with pd.ExcelWriter('output.xlsx',
        ...                     mode='a') as writer:  # doctest: +SKIP
        ...     df.to_excel(writer, sheet_name='Sheet_name_3')

        To set the library that is used to write the Excel file,
        you can pass the `engine` keyword (the default engine is
        automatically chosen depending on the file extension):

        >>> df1.to_excel('output1.xlsx', engine='xlsxwriter')  # doctest: +SKIP
        """

        df = self if isinstance(self, ABCDataFrame) else self.to_frame()

        from pandas.io.formats.excel import ExcelFormatter

        formatter = ExcelFormatter(
            df,
            na_rep=na_rep,
            cols=columns,
            header=header,
            float_format=float_format,
            index=index,
            index_label=index_label,
            merge_cells=merge_cells,
            inf_rep=inf_rep,
        )
        formatter.write(
            excel_writer,
            sheet_name=sheet_name,
            startrow=startrow,
            startcol=startcol,
            freeze_panes=freeze_panes,
            engine=engine,
        )

    def to_json(
        self,
        path_or_buf: Optional[FilePathOrBuffer] = None,
        orient: Optional[str] = None,
        date_format: Optional[str] = None,
        double_precision: int = 10,
        force_ascii: bool_t = True,
        date_unit: str = "ms",
        default_handler: Optional[Callable[[Any], JSONSerializable]] = None,
        lines: bool_t = False,
        compression: CompressionOptions = "infer",
        index: bool_t = True,
        indent: Optional[int] = None,
        storage_options: StorageOptions = None,
    ) -> Optional[str]:
        """
        Convert the object to a JSON string.

        Note NaN's and None will be converted to null and datetime objects
        will be converted to UNIX timestamps.

        Parameters
        ----------
        path_or_buf : str or file handle, optional
            File path or object. If not specified, the result is returned as
            a string.
        orient : str
            Indication of expected JSON string format.

            * Series:

                - default is 'index'
                - allowed values are: {'split','records','index','table'}.

            * DataFrame:

                - default is 'columns'
                - allowed values are: {'split', 'records', 'index', 'columns',
                  'values', 'table'}.

            * The format of the JSON string:

                - 'split' : dict like {'index' -> [index], 'columns' -> [columns],
                  'data' -> [values]}
                - 'records' : list like [{column -> value}, ... , {column -> value}]
                - 'index' : dict like {index -> {column -> value}}
                - 'columns' : dict like {column -> {index -> value}}
                - 'values' : just the values array
                - 'table' : dict like {'schema': {schema}, 'data': {data}}

                Describing the data, where data component is like ``orient='records'``.

            .. versionchanged:: 0.20.0

        date_format : {None, 'epoch', 'iso'}
            Type of date conversion. 'epoch' = epoch milliseconds,
            'iso' = ISO8601. The default depends on the `orient`. For
            ``orient='table'``, the default is 'iso'. For all other orients,
            the default is 'epoch'.
        double_precision : int, default 10
            The number of decimal places to use when encoding
            floating point values.
        force_ascii : bool, default True
            Force encoded string to be ASCII.
        date_unit : str, default 'ms' (milliseconds)
            The time unit to encode to, governs timestamp and ISO8601
            precision.  One of 's', 'ms', 'us', 'ns' for second, millisecond,
            microsecond, and nanosecond respectively.
        default_handler : callable, default None
            Handler to call if object cannot otherwise be converted to a
            suitable format for JSON. Should receive a single argument which is
            the object to convert and return a serialisable object.
        lines : bool, default False
            If 'orient' is 'records' write out line delimited json format. Will
            throw ValueError if incorrect 'orient' since others are not list
            like.

        compression : {'infer', 'gzip', 'bz2', 'zip', 'xz', None}

            A string representing the compression to use in the output file,
            only used when the first argument is a filename. By default, the
            compression is inferred from the filename.

            .. versionchanged:: 0.24.0
               'infer' option added and set to default
        index : bool, default True
            Whether to include the index values in the JSON string. Not
            including the index (``index=False``) is only supported when
            orient is 'split' or 'table'.

            .. versionadded:: 0.23.0

        indent : int, optional
           Length of whitespace used to indent each record.

           .. versionadded:: 1.0.0

        storage_options : dict, optional
            Extra options that make sense for a particular storage connection, e.g.
            host, port, username, password, etc., if using a URL that will
            be parsed by ``fsspec``, e.g., starting "s3://", "gcs://". An error
            will be raised if providing this argument with a local path or
            a file-like buffer. See the fsspec and backend storage implementation
            docs for the set of allowed keys and values

            .. versionadded:: 1.2.0

        Returns
        -------
        None or str
            If path_or_buf is None, returns the resulting json format as a
            string. Otherwise returns None.

        See Also
        --------
        read_json : Convert a JSON string to pandas object.

        Notes
        -----
        The behavior of ``indent=0`` varies from the stdlib, which does not
        indent the output but does insert newlines. Currently, ``indent=0``
        and the default ``indent=None`` are equivalent in pandas, though this
        may change in a future release.

        Examples
        --------
        >>> import json
        >>> df = pd.DataFrame(
        ...     [["a", "b"], ["c", "d"]],
        ...     index=["row 1", "row 2"],
        ...     columns=["col 1", "col 2"],
        ... )

        >>> result = df.to_json(orient="split")
        >>> parsed = json.loads(result)
        >>> json.dumps(parsed, indent=4)  # doctest: +SKIP
        {
            "columns": [
                "col 1",
                "col 2"
            ],
            "index": [
                "row 1",
                "row 2"
            ],
            "data": [
                [
                    "a",
                    "b"
                ],
                [
                    "c",
                    "d"
                ]
            ]
        }

        Encoding/decoding a Dataframe using ``'records'`` formatted JSON.
        Note that index labels are not preserved with this encoding.

        >>> result = df.to_json(orient="records")
        >>> parsed = json.loads(result)
        >>> json.dumps(parsed, indent=4)  # doctest: +SKIP
        [
            {
                "col 1": "a",
                "col 2": "b"
            },
            {
                "col 1": "c",
                "col 2": "d"
            }
        ]

        Encoding/decoding a Dataframe using ``'index'`` formatted JSON:

        >>> result = df.to_json(orient="index")
        >>> parsed = json.loads(result)
        >>> json.dumps(parsed, indent=4)  # doctest: +SKIP
        {
            "row 1": {
                "col 1": "a",
                "col 2": "b"
            },
            "row 2": {
                "col 1": "c",
                "col 2": "d"
            }
        }

        Encoding/decoding a Dataframe using ``'columns'`` formatted JSON:

        >>> result = df.to_json(orient="columns")
        >>> parsed = json.loads(result)
        >>> json.dumps(parsed, indent=4)  # doctest: +SKIP
        {
            "col 1": {
                "row 1": "a",
                "row 2": "c"
            },
            "col 2": {
                "row 1": "b",
                "row 2": "d"
            }
        }

        Encoding/decoding a Dataframe using ``'values'`` formatted JSON:

        >>> result = df.to_json(orient="values")
        >>> parsed = json.loads(result)
        >>> json.dumps(parsed, indent=4)  # doctest: +SKIP
        [
            [
                "a",
                "b"
            ],
            [
                "c",
                "d"
            ]
        ]

        Encoding with Table Schema:

        >>> result = df.to_json(orient="table")
        >>> parsed = json.loads(result)
        >>> json.dumps(parsed, indent=4)  # doctest: +SKIP
        {
            "schema": {
                "fields": [
                    {
                        "name": "index",
                        "type": "string"
                    },
                    {
                        "name": "col 1",
                        "type": "string"
                    },
                    {
                        "name": "col 2",
                        "type": "string"
                    }
                ],
                "primaryKey": [
                    "index"
                ],
                "pandas_version": "0.20.0"
            },
            "data": [
                {
                    "index": "row 1",
                    "col 1": "a",
                    "col 2": "b"
                },
                {
                    "index": "row 2",
                    "col 1": "c",
                    "col 2": "d"
                }
            ]
        }
        """
        from pandas.io import json

        if date_format is None and orient == "table":
            date_format = "iso"
        elif date_format is None:
            date_format = "epoch"

        config.is_nonnegative_int(indent)
        indent = indent or 0

        return json.to_json(
            path_or_buf=path_or_buf,
            obj=self,
            orient=orient,
            date_format=date_format,
            double_precision=double_precision,
            force_ascii=force_ascii,
            date_unit=date_unit,
            default_handler=default_handler,
            lines=lines,
            compression=compression,
            index=index,
            indent=indent,
            storage_options=storage_options,
        )

    def to_hdf(
        self,
        path_or_buf,
        key: str,
        mode: str = "a",
        complevel: Optional[int] = None,
        complib: Optional[str] = None,
        append: bool_t = False,
        format: Optional[str] = None,
        index: bool_t = True,
        min_itemsize: Optional[Union[int, Dict[str, int]]] = None,
        nan_rep=None,
        dropna: Optional[bool_t] = None,
        data_columns: Optional[Union[bool_t, List[str]]] = None,
        errors: str = "strict",
        encoding: str = "UTF-8",
    ) -> None:
        """
        Write the contained data to an HDF5 file using HDFStore.

        Hierarchical Data Format (HDF) is self-describing, allowing an
        application to interpret the structure and contents of a file with
        no outside information. One HDF file can hold a mix of related objects
        which can be accessed as a group or as individual objects.

        In order to add another DataFrame or Series to an existing HDF file
        please use append mode and a different a key.

        For more information see the :ref:`user guide <io.hdf5>`.

        Parameters
        ----------
        path_or_buf : str or pandas.HDFStore
            File path or HDFStore object.
        key : str
            Identifier for the group in the store.
        mode : {'a', 'w', 'r+'}, default 'a'
            Mode to open file:

            - 'w': write, a new file is created (an existing file with
              the same name would be deleted).
            - 'a': append, an existing file is opened for reading and
              writing, and if the file does not exist it is created.
            - 'r+': similar to 'a', but the file must already exist.
        complevel : {0-9}, optional
            Specifies a compression level for data.
            A value of 0 disables compression.
        complib : {'zlib', 'lzo', 'bzip2', 'blosc'}, default 'zlib'
            Specifies the compression library to be used.
            As of v0.20.2 these additional compressors for Blosc are supported
            (default if no compressor specified: 'blosc:blosclz'):
            {'blosc:blosclz', 'blosc:lz4', 'blosc:lz4hc', 'blosc:snappy',
            'blosc:zlib', 'blosc:zstd'}.
            Specifying a compression library which is not available issues
            a ValueError.
        append : bool, default False
            For Table formats, append the input data to the existing.
        format : {'fixed', 'table', None}, default 'fixed'
            Possible values:

            - 'fixed': Fixed format. Fast writing/reading. Not-appendable,
              nor searchable.
            - 'table': Table format. Write as a PyTables Table structure
              which may perform worse but allow more flexible operations
              like searching / selecting subsets of the data.
            - If None, pd.get_option('io.hdf.default_format') is checked,
              followed by fallback to "fixed"
        errors : str, default 'strict'
            Specifies how encoding and decoding errors are to be handled.
            See the errors argument for :func:`open` for a full list
            of options.
        encoding : str, default "UTF-8"
        min_itemsize : dict or int, optional
            Map column names to minimum string sizes for columns.
        nan_rep : Any, optional
            How to represent null values as str.
            Not allowed with append=True.
        data_columns : list of columns or True, optional
            List of columns to create as indexed data columns for on-disk
            queries, or True to use all columns. By default only the axes
            of the object are indexed. See :ref:`io.hdf5-query-data-columns`.
            Applicable only to format='table'.

        See Also
        --------
        DataFrame.read_hdf : Read from HDF file.
        DataFrame.to_parquet : Write a DataFrame to the binary parquet format.
        DataFrame.to_sql : Write to a sql table.
        DataFrame.to_feather : Write out feather-format for DataFrames.
        DataFrame.to_csv : Write out to a csv file.

        Examples
        --------
        >>> df = pd.DataFrame({'A': [1, 2, 3], 'B': [4, 5, 6]},
        ...                   index=['a', 'b', 'c'])
        >>> df.to_hdf('data.h5', key='df', mode='w')

        We can add another object to the same file:

        >>> s = pd.Series([1, 2, 3, 4])
        >>> s.to_hdf('data.h5', key='s')

        Reading from HDF file:

        >>> pd.read_hdf('data.h5', 'df')
        A  B
        a  1  4
        b  2  5
        c  3  6
        >>> pd.read_hdf('data.h5', 's')
        0    1
        1    2
        2    3
        3    4
        dtype: int64

        Deleting file with data:

        >>> import os
        >>> os.remove('data.h5')
        """
        from pandas.io import pytables

        pytables.to_hdf(
            path_or_buf,
            key,
            self,
            mode=mode,
            complevel=complevel,
            complib=complib,
            append=append,
            format=format,
            index=index,
            min_itemsize=min_itemsize,
            nan_rep=nan_rep,
            dropna=dropna,
            data_columns=data_columns,
            errors=errors,
            encoding=encoding,
        )

    def to_sql(
        self,
        name: str,
        con,
        schema=None,
        if_exists: str = "fail",
        index: bool_t = True,
        index_label=None,
        chunksize=None,
        dtype=None,
        method=None,
    ) -> None:
        """
        Write records stored in a DataFrame to a SQL database.

        Databases supported by SQLAlchemy [1]_ are supported. Tables can be
        newly created, appended to, or overwritten.

        Parameters
        ----------
        name : str
            Name of SQL table.
        con : sqlalchemy.engine.(Engine or Connection) or sqlite3.Connection
            Using SQLAlchemy makes it possible to use any DB supported by that
            library. Legacy support is provided for sqlite3.Connection objects. The user
            is responsible for engine disposal and connection closure for the SQLAlchemy
            connectable See `here \
                <https://docs.sqlalchemy.org/en/13/core/connections.html>`_.

        schema : str, optional
            Specify the schema (if database flavor supports this). If None, use
            default schema.
        if_exists : {'fail', 'replace', 'append'}, default 'fail'
            How to behave if the table already exists.

            * fail: Raise a ValueError.
            * replace: Drop the table before inserting new values.
            * append: Insert new values to the existing table.

        index : bool, default True
            Write DataFrame index as a column. Uses `index_label` as the column
            name in the table.
        index_label : str or sequence, default None
            Column label for index column(s). If None is given (default) and
            `index` is True, then the index names are used.
            A sequence should be given if the DataFrame uses MultiIndex.
        chunksize : int, optional
            Specify the number of rows in each batch to be written at a time.
            By default, all rows will be written at once.
        dtype : dict or scalar, optional
            Specifying the datatype for columns. If a dictionary is used, the
            keys should be the column names and the values should be the
            SQLAlchemy types or strings for the sqlite3 legacy mode. If a
            scalar is provided, it will be applied to all columns.
        method : {None, 'multi', callable}, optional
            Controls the SQL insertion clause used:

            * None : Uses standard SQL ``INSERT`` clause (one per row).
            * 'multi': Pass multiple values in a single ``INSERT`` clause.
            * callable with signature ``(pd_table, conn, keys, data_iter)``.

            Details and a sample callable implementation can be found in the
            section :ref:`insert method <io.sql.method>`.

            .. versionadded:: 0.24.0

        Raises
        ------
        ValueError
            When the table already exists and `if_exists` is 'fail' (the
            default).

        See Also
        --------
        read_sql : Read a DataFrame from a table.

        Notes
        -----
        Timezone aware datetime columns will be written as
        ``Timestamp with timezone`` type with SQLAlchemy if supported by the
        database. Otherwise, the datetimes will be stored as timezone unaware
        timestamps local to the original timezone.

        .. versionadded:: 0.24.0

        References
        ----------
        .. [1] https://docs.sqlalchemy.org
        .. [2] https://www.python.org/dev/peps/pep-0249/

        Examples
        --------
        Create an in-memory SQLite database.

        >>> from sqlalchemy import create_engine
        >>> engine = create_engine('sqlite://', echo=False)

        Create a table from scratch with 3 rows.

        >>> df = pd.DataFrame({'name' : ['User 1', 'User 2', 'User 3']})
        >>> df
             name
        0  User 1
        1  User 2
        2  User 3

        >>> df.to_sql('users', con=engine)
        >>> engine.execute("SELECT * FROM users").fetchall()
        [(0, 'User 1'), (1, 'User 2'), (2, 'User 3')]

        An `sqlalchemy.engine.Connection` can also be passed to to `con`:
        >>> with engine.begin() as connection:
        ...     df1 = pd.DataFrame({'name' : ['User 4', 'User 5']})
        ...     df1.to_sql('users', con=connection, if_exists='append')

        This is allowed to support operations that require that the same
        DBAPI connection is used for the entire operation.

        >>> df2 = pd.DataFrame({'name' : ['User 6', 'User 7']})
        >>> df2.to_sql('users', con=engine, if_exists='append')
        >>> engine.execute("SELECT * FROM users").fetchall()
        [(0, 'User 1'), (1, 'User 2'), (2, 'User 3'),
         (0, 'User 4'), (1, 'User 5'), (0, 'User 6'),
         (1, 'User 7')]

        Overwrite the table with just ``df2``.

        >>> df2.to_sql('users', con=engine, if_exists='replace',
        ...            index_label='id')
        >>> engine.execute("SELECT * FROM users").fetchall()
        [(0, 'User 6'), (1, 'User 7')]

        Specify the dtype (especially useful for integers with missing values).
        Notice that while pandas is forced to store the data as floating point,
        the database supports nullable integers. When fetching the data with
        Python, we get back integer scalars.

        >>> df = pd.DataFrame({"A": [1, None, 2]})
        >>> df
             A
        0  1.0
        1  NaN
        2  2.0

        >>> from sqlalchemy.types import Integer
        >>> df.to_sql('integers', con=engine, index=False,
        ...           dtype={"A": Integer()})

        >>> engine.execute("SELECT * FROM integers").fetchall()
        [(1,), (None,), (2,)]
        """
        from pandas.io import sql

        sql.to_sql(
            self,
            name,
            con,
            schema=schema,
            if_exists=if_exists,
            index=index,
            index_label=index_label,
            chunksize=chunksize,
            dtype=dtype,
            method=method,
        )

    def to_pickle(
        self,
        path,
        compression: CompressionOptions = "infer",
        protocol: int = pickle.HIGHEST_PROTOCOL,
        storage_options: StorageOptions = None,
    ) -> None:
        """
        Pickle (serialize) object to file.

        Parameters
        ----------
        path : str
            File path where the pickled object will be stored.
        compression : {'infer', 'gzip', 'bz2', 'zip', 'xz', None}, \
        default 'infer'
            A string representing the compression to use in the output file. By
            default, infers from the file extension in specified path.
        protocol : int
            Int which indicates which protocol should be used by the pickler,
            default HIGHEST_PROTOCOL (see [1]_ paragraph 12.1.2). The possible
            values are 0, 1, 2, 3, 4. A negative value for the protocol
            parameter is equivalent to setting its value to HIGHEST_PROTOCOL.

            .. [1] https://docs.python.org/3/library/pickle.html.

        storage_options : dict, optional
            Extra options that make sense for a particular storage connection, e.g.
            host, port, username, password, etc., if using a URL that will
            be parsed by ``fsspec``, e.g., starting "s3://", "gcs://". An error
            will be raised if providing this argument with a local path or
            a file-like buffer. See the fsspec and backend storage implementation
            docs for the set of allowed keys and values

            .. versionadded:: 1.2.0

        See Also
        --------
        read_pickle : Load pickled pandas object (or any object) from file.
        DataFrame.to_hdf : Write DataFrame to an HDF5 file.
        DataFrame.to_sql : Write DataFrame to a SQL database.
        DataFrame.to_parquet : Write a DataFrame to the binary parquet format.

        Examples
        --------
        >>> original_df = pd.DataFrame({"foo": range(5), "bar": range(5, 10)})
        >>> original_df
           foo  bar
        0    0    5
        1    1    6
        2    2    7
        3    3    8
        4    4    9
        >>> original_df.to_pickle("./dummy.pkl")

        >>> unpickled_df = pd.read_pickle("./dummy.pkl")
        >>> unpickled_df
           foo  bar
        0    0    5
        1    1    6
        2    2    7
        3    3    8
        4    4    9

        >>> import os
        >>> os.remove("./dummy.pkl")
        """
        from pandas.io.pickle import to_pickle

        to_pickle(
            self,
            path,
            compression=compression,
            protocol=protocol,
            storage_options=storage_options,
        )

    def to_clipboard(
        self, excel: bool_t = True, sep: Optional[str] = None, **kwargs
    ) -> None:
        r"""
        Copy object to the system clipboard.

        Write a text representation of object to the system clipboard.
        This can be pasted into Excel, for example.

        Parameters
        ----------
        excel : bool, default True
            Produce output in a csv format for easy pasting into excel.

            - True, use the provided separator for csv pasting.
            - False, write a string representation of the object to the clipboard.

        sep : str, default ``'\t'``
            Field delimiter.
        **kwargs
            These parameters will be passed to DataFrame.to_csv.

        See Also
        --------
        DataFrame.to_csv : Write a DataFrame to a comma-separated values
            (csv) file.
        read_clipboard : Read text from clipboard and pass to read_table.

        Notes
        -----
        Requirements for your platform.

          - Linux : `xclip`, or `xsel` (with `PyQt4` modules)
          - Windows : none
          - OS X : none

        Examples
        --------
        Copy the contents of a DataFrame to the clipboard.

        >>> df = pd.DataFrame([[1, 2, 3], [4, 5, 6]], columns=['A', 'B', 'C'])

        >>> df.to_clipboard(sep=',')  # doctest: +SKIP
        ... # Wrote the following to the system clipboard:
        ... # ,A,B,C
        ... # 0,1,2,3
        ... # 1,4,5,6

        We can omit the index by passing the keyword `index` and setting
        it to false.

        >>> df.to_clipboard(sep=',', index=False)  # doctest: +SKIP
        ... # Wrote the following to the system clipboard:
        ... # A,B,C
        ... # 1,2,3
        ... # 4,5,6
        """
        from pandas.io import clipboards

        clipboards.to_clipboard(self, excel=excel, sep=sep, **kwargs)

    def to_xarray(self):
        """
        Return an xarray object from the pandas object.

        Returns
        -------
        xarray.DataArray or xarray.Dataset
            Data in the pandas structure converted to Dataset if the object is
            a DataFrame, or a DataArray if the object is a Series.

        See Also
        --------
        DataFrame.to_hdf : Write DataFrame to an HDF5 file.
        DataFrame.to_parquet : Write a DataFrame to the binary parquet format.

        Notes
        -----
        See the `xarray docs <https://xarray.pydata.org/en/stable/>`__

        Examples
        --------
        >>> df = pd.DataFrame([('falcon', 'bird', 389.0, 2),
        ...                    ('parrot', 'bird', 24.0, 2),
        ...                    ('lion', 'mammal', 80.5, 4),
        ...                    ('monkey', 'mammal', np.nan, 4)],
        ...                   columns=['name', 'class', 'max_speed',
        ...                            'num_legs'])
        >>> df
             name   class  max_speed  num_legs
        0  falcon    bird      389.0         2
        1  parrot    bird       24.0         2
        2    lion  mammal       80.5         4
        3  monkey  mammal        NaN         4

        >>> df.to_xarray()
        <xarray.Dataset>
        Dimensions:    (index: 4)
        Coordinates:
          * index      (index) int64 0 1 2 3
        Data variables:
            name       (index) object 'falcon' 'parrot' 'lion' 'monkey'
            class      (index) object 'bird' 'bird' 'mammal' 'mammal'
            max_speed  (index) float64 389.0 24.0 80.5 nan
            num_legs   (index) int64 2 2 4 4

        >>> df['max_speed'].to_xarray()
        <xarray.DataArray 'max_speed' (index: 4)>
        array([389. ,  24. ,  80.5,   nan])
        Coordinates:
          * index    (index) int64 0 1 2 3

        >>> dates = pd.to_datetime(['2018-01-01', '2018-01-01',
        ...                         '2018-01-02', '2018-01-02'])
        >>> df_multiindex = pd.DataFrame({'date': dates,
        ...                               'animal': ['falcon', 'parrot',
        ...                                          'falcon', 'parrot'],
        ...                               'speed': [350, 18, 361, 15]})
        >>> df_multiindex = df_multiindex.set_index(['date', 'animal'])

        >>> df_multiindex
                           speed
        date       animal
        2018-01-01 falcon    350
                   parrot     18
        2018-01-02 falcon    361
                   parrot     15

        >>> df_multiindex.to_xarray()
        <xarray.Dataset>
        Dimensions:  (animal: 2, date: 2)
        Coordinates:
          * date     (date) datetime64[ns] 2018-01-01 2018-01-02
          * animal   (animal) object 'falcon' 'parrot'
        Data variables:
            speed    (date, animal) int64 350 18 361 15
        """
        xarray = import_optional_dependency("xarray")

        if self.ndim == 1:
            return xarray.DataArray.from_series(self)
        else:
            return xarray.Dataset.from_dataframe(self)

    @Substitution(returns=fmt.return_docstring)
    def to_latex(
        self,
        buf=None,
        columns=None,
        col_space=None,
        header=True,
        index=True,
        na_rep="NaN",
        formatters=None,
        float_format=None,
        sparsify=None,
        index_names=True,
        bold_rows=False,
        column_format=None,
        longtable=None,
        escape=None,
        encoding=None,
        decimal=".",
        multicolumn=None,
        multicolumn_format=None,
        multirow=None,
        caption=None,
        label=None,
        position=None,
    ):
        r"""
        Render object to a LaTeX tabular, longtable, or nested table/tabular.

        Requires ``\usepackage{booktabs}``.  The output can be copy/pasted
        into a main LaTeX document or read from an external file
        with ``\input{table.tex}``.

        .. versionchanged:: 0.20.2
           Added to Series.

        .. versionchanged:: 1.0.0
           Added caption and label arguments.

        Parameters
        ----------
        buf : str, Path or StringIO-like, optional, default None
            Buffer to write to. If None, the output is returned as a string.
        columns : list of label, optional
            The subset of columns to write. Writes all columns by default.
        col_space : int, optional
            The minimum width of each column.
        header : bool or list of str, default True
            Write out the column names. If a list of strings is given,
            it is assumed to be aliases for the column names.
        index : bool, default True
            Write row names (index).
        na_rep : str, default 'NaN'
            Missing data representation.
        formatters : list of functions or dict of {str: function}, optional
            Formatter functions to apply to columns' elements by position or
            name. The result of each function must be a unicode string.
            List must be of length equal to the number of columns.
        float_format : one-parameter function or str, optional, default None
            Formatter for floating point numbers. For example
            ``float_format="%%.2f"`` and ``float_format="{:0.2f}".format`` will
            both result in 0.1234 being formatted as 0.12.
        sparsify : bool, optional
            Set to False for a DataFrame with a hierarchical index to print
            every multiindex key at each row. By default, the value will be
            read from the config module.
        index_names : bool, default True
            Prints the names of the indexes.
        bold_rows : bool, default False
            Make the row labels bold in the output.
        column_format : str, optional
            The columns format as specified in `LaTeX table format
            <https://en.wikibooks.org/wiki/LaTeX/Tables>`__ e.g. 'rcl' for 3
            columns. By default, 'l' will be used for all columns except
            columns of numbers, which default to 'r'.
        longtable : bool, optional
            By default, the value will be read from the pandas config
            module. Use a longtable environment instead of tabular. Requires
            adding a \usepackage{longtable} to your LaTeX preamble.
        escape : bool, optional
            By default, the value will be read from the pandas config
            module. When set to False prevents from escaping latex special
            characters in column names.
        encoding : str, optional
            A string representing the encoding to use in the output file,
            defaults to 'utf-8'.
        decimal : str, default '.'
            Character recognized as decimal separator, e.g. ',' in Europe.
        multicolumn : bool, default True
            Use \multicolumn to enhance MultiIndex columns.
            The default will be read from the config module.
        multicolumn_format : str, default 'l'
            The alignment for multicolumns, similar to `column_format`
            The default will be read from the config module.
        multirow : bool, default False
            Use \multirow to enhance MultiIndex rows. Requires adding a
            \usepackage{multirow} to your LaTeX preamble. Will print
            centered labels (instead of top-aligned) across the contained
            rows, separating groups via clines. The default will be read
            from the pandas config module.
        caption : str, optional
            The LaTeX caption to be placed inside ``\caption{}`` in the output.

            .. versionadded:: 1.0.0

        label : str, optional
            The LaTeX label to be placed inside ``\label{}`` in the output.
            This is used with ``\ref{}`` in the main ``.tex`` file.

            .. versionadded:: 1.0.0
        position : str, optional
            The LaTeX positional argument for tables, to be placed after
            ``\begin{}`` in the output.
        %(returns)s
        See Also
        --------
        DataFrame.to_string : Render a DataFrame to a console-friendly
            tabular output.
        DataFrame.to_html : Render a DataFrame as an HTML table.

        Examples
        --------
        >>> df = pd.DataFrame({'name': ['Raphael', 'Donatello'],
        ...                    'mask': ['red', 'purple'],
        ...                    'weapon': ['sai', 'bo staff']})
        >>> print(df.to_latex(index=False))  # doctest: +NORMALIZE_WHITESPACE
        \begin{tabular}{lll}
         \toprule
               name &    mask &    weapon \\
         \midrule
            Raphael &     red &       sai \\
          Donatello &  purple &  bo staff \\
        \bottomrule
        \end{tabular}
        """
        # Get defaults from the pandas config
        if self.ndim == 1:
            self = self.to_frame()
        if longtable is None:
            longtable = config.get_option("display.latex.longtable")
        if escape is None:
            escape = config.get_option("display.latex.escape")
        if multicolumn is None:
            multicolumn = config.get_option("display.latex.multicolumn")
        if multicolumn_format is None:
            multicolumn_format = config.get_option("display.latex.multicolumn_format")
        if multirow is None:
            multirow = config.get_option("display.latex.multirow")

        formatter = DataFrameFormatter(
            self,
            columns=columns,
            col_space=col_space,
            na_rep=na_rep,
            header=header,
            index=index,
            formatters=formatters,
            float_format=float_format,
            bold_rows=bold_rows,
            sparsify=sparsify,
            index_names=index_names,
            escape=escape,
            decimal=decimal,
        )
        return formatter.to_latex(
            buf=buf,
            column_format=column_format,
            longtable=longtable,
            encoding=encoding,
            multicolumn=multicolumn,
            multicolumn_format=multicolumn_format,
            multirow=multirow,
            caption=caption,
            label=label,
            position=position,
        )

    def to_csv(
        self,
        path_or_buf: Optional[FilePathOrBuffer] = None,
        sep: str = ",",
        na_rep: str = "",
        float_format: Optional[str] = None,
        columns: Optional[Sequence[Label]] = None,
        header: Union[bool_t, List[str]] = True,
        index: bool_t = True,
        index_label: Optional[Union[bool_t, str, Sequence[Label]]] = None,
        mode: str = "w",
        encoding: Optional[str] = None,
        compression: CompressionOptions = "infer",
        quoting: Optional[int] = None,
        quotechar: str = '"',
        line_terminator: Optional[str] = None,
        chunksize: Optional[int] = None,
        date_format: Optional[str] = None,
        doublequote: bool_t = True,
        escapechar: Optional[str] = None,
        decimal: Optional[str] = ".",
        errors: str = "strict",
        storage_options: StorageOptions = None,
    ) -> Optional[str]:
        r"""
        Write object to a comma-separated values (csv) file.

        .. versionchanged:: 0.24.0
            The order of arguments for Series was changed.

        Parameters
        ----------
        path_or_buf : str or file handle, default None
            File path or object, if None is provided the result is returned as
            a string.  If a non-binary file object is passed, it should be opened
            with `newline=''`, disabling universal newlines. If a binary
            file object is passed, `mode` needs to contain a `'b'`.

            .. versionchanged:: 0.24.0

               Was previously named "path" for Series.

            .. versionchanged:: 1.2.0

               Support for binary file objects was introduced.

        sep : str, default ','
            String of length 1. Field delimiter for the output file.
        na_rep : str, default ''
            Missing data representation.
        float_format : str, default None
            Format string for floating point numbers.
        columns : sequence, optional
            Columns to write.
        header : bool or list of str, default True
            Write out the column names. If a list of strings is given it is
            assumed to be aliases for the column names.

            .. versionchanged:: 0.24.0

               Previously defaulted to False for Series.

        index : bool, default True
            Write row names (index).
        index_label : str or sequence, or False, default None
            Column label for index column(s) if desired. If None is given, and
            `header` and `index` are True, then the index names are used. A
            sequence should be given if the object uses MultiIndex. If
            False do not print fields for index names. Use index_label=False
            for easier importing in R.
        mode : str
            Python write mode, default 'w'.
        encoding : str, optional
            A string representing the encoding to use in the output file,
            defaults to 'utf-8'. `encoding` is not supported if `path_or_buf`
            is a non-binary file object.
        compression : str or dict, default 'infer'
            If str, represents compression mode. If dict, value at 'method' is
            the compression mode. Compression mode may be any of the following
            possible values: {'infer', 'gzip', 'bz2', 'zip', 'xz', None}. If
            compression mode is 'infer' and `path_or_buf` is path-like, then
            detect compression mode from the following extensions: '.gz',
            '.bz2', '.zip' or '.xz'. (otherwise no compression). If dict given
            and mode is one of {'zip', 'gzip', 'bz2'}, or inferred as
            one of the above, other entries passed as
            additional compression options.

            .. versionchanged:: 1.0.0

               May now be a dict with key 'method' as compression mode
               and other entries as additional compression options if
               compression mode is 'zip'.

            .. versionchanged:: 1.1.0

               Passing compression options as keys in dict is
               supported for compression modes 'gzip' and 'bz2'
               as well as 'zip'.

            .. versionchanged:: 1.2.0

                Compression is supported for binary file objects.

            .. versionchanged:: 1.2.0

                Previous versions forwarded dict entries for 'gzip' to
                `gzip.open` instead of `gzip.GzipFile` which prevented
                setting `mtime`.

        quoting : optional constant from csv module
            Defaults to csv.QUOTE_MINIMAL. If you have set a `float_format`
            then floats are converted to strings and thus csv.QUOTE_NONNUMERIC
            will treat them as non-numeric.
        quotechar : str, default '\"'
            String of length 1. Character used to quote fields.
        line_terminator : str, optional
            The newline character or character sequence to use in the output
            file. Defaults to `os.linesep`, which depends on the OS in which
            this method is called ('\n' for linux, '\r\n' for Windows, i.e.).

            .. versionchanged:: 0.24.0
        chunksize : int or None
            Rows to write at a time.
        date_format : str, default None
            Format string for datetime objects.
        doublequote : bool, default True
            Control quoting of `quotechar` inside a field.
        escapechar : str, default None
            String of length 1. Character used to escape `sep` and `quotechar`
            when appropriate.
        decimal : str, default '.'
            Character recognized as decimal separator. E.g. use ',' for
            European data.
        errors : str, default 'strict'
            Specifies how encoding and decoding errors are to be handled.
            See the errors argument for :func:`open` for a full list
            of options.

            .. versionadded:: 1.1.0

        storage_options : dict, optional
            Extra options that make sense for a particular storage connection, e.g.
            host, port, username, password, etc., if using a URL that will
            be parsed by ``fsspec``, e.g., starting "s3://", "gcs://". An error
            will be raised if providing this argument with a local path or
            a file-like buffer. See the fsspec and backend storage implementation
            docs for the set of allowed keys and values

            .. versionadded:: 1.2.0

        Returns
        -------
        None or str
            If path_or_buf is None, returns the resulting csv format as a
            string. Otherwise returns None.

        See Also
        --------
        read_csv : Load a CSV file into a DataFrame.
        to_excel : Write DataFrame to an Excel file.

        Examples
        --------
        >>> df = pd.DataFrame({'name': ['Raphael', 'Donatello'],
        ...                    'mask': ['red', 'purple'],
        ...                    'weapon': ['sai', 'bo staff']})
        >>> df.to_csv(index=False)
        'name,mask,weapon\nRaphael,red,sai\nDonatello,purple,bo staff\n'

        Create 'out.zip' containing 'out.csv'

        >>> compression_opts = dict(method='zip',
        ...                         archive_name='out.csv')  # doctest: +SKIP
        >>> df.to_csv('out.zip', index=False,
        ...           compression=compression_opts)  # doctest: +SKIP
        """
        df = self if isinstance(self, ABCDataFrame) else self.to_frame()

        from pandas.io.formats.csvs import CSVFormatter

        formatter = CSVFormatter(
            df,
            path_or_buf,
            line_terminator=line_terminator,
            sep=sep,
            encoding=encoding,
            errors=errors,
            compression=compression,
            quoting=quoting,
            na_rep=na_rep,
            float_format=float_format,
            cols=columns,
            header=header,
            index=index,
            index_label=index_label,
            mode=mode,
            chunksize=chunksize,
            quotechar=quotechar,
            date_format=date_format,
            doublequote=doublequote,
            escapechar=escapechar,
            decimal=decimal,
            storage_options=storage_options,
        )
        formatter.save()

        if path_or_buf is None:
            return formatter.path_or_buf.getvalue()

        return None

    # ----------------------------------------------------------------------
    # Lookup Caching

    def _set_as_cached(self, item, cacher) -> None:
        """
        Set the _cacher attribute on the calling object with a weakref to
        cacher.
        """
        self._cacher = (item, weakref.ref(cacher))

    def _reset_cacher(self) -> None:
        """
        Reset the cacher.
        """
        if hasattr(self, "_cacher"):
            del self._cacher

    def _maybe_cache_changed(self, item, value) -> None:
        """
        The object has called back to us saying maybe it has changed.
        """
        loc = self._info_axis.get_loc(item)
        self._mgr.iset(loc, value)

    @property
    def _is_cached(self) -> bool_t:
        """Return boolean indicating if self is cached or not."""
        return getattr(self, "_cacher", None) is not None

    def _get_cacher(self):
        """return my cacher or None"""
        cacher = getattr(self, "_cacher", None)
        if cacher is not None:
            cacher = cacher[1]()
        return cacher

    def _maybe_update_cacher(
        self, clear: bool_t = False, verify_is_copy: bool_t = True
    ) -> None:
        """
        See if we need to update our parent cacher if clear, then clear our
        cache.

        Parameters
        ----------
        clear : bool, default False
            Clear the item cache.
        verify_is_copy : bool, default True
            Provide is_copy checks.
        """
        cacher = getattr(self, "_cacher", None)
        if cacher is not None:
            ref = cacher[1]()

            # we are trying to reference a dead referant, hence
            # a copy
            if ref is None:
                del self._cacher
            else:
                if len(self) == len(ref):
                    # otherwise, either self or ref has swapped in new arrays
                    ref._maybe_cache_changed(cacher[0], self)

        if verify_is_copy:
            self._check_setitem_copy(stacklevel=5, t="referant")

        if clear:
            self._clear_item_cache()

    def _clear_item_cache(self) -> None:
        self._item_cache.clear()

    # ----------------------------------------------------------------------
    # Indexing Methods

    def take(
        self: FrameOrSeries, indices, axis=0, is_copy: Optional[bool_t] = None, **kwargs
    ) -> FrameOrSeries:
        """
        Return the elements in the given *positional* indices along an axis.

        This means that we are not indexing according to actual values in
        the index attribute of the object. We are indexing according to the
        actual position of the element in the object.

        Parameters
        ----------
        indices : array-like
            An array of ints indicating which positions to take.
        axis : {0 or 'index', 1 or 'columns', None}, default 0
            The axis on which to select elements. ``0`` means that we are
            selecting rows, ``1`` means that we are selecting columns.
        is_copy : bool
            Before pandas 1.0, ``is_copy=False`` can be specified to ensure
            that the return value is an actual copy. Starting with pandas 1.0,
            ``take`` always returns a copy, and the keyword is therefore
            deprecated.

            .. deprecated:: 1.0.0
        **kwargs
            For compatibility with :meth:`numpy.take`. Has no effect on the
            output.

        Returns
        -------
        taken : same type as caller
            An array-like containing the elements taken from the object.

        See Also
        --------
        DataFrame.loc : Select a subset of a DataFrame by labels.
        DataFrame.iloc : Select a subset of a DataFrame by positions.
        numpy.take : Take elements from an array along an axis.

        Examples
        --------
        >>> df = pd.DataFrame([('falcon', 'bird', 389.0),
        ...                    ('parrot', 'bird', 24.0),
        ...                    ('lion', 'mammal', 80.5),
        ...                    ('monkey', 'mammal', np.nan)],
        ...                   columns=['name', 'class', 'max_speed'],
        ...                   index=[0, 2, 3, 1])
        >>> df
             name   class  max_speed
        0  falcon    bird      389.0
        2  parrot    bird       24.0
        3    lion  mammal       80.5
        1  monkey  mammal        NaN

        Take elements at positions 0 and 3 along the axis 0 (default).

        Note how the actual indices selected (0 and 1) do not correspond to
        our selected indices 0 and 3. That's because we are selecting the 0th
        and 3rd rows, not rows whose indices equal 0 and 3.

        >>> df.take([0, 3])
             name   class  max_speed
        0  falcon    bird      389.0
        1  monkey  mammal        NaN

        Take elements at indices 1 and 2 along the axis 1 (column selection).

        >>> df.take([1, 2], axis=1)
            class  max_speed
        0    bird      389.0
        2    bird       24.0
        3  mammal       80.5
        1  mammal        NaN

        We may take elements using negative integers for positive indices,
        starting from the end of the object, just like with Python lists.

        >>> df.take([-1, -2])
             name   class  max_speed
        1  monkey  mammal        NaN
        3    lion  mammal       80.5
        """
        if is_copy is not None:
            warnings.warn(
                "is_copy is deprecated and will be removed in a future version. "
                "'take' always returns a copy, so there is no need to specify this.",
                FutureWarning,
                stacklevel=2,
            )

        nv.validate_take(tuple(), kwargs)

        new_data = self._mgr.take(
            indices, axis=self._get_block_manager_axis(axis), verify=True
        )
        return self._constructor(new_data).__finalize__(self, method="take")

    def _take_with_is_copy(self: FrameOrSeries, indices, axis=0) -> FrameOrSeries:
        """
        Internal version of the `take` method that sets the `_is_copy`
        attribute to keep track of the parent dataframe (using in indexing
        for the SettingWithCopyWarning).

        See the docstring of `take` for full explanation of the parameters.
        """
        result = self.take(indices=indices, axis=axis)
        # Maybe set copy if we didn't actually change the index.
        if not result._get_axis(axis).equals(self._get_axis(axis)):
            result._set_is_copy(self)
        return result

    def xs(self, key, axis=0, level=None, drop_level: bool_t = True):
        """
        Return cross-section from the Series/DataFrame.

        This method takes a `key` argument to select data at a particular
        level of a MultiIndex.

        Parameters
        ----------
        key : label or tuple of label
            Label contained in the index, or partially in a MultiIndex.
        axis : {0 or 'index', 1 or 'columns'}, default 0
            Axis to retrieve cross-section on.
        level : object, defaults to first n levels (n=1 or len(key))
            In case of a key partially contained in a MultiIndex, indicate
            which levels are used. Levels can be referred by label or position.
        drop_level : bool, default True
            If False, returns object with same levels as self.

        Returns
        -------
        Series or DataFrame
            Cross-section from the original Series or DataFrame
            corresponding to the selected index levels.

        See Also
        --------
        DataFrame.loc : Access a group of rows and columns
            by label(s) or a boolean array.
        DataFrame.iloc : Purely integer-location based indexing
            for selection by position.

        Notes
        -----
        `xs` can not be used to set values.

        MultiIndex Slicers is a generic way to get/set values on
        any level or levels.
        It is a superset of `xs` functionality, see
        :ref:`MultiIndex Slicers <advanced.mi_slicers>`.

        Examples
        --------
        >>> d = {'num_legs': [4, 4, 2, 2],
        ...      'num_wings': [0, 0, 2, 2],
        ...      'class': ['mammal', 'mammal', 'mammal', 'bird'],
        ...      'animal': ['cat', 'dog', 'bat', 'penguin'],
        ...      'locomotion': ['walks', 'walks', 'flies', 'walks']}
        >>> df = pd.DataFrame(data=d)
        >>> df = df.set_index(['class', 'animal', 'locomotion'])
        >>> df
                                   num_legs  num_wings
        class  animal  locomotion
        mammal cat     walks              4          0
               dog     walks              4          0
               bat     flies              2          2
        bird   penguin walks              2          2

        Get values at specified index

        >>> df.xs('mammal')
                           num_legs  num_wings
        animal locomotion
        cat    walks              4          0
        dog    walks              4          0
        bat    flies              2          2

        Get values at several indexes

        >>> df.xs(('mammal', 'dog'))
                    num_legs  num_wings
        locomotion
        walks              4          0

        Get values at specified index and level

        >>> df.xs('cat', level=1)
                           num_legs  num_wings
        class  locomotion
        mammal walks              4          0

        Get values at several indexes and levels

        >>> df.xs(('bird', 'walks'),
        ...       level=[0, 'locomotion'])
                 num_legs  num_wings
        animal
        penguin         2          2

        Get values at specified column and axis

        >>> df.xs('num_wings', axis=1)
        class   animal   locomotion
        mammal  cat      walks         0
                dog      walks         0
                bat      flies         2
        bird    penguin  walks         2
        Name: num_wings, dtype: int64
        """
        axis = self._get_axis_number(axis)
        labels = self._get_axis(axis)
        if level is not None:
            if not isinstance(labels, MultiIndex):
                raise TypeError("Index must be a MultiIndex")
            loc, new_ax = labels.get_loc_level(key, level=level, drop_level=drop_level)

            # create the tuple of the indexer
            _indexer = [slice(None)] * self.ndim
            _indexer[axis] = loc
            indexer = tuple(_indexer)

            result = self.iloc[indexer]
            setattr(result, result._get_axis_name(axis), new_ax)
            return result

        if axis == 1:
            return self[key]

        index = self.index
        if isinstance(index, MultiIndex):
            try:
                loc, new_index = self.index.get_loc_level(key, drop_level=drop_level)
            except TypeError as e:
                raise TypeError(f"Expected label or tuple of labels, got {key}") from e
        else:
            loc = self.index.get_loc(key)

            if isinstance(loc, np.ndarray):
                if loc.dtype == np.bool_:
                    (inds,) = loc.nonzero()
                    return self._take_with_is_copy(inds, axis=axis)
                else:
                    return self._take_with_is_copy(loc, axis=axis)

            if not is_scalar(loc):
                new_index = self.index[loc]

        if is_scalar(loc):
            # In this case loc should be an integer
            if self.ndim == 1:
                # if we encounter an array-like and we only have 1 dim
                # that means that their are list/ndarrays inside the Series!
                # so just return them (GH 6394)
                return self._values[loc]

            new_values = self._mgr.fast_xs(loc)

            result = self._constructor_sliced(
                new_values,
                index=self.columns,
                name=self.index[loc],
                dtype=new_values.dtype,
            )

        else:
            result = self.iloc[loc]
            result.index = new_index

        # this could be a view
        # but only in a single-dtyped view sliceable case
        result._set_is_copy(self, copy=not result._is_view)
        return result

    def __getitem__(self, item):
        raise AbstractMethodError(self)

    def _get_item_cache(self, item):
        """Return the cached item, item represents a label indexer."""
        cache = self._item_cache
        res = cache.get(item)
        if res is None:
            # All places that call _get_item_cache have unique columns,
            #  pending resolution of GH#33047

            loc = self.columns.get_loc(item)
            values = self._mgr.iget(loc)
            res = self._box_col_values(values, loc)

            cache[item] = res
            res._set_as_cached(item, self)

            # for a chain
            res._is_copy = self._is_copy
        return res

    def _slice(self: FrameOrSeries, slobj: slice, axis=0) -> FrameOrSeries:
        """
        Construct a slice of this container.

        Slicing with this method is *always* positional.
        """
        assert isinstance(slobj, slice), type(slobj)
        axis = self._get_block_manager_axis(axis)
        result = self._constructor(self._mgr.get_slice(slobj, axis=axis))
        result = result.__finalize__(self)

        # this could be a view
        # but only in a single-dtyped view sliceable case
        is_copy = axis != 0 or result._is_view
        result._set_is_copy(self, copy=is_copy)
        return result

    def _iset_item(self, loc: int, value) -> None:
        self._mgr.iset(loc, value)
        self._clear_item_cache()

    def _set_item(self, key, value) -> None:
        try:
            loc = self._info_axis.get_loc(key)
        except KeyError:
            # This item wasn't present, just insert at end
            self._mgr.insert(len(self._info_axis), key, value)
            return

        NDFrame._iset_item(self, loc, value)

    def _set_is_copy(self, ref, copy: bool_t = True) -> None:
        if not copy:
            self._is_copy = None
        else:
            assert ref is not None
            self._is_copy = weakref.ref(ref)

    def _check_is_chained_assignment_possible(self) -> bool_t:
        """
        Check if we are a view, have a cacher, and are of mixed type.
        If so, then force a setitem_copy check.

        Should be called just near setting a value

        Will return a boolean if it we are a view and are cached, but a
        single-dtype meaning that the cacher should be updated following
        setting.
        """
        if self._is_view and self._is_cached:
            ref = self._get_cacher()
            if ref is not None and ref._is_mixed_type:
                self._check_setitem_copy(stacklevel=4, t="referant", force=True)
            return True
        elif self._is_copy:
            self._check_setitem_copy(stacklevel=4, t="referant")
        return False

    def _check_setitem_copy(self, stacklevel=4, t="setting", force=False):
        """

        Parameters
        ----------
        stacklevel : int, default 4
           the level to show of the stack when the error is output
        t : str, the type of setting error
        force : bool, default False
           If True, then force showing an error.

        validate if we are doing a setitem on a chained copy.

        If you call this function, be sure to set the stacklevel such that the
        user will see the error *at the level of setting*

        It is technically possible to figure out that we are setting on
        a copy even WITH a multi-dtyped pandas object. In other words, some
        blocks may be views while other are not. Currently _is_view will ALWAYS
        return False for multi-blocks to avoid having to handle this case.

        df = DataFrame(np.arange(0,9), columns=['count'])
        df['group'] = 'b'

        # This technically need not raise SettingWithCopy if both are view
        # (which is not # generally guaranteed but is usually True.  However,
        # this is in general not a good practice and we recommend using .loc.
        df.iloc[0:5]['group'] = 'a'

        """
        # return early if the check is not needed
        if not (force or self._is_copy):
            return

        value = config.get_option("mode.chained_assignment")
        if value is None:
            return

        # see if the copy is not actually referred; if so, then dissolve
        # the copy weakref
        if self._is_copy is not None and not isinstance(self._is_copy, str):
            r = self._is_copy()
            if not gc.get_referents(r) or r.shape == self.shape:
                self._is_copy = None
                return

        # a custom message
        if isinstance(self._is_copy, str):
            t = self._is_copy

        elif t == "referant":
            t = (
                "\n"
                "A value is trying to be set on a copy of a slice from a "
                "DataFrame\n\n"
                "See the caveats in the documentation: "
                "https://pandas.pydata.org/pandas-docs/stable/user_guide/"
                "indexing.html#returning-a-view-versus-a-copy"
            )

        else:
            t = (
                "\n"
                "A value is trying to be set on a copy of a slice from a "
                "DataFrame.\n"
                "Try using .loc[row_indexer,col_indexer] = value "
                "instead\n\nSee the caveats in the documentation: "
                "https://pandas.pydata.org/pandas-docs/stable/user_guide/"
                "indexing.html#returning-a-view-versus-a-copy"
            )

        if value == "raise":
            raise com.SettingWithCopyError(t)
        elif value == "warn":
            warnings.warn(t, com.SettingWithCopyWarning, stacklevel=stacklevel)

    def __delitem__(self, key) -> None:
        """
        Delete item
        """
        deleted = False

        maybe_shortcut = False
        if self.ndim == 2 and isinstance(self.columns, MultiIndex):
            try:
                maybe_shortcut = key not in self.columns._engine
            except TypeError:
                pass

        if maybe_shortcut:
            # Allow shorthand to delete all columns whose first len(key)
            # elements match key:
            if not isinstance(key, tuple):
                key = (key,)
            for col in self.columns:
                if isinstance(col, tuple) and col[: len(key)] == key:
                    del self[col]
                    deleted = True
        if not deleted:
            # If the above loop ran and didn't delete anything because
            # there was no match, this call should raise the appropriate
            # exception:
            loc = self.axes[-1].get_loc(key)
            self._mgr.idelete(loc)

        # delete from the caches
        try:
            del self._item_cache[key]
        except KeyError:
            pass

    # ----------------------------------------------------------------------
    # Unsorted

    def get(self, key, default=None):
        """
        Get item from object for given key (ex: DataFrame column).

        Returns default value if not found.

        Parameters
        ----------
        key : object

        Returns
        -------
        value : same type as items contained in object
        """
        try:
            return self[key]
        except (KeyError, ValueError, IndexError):
            return default

    @property
    def _is_view(self) -> bool_t:
        """Return boolean indicating if self is view of another array """
        return self._mgr.is_view

    def reindex_like(
        self: FrameOrSeries,
        other,
        method: Optional[str] = None,
        copy: bool_t = True,
        limit=None,
        tolerance=None,
    ) -> FrameOrSeries:
        """
        Return an object with matching indices as other object.

        Conform the object to the same index on all axes. Optional
        filling logic, placing NaN in locations having no value
        in the previous index. A new object is produced unless the
        new index is equivalent to the current one and copy=False.

        Parameters
        ----------
        other : Object of the same data type
            Its row and column indices are used to define the new indices
            of this object.
        method : {None, 'backfill'/'bfill', 'pad'/'ffill', 'nearest'}
            Method to use for filling holes in reindexed DataFrame.
            Please note: this is only applicable to DataFrames/Series with a
            monotonically increasing/decreasing index.

            * None (default): don't fill gaps
            * pad / ffill: propagate last valid observation forward to next
              valid
            * backfill / bfill: use next valid observation to fill gap
            * nearest: use nearest valid observations to fill gap.

        copy : bool, default True
            Return a new object, even if the passed indexes are the same.
        limit : int, default None
            Maximum number of consecutive labels to fill for inexact matches.
        tolerance : optional
            Maximum distance between original and new labels for inexact
            matches. The values of the index at the matching locations most
            satisfy the equation ``abs(index[indexer] - target) <= tolerance``.

            Tolerance may be a scalar value, which applies the same tolerance
            to all values, or list-like, which applies variable tolerance per
            element. List-like includes list, tuple, array, Series, and must be
            the same size as the index and its dtype must exactly match the
            index's type.

        Returns
        -------
        Series or DataFrame
            Same type as caller, but with changed indices on each axis.

        See Also
        --------
        DataFrame.set_index : Set row labels.
        DataFrame.reset_index : Remove row labels or move them to new columns.
        DataFrame.reindex : Change to new indices or expand indices.

        Notes
        -----
        Same as calling
        ``.reindex(index=other.index, columns=other.columns,...)``.

        Examples
        --------
        >>> df1 = pd.DataFrame([[24.3, 75.7, 'high'],
        ...                     [31, 87.8, 'high'],
        ...                     [22, 71.6, 'medium'],
        ...                     [35, 95, 'medium']],
        ...                    columns=['temp_celsius', 'temp_fahrenheit',
        ...                             'windspeed'],
        ...                    index=pd.date_range(start='2014-02-12',
        ...                                        end='2014-02-15', freq='D'))

        >>> df1
                    temp_celsius  temp_fahrenheit windspeed
        2014-02-12          24.3             75.7      high
        2014-02-13          31.0             87.8      high
        2014-02-14          22.0             71.6    medium
        2014-02-15          35.0             95.0    medium

        >>> df2 = pd.DataFrame([[28, 'low'],
        ...                     [30, 'low'],
        ...                     [35.1, 'medium']],
        ...                    columns=['temp_celsius', 'windspeed'],
        ...                    index=pd.DatetimeIndex(['2014-02-12', '2014-02-13',
        ...                                            '2014-02-15']))

        >>> df2
                    temp_celsius windspeed
        2014-02-12          28.0       low
        2014-02-13          30.0       low
        2014-02-15          35.1    medium

        >>> df2.reindex_like(df1)
                    temp_celsius  temp_fahrenheit windspeed
        2014-02-12          28.0              NaN       low
        2014-02-13          30.0              NaN       low
        2014-02-14           NaN              NaN       NaN
        2014-02-15          35.1              NaN    medium
        """
        d = other._construct_axes_dict(
            axes=self._AXIS_ORDERS,
            method=method,
            copy=copy,
            limit=limit,
            tolerance=tolerance,
        )

        return self.reindex(**d)

    def drop(
        self,
        labels=None,
        axis=0,
        index=None,
        columns=None,
        level=None,
        inplace: bool_t = False,
        errors: str = "raise",
    ):

        inplace = validate_bool_kwarg(inplace, "inplace")

        if labels is not None:
            if index is not None or columns is not None:
                raise ValueError("Cannot specify both 'labels' and 'index'/'columns'")
            axis_name = self._get_axis_name(axis)
            axes = {axis_name: labels}
        elif index is not None or columns is not None:
            axes, _ = self._construct_axes_from_arguments((index, columns), {})
        else:
            raise ValueError(
                "Need to specify at least one of 'labels', 'index' or 'columns'"
            )

        obj = self

        for axis, labels in axes.items():
            if labels is not None:
                obj = obj._drop_axis(labels, axis, level=level, errors=errors)

        if inplace:
            self._update_inplace(obj)
        else:
            return obj

    def _drop_axis(
        self: FrameOrSeries, labels, axis, level=None, errors: str = "raise"
    ) -> FrameOrSeries:
        """
        Drop labels from specified axis. Used in the ``drop`` method
        internally.

        Parameters
        ----------
        labels : single label or list-like
        axis : int or axis name
        level : int or level name, default None
            For MultiIndex
        errors : {'ignore', 'raise'}, default 'raise'
            If 'ignore', suppress error and existing labels are dropped.

        """
        axis = self._get_axis_number(axis)
        axis_name = self._get_axis_name(axis)
        axis = self._get_axis(axis)

        if axis.is_unique:
            if level is not None:
                if not isinstance(axis, MultiIndex):
                    raise AssertionError("axis must be a MultiIndex")
                new_axis = axis.drop(labels, level=level, errors=errors)
            else:
                new_axis = axis.drop(labels, errors=errors)
            result = self.reindex(**{axis_name: new_axis})

        # Case for non-unique axis
        else:
            labels = ensure_object(com.index_labels_to_array(labels))
            if level is not None:
                if not isinstance(axis, MultiIndex):
                    raise AssertionError("axis must be a MultiIndex")
                indexer = ~axis.get_level_values(level).isin(labels)

                # GH 18561 MultiIndex.drop should raise if label is absent
                if errors == "raise" and indexer.all():
                    raise KeyError(f"{labels} not found in axis")
            else:
                indexer = ~axis.isin(labels)
                # Check if label doesn't exist along axis
                labels_missing = (axis.get_indexer_for(labels) == -1).any()
                if errors == "raise" and labels_missing:
                    raise KeyError(f"{labels} not found in axis")

            slicer = [slice(None)] * self.ndim
            slicer[self._get_axis_number(axis_name)] = indexer

            result = self.loc[tuple(slicer)]

        return result

    def _update_inplace(self, result, verify_is_copy: bool_t = True) -> None:
        """
        Replace self internals with result.

        Parameters
        ----------
        result : same type as self
        verify_is_copy : bool, default True
            Provide is_copy checks.
        """
        # NOTE: This does *not* call __finalize__ and that's an explicit
        # decision that we may revisit in the future.
        self._reset_cache()
        self._clear_item_cache()
        self._mgr = result._mgr
        self._maybe_update_cacher(verify_is_copy=verify_is_copy)

    def add_prefix(self: FrameOrSeries, prefix: str) -> FrameOrSeries:
        """
        Prefix labels with string `prefix`.

        For Series, the row labels are prefixed.
        For DataFrame, the column labels are prefixed.

        Parameters
        ----------
        prefix : str
            The string to add before each label.

        Returns
        -------
        Series or DataFrame
            New Series or DataFrame with updated labels.

        See Also
        --------
        Series.add_suffix: Suffix row labels with string `suffix`.
        DataFrame.add_suffix: Suffix column labels with string `suffix`.

        Examples
        --------
        >>> s = pd.Series([1, 2, 3, 4])
        >>> s
        0    1
        1    2
        2    3
        3    4
        dtype: int64

        >>> s.add_prefix('item_')
        item_0    1
        item_1    2
        item_2    3
        item_3    4
        dtype: int64

        >>> df = pd.DataFrame({'A': [1, 2, 3, 4], 'B': [3, 4, 5, 6]})
        >>> df
           A  B
        0  1  3
        1  2  4
        2  3  5
        3  4  6

        >>> df.add_prefix('col_')
             col_A  col_B
        0       1       3
        1       2       4
        2       3       5
        3       4       6
        """
        f = functools.partial("{prefix}{}".format, prefix=prefix)

        mapper = {self._info_axis_name: f}
        # error: Incompatible return value type (got "Optional[FrameOrSeries]",
        # expected "FrameOrSeries")
        # error: Argument 1 to "rename" of "NDFrame" has incompatible type
        # "**Dict[str, partial[str]]"; expected "Union[str, int, None]"
        return self.rename(**mapper)  # type: ignore[return-value, arg-type]

    def add_suffix(self: FrameOrSeries, suffix: str) -> FrameOrSeries:
        """
        Suffix labels with string `suffix`.

        For Series, the row labels are suffixed.
        For DataFrame, the column labels are suffixed.

        Parameters
        ----------
        suffix : str
            The string to add after each label.

        Returns
        -------
        Series or DataFrame
            New Series or DataFrame with updated labels.

        See Also
        --------
        Series.add_prefix: Prefix row labels with string `prefix`.
        DataFrame.add_prefix: Prefix column labels with string `prefix`.

        Examples
        --------
        >>> s = pd.Series([1, 2, 3, 4])
        >>> s
        0    1
        1    2
        2    3
        3    4
        dtype: int64

        >>> s.add_suffix('_item')
        0_item    1
        1_item    2
        2_item    3
        3_item    4
        dtype: int64

        >>> df = pd.DataFrame({'A': [1, 2, 3, 4], 'B': [3, 4, 5, 6]})
        >>> df
           A  B
        0  1  3
        1  2  4
        2  3  5
        3  4  6

        >>> df.add_suffix('_col')
             A_col  B_col
        0       1       3
        1       2       4
        2       3       5
        3       4       6
        """
        f = functools.partial("{}{suffix}".format, suffix=suffix)

        mapper = {self._info_axis_name: f}
        # error: Incompatible return value type (got "Optional[FrameOrSeries]",
        # expected "FrameOrSeries")
        # error: Argument 1 to "rename" of "NDFrame" has incompatible type
        # "**Dict[str, partial[str]]"; expected "Union[str, int, None]"
        return self.rename(**mapper)  # type: ignore[return-value, arg-type]

    def sort_values(
        self,
        axis=0,
        ascending=True,
        inplace: bool_t = False,
        kind: str = "quicksort",
        na_position: str = "last",
        ignore_index: bool_t = False,
        key: ValueKeyFunc = None,
    ):
        """
        Sort by the values along either axis.

        Parameters
        ----------%(optional_by)s
        axis : %(axes_single_arg)s, default 0
             Axis to be sorted.
        ascending : bool or list of bool, default True
             Sort ascending vs. descending. Specify list for multiple sort
             orders.  If this is a list of bools, must match the length of
             the by.
        inplace : bool, default False
             If True, perform operation in-place.
        kind : {'quicksort', 'mergesort', 'heapsort'}, default 'quicksort'
             Choice of sorting algorithm. See also ndarray.np.sort for more
             information.  `mergesort` is the only stable algorithm. For
             DataFrames, this option is only applied when sorting on a single
             column or label.
        na_position : {'first', 'last'}, default 'last'
             Puts NaNs at the beginning if `first`; `last` puts NaNs at the
             end.
        ignore_index : bool, default False
             If True, the resulting axis will be labeled 0, 1, …, n - 1.

             .. versionadded:: 1.0.0

        key : callable, optional
            Apply the key function to the values
            before sorting. This is similar to the `key` argument in the
            builtin :meth:`sorted` function, with the notable difference that
            this `key` function should be *vectorized*. It should expect a
            ``Series`` and return a Series with the same shape as the input.
            It will be applied to each column in `by` independently.

            .. versionadded:: 1.1.0

        Returns
        -------
        DataFrame or None
            DataFrame with sorted values if inplace=False, None otherwise.

        See Also
        --------
        DataFrame.sort_index : Sort a DataFrame by the index.
        Series.sort_values : Similar method for a Series.

        Examples
        --------
        >>> df = pd.DataFrame({
        ...     'col1': ['A', 'A', 'B', np.nan, 'D', 'C'],
        ...     'col2': [2, 1, 9, 8, 7, 4],
        ...     'col3': [0, 1, 9, 4, 2, 3],
        ...     'col4': ['a', 'B', 'c', 'D', 'e', 'F']
        ... })
        >>> df
          col1  col2  col3 col4
        0    A     2     0    a
        1    A     1     1    B
        2    B     9     9    c
        3  NaN     8     4    D
        4    D     7     2    e
        5    C     4     3    F

        Sort by col1

        >>> df.sort_values(by=['col1'])
          col1  col2  col3 col4
        0    A     2     0    a
        1    A     1     1    B
        2    B     9     9    c
        5    C     4     3    F
        4    D     7     2    e
        3  NaN     8     4    D

        Sort by multiple columns

        >>> df.sort_values(by=['col1', 'col2'])
          col1  col2  col3 col4
        1    A     1     1    B
        0    A     2     0    a
        2    B     9     9    c
        5    C     4     3    F
        4    D     7     2    e
        3  NaN     8     4    D

        Sort Descending

        >>> df.sort_values(by='col1', ascending=False)
          col1  col2  col3 col4
        4    D     7     2    e
        5    C     4     3    F
        2    B     9     9    c
        0    A     2     0    a
        1    A     1     1    B
        3  NaN     8     4    D

        Putting NAs first

        >>> df.sort_values(by='col1', ascending=False, na_position='first')
          col1  col2  col3 col4
        3  NaN     8     4    D
        4    D     7     2    e
        5    C     4     3    F
        2    B     9     9    c
        0    A     2     0    a
        1    A     1     1    B

        Sorting with a key function

        >>> df.sort_values(by='col4', key=lambda col: col.str.lower())
           col1  col2  col3 col4
        0    A     2     0    a
        1    A     1     1    B
        2    B     9     9    c
        3  NaN     8     4    D
        4    D     7     2    e
        5    C     4     3    F
        """
        raise AbstractMethodError(self)

    @doc(
        klass=_shared_doc_kwargs["klass"],
        axes=_shared_doc_kwargs["axes"],
        optional_labels="",
        optional_axis="",
    )
    def reindex(self: FrameOrSeries, *args, **kwargs) -> FrameOrSeries:
        """
        Conform {klass} to new index with optional filling logic.

        Places NA/NaN in locations having no value in the previous index. A new object
        is produced unless the new index is equivalent to the current one and
        ``copy=False``.

        Parameters
        ----------
        {optional_labels}
        {axes} : array-like, optional
            New labels / index to conform to, should be specified using
            keywords. Preferably an Index object to avoid duplicating data.
        {optional_axis}
        method : {{None, 'backfill'/'bfill', 'pad'/'ffill', 'nearest'}}
            Method to use for filling holes in reindexed DataFrame.
            Please note: this is only applicable to DataFrames/Series with a
            monotonically increasing/decreasing index.

            * None (default): don't fill gaps
            * pad / ffill: Propagate last valid observation forward to next
              valid.
            * backfill / bfill: Use next valid observation to fill gap.
            * nearest: Use nearest valid observations to fill gap.

        copy : bool, default True
            Return a new object, even if the passed indexes are the same.
        level : int or name
            Broadcast across a level, matching Index values on the
            passed MultiIndex level.
        fill_value : scalar, default np.NaN
            Value to use for missing values. Defaults to NaN, but can be any
            "compatible" value.
        limit : int, default None
            Maximum number of consecutive elements to forward or backward fill.
        tolerance : optional
            Maximum distance between original and new labels for inexact
            matches. The values of the index at the matching locations most
            satisfy the equation ``abs(index[indexer] - target) <= tolerance``.

            Tolerance may be a scalar value, which applies the same tolerance
            to all values, or list-like, which applies variable tolerance per
            element. List-like includes list, tuple, array, Series, and must be
            the same size as the index and its dtype must exactly match the
            index's type.

        Returns
        -------
        {klass} with changed index.

        See Also
        --------
        DataFrame.set_index : Set row labels.
        DataFrame.reset_index : Remove row labels or move them to new columns.
        DataFrame.reindex_like : Change to same indices as other DataFrame.

        Examples
        --------
        ``DataFrame.reindex`` supports two calling conventions

        * ``(index=index_labels, columns=column_labels, ...)``
        * ``(labels, axis={{'index', 'columns'}}, ...)``

        We *highly* recommend using keyword arguments to clarify your
        intent.

        Create a dataframe with some fictional data.

        >>> index = ['Firefox', 'Chrome', 'Safari', 'IE10', 'Konqueror']
        >>> df = pd.DataFrame({{'http_status': [200, 200, 404, 404, 301],
        ...                   'response_time': [0.04, 0.02, 0.07, 0.08, 1.0]}},
        ...                   index=index)
        >>> df
                   http_status  response_time
        Firefox            200           0.04
        Chrome             200           0.02
        Safari             404           0.07
        IE10               404           0.08
        Konqueror          301           1.00

        Create a new index and reindex the dataframe. By default
        values in the new index that do not have corresponding
        records in the dataframe are assigned ``NaN``.

        >>> new_index = ['Safari', 'Iceweasel', 'Comodo Dragon', 'IE10',
        ...              'Chrome']
        >>> df.reindex(new_index)
                       http_status  response_time
        Safari               404.0           0.07
        Iceweasel              NaN            NaN
        Comodo Dragon          NaN            NaN
        IE10                 404.0           0.08
        Chrome               200.0           0.02

        We can fill in the missing values by passing a value to
        the keyword ``fill_value``. Because the index is not monotonically
        increasing or decreasing, we cannot use arguments to the keyword
        ``method`` to fill the ``NaN`` values.

        >>> df.reindex(new_index, fill_value=0)
                       http_status  response_time
        Safari                 404           0.07
        Iceweasel                0           0.00
        Comodo Dragon            0           0.00
        IE10                   404           0.08
        Chrome                 200           0.02

        >>> df.reindex(new_index, fill_value='missing')
                      http_status response_time
        Safari                404          0.07
        Iceweasel         missing       missing
        Comodo Dragon     missing       missing
        IE10                  404          0.08
        Chrome                200          0.02

        We can also reindex the columns.

        >>> df.reindex(columns=['http_status', 'user_agent'])
                   http_status  user_agent
        Firefox            200         NaN
        Chrome             200         NaN
        Safari             404         NaN
        IE10               404         NaN
        Konqueror          301         NaN

        Or we can use "axis-style" keyword arguments

        >>> df.reindex(['http_status', 'user_agent'], axis="columns")
                   http_status  user_agent
        Firefox            200         NaN
        Chrome             200         NaN
        Safari             404         NaN
        IE10               404         NaN
        Konqueror          301         NaN

        To further illustrate the filling functionality in
        ``reindex``, we will create a dataframe with a
        monotonically increasing index (for example, a sequence
        of dates).

        >>> date_index = pd.date_range('1/1/2010', periods=6, freq='D')
        >>> df2 = pd.DataFrame({{"prices": [100, 101, np.nan, 100, 89, 88]}},
        ...                    index=date_index)
        >>> df2
                    prices
        2010-01-01   100.0
        2010-01-02   101.0
        2010-01-03     NaN
        2010-01-04   100.0
        2010-01-05    89.0
        2010-01-06    88.0

        Suppose we decide to expand the dataframe to cover a wider
        date range.

        >>> date_index2 = pd.date_range('12/29/2009', periods=10, freq='D')
        >>> df2.reindex(date_index2)
                    prices
        2009-12-29     NaN
        2009-12-30     NaN
        2009-12-31     NaN
        2010-01-01   100.0
        2010-01-02   101.0
        2010-01-03     NaN
        2010-01-04   100.0
        2010-01-05    89.0
        2010-01-06    88.0
        2010-01-07     NaN

        The index entries that did not have a value in the original data frame
        (for example, '2009-12-29') are by default filled with ``NaN``.
        If desired, we can fill in the missing values using one of several
        options.

        For example, to back-propagate the last valid value to fill the ``NaN``
        values, pass ``bfill`` as an argument to the ``method`` keyword.

        >>> df2.reindex(date_index2, method='bfill')
                    prices
        2009-12-29   100.0
        2009-12-30   100.0
        2009-12-31   100.0
        2010-01-01   100.0
        2010-01-02   101.0
        2010-01-03     NaN
        2010-01-04   100.0
        2010-01-05    89.0
        2010-01-06    88.0
        2010-01-07     NaN

        Please note that the ``NaN`` value present in the original dataframe
        (at index value 2010-01-03) will not be filled by any of the
        value propagation schemes. This is because filling while reindexing
        does not look at dataframe values, but only compares the original and
        desired indexes. If you do want to fill in the ``NaN`` values present
        in the original dataframe, use the ``fillna()`` method.

        See the :ref:`user guide <basics.reindexing>` for more.
        """
        # TODO: Decide if we care about having different examples for different
        # kinds

        # construct the args
        axes, kwargs = self._construct_axes_from_arguments(args, kwargs)
        method = missing.clean_reindex_fill_method(kwargs.pop("method", None))
        level = kwargs.pop("level", None)
        copy = kwargs.pop("copy", True)
        limit = kwargs.pop("limit", None)
        tolerance = kwargs.pop("tolerance", None)
        fill_value = kwargs.pop("fill_value", None)

        # Series.reindex doesn't use / need the axis kwarg
        # We pop and ignore it here, to make writing Series/Frame generic code
        # easier
        kwargs.pop("axis", None)

        if kwargs:
            raise TypeError(
                "reindex() got an unexpected keyword "
                f'argument "{list(kwargs.keys())[0]}"'
            )

        self._consolidate_inplace()

        # if all axes that are requested to reindex are equal, then only copy
        # if indicated must have index names equal here as well as values
        if all(
            self._get_axis(axis).identical(ax)
            for axis, ax in axes.items()
            if ax is not None
        ):
            if copy:
                return self.copy()
            return self

        # check if we are a multi reindex
        if self._needs_reindex_multi(axes, method, level):
            return self._reindex_multi(axes, copy, fill_value)

        # perform the reindex on the axes
        return self._reindex_axes(
            axes, level, limit, tolerance, method, fill_value, copy
        ).__finalize__(self, method="reindex")

    def _reindex_axes(
        self: FrameOrSeries, axes, level, limit, tolerance, method, fill_value, copy
    ) -> FrameOrSeries:
        """Perform the reindex for all the axes."""
        obj = self
        for a in self._AXIS_ORDERS:
            labels = axes[a]
            if labels is None:
                continue

            ax = self._get_axis(a)
            new_index, indexer = ax.reindex(
                labels, level=level, limit=limit, tolerance=tolerance, method=method
            )

            axis = self._get_axis_number(a)
            obj = obj._reindex_with_indexers(
                {axis: [new_index, indexer]},
                fill_value=fill_value,
                copy=copy,
                allow_dups=False,
            )

        return obj

    def _needs_reindex_multi(self, axes, method, level) -> bool_t:
        """Check if we do need a multi reindex."""
        return (
            (com.count_not_none(*axes.values()) == self._AXIS_LEN)
            and method is None
            and level is None
            and not self._is_mixed_type
        )

    def _reindex_multi(self, axes, copy, fill_value):
        raise AbstractMethodError(self)

    def _reindex_with_indexers(
        self: FrameOrSeries,
        reindexers,
        fill_value=None,
        copy: bool_t = False,
        allow_dups: bool_t = False,
    ) -> FrameOrSeries:
        """allow_dups indicates an internal call here """
        # reindex doing multiple operations on different axes if indicated
        new_data = self._mgr
        for axis in sorted(reindexers.keys()):
            index, indexer = reindexers[axis]
            baxis = self._get_block_manager_axis(axis)

            if index is None:
                continue

            index = ensure_index(index)
            if indexer is not None:
                indexer = ensure_int64(indexer)

            # TODO: speed up on homogeneous DataFrame objects
            new_data = new_data.reindex_indexer(
                index,
                indexer,
                axis=baxis,
                fill_value=fill_value,
                allow_dups=allow_dups,
                copy=copy,
            )
            # If we've made a copy once, no need to make another one
            copy = False

        if copy and new_data is self._mgr:
            new_data = new_data.copy()

        return self._constructor(new_data).__finalize__(self)

    def filter(
        self: FrameOrSeries,
        items=None,
        like: Optional[str] = None,
        regex: Optional[str] = None,
        axis=None,
    ) -> FrameOrSeries:
        """
        Subset the dataframe rows or columns according to the specified index labels.

        Note that this routine does not filter a dataframe on its
        contents. The filter is applied to the labels of the index.

        Parameters
        ----------
        items : list-like
            Keep labels from axis which are in items.
        like : str
            Keep labels from axis for which "like in label == True".
        regex : str (regular expression)
            Keep labels from axis for which re.search(regex, label) == True.
        axis : {0 or ‘index’, 1 or ‘columns’, None}, default None
            The axis to filter on, expressed either as an index (int)
            or axis name (str). By default this is the info axis,
            'index' for Series, 'columns' for DataFrame.

        Returns
        -------
        same type as input object

        See Also
        --------
        DataFrame.loc : Access a group of rows and columns
            by label(s) or a boolean array.

        Notes
        -----
        The ``items``, ``like``, and ``regex`` parameters are
        enforced to be mutually exclusive.

        ``axis`` defaults to the info axis that is used when indexing
        with ``[]``.

        Examples
        --------
        >>> df = pd.DataFrame(np.array(([1, 2, 3], [4, 5, 6])),
        ...                   index=['mouse', 'rabbit'],
        ...                   columns=['one', 'two', 'three'])
        >>> df
                one  two  three
        mouse     1    2      3
        rabbit    4    5      6

        >>> # select columns by name
        >>> df.filter(items=['one', 'three'])
                 one  three
        mouse     1      3
        rabbit    4      6

        >>> # select columns by regular expression
        >>> df.filter(regex='e$', axis=1)
                 one  three
        mouse     1      3
        rabbit    4      6

        >>> # select rows containing 'bbi'
        >>> df.filter(like='bbi', axis=0)
                 one  two  three
        rabbit    4    5      6
        """
        nkw = com.count_not_none(items, like, regex)
        if nkw > 1:
            raise TypeError(
                "Keyword arguments `items`, `like`, or `regex` "
                "are mutually exclusive"
            )

        if axis is None:
            axis = self._info_axis_name
        labels = self._get_axis(axis)

        if items is not None:
            name = self._get_axis_name(axis)
            return self.reindex(**{name: [r for r in items if r in labels]})
        elif like:

            def f(x) -> bool:
                assert like is not None  # needed for mypy
                return like in ensure_str(x)

            values = labels.map(f)
            return self.loc(axis=axis)[values]
        elif regex:

            def f(x) -> bool:
                return matcher.search(ensure_str(x)) is not None

            matcher = re.compile(regex)
            values = labels.map(f)
            return self.loc(axis=axis)[values]
        else:
            raise TypeError("Must pass either `items`, `like`, or `regex`")

    def head(self: FrameOrSeries, n: int = 5) -> FrameOrSeries:
        """
        Return the first `n` rows.

        This function returns the first `n` rows for the object based
        on position. It is useful for quickly testing if your object
        has the right type of data in it.

        For negative values of `n`, this function returns all rows except
        the last `n` rows, equivalent to ``df[:-n]``.

        Parameters
        ----------
        n : int, default 5
            Number of rows to select.

        Returns
        -------
        same type as caller
            The first `n` rows of the caller object.

        See Also
        --------
        DataFrame.tail: Returns the last `n` rows.

        Examples
        --------
        >>> df = pd.DataFrame({'animal': ['alligator', 'bee', 'falcon', 'lion',
        ...                    'monkey', 'parrot', 'shark', 'whale', 'zebra']})
        >>> df
              animal
        0  alligator
        1        bee
        2     falcon
        3       lion
        4     monkey
        5     parrot
        6      shark
        7      whale
        8      zebra

        Viewing the first 5 lines

        >>> df.head()
              animal
        0  alligator
        1        bee
        2     falcon
        3       lion
        4     monkey

        Viewing the first `n` lines (three in this case)

        >>> df.head(3)
              animal
        0  alligator
        1        bee
        2     falcon

        For negative values of `n`

        >>> df.head(-3)
              animal
        0  alligator
        1        bee
        2     falcon
        3       lion
        4     monkey
        5     parrot
        """
        return self.iloc[:n]

    def tail(self: FrameOrSeries, n: int = 5) -> FrameOrSeries:
        """
        Return the last `n` rows.

        This function returns last `n` rows from the object based on
        position. It is useful for quickly verifying data, for example,
        after sorting or appending rows.

        For negative values of `n`, this function returns all rows except
        the first `n` rows, equivalent to ``df[n:]``.

        Parameters
        ----------
        n : int, default 5
            Number of rows to select.

        Returns
        -------
        type of caller
            The last `n` rows of the caller object.

        See Also
        --------
        DataFrame.head : The first `n` rows of the caller object.

        Examples
        --------
        >>> df = pd.DataFrame({'animal': ['alligator', 'bee', 'falcon', 'lion',
        ...                    'monkey', 'parrot', 'shark', 'whale', 'zebra']})
        >>> df
              animal
        0  alligator
        1        bee
        2     falcon
        3       lion
        4     monkey
        5     parrot
        6      shark
        7      whale
        8      zebra

        Viewing the last 5 lines

        >>> df.tail()
           animal
        4  monkey
        5  parrot
        6   shark
        7   whale
        8   zebra

        Viewing the last `n` lines (three in this case)

        >>> df.tail(3)
          animal
        6  shark
        7  whale
        8  zebra

        For negative values of `n`

        >>> df.tail(-3)
           animal
        3    lion
        4  monkey
        5  parrot
        6   shark
        7   whale
        8   zebra
        """
        if n == 0:
            return self.iloc[0:0]
        return self.iloc[-n:]

    def sample(
        self: FrameOrSeries,
        n=None,
        frac=None,
        replace=False,
        weights=None,
        random_state=None,
        axis=None,
    ) -> FrameOrSeries:
        """
        Return a random sample of items from an axis of object.

        You can use `random_state` for reproducibility.

        Parameters
        ----------
        n : int, optional
            Number of items from axis to return. Cannot be used with `frac`.
            Default = 1 if `frac` = None.
        frac : float, optional
            Fraction of axis items to return. Cannot be used with `n`.
        replace : bool, default False
            Allow or disallow sampling of the same row more than once.
        weights : str or ndarray-like, optional
            Default 'None' results in equal probability weighting.
            If passed a Series, will align with target object on index. Index
            values in weights not found in sampled object will be ignored and
            index values in sampled object not in weights will be assigned
            weights of zero.
            If called on a DataFrame, will accept the name of a column
            when axis = 0.
            Unless weights are a Series, weights must be same length as axis
            being sampled.
            If weights do not sum to 1, they will be normalized to sum to 1.
            Missing values in the weights column will be treated as zero.
            Infinite values not allowed.
        random_state : int, array-like, BitGenerator, np.random.RandomState, optional
            If int, array-like, or BitGenerator (NumPy>=1.17), seed for
            random number generator
            If np.random.RandomState, use as numpy RandomState object.

            .. versionchanged:: 1.1.0

                array-like and BitGenerator (for NumPy>=1.17) object now passed to
                np.random.RandomState() as seed

        axis : {0 or ‘index’, 1 or ‘columns’, None}, default None
            Axis to sample. Accepts axis number or name. Default is stat axis
            for given data type (0 for Series and DataFrames).

        Returns
        -------
        Series or DataFrame
            A new object of same type as caller containing `n` items randomly
            sampled from the caller object.

        See Also
        --------
        DataFrameGroupBy.sample: Generates random samples from each group of a
            DataFrame object.
        SeriesGroupBy.sample: Generates random samples from each group of a
            Series object.
        numpy.random.choice: Generates a random sample from a given 1-D numpy
            array.

        Notes
        -----
        If `frac` > 1, `replacement` should be set to `True`.

        Examples
        --------
        >>> df = pd.DataFrame({'num_legs': [2, 4, 8, 0],
        ...                    'num_wings': [2, 0, 0, 0],
        ...                    'num_specimen_seen': [10, 2, 1, 8]},
        ...                   index=['falcon', 'dog', 'spider', 'fish'])
        >>> df
                num_legs  num_wings  num_specimen_seen
        falcon         2          2                 10
        dog            4          0                  2
        spider         8          0                  1
        fish           0          0                  8

        Extract 3 random elements from the ``Series`` ``df['num_legs']``:
        Note that we use `random_state` to ensure the reproducibility of
        the examples.

        >>> df['num_legs'].sample(n=3, random_state=1)
        fish      0
        spider    8
        falcon    2
        Name: num_legs, dtype: int64

        A random 50% sample of the ``DataFrame`` with replacement:

        >>> df.sample(frac=0.5, replace=True, random_state=1)
              num_legs  num_wings  num_specimen_seen
        dog          4          0                  2
        fish         0          0                  8

        An upsample sample of the ``DataFrame`` with replacement:
        Note that `replace` parameter has to be `True` for `frac` parameter > 1.

        >>> df.sample(frac=2, replace=True, random_state=1)
                num_legs  num_wings  num_specimen_seen
        dog            4          0                  2
        fish           0          0                  8
        falcon         2          2                 10
        falcon         2          2                 10
        fish           0          0                  8
        dog            4          0                  2
        fish           0          0                  8
        dog            4          0                  2

        Using a DataFrame column as weights. Rows with larger value in the
        `num_specimen_seen` column are more likely to be sampled.

        >>> df.sample(n=2, weights='num_specimen_seen', random_state=1)
                num_legs  num_wings  num_specimen_seen
        falcon         2          2                 10
        fish           0          0                  8
        """
        if axis is None:
            axis = self._stat_axis_number

        axis = self._get_axis_number(axis)
        axis_length = self.shape[axis]

        # Process random_state argument
        rs = com.random_state(random_state)

        # Check weights for compliance
        if weights is not None:

            # If a series, align with frame
            if isinstance(weights, ABCSeries):
                weights = weights.reindex(self.axes[axis])

            # Strings acceptable if a dataframe and axis = 0
            if isinstance(weights, str):
                if isinstance(self, ABCDataFrame):
                    if axis == 0:
                        try:
                            weights = self[weights]
                        except KeyError as err:
                            raise KeyError(
                                "String passed to weights not a valid column"
                            ) from err
                    else:
                        raise ValueError(
                            "Strings can only be passed to "
                            "weights when sampling from rows on "
                            "a DataFrame"
                        )
                else:
                    raise ValueError(
                        "Strings cannot be passed as weights "
                        "when sampling from a Series."
                    )

            weights = pd.Series(weights, dtype="float64")

            if len(weights) != axis_length:
                raise ValueError(
                    "Weights and axis to be sampled must be of same length"
                )

            if (weights == np.inf).any() or (weights == -np.inf).any():
                raise ValueError("weight vector may not include `inf` values")

            if (weights < 0).any():
                raise ValueError("weight vector many not include negative values")

            # If has nan, set to zero.
            weights = weights.fillna(0)

            # Renormalize if don't sum to 1
            if weights.sum() != 1:
                if weights.sum() != 0:
                    weights = weights / weights.sum()
                else:
                    raise ValueError("Invalid weights: weights sum to zero")

            weights = weights._values

        # If no frac or n, default to n=1.
        if n is None and frac is None:
            n = 1
        elif frac is not None and frac > 1 and not replace:
            raise ValueError(
                "Replace has to be set to `True` when "
                "upsampling the population `frac` > 1."
            )
        elif n is not None and frac is None and n % 1 != 0:
            raise ValueError("Only integers accepted as `n` values")
        elif n is None and frac is not None:
            n = int(round(frac * axis_length))
        elif n is not None and frac is not None:
            raise ValueError("Please enter a value for `frac` OR `n`, not both")

        # Check for negative sizes
        if n < 0:
            raise ValueError(
                "A negative number of rows requested. Please provide positive value."
            )

        locs = rs.choice(axis_length, size=n, replace=replace, p=weights)
        return self.take(locs, axis=axis)

    @doc(klass=_shared_doc_kwargs["klass"])
    def pipe(self, func, *args, **kwargs):
        r"""
        Apply func(self, \*args, \*\*kwargs).

        Parameters
        ----------
        func : function
            Function to apply to the {klass}.
            ``args``, and ``kwargs`` are passed into ``func``.
            Alternatively a ``(callable, data_keyword)`` tuple where
            ``data_keyword`` is a string indicating the keyword of
            ``callable`` that expects the {klass}.
        args : iterable, optional
            Positional arguments passed into ``func``.
        kwargs : mapping, optional
            A dictionary of keyword arguments passed into ``func``.

        Returns
        -------
        object : the return type of ``func``.

        See Also
        --------
        DataFrame.apply : Apply a function along input axis of DataFrame.
        DataFrame.applymap : Apply a function elementwise on a whole DataFrame.
        Series.map : Apply a mapping correspondence on a
            :class:`~pandas.Series`.

        Notes
        -----
        Use ``.pipe`` when chaining together functions that expect
        Series, DataFrames or GroupBy objects. Instead of writing

        >>> func(g(h(df), arg1=a), arg2=b, arg3=c)  # doctest: +SKIP

        You can write

        >>> (df.pipe(h)
        ...    .pipe(g, arg1=a)
        ...    .pipe(func, arg2=b, arg3=c)
        ... )  # doctest: +SKIP

        If you have a function that takes the data as (say) the second
        argument, pass a tuple indicating which keyword expects the
        data. For example, suppose ``f`` takes its data as ``arg2``:

        >>> (df.pipe(h)
        ...    .pipe(g, arg1=a)
        ...    .pipe((func, 'arg2'), arg1=a, arg3=c)
        ...  )  # doctest: +SKIP
        """
        return com.pipe(self, func, *args, **kwargs)

    _shared_docs["aggregate"] = dedent(
        """
        Aggregate using one or more operations over the specified axis.
        {versionadded}
        Parameters
        ----------
        func : function, str, list or dict
            Function to use for aggregating the data. If a function, must either
            work when passed a {klass} or when passed to {klass}.apply.

            Accepted combinations are:

            - function
            - string function name
            - list of functions and/or function names, e.g. ``[np.sum, 'mean']``
            - dict of axis labels -> functions, function names or list of such.
        {axis}
        *args
            Positional arguments to pass to `func`.
        **kwargs
            Keyword arguments to pass to `func`.

        Returns
        -------
        scalar, Series or DataFrame

            The return can be:

            * scalar : when Series.agg is called with single function
            * Series : when DataFrame.agg is called with a single function
            * DataFrame : when DataFrame.agg is called with several functions

            Return scalar, Series or DataFrame.
        {see_also}
        Notes
        -----
        `agg` is an alias for `aggregate`. Use the alias.

        In pandas, agg, as most operations just ignores the missing values,
        and returns the operation only considering the values that are present.

        A passed user-defined-function will be passed a Series for evaluation.
        {examples}"""
    )

    # ----------------------------------------------------------------------
    # Attribute access

    def __finalize__(
        self: FrameOrSeries, other, method: Optional[str] = None, **kwargs
    ) -> FrameOrSeries:
        """
        Propagate metadata from other to self.

        Parameters
        ----------
        other : the object from which to get the attributes that we are going
            to propagate
        method : str, optional
            A passed method name providing context on where ``__finalize__``
            was called.

            .. warning:

               The value passed as `method` are not currently considered
               stable across pandas releases.
        """
        if isinstance(other, NDFrame):
            for name in other.attrs:
                self.attrs[name] = other.attrs[name]
            # For subclasses using _metadata.
            for name in self._metadata:
                assert isinstance(name, str)
                object.__setattr__(self, name, getattr(other, name, None))
        return self

    def __getattr__(self, name: str):
        """
        After regular attribute access, try looking up the name
        This allows simpler access to columns for interactive use.
        """
        # Note: obj.x will always call obj.__getattribute__('x') prior to
        # calling obj.__getattr__('x').
        if (
            name in self._internal_names_set
            or name in self._metadata
            or name in self._accessors
        ):
            return object.__getattribute__(self, name)
        else:
            if self._info_axis._can_hold_identifiers_and_holds_name(name):
                return self[name]
            return object.__getattribute__(self, name)

    def __setattr__(self, name: str, value) -> None:
        """
        After regular attribute access, try setting the name
        This allows simpler access to columns for interactive use.
        """
        # first try regular attribute access via __getattribute__, so that
        # e.g. ``obj.x`` and ``obj.x = 4`` will always reference/modify
        # the same attribute.

        try:
            object.__getattribute__(self, name)
            return object.__setattr__(self, name, value)
        except AttributeError:
            pass

        # if this fails, go on to more involved attribute setting
        # (note that this matches __getattr__, above).
        if name in self._internal_names_set:
            object.__setattr__(self, name, value)
        elif name in self._metadata:
            object.__setattr__(self, name, value)
        else:
            try:
                existing = getattr(self, name)
                if isinstance(existing, Index):
                    object.__setattr__(self, name, value)
                elif name in self._info_axis:
                    self[name] = value
                else:
                    object.__setattr__(self, name, value)
            except (AttributeError, TypeError):
                if isinstance(self, ABCDataFrame) and (is_list_like(value)):
                    warnings.warn(
                        "Pandas doesn't allow columns to be "
                        "created via a new attribute name - see "
                        "https://pandas.pydata.org/pandas-docs/"
                        "stable/indexing.html#attribute-access",
                        stacklevel=2,
                    )
                object.__setattr__(self, name, value)

    def _dir_additions(self):
        """
        add the string-like attributes from the info_axis.
        If info_axis is a MultiIndex, it's first level values are used.
        """
        additions = {
            c
            for c in self._info_axis.unique(level=0)[:100]
            if isinstance(c, str) and c.isidentifier()
        }
        return super()._dir_additions().union(additions)

    # ----------------------------------------------------------------------
    # Consolidation of internals

    def _protect_consolidate(self, f):
        """
        Consolidate _mgr -- if the blocks have changed, then clear the
        cache
        """
        blocks_before = len(self._mgr.blocks)
        result = f()
        if len(self._mgr.blocks) != blocks_before:
            self._clear_item_cache()
        return result

    def _consolidate_inplace(self) -> None:
        """Consolidate data in place and return None"""

        def f():
            self._mgr = self._mgr.consolidate()

        self._protect_consolidate(f)

    def _consolidate(self, inplace: bool_t = False):
        """
        Compute NDFrame with "consolidated" internals (data of each dtype
        grouped together in a single ndarray).

        Parameters
        ----------
        inplace : bool, default False
            If False return new object, otherwise modify existing object.

        Returns
        -------
        consolidated : same type as caller
        """
        inplace = validate_bool_kwarg(inplace, "inplace")
        if inplace:
            self._consolidate_inplace()
        else:
            f = lambda: self._mgr.consolidate()
            cons_data = self._protect_consolidate(f)
            return self._constructor(cons_data).__finalize__(self)

    @property
    def _is_mixed_type(self) -> bool_t:
        f = lambda: self._mgr.is_mixed_type
        return self._protect_consolidate(f)

    def _check_inplace_setting(self, value) -> bool_t:
        """ check whether we allow in-place setting with this type of value """
        if self._is_mixed_type:
            if not self._mgr.is_numeric_mixed_type:

                # allow an actual np.nan thru
                if is_float(value) and np.isnan(value):
                    return True

                raise TypeError(
                    "Cannot do inplace boolean setting on "
                    "mixed-types with a non np.nan value"
                )

        return True

    def _get_numeric_data(self):
        return self._constructor(self._mgr.get_numeric_data()).__finalize__(self)

    def _get_bool_data(self):
        return self._constructor(self._mgr.get_bool_data()).__finalize__(self)

    # ----------------------------------------------------------------------
    # Internal Interface Methods

    @property
    def values(self) -> np.ndarray:
        """
        Return a Numpy representation of the DataFrame.

        .. warning::

           We recommend using :meth:`DataFrame.to_numpy` instead.

        Only the values in the DataFrame will be returned, the axes labels
        will be removed.

        Returns
        -------
        numpy.ndarray
            The values of the DataFrame.

        See Also
        --------
        DataFrame.to_numpy : Recommended alternative to this method.
        DataFrame.index : Retrieve the index labels.
        DataFrame.columns : Retrieving the column names.

        Notes
        -----
        The dtype will be a lower-common-denominator dtype (implicit
        upcasting); that is to say if the dtypes (even of numeric types)
        are mixed, the one that accommodates all will be chosen. Use this
        with care if you are not dealing with the blocks.

        e.g. If the dtypes are float16 and float32, dtype will be upcast to
        float32.  If dtypes are int32 and uint8, dtype will be upcast to
        int32. By :func:`numpy.find_common_type` convention, mixing int64
        and uint64 will result in a float64 dtype.

        Examples
        --------
        A DataFrame where all columns are the same type (e.g., int64) results
        in an array of the same type.

        >>> df = pd.DataFrame({'age':    [ 3,  29],
        ...                    'height': [94, 170],
        ...                    'weight': [31, 115]})
        >>> df
           age  height  weight
        0    3      94      31
        1   29     170     115
        >>> df.dtypes
        age       int64
        height    int64
        weight    int64
        dtype: object
        >>> df.values
        array([[  3,  94,  31],
               [ 29, 170, 115]])

        A DataFrame with mixed type columns(e.g., str/object, int64, float32)
        results in an ndarray of the broadest type that accommodates these
        mixed types (e.g., object).

        >>> df2 = pd.DataFrame([('parrot',   24.0, 'second'),
        ...                     ('lion',     80.5, 1),
        ...                     ('monkey', np.nan, None)],
        ...                   columns=('name', 'max_speed', 'rank'))
        >>> df2.dtypes
        name          object
        max_speed    float64
        rank          object
        dtype: object
        >>> df2.values
        array([['parrot', 24.0, 'second'],
               ['lion', 80.5, 1],
               ['monkey', nan, None]], dtype=object)
        """
        self._consolidate_inplace()
        return self._mgr.as_array(transpose=self._AXIS_REVERSED)

    @property
    def _values(self) -> np.ndarray:
        """internal implementation"""
        return self.values

    @property
    def dtypes(self):
        """
        Return the dtypes in the DataFrame.

        This returns a Series with the data type of each column.
        The result's index is the original DataFrame's columns. Columns
        with mixed types are stored with the ``object`` dtype. See
        :ref:`the User Guide <basics.dtypes>` for more.

        Returns
        -------
        pandas.Series
            The data type of each column.

        Examples
        --------
        >>> df = pd.DataFrame({'float': [1.0],
        ...                    'int': [1],
        ...                    'datetime': [pd.Timestamp('20180310')],
        ...                    'string': ['foo']})
        >>> df.dtypes
        float              float64
        int                  int64
        datetime    datetime64[ns]
        string              object
        dtype: object
        """
        data = self._mgr.get_dtypes()
        return self._constructor_sliced(data, index=self._info_axis, dtype=np.object_)

    def _to_dict_of_blocks(self, copy: bool_t = True):
        """
        Return a dict of dtype -> Constructor Types that
        each is a homogeneous dtype.

        Internal ONLY
        """
        return {
            k: self._constructor(v).__finalize__(self)
            for k, v, in self._mgr.to_dict(copy=copy).items()
        }

    def astype(
        self: FrameOrSeries, dtype, copy: bool_t = True, errors: str = "raise"
    ) -> FrameOrSeries:
        """
        Cast a pandas object to a specified dtype ``dtype``.

        Parameters
        ----------
        dtype : data type, or dict of column name -> data type
            Use a numpy.dtype or Python type to cast entire pandas object to
            the same type. Alternatively, use {col: dtype, ...}, where col is a
            column label and dtype is a numpy.dtype or Python type to cast one
            or more of the DataFrame's columns to column-specific types.
        copy : bool, default True
            Return a copy when ``copy=True`` (be very careful setting
            ``copy=False`` as changes to values then may propagate to other
            pandas objects).
        errors : {'raise', 'ignore'}, default 'raise'
            Control raising of exceptions on invalid data for provided dtype.

            - ``raise`` : allow exceptions to be raised
            - ``ignore`` : suppress exceptions. On error return original object.

        Returns
        -------
        casted : same type as caller

        See Also
        --------
        to_datetime : Convert argument to datetime.
        to_timedelta : Convert argument to timedelta.
        to_numeric : Convert argument to a numeric type.
        numpy.ndarray.astype : Cast a numpy array to a specified type.

        Examples
        --------
        Create a DataFrame:

        >>> d = {'col1': [1, 2], 'col2': [3, 4]}
        >>> df = pd.DataFrame(data=d)
        >>> df.dtypes
        col1    int64
        col2    int64
        dtype: object

        Cast all columns to int32:

        >>> df.astype('int32').dtypes
        col1    int32
        col2    int32
        dtype: object

        Cast col1 to int32 using a dictionary:

        >>> df.astype({'col1': 'int32'}).dtypes
        col1    int32
        col2    int64
        dtype: object

        Create a series:

        >>> ser = pd.Series([1, 2], dtype='int32')
        >>> ser
        0    1
        1    2
        dtype: int32
        >>> ser.astype('int64')
        0    1
        1    2
        dtype: int64

        Convert to categorical type:

        >>> ser.astype('category')
        0    1
        1    2
        dtype: category
        Categories (2, int64): [1, 2]

        Convert to ordered categorical type with custom ordering:

        >>> cat_dtype = pd.api.types.CategoricalDtype(
        ...     categories=[2, 1], ordered=True)
        >>> ser.astype(cat_dtype)
        0    1
        1    2
        dtype: category
        Categories (2, int64): [2 < 1]

        Note that using ``copy=False`` and changing data on a new
        pandas object may propagate changes:

        >>> s1 = pd.Series([1, 2])
        >>> s2 = s1.astype('int64', copy=False)
        >>> s2[0] = 10
        >>> s1  # note that s1[0] has changed too
        0    10
        1     2
        dtype: int64

        Create a series of dates:

        >>> ser_date = pd.Series(pd.date_range('20200101', periods=3))
        >>> ser_date
        0   2020-01-01
        1   2020-01-02
        2   2020-01-03
        dtype: datetime64[ns]

        Datetimes are localized to UTC first before
        converting to the specified timezone:

        >>> ser_date.astype('datetime64[ns, US/Eastern]')
        0   2019-12-31 19:00:00-05:00
        1   2020-01-01 19:00:00-05:00
        2   2020-01-02 19:00:00-05:00
        dtype: datetime64[ns, US/Eastern]
        """
        if is_dict_like(dtype):
            if self.ndim == 1:  # i.e. Series
                if len(dtype) > 1 or self.name not in dtype:
                    raise KeyError(
                        "Only the Series name can be used for "
                        "the key in Series dtype mappings."
                    )
                new_type = dtype[self.name]
                return self.astype(new_type, copy, errors)

            for col_name in dtype.keys():
                if col_name not in self:
                    raise KeyError(
                        "Only a column name can be used for the "
                        "key in a dtype mappings argument."
                    )
            results = []
            for col_name, col in self.items():
                if col_name in dtype:
                    results.append(
                        col.astype(dtype=dtype[col_name], copy=copy, errors=errors)
                    )
                else:
                    results.append(col.copy() if copy else col)

        elif is_extension_array_dtype(dtype) and self.ndim > 1:
            # GH 18099/22869: columnwise conversion to extension dtype
            # GH 24704: use iloc to handle duplicate column names
            results = [
                self.iloc[:, i].astype(dtype, copy=copy)
                for i in range(len(self.columns))
            ]

        else:
            # else, only a single dtype is given
            new_data = self._mgr.astype(dtype=dtype, copy=copy, errors=errors)
            return self._constructor(new_data).__finalize__(self, method="astype")

        # GH 33113: handle empty frame or series
        if not results:
            return self.copy()

        # GH 19920: retain column metadata after concat
        result = pd.concat(results, axis=1, copy=False)
        result.columns = self.columns
        return result

    def copy(self: FrameOrSeries, deep: bool_t = True) -> FrameOrSeries:
        """
        Make a copy of this object's indices and data.

        When ``deep=True`` (default), a new object will be created with a
        copy of the calling object's data and indices. Modifications to
        the data or indices of the copy will not be reflected in the
        original object (see notes below).

        When ``deep=False``, a new object will be created without copying
        the calling object's data or index (only references to the data
        and index are copied). Any changes to the data of the original
        will be reflected in the shallow copy (and vice versa).

        Parameters
        ----------
        deep : bool, default True
            Make a deep copy, including a copy of the data and the indices.
            With ``deep=False`` neither the indices nor the data are copied.

        Returns
        -------
        copy : Series or DataFrame
            Object type matches caller.

        Notes
        -----
        When ``deep=True``, data is copied but actual Python objects
        will not be copied recursively, only the reference to the object.
        This is in contrast to `copy.deepcopy` in the Standard Library,
        which recursively copies object data (see examples below).

        While ``Index`` objects are copied when ``deep=True``, the underlying
        numpy array is not copied for performance reasons. Since ``Index`` is
        immutable, the underlying data can be safely shared and a copy
        is not needed.

        Examples
        --------
        >>> s = pd.Series([1, 2], index=["a", "b"])
        >>> s
        a    1
        b    2
        dtype: int64

        >>> s_copy = s.copy()
        >>> s_copy
        a    1
        b    2
        dtype: int64

        **Shallow copy versus default (deep) copy:**

        >>> s = pd.Series([1, 2], index=["a", "b"])
        >>> deep = s.copy()
        >>> shallow = s.copy(deep=False)

        Shallow copy shares data and index with original.

        >>> s is shallow
        False
        >>> s.values is shallow.values and s.index is shallow.index
        True

        Deep copy has own copy of data and index.

        >>> s is deep
        False
        >>> s.values is deep.values or s.index is deep.index
        False

        Updates to the data shared by shallow copy and original is reflected
        in both; deep copy remains unchanged.

        >>> s[0] = 3
        >>> shallow[1] = 4
        >>> s
        a    3
        b    4
        dtype: int64
        >>> shallow
        a    3
        b    4
        dtype: int64
        >>> deep
        a    1
        b    2
        dtype: int64

        Note that when copying an object containing Python objects, a deep copy
        will copy the data, but will not do so recursively. Updating a nested
        data object will be reflected in the deep copy.

        >>> s = pd.Series([[1, 2], [3, 4]])
        >>> deep = s.copy()
        >>> s[0][0] = 10
        >>> s
        0    [10, 2]
        1     [3, 4]
        dtype: object
        >>> deep
        0    [10, 2]
        1     [3, 4]
        dtype: object
        """
        data = self._mgr.copy(deep=deep)
        self._clear_item_cache()
        return self._constructor(data).__finalize__(self, method="copy")

    def __copy__(self: FrameOrSeries, deep: bool_t = True) -> FrameOrSeries:
        return self.copy(deep=deep)

    def __deepcopy__(self: FrameOrSeries, memo=None) -> FrameOrSeries:
        """
        Parameters
        ----------
        memo, default None
            Standard signature. Unused
        """
        return self.copy(deep=True)

    def _convert(
        self: FrameOrSeries,
        datetime: bool_t = False,
        numeric: bool_t = False,
        timedelta: bool_t = False,
        coerce: bool_t = False,
    ) -> FrameOrSeries:
        """
        Attempt to infer better dtype for object columns

        Parameters
        ----------
        datetime : bool, default False
            If True, convert to date where possible.
        numeric : bool, default False
            If True, attempt to convert to numbers (including strings), with
            unconvertible values becoming NaN.
        timedelta : bool, default False
            If True, convert to timedelta where possible.
        coerce : bool, default False
            If True, force conversion with unconvertible values converted to
            nulls (NaN or NaT).

        Returns
        -------
        converted : same as input object
        """
        validate_bool_kwarg(datetime, "datetime")
        validate_bool_kwarg(numeric, "numeric")
        validate_bool_kwarg(timedelta, "timedelta")
        validate_bool_kwarg(coerce, "coerce")
        return self._constructor(
            self._mgr.convert(
                datetime=datetime,
                numeric=numeric,
                timedelta=timedelta,
                coerce=coerce,
                copy=True,
            )
        ).__finalize__(self)

    def infer_objects(self: FrameOrSeries) -> FrameOrSeries:
        """
        Attempt to infer better dtypes for object columns.

        Attempts soft conversion of object-dtyped
        columns, leaving non-object and unconvertible
        columns unchanged. The inference rules are the
        same as during normal Series/DataFrame construction.

        Returns
        -------
        converted : same type as input object

        See Also
        --------
        to_datetime : Convert argument to datetime.
        to_timedelta : Convert argument to timedelta.
        to_numeric : Convert argument to numeric type.
        convert_dtypes : Convert argument to best possible dtype.

        Examples
        --------
        >>> df = pd.DataFrame({"A": ["a", 1, 2, 3]})
        >>> df = df.iloc[1:]
        >>> df
           A
        1  1
        2  2
        3  3

        >>> df.dtypes
        A    object
        dtype: object

        >>> df.infer_objects().dtypes
        A    int64
        dtype: object
        """
        # numeric=False necessary to only soft convert;
        # python objects will still be converted to
        # native numpy numeric types
        return self._constructor(
            self._mgr.convert(
                datetime=True, numeric=False, timedelta=True, coerce=False, copy=True
            )
        ).__finalize__(self, method="infer_objects")

    def convert_dtypes(
        self: FrameOrSeries,
        infer_objects: bool_t = True,
        convert_string: bool_t = True,
        convert_integer: bool_t = True,
        convert_boolean: bool_t = True,
    ) -> FrameOrSeries:
        """
        Convert columns to best possible dtypes using dtypes supporting ``pd.NA``.

        .. versionadded:: 1.0.0

        Parameters
        ----------
        infer_objects : bool, default True
            Whether object dtypes should be converted to the best possible types.
        convert_string : bool, default True
            Whether object dtypes should be converted to ``StringDtype()``.
        convert_integer : bool, default True
            Whether, if possible, conversion can be done to integer extension types.
        convert_boolean : bool, defaults True
            Whether object dtypes should be converted to ``BooleanDtypes()``.

        Returns
        -------
        Series or DataFrame
            Copy of input object with new dtype.

        See Also
        --------
        infer_objects : Infer dtypes of objects.
        to_datetime : Convert argument to datetime.
        to_timedelta : Convert argument to timedelta.
        to_numeric : Convert argument to a numeric type.

        Notes
        -----
        By default, ``convert_dtypes`` will attempt to convert a Series (or each
        Series in a DataFrame) to dtypes that support ``pd.NA``. By using the options
        ``convert_string``, ``convert_integer``, and ``convert_boolean``, it is
        possible to turn off individual conversions to ``StringDtype``, the integer
        extension types or ``BooleanDtype``, respectively.

        For object-dtyped columns, if ``infer_objects`` is ``True``, use the inference
        rules as during normal Series/DataFrame construction.  Then, if possible,
        convert to ``StringDtype``, ``BooleanDtype`` or an appropriate integer extension
        type, otherwise leave as ``object``.

        If the dtype is integer, convert to an appropriate integer extension type.

        If the dtype is numeric, and consists of all integers, convert to an
        appropriate integer extension type.

        In the future, as new dtypes are added that support ``pd.NA``, the results
        of this method will change to support those new dtypes.

        Examples
        --------
        >>> df = pd.DataFrame(
        ...     {
        ...         "a": pd.Series([1, 2, 3], dtype=np.dtype("int32")),
        ...         "b": pd.Series(["x", "y", "z"], dtype=np.dtype("O")),
        ...         "c": pd.Series([True, False, np.nan], dtype=np.dtype("O")),
        ...         "d": pd.Series(["h", "i", np.nan], dtype=np.dtype("O")),
        ...         "e": pd.Series([10, np.nan, 20], dtype=np.dtype("float")),
        ...         "f": pd.Series([np.nan, 100.5, 200], dtype=np.dtype("float")),
        ...     }
        ... )

        Start with a DataFrame with default dtypes.

        >>> df
           a  b      c    d     e      f
        0  1  x   True    h  10.0    NaN
        1  2  y  False    i   NaN  100.5
        2  3  z    NaN  NaN  20.0  200.0

        >>> df.dtypes
        a      int32
        b     object
        c     object
        d     object
        e    float64
        f    float64
        dtype: object

        Convert the DataFrame to use best possible dtypes.

        >>> dfn = df.convert_dtypes()
        >>> dfn
           a  b      c     d     e      f
        0  1  x   True     h    10    NaN
        1  2  y  False     i  <NA>  100.5
        2  3  z   <NA>  <NA>    20  200.0

        >>> dfn.dtypes
        a      Int32
        b     string
        c    boolean
        d     string
        e      Int64
        f    float64
        dtype: object

        Start with a Series of strings and missing data represented by ``np.nan``.

        >>> s = pd.Series(["a", "b", np.nan])
        >>> s
        0      a
        1      b
        2    NaN
        dtype: object

        Obtain a Series with dtype ``StringDtype``.

        >>> s.convert_dtypes()
        0       a
        1       b
        2    <NA>
        dtype: string
        """
        if self.ndim == 1:
            return self._convert_dtypes(
                infer_objects, convert_string, convert_integer, convert_boolean
            )
        else:
            results = [
                col._convert_dtypes(
                    infer_objects, convert_string, convert_integer, convert_boolean
                )
                for col_name, col in self.items()
            ]
            result = pd.concat(results, axis=1, copy=False)
            return result

    # ----------------------------------------------------------------------
    # Filling NA's

    @doc(**_shared_doc_kwargs)
    def fillna(
        self: FrameOrSeries,
        value=None,
        method=None,
        axis=None,
        inplace: bool_t = False,
        limit=None,
        downcast=None,
    ) -> Optional[FrameOrSeries]:
        """
        Fill NA/NaN values using the specified method.

        Parameters
        ----------
        value : scalar, dict, Series, or DataFrame
            Value to use to fill holes (e.g. 0), alternately a
            dict/Series/DataFrame of values specifying which value to use for
            each index (for a Series) or column (for a DataFrame).  Values not
            in the dict/Series/DataFrame will not be filled. This value cannot
            be a list.
        method : {{'backfill', 'bfill', 'pad', 'ffill', None}}, default None
            Method to use for filling holes in reindexed Series
            pad / ffill: propagate last valid observation forward to next valid
            backfill / bfill: use next valid observation to fill gap.
        axis : {axes_single_arg}
            Axis along which to fill missing values.
        inplace : bool, default False
            If True, fill in-place. Note: this will modify any
            other views on this object (e.g., a no-copy slice for a column in a
            DataFrame).
        limit : int, default None
            If method is specified, this is the maximum number of consecutive
            NaN values to forward/backward fill. In other words, if there is
            a gap with more than this number of consecutive NaNs, it will only
            be partially filled. If method is not specified, this is the
            maximum number of entries along the entire axis where NaNs will be
            filled. Must be greater than 0 if not None.
        downcast : dict, default is None
            A dict of item->dtype of what to downcast if possible,
            or the string 'infer' which will try to downcast to an appropriate
            equal type (e.g. float64 to int64 if possible).

        Returns
        -------
        {klass} or None
            Object with missing values filled or None if ``inplace=True``.

        See Also
        --------
        interpolate : Fill NaN values using interpolation.
        reindex : Conform object to new index.
        asfreq : Convert TimeSeries to specified frequency.

        Examples
        --------
        >>> df = pd.DataFrame([[np.nan, 2, np.nan, 0],
        ...                    [3, 4, np.nan, 1],
        ...                    [np.nan, np.nan, np.nan, 5],
        ...                    [np.nan, 3, np.nan, 4]],
        ...                   columns=list('ABCD'))
        >>> df
             A    B   C  D
        0  NaN  2.0 NaN  0
        1  3.0  4.0 NaN  1
        2  NaN  NaN NaN  5
        3  NaN  3.0 NaN  4

        Replace all NaN elements with 0s.

        >>> df.fillna(0)
            A   B   C   D
        0   0.0 2.0 0.0 0
        1   3.0 4.0 0.0 1
        2   0.0 0.0 0.0 5
        3   0.0 3.0 0.0 4

        We can also propagate non-null values forward or backward.

        >>> df.fillna(method='ffill')
            A   B   C   D
        0   NaN 2.0 NaN 0
        1   3.0 4.0 NaN 1
        2   3.0 4.0 NaN 5
        3   3.0 3.0 NaN 4

        Replace all NaN elements in column 'A', 'B', 'C', and 'D', with 0, 1,
        2, and 3 respectively.

        >>> values = {{'A': 0, 'B': 1, 'C': 2, 'D': 3}}
        >>> df.fillna(value=values)
            A   B   C   D
        0   0.0 2.0 2.0 0
        1   3.0 4.0 2.0 1
        2   0.0 1.0 2.0 5
        3   0.0 3.0 2.0 4

        Only replace the first NaN element.

        >>> df.fillna(value=values, limit=1)
            A   B   C   D
        0   0.0 2.0 2.0 0
        1   3.0 4.0 NaN 1
        2   NaN 1.0 NaN 5
        3   NaN 3.0 NaN 4
        """
        inplace = validate_bool_kwarg(inplace, "inplace")
        value, method = validate_fillna_kwargs(value, method)

        # set the default here, so functions examining the signaure
        # can detect if something was set (e.g. in groupby) (GH9221)
        if axis is None:
            axis = 0
        axis = self._get_axis_number(axis)

        if value is None:

            if self._is_mixed_type and axis == 1:
                if inplace:
                    raise NotImplementedError()
                result = self.T.fillna(method=method, limit=limit).T

                # need to downcast here because of all of the transposes
                result._mgr = result._mgr.downcast()

                return result

            new_data = self._mgr.interpolate(
                method=method,
                axis=axis,
                limit=limit,
                inplace=inplace,
                coerce=True,
                downcast=downcast,
            )
        else:
            if self.ndim == 1:
                if isinstance(value, (dict, ABCSeries)):
                    value = create_series_with_explicit_dtype(
                        value, dtype_if_empty=object
                    )
                    value = value.reindex(self.index, copy=False)
                    value = value._values
                elif not is_list_like(value):
                    pass
                else:
                    raise TypeError(
                        '"value" parameter must be a scalar, dict '
                        "or Series, but you passed a "
                        f'"{type(value).__name__}"'
                    )

                new_data = self._mgr.fillna(
                    value=value, limit=limit, inplace=inplace, downcast=downcast
                )

            elif isinstance(value, (dict, ABCSeries)):
                if axis == 1:
                    raise NotImplementedError(
                        "Currently only can fill "
                        "with dict/Series column "
                        "by column"
                    )

                result = self if inplace else self.copy()
                for k, v in value.items():
                    if k not in result:
                        continue
                    obj = result[k]
                    obj.fillna(v, limit=limit, inplace=True, downcast=downcast)
                return result if not inplace else None

            elif not is_list_like(value):
                new_data = self._mgr.fillna(
                    value=value, limit=limit, inplace=inplace, downcast=downcast
                )
            elif isinstance(value, ABCDataFrame) and self.ndim == 2:
                new_data = self.where(self.notna(), value)._data
            else:
                raise ValueError(f"invalid fill value with a {type(value)}")

        result = self._constructor(new_data)
        if inplace:
            return self._update_inplace(result)
        else:
            return result.__finalize__(self, method="fillna")

    def ffill(
        self: FrameOrSeries,
        axis=None,
        inplace: bool_t = False,
        limit=None,
        downcast=None,
    ) -> Optional[FrameOrSeries]:
        """
        Synonym for :meth:`DataFrame.fillna` with ``method='ffill'``.

        Returns
        -------
        {klass} or None
            Object with missing values filled or None if ``inplace=True``.
        """
        return self.fillna(
            method="ffill", axis=axis, inplace=inplace, limit=limit, downcast=downcast
        )

    pad = ffill

    def bfill(
        self: FrameOrSeries,
        axis=None,
        inplace: bool_t = False,
        limit=None,
        downcast=None,
    ) -> Optional[FrameOrSeries]:
        """
        Synonym for :meth:`DataFrame.fillna` with ``method='bfill'``.

        Returns
        -------
        {klass} or None
            Object with missing values filled or None if ``inplace=True``.
        """
        return self.fillna(
            method="bfill", axis=axis, inplace=inplace, limit=limit, downcast=downcast
        )

    backfill = bfill

    @doc(klass=_shared_doc_kwargs["klass"])
    def replace(
        self,
        to_replace=None,
        value=None,
        inplace=False,
        limit=None,
        regex=False,
        method="pad",
    ):
        """
        Replace values given in `to_replace` with `value`.

        Values of the {klass} are replaced with other values dynamically.
        This differs from updating with ``.loc`` or ``.iloc``, which require
        you to specify a location to update with some value.

        Parameters
        ----------
        to_replace : str, regex, list, dict, Series, int, float, or None
            How to find the values that will be replaced.

            * numeric, str or regex:

                - numeric: numeric values equal to `to_replace` will be
                  replaced with `value`
                - str: string exactly matching `to_replace` will be replaced
                  with `value`
                - regex: regexs matching `to_replace` will be replaced with
                  `value`

            * list of str, regex, or numeric:

                - First, if `to_replace` and `value` are both lists, they
                  **must** be the same length.
                - Second, if ``regex=True`` then all of the strings in **both**
                  lists will be interpreted as regexs otherwise they will match
                  directly. This doesn't matter much for `value` since there
                  are only a few possible substitution regexes you can use.
                - str, regex and numeric rules apply as above.

            * dict:

                - Dicts can be used to specify different replacement values
                  for different existing values. For example,
                  ``{{'a': 'b', 'y': 'z'}}`` replaces the value 'a' with 'b' and
                  'y' with 'z'. To use a dict in this way the `value`
                  parameter should be `None`.
                - For a DataFrame a dict can specify that different values
                  should be replaced in different columns. For example,
                  ``{{'a': 1, 'b': 'z'}}`` looks for the value 1 in column 'a'
                  and the value 'z' in column 'b' and replaces these values
                  with whatever is specified in `value`. The `value` parameter
                  should not be ``None`` in this case. You can treat this as a
                  special case of passing two lists except that you are
                  specifying the column to search in.
                - For a DataFrame nested dictionaries, e.g.,
                  ``{{'a': {{'b': np.nan}}}}``, are read as follows: look in column
                  'a' for the value 'b' and replace it with NaN. The `value`
                  parameter should be ``None`` to use a nested dict in this
                  way. You can nest regular expressions as well. Note that
                  column names (the top-level dictionary keys in a nested
                  dictionary) **cannot** be regular expressions.

            * None:

                - This means that the `regex` argument must be a string,
                  compiled regular expression, or list, dict, ndarray or
                  Series of such elements. If `value` is also ``None`` then
                  this **must** be a nested dictionary or Series.

            See the examples section for examples of each of these.
        value : scalar, dict, list, str, regex, default None
            Value to replace any values matching `to_replace` with.
            For a DataFrame a dict of values can be used to specify which
            value to use for each column (columns not in the dict will not be
            filled). Regular expressions, strings and lists or dicts of such
            objects are also allowed.
        inplace : bool, default False
            If True, in place. Note: this will modify any
            other views on this object (e.g. a column from a DataFrame).
            Returns the caller if this is True.
        limit : int, default None
            Maximum size gap to forward or backward fill.
        regex : bool or same types as `to_replace`, default False
            Whether to interpret `to_replace` and/or `value` as regular
            expressions. If this is ``True`` then `to_replace` *must* be a
            string. Alternatively, this could be a regular expression or a
            list, dict, or array of regular expressions in which case
            `to_replace` must be ``None``.
        method : {{'pad', 'ffill', 'bfill', `None`}}
            The method to use when for replacement, when `to_replace` is a
            scalar, list or tuple and `value` is ``None``.

            .. versionchanged:: 0.23.0
                Added to DataFrame.

        Returns
        -------
        {klass}
            Object after replacement.

        Raises
        ------
        AssertionError
            * If `regex` is not a ``bool`` and `to_replace` is not
              ``None``.

        TypeError
            * If `to_replace` is not a scalar, array-like, ``dict``, or ``None``
            * If `to_replace` is a ``dict`` and `value` is not a ``list``,
              ``dict``, ``ndarray``, or ``Series``
            * If `to_replace` is ``None`` and `regex` is not compilable
              into a regular expression or is a list, dict, ndarray, or
              Series.
            * When replacing multiple ``bool`` or ``datetime64`` objects and
              the arguments to `to_replace` does not match the type of the
              value being replaced

        ValueError
            * If a ``list`` or an ``ndarray`` is passed to `to_replace` and
              `value` but they are not the same length.

        See Also
        --------
        {klass}.fillna : Fill NA values.
        {klass}.where : Replace values based on boolean condition.
        Series.str.replace : Simple string replacement.

        Notes
        -----
        * Regex substitution is performed under the hood with ``re.sub``. The
          rules for substitution for ``re.sub`` are the same.
        * Regular expressions will only substitute on strings, meaning you
          cannot provide, for example, a regular expression matching floating
          point numbers and expect the columns in your frame that have a
          numeric dtype to be matched. However, if those floating point
          numbers *are* strings, then you can do this.
        * This method has *a lot* of options. You are encouraged to experiment
          and play with this method to gain intuition about how it works.
        * When dict is used as the `to_replace` value, it is like
          key(s) in the dict are the to_replace part and
          value(s) in the dict are the value parameter.

        Examples
        --------

        **Scalar `to_replace` and `value`**

        >>> s = pd.Series([0, 1, 2, 3, 4])
        >>> s.replace(0, 5)
        0    5
        1    1
        2    2
        3    3
        4    4
        dtype: int64

        >>> df = pd.DataFrame({{'A': [0, 1, 2, 3, 4],
        ...                    'B': [5, 6, 7, 8, 9],
        ...                    'C': ['a', 'b', 'c', 'd', 'e']}})
        >>> df.replace(0, 5)
           A  B  C
        0  5  5  a
        1  1  6  b
        2  2  7  c
        3  3  8  d
        4  4  9  e

        **List-like `to_replace`**

        >>> df.replace([0, 1, 2, 3], 4)
           A  B  C
        0  4  5  a
        1  4  6  b
        2  4  7  c
        3  4  8  d
        4  4  9  e

        >>> df.replace([0, 1, 2, 3], [4, 3, 2, 1])
           A  B  C
        0  4  5  a
        1  3  6  b
        2  2  7  c
        3  1  8  d
        4  4  9  e

        >>> s.replace([1, 2], method='bfill')
        0    0
        1    3
        2    3
        3    3
        4    4
        dtype: int64

        **dict-like `to_replace`**

        >>> df.replace({{0: 10, 1: 100}})
             A  B  C
        0   10  5  a
        1  100  6  b
        2    2  7  c
        3    3  8  d
        4    4  9  e

        >>> df.replace({{'A': 0, 'B': 5}}, 100)
             A    B  C
        0  100  100  a
        1    1    6  b
        2    2    7  c
        3    3    8  d
        4    4    9  e

        >>> df.replace({{'A': {{0: 100, 4: 400}}}})
             A  B  C
        0  100  5  a
        1    1  6  b
        2    2  7  c
        3    3  8  d
        4  400  9  e

        **Regular expression `to_replace`**

        >>> df = pd.DataFrame({{'A': ['bat', 'foo', 'bait'],
        ...                    'B': ['abc', 'bar', 'xyz']}})
        >>> df.replace(to_replace=r'^ba.$', value='new', regex=True)
              A    B
        0   new  abc
        1   foo  new
        2  bait  xyz

        >>> df.replace({{'A': r'^ba.$'}}, {{'A': 'new'}}, regex=True)
              A    B
        0   new  abc
        1   foo  bar
        2  bait  xyz

        >>> df.replace(regex=r'^ba.$', value='new')
              A    B
        0   new  abc
        1   foo  new
        2  bait  xyz

        >>> df.replace(regex={{r'^ba.$': 'new', 'foo': 'xyz'}})
              A    B
        0   new  abc
        1   xyz  new
        2  bait  xyz

        >>> df.replace(regex=[r'^ba.$', 'foo'], value='new')
              A    B
        0   new  abc
        1   new  new
        2  bait  xyz

        Note that when replacing multiple ``bool`` or ``datetime64`` objects,
        the data types in the `to_replace` parameter must match the data
        type of the value being replaced:

        >>> df = pd.DataFrame({{'A': [True, False, True],
        ...                    'B': [False, True, False]}})
        >>> df.replace({{'a string': 'new value', True: False}})  # raises
        Traceback (most recent call last):
            ...
        TypeError: Cannot compare types 'ndarray(dtype=bool)' and 'str'

        This raises a ``TypeError`` because one of the ``dict`` keys is not of
        the correct type for replacement.

        Compare the behavior of ``s.replace({{'a': None}})`` and
        ``s.replace('a', None)`` to understand the peculiarities
        of the `to_replace` parameter:

        >>> s = pd.Series([10, 'a', 'a', 'b', 'a'])

        When one uses a dict as the `to_replace` value, it is like the
        value(s) in the dict are equal to the `value` parameter.
        ``s.replace({{'a': None}})`` is equivalent to
        ``s.replace(to_replace={{'a': None}}, value=None, method=None)``:

        >>> s.replace({{'a': None}})
        0      10
        1    None
        2    None
        3       b
        4    None
        dtype: object

        When ``value=None`` and `to_replace` is a scalar, list or
        tuple, `replace` uses the method parameter (default 'pad') to do the
        replacement. So this is why the 'a' values are being replaced by 10
        in rows 1 and 2 and 'b' in row 4 in this case.
        The command ``s.replace('a', None)`` is actually equivalent to
        ``s.replace(to_replace='a', value=None, method='pad')``:

        >>> s.replace('a', None)
        0    10
        1    10
        2    10
        3     b
        4     b
        dtype: object
        """
        if not (
            is_scalar(to_replace)
            or is_re_compilable(to_replace)
            or is_list_like(to_replace)
        ):
            raise TypeError(
                "Expecting 'to_replace' to be either a scalar, array-like, "
                "dict or None, got invalid type "
                f"{repr(type(to_replace).__name__)}"
            )

        inplace = validate_bool_kwarg(inplace, "inplace")
        if not is_bool(regex) and to_replace is not None:
            raise AssertionError("'to_replace' must be 'None' if 'regex' is not a bool")

        if value is None:
            # passing a single value that is scalar like
            # when value is None (GH5319), for compat
            if not is_dict_like(to_replace) and not is_dict_like(regex):
                to_replace = [to_replace]

            if isinstance(to_replace, (tuple, list)):
                if isinstance(self, ABCDataFrame):
                    return self.apply(
                        _single_replace, args=(to_replace, method, inplace, limit)
                    )
                return _single_replace(self, to_replace, method, inplace, limit)

            if not is_dict_like(to_replace):
                if not is_dict_like(regex):
                    raise TypeError(
                        'If "to_replace" and "value" are both None '
                        'and "to_replace" is not a list, then '
                        "regex must be a mapping"
                    )
                to_replace = regex
                regex = True

            items = list(to_replace.items())
            if items:
                keys, values = zip(*items)
            else:
                keys, values = ([], [])

            are_mappings = [is_dict_like(v) for v in values]

            if any(are_mappings):
                if not all(are_mappings):
                    raise TypeError(
                        "If a nested mapping is passed, all values "
                        "of the top level mapping must be mappings"
                    )
                # passed a nested dict/Series
                to_rep_dict = {}
                value_dict = {}

                for k, v in items:
                    keys, values = list(zip(*v.items())) or ([], [])

                    to_rep_dict[k] = list(keys)
                    value_dict[k] = list(values)

                to_replace, value = to_rep_dict, value_dict
            else:
                to_replace, value = keys, values

            return self.replace(
                to_replace, value, inplace=inplace, limit=limit, regex=regex
            )
        else:

            # need a non-zero len on all axes
            if not self.size:
                return self

            if is_dict_like(to_replace):
                if is_dict_like(value):  # {'A' : NA} -> {'A' : 0}
                    # Note: Checking below for `in foo.keys()` instead of
                    #  `in foo`is needed for when we have a Series and not dict
                    mapping = {
                        col: (to_replace[col], value[col])
                        for col in to_replace.keys()
                        if col in value.keys() and col in self
                    }
                    return self._replace_columnwise(mapping, inplace, regex)

                # {'A': NA} -> 0
                elif not is_list_like(value):
                    # Operate column-wise
                    if self.ndim == 1:
                        raise ValueError(
                            "Series.replace cannot use dict-like to_replace "
                            "and non-None value"
                        )
                    mapping = {
                        col: (to_rep, value) for col, to_rep in to_replace.items()
                    }
                    return self._replace_columnwise(mapping, inplace, regex)
                else:
                    raise TypeError("value argument must be scalar, dict, or Series")

            elif is_list_like(to_replace):  # [NA, ''] -> [0, 'missing']
                if is_list_like(value):
                    if len(to_replace) != len(value):
                        raise ValueError(
                            f"Replacement lists must match in length. "
                            f"Expecting {len(to_replace)} got {len(value)} "
                        )
                    self._consolidate_inplace()
                    new_data = self._mgr.replace_list(
                        src_list=to_replace,
                        dest_list=value,
                        inplace=inplace,
                        regex=regex,
                    )

                else:  # [NA, ''] -> 0
                    new_data = self._mgr.replace(
                        to_replace=to_replace, value=value, inplace=inplace, regex=regex
                    )
            elif to_replace is None:
                if not (
                    is_re_compilable(regex)
                    or is_list_like(regex)
                    or is_dict_like(regex)
                ):
                    raise TypeError(
                        f"'regex' must be a string or a compiled regular expression "
                        f"or a list or dict of strings or regular expressions, "
                        f"you passed a {repr(type(regex).__name__)}"
                    )
                return self.replace(
                    regex, value, inplace=inplace, limit=limit, regex=True
                )
            else:

                # dest iterable dict-like
                if is_dict_like(value):  # NA -> {'A' : 0, 'B' : -1}
                    # Operate column-wise
                    if self.ndim == 1:
                        raise ValueError(
                            "Series.replace cannot use dict-value and "
                            "non-None to_replace"
                        )
                    mapping = {col: (to_replace, val) for col, val in value.items()}
                    return self._replace_columnwise(mapping, inplace, regex)

                elif not is_list_like(value):  # NA -> 0
                    new_data = self._mgr.replace(
                        to_replace=to_replace, value=value, inplace=inplace, regex=regex
                    )
                else:
                    raise TypeError(
                        f'Invalid "to_replace" type: {repr(type(to_replace).__name__)}'
                    )

        result = self._constructor(new_data)
        if inplace:
            return self._update_inplace(result)
        else:
            return result.__finalize__(self, method="replace")

    def interpolate(
        self: FrameOrSeries,
        method: str = "linear",
        axis: Axis = 0,
        limit: Optional[int] = None,
        inplace: bool_t = False,
        limit_direction: Optional[str] = None,
        limit_area: Optional[str] = None,
        downcast: Optional[str] = None,
        **kwargs,
    ) -> Optional[FrameOrSeries]:
        """
        Please note that only ``method='linear'`` is supported for
        DataFrame/Series with a MultiIndex.

        Parameters
        ----------
        method : str, default 'linear'
            Interpolation technique to use. One of:

            * 'linear': Ignore the index and treat the values as equally
              spaced. This is the only method supported on MultiIndexes.
            * 'time': Works on daily and higher resolution data to interpolate
              given length of interval.
            * 'index', 'values': use the actual numerical values of the index.
            * 'pad': Fill in NaNs using existing values.
            * 'nearest', 'zero', 'slinear', 'quadratic', 'cubic', 'spline',
              'barycentric', 'polynomial': Passed to
              `scipy.interpolate.interp1d`. These methods use the numerical
              values of the index.  Both 'polynomial' and 'spline' require that
              you also specify an `order` (int), e.g.
              ``df.interpolate(method='polynomial', order=5)``.
            * 'krogh', 'piecewise_polynomial', 'spline', 'pchip', 'akima',
              'cubicspline': Wrappers around the SciPy interpolation methods of
              similar names. See `Notes`.
            * 'from_derivatives': Refers to
              `scipy.interpolate.BPoly.from_derivatives` which
              replaces 'piecewise_polynomial' interpolation method in
              scipy 0.18.
        axis : {{0 or 'index', 1 or 'columns', None}}, default None
            Axis to interpolate along.
        limit : int, optional
            Maximum number of consecutive NaNs to fill. Must be greater than
            0.
        inplace : bool, default False
            Update the data in place if possible.
        limit_direction : {{'forward', 'backward', 'both'}}, Optional
            Consecutive NaNs will be filled in this direction.

            If limit is specified:
                * If 'method' is 'pad' or 'ffill', 'limit_direction' must be 'forward'.
                * If 'method' is 'backfill' or 'bfill', 'limit_direction' must be
                  'backwards'.

            If 'limit' is not specified:
                * If 'method' is 'backfill' or 'bfill', the default is 'backward'
                * else the default is 'forward'

            .. versionchanged:: 1.1.0
                raises ValueError if `limit_direction` is 'forward' or 'both' and
                    method is 'backfill' or 'bfill'.
                raises ValueError if `limit_direction` is 'backward' or 'both' and
                    method is 'pad' or 'ffill'.

        limit_area : {{`None`, 'inside', 'outside'}}, default None
            If limit is specified, consecutive NaNs will be filled with this
            restriction.

            * ``None``: No fill restriction.
            * 'inside': Only fill NaNs surrounded by valid values
              (interpolate).
            * 'outside': Only fill NaNs outside valid values (extrapolate).

            .. versionadded:: 0.23.0

        downcast : optional, 'infer' or None, defaults to None
            Downcast dtypes if possible.
        **kwargs
            Keyword arguments to pass on to the interpolating function.

        Returns
        -------
        Series or DataFrame
            Returns the same object type as the caller, interpolated at
            some or all ``NaN`` values.

        See Also
        --------
        fillna : Fill missing values using different methods.
        scipy.interpolate.Akima1DInterpolator : Piecewise cubic polynomials
            (Akima interpolator).
        scipy.interpolate.BPoly.from_derivatives : Piecewise polynomial in the
            Bernstein basis.
        scipy.interpolate.interp1d : Interpolate a 1-D function.
        scipy.interpolate.KroghInterpolator : Interpolate polynomial (Krogh
            interpolator).
        scipy.interpolate.PchipInterpolator : PCHIP 1-d monotonic cubic
            interpolation.
        scipy.interpolate.CubicSpline : Cubic spline data interpolator.

        Notes
        -----
        The 'krogh', 'piecewise_polynomial', 'spline', 'pchip' and 'akima'
        methods are wrappers around the respective SciPy implementations of
        similar names. These use the actual numerical values of the index.
        For more information on their behavior, see the
        `SciPy documentation
        <https://docs.scipy.org/doc/scipy/reference/interpolate.html#univariate-interpolation>`__
        and `SciPy tutorial
        <https://docs.scipy.org/doc/scipy/reference/tutorial/interpolate.html>`__.

        Examples
        --------
        Filling in ``NaN`` in a :class:`~pandas.Series` via linear
        interpolation.

        >>> s = pd.Series([0, 1, np.nan, 3])
        >>> s
        0    0.0
        1    1.0
        2    NaN
        3    3.0
        dtype: float64
        >>> s.interpolate()
        0    0.0
        1    1.0
        2    2.0
        3    3.0
        dtype: float64

        Filling in ``NaN`` in a Series by padding, but filling at most two
        consecutive ``NaN`` at a time.

        >>> s = pd.Series([np.nan, "single_one", np.nan,
        ...                "fill_two_more", np.nan, np.nan, np.nan,
        ...                4.71, np.nan])
        >>> s
        0              NaN
        1       single_one
        2              NaN
        3    fill_two_more
        4              NaN
        5              NaN
        6              NaN
        7             4.71
        8              NaN
        dtype: object
        >>> s.interpolate(method='pad', limit=2)
        0              NaN
        1       single_one
        2       single_one
        3    fill_two_more
        4    fill_two_more
        5    fill_two_more
        6              NaN
        7             4.71
        8             4.71
        dtype: object

        Filling in ``NaN`` in a Series via polynomial interpolation or splines:
        Both 'polynomial' and 'spline' methods require that you also specify
        an ``order`` (int).

        >>> s = pd.Series([0, 2, np.nan, 8])
        >>> s.interpolate(method='polynomial', order=2)
        0    0.000000
        1    2.000000
        2    4.666667
        3    8.000000
        dtype: float64

        Fill the DataFrame forward (that is, going down) along each column
        using linear interpolation.

        Note how the last entry in column 'a' is interpolated differently,
        because there is no entry after it to use for interpolation.
        Note how the first entry in column 'b' remains ``NaN``, because there
        is no entry before it to use for interpolation.

        >>> df = pd.DataFrame([(0.0, np.nan, -1.0, 1.0),
        ...                    (np.nan, 2.0, np.nan, np.nan),
        ...                    (2.0, 3.0, np.nan, 9.0),
        ...                    (np.nan, 4.0, -4.0, 16.0)],
        ...                   columns=list('abcd'))
        >>> df
             a    b    c     d
        0  0.0  NaN -1.0   1.0
        1  NaN  2.0  NaN   NaN
        2  2.0  3.0  NaN   9.0
        3  NaN  4.0 -4.0  16.0
        >>> df.interpolate(method='linear', limit_direction='forward', axis=0)
             a    b    c     d
        0  0.0  NaN -1.0   1.0
        1  1.0  2.0 -2.0   5.0
        2  2.0  3.0 -3.0   9.0
        3  2.0  4.0 -4.0  16.0

        Using polynomial interpolation.

        >>> df['d'].interpolate(method='polynomial', order=2)
        0     1.0
        1     4.0
        2     9.0
        3    16.0
        Name: d, dtype: float64
        """
        inplace = validate_bool_kwarg(inplace, "inplace")

        axis = self._get_axis_number(axis)

        fillna_methods = ["ffill", "bfill", "pad", "backfill"]
        should_transpose = axis == 1 and method not in fillna_methods

        obj = self.T if should_transpose else self

        if obj.empty:
            return self.copy()

        if method not in fillna_methods:
            axis = self._info_axis_number

        if isinstance(obj.index, MultiIndex) and method != "linear":
            raise ValueError(
                "Only `method=linear` interpolation is supported on MultiIndexes."
            )

        # Set `limit_direction` depending on `method`
        if limit_direction is None:
            limit_direction = (
                "backward" if method in ("backfill", "bfill") else "forward"
            )
        else:
            if method in ("pad", "ffill") and limit_direction != "forward":
                raise ValueError(
                    f"`limit_direction` must be 'forward' for method `{method}`"
                )
            if method in ("backfill", "bfill") and limit_direction != "backward":
                raise ValueError(
                    f"`limit_direction` must be 'backward' for method `{method}`"
                )

        if obj.ndim == 2 and np.all(obj.dtypes == np.dtype(object)):
            raise TypeError(
                "Cannot interpolate with all object-dtype columns "
                "in the DataFrame. Try setting at least one "
                "column to a numeric dtype."
            )

        # create/use the index
        if method == "linear":
            # prior default
            index = np.arange(len(obj.index))
        else:
            index = obj.index
            methods = {"index", "values", "nearest", "time"}
            is_numeric_or_datetime = (
                is_numeric_dtype(index.dtype)
                or is_datetime64_any_dtype(index.dtype)
                or is_timedelta64_dtype(index.dtype)
            )
            if method not in methods and not is_numeric_or_datetime:
                raise ValueError(
                    "Index column must be numeric or datetime type when "
                    f"using {method} method other than linear. "
                    "Try setting a numeric or datetime index column before "
                    "interpolating."
                )

        if isna(index).any():
            raise NotImplementedError(
                "Interpolation with NaNs in the index "
                "has not been implemented. Try filling "
                "those NaNs before interpolating."
            )
        new_data = obj._mgr.interpolate(
            method=method,
            axis=axis,
            index=index,
            limit=limit,
            limit_direction=limit_direction,
            limit_area=limit_area,
            inplace=inplace,
            downcast=downcast,
            **kwargs,
        )

        result = self._constructor(new_data)
        if should_transpose:
            result = result.T
        if inplace:
            return self._update_inplace(result)
        else:
            return result.__finalize__(self, method="interpolate")

    # ----------------------------------------------------------------------
    # Timeseries methods Methods

    def asof(self, where, subset=None):
        """
        Return the last row(s) without any NaNs before `where`.

        The last row (for each element in `where`, if list) without any
        NaN is taken.
        In case of a :class:`~pandas.DataFrame`, the last row without NaN
        considering only the subset of columns (if not `None`)

        If there is no good value, NaN is returned for a Series or
        a Series of NaN values for a DataFrame

        Parameters
        ----------
        where : date or array-like of dates
            Date(s) before which the last row(s) are returned.
        subset : str or array-like of str, default `None`
            For DataFrame, if not `None`, only use these columns to
            check for NaNs.

        Returns
        -------
        scalar, Series, or DataFrame

            The return can be:

            * scalar : when `self` is a Series and `where` is a scalar
            * Series: when `self` is a Series and `where` is an array-like,
              or when `self` is a DataFrame and `where` is a scalar
            * DataFrame : when `self` is a DataFrame and `where` is an
              array-like

            Return scalar, Series, or DataFrame.

        See Also
        --------
        merge_asof : Perform an asof merge. Similar to left join.

        Notes
        -----
        Dates are assumed to be sorted. Raises if this is not the case.

        Examples
        --------
        A Series and a scalar `where`.

        >>> s = pd.Series([1, 2, np.nan, 4], index=[10, 20, 30, 40])
        >>> s
        10    1.0
        20    2.0
        30    NaN
        40    4.0
        dtype: float64

        >>> s.asof(20)
        2.0

        For a sequence `where`, a Series is returned. The first value is
        NaN, because the first element of `where` is before the first
        index value.

        >>> s.asof([5, 20])
        5     NaN
        20    2.0
        dtype: float64

        Missing values are not considered. The following is ``2.0``, not
        NaN, even though NaN is at the index location for ``30``.

        >>> s.asof(30)
        2.0

        Take all columns into consideration

        >>> df = pd.DataFrame({'a': [10, 20, 30, 40, 50],
        ...                    'b': [None, None, None, None, 500]},
        ...                   index=pd.DatetimeIndex(['2018-02-27 09:01:00',
        ...                                           '2018-02-27 09:02:00',
        ...                                           '2018-02-27 09:03:00',
        ...                                           '2018-02-27 09:04:00',
        ...                                           '2018-02-27 09:05:00']))
        >>> df.asof(pd.DatetimeIndex(['2018-02-27 09:03:30',
        ...                           '2018-02-27 09:04:30']))
                              a   b
        2018-02-27 09:03:30 NaN NaN
        2018-02-27 09:04:30 NaN NaN

        Take a single column into consideration

        >>> df.asof(pd.DatetimeIndex(['2018-02-27 09:03:30',
        ...                           '2018-02-27 09:04:30']),
        ...         subset=['a'])
                                 a   b
        2018-02-27 09:03:30   30.0 NaN
        2018-02-27 09:04:30   40.0 NaN
        """
        if isinstance(where, str):
            where = Timestamp(where)

        if not self.index.is_monotonic:
            raise ValueError("asof requires a sorted index")

        is_series = isinstance(self, ABCSeries)
        if is_series:
            if subset is not None:
                raise ValueError("subset is not valid for Series")
        else:
            if subset is None:
                subset = self.columns
            if not is_list_like(subset):
                subset = [subset]

        is_list = is_list_like(where)
        if not is_list:
            start = self.index[0]
            if isinstance(self.index, PeriodIndex):
                where = Period(where, freq=self.index.freq)

            if where < start:
                if not is_series:
                    return self._constructor_sliced(
                        index=self.columns, name=where, dtype=np.float64
                    )
                return np.nan

            # It's always much faster to use a *while* loop here for
            # Series than pre-computing all the NAs. However a
            # *while* loop is extremely expensive for DataFrame
            # so we later pre-compute all the NAs and use the same
            # code path whether *where* is a scalar or list.
            # See PR: https://github.com/pandas-dev/pandas/pull/14476
            if is_series:
                loc = self.index.searchsorted(where, side="right")
                if loc > 0:
                    loc -= 1

                values = self._values
                while loc > 0 and isna(values[loc]):
                    loc -= 1
                return values[loc]

        if not isinstance(where, Index):
            where = Index(where) if is_list else Index([where])

        nulls = self.isna() if is_series else self[subset].isna().any(1)
        if nulls.all():
            if is_series:
                return self._constructor(np.nan, index=where, name=self.name)
            elif is_list:
                return self._constructor(np.nan, index=where, columns=self.columns)
            else:
                return self._constructor_sliced(
                    np.nan, index=self.columns, name=where[0]
                )

        locs = self.index.asof_locs(where, ~(nulls._values))

        # mask the missing
        missing = locs == -1
        data = self.take(locs)
        data.index = where
        data.loc[missing] = np.nan
        return data if is_list else data.iloc[-1]

    # ----------------------------------------------------------------------
    # Action Methods

    @doc(klass=_shared_doc_kwargs["klass"])
    def isna(self: FrameOrSeries) -> FrameOrSeries:
        """
        Detect missing values.

        Return a boolean same-sized object indicating if the values are NA.
        NA values, such as None or :attr:`numpy.NaN`, gets mapped to True
        values.
        Everything else gets mapped to False values. Characters such as empty
        strings ``''`` or :attr:`numpy.inf` are not considered NA values
        (unless you set ``pandas.options.mode.use_inf_as_na = True``).

        Returns
        -------
        {klass}
            Mask of bool values for each element in {klass} that
            indicates whether an element is not an NA value.

        See Also
        --------
        {klass}.isnull : Alias of isna.
        {klass}.notna : Boolean inverse of isna.
        {klass}.dropna : Omit axes labels with missing values.
        isna : Top-level isna.

        Examples
        --------
        Show which entries in a DataFrame are NA.

        >>> df = pd.DataFrame({{'age': [5, 6, np.NaN],
        ...                    'born': [pd.NaT, pd.Timestamp('1939-05-27'),
        ...                             pd.Timestamp('1940-04-25')],
        ...                    'name': ['Alfred', 'Batman', ''],
        ...                    'toy': [None, 'Batmobile', 'Joker']}})
        >>> df
           age       born    name        toy
        0  5.0        NaT  Alfred       None
        1  6.0 1939-05-27  Batman  Batmobile
        2  NaN 1940-04-25              Joker

        >>> df.isna()
             age   born   name    toy
        0  False   True  False   True
        1  False  False  False  False
        2   True  False  False  False

        Show which entries in a Series are NA.

        >>> ser = pd.Series([5, 6, np.NaN])
        >>> ser
        0    5.0
        1    6.0
        2    NaN
        dtype: float64

        >>> ser.isna()
        0    False
        1    False
        2     True
        dtype: bool
        """
        return isna(self).__finalize__(self, method="isna")

    @doc(isna, klass=_shared_doc_kwargs["klass"])
    def isnull(self: FrameOrSeries) -> FrameOrSeries:
        return isna(self).__finalize__(self, method="isnull")

    @doc(klass=_shared_doc_kwargs["klass"])
    def notna(self: FrameOrSeries) -> FrameOrSeries:
        """
        Detect existing (non-missing) values.

        Return a boolean same-sized object indicating if the values are not NA.
        Non-missing values get mapped to True. Characters such as empty
        strings ``''`` or :attr:`numpy.inf` are not considered NA values
        (unless you set ``pandas.options.mode.use_inf_as_na = True``).
        NA values, such as None or :attr:`numpy.NaN`, get mapped to False
        values.

        Returns
        -------
        {klass}
            Mask of bool values for each element in {klass} that
            indicates whether an element is not an NA value.

        See Also
        --------
        {klass}.notnull : Alias of notna.
        {klass}.isna : Boolean inverse of notna.
        {klass}.dropna : Omit axes labels with missing values.
        notna : Top-level notna.

        Examples
        --------
        Show which entries in a DataFrame are not NA.

        >>> df = pd.DataFrame({{'age': [5, 6, np.NaN],
        ...                    'born': [pd.NaT, pd.Timestamp('1939-05-27'),
        ...                             pd.Timestamp('1940-04-25')],
        ...                    'name': ['Alfred', 'Batman', ''],
        ...                    'toy': [None, 'Batmobile', 'Joker']}})
        >>> df
           age       born    name        toy
        0  5.0        NaT  Alfred       None
        1  6.0 1939-05-27  Batman  Batmobile
        2  NaN 1940-04-25              Joker

        >>> df.notna()
             age   born  name    toy
        0   True  False  True  False
        1   True   True  True   True
        2  False   True  True   True

        Show which entries in a Series are not NA.

        >>> ser = pd.Series([5, 6, np.NaN])
        >>> ser
        0    5.0
        1    6.0
        2    NaN
        dtype: float64

        >>> ser.notna()
        0     True
        1     True
        2    False
        dtype: bool
        """
        return notna(self).__finalize__(self, method="notna")

    @doc(notna, klass=_shared_doc_kwargs["klass"])
    def notnull(self: FrameOrSeries) -> FrameOrSeries:
        return notna(self).__finalize__(self, method="notnull")

    def _clip_with_scalar(self, lower, upper, inplace: bool_t = False):
        if (lower is not None and np.any(isna(lower))) or (
            upper is not None and np.any(isna(upper))
        ):
            raise ValueError("Cannot use an NA value as a clip threshold")

        result = self
        mask = isna(self._values)

        with np.errstate(all="ignore"):
            if upper is not None:
                subset = self.to_numpy() <= upper
                result = result.where(subset, upper, axis=None, inplace=False)
            if lower is not None:
                subset = self.to_numpy() >= lower
                result = result.where(subset, lower, axis=None, inplace=False)

        if np.any(mask):
            result[mask] = np.nan

        if inplace:
            return self._update_inplace(result)
        else:
            return result

    def _clip_with_one_bound(self, threshold, method, axis, inplace):

        if axis is not None:
            axis = self._get_axis_number(axis)

        # method is self.le for upper bound and self.ge for lower bound
        if is_scalar(threshold) and is_number(threshold):
            if method.__name__ == "le":
                return self._clip_with_scalar(None, threshold, inplace=inplace)
            return self._clip_with_scalar(threshold, None, inplace=inplace)

        subset = method(threshold, axis=axis) | isna(self)

        # GH #15390
        # In order for where method to work, the threshold must
        # be transformed to NDFrame from other array like structure.
        if (not isinstance(threshold, ABCSeries)) and is_list_like(threshold):
            if isinstance(self, ABCSeries):
                threshold = self._constructor(threshold, index=self.index)
            else:
                threshold = _align_method_FRAME(self, threshold, axis, flex=None)[1]
        return self.where(subset, threshold, axis=axis, inplace=inplace)

    def clip(
        self: FrameOrSeries,
        lower=None,
        upper=None,
        axis=None,
        inplace: bool_t = False,
        *args,
        **kwargs,
    ) -> FrameOrSeries:
        """
        Trim values at input threshold(s).

        Assigns values outside boundary to boundary values. Thresholds
        can be singular values or array like, and in the latter case
        the clipping is performed element-wise in the specified axis.

        Parameters
        ----------
        lower : float or array_like, default None
            Minimum threshold value. All values below this
            threshold will be set to it.
        upper : float or array_like, default None
            Maximum threshold value. All values above this
            threshold will be set to it.
        axis : int or str axis name, optional
            Align object with lower and upper along the given axis.
        inplace : bool, default False
            Whether to perform the operation in place on the data.
        *args, **kwargs
            Additional keywords have no effect but might be accepted
            for compatibility with numpy.

        Returns
        -------
        Series or DataFrame
            Same type as calling object with the values outside the
            clip boundaries replaced.

        See Also
        --------
        Series.clip : Trim values at input threshold in series.
        DataFrame.clip : Trim values at input threshold in dataframe.
        numpy.clip : Clip (limit) the values in an array.

        Examples
        --------
        >>> data = {'col_0': [9, -3, 0, -1, 5], 'col_1': [-2, -7, 6, 8, -5]}
        >>> df = pd.DataFrame(data)
        >>> df
           col_0  col_1
        0      9     -2
        1     -3     -7
        2      0      6
        3     -1      8
        4      5     -5

        Clips per column using lower and upper thresholds:

        >>> df.clip(-4, 6)
           col_0  col_1
        0      6     -2
        1     -3     -4
        2      0      6
        3     -1      6
        4      5     -4

        Clips using specific lower and upper thresholds per column element:

        >>> t = pd.Series([2, -4, -1, 6, 3])
        >>> t
        0    2
        1   -4
        2   -1
        3    6
        4    3
        dtype: int64

        >>> df.clip(t, t + 4, axis=0)
           col_0  col_1
        0      6      2
        1     -3     -4
        2      0      3
        3      6      8
        4      5      3
        """
        inplace = validate_bool_kwarg(inplace, "inplace")

        axis = nv.validate_clip_with_axis(axis, args, kwargs)
        if axis is not None:
            axis = self._get_axis_number(axis)

        # GH 17276
        # numpy doesn't like NaN as a clip value
        # so ignore
        # GH 19992
        # numpy doesn't drop a list-like bound containing NaN
        if not is_list_like(lower) and np.any(isna(lower)):
            lower = None
        if not is_list_like(upper) and np.any(isna(upper)):
            upper = None

        # GH 2747 (arguments were reversed)
        if lower is not None and upper is not None:
            if is_scalar(lower) and is_scalar(upper):
                lower, upper = min(lower, upper), max(lower, upper)

        # fast-path for scalars
        if (lower is None or (is_scalar(lower) and is_number(lower))) and (
            upper is None or (is_scalar(upper) and is_number(upper))
        ):
            return self._clip_with_scalar(lower, upper, inplace=inplace)

        result = self
        if lower is not None:
            result = result._clip_with_one_bound(
                lower, method=self.ge, axis=axis, inplace=inplace
            )
        if upper is not None:
            if inplace:
                result = self
            result = result._clip_with_one_bound(
                upper, method=self.le, axis=axis, inplace=inplace
            )

        return result

    _shared_docs[
        "groupby"
    ] = """
        Group %(klass)s using a mapper or by a Series of columns.

        A groupby operation involves some combination of splitting the
        object, applying a function, and combining the results. This can be
        used to group large amounts of data and compute operations on these
        groups.

        Parameters
        ----------
        by : mapping, function, label, or list of labels
            Used to determine the groups for the groupby.
            If ``by`` is a function, it's called on each value of the object's
            index. If a dict or Series is passed, the Series or dict VALUES
            will be used to determine the groups (the Series' values are first
            aligned; see ``.align()`` method). If an ndarray is passed, the
            values are used as-is determine the groups. A label or list of
            labels may be passed to group by the columns in ``self``. Notice
            that a tuple is interpreted as a (single) key.
        axis : {0 or 'index', 1 or 'columns'}, default 0
            Split along rows (0) or columns (1).
        level : int, level name, or sequence of such, default None
            If the axis is a MultiIndex (hierarchical), group by a particular
            level or levels.
        as_index : bool, default True
            For aggregated output, return object with group labels as the
            index. Only relevant for DataFrame input. as_index=False is
            effectively "SQL-style" grouped output.
        sort : bool, default True
            Sort group keys. Get better performance by turning this off.
            Note this does not influence the order of observations within each
            group. Groupby preserves the order of rows within each group.
        group_keys : bool, default True
            When calling apply, add group keys to index to identify pieces.
        squeeze : bool, default False
            Reduce the dimensionality of the return type if possible,
            otherwise return a consistent type.

            .. deprecated:: 1.1.0

        observed : bool, default False
            This only applies if any of the groupers are Categoricals.
            If True: only show observed values for categorical groupers.
            If False: show all values for categorical groupers.

            .. versionadded:: 0.23.0
        dropna : bool, default True
            If True, and if group keys contain NA values, NA values together
            with row/column will be dropped.
            If False, NA values will also be treated as the key in groups

            .. versionadded:: 1.1.0

        Returns
        -------
        %(klass)sGroupBy
            Returns a groupby object that contains information about the groups.

        See Also
        --------
        resample : Convenience method for frequency conversion and resampling
            of time series.

        Notes
        -----
        See the `user guide
        <https://pandas.pydata.org/pandas-docs/stable/groupby.html>`_ for more.
        """

    def asfreq(
        self: FrameOrSeries,
        freq,
        method=None,
        how: Optional[str] = None,
        normalize: bool_t = False,
        fill_value=None,
    ) -> FrameOrSeries:
        """
        Convert TimeSeries to specified frequency.

        Optionally provide filling method to pad/backfill missing values.

        Returns the original data conformed to a new index with the specified
        frequency. ``resample`` is more appropriate if an operation, such as
        summarization, is necessary to represent the data at the new frequency.

        Parameters
        ----------
        freq : DateOffset or str
            Frequency DateOffset or string.
        method : {'backfill'/'bfill', 'pad'/'ffill'}, default None
            Method to use for filling holes in reindexed Series (note this
            does not fill NaNs that already were present):

            * 'pad' / 'ffill': propagate last valid observation forward to next
              valid
            * 'backfill' / 'bfill': use NEXT valid observation to fill.
        how : {'start', 'end'}, default end
            For PeriodIndex only (see PeriodIndex.asfreq).
        normalize : bool, default False
            Whether to reset output index to midnight.
        fill_value : scalar, optional
            Value to use for missing values, applied during upsampling (note
            this does not fill NaNs that already were present).

        Returns
        -------
        Same type as caller
            Object converted to the specified frequency.

        See Also
        --------
        reindex : Conform DataFrame to new index with optional filling logic.

        Notes
        -----
        To learn more about the frequency strings, please see `this link
        <https://pandas.pydata.org/pandas-docs/stable/user_guide/timeseries.html#offset-aliases>`__.

        Examples
        --------
        Start by creating a series with 4 one minute timestamps.

        >>> index = pd.date_range('1/1/2000', periods=4, freq='T')
        >>> series = pd.Series([0.0, None, 2.0, 3.0], index=index)
        >>> df = pd.DataFrame({'s':series})
        >>> df
                               s
        2000-01-01 00:00:00    0.0
        2000-01-01 00:01:00    NaN
        2000-01-01 00:02:00    2.0
        2000-01-01 00:03:00    3.0

        Upsample the series into 30 second bins.

        >>> df.asfreq(freq='30S')
                               s
        2000-01-01 00:00:00    0.0
        2000-01-01 00:00:30    NaN
        2000-01-01 00:01:00    NaN
        2000-01-01 00:01:30    NaN
        2000-01-01 00:02:00    2.0
        2000-01-01 00:02:30    NaN
        2000-01-01 00:03:00    3.0

        Upsample again, providing a ``fill value``.

        >>> df.asfreq(freq='30S', fill_value=9.0)
                               s
        2000-01-01 00:00:00    0.0
        2000-01-01 00:00:30    9.0
        2000-01-01 00:01:00    NaN
        2000-01-01 00:01:30    9.0
        2000-01-01 00:02:00    2.0
        2000-01-01 00:02:30    9.0
        2000-01-01 00:03:00    3.0

        Upsample again, providing a ``method``.

        >>> df.asfreq(freq='30S', method='bfill')
                               s
        2000-01-01 00:00:00    0.0
        2000-01-01 00:00:30    NaN
        2000-01-01 00:01:00    NaN
        2000-01-01 00:01:30    2.0
        2000-01-01 00:02:00    2.0
        2000-01-01 00:02:30    3.0
        2000-01-01 00:03:00    3.0
        """
        from pandas.core.resample import asfreq

        return asfreq(
            self,
            freq,
            method=method,
            how=how,
            normalize=normalize,
            fill_value=fill_value,
        )

    def at_time(
        self: FrameOrSeries, time, asof: bool_t = False, axis=None
    ) -> FrameOrSeries:
        """
        Select values at particular time of day (e.g., 9:30AM).

        Parameters
        ----------
        time : datetime.time or str
        axis : {0 or 'index', 1 or 'columns'}, default 0

            .. versionadded:: 0.24.0

        Returns
        -------
        Series or DataFrame

        Raises
        ------
        TypeError
            If the index is not  a :class:`DatetimeIndex`

        See Also
        --------
        between_time : Select values between particular times of the day.
        first : Select initial periods of time series based on a date offset.
        last : Select final periods of time series based on a date offset.
        DatetimeIndex.indexer_at_time : Get just the index locations for
            values at particular time of the day.

        Examples
        --------
        >>> i = pd.date_range('2018-04-09', periods=4, freq='12H')
        >>> ts = pd.DataFrame({'A': [1, 2, 3, 4]}, index=i)
        >>> ts
                             A
        2018-04-09 00:00:00  1
        2018-04-09 12:00:00  2
        2018-04-10 00:00:00  3
        2018-04-10 12:00:00  4

        >>> ts.at_time('12:00')
                             A
        2018-04-09 12:00:00  2
        2018-04-10 12:00:00  4
        """
        if axis is None:
            axis = self._stat_axis_number
        axis = self._get_axis_number(axis)

        index = self._get_axis(axis)

        if not isinstance(index, DatetimeIndex):
            raise TypeError("Index must be DatetimeIndex")

        indexer = index.indexer_at_time(time, asof=asof)
        return self._take_with_is_copy(indexer, axis=axis)

    def between_time(
        self: FrameOrSeries,
        start_time,
        end_time,
        include_start: bool_t = True,
        include_end: bool_t = True,
        axis=None,
    ) -> FrameOrSeries:
        """
        Select values between particular times of the day (e.g., 9:00-9:30 AM).

        By setting ``start_time`` to be later than ``end_time``,
        you can get the times that are *not* between the two times.

        Parameters
        ----------
        start_time : datetime.time or str
            Initial time as a time filter limit.
        end_time : datetime.time or str
            End time as a time filter limit.
        include_start : bool, default True
            Whether the start time needs to be included in the result.
        include_end : bool, default True
            Whether the end time needs to be included in the result.
        axis : {0 or 'index', 1 or 'columns'}, default 0
            Determine range time on index or columns value.

            .. versionadded:: 0.24.0

        Returns
        -------
        Series or DataFrame
            Data from the original object filtered to the specified dates range.

        Raises
        ------
        TypeError
            If the index is not  a :class:`DatetimeIndex`

        See Also
        --------
        at_time : Select values at a particular time of the day.
        first : Select initial periods of time series based on a date offset.
        last : Select final periods of time series based on a date offset.
        DatetimeIndex.indexer_between_time : Get just the index locations for
            values between particular times of the day.

        Examples
        --------
        >>> i = pd.date_range('2018-04-09', periods=4, freq='1D20min')
        >>> ts = pd.DataFrame({'A': [1, 2, 3, 4]}, index=i)
        >>> ts
                             A
        2018-04-09 00:00:00  1
        2018-04-10 00:20:00  2
        2018-04-11 00:40:00  3
        2018-04-12 01:00:00  4

        >>> ts.between_time('0:15', '0:45')
                             A
        2018-04-10 00:20:00  2
        2018-04-11 00:40:00  3

        You get the times that are *not* between two times by setting
        ``start_time`` later than ``end_time``:

        >>> ts.between_time('0:45', '0:15')
                             A
        2018-04-09 00:00:00  1
        2018-04-12 01:00:00  4
        """
        if axis is None:
            axis = self._stat_axis_number
        axis = self._get_axis_number(axis)

        index = self._get_axis(axis)
        if not isinstance(index, DatetimeIndex):
            raise TypeError("Index must be DatetimeIndex")

        indexer = index.indexer_between_time(
            start_time, end_time, include_start=include_start, include_end=include_end
        )
        return self._take_with_is_copy(indexer, axis=axis)

    def resample(
        self,
        rule,
        axis=0,
        closed: Optional[str] = None,
        label: Optional[str] = None,
        convention: str = "start",
        kind: Optional[str] = None,
        loffset=None,
        base: Optional[int] = None,
        on=None,
        level=None,
        origin: Union[str, TimestampConvertibleTypes] = "start_day",
        offset: Optional[TimedeltaConvertibleTypes] = None,
    ) -> "Resampler":
        """
        Resample time-series data.

        Convenience method for frequency conversion and resampling of time
        series. Object must have a datetime-like index (`DatetimeIndex`,
        `PeriodIndex`, or `TimedeltaIndex`), or pass datetime-like values
        to the `on` or `level` keyword.

        Parameters
        ----------
        rule : DateOffset, Timedelta or str
            The offset string or object representing target conversion.
        axis : {0 or 'index', 1 or 'columns'}, default 0
            Which axis to use for up- or down-sampling. For `Series` this
            will default to 0, i.e. along the rows. Must be
            `DatetimeIndex`, `TimedeltaIndex` or `PeriodIndex`.
        closed : {'right', 'left'}, default None
            Which side of bin interval is closed. The default is 'left'
            for all frequency offsets except for 'M', 'A', 'Q', 'BM',
            'BA', 'BQ', and 'W' which all have a default of 'right'.
        label : {'right', 'left'}, default None
            Which bin edge label to label bucket with. The default is 'left'
            for all frequency offsets except for 'M', 'A', 'Q', 'BM',
            'BA', 'BQ', and 'W' which all have a default of 'right'.
        convention : {'start', 'end', 's', 'e'}, default 'start'
            For `PeriodIndex` only, controls whether to use the start or
            end of `rule`.
        kind : {'timestamp', 'period'}, optional, default None
            Pass 'timestamp' to convert the resulting index to a
            `DateTimeIndex` or 'period' to convert it to a `PeriodIndex`.
            By default the input representation is retained.
        loffset : timedelta, default None
            Adjust the resampled time labels.

            .. deprecated:: 1.1.0
                You should add the loffset to the `df.index` after the resample.
                See below.

        base : int, default 0
            For frequencies that evenly subdivide 1 day, the "origin" of the
            aggregated intervals. For example, for '5min' frequency, base could
            range from 0 through 4. Defaults to 0.

            .. deprecated:: 1.1.0
                The new arguments that you should use are 'offset' or 'origin'.

        on : str, optional
            For a DataFrame, column to use instead of index for resampling.
            Column must be datetime-like.
        level : str or int, optional
            For a MultiIndex, level (name or number) to use for
            resampling. `level` must be datetime-like.
        origin : {'epoch', 'start', 'start_day'}, Timestamp or str, default 'start_day'
            The timestamp on which to adjust the grouping. The timezone of origin
            must match the timezone of the index.
            If a timestamp is not used, these values are also supported:

            - 'epoch': `origin` is 1970-01-01
            - 'start': `origin` is the first value of the timeseries
            - 'start_day': `origin` is the first day at midnight of the timeseries

            .. versionadded:: 1.1.0

        offset : Timedelta or str, default is None
            An offset timedelta added to the origin.

            .. versionadded:: 1.1.0

        Returns
        -------
        Resampler object

        See Also
        --------
        groupby : Group by mapping, function, label, or list of labels.
        Series.resample : Resample a Series.
        DataFrame.resample: Resample a DataFrame.

        Notes
        -----
        See the `user guide
        <https://pandas.pydata.org/pandas-docs/stable/user_guide/timeseries.html#resampling>`_
        for more.

        To learn more about the offset strings, please see `this link
        <https://pandas.pydata.org/pandas-docs/stable/user_guide/timeseries.html#dateoffset-objects>`__.

        Examples
        --------
        Start by creating a series with 9 one minute timestamps.

        >>> index = pd.date_range('1/1/2000', periods=9, freq='T')
        >>> series = pd.Series(range(9), index=index)
        >>> series
        2000-01-01 00:00:00    0
        2000-01-01 00:01:00    1
        2000-01-01 00:02:00    2
        2000-01-01 00:03:00    3
        2000-01-01 00:04:00    4
        2000-01-01 00:05:00    5
        2000-01-01 00:06:00    6
        2000-01-01 00:07:00    7
        2000-01-01 00:08:00    8
        Freq: T, dtype: int64

        Downsample the series into 3 minute bins and sum the values
        of the timestamps falling into a bin.

        >>> series.resample('3T').sum()
        2000-01-01 00:00:00     3
        2000-01-01 00:03:00    12
        2000-01-01 00:06:00    21
        Freq: 3T, dtype: int64

        Downsample the series into 3 minute bins as above, but label each
        bin using the right edge instead of the left. Please note that the
        value in the bucket used as the label is not included in the bucket,
        which it labels. For example, in the original series the
        bucket ``2000-01-01 00:03:00`` contains the value 3, but the summed
        value in the resampled bucket with the label ``2000-01-01 00:03:00``
        does not include 3 (if it did, the summed value would be 6, not 3).
        To include this value close the right side of the bin interval as
        illustrated in the example below this one.

        >>> series.resample('3T', label='right').sum()
        2000-01-01 00:03:00     3
        2000-01-01 00:06:00    12
        2000-01-01 00:09:00    21
        Freq: 3T, dtype: int64

        Downsample the series into 3 minute bins as above, but close the right
        side of the bin interval.

        >>> series.resample('3T', label='right', closed='right').sum()
        2000-01-01 00:00:00     0
        2000-01-01 00:03:00     6
        2000-01-01 00:06:00    15
        2000-01-01 00:09:00    15
        Freq: 3T, dtype: int64

        Upsample the series into 30 second bins.

        >>> series.resample('30S').asfreq()[0:5]   # Select first 5 rows
        2000-01-01 00:00:00   0.0
        2000-01-01 00:00:30   NaN
        2000-01-01 00:01:00   1.0
        2000-01-01 00:01:30   NaN
        2000-01-01 00:02:00   2.0
        Freq: 30S, dtype: float64

        Upsample the series into 30 second bins and fill the ``NaN``
        values using the ``pad`` method.

        >>> series.resample('30S').pad()[0:5]
        2000-01-01 00:00:00    0
        2000-01-01 00:00:30    0
        2000-01-01 00:01:00    1
        2000-01-01 00:01:30    1
        2000-01-01 00:02:00    2
        Freq: 30S, dtype: int64

        Upsample the series into 30 second bins and fill the
        ``NaN`` values using the ``bfill`` method.

        >>> series.resample('30S').bfill()[0:5]
        2000-01-01 00:00:00    0
        2000-01-01 00:00:30    1
        2000-01-01 00:01:00    1
        2000-01-01 00:01:30    2
        2000-01-01 00:02:00    2
        Freq: 30S, dtype: int64

        Pass a custom function via ``apply``

        >>> def custom_resampler(array_like):
        ...     return np.sum(array_like) + 5
        ...
        >>> series.resample('3T').apply(custom_resampler)
        2000-01-01 00:00:00     8
        2000-01-01 00:03:00    17
        2000-01-01 00:06:00    26
        Freq: 3T, dtype: int64

        For a Series with a PeriodIndex, the keyword `convention` can be
        used to control whether to use the start or end of `rule`.

        Resample a year by quarter using 'start' `convention`. Values are
        assigned to the first quarter of the period.

        >>> s = pd.Series([1, 2], index=pd.period_range('2012-01-01',
        ...                                             freq='A',
        ...                                             periods=2))
        >>> s
        2012    1
        2013    2
        Freq: A-DEC, dtype: int64
        >>> s.resample('Q', convention='start').asfreq()
        2012Q1    1.0
        2012Q2    NaN
        2012Q3    NaN
        2012Q4    NaN
        2013Q1    2.0
        2013Q2    NaN
        2013Q3    NaN
        2013Q4    NaN
        Freq: Q-DEC, dtype: float64

        Resample quarters by month using 'end' `convention`. Values are
        assigned to the last month of the period.

        >>> q = pd.Series([1, 2, 3, 4], index=pd.period_range('2018-01-01',
        ...                                                   freq='Q',
        ...                                                   periods=4))
        >>> q
        2018Q1    1
        2018Q2    2
        2018Q3    3
        2018Q4    4
        Freq: Q-DEC, dtype: int64
        >>> q.resample('M', convention='end').asfreq()
        2018-03    1.0
        2018-04    NaN
        2018-05    NaN
        2018-06    2.0
        2018-07    NaN
        2018-08    NaN
        2018-09    3.0
        2018-10    NaN
        2018-11    NaN
        2018-12    4.0
        Freq: M, dtype: float64

        For DataFrame objects, the keyword `on` can be used to specify the
        column instead of the index for resampling.

        >>> d = dict({'price': [10, 11, 9, 13, 14, 18, 17, 19],
        ...           'volume': [50, 60, 40, 100, 50, 100, 40, 50]})
        >>> df = pd.DataFrame(d)
        >>> df['week_starting'] = pd.date_range('01/01/2018',
        ...                                     periods=8,
        ...                                     freq='W')
        >>> df
           price  volume week_starting
        0     10      50    2018-01-07
        1     11      60    2018-01-14
        2      9      40    2018-01-21
        3     13     100    2018-01-28
        4     14      50    2018-02-04
        5     18     100    2018-02-11
        6     17      40    2018-02-18
        7     19      50    2018-02-25
        >>> df.resample('M', on='week_starting').mean()
                       price  volume
        week_starting
        2018-01-31     10.75    62.5
        2018-02-28     17.00    60.0

        For a DataFrame with MultiIndex, the keyword `level` can be used to
        specify on which level the resampling needs to take place.

        >>> days = pd.date_range('1/1/2000', periods=4, freq='D')
        >>> d2 = dict({'price': [10, 11, 9, 13, 14, 18, 17, 19],
        ...            'volume': [50, 60, 40, 100, 50, 100, 40, 50]})
        >>> df2 = pd.DataFrame(d2,
        ...                    index=pd.MultiIndex.from_product([days,
        ...                                                     ['morning',
        ...                                                      'afternoon']]
        ...                                                     ))
        >>> df2
                              price  volume
        2000-01-01 morning       10      50
                   afternoon     11      60
        2000-01-02 morning        9      40
                   afternoon     13     100
        2000-01-03 morning       14      50
                   afternoon     18     100
        2000-01-04 morning       17      40
                   afternoon     19      50
        >>> df2.resample('D', level=0).sum()
                    price  volume
        2000-01-01     21     110
        2000-01-02     22     140
        2000-01-03     32     150
        2000-01-04     36      90

        If you want to adjust the start of the bins based on a fixed timestamp:

        >>> start, end = '2000-10-01 23:30:00', '2000-10-02 00:30:00'
        >>> rng = pd.date_range(start, end, freq='7min')
        >>> ts = pd.Series(np.arange(len(rng)) * 3, index=rng)
        >>> ts
        2000-10-01 23:30:00     0
        2000-10-01 23:37:00     3
        2000-10-01 23:44:00     6
        2000-10-01 23:51:00     9
        2000-10-01 23:58:00    12
        2000-10-02 00:05:00    15
        2000-10-02 00:12:00    18
        2000-10-02 00:19:00    21
        2000-10-02 00:26:00    24
        Freq: 7T, dtype: int64

        >>> ts.resample('17min').sum()
        2000-10-01 23:14:00     0
        2000-10-01 23:31:00     9
        2000-10-01 23:48:00    21
        2000-10-02 00:05:00    54
        2000-10-02 00:22:00    24
        Freq: 17T, dtype: int64

        >>> ts.resample('17min', origin='epoch').sum()
        2000-10-01 23:18:00     0
        2000-10-01 23:35:00    18
        2000-10-01 23:52:00    27
        2000-10-02 00:09:00    39
        2000-10-02 00:26:00    24
        Freq: 17T, dtype: int64

        >>> ts.resample('17min', origin='2000-01-01').sum()
        2000-10-01 23:24:00     3
        2000-10-01 23:41:00    15
        2000-10-01 23:58:00    45
        2000-10-02 00:15:00    45
        Freq: 17T, dtype: int64

        If you want to adjust the start of the bins with an `offset` Timedelta, the two
        following lines are equivalent:

        >>> ts.resample('17min', origin='start').sum()
        2000-10-01 23:30:00     9
        2000-10-01 23:47:00    21
        2000-10-02 00:04:00    54
        2000-10-02 00:21:00    24
        Freq: 17T, dtype: int64

        >>> ts.resample('17min', offset='23h30min').sum()
        2000-10-01 23:30:00     9
        2000-10-01 23:47:00    21
        2000-10-02 00:04:00    54
        2000-10-02 00:21:00    24
        Freq: 17T, dtype: int64

        To replace the use of the deprecated `base` argument, you can now use `offset`,
        in this example it is equivalent to have `base=2`:

        >>> ts.resample('17min', offset='2min').sum()
        2000-10-01 23:16:00     0
        2000-10-01 23:33:00     9
        2000-10-01 23:50:00    36
        2000-10-02 00:07:00    39
        2000-10-02 00:24:00    24
        Freq: 17T, dtype: int64

        To replace the use of the deprecated `loffset` argument:

        >>> from pandas.tseries.frequencies import to_offset
        >>> loffset = '19min'
        >>> ts_out = ts.resample('17min').sum()
        >>> ts_out.index = ts_out.index + to_offset(loffset)
        >>> ts_out
        2000-10-01 23:33:00     0
        2000-10-01 23:50:00     9
        2000-10-02 00:07:00    21
        2000-10-02 00:24:00    54
        2000-10-02 00:41:00    24
        Freq: 17T, dtype: int64
        """
        from pandas.core.resample import get_resampler

        axis = self._get_axis_number(axis)
        return get_resampler(
            self,
            freq=rule,
            label=label,
            closed=closed,
            axis=axis,
            kind=kind,
            loffset=loffset,
            convention=convention,
            base=base,
            key=on,
            level=level,
            origin=origin,
            offset=offset,
        )

    def first(self: FrameOrSeries, offset) -> FrameOrSeries:
        """
        Select initial periods of time series data based on a date offset.

        When having a DataFrame with dates as index, this function can
        select the first few rows based on a date offset.

        Parameters
        ----------
        offset : str, DateOffset or dateutil.relativedelta
            The offset length of the data that will be selected. For instance,
            '1M' will display all the rows having their index within the first month.

        Returns
        -------
        Series or DataFrame
            A subset of the caller.

        Raises
        ------
        TypeError
            If the index is not  a :class:`DatetimeIndex`

        See Also
        --------
        last : Select final periods of time series based on a date offset.
        at_time : Select values at a particular time of the day.
        between_time : Select values between particular times of the day.

        Examples
        --------
        >>> i = pd.date_range('2018-04-09', periods=4, freq='2D')
        >>> ts = pd.DataFrame({'A': [1, 2, 3, 4]}, index=i)
        >>> ts
                    A
        2018-04-09  1
        2018-04-11  2
        2018-04-13  3
        2018-04-15  4

        Get the rows for the first 3 days:

        >>> ts.first('3D')
                    A
        2018-04-09  1
        2018-04-11  2

        Notice the data for 3 first calendar days were returned, not the first
        3 days observed in the dataset, and therefore data for 2018-04-13 was
        not returned.
        """
        if not isinstance(self.index, DatetimeIndex):
            raise TypeError("'first' only supports a DatetimeIndex index")

        if len(self.index) == 0:
            return self

        offset = to_offset(offset)
        end_date = end = self.index[0] + offset

        # Tick-like, e.g. 3 weeks
        if isinstance(offset, Tick):
            if end_date in self.index:
                end = self.index.searchsorted(end_date, side="left")
                return self.iloc[:end]

        return self.loc[:end]

    def last(self: FrameOrSeries, offset) -> FrameOrSeries:
        """
        Select final periods of time series data based on a date offset.

        When having a DataFrame with dates as index, this function can
        select the last few rows based on a date offset.

        Parameters
        ----------
        offset : str, DateOffset, dateutil.relativedelta
            The offset length of the data that will be selected. For instance,
            '3D' will display all the rows having their index within the last 3 days.

        Returns
        -------
        Series or DataFrame
            A subset of the caller.

        Raises
        ------
        TypeError
            If the index is not  a :class:`DatetimeIndex`

        See Also
        --------
        first : Select initial periods of time series based on a date offset.
        at_time : Select values at a particular time of the day.
        between_time : Select values between particular times of the day.

        Examples
        --------
        >>> i = pd.date_range('2018-04-09', periods=4, freq='2D')
        >>> ts = pd.DataFrame({'A': [1, 2, 3, 4]}, index=i)
        >>> ts
                    A
        2018-04-09  1
        2018-04-11  2
        2018-04-13  3
        2018-04-15  4

        Get the rows for the last 3 days:

        >>> ts.last('3D')
                    A
        2018-04-13  3
        2018-04-15  4

        Notice the data for 3 last calendar days were returned, not the last
        3 observed days in the dataset, and therefore data for 2018-04-11 was
        not returned.
        """
        if not isinstance(self.index, DatetimeIndex):
            raise TypeError("'last' only supports a DatetimeIndex index")

        if len(self.index) == 0:
            return self

        offset = to_offset(offset)

        start_date = self.index[-1] - offset
        start = self.index.searchsorted(start_date, side="right")
        return self.iloc[start:]

    def rank(
        self: FrameOrSeries,
        axis=0,
        method: str = "average",
        numeric_only: Optional[bool_t] = None,
        na_option: str = "keep",
        ascending: bool_t = True,
        pct: bool_t = False,
    ) -> FrameOrSeries:
        """
        Compute numerical data ranks (1 through n) along axis.

        By default, equal values are assigned a rank that is the average of the
        ranks of those values.

        Parameters
        ----------
        axis : {0 or 'index', 1 or 'columns'}, default 0
            Index to direct ranking.
        method : {'average', 'min', 'max', 'first', 'dense'}, default 'average'
            How to rank the group of records that have the same value (i.e. ties):

            * average: average rank of the group
            * min: lowest rank in the group
            * max: highest rank in the group
            * first: ranks assigned in order they appear in the array
            * dense: like 'min', but rank always increases by 1 between groups.

        numeric_only : bool, optional
            For DataFrame objects, rank only numeric columns if set to True.
        na_option : {'keep', 'top', 'bottom'}, default 'keep'
            How to rank NaN values:

            * keep: assign NaN rank to NaN values
            * top: assign smallest rank to NaN values if ascending
            * bottom: assign highest rank to NaN values if ascending.

        ascending : bool, default True
            Whether or not the elements should be ranked in ascending order.
        pct : bool, default False
            Whether or not to display the returned rankings in percentile
            form.

        Returns
        -------
        same type as caller
            Return a Series or DataFrame with data ranks as values.

        See Also
        --------
        core.groupby.GroupBy.rank : Rank of values within each group.

        Examples
        --------
        >>> df = pd.DataFrame(data={'Animal': ['cat', 'penguin', 'dog',
        ...                                    'spider', 'snake'],
        ...                         'Number_legs': [4, 2, 4, 8, np.nan]})
        >>> df
            Animal  Number_legs
        0      cat          4.0
        1  penguin          2.0
        2      dog          4.0
        3   spider          8.0
        4    snake          NaN

        The following example shows how the method behaves with the above
        parameters:

        * default_rank: this is the default behaviour obtained without using
          any parameter.
        * max_rank: setting ``method = 'max'`` the records that have the
          same values are ranked using the highest rank (e.g.: since 'cat'
          and 'dog' are both in the 2nd and 3rd position, rank 3 is assigned.)
        * NA_bottom: choosing ``na_option = 'bottom'``, if there are records
          with NaN values they are placed at the bottom of the ranking.
        * pct_rank: when setting ``pct = True``, the ranking is expressed as
          percentile rank.

        >>> df['default_rank'] = df['Number_legs'].rank()
        >>> df['max_rank'] = df['Number_legs'].rank(method='max')
        >>> df['NA_bottom'] = df['Number_legs'].rank(na_option='bottom')
        >>> df['pct_rank'] = df['Number_legs'].rank(pct=True)
        >>> df
            Animal  Number_legs  default_rank  max_rank  NA_bottom  pct_rank
        0      cat          4.0           2.5       3.0        2.5     0.625
        1  penguin          2.0           1.0       1.0        1.0     0.250
        2      dog          4.0           2.5       3.0        2.5     0.625
        3   spider          8.0           4.0       4.0        4.0     1.000
        4    snake          NaN           NaN       NaN        5.0       NaN
        """
        axis = self._get_axis_number(axis)

        if na_option not in {"keep", "top", "bottom"}:
            msg = "na_option must be one of 'keep', 'top', or 'bottom'"
            raise ValueError(msg)

        def ranker(data):
            ranks = algos.rank(
                data.values,
                axis=axis,
                method=method,
                ascending=ascending,
                na_option=na_option,
                pct=pct,
            )
            ranks = self._constructor(ranks, **data._construct_axes_dict())
            return ranks.__finalize__(self, method="rank")

        # if numeric_only is None, and we can't get anything, we try with
        # numeric_only=True
        if numeric_only is None:
            try:
                return ranker(self)
            except TypeError:
                numeric_only = True

        if numeric_only:
            data = self._get_numeric_data()
        else:
            data = self

        return ranker(data)

    _shared_docs[
        "compare"
    ] = """
        Compare to another %(klass)s and show the differences.

        .. versionadded:: 1.1.0

        Parameters
        ----------
        other : %(klass)s
            Object to compare with.

        align_axis : {0 or 'index', 1 or 'columns'}, default 1
            Determine which axis to align the comparison on.

            * 0, or 'index' : Resulting differences are stacked vertically
                with rows drawn alternately from self and other.
            * 1, or 'columns' : Resulting differences are aligned horizontally
                with columns drawn alternately from self and other.

        keep_shape : bool, default False
            If true, all rows and columns are kept.
            Otherwise, only the ones with different values are kept.

        keep_equal : bool, default False
            If true, the result keeps values that are equal.
            Otherwise, equal values are shown as NaNs.
        """

    @Appender(_shared_docs["compare"] % _shared_doc_kwargs)
    def compare(
        self,
        other,
        align_axis: Axis = 1,
        keep_shape: bool_t = False,
        keep_equal: bool_t = False,
    ):
        from pandas.core.reshape.concat import concat

        if type(self) is not type(other):
            cls_self, cls_other = type(self).__name__, type(other).__name__
            raise TypeError(
                f"can only compare '{cls_self}' (not '{cls_other}') with '{cls_self}'"
            )

        mask = ~((self == other) | (self.isna() & other.isna()))
        keys = ["self", "other"]

        if not keep_equal:
            self = self.where(mask)
            other = other.where(mask)

        if not keep_shape:
            if isinstance(self, ABCDataFrame):
                cmask = mask.any()
                rmask = mask.any(axis=1)
                self = self.loc[rmask, cmask]
                other = other.loc[rmask, cmask]
            else:
                self = self[mask]
                other = other[mask]

        if align_axis in (1, "columns"):  # This is needed for Series
            axis = 1
        else:
            axis = self._get_axis_number(align_axis)

        diff = concat([self, other], axis=axis, keys=keys)

        if axis >= self.ndim:
            # No need to reorganize data if stacking on new axis
            # This currently applies for stacking two Series on columns
            return diff

        ax = diff._get_axis(axis)
        ax_names = np.array(ax.names)

        # set index names to positions to avoid confusion
        ax.names = np.arange(len(ax_names))

        # bring self-other to inner level
        order = list(range(1, ax.nlevels)) + [0]
        if isinstance(diff, ABCDataFrame):
            diff = diff.reorder_levels(order, axis=axis)
        else:
            diff = diff.reorder_levels(order)

        # restore the index names in order
        diff._get_axis(axis=axis).names = ax_names[order]

        # reorder axis to keep things organized
        indices = (
            np.arange(diff.shape[axis]).reshape([2, diff.shape[axis] // 2]).T.flatten()
        )
        diff = diff.take(indices, axis=axis)

        return diff

    @doc(**_shared_doc_kwargs)
    def align(
        self,
        other,
        join="outer",
        axis=None,
        level=None,
        copy=True,
        fill_value=None,
        method=None,
        limit=None,
        fill_axis=0,
        broadcast_axis=None,
    ):
        """
        Align two objects on their axes with the specified join method.

        Join method is specified for each axis Index.

        Parameters
        ----------
        other : DataFrame or Series
        join : {{'outer', 'inner', 'left', 'right'}}, default 'outer'
        axis : allowed axis of the other object, default None
            Align on index (0), columns (1), or both (None).
        level : int or level name, default None
            Broadcast across a level, matching Index values on the
            passed MultiIndex level.
        copy : bool, default True
            Always returns new objects. If copy=False and no reindexing is
            required then original objects are returned.
        fill_value : scalar, default np.NaN
            Value to use for missing values. Defaults to NaN, but can be any
            "compatible" value.
        method : {{'backfill', 'bfill', 'pad', 'ffill', None}}, default None
            Method to use for filling holes in reindexed Series:

            - pad / ffill: propagate last valid observation forward to next valid.
            - backfill / bfill: use NEXT valid observation to fill gap.

        limit : int, default None
            If method is specified, this is the maximum number of consecutive
            NaN values to forward/backward fill. In other words, if there is
            a gap with more than this number of consecutive NaNs, it will only
            be partially filled. If method is not specified, this is the
            maximum number of entries along the entire axis where NaNs will be
            filled. Must be greater than 0 if not None.
        fill_axis : {axes_single_arg}, default 0
            Filling axis, method and limit.
        broadcast_axis : {axes_single_arg}, default None
            Broadcast values along this axis, if aligning two objects of
            different dimensions.

        Returns
        -------
        (left, right) : ({klass}, type of other)
            Aligned objects.
        """

        method = missing.clean_fill_method(method)

        if broadcast_axis == 1 and self.ndim != other.ndim:
            if isinstance(self, ABCSeries):
                # this means other is a DataFrame, and we need to broadcast
                # self
                cons = self._constructor_expanddim
                df = cons(
                    {c: self for c in other.columns}, **other._construct_axes_dict()
                )
                return df._align_frame(
                    other,
                    join=join,
                    axis=axis,
                    level=level,
                    copy=copy,
                    fill_value=fill_value,
                    method=method,
                    limit=limit,
                    fill_axis=fill_axis,
                )
            elif isinstance(other, ABCSeries):
                # this means self is a DataFrame, and we need to broadcast
                # other
                cons = other._constructor_expanddim
                df = cons(
                    {c: other for c in self.columns}, **self._construct_axes_dict()
                )
                return self._align_frame(
                    df,
                    join=join,
                    axis=axis,
                    level=level,
                    copy=copy,
                    fill_value=fill_value,
                    method=method,
                    limit=limit,
                    fill_axis=fill_axis,
                )

        if axis is not None:
            axis = self._get_axis_number(axis)
        if isinstance(other, ABCDataFrame):
            return self._align_frame(
                other,
                join=join,
                axis=axis,
                level=level,
                copy=copy,
                fill_value=fill_value,
                method=method,
                limit=limit,
                fill_axis=fill_axis,
            )
        elif isinstance(other, ABCSeries):
            return self._align_series(
                other,
                join=join,
                axis=axis,
                level=level,
                copy=copy,
                fill_value=fill_value,
                method=method,
                limit=limit,
                fill_axis=fill_axis,
            )
        else:  # pragma: no cover
            raise TypeError(f"unsupported type: {type(other)}")

    def _align_frame(
        self,
        other,
        join="outer",
        axis=None,
        level=None,
        copy: bool_t = True,
        fill_value=None,
        method=None,
        limit=None,
        fill_axis=0,
    ):
        # defaults
        join_index, join_columns = None, None
        ilidx, iridx = None, None
        clidx, cridx = None, None

        is_series = isinstance(self, ABCSeries)

        if axis is None or axis == 0:
            if not self.index.equals(other.index):
                join_index, ilidx, iridx = self.index.join(
                    other.index, how=join, level=level, return_indexers=True
                )

        if axis is None or axis == 1:
            if not is_series and not self.columns.equals(other.columns):
                join_columns, clidx, cridx = self.columns.join(
                    other.columns, how=join, level=level, return_indexers=True
                )

        if is_series:
            reindexers = {0: [join_index, ilidx]}
        else:
            reindexers = {0: [join_index, ilidx], 1: [join_columns, clidx]}

        left = self._reindex_with_indexers(
            reindexers, copy=copy, fill_value=fill_value, allow_dups=True
        )
        # other must be always DataFrame
        right = other._reindex_with_indexers(
            {0: [join_index, iridx], 1: [join_columns, cridx]},
            copy=copy,
            fill_value=fill_value,
            allow_dups=True,
        )

        if method is not None:
            _left = left.fillna(method=method, axis=fill_axis, limit=limit)
            assert _left is not None  # needed for mypy
            left = _left
            right = right.fillna(method=method, axis=fill_axis, limit=limit)

        # if DatetimeIndex have different tz, convert to UTC
        if is_datetime64tz_dtype(left.index.dtype):
            if left.index.tz != right.index.tz:
                if join_index is not None:
                    left.index = join_index
                    right.index = join_index

        return (
            left.__finalize__(self),
            right.__finalize__(other),
        )

    def _align_series(
        self,
        other,
        join="outer",
        axis=None,
        level=None,
        copy: bool_t = True,
        fill_value=None,
        method=None,
        limit=None,
        fill_axis=0,
    ):

        is_series = isinstance(self, ABCSeries)

        # series/series compat, other must always be a Series
        if is_series:
            if axis:
                raise ValueError("cannot align series to a series other than axis 0")

            # equal
            if self.index.equals(other.index):
                join_index, lidx, ridx = None, None, None
            else:
                join_index, lidx, ridx = self.index.join(
                    other.index, how=join, level=level, return_indexers=True
                )

            left = self._reindex_indexer(join_index, lidx, copy)
            right = other._reindex_indexer(join_index, ridx, copy)

        else:
            # one has > 1 ndim
            fdata = self._mgr
            if axis == 0:
                join_index = self.index
                lidx, ridx = None, None
                if not self.index.equals(other.index):
                    join_index, lidx, ridx = self.index.join(
                        other.index, how=join, level=level, return_indexers=True
                    )

                if lidx is not None:
                    fdata = fdata.reindex_indexer(join_index, lidx, axis=1)

            elif axis == 1:
                join_index = self.columns
                lidx, ridx = None, None
                if not self.columns.equals(other.index):
                    join_index, lidx, ridx = self.columns.join(
                        other.index, how=join, level=level, return_indexers=True
                    )

                if lidx is not None:
                    fdata = fdata.reindex_indexer(join_index, lidx, axis=0)
            else:
                raise ValueError("Must specify axis=0 or 1")

            if copy and fdata is self._mgr:
                fdata = fdata.copy()

            left = self._constructor(fdata)

            if ridx is None:
                right = other
            else:
                right = other.reindex(join_index, level=level)

        # fill
        fill_na = notna(fill_value) or (method is not None)
        if fill_na:
            left = left.fillna(fill_value, method=method, limit=limit, axis=fill_axis)
            right = right.fillna(fill_value, method=method, limit=limit)

        # if DatetimeIndex have different tz, convert to UTC
        if is_series or (not is_series and axis == 0):
            if is_datetime64tz_dtype(left.index.dtype):
                if left.index.tz != right.index.tz:
                    if join_index is not None:
                        left.index = join_index
                        right.index = join_index

        return (
            left.__finalize__(self),
            right.__finalize__(other),
        )

    def _where(
        self,
        cond,
        other=np.nan,
        inplace=False,
        axis=None,
        level=None,
        errors="raise",
        try_cast=False,
    ):
        """
        Equivalent to public method `where`, except that `other` is not
        applied as a function even if callable. Used in __setitem__.
        """
        inplace = validate_bool_kwarg(inplace, "inplace")

        # align the cond to same shape as myself
        cond = com.apply_if_callable(cond, self)
        if isinstance(cond, NDFrame):
            cond, _ = cond.align(self, join="right", broadcast_axis=1)
        else:
            if not hasattr(cond, "shape"):
                cond = np.asanyarray(cond)
            if cond.shape != self.shape:
                raise ValueError("Array conditional must be same shape as self")
            cond = self._constructor(cond, **self._construct_axes_dict())

        # make sure we are boolean
        fill_value = bool(inplace)
        cond = cond.fillna(fill_value)

        msg = "Boolean array expected for the condition, not {dtype}"

        if not cond.empty:
            if not isinstance(cond, ABCDataFrame):
                # This is a single-dimensional object.
                if not is_bool_dtype(cond):
                    raise ValueError(msg.format(dtype=cond.dtype))
            else:
                for dt in cond.dtypes:
                    if not is_bool_dtype(dt):
                        raise ValueError(msg.format(dtype=dt))
        else:
            # GH#21947 we have an empty DataFrame/Series, could be object-dtype
            cond = cond.astype(bool)

        cond = -cond if inplace else cond

        # try to align with other
        try_quick = True
        if isinstance(other, NDFrame):

            # align with me
            if other.ndim <= self.ndim:

                _, other = self.align(
                    other, join="left", axis=axis, level=level, fill_value=np.nan
                )

                # if we are NOT aligned, raise as we cannot where index
                if axis is None and not all(
                    other._get_axis(i).equals(ax) for i, ax in enumerate(self.axes)
                ):
                    raise InvalidIndexError

            # slice me out of the other
            else:
                raise NotImplementedError(
                    "cannot align with a higher dimensional NDFrame"
                )

        if isinstance(other, np.ndarray):

            if other.shape != self.shape:

                if self.ndim == 1:

                    icond = cond._values

                    # GH 2745 / GH 4192
                    # treat like a scalar
                    if len(other) == 1:
                        other = other[0]

                    # GH 3235
                    # match True cond to other
                    elif len(cond[icond]) == len(other):

                        # try to not change dtype at first (if try_quick)
                        if try_quick:
                            new_other = np.asarray(self)
                            new_other = new_other.copy()
                            new_other[icond] = other
                            other = new_other

                    else:
                        raise ValueError(
                            "Length of replacements must equal series length"
                        )

                else:
                    raise ValueError(
                        "other must be the same shape as self when an ndarray"
                    )

            # we are the same shape, so create an actual object for alignment
            else:
                other = self._constructor(other, **self._construct_axes_dict())

        if axis is None:
            axis = 0

        if self.ndim == getattr(other, "ndim", 0):
            align = True
        else:
            align = self._get_axis_number(axis) == 1

        if align and isinstance(other, NDFrame):
            other = other.reindex(self._info_axis, axis=self._info_axis_number)
        if isinstance(cond, NDFrame):
            cond = cond.reindex(self._info_axis, axis=self._info_axis_number)

        block_axis = self._get_block_manager_axis(axis)

        if inplace:
            # we may have different type blocks come out of putmask, so
            # reconstruct the block manager

            self._check_inplace_setting(other)
            new_data = self._mgr.putmask(
                mask=cond, new=other, align=align, axis=block_axis
            )
            result = self._constructor(new_data)
            return self._update_inplace(result)

        else:
            new_data = self._mgr.where(
                other=other,
                cond=cond,
                align=align,
                errors=errors,
                try_cast=try_cast,
                axis=block_axis,
            )
            result = self._constructor(new_data)
            return result.__finalize__(self)

    @doc(
        klass=_shared_doc_kwargs["klass"],
        cond="True",
        cond_rev="False",
        name="where",
        name_other="mask",
    )
    def where(
        self,
        cond,
        other=np.nan,
        inplace=False,
        axis=None,
        level=None,
        errors="raise",
        try_cast=False,
    ):
        """
        Replace values where the condition is {cond_rev}.

        Parameters
        ----------
        cond : bool {klass}, array-like, or callable
            Where `cond` is {cond}, keep the original value. Where
            {cond_rev}, replace with corresponding value from `other`.
            If `cond` is callable, it is computed on the {klass} and
            should return boolean {klass} or array. The callable must
            not change input {klass} (though pandas doesn't check it).
        other : scalar, {klass}, or callable
            Entries where `cond` is {cond_rev} are replaced with
            corresponding value from `other`.
            If other is callable, it is computed on the {klass} and
            should return scalar or {klass}. The callable must not
            change input {klass} (though pandas doesn't check it).
        inplace : bool, default False
            Whether to perform the operation in place on the data.
        axis : int, default None
            Alignment axis if needed.
        level : int, default None
            Alignment level if needed.
        errors : str, {{'raise', 'ignore'}}, default 'raise'
            Note that currently this parameter won't affect
            the results and will always coerce to a suitable dtype.

            - 'raise' : allow exceptions to be raised.
            - 'ignore' : suppress exceptions. On error return original object.

        try_cast : bool, default False
            Try to cast the result back to the input type (if possible).

        Returns
        -------
        Same type as caller

        See Also
        --------
        :func:`DataFrame.{name_other}` : Return an object of same shape as
            self.

        Notes
        -----
        The {name} method is an application of the if-then idiom. For each
        element in the calling DataFrame, if ``cond`` is ``{cond}`` the
        element is used; otherwise the corresponding element from the DataFrame
        ``other`` is used.

        The signature for :func:`DataFrame.where` differs from
        :func:`numpy.where`. Roughly ``df1.where(m, df2)`` is equivalent to
        ``np.where(m, df1, df2)``.

        For further details and examples see the ``{name}`` documentation in
        :ref:`indexing <indexing.where_mask>`.

        Examples
        --------
        >>> s = pd.Series(range(5))
        >>> s.where(s > 0)
        0    NaN
        1    1.0
        2    2.0
        3    3.0
        4    4.0
        dtype: float64

        >>> s.mask(s > 0)
        0    0.0
        1    NaN
        2    NaN
        3    NaN
        4    NaN
        dtype: float64

        >>> s.where(s > 1, 10)
        0    10
        1    10
        2    2
        3    3
        4    4
        dtype: int64

        >>> df = pd.DataFrame(np.arange(10).reshape(-1, 2), columns=['A', 'B'])
        >>> df
           A  B
        0  0  1
        1  2  3
        2  4  5
        3  6  7
        4  8  9
        >>> m = df % 3 == 0
        >>> df.where(m, -df)
           A  B
        0  0 -1
        1 -2  3
        2 -4 -5
        3  6 -7
        4 -8  9
        >>> df.where(m, -df) == np.where(m, df, -df)
              A     B
        0  True  True
        1  True  True
        2  True  True
        3  True  True
        4  True  True
        >>> df.where(m, -df) == df.mask(~m, -df)
              A     B
        0  True  True
        1  True  True
        2  True  True
        3  True  True
        4  True  True
        """
        other = com.apply_if_callable(other, self)
        return self._where(
            cond, other, inplace, axis, level, errors=errors, try_cast=try_cast
        )

    @doc(
        where,
        klass=_shared_doc_kwargs["klass"],
        cond="False",
        cond_rev="True",
        name="mask",
        name_other="where",
    )
    def mask(
        self,
        cond,
        other=np.nan,
        inplace=False,
        axis=None,
        level=None,
        errors="raise",
        try_cast=False,
    ):

        inplace = validate_bool_kwarg(inplace, "inplace")
        cond = com.apply_if_callable(cond, self)

        # see gh-21891
        if not hasattr(cond, "__invert__"):
            cond = np.array(cond)

        return self.where(
            ~cond,
            other=other,
            inplace=inplace,
            axis=axis,
            level=level,
            try_cast=try_cast,
            errors=errors,
        )

    @doc(klass=_shared_doc_kwargs["klass"])
    def shift(
        self: FrameOrSeries, periods=1, freq=None, axis=0, fill_value=None
    ) -> FrameOrSeries:
        """
        Shift index by desired number of periods with an optional time `freq`.

        When `freq` is not passed, shift the index without realigning the data.
        If `freq` is passed (in this case, the index must be date or datetime,
        or it will raise a `NotImplementedError`), the index will be
        increased using the periods and the `freq`. `freq` can be inferred
        when specified as "infer" as long as either freq or inferred_freq
        attribute is set in the index.

        Parameters
        ----------
        periods : int
            Number of periods to shift. Can be positive or negative.
        freq : DateOffset, tseries.offsets, timedelta, or str, optional
            Offset to use from the tseries module or time rule (e.g. 'EOM').
            If `freq` is specified then the index values are shifted but the
            data is not realigned. That is, use `freq` if you would like to
            extend the index when shifting and preserve the original data.
            If `freq` is specified as "infer" then it will be inferred from
            the freq or inferred_freq attributes of the index. If neither of
            those attributes exist, a ValueError is thrown
        axis : {{0 or 'index', 1 or 'columns', None}}, default None
            Shift direction.
        fill_value : object, optional
            The scalar value to use for newly introduced missing values.
            the default depends on the dtype of `self`.
            For numeric data, ``np.nan`` is used.
            For datetime, timedelta, or period data, etc. :attr:`NaT` is used.
            For extension dtypes, ``self.dtype.na_value`` is used.

            .. versionchanged:: 1.1.0

        Returns
        -------
        {klass}
            Copy of input object, shifted.

        See Also
        --------
        Index.shift : Shift values of Index.
        DatetimeIndex.shift : Shift values of DatetimeIndex.
        PeriodIndex.shift : Shift values of PeriodIndex.
        tshift : Shift the time index, using the index's frequency if
            available.

        Examples
        --------
        >>> df = pd.DataFrame({{"Col1": [10, 20, 15, 30, 45],
        ...                    "Col2": [13, 23, 18, 33, 48],
        ...                    "Col3": [17, 27, 22, 37, 52]}},
        ...                   index=pd.date_range("2020-01-01", "2020-01-05"))
        >>> df
                    Col1  Col2  Col3
        2020-01-01    10    13    17
        2020-01-02    20    23    27
        2020-01-03    15    18    22
        2020-01-04    30    33    37
        2020-01-05    45    48    52

        >>> df.shift(periods=3)
                    Col1  Col2  Col3
        2020-01-01   NaN   NaN   NaN
        2020-01-02   NaN   NaN   NaN
        2020-01-03   NaN   NaN   NaN
        2020-01-04  10.0  13.0  17.0
        2020-01-05  20.0  23.0  27.0

        >>> df.shift(periods=1, axis="columns")
                    Col1  Col2  Col3
        2020-01-01   NaN  10.0  13.0
        2020-01-02   NaN  20.0  23.0
        2020-01-03   NaN  15.0  18.0
        2020-01-04   NaN  30.0  33.0
        2020-01-05   NaN  45.0  48.0

        >>> df.shift(periods=3, fill_value=0)
                    Col1  Col2  Col3
        2020-01-01     0     0     0
        2020-01-02     0     0     0
        2020-01-03     0     0     0
        2020-01-04    10    13    17
        2020-01-05    20    23    27

        >>> df.shift(periods=3, freq="D")
                    Col1  Col2  Col3
        2020-01-04    10    13    17
        2020-01-05    20    23    27
        2020-01-06    15    18    22
        2020-01-07    30    33    37
        2020-01-08    45    48    52

        >>> df.shift(periods=3, freq="infer")
                    Col1  Col2  Col3
        2020-01-04    10    13    17
        2020-01-05    20    23    27
        2020-01-06    15    18    22
        2020-01-07    30    33    37
        2020-01-08    45    48    52
        """
        if periods == 0:
            return self.copy()

        if freq is None:
            # when freq is None, data is shifted, index is not
            block_axis = self._get_block_manager_axis(axis)
            new_data = self._mgr.shift(
                periods=periods, axis=block_axis, fill_value=fill_value
            )
            return self._constructor(new_data).__finalize__(self, method="shift")

        # when freq is given, index is shifted, data is not
        index = self._get_axis(axis)

        if freq == "infer":
            freq = getattr(index, "freq", None)

            if freq is None:
                freq = getattr(index, "inferred_freq", None)

            if freq is None:
                msg = "Freq was not set in the index hence cannot be inferred"
                raise ValueError(msg)

        elif isinstance(freq, str):
            freq = to_offset(freq)

        if isinstance(index, PeriodIndex):
            orig_freq = to_offset(index.freq)
            if freq != orig_freq:
                assert orig_freq is not None  # for mypy
                raise ValueError(
                    f"Given freq {freq.rule_code} does not match "
                    f"PeriodIndex freq {orig_freq.rule_code}"
                )
            new_ax = index.shift(periods)
        else:
            new_ax = index.shift(periods, freq)

        result = self.set_axis(new_ax, axis)
        return result.__finalize__(self, method="shift")

    def slice_shift(self: FrameOrSeries, periods: int = 1, axis=0) -> FrameOrSeries:
        """
        Equivalent to `shift` without copying data.

        The shifted data will not include the dropped periods and the
        shifted axis will be smaller than the original.

        Parameters
        ----------
        periods : int
            Number of periods to move, can be positive or negative.

        Returns
        -------
        shifted : same type as caller

        Notes
        -----
        While the `slice_shift` is faster than `shift`, you may pay for it
        later during alignment.
        """
        if periods == 0:
            return self

        if periods > 0:
            vslicer = slice(None, -periods)
            islicer = slice(periods, None)
        else:
            vslicer = slice(-periods, None)
            islicer = slice(None, periods)

        new_obj = self._slice(vslicer, axis=axis)
        shifted_axis = self._get_axis(axis)[islicer]
        new_obj.set_axis(shifted_axis, axis=axis, inplace=True)

        return new_obj.__finalize__(self, method="slice_shift")

    def tshift(
        self: FrameOrSeries, periods: int = 1, freq=None, axis: Axis = 0
    ) -> FrameOrSeries:
        """
        Shift the time index, using the index's frequency if available.

        .. deprecated:: 1.1.0
            Use `shift` instead.

        Parameters
        ----------
        periods : int
            Number of periods to move, can be positive or negative.
        freq : DateOffset, timedelta, or str, default None
            Increment to use from the tseries module
            or time rule expressed as a string (e.g. 'EOM').
        axis : {0 or ‘index’, 1 or ‘columns’, None}, default 0
            Corresponds to the axis that contains the Index.

        Returns
        -------
        shifted : Series/DataFrame

        Notes
        -----
        If freq is not specified then tries to use the freq or inferred_freq
        attributes of the index. If neither of those attributes exist, a
        ValueError is thrown
        """
        warnings.warn(
            (
                "tshift is deprecated and will be removed in a future version. "
                "Please use shift instead."
            ),
            FutureWarning,
            stacklevel=2,
        )

        if freq is None:
            freq = "infer"

        return self.shift(periods, freq, axis)

    def truncate(
        self: FrameOrSeries, before=None, after=None, axis=None, copy: bool_t = True
    ) -> FrameOrSeries:
        """
        Truncate a Series or DataFrame before and after some index value.

        This is a useful shorthand for boolean indexing based on index
        values above or below certain thresholds.

        Parameters
        ----------
        before : date, str, int
            Truncate all rows before this index value.
        after : date, str, int
            Truncate all rows after this index value.
        axis : {0 or 'index', 1 or 'columns'}, optional
            Axis to truncate. Truncates the index (rows) by default.
        copy : bool, default is True,
            Return a copy of the truncated section.

        Returns
        -------
        type of caller
            The truncated Series or DataFrame.

        See Also
        --------
        DataFrame.loc : Select a subset of a DataFrame by label.
        DataFrame.iloc : Select a subset of a DataFrame by position.

        Notes
        -----
        If the index being truncated contains only datetime values,
        `before` and `after` may be specified as strings instead of
        Timestamps.

        Examples
        --------
        >>> df = pd.DataFrame({'A': ['a', 'b', 'c', 'd', 'e'],
        ...                    'B': ['f', 'g', 'h', 'i', 'j'],
        ...                    'C': ['k', 'l', 'm', 'n', 'o']},
        ...                   index=[1, 2, 3, 4, 5])
        >>> df
           A  B  C
        1  a  f  k
        2  b  g  l
        3  c  h  m
        4  d  i  n
        5  e  j  o

        >>> df.truncate(before=2, after=4)
           A  B  C
        2  b  g  l
        3  c  h  m
        4  d  i  n

        The columns of a DataFrame can be truncated.

        >>> df.truncate(before="A", after="B", axis="columns")
           A  B
        1  a  f
        2  b  g
        3  c  h
        4  d  i
        5  e  j

        For Series, only rows can be truncated.

        >>> df['A'].truncate(before=2, after=4)
        2    b
        3    c
        4    d
        Name: A, dtype: object

        The index values in ``truncate`` can be datetimes or string
        dates.

        >>> dates = pd.date_range('2016-01-01', '2016-02-01', freq='s')
        >>> df = pd.DataFrame(index=dates, data={'A': 1})
        >>> df.tail()
                             A
        2016-01-31 23:59:56  1
        2016-01-31 23:59:57  1
        2016-01-31 23:59:58  1
        2016-01-31 23:59:59  1
        2016-02-01 00:00:00  1

        >>> df.truncate(before=pd.Timestamp('2016-01-05'),
        ...             after=pd.Timestamp('2016-01-10')).tail()
                             A
        2016-01-09 23:59:56  1
        2016-01-09 23:59:57  1
        2016-01-09 23:59:58  1
        2016-01-09 23:59:59  1
        2016-01-10 00:00:00  1

        Because the index is a DatetimeIndex containing only dates, we can
        specify `before` and `after` as strings. They will be coerced to
        Timestamps before truncation.

        >>> df.truncate('2016-01-05', '2016-01-10').tail()
                             A
        2016-01-09 23:59:56  1
        2016-01-09 23:59:57  1
        2016-01-09 23:59:58  1
        2016-01-09 23:59:59  1
        2016-01-10 00:00:00  1

        Note that ``truncate`` assumes a 0 value for any unspecified time
        component (midnight). This differs from partial string slicing, which
        returns any partially matching dates.

        >>> df.loc['2016-01-05':'2016-01-10', :].tail()
                             A
        2016-01-10 23:59:55  1
        2016-01-10 23:59:56  1
        2016-01-10 23:59:57  1
        2016-01-10 23:59:58  1
        2016-01-10 23:59:59  1
        """
        if axis is None:
            axis = self._stat_axis_number
        axis = self._get_axis_number(axis)
        ax = self._get_axis(axis)

        # GH 17935
        # Check that index is sorted
        if not ax.is_monotonic_increasing and not ax.is_monotonic_decreasing:
            raise ValueError("truncate requires a sorted index")

        # if we have a date index, convert to dates, otherwise
        # treat like a slice
        if ax.is_all_dates:
            from pandas.core.tools.datetimes import to_datetime

            before = to_datetime(before)
            after = to_datetime(after)

        if before is not None and after is not None:
            if before > after:
                raise ValueError(f"Truncate: {after} must be after {before}")

        if len(ax) > 1 and ax.is_monotonic_decreasing:
            before, after = after, before

        slicer = [slice(None, None)] * self._AXIS_LEN
        slicer[axis] = slice(before, after)
        result = self.loc[tuple(slicer)]

        if isinstance(ax, MultiIndex):
            setattr(result, self._get_axis_name(axis), ax.truncate(before, after))

        if copy:
            result = result.copy()

        return result

    def tz_convert(
        self: FrameOrSeries, tz, axis=0, level=None, copy: bool_t = True
    ) -> FrameOrSeries:
        """
        Convert tz-aware axis to target time zone.

        Parameters
        ----------
        tz : str or tzinfo object
        axis : the axis to convert
        level : int, str, default None
            If axis is a MultiIndex, convert a specific level. Otherwise
            must be None.
        copy : bool, default True
            Also make a copy of the underlying data.

        Returns
        -------
        {klass}
            Object with time zone converted axis.

        Raises
        ------
        TypeError
            If the axis is tz-naive.
        """
        axis = self._get_axis_number(axis)
        ax = self._get_axis(axis)

        def _tz_convert(ax, tz):
            if not hasattr(ax, "tz_convert"):
                if len(ax) > 0:
                    ax_name = self._get_axis_name(axis)
                    raise TypeError(
                        f"{ax_name} is not a valid DatetimeIndex or PeriodIndex"
                    )
                else:
                    ax = DatetimeIndex([], tz=tz)
            else:
                ax = ax.tz_convert(tz)
            return ax

        # if a level is given it must be a MultiIndex level or
        # equivalent to the axis name
        if isinstance(ax, MultiIndex):
            level = ax._get_level_number(level)
            new_level = _tz_convert(ax.levels[level], tz)
            ax = ax.set_levels(new_level, level=level)
        else:
            if level not in (None, 0, ax.name):
                raise ValueError(f"The level {level} is not valid")
            ax = _tz_convert(ax, tz)

        result = self.copy(deep=copy)
        result = result.set_axis(ax, axis=axis, inplace=False)
        return result.__finalize__(self, method="tz_convert")

    def tz_localize(
        self: FrameOrSeries,
        tz,
        axis=0,
        level=None,
        copy: bool_t = True,
        ambiguous="raise",
        nonexistent: str = "raise",
    ) -> FrameOrSeries:
        """
        Localize tz-naive index of a Series or DataFrame to target time zone.

        This operation localizes the Index. To localize the values in a
        timezone-naive Series, use :meth:`Series.dt.tz_localize`.

        Parameters
        ----------
        tz : str or tzinfo
        axis : the axis to localize
        level : int, str, default None
            If axis ia a MultiIndex, localize a specific level. Otherwise
            must be None.
        copy : bool, default True
            Also make a copy of the underlying data.
        ambiguous : 'infer', bool-ndarray, 'NaT', default 'raise'
            When clocks moved backward due to DST, ambiguous times may arise.
            For example in Central European Time (UTC+01), when going from
            03:00 DST to 02:00 non-DST, 02:30:00 local time occurs both at
            00:30:00 UTC and at 01:30:00 UTC. In such a situation, the
            `ambiguous` parameter dictates how ambiguous times should be
            handled.

            - 'infer' will attempt to infer fall dst-transition hours based on
              order
            - bool-ndarray where True signifies a DST time, False designates
              a non-DST time (note that this flag is only applicable for
              ambiguous times)
            - 'NaT' will return NaT where there are ambiguous times
            - 'raise' will raise an AmbiguousTimeError if there are ambiguous
              times.
        nonexistent : str, default 'raise'
            A nonexistent time does not exist in a particular timezone
            where clocks moved forward due to DST. Valid values are:

            - 'shift_forward' will shift the nonexistent time forward to the
              closest existing time
            - 'shift_backward' will shift the nonexistent time backward to the
              closest existing time
            - 'NaT' will return NaT where there are nonexistent times
            - timedelta objects will shift nonexistent times by the timedelta
            - 'raise' will raise an NonExistentTimeError if there are
              nonexistent times.

            .. versionadded:: 0.24.0

        Returns
        -------
        Series or DataFrame
            Same type as the input.

        Raises
        ------
        TypeError
            If the TimeSeries is tz-aware and tz is not None.

        Examples
        --------
        Localize local times:

        >>> s = pd.Series([1],
        ...               index=pd.DatetimeIndex(['2018-09-15 01:30:00']))
        >>> s.tz_localize('CET')
        2018-09-15 01:30:00+02:00    1
        dtype: int64

        Be careful with DST changes. When there is sequential data, pandas
        can infer the DST time:

        >>> s = pd.Series(range(7),
        ...               index=pd.DatetimeIndex(['2018-10-28 01:30:00',
        ...                                       '2018-10-28 02:00:00',
        ...                                       '2018-10-28 02:30:00',
        ...                                       '2018-10-28 02:00:00',
        ...                                       '2018-10-28 02:30:00',
        ...                                       '2018-10-28 03:00:00',
        ...                                       '2018-10-28 03:30:00']))
        >>> s.tz_localize('CET', ambiguous='infer')
        2018-10-28 01:30:00+02:00    0
        2018-10-28 02:00:00+02:00    1
        2018-10-28 02:30:00+02:00    2
        2018-10-28 02:00:00+01:00    3
        2018-10-28 02:30:00+01:00    4
        2018-10-28 03:00:00+01:00    5
        2018-10-28 03:30:00+01:00    6
        dtype: int64

        In some cases, inferring the DST is impossible. In such cases, you can
        pass an ndarray to the ambiguous parameter to set the DST explicitly

        >>> s = pd.Series(range(3),
        ...               index=pd.DatetimeIndex(['2018-10-28 01:20:00',
        ...                                       '2018-10-28 02:36:00',
        ...                                       '2018-10-28 03:46:00']))
        >>> s.tz_localize('CET', ambiguous=np.array([True, True, False]))
        2018-10-28 01:20:00+02:00    0
        2018-10-28 02:36:00+02:00    1
        2018-10-28 03:46:00+01:00    2
        dtype: int64

        If the DST transition causes nonexistent times, you can shift these
        dates forward or backward with a timedelta object or `'shift_forward'`
        or `'shift_backward'`.

        >>> s = pd.Series(range(2),
        ...               index=pd.DatetimeIndex(['2015-03-29 02:30:00',
        ...                                       '2015-03-29 03:30:00']))
        >>> s.tz_localize('Europe/Warsaw', nonexistent='shift_forward')
        2015-03-29 03:00:00+02:00    0
        2015-03-29 03:30:00+02:00    1
        dtype: int64
        >>> s.tz_localize('Europe/Warsaw', nonexistent='shift_backward')
        2015-03-29 01:59:59.999999999+01:00    0
        2015-03-29 03:30:00+02:00              1
        dtype: int64
        >>> s.tz_localize('Europe/Warsaw', nonexistent=pd.Timedelta('1H'))
        2015-03-29 03:30:00+02:00    0
        2015-03-29 03:30:00+02:00    1
        dtype: int64
        """
        nonexistent_options = ("raise", "NaT", "shift_forward", "shift_backward")
        if nonexistent not in nonexistent_options and not isinstance(
            nonexistent, timedelta
        ):
            raise ValueError(
                "The nonexistent argument must be one of 'raise', "
                "'NaT', 'shift_forward', 'shift_backward' or "
                "a timedelta object"
            )

        axis = self._get_axis_number(axis)
        ax = self._get_axis(axis)

        def _tz_localize(ax, tz, ambiguous, nonexistent):
            if not hasattr(ax, "tz_localize"):
                if len(ax) > 0:
                    ax_name = self._get_axis_name(axis)
                    raise TypeError(
                        f"{ax_name} is not a valid DatetimeIndex or PeriodIndex"
                    )
                else:
                    ax = DatetimeIndex([], tz=tz)
            else:
                ax = ax.tz_localize(tz, ambiguous=ambiguous, nonexistent=nonexistent)
            return ax

        # if a level is given it must be a MultiIndex level or
        # equivalent to the axis name
        if isinstance(ax, MultiIndex):
            level = ax._get_level_number(level)
            new_level = _tz_localize(ax.levels[level], tz, ambiguous, nonexistent)
            ax = ax.set_levels(new_level, level=level)
        else:
            if level not in (None, 0, ax.name):
                raise ValueError(f"The level {level} is not valid")
            ax = _tz_localize(ax, tz, ambiguous, nonexistent)

        result = self.copy(deep=copy)
        result = result.set_axis(ax, axis=axis, inplace=False)
        return result.__finalize__(self, method="tz_localize")

    # ----------------------------------------------------------------------
    # Numeric Methods
    def abs(self: FrameOrSeries) -> FrameOrSeries:
        """
        Return a Series/DataFrame with absolute numeric value of each element.

        This function only applies to elements that are all numeric.

        Returns
        -------
        abs
            Series/DataFrame containing the absolute value of each element.

        See Also
        --------
        numpy.absolute : Calculate the absolute value element-wise.

        Notes
        -----
        For ``complex`` inputs, ``1.2 + 1j``, the absolute value is
        :math:`\\sqrt{ a^2 + b^2 }`.

        Examples
        --------
        Absolute numeric values in a Series.

        >>> s = pd.Series([-1.10, 2, -3.33, 4])
        >>> s.abs()
        0    1.10
        1    2.00
        2    3.33
        3    4.00
        dtype: float64

        Absolute numeric values in a Series with complex numbers.

        >>> s = pd.Series([1.2 + 1j])
        >>> s.abs()
        0    1.56205
        dtype: float64

        Absolute numeric values in a Series with a Timedelta element.

        >>> s = pd.Series([pd.Timedelta('1 days')])
        >>> s.abs()
        0   1 days
        dtype: timedelta64[ns]

        Select rows with data closest to certain value using argsort (from
        `StackOverflow <https://stackoverflow.com/a/17758115>`__).

        >>> df = pd.DataFrame({
        ...     'a': [4, 5, 6, 7],
        ...     'b': [10, 20, 30, 40],
        ...     'c': [100, 50, -30, -50]
        ... })
        >>> df
             a    b    c
        0    4   10  100
        1    5   20   50
        2    6   30  -30
        3    7   40  -50
        >>> df.loc[(df.c - 43).abs().argsort()]
             a    b    c
        1    5   20   50
        0    4   10  100
        2    6   30  -30
        3    7   40  -50
        """
        return np.abs(self)

    def describe(
        self: FrameOrSeries,
        percentiles=None,
        include=None,
        exclude=None,
        datetime_is_numeric=False,
    ) -> FrameOrSeries:
        """
        Generate descriptive statistics.

        Descriptive statistics include those that summarize the central
        tendency, dispersion and shape of a
        dataset's distribution, excluding ``NaN`` values.

        Analyzes both numeric and object series, as well
        as ``DataFrame`` column sets of mixed data types. The output
        will vary depending on what is provided. Refer to the notes
        below for more detail.

        Parameters
        ----------
        percentiles : list-like of numbers, optional
            The percentiles to include in the output. All should
            fall between 0 and 1. The default is
            ``[.25, .5, .75]``, which returns the 25th, 50th, and
            75th percentiles.
        include : 'all', list-like of dtypes or None (default), optional
            A white list of data types to include in the result. Ignored
            for ``Series``. Here are the options:

            - 'all' : All columns of the input will be included in the output.
            - A list-like of dtypes : Limits the results to the
              provided data types.
              To limit the result to numeric types submit
              ``numpy.number``. To limit it instead to object columns submit
              the ``numpy.object`` data type. Strings
              can also be used in the style of
              ``select_dtypes`` (e.g. ``df.describe(include=['O'])``). To
              select pandas categorical columns, use ``'category'``
            - None (default) : The result will include all numeric columns.
        exclude : list-like of dtypes or None (default), optional,
            A black list of data types to omit from the result. Ignored
            for ``Series``. Here are the options:

            - A list-like of dtypes : Excludes the provided data types
              from the result. To exclude numeric types submit
              ``numpy.number``. To exclude object columns submit the data
              type ``numpy.object``. Strings can also be used in the style of
              ``select_dtypes`` (e.g. ``df.describe(include=['O'])``). To
              exclude pandas categorical columns, use ``'category'``
            - None (default) : The result will exclude nothing.
        datetime_is_numeric : bool, default False
            Whether to treat datetime dtypes as numeric. This affects statistics
            calculated for the column. For DataFrame input, this also
            controls whether datetime columns are included by default.

            .. versionadded:: 1.1.0

        Returns
        -------
        Series or DataFrame
            Summary statistics of the Series or Dataframe provided.

        See Also
        --------
        DataFrame.count: Count number of non-NA/null observations.
        DataFrame.max: Maximum of the values in the object.
        DataFrame.min: Minimum of the values in the object.
        DataFrame.mean: Mean of the values.
        DataFrame.std: Standard deviation of the observations.
        DataFrame.select_dtypes: Subset of a DataFrame including/excluding
            columns based on their dtype.

        Notes
        -----
        For numeric data, the result's index will include ``count``,
        ``mean``, ``std``, ``min``, ``max`` as well as lower, ``50`` and
        upper percentiles. By default the lower percentile is ``25`` and the
        upper percentile is ``75``. The ``50`` percentile is the
        same as the median.

        For object data (e.g. strings or timestamps), the result's index
        will include ``count``, ``unique``, ``top``, and ``freq``. The ``top``
        is the most common value. The ``freq`` is the most common value's
        frequency. Timestamps also include the ``first`` and ``last`` items.

        If multiple object values have the highest count, then the
        ``count`` and ``top`` results will be arbitrarily chosen from
        among those with the highest count.

        For mixed data types provided via a ``DataFrame``, the default is to
        return only an analysis of numeric columns. If the dataframe consists
        only of object and categorical data without any numeric columns, the
        default is to return an analysis of both the object and categorical
        columns. If ``include='all'`` is provided as an option, the result
        will include a union of attributes of each type.

        The `include` and `exclude` parameters can be used to limit
        which columns in a ``DataFrame`` are analyzed for the output.
        The parameters are ignored when analyzing a ``Series``.

        Examples
        --------
        Describing a numeric ``Series``.

        >>> s = pd.Series([1, 2, 3])
        >>> s.describe()
        count    3.0
        mean     2.0
        std      1.0
        min      1.0
        25%      1.5
        50%      2.0
        75%      2.5
        max      3.0
        dtype: float64

        Describing a categorical ``Series``.

        >>> s = pd.Series(['a', 'a', 'b', 'c'])
        >>> s.describe()
        count     4
        unique    3
        top       a
        freq      2
        dtype: object

        Describing a timestamp ``Series``.

        >>> s = pd.Series([
        ...   np.datetime64("2000-01-01"),
        ...   np.datetime64("2010-01-01"),
        ...   np.datetime64("2010-01-01")
        ... ])
        >>> s.describe(datetime_is_numeric=True)
        count                      3
        mean     2006-09-01 08:00:00
        min      2000-01-01 00:00:00
        25%      2004-12-31 12:00:00
        50%      2010-01-01 00:00:00
        75%      2010-01-01 00:00:00
        max      2010-01-01 00:00:00
        dtype: object

        Describing a ``DataFrame``. By default only numeric fields
        are returned.

        >>> df = pd.DataFrame({'categorical': pd.Categorical(['d','e','f']),
        ...                    'numeric': [1, 2, 3],
        ...                    'object': ['a', 'b', 'c']
        ...                   })
        >>> df.describe()
               numeric
        count      3.0
        mean       2.0
        std        1.0
        min        1.0
        25%        1.5
        50%        2.0
        75%        2.5
        max        3.0

        Describing all columns of a ``DataFrame`` regardless of data type.

        >>> df.describe(include='all')  # doctest: +SKIP
               categorical  numeric object
        count            3      3.0      3
        unique           3      NaN      3
        top              f      NaN      a
        freq             1      NaN      1
        mean           NaN      2.0    NaN
        std            NaN      1.0    NaN
        min            NaN      1.0    NaN
        25%            NaN      1.5    NaN
        50%            NaN      2.0    NaN
        75%            NaN      2.5    NaN
        max            NaN      3.0    NaN

        Describing a column from a ``DataFrame`` by accessing it as
        an attribute.

        >>> df.numeric.describe()
        count    3.0
        mean     2.0
        std      1.0
        min      1.0
        25%      1.5
        50%      2.0
        75%      2.5
        max      3.0
        Name: numeric, dtype: float64

        Including only numeric columns in a ``DataFrame`` description.

        >>> df.describe(include=[np.number])
               numeric
        count      3.0
        mean       2.0
        std        1.0
        min        1.0
        25%        1.5
        50%        2.0
        75%        2.5
        max        3.0

        Including only string columns in a ``DataFrame`` description.

        >>> df.describe(include=[object])  # doctest: +SKIP
               object
        count       3
        unique      3
        top         a
        freq        1

        Including only categorical columns from a ``DataFrame`` description.

        >>> df.describe(include=['category'])
               categorical
        count            3
        unique           3
        top              f
        freq             1

        Excluding numeric columns from a ``DataFrame`` description.

        >>> df.describe(exclude=[np.number])  # doctest: +SKIP
               categorical object
        count            3      3
        unique           3      3
        top              f      a
        freq             1      1

        Excluding object columns from a ``DataFrame`` description.

        >>> df.describe(exclude=[object])  # doctest: +SKIP
               categorical  numeric
        count            3      3.0
        unique           3      NaN
        top              f      NaN
        freq             1      NaN
        mean           NaN      2.0
        std            NaN      1.0
        min            NaN      1.0
        25%            NaN      1.5
        50%            NaN      2.0
        75%            NaN      2.5
        max            NaN      3.0
        """
        if self.ndim == 2 and self.columns.size == 0:
            raise ValueError("Cannot describe a DataFrame without columns")

        if percentiles is not None:
            # explicit conversion of `percentiles` to list
            percentiles = list(percentiles)

            # get them all to be in [0, 1]
            validate_percentile(percentiles)

            # median should always be included
            if 0.5 not in percentiles:
                percentiles.append(0.5)
            percentiles = np.asarray(percentiles)
        else:
            percentiles = np.array([0.25, 0.5, 0.75])

        # sort and check for duplicates
        unique_pcts = np.unique(percentiles)
        if len(unique_pcts) < len(percentiles):
            raise ValueError("percentiles cannot contain duplicates")
        percentiles = unique_pcts

        formatted_percentiles = format_percentiles(percentiles)

        def describe_numeric_1d(series):
            stat_index = (
                ["count", "mean", "std", "min"] + formatted_percentiles + ["max"]
            )
            d = (
                [series.count(), series.mean(), series.std(), series.min()]
                + series.quantile(percentiles).tolist()
                + [series.max()]
            )
            return pd.Series(d, index=stat_index, name=series.name)

        def describe_categorical_1d(data):
            names = ["count", "unique"]
            objcounts = data.value_counts()
            count_unique = len(objcounts[objcounts != 0])
            result = [data.count(), count_unique]
            dtype = None
            if result[1] > 0:
                top, freq = objcounts.index[0], objcounts.iloc[0]
                if is_datetime64_any_dtype(data.dtype):
                    if self.ndim == 1:
                        stacklevel = 4
                    else:
                        stacklevel = 5
                    warnings.warn(
                        "Treating datetime data as categorical rather than numeric in "
                        "`.describe` is deprecated and will be removed in a future "
                        "version of pandas. Specify `datetime_is_numeric=True` to "
                        "silence this warning and adopt the future behavior now.",
                        FutureWarning,
                        stacklevel=stacklevel,
                    )
                    tz = data.dt.tz
                    asint = data.dropna().values.view("i8")
                    top = Timestamp(top)
                    if top.tzinfo is not None and tz is not None:
                        # Don't tz_localize(None) if key is already tz-aware
                        top = top.tz_convert(tz)
                    else:
                        top = top.tz_localize(tz)
                    names += ["top", "freq", "first", "last"]
                    result += [
                        top,
                        freq,
                        Timestamp(asint.min(), tz=tz),
                        Timestamp(asint.max(), tz=tz),
                    ]
                else:
                    names += ["top", "freq"]
                    result += [top, freq]

            # If the DataFrame is empty, set 'top' and 'freq' to None
            # to maintain output shape consistency
            else:
                names += ["top", "freq"]
                result += [np.nan, np.nan]
                dtype = "object"

            return pd.Series(result, index=names, name=data.name, dtype=dtype)

        def describe_timestamp_1d(data):
            # GH-30164
            stat_index = ["count", "mean", "min"] + formatted_percentiles + ["max"]
            d = (
                [data.count(), data.mean(), data.min()]
                + data.quantile(percentiles).tolist()
                + [data.max()]
            )
            return pd.Series(d, index=stat_index, name=data.name)

        def describe_1d(data):
            if is_bool_dtype(data.dtype):
                return describe_categorical_1d(data)
            elif is_numeric_dtype(data):
                return describe_numeric_1d(data)
            elif is_datetime64_any_dtype(data.dtype) and datetime_is_numeric:
                return describe_timestamp_1d(data)
            elif is_timedelta64_dtype(data.dtype):
                return describe_numeric_1d(data)
            else:
                return describe_categorical_1d(data)

        if self.ndim == 1:
            return describe_1d(self)
        elif (include is None) and (exclude is None):
            # when some numerics are found, keep only numerics
            default_include = [np.number]
            if datetime_is_numeric:
                default_include.append("datetime")
            data = self.select_dtypes(include=default_include)
            if len(data.columns) == 0:
                data = self
        elif include == "all":
            if exclude is not None:
                msg = "exclude must be None when include is 'all'"
                raise ValueError(msg)
            data = self
        else:
            data = self.select_dtypes(include=include, exclude=exclude)

        ldesc = [describe_1d(s) for _, s in data.items()]
        # set a convenient order for rows
        names: List[Label] = []
        ldesc_indexes = sorted((x.index for x in ldesc), key=len)
        for idxnames in ldesc_indexes:
            for name in idxnames:
                if name not in names:
                    names.append(name)

        d = pd.concat([x.reindex(names, copy=False) for x in ldesc], axis=1, sort=False)
        d.columns = data.columns.copy()
        return d

    def pct_change(
        self: FrameOrSeries,
        periods=1,
        fill_method="pad",
        limit=None,
        freq=None,
        **kwargs,
    ) -> FrameOrSeries:
        """
        Percentage change between the current and a prior element.

        Computes the percentage change from the immediately previous row by
        default. This is useful in comparing the percentage of change in a time
        series of elements.

        Parameters
        ----------
        periods : int, default 1
            Periods to shift for forming percent change.
        fill_method : str, default 'pad'
            How to handle NAs before computing percent changes.
        limit : int, default None
            The number of consecutive NAs to fill before stopping.
        freq : DateOffset, timedelta, or str, optional
            Increment to use from time series API (e.g. 'M' or BDay()).
        **kwargs
            Additional keyword arguments are passed into
            `DataFrame.shift` or `Series.shift`.

        Returns
        -------
        chg : Series or DataFrame
            The same type as the calling object.

        See Also
        --------
        Series.diff : Compute the difference of two elements in a Series.
        DataFrame.diff : Compute the difference of two elements in a DataFrame.
        Series.shift : Shift the index by some number of periods.
        DataFrame.shift : Shift the index by some number of periods.

        Examples
        --------
        **Series**

        >>> s = pd.Series([90, 91, 85])
        >>> s
        0    90
        1    91
        2    85
        dtype: int64

        >>> s.pct_change()
        0         NaN
        1    0.011111
        2   -0.065934
        dtype: float64

        >>> s.pct_change(periods=2)
        0         NaN
        1         NaN
        2   -0.055556
        dtype: float64

        See the percentage change in a Series where filling NAs with last
        valid observation forward to next valid.

        >>> s = pd.Series([90, 91, None, 85])
        >>> s
        0    90.0
        1    91.0
        2     NaN
        3    85.0
        dtype: float64

        >>> s.pct_change(fill_method='ffill')
        0         NaN
        1    0.011111
        2    0.000000
        3   -0.065934
        dtype: float64

        **DataFrame**

        Percentage change in French franc, Deutsche Mark, and Italian lira from
        1980-01-01 to 1980-03-01.

        >>> df = pd.DataFrame({
        ...     'FR': [4.0405, 4.0963, 4.3149],
        ...     'GR': [1.7246, 1.7482, 1.8519],
        ...     'IT': [804.74, 810.01, 860.13]},
        ...     index=['1980-01-01', '1980-02-01', '1980-03-01'])
        >>> df
                        FR      GR      IT
        1980-01-01  4.0405  1.7246  804.74
        1980-02-01  4.0963  1.7482  810.01
        1980-03-01  4.3149  1.8519  860.13

        >>> df.pct_change()
                          FR        GR        IT
        1980-01-01       NaN       NaN       NaN
        1980-02-01  0.013810  0.013684  0.006549
        1980-03-01  0.053365  0.059318  0.061876

        Percentage of change in GOOG and APPL stock volume. Shows computing
        the percentage change between columns.

        >>> df = pd.DataFrame({
        ...     '2016': [1769950, 30586265],
        ...     '2015': [1500923, 40912316],
        ...     '2014': [1371819, 41403351]},
        ...     index=['GOOG', 'APPL'])
        >>> df
                  2016      2015      2014
        GOOG   1769950   1500923   1371819
        APPL  30586265  40912316  41403351

        >>> df.pct_change(axis='columns')
              2016      2015      2014
        GOOG   NaN -0.151997 -0.086016
        APPL   NaN  0.337604  0.012002
        """
        axis = self._get_axis_number(kwargs.pop("axis", self._stat_axis_name))
        if fill_method is None:
            data = self
        else:
            _data = self.fillna(method=fill_method, axis=axis, limit=limit)
            assert _data is not None  # needed for mypy
            data = _data

        rs = data.div(data.shift(periods=periods, freq=freq, axis=axis, **kwargs)) - 1
        if freq is not None:
            # Shift method is implemented differently when freq is not None
            # We want to restore the original index
            rs = rs.loc[~rs.index.duplicated()]
            rs = rs.reindex_like(data)
        return rs

    def _agg_by_level(self, name, axis=0, level=0, skipna=True, **kwargs):
        if axis is None:
            raise ValueError("Must specify 'axis' when aggregating by level.")
        grouped = self.groupby(level=level, axis=axis, sort=False)
        if hasattr(grouped, name) and skipna:
            return getattr(grouped, name)(**kwargs)
        axis = self._get_axis_number(axis)
        method = getattr(type(self), name)
        applyf = lambda x: method(x, axis=axis, skipna=skipna, **kwargs)
        return grouped.aggregate(applyf)

    @classmethod
    def _add_numeric_operations(cls):
        """
        Add the operations to the cls; evaluate the doc strings again
        """
        axis_descr, name1, name2 = _doc_parms(cls)

        cls.any = _make_logical_function(
            cls,
            "any",
            name1=name1,
            name2=name2,
            axis_descr=axis_descr,
            desc=_any_desc,
            func=nanops.nanany,
            see_also=_any_see_also,
            examples=_any_examples,
            empty_value=False,
        )
        cls.all = _make_logical_function(
            cls,
            "all",
            name1=name1,
            name2=name2,
            axis_descr=axis_descr,
            desc=_all_desc,
            func=nanops.nanall,
            see_also=_all_see_also,
            examples=_all_examples,
            empty_value=True,
        )

        @doc(
            desc="Return the mean absolute deviation of the values "
            "for the requested axis.",
            name1=name1,
            name2=name2,
            axis_descr=axis_descr,
            see_also="",
            examples="",
        )
        def mad(self, axis=None, skipna=None, level=None):
            """
            {desc}

            Parameters
            ----------
            axis : {axis_descr}
                Axis for the function to be applied on.
            skipna : bool, default None
                Exclude NA/null values when computing the result.
            level : int or level name, default None
                If the axis is a MultiIndex (hierarchical), count along a
                particular level, collapsing into a {name1}.

            Returns
            -------
            {name1} or {name2} (if level specified)\
            {see_also}\
            {examples}
            """
            if skipna is None:
                skipna = True
            if axis is None:
                axis = self._stat_axis_number
            if level is not None:
                return self._agg_by_level("mad", axis=axis, level=level, skipna=skipna)

            data = self._get_numeric_data()
            if axis == 0:
                demeaned = data - data.mean(axis=0)
            else:
                demeaned = data.sub(data.mean(axis=1), axis=0)
            return np.abs(demeaned).mean(axis=axis, skipna=skipna)

        cls.mad = mad

        cls.sem = _make_stat_function_ddof(
            cls,
            "sem",
            name1=name1,
            name2=name2,
            axis_descr=axis_descr,
            desc="Return unbiased standard error of the mean over requested "
            "axis.\n\nNormalized by N-1 by default. This can be changed "
            "using the ddof argument",
            func=nanops.nansem,
        )
        cls.var = _make_stat_function_ddof(
            cls,
            "var",
            name1=name1,
            name2=name2,
            axis_descr=axis_descr,
            desc="Return unbiased variance over requested axis.\n\nNormalized by "
            "N-1 by default. This can be changed using the ddof argument",
            func=nanops.nanvar,
        )
        cls.std = _make_stat_function_ddof(
            cls,
            "std",
            name1=name1,
            name2=name2,
            axis_descr=axis_descr,
            desc="Return sample standard deviation over requested axis."
            "\n\nNormalized by N-1 by default. This can be changed using the "
            "ddof argument",
            func=nanops.nanstd,
        )

        cls.cummin = _make_cum_function(
            cls,
            "cummin",
            name1=name1,
            name2=name2,
            axis_descr=axis_descr,
            desc="minimum",
            accum_func=np.minimum.accumulate,
            accum_func_name="min",
            examples=_cummin_examples,
        )
        cls.cumsum = _make_cum_function(
            cls,
            "cumsum",
            name1=name1,
            name2=name2,
            axis_descr=axis_descr,
            desc="sum",
            accum_func=np.cumsum,
            accum_func_name="sum",
            examples=_cumsum_examples,
        )
        cls.cumprod = _make_cum_function(
            cls,
            "cumprod",
            name1=name1,
            name2=name2,
            axis_descr=axis_descr,
            desc="product",
            accum_func=np.cumprod,
            accum_func_name="prod",
            examples=_cumprod_examples,
        )
        cls.cummax = _make_cum_function(
            cls,
            "cummax",
            name1=name1,
            name2=name2,
            axis_descr=axis_descr,
            desc="maximum",
            accum_func=np.maximum.accumulate,
            accum_func_name="max",
            examples=_cummax_examples,
        )

        cls.sum = _make_min_count_stat_function(
            cls,
            "sum",
            name1=name1,
            name2=name2,
            axis_descr=axis_descr,
            desc="Return the sum of the values for the requested axis.\n\n"
            "This is equivalent to the method ``numpy.sum``.",
            func=nanops.nansum,
            see_also=_stat_func_see_also,
            examples=_sum_examples,
        )
        cls.mean = _make_stat_function(
            cls,
            "mean",
            name1=name1,
            name2=name2,
            axis_descr=axis_descr,
            desc="Return the mean of the values for the requested axis.",
            func=nanops.nanmean,
        )
        cls.skew = _make_stat_function(
            cls,
            "skew",
            name1=name1,
            name2=name2,
            axis_descr=axis_descr,
            desc="Return unbiased skew over requested axis.\n\nNormalized by N-1.",
            func=nanops.nanskew,
        )
        cls.kurt = _make_stat_function(
            cls,
            "kurt",
            name1=name1,
            name2=name2,
            axis_descr=axis_descr,
            desc="Return unbiased kurtosis over requested axis.\n\n"
            "Kurtosis obtained using Fisher's definition of\n"
            "kurtosis (kurtosis of normal == 0.0). Normalized "
            "by N-1.",
            func=nanops.nankurt,
        )
        cls.kurtosis = cls.kurt
        cls.prod = _make_min_count_stat_function(
            cls,
            "prod",
            name1=name1,
            name2=name2,
            axis_descr=axis_descr,
            desc="Return the product of the values for the requested axis.",
            func=nanops.nanprod,
            examples=_prod_examples,
        )
        cls.product = cls.prod
        cls.median = _make_stat_function(
            cls,
            "median",
            name1=name1,
            name2=name2,
            axis_descr=axis_descr,
            desc="Return the median of the values for the requested axis.",
            func=nanops.nanmedian,
        )
        cls.max = _make_stat_function(
            cls,
            "max",
            name1=name1,
            name2=name2,
            axis_descr=axis_descr,
            desc="Return the maximum of the values for the requested axis.\n\n"
            "If you want the *index* of the maximum, use ``idxmax``. This is"
            "the equivalent of the ``numpy.ndarray`` method ``argmax``.",
            func=nanops.nanmax,
            see_also=_stat_func_see_also,
            examples=_max_examples,
        )
        cls.min = _make_stat_function(
            cls,
            "min",
            name1=name1,
            name2=name2,
            axis_descr=axis_descr,
            desc="Return the minimum of the values for the requested axis.\n\n"
            "If you want the *index* of the minimum, use ``idxmin``. This is"
            "the equivalent of the ``numpy.ndarray`` method ``argmin``.",
            func=nanops.nanmin,
            see_also=_stat_func_see_also,
            examples=_min_examples,
        )

    @classmethod
    def _add_series_or_dataframe_operations(cls):
        """
        Add the series or dataframe only operations to the cls; evaluate
        the doc strings again.
        """
        from pandas.core.window import (
            Expanding,
            ExponentialMovingWindow,
            Rolling,
            Window,
        )

        @doc(Rolling)
        def rolling(
            self,
            window,
            min_periods=None,
            center=False,
            win_type=None,
            on=None,
            axis=0,
            closed=None,
        ):
            axis = self._get_axis_number(axis)

            if win_type is not None:
                return Window(
                    self,
                    window=window,
                    min_periods=min_periods,
                    center=center,
                    win_type=win_type,
                    on=on,
                    axis=axis,
                    closed=closed,
                )

            return Rolling(
                self,
                window=window,
                min_periods=min_periods,
                center=center,
                win_type=win_type,
                on=on,
                axis=axis,
                closed=closed,
            )

        cls.rolling = rolling

        @doc(Expanding)
        def expanding(self, min_periods=1, center=None, axis=0):
            axis = self._get_axis_number(axis)
            if center is not None:
                warnings.warn(
                    "The `center` argument on `expanding` "
                    "will be removed in the future",
                    FutureWarning,
                    stacklevel=2,
                )
            else:
                center = False

            return Expanding(self, min_periods=min_periods, center=center, axis=axis)

        cls.expanding = expanding

        @doc(ExponentialMovingWindow)
        def ewm(
            self,
            com=None,
            span=None,
            halflife=None,
            alpha=None,
            min_periods=0,
            adjust=True,
            ignore_na=False,
            axis=0,
            times=None,
        ):
            axis = self._get_axis_number(axis)
            return ExponentialMovingWindow(
                self,
                com=com,
                span=span,
                halflife=halflife,
                alpha=alpha,
                min_periods=min_periods,
                adjust=adjust,
                ignore_na=ignore_na,
                axis=axis,
                times=times,
            )

        cls.ewm = ewm

    @doc(klass=_shared_doc_kwargs["klass"], axis="")
    def transform(self, func, *args, **kwargs):
        """
        Call ``func`` on self producing a {klass} with transformed values.

        Produced {klass} will have same axis length as self.

        Parameters
        ----------
        func : function, str, list or dict
            Function to use for transforming the data. If a function, must either
            work when passed a {klass} or when passed to {klass}.apply.

            Accepted combinations are:

            - function
            - string function name
            - list of functions and/or function names, e.g. ``[np.exp, 'sqrt']``
            - dict of axis labels -> functions, function names or list of such.
        {axis}
        *args
            Positional arguments to pass to `func`.
        **kwargs
            Keyword arguments to pass to `func`.

        Returns
        -------
        {klass}
            A {klass} that must have the same length as self.

        Raises
        ------
        ValueError : If the returned {klass} has a different length than self.

        See Also
        --------
        {klass}.agg : Only perform aggregating type operations.
        {klass}.apply : Invoke function on a {klass}.

        Examples
        --------
        >>> df = pd.DataFrame({{'A': range(3), 'B': range(1, 4)}})
        >>> df
           A  B
        0  0  1
        1  1  2
        2  2  3
        >>> df.transform(lambda x: x + 1)
           A  B
        0  1  2
        1  2  3
        2  3  4

        Even though the resulting {klass} must have the same length as the
        input {klass}, it is possible to provide several input functions:

        >>> s = pd.Series(range(3))
        >>> s
        0    0
        1    1
        2    2
        dtype: int64
        >>> s.transform([np.sqrt, np.exp])
               sqrt        exp
        0  0.000000   1.000000
        1  1.000000   2.718282
        2  1.414214   7.389056
        """
        result = self.agg(func, *args, **kwargs)
        if is_scalar(result) or len(result) != len(self):
            raise ValueError("transforms cannot produce aggregated results")

        return result

    # ----------------------------------------------------------------------
    # Misc methods

    def _find_valid_index(self, how: str):
        """
        Retrieves the index of the first valid value.

        Parameters
        ----------
        how : {'first', 'last'}
            Use this parameter to change between the first or last valid index.

        Returns
        -------
        idx_first_valid : type of index
        """
        idxpos = find_valid_index(self._values, how)
        if idxpos is None:
            return None
        return self.index[idxpos]

    @doc(position="first", klass=_shared_doc_kwargs["klass"])
    def first_valid_index(self):
        """
        Return index for {position} non-NA/null value.

        Returns
        -------
        scalar : type of index

        Notes
        -----
        If all elements are non-NA/null, returns None.
        Also returns None for empty {klass}.
        """
        return self._find_valid_index("first")

    @doc(first_valid_index, position="last", klass=_shared_doc_kwargs["klass"])
    def last_valid_index(self):
        return self._find_valid_index("last")


def _doc_parms(cls):
    """Return a tuple of the doc parms."""
    axis_descr = (
        f"{{{', '.join(f'{a} ({i})' for i, a in enumerate(cls._AXIS_ORDERS))}}}"
    )
    name = cls._constructor_sliced.__name__ if cls._AXIS_LEN > 1 else "scalar"
    name2 = cls.__name__
    return axis_descr, name, name2


_num_doc = """
%(desc)s

Parameters
----------
axis : %(axis_descr)s
    Axis for the function to be applied on.
skipna : bool, default True
    Exclude NA/null values when computing the result.
level : int or level name, default None
    If the axis is a MultiIndex (hierarchical), count along a
    particular level, collapsing into a %(name1)s.
numeric_only : bool, default None
    Include only float, int, boolean columns. If None, will attempt to use
    everything, then use only numeric data. Not implemented for Series.
%(min_count)s\
**kwargs
    Additional keyword arguments to be passed to the function.

Returns
-------
%(name1)s or %(name2)s (if level specified)\
%(see_also)s\
%(examples)s
"""

_num_ddof_doc = """
%(desc)s

Parameters
----------
axis : %(axis_descr)s
skipna : bool, default True
    Exclude NA/null values. If an entire row/column is NA, the result
    will be NA.
level : int or level name, default None
    If the axis is a MultiIndex (hierarchical), count along a
    particular level, collapsing into a %(name1)s.
ddof : int, default 1
    Delta Degrees of Freedom. The divisor used in calculations is N - ddof,
    where N represents the number of elements.
numeric_only : bool, default None
    Include only float, int, boolean columns. If None, will attempt to use
    everything, then use only numeric data. Not implemented for Series.

Returns
-------
%(name1)s or %(name2)s (if level specified)

Notes
-----
<<<<<<< HEAD
To have the same behaviour as `numpy.std`, use `ddof=0` (instead of the
default `ddof=1`)\n"""
=======
The default divisor (normalization) is different from numpy, which
by default normalizes by N. To have the same behaviour as numpy,
use ddof=0.\n"""
>>>>>>> f931e345

_bool_doc = """
%(desc)s

Parameters
----------
axis : {0 or 'index', 1 or 'columns', None}, default 0
    Indicate which axis or axes should be reduced.

    * 0 / 'index' : reduce the index, return a Series whose index is the
      original column labels.
    * 1 / 'columns' : reduce the columns, return a Series whose index is the
      original index.
    * None : reduce all axes, return a scalar.

bool_only : bool, default None
    Include only boolean columns. If None, will attempt to use everything,
    then use only boolean data. Not implemented for Series.
skipna : bool, default True
    Exclude NA/null values. If the entire row/column is NA and skipna is
    True, then the result will be %(empty_value)s, as for an empty row/column.
    If skipna is False, then NA are treated as True, because these are not
    equal to zero.
level : int or level name, default None
    If the axis is a MultiIndex (hierarchical), count along a
    particular level, collapsing into a %(name1)s.
**kwargs : any, default None
    Additional keywords have no effect but might be accepted for
    compatibility with NumPy.

Returns
-------
%(name1)s or %(name2)s
    If level is specified, then, %(name2)s is returned; otherwise, %(name1)s
    is returned.

%(see_also)s
%(examples)s"""

_all_desc = """\
Return whether all elements are True, potentially over an axis.

Returns True unless there at least one element within a series or
along a Dataframe axis that is False or equivalent (e.g. zero or
empty)."""

_all_examples = """\
Examples
--------
**Series**

>>> pd.Series([True, True]).all()
True
>>> pd.Series([True, False]).all()
False
>>> pd.Series([]).all()
True
>>> pd.Series([np.nan]).all()
True
>>> pd.Series([np.nan]).all(skipna=False)
True

**DataFrames**

Create a dataframe from a dictionary.

>>> df = pd.DataFrame({'col1': [True, True], 'col2': [True, False]})
>>> df
   col1   col2
0  True   True
1  True  False

Default behaviour checks if column-wise values all return True.

>>> df.all()
col1     True
col2    False
dtype: bool

Specify ``axis='columns'`` to check if row-wise values all return True.

>>> df.all(axis='columns')
0     True
1    False
dtype: bool

Or ``axis=None`` for whether every value is True.

>>> df.all(axis=None)
False
"""

_all_see_also = """\
See Also
--------
Series.all : Return True if all elements are True.
DataFrame.any : Return True if one (or more) elements are True.
"""

_cnum_doc = """
Return cumulative %(desc)s over a DataFrame or Series axis.

Returns a DataFrame or Series of the same size containing the cumulative
%(desc)s.

Parameters
----------
axis : {0 or 'index', 1 or 'columns'}, default 0
    The index or the name of the axis. 0 is equivalent to None or 'index'.
skipna : bool, default True
    Exclude NA/null values. If an entire row/column is NA, the result
    will be NA.
*args, **kwargs
    Additional keywords have no effect but might be accepted for
    compatibility with NumPy.

Returns
-------
%(name1)s or %(name2)s
    Return cumulative %(desc)s of %(name1)s or %(name2)s.

See Also
--------
core.window.Expanding.%(accum_func_name)s : Similar functionality
    but ignores ``NaN`` values.
%(name2)s.%(accum_func_name)s : Return the %(desc)s over
    %(name2)s axis.
%(name2)s.cummax : Return cumulative maximum over %(name2)s axis.
%(name2)s.cummin : Return cumulative minimum over %(name2)s axis.
%(name2)s.cumsum : Return cumulative sum over %(name2)s axis.
%(name2)s.cumprod : Return cumulative product over %(name2)s axis.

%(examples)s"""

_cummin_examples = """\
Examples
--------
**Series**

>>> s = pd.Series([2, np.nan, 5, -1, 0])
>>> s
0    2.0
1    NaN
2    5.0
3   -1.0
4    0.0
dtype: float64

By default, NA values are ignored.

>>> s.cummin()
0    2.0
1    NaN
2    2.0
3   -1.0
4   -1.0
dtype: float64

To include NA values in the operation, use ``skipna=False``

>>> s.cummin(skipna=False)
0    2.0
1    NaN
2    NaN
3    NaN
4    NaN
dtype: float64

**DataFrame**

>>> df = pd.DataFrame([[2.0, 1.0],
...                    [3.0, np.nan],
...                    [1.0, 0.0]],
...                    columns=list('AB'))
>>> df
     A    B
0  2.0  1.0
1  3.0  NaN
2  1.0  0.0

By default, iterates over rows and finds the minimum
in each column. This is equivalent to ``axis=None`` or ``axis='index'``.

>>> df.cummin()
     A    B
0  2.0  1.0
1  2.0  NaN
2  1.0  0.0

To iterate over columns and find the minimum in each row,
use ``axis=1``

>>> df.cummin(axis=1)
     A    B
0  2.0  1.0
1  3.0  NaN
2  1.0  0.0
"""

_cumsum_examples = """\
Examples
--------
**Series**

>>> s = pd.Series([2, np.nan, 5, -1, 0])
>>> s
0    2.0
1    NaN
2    5.0
3   -1.0
4    0.0
dtype: float64

By default, NA values are ignored.

>>> s.cumsum()
0    2.0
1    NaN
2    7.0
3    6.0
4    6.0
dtype: float64

To include NA values in the operation, use ``skipna=False``

>>> s.cumsum(skipna=False)
0    2.0
1    NaN
2    NaN
3    NaN
4    NaN
dtype: float64

**DataFrame**

>>> df = pd.DataFrame([[2.0, 1.0],
...                    [3.0, np.nan],
...                    [1.0, 0.0]],
...                    columns=list('AB'))
>>> df
     A    B
0  2.0  1.0
1  3.0  NaN
2  1.0  0.0

By default, iterates over rows and finds the sum
in each column. This is equivalent to ``axis=None`` or ``axis='index'``.

>>> df.cumsum()
     A    B
0  2.0  1.0
1  5.0  NaN
2  6.0  1.0

To iterate over columns and find the sum in each row,
use ``axis=1``

>>> df.cumsum(axis=1)
     A    B
0  2.0  3.0
1  3.0  NaN
2  1.0  1.0
"""

_cumprod_examples = """\
Examples
--------
**Series**

>>> s = pd.Series([2, np.nan, 5, -1, 0])
>>> s
0    2.0
1    NaN
2    5.0
3   -1.0
4    0.0
dtype: float64

By default, NA values are ignored.

>>> s.cumprod()
0     2.0
1     NaN
2    10.0
3   -10.0
4    -0.0
dtype: float64

To include NA values in the operation, use ``skipna=False``

>>> s.cumprod(skipna=False)
0    2.0
1    NaN
2    NaN
3    NaN
4    NaN
dtype: float64

**DataFrame**

>>> df = pd.DataFrame([[2.0, 1.0],
...                    [3.0, np.nan],
...                    [1.0, 0.0]],
...                    columns=list('AB'))
>>> df
     A    B
0  2.0  1.0
1  3.0  NaN
2  1.0  0.0

By default, iterates over rows and finds the product
in each column. This is equivalent to ``axis=None`` or ``axis='index'``.

>>> df.cumprod()
     A    B
0  2.0  1.0
1  6.0  NaN
2  6.0  0.0

To iterate over columns and find the product in each row,
use ``axis=1``

>>> df.cumprod(axis=1)
     A    B
0  2.0  2.0
1  3.0  NaN
2  1.0  0.0
"""

_cummax_examples = """\
Examples
--------
**Series**

>>> s = pd.Series([2, np.nan, 5, -1, 0])
>>> s
0    2.0
1    NaN
2    5.0
3   -1.0
4    0.0
dtype: float64

By default, NA values are ignored.

>>> s.cummax()
0    2.0
1    NaN
2    5.0
3    5.0
4    5.0
dtype: float64

To include NA values in the operation, use ``skipna=False``

>>> s.cummax(skipna=False)
0    2.0
1    NaN
2    NaN
3    NaN
4    NaN
dtype: float64

**DataFrame**

>>> df = pd.DataFrame([[2.0, 1.0],
...                    [3.0, np.nan],
...                    [1.0, 0.0]],
...                    columns=list('AB'))
>>> df
     A    B
0  2.0  1.0
1  3.0  NaN
2  1.0  0.0

By default, iterates over rows and finds the maximum
in each column. This is equivalent to ``axis=None`` or ``axis='index'``.

>>> df.cummax()
     A    B
0  2.0  1.0
1  3.0  NaN
2  3.0  1.0

To iterate over columns and find the maximum in each row,
use ``axis=1``

>>> df.cummax(axis=1)
     A    B
0  2.0  2.0
1  3.0  NaN
2  1.0  1.0
"""

_any_see_also = """\
See Also
--------
numpy.any : Numpy version of this method.
Series.any : Return whether any element is True.
Series.all : Return whether all elements are True.
DataFrame.any : Return whether any element is True over requested axis.
DataFrame.all : Return whether all elements are True over requested axis.
"""

_any_desc = """\
Return whether any element is True, potentially over an axis.

Returns False unless there at least one element within a series or
along a Dataframe axis that is True or equivalent (e.g. non-zero or
non-empty)."""

_any_examples = """\
Examples
--------
**Series**

For Series input, the output is a scalar indicating whether any element
is True.

>>> pd.Series([False, False]).any()
False
>>> pd.Series([True, False]).any()
True
>>> pd.Series([]).any()
False
>>> pd.Series([np.nan]).any()
False
>>> pd.Series([np.nan]).any(skipna=False)
True

**DataFrame**

Whether each column contains at least one True element (the default).

>>> df = pd.DataFrame({"A": [1, 2], "B": [0, 2], "C": [0, 0]})
>>> df
   A  B  C
0  1  0  0
1  2  2  0

>>> df.any()
A     True
B     True
C    False
dtype: bool

Aggregating over the columns.

>>> df = pd.DataFrame({"A": [True, False], "B": [1, 2]})
>>> df
       A  B
0   True  1
1  False  2

>>> df.any(axis='columns')
0    True
1    True
dtype: bool

>>> df = pd.DataFrame({"A": [True, False], "B": [1, 0]})
>>> df
       A  B
0   True  1
1  False  0

>>> df.any(axis='columns')
0    True
1    False
dtype: bool

Aggregating over the entire DataFrame with ``axis=None``.

>>> df.any(axis=None)
True

`any` for an empty DataFrame is an empty Series.

>>> pd.DataFrame([]).any()
Series([], dtype: bool)
"""

_shared_docs[
    "stat_func_example"
] = """

Examples
--------
>>> idx = pd.MultiIndex.from_arrays([
...     ['warm', 'warm', 'cold', 'cold'],
...     ['dog', 'falcon', 'fish', 'spider']],
...     names=['blooded', 'animal'])
>>> s = pd.Series([4, 2, 0, 8], name='legs', index=idx)
>>> s
blooded  animal
warm     dog       4
         falcon    2
cold     fish      0
         spider    8
Name: legs, dtype: int64

>>> s.{stat_func}()
{default_output}

{verb} using level names, as well as indices.

>>> s.{stat_func}(level='blooded')
blooded
warm    {level_output_0}
cold    {level_output_1}
Name: legs, dtype: int64

>>> s.{stat_func}(level=0)
blooded
warm    {level_output_0}
cold    {level_output_1}
Name: legs, dtype: int64"""

_sum_examples = _shared_docs["stat_func_example"].format(
    stat_func="sum", verb="Sum", default_output=14, level_output_0=6, level_output_1=8
)

_sum_examples += """

By default, the sum of an empty or all-NA Series is ``0``.

>>> pd.Series([]).sum()  # min_count=0 is the default
0.0

This can be controlled with the ``min_count`` parameter. For example, if
you'd like the sum of an empty series to be NaN, pass ``min_count=1``.

>>> pd.Series([]).sum(min_count=1)
nan

Thanks to the ``skipna`` parameter, ``min_count`` handles all-NA and
empty series identically.

>>> pd.Series([np.nan]).sum()
0.0

>>> pd.Series([np.nan]).sum(min_count=1)
nan"""

_max_examples = _shared_docs["stat_func_example"].format(
    stat_func="max", verb="Max", default_output=8, level_output_0=4, level_output_1=8
)

_min_examples = _shared_docs["stat_func_example"].format(
    stat_func="min", verb="Min", default_output=0, level_output_0=2, level_output_1=0
)

_stat_func_see_also = """

See Also
--------
Series.sum : Return the sum.
Series.min : Return the minimum.
Series.max : Return the maximum.
Series.idxmin : Return the index of the minimum.
Series.idxmax : Return the index of the maximum.
DataFrame.sum : Return the sum over the requested axis.
DataFrame.min : Return the minimum over the requested axis.
DataFrame.max : Return the maximum over the requested axis.
DataFrame.idxmin : Return the index of the minimum over the requested axis.
DataFrame.idxmax : Return the index of the maximum over the requested axis."""

_prod_examples = """

Examples
--------
By default, the product of an empty or all-NA Series is ``1``

>>> pd.Series([]).prod()
1.0

This can be controlled with the ``min_count`` parameter

>>> pd.Series([]).prod(min_count=1)
nan

Thanks to the ``skipna`` parameter, ``min_count`` handles all-NA and
empty series identically.

>>> pd.Series([np.nan]).prod()
1.0

>>> pd.Series([np.nan]).prod(min_count=1)
nan"""

_min_count_stub = """\
min_count : int, default 0
    The required number of valid values to perform the operation. If fewer than
    ``min_count`` non-NA values are present the result will be NA.

    .. versionadded:: 0.22.0

       Added with the default being 0. This means the sum of an all-NA
       or empty Series is 0, and the product of an all-NA or empty
       Series is 1.
"""


def _make_min_count_stat_function(
    cls,
    name: str,
    name1: str,
    name2: str,
    axis_descr: str,
    desc: str,
    func: Callable,
    see_also: str = "",
    examples: str = "",
) -> Callable:
    @Substitution(
        desc=desc,
        name1=name1,
        name2=name2,
        axis_descr=axis_descr,
        min_count=_min_count_stub,
        see_also=see_also,
        examples=examples,
    )
    @Appender(_num_doc)
    def stat_func(
        self,
        axis=None,
        skipna=None,
        level=None,
        numeric_only=None,
        min_count=0,
        **kwargs,
    ):
        if name == "sum":
            nv.validate_sum(tuple(), kwargs)
        elif name == "prod":
            nv.validate_prod(tuple(), kwargs)
        else:
            nv.validate_stat_func(tuple(), kwargs, fname=name)
        if skipna is None:
            skipna = True
        if axis is None:
            axis = self._stat_axis_number
        if level is not None:
            return self._agg_by_level(
                name, axis=axis, level=level, skipna=skipna, min_count=min_count
            )
        return self._reduce(
            func,
            name=name,
            axis=axis,
            skipna=skipna,
            numeric_only=numeric_only,
            min_count=min_count,
        )

    return set_function_name(stat_func, name, cls)


def _make_stat_function(
    cls,
    name: str,
    name1: str,
    name2: str,
    axis_descr: str,
    desc: str,
    func: Callable,
    see_also: str = "",
    examples: str = "",
) -> Callable:
    @Substitution(
        desc=desc,
        name1=name1,
        name2=name2,
        axis_descr=axis_descr,
        min_count="",
        see_also=see_also,
        examples=examples,
    )
    @Appender(_num_doc)
    def stat_func(
        self, axis=None, skipna=None, level=None, numeric_only=None, **kwargs
    ):
        if name == "median":
            nv.validate_median(tuple(), kwargs)
        else:
            nv.validate_stat_func(tuple(), kwargs, fname=name)
        if skipna is None:
            skipna = True
        if axis is None:
            axis = self._stat_axis_number
        if level is not None:
            return self._agg_by_level(name, axis=axis, level=level, skipna=skipna)
        return self._reduce(
            func, name=name, axis=axis, skipna=skipna, numeric_only=numeric_only
        )

    return set_function_name(stat_func, name, cls)


def _make_stat_function_ddof(
    cls, name: str, name1: str, name2: str, axis_descr: str, desc: str, func: Callable
) -> Callable:
    @Substitution(desc=desc, name1=name1, name2=name2, axis_descr=axis_descr)
    @Appender(_num_ddof_doc)
    def stat_func(
        self, axis=None, skipna=None, level=None, ddof=1, numeric_only=None, **kwargs
    ):
        nv.validate_stat_ddof_func(tuple(), kwargs, fname=name)
        if skipna is None:
            skipna = True
        if axis is None:
            axis = self._stat_axis_number
        if level is not None:
            return self._agg_by_level(
                name, axis=axis, level=level, skipna=skipna, ddof=ddof
            )
        return self._reduce(
            func, name, axis=axis, numeric_only=numeric_only, skipna=skipna, ddof=ddof
        )

    return set_function_name(stat_func, name, cls)


def _make_cum_function(
    cls,
    name: str,
    name1: str,
    name2: str,
    axis_descr: str,
    desc: str,
    accum_func: Callable,
    accum_func_name: str,
    examples: str,
) -> Callable:
    @Substitution(
        desc=desc,
        name1=name1,
        name2=name2,
        axis_descr=axis_descr,
        accum_func_name=accum_func_name,
        examples=examples,
    )
    @Appender(_cnum_doc)
    def cum_func(self, axis=None, skipna=True, *args, **kwargs):
        skipna = nv.validate_cum_func_with_skipna(skipna, args, kwargs, name)
        if axis is None:
            axis = self._stat_axis_number
        else:
            axis = self._get_axis_number(axis)

        if axis == 1:
            return cum_func(self.T, axis=0, skipna=skipna, *args, **kwargs).T

        def block_accum_func(blk_values):
            values = blk_values.T if hasattr(blk_values, "T") else blk_values

            result = nanops.na_accum_func(values, accum_func, skipna=skipna)

            result = result.T if hasattr(result, "T") else result
            return result

        result = self._mgr.apply(block_accum_func)

        return self._constructor(result).__finalize__(self, method=name)

    return set_function_name(cum_func, name, cls)


def _make_logical_function(
    cls,
    name: str,
    name1: str,
    name2: str,
    axis_descr: str,
    desc: str,
    func: Callable,
    see_also: str,
    examples: str,
    empty_value: bool,
) -> Callable:
    @Substitution(
        desc=desc,
        name1=name1,
        name2=name2,
        axis_descr=axis_descr,
        see_also=see_also,
        examples=examples,
        empty_value=empty_value,
    )
    @Appender(_bool_doc)
    def logical_func(self, axis=0, bool_only=None, skipna=True, level=None, **kwargs):
        nv.validate_logical_func(tuple(), kwargs, fname=name)
        if level is not None:
            if bool_only is not None:
                raise NotImplementedError(
                    "Option bool_only is not implemented with option level."
                )
            return self._agg_by_level(name, axis=axis, level=level, skipna=skipna)
        return self._reduce(
            func,
            name=name,
            axis=axis,
            skipna=skipna,
            numeric_only=bool_only,
            filter_type="bool",
        )

    return set_function_name(logical_func, name, cls)<|MERGE_RESOLUTION|>--- conflicted
+++ resolved
@@ -10863,14 +10863,9 @@
 
 Notes
 -----
-<<<<<<< HEAD
-To have the same behaviour as `numpy.std`, use `ddof=0` (instead of the
-default `ddof=1`)\n"""
-=======
 The default divisor (normalization) is different from numpy, which
 by default normalizes by N. To have the same behaviour as numpy,
 use ddof=0.\n"""
->>>>>>> f931e345
 
 _bool_doc = """
 %(desc)s
