--- conflicted
+++ resolved
@@ -3017,11 +3017,7 @@
             Write row names (index).
         na_rep : str, default 'NaN'
             Missing data representation.
-<<<<<<< HEAD
-        formatters : list of functions/str or dict of {str: function}, optional
-=======
-        formatters : list of functions or dict of {{str: function}}, optional
->>>>>>> 8c1b2d34
+        formatters : list of functions/str or dict of {{str: function}}, optional
             Formatter functions to apply to columns' elements by position or
             name. The result of each function must be a unicode string.
             List must be of length equal to the number of columns.
