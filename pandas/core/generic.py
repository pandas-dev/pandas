--- conflicted
+++ resolved
@@ -6213,17 +6213,12 @@
                stable across pandas releases.
         """
         if isinstance(other, NDFrame):
-<<<<<<< HEAD
-            for name in other._attrs:
-                self._attrs[name] = other._attrs[name]
-=======
             if other.attrs:
                 # We want attrs propagation to have minimal performance
                 # impact if attrs are not used; i.e. attrs is an empty dict.
                 # One could make the deepcopy unconditionally, but a deepcopy
                 # of an empty dict is 50x more expensive than the empty check.
                 self.attrs = deepcopy(other.attrs)
->>>>>>> a39f783c
 
             self._flags.allows_duplicate_labels = other._flags.allows_duplicate_labels
             # For subclasses using _metadata.
@@ -6232,13 +6227,6 @@
                 object.__setattr__(self, name, getattr(other, name, None))
 
         if method == "concat":
-<<<<<<< HEAD
-            attrs = other.objs[0]._attrs
-            check_attrs = all(objs._attrs == attrs for objs in other.objs[1:])
-            if check_attrs:
-                for name in attrs:
-                    self._attrs[name] = attrs[name]
-=======
             # propagate attrs only if all concat arguments have the same attrs
             if all(bool(obj.attrs) for obj in other.objs):
                 # all concatenate arguments have non-empty attrs
@@ -6246,7 +6234,6 @@
                 have_same_attrs = all(obj.attrs == attrs for obj in other.objs[1:])
                 if have_same_attrs:
                     self.attrs = deepcopy(attrs)
->>>>>>> a39f783c
 
             allows_duplicate_labels = all(
                 x._flags.allows_duplicate_labels for x in other.objs
