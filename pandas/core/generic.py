--- conflicted
+++ resolved
@@ -10807,15 +10807,9 @@
             **kwargs,
         ):
             return NDFrame.std(self, axis, skipna, level, ddof, numeric_only, **kwargs)
-<<<<<<< HEAD
 
         cls.std = std
 
-=======
-
-        cls.std = std
-
->>>>>>> a1e53046
         @doc(
             _cnum_doc,
             desc="minimum",
@@ -10869,15 +10863,9 @@
         )
         def cumprod(self, axis=None, skipna=True, *args, **kwargs):
             return NDFrame.cumprod(self, axis, skipna, *args, **kwargs)
-<<<<<<< HEAD
 
         cls.cumprod = cumprod
 
-=======
-
-        cls.cumprod = cumprod
-
->>>>>>> a1e53046
         @doc(
             _num_doc,
             desc="Return the sum of the values for the requested axis.\n\n"
