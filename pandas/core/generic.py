--- conflicted
+++ resolved
@@ -5085,21 +5085,14 @@
         limit : int, default None.
             Maximum number of consecutive NaNs to fill. Must be greater than 0.
         limit_direction : {'forward', 'backward', 'both'}, default 'forward'
-<<<<<<< HEAD
-            Consecutive NaNs will be filled in this direction.
-
-            .. versionadded:: 0.17.0
-
         limit_area : {'inside', 'outside'}, default None
             * None: (default) no fill restriction
             * 'inside' Only fill NaNs surrounded by valid values (interpolate).
             * 'outside' Only fill NaNs outside valid values (extrapolate).
             .. versionadded:: 0.21.0
 
-=======
             If limit is specified, consecutive NaNs will be filled in this
             direction.
->>>>>>> 6ba65ca8
         inplace : bool, default False
             Update the NDFrame in place if possible.
         downcast : optional, 'infer' or None, defaults to None
