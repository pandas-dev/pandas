--- conflicted
+++ resolved
@@ -4353,13 +4353,8 @@
     # Unsorted
 
     @final
-<<<<<<< HEAD
-    def _check_inplace_and_allows_duplicate_labels(self, inplace):
+    def _check_inplace_and_allows_duplicate_labels(self, inplace: bool_t):
         if inplace and not self._flags.allows_duplicate_labels:
-=======
-    def _check_inplace_and_allows_duplicate_labels(self, inplace: bool_t):
-        if inplace and not self.flags.allows_duplicate_labels:
->>>>>>> 3ce07cb4
             raise ValueError(
                 "Cannot specify 'inplace=True' when "
                 "'self.flags.allows_duplicate_labels' is False."
