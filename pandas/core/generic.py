from __future__ import annotations

import collections
from datetime import timedelta
import functools
import gc
import json
import operator
import pickle
import re
from typing import (
    TYPE_CHECKING,
    Any,
    Callable,
    Dict,
    FrozenSet,
    Hashable,
    List,
    Mapping,
    Optional,
    Sequence,
    Set,
    Tuple,
    Type,
    Union,
    cast,
)
import warnings
import weakref

import numpy as np

from pandas._config import config

from pandas._libs import lib
from pandas._libs.tslibs import Period, Tick, Timestamp, to_offset
from pandas._typing import (
    Axis,
    CompressionOptions,
    FilePathOrBuffer,
    FrameOrSeries,
    IndexKeyFunc,
    IndexLabel,
    JSONSerializable,
    Label,
    Level,
    Renamer,
    StorageOptions,
    TimedeltaConvertibleTypes,
    TimestampConvertibleTypes,
    ValueKeyFunc,
    final,
)
from pandas.compat._optional import import_optional_dependency
from pandas.compat.numpy import function as nv
from pandas.errors import AbstractMethodError, InvalidIndexError
from pandas.util._decorators import doc, rewrite_axis_style_signature
from pandas.util._validators import (
    validate_bool_kwarg,
    validate_fillna_kwargs,
    validate_percentile,
)

from pandas.core.dtypes.common import (
    ensure_int64,
    ensure_object,
    ensure_str,
    is_bool,
    is_bool_dtype,
    is_datetime64_any_dtype,
    is_datetime64tz_dtype,
    is_dict_like,
    is_dtype_equal,
    is_extension_array_dtype,
    is_float,
    is_list_like,
    is_number,
    is_numeric_dtype,
    is_object_dtype,
    is_re_compilable,
    is_scalar,
    is_timedelta64_dtype,
    pandas_dtype,
)
from pandas.core.dtypes.generic import ABCDataFrame, ABCSeries
from pandas.core.dtypes.inference import is_hashable
from pandas.core.dtypes.missing import isna, notna

import pandas as pd
from pandas.core import arraylike, indexing, missing, nanops
import pandas.core.algorithms as algos
from pandas.core.arrays import ExtensionArray
from pandas.core.base import PandasObject, SelectionMixin
import pandas.core.common as com
from pandas.core.construction import create_series_with_explicit_dtype, extract_array
from pandas.core.flags import Flags
from pandas.core.indexes import base as ibase
from pandas.core.indexes.api import (
    DatetimeIndex,
    Index,
    MultiIndex,
    PeriodIndex,
    RangeIndex,
    ensure_index,
)
from pandas.core.internals import BlockManager
from pandas.core.missing import find_valid_index
from pandas.core.ops import align_method_FRAME
from pandas.core.shared_docs import _shared_docs
from pandas.core.sorting import get_indexer_indexer
from pandas.core.window import Expanding, ExponentialMovingWindow, Rolling, Window

from pandas.io.formats import format as fmt
from pandas.io.formats.format import (
    DataFrameFormatter,
    DataFrameRenderer,
    format_percentiles,
)
from pandas.io.formats.printing import pprint_thing

if TYPE_CHECKING:
    from pandas._libs.tslibs import BaseOffset

    from pandas.core.frame import DataFrame
    from pandas.core.resample import Resampler
    from pandas.core.series import Series
    from pandas.core.window.indexers import BaseIndexer

# goal is to be able to define the docs close to function, while still being
# able to share
_shared_docs = {**_shared_docs}
_shared_doc_kwargs = {
    "axes": "keywords for axes",
    "klass": "Series/DataFrame",
    "axes_single_arg": "int or labels for object",
    "args_transpose": "axes to permute (int or label for object)",
    "inplace": """
    inplace : boolean, default False
        If True, performs operation inplace and returns None.""",
    "optional_by": """
        by : str or list of str
            Name or list of names to sort by""",
    "replace_iloc": """
    This differs from updating with ``.loc`` or ``.iloc``, which require
    you to specify a location to update with some value.""",
}


bool_t = bool  # Need alias because NDFrame has def bool:


class NDFrame(PandasObject, SelectionMixin, indexing.IndexingMixin):
    """
    N-dimensional analogue of DataFrame. Store multi-dimensional in a
    size-mutable, labeled data structure

    Parameters
    ----------
    data : BlockManager
    axes : list
    copy : bool, default False
    """

    _internal_names: List[str] = [
        "_mgr",
        "_cacher",
        "_item_cache",
        "_cache",
        "_is_copy",
        "_subtyp",
        "_name",
        "_index",
        "_default_kind",
        "_default_fill_value",
        "_metadata",
        "__array_struct__",
        "__array_interface__",
        "_flags",
    ]
    _internal_names_set: Set[str] = set(_internal_names)
    _accessors: Set[str] = set()
    _hidden_attrs: FrozenSet[str] = frozenset(
        ["_AXIS_NAMES", "_AXIS_NUMBERS", "get_values", "tshift"]
    )
    _metadata: List[str] = []
    _is_copy = None
    _mgr: BlockManager
    _attrs: Dict[Optional[Hashable], Any]
    _typ: str

    # ----------------------------------------------------------------------
    # Constructors

    def __init__(
        self,
        data: BlockManager,
        copy: bool = False,
        attrs: Optional[Mapping[Optional[Hashable], Any]] = None,
    ):
        # copy kwarg is retained for mypy compat, is not used

        object.__setattr__(self, "_is_copy", None)
        object.__setattr__(self, "_mgr", data)
        object.__setattr__(self, "_item_cache", {})
        if attrs is None:
            attrs = {}
        else:
            attrs = dict(attrs)
        object.__setattr__(self, "_attrs", attrs)
        object.__setattr__(self, "_flags", Flags(self, allows_duplicate_labels=True))

    @classmethod
    def _init_mgr(cls, mgr, axes, dtype=None, copy: bool = False) -> BlockManager:
        """ passed a manager and a axes dict """
        for a, axe in axes.items():
            if axe is not None:
                axe = ensure_index(axe)
                bm_axis = cls._get_block_manager_axis(a)
                mgr = mgr.reindex_axis(axe, axis=bm_axis, copy=False)

        # make a copy if explicitly requested
        if copy:
            mgr = mgr.copy()
        if dtype is not None:
            # avoid further copies if we can
            if len(mgr.blocks) > 1 or mgr.blocks[0].values.dtype != dtype:
                mgr = mgr.astype(dtype=dtype)
        return mgr

    # ----------------------------------------------------------------------
    # attrs and flags

    @property
    def attrs(self) -> Dict[Optional[Hashable], Any]:
        """
        Dictionary of global attributes of this dataset.

        .. warning::

           attrs is experimental and may change without warning.

        See Also
        --------
        DataFrame.flags : Global flags applying to this object.
        """
        if self._attrs is None:
            self._attrs = {}
        return self._attrs

    @attrs.setter
    def attrs(self, value: Mapping[Optional[Hashable], Any]) -> None:
        self._attrs = dict(value)

    @final
    @property
    def flags(self) -> Flags:
        """
        Get the properties associated with this pandas object.

        The available flags are

        * :attr:`Flags.allows_duplicate_labels`

        See Also
        --------
        Flags : Flags that apply to pandas objects.
        DataFrame.attrs : Global metadata applying to this dataset.

        Notes
        -----
        "Flags" differ from "metadata". Flags reflect properties of the
        pandas object (the Series or DataFrame). Metadata refer to properties
        of the dataset, and should be stored in :attr:`DataFrame.attrs`.

        Examples
        --------
        >>> df = pd.DataFrame({"A": [1, 2]})
        >>> df.flags
        <Flags(allows_duplicate_labels=True)>

        Flags can be get or set using ``.``

        >>> df.flags.allows_duplicate_labels
        True
        >>> df.flags.allows_duplicate_labels = False

        Or by slicing with a key

        >>> df.flags["allows_duplicate_labels"]
        False
        >>> df.flags["allows_duplicate_labels"] = True
        """
        return self._flags

    @final
    def set_flags(
        self: FrameOrSeries,
        *,
        copy: bool = False,
        allows_duplicate_labels: Optional[bool] = None,
    ) -> FrameOrSeries:
        """
        Return a new object with updated flags.

        Parameters
        ----------
        allows_duplicate_labels : bool, optional
            Whether the returned object allows duplicate labels.

        Returns
        -------
        Series or DataFrame
            The same type as the caller.

        See Also
        --------
        DataFrame.attrs : Global metadata applying to this dataset.
        DataFrame.flags : Global flags applying to this object.

        Notes
        -----
        This method returns a new object that's a view on the same data
        as the input. Mutating the input or the output values will be reflected
        in the other.

        This method is intended to be used in method chains.

        "Flags" differ from "metadata". Flags reflect properties of the
        pandas object (the Series or DataFrame). Metadata refer to properties
        of the dataset, and should be stored in :attr:`DataFrame.attrs`.

        Examples
        --------
        >>> df = pd.DataFrame({"A": [1, 2]})
        >>> df.flags.allows_duplicate_labels
        True
        >>> df2 = df.set_flags(allows_duplicate_labels=False)
        >>> df2.flags.allows_duplicate_labels
        False
        """
        df = self.copy(deep=copy)
        if allows_duplicate_labels is not None:
            df.flags["allows_duplicate_labels"] = allows_duplicate_labels
        return df

    @final
    @classmethod
    def _validate_dtype(cls, dtype):
        """ validate the passed dtype """
        if dtype is not None:
            dtype = pandas_dtype(dtype)

            # a compound dtype
            if dtype.kind == "V":
                raise NotImplementedError(
                    "compound dtypes are not implemented "
                    f"in the {cls.__name__} constructor"
                )

        return dtype

    # ----------------------------------------------------------------------
    # Construction

    @property
    def _constructor(self: FrameOrSeries) -> Type[FrameOrSeries]:
        """
        Used when a manipulation result has the same dimensions as the
        original.
        """
        raise AbstractMethodError(self)

    @property
    def _constructor_sliced(self):
        """
        Used when a manipulation result has one lower dimension(s) as the
        original, such as DataFrame single columns slicing.
        """
        raise AbstractMethodError(self)

    @property
    def _constructor_expanddim(self):
        """
        Used when a manipulation result has one higher dimension as the
        original, such as Series.to_frame()
        """
        raise NotImplementedError

    # ----------------------------------------------------------------------
    # Internals

    @final
    @property
    def _data(self):
        # GH#33054 retained because some downstream packages uses this,
        #  e.g. fastparquet
        return self._mgr

    # ----------------------------------------------------------------------
    # Axis
    _stat_axis_number = 0
    _stat_axis_name = "index"
    _ix = None
    _AXIS_ORDERS: List[str]
    _AXIS_TO_AXIS_NUMBER: Dict[Axis, int] = {0: 0, "index": 0, "rows": 0}
    _AXIS_REVERSED: bool
    _info_axis_number: int
    _info_axis_name: str
    _AXIS_LEN: int

    @property
    def _AXIS_NUMBERS(self) -> Dict[str, int]:
        """.. deprecated:: 1.1.0"""
        warnings.warn("_AXIS_NUMBERS has been deprecated.", FutureWarning, stacklevel=3)
        return {"index": 0}

    @property
    def _AXIS_NAMES(self) -> Dict[int, str]:
        """.. deprecated:: 1.1.0"""
        warnings.warn("_AXIS_NAMES has been deprecated.", FutureWarning, stacklevel=3)
        return {0: "index"}

    @final
    def _construct_axes_dict(self, axes=None, **kwargs):
        """Return an axes dictionary for myself."""
        d = {a: self._get_axis(a) for a in (axes or self._AXIS_ORDERS)}
        d.update(kwargs)
        return d

    @final
    @classmethod
    def _construct_axes_from_arguments(
        cls, args, kwargs, require_all: bool = False, sentinel=None
    ):
        """
        Construct and returns axes if supplied in args/kwargs.

        If require_all, raise if all axis arguments are not supplied
        return a tuple of (axes, kwargs).

        sentinel specifies the default parameter when an axis is not
        supplied; useful to distinguish when a user explicitly passes None
        in scenarios where None has special meaning.
        """
        # construct the args
        args = list(args)
        for a in cls._AXIS_ORDERS:

            # look for a argument by position
            if a not in kwargs:
                try:
                    kwargs[a] = args.pop(0)
                except IndexError as err:
                    if require_all:
                        raise TypeError(
                            "not enough/duplicate arguments specified!"
                        ) from err

        axes = {a: kwargs.pop(a, sentinel) for a in cls._AXIS_ORDERS}
        return axes, kwargs

    @final
    @classmethod
    def _get_axis_number(cls, axis: Axis) -> int:
        try:
            return cls._AXIS_TO_AXIS_NUMBER[axis]
        except KeyError:
            raise ValueError(f"No axis named {axis} for object type {cls.__name__}")

    @final
    @classmethod
    def _get_axis_name(cls, axis: Axis) -> str:
        axis_number = cls._get_axis_number(axis)
        return cls._AXIS_ORDERS[axis_number]

    @final
    def _get_axis(self, axis: Axis) -> Index:
        axis_number = self._get_axis_number(axis)
        assert axis_number in {0, 1}
        return self.index if axis_number == 0 else self.columns

    @final
    @classmethod
    def _get_block_manager_axis(cls, axis: Axis) -> int:
        """Map the axis to the block_manager axis."""
        axis = cls._get_axis_number(axis)
        if cls._AXIS_REVERSED:
            m = cls._AXIS_LEN - 1
            return m - axis
        return axis

    @final
    def _get_axis_resolvers(self, axis: str) -> Dict[str, Union[Series, MultiIndex]]:
        # index or columns
        axis_index = getattr(self, axis)
        d = {}
        prefix = axis[0]

        for i, name in enumerate(axis_index.names):
            if name is not None:
                key = level = name
            else:
                # prefix with 'i' or 'c' depending on the input axis
                # e.g., you must do ilevel_0 for the 0th level of an unnamed
                # multiiindex
                key = f"{prefix}level_{i}"
                level = i

            level_values = axis_index.get_level_values(level)
            s = level_values.to_series()
            s.index = axis_index
            d[key] = s

        # put the index/columns itself in the dict
        if isinstance(axis_index, MultiIndex):
            dindex = axis_index
        else:
            dindex = axis_index.to_series()

        d[axis] = dindex
        return d

    @final
    def _get_index_resolvers(self) -> Dict[Label, Union[Series, MultiIndex]]:
        from pandas.core.computation.parsing import clean_column_name

        d: Dict[str, Union[Series, MultiIndex]] = {}
        for axis_name in self._AXIS_ORDERS:
            d.update(self._get_axis_resolvers(axis_name))

        return {clean_column_name(k): v for k, v in d.items() if not isinstance(k, int)}

    @final
    def _get_cleaned_column_resolvers(self) -> Dict[Label, Series]:
        """
        Return the special character free column resolvers of a dataframe.

        Column names with special characters are 'cleaned up' so that they can
        be referred to by backtick quoting.
        Used in :meth:`DataFrame.eval`.
        """
        from pandas.core.computation.parsing import clean_column_name

        if isinstance(self, ABCSeries):
            return {clean_column_name(self.name): self}

        return {
            clean_column_name(k): v for k, v in self.items() if not isinstance(k, int)
        }

    @property
    def _info_axis(self) -> Index:
        return getattr(self, self._info_axis_name)

    @property
    def _stat_axis(self) -> Index:
        return getattr(self, self._stat_axis_name)

    @property
    def shape(self) -> Tuple[int, ...]:
        """
        Return a tuple of axis dimensions
        """
        return tuple(len(self._get_axis(a)) for a in self._AXIS_ORDERS)

    @property
    def axes(self) -> List[Index]:
        """
        Return index label(s) of the internal NDFrame
        """
        # we do it this way because if we have reversed axes, then
        # the block manager shows then reversed
        return [self._get_axis(a) for a in self._AXIS_ORDERS]

    @property
    def ndim(self) -> int:
        """
        Return an int representing the number of axes / array dimensions.

        Return 1 if Series. Otherwise return 2 if DataFrame.

        See Also
        --------
        ndarray.ndim : Number of array dimensions.

        Examples
        --------
        >>> s = pd.Series({'a': 1, 'b': 2, 'c': 3})
        >>> s.ndim
        1

        >>> df = pd.DataFrame({'col1': [1, 2], 'col2': [3, 4]})
        >>> df.ndim
        2
        """
        return self._mgr.ndim

    @property
    def size(self) -> int:
        """
        Return an int representing the number of elements in this object.

        Return the number of rows if Series. Otherwise return the number of
        rows times number of columns if DataFrame.

        See Also
        --------
        ndarray.size : Number of elements in the array.

        Examples
        --------
        >>> s = pd.Series({'a': 1, 'b': 2, 'c': 3})
        >>> s.size
        3

        >>> df = pd.DataFrame({'col1': [1, 2], 'col2': [3, 4]})
        >>> df.size
        4
        """
        return np.prod(self.shape)

    @final
    @property
    def _selected_obj(self: FrameOrSeries) -> FrameOrSeries:
        """ internal compat with SelectionMixin """
        return self

    @final
    @property
    def _obj_with_exclusions(self: FrameOrSeries) -> FrameOrSeries:
        """ internal compat with SelectionMixin """
        return self

    def set_axis(self, labels, axis: Axis = 0, inplace: bool = False):
        """
        Assign desired index to given axis.

        Indexes for%(extended_summary_sub)s row labels can be changed by assigning
        a list-like or Index.

        Parameters
        ----------
        labels : list-like, Index
            The values for the new index.

        axis : %(axes_single_arg)s, default 0
            The axis to update. The value 0 identifies the rows%(axis_description_sub)s.

        inplace : bool, default False
            Whether to return a new %(klass)s instance.

        Returns
        -------
        renamed : %(klass)s or None
            An object of type %(klass)s or None if ``inplace=True``.

        See Also
        --------
        %(klass)s.rename_axis : Alter the name of the index%(see_also_sub)s.
        """
        self._check_inplace_and_allows_duplicate_labels(inplace)
        return self._set_axis_nocheck(labels, axis, inplace)

    @final
    def _set_axis_nocheck(self, labels, axis: Axis, inplace: bool):
        # NDFrame.rename with inplace=False calls set_axis(inplace=True) on a copy.
        if inplace:
            setattr(self, self._get_axis_name(axis), labels)
        else:
            obj = self.copy()
            obj.set_axis(labels, axis=axis, inplace=True)
            return obj

    def _set_axis(self, axis: int, labels: Index) -> None:
        labels = ensure_index(labels)
        self._mgr.set_axis(axis, labels)
        self._clear_item_cache()

    @final
    def swapaxes(self: FrameOrSeries, axis1, axis2, copy=True) -> FrameOrSeries:
        """
        Interchange axes and swap values axes appropriately.

        Returns
        -------
        y : same as input
        """
        i = self._get_axis_number(axis1)
        j = self._get_axis_number(axis2)

        if i == j:
            if copy:
                return self.copy()
            return self

        mapping = {i: j, j: i}

        new_axes = (self._get_axis(mapping.get(k, k)) for k in range(self._AXIS_LEN))
        new_values = self.values.swapaxes(i, j)
        if copy:
            new_values = new_values.copy()

        # ignore needed because of NDFrame constructor is different than
        # DataFrame/Series constructors.
        return self._constructor(
            new_values, *new_axes  # type: ignore[arg-type]
        ).__finalize__(self, method="swapaxes")

    @final
    def droplevel(self: FrameOrSeries, level, axis=0) -> FrameOrSeries:
        """
        Return DataFrame with requested index / column level(s) removed.

        .. versionadded:: 0.24.0

        Parameters
        ----------
        level : int, str, or list-like
            If a string is given, must be the name of a level
            If list-like, elements must be names or positional indexes
            of levels.

        axis : {0 or 'index', 1 or 'columns'}, default 0
            Axis along which the level(s) is removed:

            * 0 or 'index': remove level(s) in column.
            * 1 or 'columns': remove level(s) in row.

        Returns
        -------
        DataFrame
            DataFrame with requested index / column level(s) removed.

        Examples
        --------
        >>> df = pd.DataFrame([
        ...     [1, 2, 3, 4],
        ...     [5, 6, 7, 8],
        ...     [9, 10, 11, 12]
        ... ]).set_index([0, 1]).rename_axis(['a', 'b'])

        >>> df.columns = pd.MultiIndex.from_tuples([
        ...     ('c', 'e'), ('d', 'f')
        ... ], names=['level_1', 'level_2'])

        >>> df
        level_1   c   d
        level_2   e   f
        a b
        1 2      3   4
        5 6      7   8
        9 10    11  12

        >>> df.droplevel('a')
        level_1   c   d
        level_2   e   f
        b
        2        3   4
        6        7   8
        10      11  12

        >>> df.droplevel('level_2', axis=1)
        level_1   c   d
        a b
        1 2      3   4
        5 6      7   8
        9 10    11  12
        """
        labels = self._get_axis(axis)
        new_labels = labels.droplevel(level)
        result = self.set_axis(new_labels, axis=axis, inplace=False)
        return result

    def pop(self, item: Label) -> Union[Series, Any]:
        result = self[item]
        del self[item]
        if self.ndim == 2:
            result._reset_cacher()

        return result

    @final
    def squeeze(self, axis=None):
        """
        Squeeze 1 dimensional axis objects into scalars.

        Series or DataFrames with a single element are squeezed to a scalar.
        DataFrames with a single column or a single row are squeezed to a
        Series. Otherwise the object is unchanged.

        This method is most useful when you don't know if your
        object is a Series or DataFrame, but you do know it has just a single
        column. In that case you can safely call `squeeze` to ensure you have a
        Series.

        Parameters
        ----------
        axis : {0 or 'index', 1 or 'columns', None}, default None
            A specific axis to squeeze. By default, all length-1 axes are
            squeezed.

        Returns
        -------
        DataFrame, Series, or scalar
            The projection after squeezing `axis` or all the axes.

        See Also
        --------
        Series.iloc : Integer-location based indexing for selecting scalars.
        DataFrame.iloc : Integer-location based indexing for selecting Series.
        Series.to_frame : Inverse of DataFrame.squeeze for a
            single-column DataFrame.

        Examples
        --------
        >>> primes = pd.Series([2, 3, 5, 7])

        Slicing might produce a Series with a single value:

        >>> even_primes = primes[primes % 2 == 0]
        >>> even_primes
        0    2
        dtype: int64

        >>> even_primes.squeeze()
        2

        Squeezing objects with more than one value in every axis does nothing:

        >>> odd_primes = primes[primes % 2 == 1]
        >>> odd_primes
        1    3
        2    5
        3    7
        dtype: int64

        >>> odd_primes.squeeze()
        1    3
        2    5
        3    7
        dtype: int64

        Squeezing is even more effective when used with DataFrames.

        >>> df = pd.DataFrame([[1, 2], [3, 4]], columns=['a', 'b'])
        >>> df
           a  b
        0  1  2
        1  3  4

        Slicing a single column will produce a DataFrame with the columns
        having only one value:

        >>> df_a = df[['a']]
        >>> df_a
           a
        0  1
        1  3

        So the columns can be squeezed down, resulting in a Series:

        >>> df_a.squeeze('columns')
        0    1
        1    3
        Name: a, dtype: int64

        Slicing a single row from a single column will produce a single
        scalar DataFrame:

        >>> df_0a = df.loc[df.index < 1, ['a']]
        >>> df_0a
           a
        0  1

        Squeezing the rows produces a single scalar Series:

        >>> df_0a.squeeze('rows')
        a    1
        Name: 0, dtype: int64

        Squeezing all axes will project directly into a scalar:

        >>> df_0a.squeeze()
        1
        """
        axis = range(self._AXIS_LEN) if axis is None else (self._get_axis_number(axis),)
        return self.iloc[
            tuple(
                0 if i in axis and len(a) == 1 else slice(None)
                for i, a in enumerate(self.axes)
            )
        ]

    # ----------------------------------------------------------------------
    # Rename

    def rename(
        self: FrameOrSeries,
        mapper: Optional[Renamer] = None,
        *,
        index: Optional[Renamer] = None,
        columns: Optional[Renamer] = None,
        axis: Optional[Axis] = None,
        copy: bool = True,
        inplace: bool = False,
        level: Optional[Level] = None,
        errors: str = "ignore",
    ) -> Optional[FrameOrSeries]:
        """
        Alter axes input function or functions. Function / dict values must be
        unique (1-to-1). Labels not contained in a dict / Series will be left
        as-is. Extra labels listed don't throw an error. Alternatively, change
        ``Series.name`` with a scalar value (Series only).

        Parameters
        ----------
        %(axes)s : scalar, list-like, dict-like or function, optional
            Scalar or list-like will alter the ``Series.name`` attribute,
            and raise on DataFrame.
            dict-like or functions are transformations to apply to
            that axis' values
        copy : bool, default True
            Also copy underlying data.
        inplace : bool, default False
            Whether to return a new {klass}. If True then value of copy is
            ignored.
        level : int or level name, default None
            In case of a MultiIndex, only rename labels in the specified
            level.
        errors : {'ignore', 'raise'}, default 'ignore'
            If 'raise', raise a `KeyError` when a dict-like `mapper`, `index`,
            or `columns` contains labels that are not present in the Index
            being transformed.
            If 'ignore', existing keys will be renamed and extra keys will be
            ignored.

        Returns
        -------
        renamed : {klass} (new object)

        Raises
        ------
        KeyError
            If any of the labels is not found in the selected axis and
            "errors='raise'".

        See Also
        --------
        NDFrame.rename_axis

        Examples
        --------
        >>> s = pd.Series([1, 2, 3])
        >>> s
        0    1
        1    2
        2    3
        dtype: int64
        >>> s.rename("my_name") # scalar, changes Series.name
        0    1
        1    2
        2    3
        Name: my_name, dtype: int64
        >>> s.rename(lambda x: x ** 2)  # function, changes labels
        0    1
        1    2
        4    3
        dtype: int64
        >>> s.rename({1: 3, 2: 5})  # mapping, changes labels
        0    1
        3    2
        5    3
        dtype: int64

        Since ``DataFrame`` doesn't have a ``.name`` attribute,
        only mapping-type arguments are allowed.

        >>> df = pd.DataFrame({"A": [1, 2, 3], "B": [4, 5, 6]})
        >>> df.rename(2)
        Traceback (most recent call last):
        ...
        TypeError: 'int' object is not callable

        ``DataFrame.rename`` supports two calling conventions

        * ``(index=index_mapper, columns=columns_mapper, ...)``
        * ``(mapper, axis={'index', 'columns'}, ...)``

        We *highly* recommend using keyword arguments to clarify your
        intent.

        >>> df.rename(index=str, columns={"A": "a", "B": "c"})
           a  c
        0  1  4
        1  2  5
        2  3  6

        >>> df.rename(index=str, columns={"A": "a", "C": "c"})
           a  B
        0  1  4
        1  2  5
        2  3  6

        Using axis-style parameters

        >>> df.rename(str.lower, axis='columns')
           a  b
        0  1  4
        1  2  5
        2  3  6

        >>> df.rename({1: 2, 2: 4}, axis='index')
           A  B
        0  1  4
        2  2  5
        4  3  6

        See the :ref:`user guide <basics.rename>` for more.
        """
        if mapper is None and index is None and columns is None:
            raise TypeError("must pass an index to rename")

        if index is not None or columns is not None:
            if axis is not None:
                raise TypeError(
                    "Cannot specify both 'axis' and any of 'index' or 'columns'"
                )
            elif mapper is not None:
                raise TypeError(
                    "Cannot specify both 'mapper' and any of 'index' or 'columns'"
                )
        else:
            # use the mapper argument
            if axis and self._get_axis_number(axis) == 1:
                columns = mapper
            else:
                index = mapper

        self._check_inplace_and_allows_duplicate_labels(inplace)
        result = self if inplace else self.copy(deep=copy)

        for axis_no, replacements in enumerate((index, columns)):
            if replacements is None:
                continue

            ax = self._get_axis(axis_no)
            f = com.get_rename_function(replacements)

            if level is not None:
                level = ax._get_level_number(level)

            # GH 13473
            if not callable(replacements):
                indexer = ax.get_indexer_for(replacements)
                if errors == "raise" and len(indexer[indexer == -1]):
                    missing_labels = [
                        label
                        for index, label in enumerate(replacements)
                        if indexer[index] == -1
                    ]
                    raise KeyError(f"{missing_labels} not found in axis")

            new_index = ax._transform_index(f, level)
            result._set_axis_nocheck(new_index, axis=axis_no, inplace=True)
            result._clear_item_cache()

        if inplace:
            self._update_inplace(result)
            return None
        else:
            return result.__finalize__(self, method="rename")

    @rewrite_axis_style_signature("mapper", [("copy", True), ("inplace", False)])
    def rename_axis(self, mapper=lib.no_default, **kwargs):
        """
        Set the name of the axis for the index or columns.

        Parameters
        ----------
        mapper : scalar, list-like, optional
            Value to set the axis name attribute.
        index, columns : scalar, list-like, dict-like or function, optional
            A scalar, list-like, dict-like or functions transformations to
            apply to that axis' values.
            Note that the ``columns`` parameter is not allowed if the
            object is a Series. This parameter only apply for DataFrame
            type objects.

            Use either ``mapper`` and ``axis`` to
            specify the axis to target with ``mapper``, or ``index``
            and/or ``columns``.

            .. versionchanged:: 0.24.0

        axis : {0 or 'index', 1 or 'columns'}, default 0
            The axis to rename.
        copy : bool, default True
            Also copy underlying data.
        inplace : bool, default False
            Modifies the object directly, instead of creating a new Series
            or DataFrame.

        Returns
        -------
        Series, DataFrame, or None
            The same type as the caller or None if ``inplace=True``.

        See Also
        --------
        Series.rename : Alter Series index labels or name.
        DataFrame.rename : Alter DataFrame index labels or name.
        Index.rename : Set new names on index.

        Notes
        -----
        ``DataFrame.rename_axis`` supports two calling conventions

        * ``(index=index_mapper, columns=columns_mapper, ...)``
        * ``(mapper, axis={'index', 'columns'}, ...)``

        The first calling convention will only modify the names of
        the index and/or the names of the Index object that is the columns.
        In this case, the parameter ``copy`` is ignored.

        The second calling convention will modify the names of the
        corresponding index if mapper is a list or a scalar.
        However, if mapper is dict-like or a function, it will use the
        deprecated behavior of modifying the axis *labels*.

        We *highly* recommend using keyword arguments to clarify your
        intent.

        Examples
        --------
        **Series**

        >>> s = pd.Series(["dog", "cat", "monkey"])
        >>> s
        0       dog
        1       cat
        2    monkey
        dtype: object
        >>> s.rename_axis("animal")
        animal
        0    dog
        1    cat
        2    monkey
        dtype: object

        **DataFrame**

        >>> df = pd.DataFrame({"num_legs": [4, 4, 2],
        ...                    "num_arms": [0, 0, 2]},
        ...                   ["dog", "cat", "monkey"])
        >>> df
                num_legs  num_arms
        dog            4         0
        cat            4         0
        monkey         2         2
        >>> df = df.rename_axis("animal")
        >>> df
                num_legs  num_arms
        animal
        dog            4         0
        cat            4         0
        monkey         2         2
        >>> df = df.rename_axis("limbs", axis="columns")
        >>> df
        limbs   num_legs  num_arms
        animal
        dog            4         0
        cat            4         0
        monkey         2         2

        **MultiIndex**

        >>> df.index = pd.MultiIndex.from_product([['mammal'],
        ...                                        ['dog', 'cat', 'monkey']],
        ...                                       names=['type', 'name'])
        >>> df
        limbs          num_legs  num_arms
        type   name
        mammal dog            4         0
               cat            4         0
               monkey         2         2

        >>> df.rename_axis(index={'type': 'class'})
        limbs          num_legs  num_arms
        class  name
        mammal dog            4         0
               cat            4         0
               monkey         2         2

        >>> df.rename_axis(columns=str.upper)
        LIMBS          num_legs  num_arms
        type   name
        mammal dog            4         0
               cat            4         0
               monkey         2         2
        """
        axes, kwargs = self._construct_axes_from_arguments(
            (), kwargs, sentinel=lib.no_default
        )
        copy = kwargs.pop("copy", True)
        inplace = kwargs.pop("inplace", False)
        axis = kwargs.pop("axis", 0)
        if axis is not None:
            axis = self._get_axis_number(axis)

        if kwargs:
            raise TypeError(
                "rename_axis() got an unexpected keyword "
                f'argument "{list(kwargs.keys())[0]}"'
            )

        inplace = validate_bool_kwarg(inplace, "inplace")

        if mapper is not lib.no_default:
            # Use v0.23 behavior if a scalar or list
            non_mapper = is_scalar(mapper) or (
                is_list_like(mapper) and not is_dict_like(mapper)
            )
            if non_mapper:
                return self._set_axis_name(mapper, axis=axis, inplace=inplace)
            else:
                raise ValueError("Use `.rename` to alter labels with a mapper.")
        else:
            # Use new behavior.  Means that index and/or columns
            # is specified
            result = self if inplace else self.copy(deep=copy)

            for axis in range(self._AXIS_LEN):
                v = axes.get(self._get_axis_name(axis))
                if v is lib.no_default:
                    continue
                non_mapper = is_scalar(v) or (is_list_like(v) and not is_dict_like(v))
                if non_mapper:
                    newnames = v
                else:
                    f = com.get_rename_function(v)
                    curnames = self._get_axis(axis).names
                    newnames = [f(name) for name in curnames]
                result._set_axis_name(newnames, axis=axis, inplace=True)
            if not inplace:
                return result

    @final
    def _set_axis_name(self, name, axis=0, inplace=False):
        """
        Set the name(s) of the axis.

        Parameters
        ----------
        name : str or list of str
            Name(s) to set.
        axis : {0 or 'index', 1 or 'columns'}, default 0
            The axis to set the label. The value 0 or 'index' specifies index,
            and the value 1 or 'columns' specifies columns.
        inplace : bool, default False
            If `True`, do operation inplace and return None.

        Returns
        -------
        Series, DataFrame, or None
            The same type as the caller or `None` if `inplace` is `True`.

        See Also
        --------
        DataFrame.rename : Alter the axis labels of :class:`DataFrame`.
        Series.rename : Alter the index labels or set the index name
            of :class:`Series`.
        Index.rename : Set the name of :class:`Index` or :class:`MultiIndex`.

        Examples
        --------
        >>> df = pd.DataFrame({"num_legs": [4, 4, 2]},
        ...                   ["dog", "cat", "monkey"])
        >>> df
                num_legs
        dog            4
        cat            4
        monkey         2
        >>> df._set_axis_name("animal")
                num_legs
        animal
        dog            4
        cat            4
        monkey         2
        >>> df.index = pd.MultiIndex.from_product(
        ...                [["mammal"], ['dog', 'cat', 'monkey']])
        >>> df._set_axis_name(["type", "name"])
                       num_legs
        type   name
        mammal dog        4
               cat        4
               monkey     2
        """
        axis = self._get_axis_number(axis)
        idx = self._get_axis(axis).set_names(name)

        inplace = validate_bool_kwarg(inplace, "inplace")
        renamed = self if inplace else self.copy()
        renamed.set_axis(idx, axis=axis, inplace=True)
        if not inplace:
            return renamed

    # ----------------------------------------------------------------------
    # Comparison Methods

    @final
    def _indexed_same(self, other) -> bool:
        return all(
            self._get_axis(a).equals(other._get_axis(a)) for a in self._AXIS_ORDERS
        )

    @final
    def equals(self, other: object) -> bool:
        """
        Test whether two objects contain the same elements.

        This function allows two Series or DataFrames to be compared against
        each other to see if they have the same shape and elements. NaNs in
        the same location are considered equal.

        The row/column index do not need to have the same type, as long
        as the values are considered equal. Corresponding columns must be of
        the same dtype.

        Parameters
        ----------
        other : Series or DataFrame
            The other Series or DataFrame to be compared with the first.

        Returns
        -------
        bool
            True if all elements are the same in both objects, False
            otherwise.

        See Also
        --------
        Series.eq : Compare two Series objects of the same length
            and return a Series where each element is True if the element
            in each Series is equal, False otherwise.
        DataFrame.eq : Compare two DataFrame objects of the same shape and
            return a DataFrame where each element is True if the respective
            element in each DataFrame is equal, False otherwise.
        testing.assert_series_equal : Raises an AssertionError if left and
            right are not equal. Provides an easy interface to ignore
            inequality in dtypes, indexes and precision among others.
        testing.assert_frame_equal : Like assert_series_equal, but targets
            DataFrames.
        numpy.array_equal : Return True if two arrays have the same shape
            and elements, False otherwise.

        Examples
        --------
        >>> df = pd.DataFrame({1: [10], 2: [20]})
        >>> df
            1   2
        0  10  20

        DataFrames df and exactly_equal have the same types and values for
        their elements and column labels, which will return True.

        >>> exactly_equal = pd.DataFrame({1: [10], 2: [20]})
        >>> exactly_equal
            1   2
        0  10  20
        >>> df.equals(exactly_equal)
        True

        DataFrames df and different_column_type have the same element
        types and values, but have different types for the column labels,
        which will still return True.

        >>> different_column_type = pd.DataFrame({1.0: [10], 2.0: [20]})
        >>> different_column_type
           1.0  2.0
        0   10   20
        >>> df.equals(different_column_type)
        True

        DataFrames df and different_data_type have different types for the
        same values for their elements, and will return False even though
        their column labels are the same values and types.

        >>> different_data_type = pd.DataFrame({1: [10.0], 2: [20.0]})
        >>> different_data_type
              1     2
        0  10.0  20.0
        >>> df.equals(different_data_type)
        False
        """
        if not (isinstance(other, type(self)) or isinstance(self, type(other))):
            return False
        other = cast(NDFrame, other)
        return self._mgr.equals(other._mgr)

    # -------------------------------------------------------------------------
    # Unary Methods

    @final
    def __neg__(self):
        values = self._values
        if is_bool_dtype(values):
            arr = operator.inv(values)
        elif (
            is_numeric_dtype(values)
            or is_timedelta64_dtype(values)
            or is_object_dtype(values)
        ):
            arr = operator.neg(values)
        else:
            raise TypeError(f"Unary negative expects numeric dtype, not {values.dtype}")
        return self.__array_wrap__(arr)

    @final
    def __pos__(self):
        values = self._values
        if is_bool_dtype(values):
            arr = values
        elif (
            is_numeric_dtype(values)
            or is_timedelta64_dtype(values)
            or is_object_dtype(values)
        ):
            arr = operator.pos(values)
        else:
            raise TypeError(
                "Unary plus expects bool, numeric, timedelta, "
                f"or object dtype, not {values.dtype}"
            )
        return self.__array_wrap__(arr)

    @final
    def __invert__(self):
        if not self.size:
            # inv fails with 0 len
            return self

        new_data = self._mgr.apply(operator.invert)
        result = self._constructor(new_data).__finalize__(self, method="__invert__")
        return result

    @final
    def __nonzero__(self):
        raise ValueError(
            f"The truth value of a {type(self).__name__} is ambiguous. "
            "Use a.empty, a.bool(), a.item(), a.any() or a.all()."
        )

    __bool__ = __nonzero__

    @final
    def bool(self):
        """
        Return the bool of a single element Series or DataFrame.

        This must be a boolean scalar value, either True or False. It will raise a
        ValueError if the Series or DataFrame does not have exactly 1 element, or that
        element is not boolean (integer values 0 and 1 will also raise an exception).

        Returns
        -------
        bool
            The value in the Series or DataFrame.

        See Also
        --------
        Series.astype : Change the data type of a Series, including to boolean.
        DataFrame.astype : Change the data type of a DataFrame, including to boolean.
        numpy.bool_ : NumPy boolean data type, used by pandas for boolean values.

        Examples
        --------
        The method will only work for single element objects with a boolean value:

        >>> pd.Series([True]).bool()
        True
        >>> pd.Series([False]).bool()
        False

        >>> pd.DataFrame({'col': [True]}).bool()
        True
        >>> pd.DataFrame({'col': [False]}).bool()
        False
        """
        v = self.squeeze()
        if isinstance(v, (bool, np.bool_)):
            return bool(v)
        elif is_scalar(v):
            raise ValueError(
                "bool cannot act on a non-boolean single element "
                f"{type(self).__name__}"
            )

        self.__nonzero__()

    @final
    def __abs__(self: FrameOrSeries) -> FrameOrSeries:
        return self.abs()

    @final
    def __round__(self: FrameOrSeries, decimals: int = 0) -> FrameOrSeries:
        return self.round(decimals)

    # -------------------------------------------------------------------------
    # Label or Level Combination Helpers
    #
    # A collection of helper methods for DataFrame/Series operations that
    # accept a combination of column/index labels and levels.  All such
    # operations should utilize/extend these methods when possible so that we
    # have consistent precedence and validation logic throughout the library.

    @final
    def _is_level_reference(self, key, axis=0):
        """
        Test whether a key is a level reference for a given axis.

        To be considered a level reference, `key` must be a string that:
          - (axis=0): Matches the name of an index level and does NOT match
            a column label.
          - (axis=1): Matches the name of a column level and does NOT match
            an index label.

        Parameters
        ----------
        key : str
            Potential level name for the given axis
        axis : int, default 0
            Axis that levels are associated with (0 for index, 1 for columns)

        Returns
        -------
        is_level : bool
        """
        axis = self._get_axis_number(axis)

        return (
            key is not None
            and is_hashable(key)
            and key in self.axes[axis].names
            and not self._is_label_reference(key, axis=axis)
        )

    @final
    def _is_label_reference(self, key, axis=0) -> bool_t:
        """
        Test whether a key is a label reference for a given axis.

        To be considered a label reference, `key` must be a string that:
          - (axis=0): Matches a column label
          - (axis=1): Matches an index label

        Parameters
        ----------
        key: str
            Potential label name
        axis: int, default 0
            Axis perpendicular to the axis that labels are associated with
            (0 means search for column labels, 1 means search for index labels)

        Returns
        -------
        is_label: bool
        """
        axis = self._get_axis_number(axis)
        other_axes = (ax for ax in range(self._AXIS_LEN) if ax != axis)

        return (
            key is not None
            and is_hashable(key)
            and any(key in self.axes[ax] for ax in other_axes)
        )

    @final
    def _is_label_or_level_reference(self, key: str, axis: int = 0) -> bool_t:
        """
        Test whether a key is a label or level reference for a given axis.

        To be considered either a label or a level reference, `key` must be a
        string that:
          - (axis=0): Matches a column label or an index level
          - (axis=1): Matches an index label or a column level

        Parameters
        ----------
        key: str
            Potential label or level name
        axis: int, default 0
            Axis that levels are associated with (0 for index, 1 for columns)

        Returns
        -------
        is_label_or_level: bool
        """
        return self._is_level_reference(key, axis=axis) or self._is_label_reference(
            key, axis=axis
        )

    @final
    def _check_label_or_level_ambiguity(self, key, axis: int = 0) -> None:
        """
        Check whether `key` is ambiguous.

        By ambiguous, we mean that it matches both a level of the input
        `axis` and a label of the other axis.

        Parameters
        ----------
        key: str or object
            Label or level name.
        axis: int, default 0
            Axis that levels are associated with (0 for index, 1 for columns).

        Raises
        ------
        ValueError: `key` is ambiguous
        """
        axis = self._get_axis_number(axis)
        other_axes = (ax for ax in range(self._AXIS_LEN) if ax != axis)

        if (
            key is not None
            and is_hashable(key)
            and key in self.axes[axis].names
            and any(key in self.axes[ax] for ax in other_axes)
        ):

            # Build an informative and grammatical warning
            level_article, level_type = (
                ("an", "index") if axis == 0 else ("a", "column")
            )

            label_article, label_type = (
                ("a", "column") if axis == 0 else ("an", "index")
            )

            msg = (
                f"'{key}' is both {level_article} {level_type} level and "
                f"{label_article} {label_type} label, which is ambiguous."
            )
            raise ValueError(msg)

    @final
    def _get_label_or_level_values(self, key: str, axis: int = 0) -> np.ndarray:
        """
        Return a 1-D array of values associated with `key`, a label or level
        from the given `axis`.

        Retrieval logic:
          - (axis=0): Return column values if `key` matches a column label.
            Otherwise return index level values if `key` matches an index
            level.
          - (axis=1): Return row values if `key` matches an index label.
            Otherwise return column level values if 'key' matches a column
            level

        Parameters
        ----------
        key: str
            Label or level name.
        axis: int, default 0
            Axis that levels are associated with (0 for index, 1 for columns)

        Returns
        -------
        values: np.ndarray

        Raises
        ------
        KeyError
            if `key` matches neither a label nor a level
        ValueError
            if `key` matches multiple labels
        FutureWarning
            if `key` is ambiguous. This will become an ambiguity error in a
            future version
        """
        axis = self._get_axis_number(axis)
        other_axes = [ax for ax in range(self._AXIS_LEN) if ax != axis]

        if self._is_label_reference(key, axis=axis):
            self._check_label_or_level_ambiguity(key, axis=axis)
            values = self.xs(key, axis=other_axes[0])._values
        elif self._is_level_reference(key, axis=axis):
            values = self.axes[axis].get_level_values(key)._values
        else:
            raise KeyError(key)

        # Check for duplicates
        if values.ndim > 1:

            if other_axes and isinstance(self._get_axis(other_axes[0]), MultiIndex):
                multi_message = (
                    "\n"
                    "For a multi-index, the label must be a "
                    "tuple with elements corresponding to each level."
                )
            else:
                multi_message = ""

            label_axis_name = "column" if axis == 0 else "index"
            raise ValueError(
                f"The {label_axis_name} label '{key}' is not unique.{multi_message}"
            )

        return values

    @final
    def _drop_labels_or_levels(self, keys, axis: int = 0):
        """
        Drop labels and/or levels for the given `axis`.

        For each key in `keys`:
          - (axis=0): If key matches a column label then drop the column.
            Otherwise if key matches an index level then drop the level.
          - (axis=1): If key matches an index label then drop the row.
            Otherwise if key matches a column level then drop the level.

        Parameters
        ----------
        keys: str or list of str
            labels or levels to drop
        axis: int, default 0
            Axis that levels are associated with (0 for index, 1 for columns)

        Returns
        -------
        dropped: DataFrame

        Raises
        ------
        ValueError
            if any `keys` match neither a label nor a level
        """
        axis = self._get_axis_number(axis)

        # Validate keys
        keys = com.maybe_make_list(keys)
        invalid_keys = [
            k for k in keys if not self._is_label_or_level_reference(k, axis=axis)
        ]

        if invalid_keys:
            raise ValueError(
                "The following keys are not valid labels or "
                f"levels for axis {axis}: {invalid_keys}"
            )

        # Compute levels and labels to drop
        levels_to_drop = [k for k in keys if self._is_level_reference(k, axis=axis)]

        labels_to_drop = [k for k in keys if not self._is_level_reference(k, axis=axis)]

        # Perform copy upfront and then use inplace operations below.
        # This ensures that we always perform exactly one copy.
        # ``copy`` and/or ``inplace`` options could be added in the future.
        dropped = self.copy()

        if axis == 0:
            # Handle dropping index levels
            if levels_to_drop:
                dropped.reset_index(levels_to_drop, drop=True, inplace=True)

            # Handle dropping columns labels
            if labels_to_drop:
                dropped.drop(labels_to_drop, axis=1, inplace=True)
        else:
            # Handle dropping column levels
            if levels_to_drop:
                if isinstance(dropped.columns, MultiIndex):
                    # Drop the specified levels from the MultiIndex
                    dropped.columns = dropped.columns.droplevel(levels_to_drop)
                else:
                    # Drop the last level of Index by replacing with
                    # a RangeIndex
                    dropped.columns = RangeIndex(dropped.columns.size)

            # Handle dropping index labels
            if labels_to_drop:
                dropped.drop(labels_to_drop, axis=0, inplace=True)

        return dropped

    # ----------------------------------------------------------------------
    # Iteration

    def __hash__(self) -> int:
        raise TypeError(
            f"{repr(type(self).__name__)} objects are mutable, "
            f"thus they cannot be hashed"
        )

    def __iter__(self):
        """
        Iterate over info axis.

        Returns
        -------
        iterator
            Info axis as iterator.
        """
        return iter(self._info_axis)

    # can we get a better explanation of this?
    def keys(self):
        """
        Get the 'info axis' (see Indexing for more).

        This is index for Series, columns for DataFrame.

        Returns
        -------
        Index
            Info axis.
        """
        return self._info_axis

    def items(self):
        """
        Iterate over (label, values) on info axis

        This is index for Series and columns for DataFrame.

        Returns
        -------
        Generator
        """
        for h in self._info_axis:
            yield h, self[h]

    @doc(items)
    def iteritems(self):
        return self.items()

    def __len__(self) -> int:
        """Returns length of info axis"""
        return len(self._info_axis)

    @final
    def __contains__(self, key) -> bool_t:
        """True if the key is in the info axis"""
        return key in self._info_axis

    @property
    def empty(self) -> bool_t:
        """
        Indicator whether DataFrame is empty.

        True if DataFrame is entirely empty (no items), meaning any of the
        axes are of length 0.

        Returns
        -------
        bool
            If DataFrame is empty, return True, if not return False.

        See Also
        --------
        Series.dropna : Return series without null values.
        DataFrame.dropna : Return DataFrame with labels on given axis omitted
            where (all or any) data are missing.

        Notes
        -----
        If DataFrame contains only NaNs, it is still not considered empty. See
        the example below.

        Examples
        --------
        An example of an actual empty DataFrame. Notice the index is empty:

        >>> df_empty = pd.DataFrame({'A' : []})
        >>> df_empty
        Empty DataFrame
        Columns: [A]
        Index: []
        >>> df_empty.empty
        True

        If we only have NaNs in our DataFrame, it is not considered empty! We
        will need to drop the NaNs to make the DataFrame empty:

        >>> df = pd.DataFrame({'A' : [np.nan]})
        >>> df
            A
        0 NaN
        >>> df.empty
        False
        >>> df.dropna().empty
        True
        """
        return any(len(self._get_axis(a)) == 0 for a in self._AXIS_ORDERS)

    # ----------------------------------------------------------------------
    # Array Interface

    # This is also set in IndexOpsMixin
    # GH#23114 Ensure ndarray.__op__(DataFrame) returns NotImplemented
    __array_priority__ = 1000

    def __array__(self, dtype=None) -> np.ndarray:
        return np.asarray(self._values, dtype=dtype)

    def __array_wrap__(
        self,
        result: np.ndarray,
        context: Optional[Tuple[Callable, Tuple[Any, ...], int]] = None,
    ):
        """
        Gets called after a ufunc and other functions.

        Parameters
        ----------
        result: np.ndarray
            The result of the ufunc or other function called on the NumPy array
            returned by __array__
        context: tuple of (func, tuple, int)
            This parameter is returned by ufuncs as a 3-element tuple: (name of the
            ufunc, arguments of the ufunc, domain of the ufunc), but is not set by
            other numpy functions.q

        Notes
        -----
        Series implements __array_ufunc_ so this not called for ufunc on Series.
        """
        result = lib.item_from_zerodim(result)
        if is_scalar(result):
            # e.g. we get here with np.ptp(series)
            # ptp also requires the item_from_zerodim
            return result
        d = self._construct_axes_dict(self._AXIS_ORDERS, copy=False)
        return self._constructor(result, **d).__finalize__(
            self, method="__array_wrap__"
        )

    def __array_ufunc__(
        self, ufunc: Callable, method: str, *inputs: Any, **kwargs: Any
    ):
        return arraylike.array_ufunc(self, ufunc, method, *inputs, **kwargs)

    # ideally we would define this to avoid the getattr checks, but
    # is slower
    # @property
    # def __array_interface__(self):
    #    """ provide numpy array interface method """
    #    values = self.values
    #    return dict(typestr=values.dtype.str,shape=values.shape,data=values)

    # ----------------------------------------------------------------------
    # Picklability

    @final
    def __getstate__(self) -> Dict[str, Any]:
        meta = {k: getattr(self, k, None) for k in self._metadata}
        return {
            "_mgr": self._mgr,
            "_typ": self._typ,
            "_metadata": self._metadata,
            "attrs": self.attrs,
            "_flags": {k: self.flags[k] for k in self.flags._keys},
            **meta,
        }

    @final
    def __setstate__(self, state):
        if isinstance(state, BlockManager):
            self._mgr = state
        elif isinstance(state, dict):
            if "_data" in state and "_mgr" not in state:
                # compat for older pickles
                state["_mgr"] = state.pop("_data")
            typ = state.get("_typ")
            if typ is not None:
                attrs = state.get("_attrs", {})
                object.__setattr__(self, "_attrs", attrs)
                flags = state.get("_flags", {"allows_duplicate_labels": True})
                object.__setattr__(self, "_flags", Flags(self, **flags))

                # set in the order of internal names
                # to avoid definitional recursion
                # e.g. say fill_value needing _mgr to be
                # defined
                meta = set(self._internal_names + self._metadata)
                for k in list(meta):
                    if k in state and k != "_flags":
                        v = state[k]
                        object.__setattr__(self, k, v)

                for k, v in state.items():
                    if k not in meta:
                        object.__setattr__(self, k, v)

            else:
                raise NotImplementedError("Pre-0.12 pickles are no longer supported")
        elif len(state) == 2:
            raise NotImplementedError("Pre-0.12 pickles are no longer supported")

        self._item_cache = {}

    # ----------------------------------------------------------------------
    # Rendering Methods

    def __repr__(self) -> str:
        # string representation based upon iterating over self
        # (since, by definition, `PandasContainers` are iterable)
        prepr = f"[{','.join(map(pprint_thing, self))}]"
        return f"{type(self).__name__}({prepr})"

    @final
    def _repr_latex_(self):
        """
        Returns a LaTeX representation for a particular object.
        Mainly for use with nbconvert (jupyter notebook conversion to pdf).
        """
        if config.get_option("display.latex.repr"):
            return self.to_latex()
        else:
            return None

    @final
    def _repr_data_resource_(self):
        """
        Not a real Jupyter special repr method, but we use the same
        naming convention.
        """
        if config.get_option("display.html.table_schema"):
            data = self.head(config.get_option("display.max_rows"))

            as_json = data.to_json(orient="table")
            as_json = cast(str, as_json)
            payload = json.loads(as_json, object_pairs_hook=collections.OrderedDict)
            return payload

    # ----------------------------------------------------------------------
    # I/O Methods

    @final
    @doc(klass="object", storage_options=_shared_docs["storage_options"])
    def to_excel(
        self,
        excel_writer,
        sheet_name: str = "Sheet1",
        na_rep: str = "",
        float_format: Optional[str] = None,
        columns=None,
        header=True,
        index=True,
        index_label=None,
        startrow=0,
        startcol=0,
        engine=None,
        merge_cells=True,
        encoding=None,
        inf_rep="inf",
        verbose=True,
        freeze_panes=None,
        storage_options: StorageOptions = None,
    ) -> None:
        """
        Write {klass} to an Excel sheet.

        To write a single {klass} to an Excel .xlsx file it is only necessary to
        specify a target file name. To write to multiple sheets it is necessary to
        create an `ExcelWriter` object with a target file name, and specify a sheet
        in the file to write to.

        Multiple sheets may be written to by specifying unique `sheet_name`.
        With all data written to the file it is necessary to save the changes.
        Note that creating an `ExcelWriter` object with a file name that already
        exists will result in the contents of the existing file being erased.

        Parameters
        ----------
        excel_writer : path-like, file-like, or ExcelWriter object
            File path or existing ExcelWriter.
        sheet_name : str, default 'Sheet1'
            Name of sheet which will contain DataFrame.
        na_rep : str, default ''
            Missing data representation.
        float_format : str, optional
            Format string for floating point numbers. For example
            ``float_format="%.2f"`` will format 0.1234 to 0.12.
        columns : sequence or list of str, optional
            Columns to write.
        header : bool or list of str, default True
            Write out the column names. If a list of string is given it is
            assumed to be aliases for the column names.
        index : bool, default True
            Write row names (index).
        index_label : str or sequence, optional
            Column label for index column(s) if desired. If not specified, and
            `header` and `index` are True, then the index names are used. A
            sequence should be given if the DataFrame uses MultiIndex.
        startrow : int, default 0
            Upper left cell row to dump data frame.
        startcol : int, default 0
            Upper left cell column to dump data frame.
        engine : str, optional
            Write engine to use, 'openpyxl' or 'xlsxwriter'. You can also set this
            via the options ``io.excel.xlsx.writer``, ``io.excel.xls.writer``, and
            ``io.excel.xlsm.writer``.

            .. deprecated:: 1.2.0

                As the `xlwt <https://pypi.org/project/xlwt/>`__ package is no longer
                maintained, the ``xlwt`` engine will be removed in a future version
                of pandas.

        merge_cells : bool, default True
            Write MultiIndex and Hierarchical Rows as merged cells.
        encoding : str, optional
            Encoding of the resulting excel file. Only necessary for xlwt,
            other writers support unicode natively.
        inf_rep : str, default 'inf'
            Representation for infinity (there is no native representation for
            infinity in Excel).
        verbose : bool, default True
            Display more information in the error logs.
        freeze_panes : tuple of int (length 2), optional
            Specifies the one-based bottommost row and rightmost column that
            is to be frozen.
        {storage_options}

            .. versionadded:: 1.2.0

        See Also
        --------
        to_csv : Write DataFrame to a comma-separated values (csv) file.
        ExcelWriter : Class for writing DataFrame objects into excel sheets.
        read_excel : Read an Excel file into a pandas DataFrame.
        read_csv : Read a comma-separated values (csv) file into DataFrame.

        Notes
        -----
        For compatibility with :meth:`~DataFrame.to_csv`,
        to_excel serializes lists and dicts to strings before writing.

        Once a workbook has been saved it is not possible write further data
        without rewriting the whole workbook.

        Examples
        --------

        Create, write to and save a workbook:

        >>> df1 = pd.DataFrame([['a', 'b'], ['c', 'd']],
        ...                    index=['row 1', 'row 2'],
        ...                    columns=['col 1', 'col 2'])
        >>> df1.to_excel("output.xlsx")  # doctest: +SKIP

        To specify the sheet name:

        >>> df1.to_excel("output.xlsx",
        ...              sheet_name='Sheet_name_1')  # doctest: +SKIP

        If you wish to write to more than one sheet in the workbook, it is
        necessary to specify an ExcelWriter object:

        >>> df2 = df1.copy()
        >>> with pd.ExcelWriter('output.xlsx') as writer:  # doctest: +SKIP
        ...     df1.to_excel(writer, sheet_name='Sheet_name_1')
        ...     df2.to_excel(writer, sheet_name='Sheet_name_2')

        ExcelWriter can also be used to append to an existing Excel file:

        >>> with pd.ExcelWriter('output.xlsx',
        ...                     mode='a') as writer:  # doctest: +SKIP
        ...     df.to_excel(writer, sheet_name='Sheet_name_3')

        To set the library that is used to write the Excel file,
        you can pass the `engine` keyword (the default engine is
        automatically chosen depending on the file extension):

        >>> df1.to_excel('output1.xlsx', engine='xlsxwriter')  # doctest: +SKIP
        """

        df = self if isinstance(self, ABCDataFrame) else self.to_frame()

        from pandas.io.formats.excel import ExcelFormatter

        formatter = ExcelFormatter(
            df,
            na_rep=na_rep,
            cols=columns,
            header=header,
            float_format=float_format,
            index=index,
            index_label=index_label,
            merge_cells=merge_cells,
            inf_rep=inf_rep,
        )
        formatter.write(
            excel_writer,
            sheet_name=sheet_name,
            startrow=startrow,
            startcol=startcol,
            freeze_panes=freeze_panes,
            engine=engine,
            storage_options=storage_options,
        )

    @final
    @doc(storage_options=_shared_docs["storage_options"])
    def to_json(
        self,
        path_or_buf: Optional[FilePathOrBuffer] = None,
        orient: Optional[str] = None,
        date_format: Optional[str] = None,
        double_precision: int = 10,
        force_ascii: bool_t = True,
        date_unit: str = "ms",
        default_handler: Optional[Callable[[Any], JSONSerializable]] = None,
        lines: bool_t = False,
        compression: CompressionOptions = "infer",
        index: bool_t = True,
        indent: Optional[int] = None,
        storage_options: StorageOptions = None,
    ) -> Optional[str]:
        """
        Convert the object to a JSON string.

        Note NaN's and None will be converted to null and datetime objects
        will be converted to UNIX timestamps.

        Parameters
        ----------
        path_or_buf : str or file handle, optional
            File path or object. If not specified, the result is returned as
            a string.
        orient : str
            Indication of expected JSON string format.

            * Series:

                - default is 'index'
                - allowed values are: {{'split', 'records', 'index', 'table'}}.

            * DataFrame:

                - default is 'columns'
                - allowed values are: {{'split', 'records', 'index', 'columns',
                  'values', 'table'}}.

            * The format of the JSON string:

                - 'split' : dict like {{'index' -> [index], 'columns' -> [columns],
                  'data' -> [values]}}
                - 'records' : list like [{{column -> value}}, ... , {{column -> value}}]
                - 'index' : dict like {{index -> {{column -> value}}}}
                - 'columns' : dict like {{column -> {{index -> value}}}}
                - 'values' : just the values array
                - 'table' : dict like {{'schema': {{schema}}, 'data': {{data}}}}

                Describing the data, where data component is like ``orient='records'``.

        date_format : {{None, 'epoch', 'iso'}}
            Type of date conversion. 'epoch' = epoch milliseconds,
            'iso' = ISO8601. The default depends on the `orient`. For
            ``orient='table'``, the default is 'iso'. For all other orients,
            the default is 'epoch'.
        double_precision : int, default 10
            The number of decimal places to use when encoding
            floating point values.
        force_ascii : bool, default True
            Force encoded string to be ASCII.
        date_unit : str, default 'ms' (milliseconds)
            The time unit to encode to, governs timestamp and ISO8601
            precision.  One of 's', 'ms', 'us', 'ns' for second, millisecond,
            microsecond, and nanosecond respectively.
        default_handler : callable, default None
            Handler to call if object cannot otherwise be converted to a
            suitable format for JSON. Should receive a single argument which is
            the object to convert and return a serialisable object.
        lines : bool, default False
            If 'orient' is 'records' write out line delimited json format. Will
            throw ValueError if incorrect 'orient' since others are not list
            like.

        compression : {{'infer', 'gzip', 'bz2', 'zip', 'xz', None}}

            A string representing the compression to use in the output file,
            only used when the first argument is a filename. By default, the
            compression is inferred from the filename.

            .. versionchanged:: 0.24.0
               'infer' option added and set to default
        index : bool, default True
            Whether to include the index values in the JSON string. Not
            including the index (``index=False``) is only supported when
            orient is 'split' or 'table'.
        indent : int, optional
           Length of whitespace used to indent each record.

           .. versionadded:: 1.0.0

        {storage_options}

            .. versionadded:: 1.2.0

        Returns
        -------
        None or str
            If path_or_buf is None, returns the resulting json format as a
            string. Otherwise returns None.

        See Also
        --------
        read_json : Convert a JSON string to pandas object.

        Notes
        -----
        The behavior of ``indent=0`` varies from the stdlib, which does not
        indent the output but does insert newlines. Currently, ``indent=0``
        and the default ``indent=None`` are equivalent in pandas, though this
        may change in a future release.

        ``orient='table'`` contains a 'pandas_version' field under 'schema'.
        This stores the version of `pandas` used in the latest revision of the
        schema.

        Examples
        --------
        >>> import json
        >>> df = pd.DataFrame(
        ...     [["a", "b"], ["c", "d"]],
        ...     index=["row 1", "row 2"],
        ...     columns=["col 1", "col 2"],
        ... )

        >>> result = df.to_json(orient="split")
        >>> parsed = json.loads(result)
        >>> json.dumps(parsed, indent=4)  # doctest: +SKIP
        {{
            "columns": [
                "col 1",
                "col 2"
            ],
            "index": [
                "row 1",
                "row 2"
            ],
            "data": [
                [
                    "a",
                    "b"
                ],
                [
                    "c",
                    "d"
                ]
            ]
        }}

        Encoding/decoding a Dataframe using ``'records'`` formatted JSON.
        Note that index labels are not preserved with this encoding.

        >>> result = df.to_json(orient="records")
        >>> parsed = json.loads(result)
        >>> json.dumps(parsed, indent=4)  # doctest: +SKIP
        [
            {{
                "col 1": "a",
                "col 2": "b"
            }},
            {{
                "col 1": "c",
                "col 2": "d"
            }}
        ]

        Encoding/decoding a Dataframe using ``'index'`` formatted JSON:

        >>> result = df.to_json(orient="index")
        >>> parsed = json.loads(result)
        >>> json.dumps(parsed, indent=4)  # doctest: +SKIP
        {{
            "row 1": {{
                "col 1": "a",
                "col 2": "b"
            }},
            "row 2": {{
                "col 1": "c",
                "col 2": "d"
            }}
        }}

        Encoding/decoding a Dataframe using ``'columns'`` formatted JSON:

        >>> result = df.to_json(orient="columns")
        >>> parsed = json.loads(result)
        >>> json.dumps(parsed, indent=4)  # doctest: +SKIP
        {{
            "col 1": {{
                "row 1": "a",
                "row 2": "c"
            }},
            "col 2": {{
                "row 1": "b",
                "row 2": "d"
            }}
        }}

        Encoding/decoding a Dataframe using ``'values'`` formatted JSON:

        >>> result = df.to_json(orient="values")
        >>> parsed = json.loads(result)
        >>> json.dumps(parsed, indent=4)  # doctest: +SKIP
        [
            [
                "a",
                "b"
            ],
            [
                "c",
                "d"
            ]
        ]

        Encoding with Table Schema:

        >>> result = df.to_json(orient="table")
        >>> parsed = json.loads(result)
        >>> json.dumps(parsed, indent=4)  # doctest: +SKIP
        {{
            "schema": {{
                "fields": [
                    {{
                        "name": "index",
                        "type": "string"
                    }},
                    {{
                        "name": "col 1",
                        "type": "string"
                    }},
                    {{
                        "name": "col 2",
                        "type": "string"
                    }}
                ],
                "primaryKey": [
                    "index"
                ],
                "pandas_version": "0.20.0"
            }},
            "data": [
                {{
                    "index": "row 1",
                    "col 1": "a",
                    "col 2": "b"
                }},
                {{
                    "index": "row 2",
                    "col 1": "c",
                    "col 2": "d"
                }}
            ]
        }}
        """
        from pandas.io import json

        if date_format is None and orient == "table":
            date_format = "iso"
        elif date_format is None:
            date_format = "epoch"

        config.is_nonnegative_int(indent)
        indent = indent or 0

        return json.to_json(
            path_or_buf=path_or_buf,
            obj=self,
            orient=orient,
            date_format=date_format,
            double_precision=double_precision,
            force_ascii=force_ascii,
            date_unit=date_unit,
            default_handler=default_handler,
            lines=lines,
            compression=compression,
            index=index,
            indent=indent,
            storage_options=storage_options,
        )

    @final
    def to_hdf(
        self,
        path_or_buf,
        key: str,
        mode: str = "a",
        complevel: Optional[int] = None,
        complib: Optional[str] = None,
        append: bool_t = False,
        format: Optional[str] = None,
        index: bool_t = True,
        min_itemsize: Optional[Union[int, Dict[str, int]]] = None,
        nan_rep=None,
        dropna: Optional[bool_t] = None,
        data_columns: Optional[Union[bool_t, List[str]]] = None,
        errors: str = "strict",
        encoding: str = "UTF-8",
    ) -> None:
        """
        Write the contained data to an HDF5 file using HDFStore.

        Hierarchical Data Format (HDF) is self-describing, allowing an
        application to interpret the structure and contents of a file with
        no outside information. One HDF file can hold a mix of related objects
        which can be accessed as a group or as individual objects.

        In order to add another DataFrame or Series to an existing HDF file
        please use append mode and a different a key.

        .. warning::

           One can store a subclass of ``DataFrame`` or ``Series`` to HDF5,
           but the type of the subclass is lost upon storing.

        For more information see the :ref:`user guide <io.hdf5>`.

        Parameters
        ----------
        path_or_buf : str or pandas.HDFStore
            File path or HDFStore object.
        key : str
            Identifier for the group in the store.
        mode : {'a', 'w', 'r+'}, default 'a'
            Mode to open file:

            - 'w': write, a new file is created (an existing file with
              the same name would be deleted).
            - 'a': append, an existing file is opened for reading and
              writing, and if the file does not exist it is created.
            - 'r+': similar to 'a', but the file must already exist.
        complevel : {0-9}, optional
            Specifies a compression level for data.
            A value of 0 disables compression.
        complib : {'zlib', 'lzo', 'bzip2', 'blosc'}, default 'zlib'
            Specifies the compression library to be used.
            As of v0.20.2 these additional compressors for Blosc are supported
            (default if no compressor specified: 'blosc:blosclz'):
            {'blosc:blosclz', 'blosc:lz4', 'blosc:lz4hc', 'blosc:snappy',
            'blosc:zlib', 'blosc:zstd'}.
            Specifying a compression library which is not available issues
            a ValueError.
        append : bool, default False
            For Table formats, append the input data to the existing.
        format : {'fixed', 'table', None}, default 'fixed'
            Possible values:

            - 'fixed': Fixed format. Fast writing/reading. Not-appendable,
              nor searchable.
            - 'table': Table format. Write as a PyTables Table structure
              which may perform worse but allow more flexible operations
              like searching / selecting subsets of the data.
            - If None, pd.get_option('io.hdf.default_format') is checked,
              followed by fallback to "fixed"
        errors : str, default 'strict'
            Specifies how encoding and decoding errors are to be handled.
            See the errors argument for :func:`open` for a full list
            of options.
        encoding : str, default "UTF-8"
        min_itemsize : dict or int, optional
            Map column names to minimum string sizes for columns.
        nan_rep : Any, optional
            How to represent null values as str.
            Not allowed with append=True.
        data_columns : list of columns or True, optional
            List of columns to create as indexed data columns for on-disk
            queries, or True to use all columns. By default only the axes
            of the object are indexed. See :ref:`io.hdf5-query-data-columns`.
            Applicable only to format='table'.

        See Also
        --------
        read_hdf : Read from HDF file.
        DataFrame.to_parquet : Write a DataFrame to the binary parquet format.
        DataFrame.to_sql : Write to a sql table.
        DataFrame.to_feather : Write out feather-format for DataFrames.
        DataFrame.to_csv : Write out to a csv file.

        Examples
        --------
        >>> df = pd.DataFrame({'A': [1, 2, 3], 'B': [4, 5, 6]},
        ...                   index=['a', 'b', 'c'])
        >>> df.to_hdf('data.h5', key='df', mode='w')

        We can add another object to the same file:

        >>> s = pd.Series([1, 2, 3, 4])
        >>> s.to_hdf('data.h5', key='s')

        Reading from HDF file:

        >>> pd.read_hdf('data.h5', 'df')
        A  B
        a  1  4
        b  2  5
        c  3  6
        >>> pd.read_hdf('data.h5', 's')
        0    1
        1    2
        2    3
        3    4
        dtype: int64

        Deleting file with data:

        >>> import os
        >>> os.remove('data.h5')
        """
        from pandas.io import pytables

        pytables.to_hdf(
            path_or_buf,
            key,
            self,
            mode=mode,
            complevel=complevel,
            complib=complib,
            append=append,
            format=format,
            index=index,
            min_itemsize=min_itemsize,
            nan_rep=nan_rep,
            dropna=dropna,
            data_columns=data_columns,
            errors=errors,
            encoding=encoding,
        )

    @final
    def to_sql(
        self,
        name: str,
        con,
        schema=None,
        if_exists: str = "fail",
        index: bool_t = True,
        index_label=None,
        chunksize=None,
        dtype=None,
        method=None,
    ) -> None:
        """
        Write records stored in a DataFrame to a SQL database.

        Databases supported by SQLAlchemy [1]_ are supported. Tables can be
        newly created, appended to, or overwritten.

        Parameters
        ----------
        name : str
            Name of SQL table.
        con : sqlalchemy.engine.(Engine or Connection) or sqlite3.Connection
            Using SQLAlchemy makes it possible to use any DB supported by that
            library. Legacy support is provided for sqlite3.Connection objects. The user
            is responsible for engine disposal and connection closure for the SQLAlchemy
            connectable See `here \
                <https://docs.sqlalchemy.org/en/13/core/connections.html>`_.

        schema : str, optional
            Specify the schema (if database flavor supports this). If None, use
            default schema.
        if_exists : {'fail', 'replace', 'append'}, default 'fail'
            How to behave if the table already exists.

            * fail: Raise a ValueError.
            * replace: Drop the table before inserting new values.
            * append: Insert new values to the existing table.

        index : bool, default True
            Write DataFrame index as a column. Uses `index_label` as the column
            name in the table.
        index_label : str or sequence, default None
            Column label for index column(s). If None is given (default) and
            `index` is True, then the index names are used.
            A sequence should be given if the DataFrame uses MultiIndex.
        chunksize : int, optional
            Specify the number of rows in each batch to be written at a time.
            By default, all rows will be written at once.
        dtype : dict or scalar, optional
            Specifying the datatype for columns. If a dictionary is used, the
            keys should be the column names and the values should be the
            SQLAlchemy types or strings for the sqlite3 legacy mode. If a
            scalar is provided, it will be applied to all columns.
        method : {None, 'multi', callable}, optional
            Controls the SQL insertion clause used:

            * None : Uses standard SQL ``INSERT`` clause (one per row).
            * 'multi': Pass multiple values in a single ``INSERT`` clause.
            * callable with signature ``(pd_table, conn, keys, data_iter)``.

            Details and a sample callable implementation can be found in the
            section :ref:`insert method <io.sql.method>`.

            .. versionadded:: 0.24.0

        Raises
        ------
        ValueError
            When the table already exists and `if_exists` is 'fail' (the
            default).

        See Also
        --------
        read_sql : Read a DataFrame from a table.

        Notes
        -----
        Timezone aware datetime columns will be written as
        ``Timestamp with timezone`` type with SQLAlchemy if supported by the
        database. Otherwise, the datetimes will be stored as timezone unaware
        timestamps local to the original timezone.

        .. versionadded:: 0.24.0

        References
        ----------
        .. [1] https://docs.sqlalchemy.org
        .. [2] https://www.python.org/dev/peps/pep-0249/

        Examples
        --------
        Create an in-memory SQLite database.

        >>> from sqlalchemy import create_engine
        >>> engine = create_engine('sqlite://', echo=False)

        Create a table from scratch with 3 rows.

        >>> df = pd.DataFrame({'name' : ['User 1', 'User 2', 'User 3']})
        >>> df
             name
        0  User 1
        1  User 2
        2  User 3

        >>> df.to_sql('users', con=engine)
        >>> engine.execute("SELECT * FROM users").fetchall()
        [(0, 'User 1'), (1, 'User 2'), (2, 'User 3')]

        An `sqlalchemy.engine.Connection` can also be passed to `con`:

        >>> with engine.begin() as connection:
        ...     df1 = pd.DataFrame({'name' : ['User 4', 'User 5']})
        ...     df1.to_sql('users', con=connection, if_exists='append')

        This is allowed to support operations that require that the same
        DBAPI connection is used for the entire operation.

        >>> df2 = pd.DataFrame({'name' : ['User 6', 'User 7']})
        >>> df2.to_sql('users', con=engine, if_exists='append')
        >>> engine.execute("SELECT * FROM users").fetchall()
        [(0, 'User 1'), (1, 'User 2'), (2, 'User 3'),
         (0, 'User 4'), (1, 'User 5'), (0, 'User 6'),
         (1, 'User 7')]

        Overwrite the table with just ``df2``.

        >>> df2.to_sql('users', con=engine, if_exists='replace',
        ...            index_label='id')
        >>> engine.execute("SELECT * FROM users").fetchall()
        [(0, 'User 6'), (1, 'User 7')]

        Specify the dtype (especially useful for integers with missing values).
        Notice that while pandas is forced to store the data as floating point,
        the database supports nullable integers. When fetching the data with
        Python, we get back integer scalars.

        >>> df = pd.DataFrame({"A": [1, None, 2]})
        >>> df
             A
        0  1.0
        1  NaN
        2  2.0

        >>> from sqlalchemy.types import Integer
        >>> df.to_sql('integers', con=engine, index=False,
        ...           dtype={"A": Integer()})

        >>> engine.execute("SELECT * FROM integers").fetchall()
        [(1,), (None,), (2,)]
        """
        from pandas.io import sql

        sql.to_sql(
            self,
            name,
            con,
            schema=schema,
            if_exists=if_exists,
            index=index,
            index_label=index_label,
            chunksize=chunksize,
            dtype=dtype,
            method=method,
        )

    @final
    @doc(storage_options=_shared_docs["storage_options"])
    def to_pickle(
        self,
        path,
        compression: CompressionOptions = "infer",
        protocol: int = pickle.HIGHEST_PROTOCOL,
        storage_options: StorageOptions = None,
    ) -> None:
        """
        Pickle (serialize) object to file.

        Parameters
        ----------
        path : str
            File path where the pickled object will be stored.
        compression : {{'infer', 'gzip', 'bz2', 'zip', 'xz', None}}, \
        default 'infer'
            A string representing the compression to use in the output file. By
            default, infers from the file extension in specified path.
            Compression mode may be any of the following possible
            values: {{‘infer’, ‘gzip’, ‘bz2’, ‘zip’, ‘xz’, None}}. If compression
            mode is ‘infer’ and path_or_buf is path-like, then detect
            compression mode from the following extensions:
            ‘.gz’, ‘.bz2’, ‘.zip’ or ‘.xz’. (otherwise no compression).
            If dict given and mode is ‘zip’ or inferred as ‘zip’, other entries
            passed as additional compression options.
        protocol : int
            Int which indicates which protocol should be used by the pickler,
            default HIGHEST_PROTOCOL (see [1]_ paragraph 12.1.2). The possible
            values are 0, 1, 2, 3, 4, 5. A negative value for the protocol
            parameter is equivalent to setting its value to HIGHEST_PROTOCOL.

            .. [1] https://docs.python.org/3/library/pickle.html.

        {storage_options}

            .. versionadded:: 1.2.0

        See Also
        --------
        read_pickle : Load pickled pandas object (or any object) from file.
        DataFrame.to_hdf : Write DataFrame to an HDF5 file.
        DataFrame.to_sql : Write DataFrame to a SQL database.
        DataFrame.to_parquet : Write a DataFrame to the binary parquet format.

        Examples
        --------
        >>> original_df = pd.DataFrame({{"foo": range(5), "bar": range(5, 10)}})
        >>> original_df
           foo  bar
        0    0    5
        1    1    6
        2    2    7
        3    3    8
        4    4    9
        >>> original_df.to_pickle("./dummy.pkl")

        >>> unpickled_df = pd.read_pickle("./dummy.pkl")
        >>> unpickled_df
           foo  bar
        0    0    5
        1    1    6
        2    2    7
        3    3    8
        4    4    9

        >>> import os
        >>> os.remove("./dummy.pkl")
        """
        from pandas.io.pickle import to_pickle

        to_pickle(
            self,
            path,
            compression=compression,
            protocol=protocol,
            storage_options=storage_options,
        )

    @final
    def to_clipboard(
        self, excel: bool_t = True, sep: Optional[str] = None, **kwargs
    ) -> None:
        r"""
        Copy object to the system clipboard.

        Write a text representation of object to the system clipboard.
        This can be pasted into Excel, for example.

        Parameters
        ----------
        excel : bool, default True
            Produce output in a csv format for easy pasting into excel.

            - True, use the provided separator for csv pasting.
            - False, write a string representation of the object to the clipboard.

        sep : str, default ``'\t'``
            Field delimiter.
        **kwargs
            These parameters will be passed to DataFrame.to_csv.

        See Also
        --------
        DataFrame.to_csv : Write a DataFrame to a comma-separated values
            (csv) file.
        read_clipboard : Read text from clipboard and pass to read_table.

        Notes
        -----
        Requirements for your platform.

          - Linux : `xclip`, or `xsel` (with `PyQt4` modules)
          - Windows : none
          - OS X : none

        Examples
        --------
        Copy the contents of a DataFrame to the clipboard.

        >>> df = pd.DataFrame([[1, 2, 3], [4, 5, 6]], columns=['A', 'B', 'C'])

        >>> df.to_clipboard(sep=',')  # doctest: +SKIP
        ... # Wrote the following to the system clipboard:
        ... # ,A,B,C
        ... # 0,1,2,3
        ... # 1,4,5,6

        We can omit the index by passing the keyword `index` and setting
        it to false.

        >>> df.to_clipboard(sep=',', index=False)  # doctest: +SKIP
        ... # Wrote the following to the system clipboard:
        ... # A,B,C
        ... # 1,2,3
        ... # 4,5,6
        """
        from pandas.io import clipboards

        clipboards.to_clipboard(self, excel=excel, sep=sep, **kwargs)

    @final
    def to_xarray(self):
        """
        Return an xarray object from the pandas object.

        Returns
        -------
        xarray.DataArray or xarray.Dataset
            Data in the pandas structure converted to Dataset if the object is
            a DataFrame, or a DataArray if the object is a Series.

        See Also
        --------
        DataFrame.to_hdf : Write DataFrame to an HDF5 file.
        DataFrame.to_parquet : Write a DataFrame to the binary parquet format.

        Notes
        -----
        See the `xarray docs <https://xarray.pydata.org/en/stable/>`__

        Examples
        --------
        >>> df = pd.DataFrame([('falcon', 'bird', 389.0, 2),
        ...                    ('parrot', 'bird', 24.0, 2),
        ...                    ('lion', 'mammal', 80.5, 4),
        ...                    ('monkey', 'mammal', np.nan, 4)],
        ...                   columns=['name', 'class', 'max_speed',
        ...                            'num_legs'])
        >>> df
             name   class  max_speed  num_legs
        0  falcon    bird      389.0         2
        1  parrot    bird       24.0         2
        2    lion  mammal       80.5         4
        3  monkey  mammal        NaN         4

        >>> df.to_xarray()
        <xarray.Dataset>
        Dimensions:    (index: 4)
        Coordinates:
          * index      (index) int64 0 1 2 3
        Data variables:
            name       (index) object 'falcon' 'parrot' 'lion' 'monkey'
            class      (index) object 'bird' 'bird' 'mammal' 'mammal'
            max_speed  (index) float64 389.0 24.0 80.5 nan
            num_legs   (index) int64 2 2 4 4

        >>> df['max_speed'].to_xarray()
        <xarray.DataArray 'max_speed' (index: 4)>
        array([389. ,  24. ,  80.5,   nan])
        Coordinates:
          * index    (index) int64 0 1 2 3

        >>> dates = pd.to_datetime(['2018-01-01', '2018-01-01',
        ...                         '2018-01-02', '2018-01-02'])
        >>> df_multiindex = pd.DataFrame({'date': dates,
        ...                               'animal': ['falcon', 'parrot',
        ...                                          'falcon', 'parrot'],
        ...                               'speed': [350, 18, 361, 15]})
        >>> df_multiindex = df_multiindex.set_index(['date', 'animal'])

        >>> df_multiindex
                           speed
        date       animal
        2018-01-01 falcon    350
                   parrot     18
        2018-01-02 falcon    361
                   parrot     15

        >>> df_multiindex.to_xarray()
        <xarray.Dataset>
        Dimensions:  (animal: 2, date: 2)
        Coordinates:
          * date     (date) datetime64[ns] 2018-01-01 2018-01-02
          * animal   (animal) object 'falcon' 'parrot'
        Data variables:
            speed    (date, animal) int64 350 18 361 15
        """
        xarray = import_optional_dependency("xarray")

        if self.ndim == 1:
            return xarray.DataArray.from_series(self)
        else:
            return xarray.Dataset.from_dataframe(self)

    @final
    @doc(returns=fmt.return_docstring)
    def to_latex(
        self,
        buf=None,
        columns=None,
        col_space=None,
        header=True,
        index=True,
        na_rep="NaN",
        formatters=None,
        float_format=None,
        sparsify=None,
        index_names=True,
        bold_rows=False,
        column_format=None,
        longtable=None,
        escape=None,
        encoding=None,
        decimal=".",
        multicolumn=None,
        multicolumn_format=None,
        multirow=None,
        caption=None,
        label=None,
        position=None,
    ):
        r"""
        Render object to a LaTeX tabular, longtable, or nested table/tabular.

        Requires ``\usepackage{{booktabs}}``.  The output can be copy/pasted
        into a main LaTeX document or read from an external file
        with ``\input{{table.tex}}``.

        .. versionchanged:: 1.0.0
           Added caption and label arguments.

        .. versionchanged:: 1.2.0
           Added position argument, changed meaning of caption argument.

        Parameters
        ----------
        buf : str, Path or StringIO-like, optional, default None
            Buffer to write to. If None, the output is returned as a string.
        columns : list of label, optional
            The subset of columns to write. Writes all columns by default.
        col_space : int, optional
            The minimum width of each column.
        header : bool or list of str, default True
            Write out the column names. If a list of strings is given,
            it is assumed to be aliases for the column names.
        index : bool, default True
            Write row names (index).
        na_rep : str, default 'NaN'
            Missing data representation.
        formatters : list of functions or dict of {{str: function}}, optional
            Formatter functions to apply to columns' elements by position or
            name. The result of each function must be a unicode string.
            List must be of length equal to the number of columns.
        float_format : one-parameter function or str, optional, default None
            Formatter for floating point numbers. For example
            ``float_format="%.2f"`` and ``float_format="{{:0.2f}}".format`` will
            both result in 0.1234 being formatted as 0.12.
        sparsify : bool, optional
            Set to False for a DataFrame with a hierarchical index to print
            every multiindex key at each row. By default, the value will be
            read from the config module.
        index_names : bool, default True
            Prints the names of the indexes.
        bold_rows : bool, default False
            Make the row labels bold in the output.
        column_format : str, optional
            The columns format as specified in `LaTeX table format
            <https://en.wikibooks.org/wiki/LaTeX/Tables>`__ e.g. 'rcl' for 3
            columns. By default, 'l' will be used for all columns except
            columns of numbers, which default to 'r'.
        longtable : bool, optional
            By default, the value will be read from the pandas config
            module. Use a longtable environment instead of tabular. Requires
            adding a \usepackage{{longtable}} to your LaTeX preamble.
        escape : bool, optional
            By default, the value will be read from the pandas config
            module. When set to False prevents from escaping latex special
            characters in column names.
        encoding : str, optional
            A string representing the encoding to use in the output file,
            defaults to 'utf-8'.
        decimal : str, default '.'
            Character recognized as decimal separator, e.g. ',' in Europe.
        multicolumn : bool, default True
            Use \multicolumn to enhance MultiIndex columns.
            The default will be read from the config module.
        multicolumn_format : str, default 'l'
            The alignment for multicolumns, similar to `column_format`
            The default will be read from the config module.
        multirow : bool, default False
            Use \multirow to enhance MultiIndex rows. Requires adding a
            \usepackage{{multirow}} to your LaTeX preamble. Will print
            centered labels (instead of top-aligned) across the contained
            rows, separating groups via clines. The default will be read
            from the pandas config module.
        caption : str or tuple, optional
            Tuple (full_caption, short_caption),
            which results in ``\caption[short_caption]{{full_caption}}``;
            if a single string is passed, no short caption will be set.

            .. versionadded:: 1.0.0

            .. versionchanged:: 1.2.0
               Optionally allow caption to be a tuple ``(full_caption, short_caption)``.

        label : str, optional
            The LaTeX label to be placed inside ``\label{{}}`` in the output.
            This is used with ``\ref{{}}`` in the main ``.tex`` file.

            .. versionadded:: 1.0.0
        position : str, optional
            The LaTeX positional argument for tables, to be placed after
            ``\begin{{}}`` in the output.

            .. versionadded:: 1.2.0
        {returns}
        See Also
        --------
        DataFrame.to_string : Render a DataFrame to a console-friendly
            tabular output.
        DataFrame.to_html : Render a DataFrame as an HTML table.

        Examples
        --------
        >>> df = pd.DataFrame(dict(name=['Raphael', 'Donatello'],
        ...                   mask=['red', 'purple'],
        ...                   weapon=['sai', 'bo staff']))
        >>> print(df.to_latex(index=False))  # doctest: +NORMALIZE_WHITESPACE
        \begin{{tabular}}{{lll}}
         \toprule
               name &    mask &    weapon \\
         \midrule
            Raphael &     red &       sai \\
          Donatello &  purple &  bo staff \\
        \bottomrule
        \end{{tabular}}
        """
        # Get defaults from the pandas config
        if self.ndim == 1:
            self = self.to_frame()
        if longtable is None:
            longtable = config.get_option("display.latex.longtable")
        if escape is None:
            escape = config.get_option("display.latex.escape")
        if multicolumn is None:
            multicolumn = config.get_option("display.latex.multicolumn")
        if multicolumn_format is None:
            multicolumn_format = config.get_option("display.latex.multicolumn_format")
        if multirow is None:
            multirow = config.get_option("display.latex.multirow")

        self = cast("DataFrame", self)
        formatter = DataFrameFormatter(
            self,
            columns=columns,
            col_space=col_space,
            na_rep=na_rep,
            header=header,
            index=index,
            formatters=formatters,
            float_format=float_format,
            bold_rows=bold_rows,
            sparsify=sparsify,
            index_names=index_names,
            escape=escape,
            decimal=decimal,
        )
        return DataFrameRenderer(formatter).to_latex(
            buf=buf,
            column_format=column_format,
            longtable=longtable,
            encoding=encoding,
            multicolumn=multicolumn,
            multicolumn_format=multicolumn_format,
            multirow=multirow,
            caption=caption,
            label=label,
            position=position,
        )

    @final
    @doc(storage_options=_shared_docs["storage_options"])
    def to_csv(
        self,
        path_or_buf: Optional[FilePathOrBuffer] = None,
        sep: str = ",",
        na_rep: str = "",
        float_format: Optional[str] = None,
        columns: Optional[Sequence[Label]] = None,
        header: Union[bool_t, List[str]] = True,
        index: bool_t = True,
        index_label: Optional[IndexLabel] = None,
        mode: str = "w",
        encoding: Optional[str] = None,
        compression: CompressionOptions = "infer",
        quoting: Optional[int] = None,
        quotechar: str = '"',
        line_terminator: Optional[str] = None,
        chunksize: Optional[int] = None,
        date_format: Optional[str] = None,
        doublequote: bool_t = True,
        escapechar: Optional[str] = None,
        decimal: str = ".",
        errors: str = "strict",
        storage_options: StorageOptions = None,
    ) -> Optional[str]:
        r"""
        Write object to a comma-separated values (csv) file.

        .. versionchanged:: 0.24.0
            The order of arguments for Series was changed.

        Parameters
        ----------
        path_or_buf : str or file handle, default None
            File path or object, if None is provided the result is returned as
            a string.  If a non-binary file object is passed, it should be opened
            with `newline=''`, disabling universal newlines. If a binary
            file object is passed, `mode` might need to contain a `'b'`.

            .. versionchanged:: 0.24.0

               Was previously named "path" for Series.

            .. versionchanged:: 1.2.0

               Support for binary file objects was introduced.

        sep : str, default ','
            String of length 1. Field delimiter for the output file.
        na_rep : str, default ''
            Missing data representation.
        float_format : str, default None
            Format string for floating point numbers.
        columns : sequence, optional
            Columns to write.
        header : bool or list of str, default True
            Write out the column names. If a list of strings is given it is
            assumed to be aliases for the column names.

            .. versionchanged:: 0.24.0

               Previously defaulted to False for Series.

        index : bool, default True
            Write row names (index).
        index_label : str or sequence, or False, default None
            Column label for index column(s) if desired. If None is given, and
            `header` and `index` are True, then the index names are used. A
            sequence should be given if the object uses MultiIndex. If
            False do not print fields for index names. Use index_label=False
            for easier importing in R.
        mode : str
            Python write mode, default 'w'.
        encoding : str, optional
            A string representing the encoding to use in the output file,
            defaults to 'utf-8'. `encoding` is not supported if `path_or_buf`
            is a non-binary file object.
        compression : str or dict, default 'infer'
            If str, represents compression mode. If dict, value at 'method' is
            the compression mode. Compression mode may be any of the following
            possible values: {{'infer', 'gzip', 'bz2', 'zip', 'xz', None}}. If
            compression mode is 'infer' and `path_or_buf` is path-like, then
            detect compression mode from the following extensions: '.gz',
            '.bz2', '.zip' or '.xz'. (otherwise no compression). If dict given
            and mode is one of {{'zip', 'gzip', 'bz2'}}, or inferred as
            one of the above, other entries passed as
            additional compression options.

            .. versionchanged:: 1.0.0

               May now be a dict with key 'method' as compression mode
               and other entries as additional compression options if
               compression mode is 'zip'.

            .. versionchanged:: 1.1.0

               Passing compression options as keys in dict is
               supported for compression modes 'gzip' and 'bz2'
               as well as 'zip'.

            .. versionchanged:: 1.2.0

                Compression is supported for binary file objects.

            .. versionchanged:: 1.2.0

                Previous versions forwarded dict entries for 'gzip' to
                `gzip.open` instead of `gzip.GzipFile` which prevented
                setting `mtime`.

        quoting : optional constant from csv module
            Defaults to csv.QUOTE_MINIMAL. If you have set a `float_format`
            then floats are converted to strings and thus csv.QUOTE_NONNUMERIC
            will treat them as non-numeric.
        quotechar : str, default '\"'
            String of length 1. Character used to quote fields.
        line_terminator : str, optional
            The newline character or character sequence to use in the output
            file. Defaults to `os.linesep`, which depends on the OS in which
            this method is called ('\n' for linux, '\r\n' for Windows, i.e.).

            .. versionchanged:: 0.24.0
        chunksize : int or None
            Rows to write at a time.
        date_format : str, default None
            Format string for datetime objects.
        doublequote : bool, default True
            Control quoting of `quotechar` inside a field.
        escapechar : str, default None
            String of length 1. Character used to escape `sep` and `quotechar`
            when appropriate.
        decimal : str, default '.'
            Character recognized as decimal separator. E.g. use ',' for
            European data.
        errors : str, default 'strict'
            Specifies how encoding and decoding errors are to be handled.
            See the errors argument for :func:`open` for a full list
            of options.

            .. versionadded:: 1.1.0

        {storage_options}

            .. versionadded:: 1.2.0

        Returns
        -------
        None or str
            If path_or_buf is None, returns the resulting csv format as a
            string. Otherwise returns None.

        See Also
        --------
        read_csv : Load a CSV file into a DataFrame.
        to_excel : Write DataFrame to an Excel file.

        Examples
        --------
        >>> df = pd.DataFrame({{'name': ['Raphael', 'Donatello'],
        ...                    'mask': ['red', 'purple'],
        ...                    'weapon': ['sai', 'bo staff']}})
        >>> df.to_csv(index=False)
        'name,mask,weapon\nRaphael,red,sai\nDonatello,purple,bo staff\n'

        Create 'out.zip' containing 'out.csv'

        >>> compression_opts = dict(method='zip',
        ...                         archive_name='out.csv')  # doctest: +SKIP
        >>> df.to_csv('out.zip', index=False,
        ...           compression=compression_opts)  # doctest: +SKIP
        """
        df = self if isinstance(self, ABCDataFrame) else self.to_frame()

        formatter = DataFrameFormatter(
            frame=df,
            header=header,
            index=index,
            na_rep=na_rep,
            float_format=float_format,
            decimal=decimal,
        )

        return DataFrameRenderer(formatter).to_csv(
            path_or_buf,
            line_terminator=line_terminator,
            sep=sep,
            encoding=encoding,
            errors=errors,
            compression=compression,
            quoting=quoting,
            columns=columns,
            index_label=index_label,
            mode=mode,
            chunksize=chunksize,
            quotechar=quotechar,
            date_format=date_format,
            doublequote=doublequote,
            escapechar=escapechar,
            storage_options=storage_options,
        )

    # ----------------------------------------------------------------------
    # Lookup Caching

    @final
    def _set_as_cached(self, item, cacher) -> None:
        """
        Set the _cacher attribute on the calling object with a weakref to
        cacher.
        """
        self._cacher = (item, weakref.ref(cacher))

    @final
    def _reset_cacher(self) -> None:
        """
        Reset the cacher.
        """
        if hasattr(self, "_cacher"):
            del self._cacher

    @final
    def _maybe_cache_changed(self, item, value) -> None:
        """
        The object has called back to us saying maybe it has changed.
        """
        loc = self._info_axis.get_loc(item)
        self._mgr.iset(loc, value)

    @final
    @property
    def _is_cached(self) -> bool_t:
        """Return boolean indicating if self is cached or not."""
        return getattr(self, "_cacher", None) is not None

    @final
    def _get_cacher(self):
        """return my cacher or None"""
        cacher = getattr(self, "_cacher", None)
        if cacher is not None:
            cacher = cacher[1]()
        return cacher

    @final
    def _maybe_update_cacher(
        self, clear: bool_t = False, verify_is_copy: bool_t = True
    ) -> None:
        """
        See if we need to update our parent cacher if clear, then clear our
        cache.

        Parameters
        ----------
        clear : bool, default False
            Clear the item cache.
        verify_is_copy : bool, default True
            Provide is_copy checks.
        """
        cacher = getattr(self, "_cacher", None)
        if cacher is not None:
            ref = cacher[1]()

            # we are trying to reference a dead referent, hence
            # a copy
            if ref is None:
                del self._cacher
            else:
                if len(self) == len(ref):
                    # otherwise, either self or ref has swapped in new arrays
                    ref._maybe_cache_changed(cacher[0], self)
                else:
                    # GH#33675 we have swapped in a new array, so parent
                    #  reference to self is now invalid
                    ref._item_cache.pop(cacher[0], None)

        if verify_is_copy:
            self._check_setitem_copy(stacklevel=5, t="referent")

        if clear:
            self._clear_item_cache()

    @final
    def _clear_item_cache(self) -> None:
        self._item_cache.clear()

    # ----------------------------------------------------------------------
    # Indexing Methods

    def take(
        self: FrameOrSeries, indices, axis=0, is_copy: Optional[bool_t] = None, **kwargs
    ) -> FrameOrSeries:
        """
        Return the elements in the given *positional* indices along an axis.

        This means that we are not indexing according to actual values in
        the index attribute of the object. We are indexing according to the
        actual position of the element in the object.

        Parameters
        ----------
        indices : array-like
            An array of ints indicating which positions to take.
        axis : {0 or 'index', 1 or 'columns', None}, default 0
            The axis on which to select elements. ``0`` means that we are
            selecting rows, ``1`` means that we are selecting columns.
        is_copy : bool
            Before pandas 1.0, ``is_copy=False`` can be specified to ensure
            that the return value is an actual copy. Starting with pandas 1.0,
            ``take`` always returns a copy, and the keyword is therefore
            deprecated.

            .. deprecated:: 1.0.0
        **kwargs
            For compatibility with :meth:`numpy.take`. Has no effect on the
            output.

        Returns
        -------
        taken : same type as caller
            An array-like containing the elements taken from the object.

        See Also
        --------
        DataFrame.loc : Select a subset of a DataFrame by labels.
        DataFrame.iloc : Select a subset of a DataFrame by positions.
        numpy.take : Take elements from an array along an axis.

        Examples
        --------
        >>> df = pd.DataFrame([('falcon', 'bird', 389.0),
        ...                    ('parrot', 'bird', 24.0),
        ...                    ('lion', 'mammal', 80.5),
        ...                    ('monkey', 'mammal', np.nan)],
        ...                   columns=['name', 'class', 'max_speed'],
        ...                   index=[0, 2, 3, 1])
        >>> df
             name   class  max_speed
        0  falcon    bird      389.0
        2  parrot    bird       24.0
        3    lion  mammal       80.5
        1  monkey  mammal        NaN

        Take elements at positions 0 and 3 along the axis 0 (default).

        Note how the actual indices selected (0 and 1) do not correspond to
        our selected indices 0 and 3. That's because we are selecting the 0th
        and 3rd rows, not rows whose indices equal 0 and 3.

        >>> df.take([0, 3])
             name   class  max_speed
        0  falcon    bird      389.0
        1  monkey  mammal        NaN

        Take elements at indices 1 and 2 along the axis 1 (column selection).

        >>> df.take([1, 2], axis=1)
            class  max_speed
        0    bird      389.0
        2    bird       24.0
        3  mammal       80.5
        1  mammal        NaN

        We may take elements using negative integers for positive indices,
        starting from the end of the object, just like with Python lists.

        >>> df.take([-1, -2])
             name   class  max_speed
        1  monkey  mammal        NaN
        3    lion  mammal       80.5
        """
        if is_copy is not None:
            warnings.warn(
                "is_copy is deprecated and will be removed in a future version. "
                "'take' always returns a copy, so there is no need to specify this.",
                FutureWarning,
                stacklevel=2,
            )

        nv.validate_take((), kwargs)

        self._consolidate_inplace()

        new_data = self._mgr.take(
            indices, axis=self._get_block_manager_axis(axis), verify=True
        )
        return self._constructor(new_data).__finalize__(self, method="take")

    @final
    def _take_with_is_copy(self: FrameOrSeries, indices, axis=0) -> FrameOrSeries:
        """
        Internal version of the `take` method that sets the `_is_copy`
        attribute to keep track of the parent dataframe (using in indexing
        for the SettingWithCopyWarning).

        See the docstring of `take` for full explanation of the parameters.
        """
        result = self.take(indices=indices, axis=axis)
        # Maybe set copy if we didn't actually change the index.
        if not result._get_axis(axis).equals(self._get_axis(axis)):
            result._set_is_copy(self)
        return result

    @final
    def xs(self, key, axis=0, level=None, drop_level: bool_t = True):
        """
        Return cross-section from the Series/DataFrame.

        This method takes a `key` argument to select data at a particular
        level of a MultiIndex.

        Parameters
        ----------
        key : label or tuple of label
            Label contained in the index, or partially in a MultiIndex.
        axis : {0 or 'index', 1 or 'columns'}, default 0
            Axis to retrieve cross-section on.
        level : object, defaults to first n levels (n=1 or len(key))
            In case of a key partially contained in a MultiIndex, indicate
            which levels are used. Levels can be referred by label or position.
        drop_level : bool, default True
            If False, returns object with same levels as self.

        Returns
        -------
        Series or DataFrame
            Cross-section from the original Series or DataFrame
            corresponding to the selected index levels.

        See Also
        --------
        DataFrame.loc : Access a group of rows and columns
            by label(s) or a boolean array.
        DataFrame.iloc : Purely integer-location based indexing
            for selection by position.

        Notes
        -----
        `xs` can not be used to set values.

        MultiIndex Slicers is a generic way to get/set values on
        any level or levels.
        It is a superset of `xs` functionality, see
        :ref:`MultiIndex Slicers <advanced.mi_slicers>`.

        Examples
        --------
        >>> d = {'num_legs': [4, 4, 2, 2],
        ...      'num_wings': [0, 0, 2, 2],
        ...      'class': ['mammal', 'mammal', 'mammal', 'bird'],
        ...      'animal': ['cat', 'dog', 'bat', 'penguin'],
        ...      'locomotion': ['walks', 'walks', 'flies', 'walks']}
        >>> df = pd.DataFrame(data=d)
        >>> df = df.set_index(['class', 'animal', 'locomotion'])
        >>> df
                                   num_legs  num_wings
        class  animal  locomotion
        mammal cat     walks              4          0
               dog     walks              4          0
               bat     flies              2          2
        bird   penguin walks              2          2

        Get values at specified index

        >>> df.xs('mammal')
                           num_legs  num_wings
        animal locomotion
        cat    walks              4          0
        dog    walks              4          0
        bat    flies              2          2

        Get values at several indexes

        >>> df.xs(('mammal', 'dog'))
                    num_legs  num_wings
        locomotion
        walks              4          0

        Get values at specified index and level

        >>> df.xs('cat', level=1)
                           num_legs  num_wings
        class  locomotion
        mammal walks              4          0

        Get values at several indexes and levels

        >>> df.xs(('bird', 'walks'),
        ...       level=[0, 'locomotion'])
                 num_legs  num_wings
        animal
        penguin         2          2

        Get values at specified column and axis

        >>> df.xs('num_wings', axis=1)
        class   animal   locomotion
        mammal  cat      walks         0
                dog      walks         0
                bat      flies         2
        bird    penguin  walks         2
        Name: num_wings, dtype: int64
        """
        axis = self._get_axis_number(axis)
        labels = self._get_axis(axis)
        if level is not None:
            if not isinstance(labels, MultiIndex):
                raise TypeError("Index must be a MultiIndex")
            loc, new_ax = labels.get_loc_level(key, level=level, drop_level=drop_level)

            # create the tuple of the indexer
            _indexer = [slice(None)] * self.ndim
            _indexer[axis] = loc
            indexer = tuple(_indexer)

            result = self.iloc[indexer]
            setattr(result, result._get_axis_name(axis), new_ax)
            return result

        if axis == 1:
            if drop_level:
                return self[key]
            index = self.columns
        else:
            index = self.index

        self._consolidate_inplace()

        if isinstance(index, MultiIndex):
            try:
                loc, new_index = index._get_loc_level(
                    key, level=0, drop_level=drop_level
                )
            except TypeError as e:
                raise TypeError(f"Expected label or tuple of labels, got {key}") from e
        else:
            loc = index.get_loc(key)

            if isinstance(loc, np.ndarray):
                if loc.dtype == np.bool_:
                    (inds,) = loc.nonzero()
                    return self._take_with_is_copy(inds, axis=axis)
                else:
                    return self._take_with_is_copy(loc, axis=axis)

            if not is_scalar(loc):
                new_index = index[loc]

        if is_scalar(loc) and axis == 0:
            # In this case loc should be an integer
            if self.ndim == 1:
                # if we encounter an array-like and we only have 1 dim
                # that means that their are list/ndarrays inside the Series!
                # so just return them (GH 6394)
                return self._values[loc]

            new_values = self._mgr.fast_xs(loc)

            result = self._constructor_sliced(
                new_values,
                index=self.columns,
                name=self.index[loc],
                dtype=new_values.dtype,
            )
        elif is_scalar(loc):
            result = self.iloc[:, slice(loc, loc + 1)]
        elif axis == 1:
            result = self.iloc[:, loc]
        else:
            result = self.iloc[loc]
            result.index = new_index

        # this could be a view
        # but only in a single-dtyped view sliceable case
        result._set_is_copy(self, copy=not result._is_view)
        return result

    def __getitem__(self, item):
        raise AbstractMethodError(self)

    @final
    def _get_item_cache(self, item):
        """Return the cached item, item represents a label indexer."""
        cache = self._item_cache
        res = cache.get(item)
        if res is None:
            # All places that call _get_item_cache have unique columns,
            #  pending resolution of GH#33047

            loc = self.columns.get_loc(item)
            values = self._mgr.iget(loc)
            res = self._box_col_values(values, loc).__finalize__(self)

            cache[item] = res
            res._set_as_cached(item, self)

            # for a chain
            res._is_copy = self._is_copy
        return res

    def _slice(self: FrameOrSeries, slobj: slice, axis=0) -> FrameOrSeries:
        """
        Construct a slice of this container.

        Slicing with this method is *always* positional.
        """
        assert isinstance(slobj, slice), type(slobj)
        axis = self._get_block_manager_axis(axis)
        result = self._constructor(self._mgr.get_slice(slobj, axis=axis))
        result = result.__finalize__(self)

        # this could be a view
        # but only in a single-dtyped view sliceable case
        is_copy = axis != 0 or result._is_view
        result._set_is_copy(self, copy=is_copy)
        return result

    @final
    def _set_is_copy(self, ref, copy: bool_t = True) -> None:
        if not copy:
            self._is_copy = None
        else:
            assert ref is not None
            self._is_copy = weakref.ref(ref)

    @final
    def _check_is_chained_assignment_possible(self) -> bool_t:
        """
        Check if we are a view, have a cacher, and are of mixed type.
        If so, then force a setitem_copy check.

        Should be called just near setting a value

        Will return a boolean if it we are a view and are cached, but a
        single-dtype meaning that the cacher should be updated following
        setting.
        """
        if self._is_view and self._is_cached:
            ref = self._get_cacher()
            if ref is not None and ref._is_mixed_type:
                self._check_setitem_copy(stacklevel=4, t="referent", force=True)
            return True
        elif self._is_copy:
            self._check_setitem_copy(stacklevel=4, t="referent")
        return False

    @final
    def _check_setitem_copy(self, stacklevel=4, t="setting", force=False):
        """

        Parameters
        ----------
        stacklevel : int, default 4
           the level to show of the stack when the error is output
        t : str, the type of setting error
        force : bool, default False
           If True, then force showing an error.

        validate if we are doing a setitem on a chained copy.

        If you call this function, be sure to set the stacklevel such that the
        user will see the error *at the level of setting*

        It is technically possible to figure out that we are setting on
        a copy even WITH a multi-dtyped pandas object. In other words, some
        blocks may be views while other are not. Currently _is_view will ALWAYS
        return False for multi-blocks to avoid having to handle this case.

        df = DataFrame(np.arange(0,9), columns=['count'])
        df['group'] = 'b'

        # This technically need not raise SettingWithCopy if both are view
        # (which is not # generally guaranteed but is usually True.  However,
        # this is in general not a good practice and we recommend using .loc.
        df.iloc[0:5]['group'] = 'a'

        """
        # return early if the check is not needed
        if not (force or self._is_copy):
            return

        value = config.get_option("mode.chained_assignment")
        if value is None:
            return

        # see if the copy is not actually referred; if so, then dissolve
        # the copy weakref
        if self._is_copy is not None and not isinstance(self._is_copy, str):
            r = self._is_copy()
            if not gc.get_referents(r) or (r is not None and r.shape == self.shape):
                self._is_copy = None
                return

        # a custom message
        if isinstance(self._is_copy, str):
            t = self._is_copy

        elif t == "referent":
            t = (
                "\n"
                "A value is trying to be set on a copy of a slice from a "
                "DataFrame\n\n"
                "See the caveats in the documentation: "
                "https://pandas.pydata.org/pandas-docs/stable/user_guide/"
                "indexing.html#returning-a-view-versus-a-copy"
            )

        else:
            t = (
                "\n"
                "A value is trying to be set on a copy of a slice from a "
                "DataFrame.\n"
                "Try using .loc[row_indexer,col_indexer] = value "
                "instead\n\nSee the caveats in the documentation: "
                "https://pandas.pydata.org/pandas-docs/stable/user_guide/"
                "indexing.html#returning-a-view-versus-a-copy"
            )

        if value == "raise":
            raise com.SettingWithCopyError(t)
        elif value == "warn":
            warnings.warn(t, com.SettingWithCopyWarning, stacklevel=stacklevel)

    def __delitem__(self, key) -> None:
        """
        Delete item
        """
        deleted = False

        maybe_shortcut = False
        if self.ndim == 2 and isinstance(self.columns, MultiIndex):
            try:
                maybe_shortcut = key not in self.columns._engine
            except TypeError:
                pass

        if maybe_shortcut:
            # Allow shorthand to delete all columns whose first len(key)
            # elements match key:
            if not isinstance(key, tuple):
                key = (key,)
            for col in self.columns:
                if isinstance(col, tuple) and col[: len(key)] == key:
                    del self[col]
                    deleted = True
        if not deleted:
            # If the above loop ran and didn't delete anything because
            # there was no match, this call should raise the appropriate
            # exception:
            loc = self.axes[-1].get_loc(key)
            self._mgr.idelete(loc)

        # delete from the caches
        try:
            del self._item_cache[key]
        except KeyError:
            pass

    # ----------------------------------------------------------------------
    # Unsorted

    @final
    def _check_inplace_and_allows_duplicate_labels(self, inplace):
        if inplace and not self.flags.allows_duplicate_labels:
            raise ValueError(
                "Cannot specify 'inplace=True' when "
                "'self.flags.allows_duplicate_labels' is False."
            )

    @final
    def get(self, key, default=None):
        """
        Get item from object for given key (ex: DataFrame column).

        Returns default value if not found.

        Parameters
        ----------
        key : object

        Returns
        -------
        value : same type as items contained in object
        """
        try:
            return self[key]
        except (KeyError, ValueError, IndexError):
            return default

    @final
    @property
    def _is_view(self) -> bool_t:
        """Return boolean indicating if self is view of another array """
        return self._mgr.is_view

    @final
    def reindex_like(
        self: FrameOrSeries,
        other,
        method: Optional[str] = None,
        copy: bool_t = True,
        limit=None,
        tolerance=None,
    ) -> FrameOrSeries:
        """
        Return an object with matching indices as other object.

        Conform the object to the same index on all axes. Optional
        filling logic, placing NaN in locations having no value
        in the previous index. A new object is produced unless the
        new index is equivalent to the current one and copy=False.

        Parameters
        ----------
        other : Object of the same data type
            Its row and column indices are used to define the new indices
            of this object.
        method : {None, 'backfill'/'bfill', 'pad'/'ffill', 'nearest'}
            Method to use for filling holes in reindexed DataFrame.
            Please note: this is only applicable to DataFrames/Series with a
            monotonically increasing/decreasing index.

            * None (default): don't fill gaps
            * pad / ffill: propagate last valid observation forward to next
              valid
            * backfill / bfill: use next valid observation to fill gap
            * nearest: use nearest valid observations to fill gap.

        copy : bool, default True
            Return a new object, even if the passed indexes are the same.
        limit : int, default None
            Maximum number of consecutive labels to fill for inexact matches.
        tolerance : optional
            Maximum distance between original and new labels for inexact
            matches. The values of the index at the matching locations must
            satisfy the equation ``abs(index[indexer] - target) <= tolerance``.

            Tolerance may be a scalar value, which applies the same tolerance
            to all values, or list-like, which applies variable tolerance per
            element. List-like includes list, tuple, array, Series, and must be
            the same size as the index and its dtype must exactly match the
            index's type.

        Returns
        -------
        Series or DataFrame
            Same type as caller, but with changed indices on each axis.

        See Also
        --------
        DataFrame.set_index : Set row labels.
        DataFrame.reset_index : Remove row labels or move them to new columns.
        DataFrame.reindex : Change to new indices or expand indices.

        Notes
        -----
        Same as calling
        ``.reindex(index=other.index, columns=other.columns,...)``.

        Examples
        --------
        >>> df1 = pd.DataFrame([[24.3, 75.7, 'high'],
        ...                     [31, 87.8, 'high'],
        ...                     [22, 71.6, 'medium'],
        ...                     [35, 95, 'medium']],
        ...                    columns=['temp_celsius', 'temp_fahrenheit',
        ...                             'windspeed'],
        ...                    index=pd.date_range(start='2014-02-12',
        ...                                        end='2014-02-15', freq='D'))

        >>> df1
                    temp_celsius  temp_fahrenheit windspeed
        2014-02-12          24.3             75.7      high
        2014-02-13          31.0             87.8      high
        2014-02-14          22.0             71.6    medium
        2014-02-15          35.0             95.0    medium

        >>> df2 = pd.DataFrame([[28, 'low'],
        ...                     [30, 'low'],
        ...                     [35.1, 'medium']],
        ...                    columns=['temp_celsius', 'windspeed'],
        ...                    index=pd.DatetimeIndex(['2014-02-12', '2014-02-13',
        ...                                            '2014-02-15']))

        >>> df2
                    temp_celsius windspeed
        2014-02-12          28.0       low
        2014-02-13          30.0       low
        2014-02-15          35.1    medium

        >>> df2.reindex_like(df1)
                    temp_celsius  temp_fahrenheit windspeed
        2014-02-12          28.0              NaN       low
        2014-02-13          30.0              NaN       low
        2014-02-14           NaN              NaN       NaN
        2014-02-15          35.1              NaN    medium
        """
        d = other._construct_axes_dict(
            axes=self._AXIS_ORDERS,
            method=method,
            copy=copy,
            limit=limit,
            tolerance=tolerance,
        )

        return self.reindex(**d)

    def drop(
        self,
        labels=None,
        axis=0,
        index=None,
        columns=None,
        level=None,
        inplace: bool_t = False,
        errors: str = "raise",
    ):

        inplace = validate_bool_kwarg(inplace, "inplace")

        if labels is not None:
            if index is not None or columns is not None:
                raise ValueError("Cannot specify both 'labels' and 'index'/'columns'")
            axis_name = self._get_axis_name(axis)
            axes = {axis_name: labels}
        elif index is not None or columns is not None:
            axes, _ = self._construct_axes_from_arguments((index, columns), {})
        else:
            raise ValueError(
                "Need to specify at least one of 'labels', 'index' or 'columns'"
            )

        obj = self

        for axis, labels in axes.items():
            if labels is not None:
                obj = obj._drop_axis(labels, axis, level=level, errors=errors)

        if inplace:
            self._update_inplace(obj)
        else:
            return obj

    @final
    def _drop_axis(
        self: FrameOrSeries, labels, axis, level=None, errors: str = "raise"
    ) -> FrameOrSeries:
        """
        Drop labels from specified axis. Used in the ``drop`` method
        internally.

        Parameters
        ----------
        labels : single label or list-like
        axis : int or axis name
        level : int or level name, default None
            For MultiIndex
        errors : {'ignore', 'raise'}, default 'raise'
            If 'ignore', suppress error and existing labels are dropped.

        """
        axis = self._get_axis_number(axis)
        axis_name = self._get_axis_name(axis)
        axis = self._get_axis(axis)

        if axis.is_unique:
            if level is not None:
                if not isinstance(axis, MultiIndex):
                    raise AssertionError("axis must be a MultiIndex")
                new_axis = axis.drop(labels, level=level, errors=errors)
            else:
                new_axis = axis.drop(labels, errors=errors)
            result = self.reindex(**{axis_name: new_axis})

        # Case for non-unique axis
        else:
            labels = ensure_object(com.index_labels_to_array(labels))
            if level is not None:
                if not isinstance(axis, MultiIndex):
                    raise AssertionError("axis must be a MultiIndex")
                indexer = ~axis.get_level_values(level).isin(labels)

                # GH 18561 MultiIndex.drop should raise if label is absent
                if errors == "raise" and indexer.all():
                    raise KeyError(f"{labels} not found in axis")
            elif isinstance(axis, MultiIndex) and labels.dtype == "object":
                # Set level to zero in case of MultiIndex and label is string,
                #  because isin can't handle strings for MultiIndexes GH#36293
                indexer = ~axis.get_level_values(0).isin(labels)
            else:
                indexer = ~axis.isin(labels)
                # Check if label doesn't exist along axis
                labels_missing = (axis.get_indexer_for(labels) == -1).any()
                if errors == "raise" and labels_missing:
                    raise KeyError(f"{labels} not found in axis")

            slicer = [slice(None)] * self.ndim
            slicer[self._get_axis_number(axis_name)] = indexer

            result = self.loc[tuple(slicer)]

        return result

    @final
    def _update_inplace(self, result, verify_is_copy: bool_t = True) -> None:
        """
        Replace self internals with result.

        Parameters
        ----------
        result : same type as self
        verify_is_copy : bool, default True
            Provide is_copy checks.
        """
        # NOTE: This does *not* call __finalize__ and that's an explicit
        # decision that we may revisit in the future.
        self._reset_cache()
        self._clear_item_cache()
        self._mgr = result._mgr
        self._maybe_update_cacher(verify_is_copy=verify_is_copy)

    @final
    def add_prefix(self: FrameOrSeries, prefix: str) -> FrameOrSeries:
        """
        Prefix labels with string `prefix`.

        For Series, the row labels are prefixed.
        For DataFrame, the column labels are prefixed.

        Parameters
        ----------
        prefix : str
            The string to add before each label.

        Returns
        -------
        Series or DataFrame
            New Series or DataFrame with updated labels.

        See Also
        --------
        Series.add_suffix: Suffix row labels with string `suffix`.
        DataFrame.add_suffix: Suffix column labels with string `suffix`.

        Examples
        --------
        >>> s = pd.Series([1, 2, 3, 4])
        >>> s
        0    1
        1    2
        2    3
        3    4
        dtype: int64

        >>> s.add_prefix('item_')
        item_0    1
        item_1    2
        item_2    3
        item_3    4
        dtype: int64

        >>> df = pd.DataFrame({'A': [1, 2, 3, 4], 'B': [3, 4, 5, 6]})
        >>> df
           A  B
        0  1  3
        1  2  4
        2  3  5
        3  4  6

        >>> df.add_prefix('col_')
             col_A  col_B
        0       1       3
        1       2       4
        2       3       5
        3       4       6
        """
        f = functools.partial("{prefix}{}".format, prefix=prefix)

        mapper = {self._info_axis_name: f}
        # error: Incompatible return value type (got "Optional[FrameOrSeries]",
        # expected "FrameOrSeries")
        # error: Argument 1 to "rename" of "NDFrame" has incompatible type
        # "**Dict[str, partial[str]]"; expected "Union[str, int, None]"
        return self.rename(**mapper)  # type: ignore[return-value, arg-type]

    @final
    def add_suffix(self: FrameOrSeries, suffix: str) -> FrameOrSeries:
        """
        Suffix labels with string `suffix`.

        For Series, the row labels are suffixed.
        For DataFrame, the column labels are suffixed.

        Parameters
        ----------
        suffix : str
            The string to add after each label.

        Returns
        -------
        Series or DataFrame
            New Series or DataFrame with updated labels.

        See Also
        --------
        Series.add_prefix: Prefix row labels with string `prefix`.
        DataFrame.add_prefix: Prefix column labels with string `prefix`.

        Examples
        --------
        >>> s = pd.Series([1, 2, 3, 4])
        >>> s
        0    1
        1    2
        2    3
        3    4
        dtype: int64

        >>> s.add_suffix('_item')
        0_item    1
        1_item    2
        2_item    3
        3_item    4
        dtype: int64

        >>> df = pd.DataFrame({'A': [1, 2, 3, 4], 'B': [3, 4, 5, 6]})
        >>> df
           A  B
        0  1  3
        1  2  4
        2  3  5
        3  4  6

        >>> df.add_suffix('_col')
             A_col  B_col
        0       1       3
        1       2       4
        2       3       5
        3       4       6
        """
        f = functools.partial("{}{suffix}".format, suffix=suffix)

        mapper = {self._info_axis_name: f}
        # error: Incompatible return value type (got "Optional[FrameOrSeries]",
        # expected "FrameOrSeries")
        # error: Argument 1 to "rename" of "NDFrame" has incompatible type
        # "**Dict[str, partial[str]]"; expected "Union[str, int, None]"
        return self.rename(**mapper)  # type: ignore[return-value, arg-type]

    def sort_values(
        self,
        axis=0,
        ascending=True,
        inplace: bool_t = False,
        kind: str = "quicksort",
        na_position: str = "last",
        ignore_index: bool_t = False,
        key: ValueKeyFunc = None,
    ):
        """
        Sort by the values along either axis.

        Parameters
        ----------%(optional_by)s
        axis : %(axes_single_arg)s, default 0
             Axis to be sorted.
        ascending : bool or list of bool, default True
             Sort ascending vs. descending. Specify list for multiple sort
             orders.  If this is a list of bools, must match the length of
             the by.
        inplace : bool, default False
             If True, perform operation in-place.
        kind : {'quicksort', 'mergesort', 'heapsort', 'stable'}, default 'quicksort'
             Choice of sorting algorithm. See also :func:`numpy.sort` for more
             information. `mergesort` and `stable` are the only stable algorithms. For
             DataFrames, this option is only applied when sorting on a single
             column or label.
        na_position : {'first', 'last'}, default 'last'
             Puts NaNs at the beginning if `first`; `last` puts NaNs at the
             end.
        ignore_index : bool, default False
             If True, the resulting axis will be labeled 0, 1, …, n - 1.

             .. versionadded:: 1.0.0

        key : callable, optional
            Apply the key function to the values
            before sorting. This is similar to the `key` argument in the
            builtin :meth:`sorted` function, with the notable difference that
            this `key` function should be *vectorized*. It should expect a
            ``Series`` and return a Series with the same shape as the input.
            It will be applied to each column in `by` independently.

            .. versionadded:: 1.1.0

        Returns
        -------
        DataFrame or None
            DataFrame with sorted values or None if ``inplace=True``.

        See Also
        --------
        DataFrame.sort_index : Sort a DataFrame by the index.
        Series.sort_values : Similar method for a Series.

        Examples
        --------
        >>> df = pd.DataFrame({
        ...     'col1': ['A', 'A', 'B', np.nan, 'D', 'C'],
        ...     'col2': [2, 1, 9, 8, 7, 4],
        ...     'col3': [0, 1, 9, 4, 2, 3],
        ...     'col4': ['a', 'B', 'c', 'D', 'e', 'F']
        ... })
        >>> df
          col1  col2  col3 col4
        0    A     2     0    a
        1    A     1     1    B
        2    B     9     9    c
        3  NaN     8     4    D
        4    D     7     2    e
        5    C     4     3    F

        Sort by col1

        >>> df.sort_values(by=['col1'])
          col1  col2  col3 col4
        0    A     2     0    a
        1    A     1     1    B
        2    B     9     9    c
        5    C     4     3    F
        4    D     7     2    e
        3  NaN     8     4    D

        Sort by multiple columns

        >>> df.sort_values(by=['col1', 'col2'])
          col1  col2  col3 col4
        1    A     1     1    B
        0    A     2     0    a
        2    B     9     9    c
        5    C     4     3    F
        4    D     7     2    e
        3  NaN     8     4    D

        Sort Descending

        >>> df.sort_values(by='col1', ascending=False)
          col1  col2  col3 col4
        4    D     7     2    e
        5    C     4     3    F
        2    B     9     9    c
        0    A     2     0    a
        1    A     1     1    B
        3  NaN     8     4    D

        Putting NAs first

        >>> df.sort_values(by='col1', ascending=False, na_position='first')
          col1  col2  col3 col4
        3  NaN     8     4    D
        4    D     7     2    e
        5    C     4     3    F
        2    B     9     9    c
        0    A     2     0    a
        1    A     1     1    B

        Sorting with a key function

        >>> df.sort_values(by='col4', key=lambda col: col.str.lower())
           col1  col2  col3 col4
        0    A     2     0    a
        1    A     1     1    B
        2    B     9     9    c
        3  NaN     8     4    D
        4    D     7     2    e
        5    C     4     3    F

        Natural sort with the key argument,
        using the `natsort <https://github.com/SethMMorton/natsort>` package.

        >>> df = pd.DataFrame({
        ...    "time": ['0hr', '128hr', '72hr', '48hr', '96hr'],
        ...    "value": [10, 20, 30, 40, 50]
        ... })
        >>> df
            time  value
        0    0hr     10
        1  128hr     20
        2   72hr     30
        3   48hr     40
        4   96hr     50
        >>> from natsort import index_natsorted
        >>> df.sort_values(
        ...    by="time",
        ...    key=lambda x: np.argsort(index_natsorted(df["time"]))
        ... )
            time  value
        0    0hr     10
        3   48hr     40
        2   72hr     30
        4   96hr     50
        1  128hr     20
        """
        raise AbstractMethodError(self)

    def sort_index(
        self,
        axis=0,
        level=None,
        ascending: bool_t = True,
        inplace: bool_t = False,
        kind: str = "quicksort",
        na_position: str = "last",
        sort_remaining: bool_t = True,
        ignore_index: bool_t = False,
        key: IndexKeyFunc = None,
    ):

        inplace = validate_bool_kwarg(inplace, "inplace")
        axis = self._get_axis_number(axis)
        target = self._get_axis(axis)

        indexer = get_indexer_indexer(
            target, level, ascending, kind, na_position, sort_remaining, key
        )

        if indexer is None:
            if inplace:
                return
            else:
                return self.copy()

        baxis = self._get_block_manager_axis(axis)
        new_data = self._mgr.take(indexer, axis=baxis, verify=False)

        # reconstruct axis if needed
        new_data.axes[baxis] = new_data.axes[baxis]._sort_levels_monotonic()

        if ignore_index:
            axis = 1 if isinstance(self, ABCDataFrame) else 0
            new_data.axes[axis] = ibase.default_index(len(indexer))

        result = self._constructor(new_data)

        if inplace:
            return self._update_inplace(result)
        else:
            return result.__finalize__(self, method="sort_index")

    @doc(
        klass=_shared_doc_kwargs["klass"],
        axes=_shared_doc_kwargs["axes"],
        optional_labels="",
        optional_axis="",
    )
    def reindex(self: FrameOrSeries, *args, **kwargs) -> FrameOrSeries:
        """
        Conform {klass} to new index with optional filling logic.

        Places NA/NaN in locations having no value in the previous index. A new object
        is produced unless the new index is equivalent to the current one and
        ``copy=False``.

        Parameters
        ----------
        {optional_labels}
        {axes} : array-like, optional
            New labels / index to conform to, should be specified using
            keywords. Preferably an Index object to avoid duplicating data.
        {optional_axis}
        method : {{None, 'backfill'/'bfill', 'pad'/'ffill', 'nearest'}}
            Method to use for filling holes in reindexed DataFrame.
            Please note: this is only applicable to DataFrames/Series with a
            monotonically increasing/decreasing index.

            * None (default): don't fill gaps
            * pad / ffill: Propagate last valid observation forward to next
              valid.
            * backfill / bfill: Use next valid observation to fill gap.
            * nearest: Use nearest valid observations to fill gap.

        copy : bool, default True
            Return a new object, even if the passed indexes are the same.
        level : int or name
            Broadcast across a level, matching Index values on the
            passed MultiIndex level.
        fill_value : scalar, default np.NaN
            Value to use for missing values. Defaults to NaN, but can be any
            "compatible" value.
        limit : int, default None
            Maximum number of consecutive elements to forward or backward fill.
        tolerance : optional
            Maximum distance between original and new labels for inexact
            matches. The values of the index at the matching locations most
            satisfy the equation ``abs(index[indexer] - target) <= tolerance``.

            Tolerance may be a scalar value, which applies the same tolerance
            to all values, or list-like, which applies variable tolerance per
            element. List-like includes list, tuple, array, Series, and must be
            the same size as the index and its dtype must exactly match the
            index's type.

        Returns
        -------
        {klass} with changed index.

        See Also
        --------
        DataFrame.set_index : Set row labels.
        DataFrame.reset_index : Remove row labels or move them to new columns.
        DataFrame.reindex_like : Change to same indices as other DataFrame.

        Examples
        --------
        ``DataFrame.reindex`` supports two calling conventions

        * ``(index=index_labels, columns=column_labels, ...)``
        * ``(labels, axis={{'index', 'columns'}}, ...)``

        We *highly* recommend using keyword arguments to clarify your
        intent.

        Create a dataframe with some fictional data.

        >>> index = ['Firefox', 'Chrome', 'Safari', 'IE10', 'Konqueror']
        >>> df = pd.DataFrame({{'http_status': [200, 200, 404, 404, 301],
        ...                   'response_time': [0.04, 0.02, 0.07, 0.08, 1.0]}},
        ...                   index=index)
        >>> df
                   http_status  response_time
        Firefox            200           0.04
        Chrome             200           0.02
        Safari             404           0.07
        IE10               404           0.08
        Konqueror          301           1.00

        Create a new index and reindex the dataframe. By default
        values in the new index that do not have corresponding
        records in the dataframe are assigned ``NaN``.

        >>> new_index = ['Safari', 'Iceweasel', 'Comodo Dragon', 'IE10',
        ...              'Chrome']
        >>> df.reindex(new_index)
                       http_status  response_time
        Safari               404.0           0.07
        Iceweasel              NaN            NaN
        Comodo Dragon          NaN            NaN
        IE10                 404.0           0.08
        Chrome               200.0           0.02

        We can fill in the missing values by passing a value to
        the keyword ``fill_value``. Because the index is not monotonically
        increasing or decreasing, we cannot use arguments to the keyword
        ``method`` to fill the ``NaN`` values.

        >>> df.reindex(new_index, fill_value=0)
                       http_status  response_time
        Safari                 404           0.07
        Iceweasel                0           0.00
        Comodo Dragon            0           0.00
        IE10                   404           0.08
        Chrome                 200           0.02

        >>> df.reindex(new_index, fill_value='missing')
                      http_status response_time
        Safari                404          0.07
        Iceweasel         missing       missing
        Comodo Dragon     missing       missing
        IE10                  404          0.08
        Chrome                200          0.02

        We can also reindex the columns.

        >>> df.reindex(columns=['http_status', 'user_agent'])
                   http_status  user_agent
        Firefox            200         NaN
        Chrome             200         NaN
        Safari             404         NaN
        IE10               404         NaN
        Konqueror          301         NaN

        Or we can use "axis-style" keyword arguments

        >>> df.reindex(['http_status', 'user_agent'], axis="columns")
                   http_status  user_agent
        Firefox            200         NaN
        Chrome             200         NaN
        Safari             404         NaN
        IE10               404         NaN
        Konqueror          301         NaN

        To further illustrate the filling functionality in
        ``reindex``, we will create a dataframe with a
        monotonically increasing index (for example, a sequence
        of dates).

        >>> date_index = pd.date_range('1/1/2010', periods=6, freq='D')
        >>> df2 = pd.DataFrame({{"prices": [100, 101, np.nan, 100, 89, 88]}},
        ...                    index=date_index)
        >>> df2
                    prices
        2010-01-01   100.0
        2010-01-02   101.0
        2010-01-03     NaN
        2010-01-04   100.0
        2010-01-05    89.0
        2010-01-06    88.0

        Suppose we decide to expand the dataframe to cover a wider
        date range.

        >>> date_index2 = pd.date_range('12/29/2009', periods=10, freq='D')
        >>> df2.reindex(date_index2)
                    prices
        2009-12-29     NaN
        2009-12-30     NaN
        2009-12-31     NaN
        2010-01-01   100.0
        2010-01-02   101.0
        2010-01-03     NaN
        2010-01-04   100.0
        2010-01-05    89.0
        2010-01-06    88.0
        2010-01-07     NaN

        The index entries that did not have a value in the original data frame
        (for example, '2009-12-29') are by default filled with ``NaN``.
        If desired, we can fill in the missing values using one of several
        options.

        For example, to back-propagate the last valid value to fill the ``NaN``
        values, pass ``bfill`` as an argument to the ``method`` keyword.

        >>> df2.reindex(date_index2, method='bfill')
                    prices
        2009-12-29   100.0
        2009-12-30   100.0
        2009-12-31   100.0
        2010-01-01   100.0
        2010-01-02   101.0
        2010-01-03     NaN
        2010-01-04   100.0
        2010-01-05    89.0
        2010-01-06    88.0
        2010-01-07     NaN

        Please note that the ``NaN`` value present in the original dataframe
        (at index value 2010-01-03) will not be filled by any of the
        value propagation schemes. This is because filling while reindexing
        does not look at dataframe values, but only compares the original and
        desired indexes. If you do want to fill in the ``NaN`` values present
        in the original dataframe, use the ``fillna()`` method.

        See the :ref:`user guide <basics.reindexing>` for more.
        """
        # TODO: Decide if we care about having different examples for different
        # kinds

        # construct the args
        axes, kwargs = self._construct_axes_from_arguments(args, kwargs)
        method = missing.clean_reindex_fill_method(kwargs.pop("method", None))
        level = kwargs.pop("level", None)
        copy = kwargs.pop("copy", True)
        limit = kwargs.pop("limit", None)
        tolerance = kwargs.pop("tolerance", None)
        fill_value = kwargs.pop("fill_value", None)

        # Series.reindex doesn't use / need the axis kwarg
        # We pop and ignore it here, to make writing Series/Frame generic code
        # easier
        kwargs.pop("axis", None)

        if kwargs:
            raise TypeError(
                "reindex() got an unexpected keyword "
                f'argument "{list(kwargs.keys())[0]}"'
            )

        self._consolidate_inplace()

        # if all axes that are requested to reindex are equal, then only copy
        # if indicated must have index names equal here as well as values
        if all(
            self._get_axis(axis).identical(ax)
            for axis, ax in axes.items()
            if ax is not None
        ):
            if copy:
                return self.copy()
            return self

        # check if we are a multi reindex
        if self._needs_reindex_multi(axes, method, level):
            return self._reindex_multi(axes, copy, fill_value)

        # perform the reindex on the axes
        return self._reindex_axes(
            axes, level, limit, tolerance, method, fill_value, copy
        ).__finalize__(self, method="reindex")

    @final
    def _reindex_axes(
        self: FrameOrSeries, axes, level, limit, tolerance, method, fill_value, copy
    ) -> FrameOrSeries:
        """Perform the reindex for all the axes."""
        obj = self
        for a in self._AXIS_ORDERS:
            labels = axes[a]
            if labels is None:
                continue

            ax = self._get_axis(a)
            new_index, indexer = ax.reindex(
                labels, level=level, limit=limit, tolerance=tolerance, method=method
            )

            axis = self._get_axis_number(a)
            obj = obj._reindex_with_indexers(
                {axis: [new_index, indexer]},
                fill_value=fill_value,
                copy=copy,
                allow_dups=False,
            )

        return obj

    @final
    def _needs_reindex_multi(self, axes, method, level) -> bool_t:
        """Check if we do need a multi reindex."""
        return (
            (com.count_not_none(*axes.values()) == self._AXIS_LEN)
            and method is None
            and level is None
            and not self._is_mixed_type
        )

    def _reindex_multi(self, axes, copy, fill_value):
        raise AbstractMethodError(self)

    @final
    def _reindex_with_indexers(
        self: FrameOrSeries,
        reindexers,
        fill_value=None,
        copy: bool_t = False,
        allow_dups: bool_t = False,
    ) -> FrameOrSeries:
        """allow_dups indicates an internal call here """
        # reindex doing multiple operations on different axes if indicated
        new_data = self._mgr
        for axis in sorted(reindexers.keys()):
            index, indexer = reindexers[axis]
            baxis = self._get_block_manager_axis(axis)

            if index is None:
                continue

            index = ensure_index(index)
            if indexer is not None:
                indexer = ensure_int64(indexer)

            # TODO: speed up on homogeneous DataFrame objects
            new_data = new_data.reindex_indexer(
                index,
                indexer,
                axis=baxis,
                fill_value=fill_value,
                allow_dups=allow_dups,
                copy=copy,
            )
            # If we've made a copy once, no need to make another one
            copy = False

        if copy and new_data is self._mgr:
            new_data = new_data.copy()

        return self._constructor(new_data).__finalize__(self)

    def filter(
        self: FrameOrSeries,
        items=None,
        like: Optional[str] = None,
        regex: Optional[str] = None,
        axis=None,
    ) -> FrameOrSeries:
        """
        Subset the dataframe rows or columns according to the specified index labels.

        Note that this routine does not filter a dataframe on its
        contents. The filter is applied to the labels of the index.

        Parameters
        ----------
        items : list-like
            Keep labels from axis which are in items.
        like : str
            Keep labels from axis for which "like in label == True".
        regex : str (regular expression)
            Keep labels from axis for which re.search(regex, label) == True.
        axis : {0 or ‘index’, 1 or ‘columns’, None}, default None
            The axis to filter on, expressed either as an index (int)
            or axis name (str). By default this is the info axis,
            'index' for Series, 'columns' for DataFrame.

        Returns
        -------
        same type as input object

        See Also
        --------
        DataFrame.loc : Access a group of rows and columns
            by label(s) or a boolean array.

        Notes
        -----
        The ``items``, ``like``, and ``regex`` parameters are
        enforced to be mutually exclusive.

        ``axis`` defaults to the info axis that is used when indexing
        with ``[]``.

        Examples
        --------
        >>> df = pd.DataFrame(np.array(([1, 2, 3], [4, 5, 6])),
        ...                   index=['mouse', 'rabbit'],
        ...                   columns=['one', 'two', 'three'])
        >>> df
                one  two  three
        mouse     1    2      3
        rabbit    4    5      6

        >>> # select columns by name
        >>> df.filter(items=['one', 'three'])
                 one  three
        mouse     1      3
        rabbit    4      6

        >>> # select columns by regular expression
        >>> df.filter(regex='e$', axis=1)
                 one  three
        mouse     1      3
        rabbit    4      6

        >>> # select rows containing 'bbi'
        >>> df.filter(like='bbi', axis=0)
                 one  two  three
        rabbit    4    5      6
        """
        nkw = com.count_not_none(items, like, regex)
        if nkw > 1:
            raise TypeError(
                "Keyword arguments `items`, `like`, or `regex` "
                "are mutually exclusive"
            )

        if axis is None:
            axis = self._info_axis_name
        labels = self._get_axis(axis)

        if items is not None:
            name = self._get_axis_name(axis)
            return self.reindex(**{name: [r for r in items if r in labels]})
        elif like:

            def f(x) -> bool:
                assert like is not None  # needed for mypy
                return like in ensure_str(x)

            values = labels.map(f)
            return self.loc(axis=axis)[values]
        elif regex:

            def f(x) -> bool:
                return matcher.search(ensure_str(x)) is not None

            matcher = re.compile(regex)
            values = labels.map(f)
            return self.loc(axis=axis)[values]
        else:
            raise TypeError("Must pass either `items`, `like`, or `regex`")

    @final
    def head(self: FrameOrSeries, n: int = 5) -> FrameOrSeries:
        """
        Return the first `n` rows.

        This function returns the first `n` rows for the object based
        on position. It is useful for quickly testing if your object
        has the right type of data in it.

        For negative values of `n`, this function returns all rows except
        the last `n` rows, equivalent to ``df[:-n]``.

        Parameters
        ----------
        n : int, default 5
            Number of rows to select.

        Returns
        -------
        same type as caller
            The first `n` rows of the caller object.

        See Also
        --------
        DataFrame.tail: Returns the last `n` rows.

        Examples
        --------
        >>> df = pd.DataFrame({'animal': ['alligator', 'bee', 'falcon', 'lion',
        ...                    'monkey', 'parrot', 'shark', 'whale', 'zebra']})
        >>> df
              animal
        0  alligator
        1        bee
        2     falcon
        3       lion
        4     monkey
        5     parrot
        6      shark
        7      whale
        8      zebra

        Viewing the first 5 lines

        >>> df.head()
              animal
        0  alligator
        1        bee
        2     falcon
        3       lion
        4     monkey

        Viewing the first `n` lines (three in this case)

        >>> df.head(3)
              animal
        0  alligator
        1        bee
        2     falcon

        For negative values of `n`

        >>> df.head(-3)
              animal
        0  alligator
        1        bee
        2     falcon
        3       lion
        4     monkey
        5     parrot
        """
        return self.iloc[:n]

    @final
    def tail(self: FrameOrSeries, n: int = 5) -> FrameOrSeries:
        """
        Return the last `n` rows.

        This function returns last `n` rows from the object based on
        position. It is useful for quickly verifying data, for example,
        after sorting or appending rows.

        For negative values of `n`, this function returns all rows except
        the first `n` rows, equivalent to ``df[n:]``.

        Parameters
        ----------
        n : int, default 5
            Number of rows to select.

        Returns
        -------
        type of caller
            The last `n` rows of the caller object.

        See Also
        --------
        DataFrame.head : The first `n` rows of the caller object.

        Examples
        --------
        >>> df = pd.DataFrame({'animal': ['alligator', 'bee', 'falcon', 'lion',
        ...                    'monkey', 'parrot', 'shark', 'whale', 'zebra']})
        >>> df
              animal
        0  alligator
        1        bee
        2     falcon
        3       lion
        4     monkey
        5     parrot
        6      shark
        7      whale
        8      zebra

        Viewing the last 5 lines

        >>> df.tail()
           animal
        4  monkey
        5  parrot
        6   shark
        7   whale
        8   zebra

        Viewing the last `n` lines (three in this case)

        >>> df.tail(3)
          animal
        6  shark
        7  whale
        8  zebra

        For negative values of `n`

        >>> df.tail(-3)
           animal
        3    lion
        4  monkey
        5  parrot
        6   shark
        7   whale
        8   zebra
        """
        if n == 0:
            return self.iloc[0:0]
        return self.iloc[-n:]

    @final
    def sample(
        self: FrameOrSeries,
        n=None,
        frac=None,
        replace=False,
        weights=None,
        random_state=None,
        axis=None,
    ) -> FrameOrSeries:
        """
        Return a random sample of items from an axis of object.

        You can use `random_state` for reproducibility.

        Parameters
        ----------
        n : int, optional
            Number of items from axis to return. Cannot be used with `frac`.
            Default = 1 if `frac` = None.
        frac : float, optional
            Fraction of axis items to return. Cannot be used with `n`.
        replace : bool, default False
            Allow or disallow sampling of the same row more than once.
        weights : str or ndarray-like, optional
            Default 'None' results in equal probability weighting.
            If passed a Series, will align with target object on index. Index
            values in weights not found in sampled object will be ignored and
            index values in sampled object not in weights will be assigned
            weights of zero.
            If called on a DataFrame, will accept the name of a column
            when axis = 0.
            Unless weights are a Series, weights must be same length as axis
            being sampled.
            If weights do not sum to 1, they will be normalized to sum to 1.
            Missing values in the weights column will be treated as zero.
            Infinite values not allowed.
        random_state : int, array-like, BitGenerator, np.random.RandomState, optional
            If int, array-like, or BitGenerator (NumPy>=1.17), seed for
            random number generator
            If np.random.RandomState, use as numpy RandomState object.

            .. versionchanged:: 1.1.0

                array-like and BitGenerator (for NumPy>=1.17) object now passed to
                np.random.RandomState() as seed

        axis : {0 or ‘index’, 1 or ‘columns’, None}, default None
            Axis to sample. Accepts axis number or name. Default is stat axis
            for given data type (0 for Series and DataFrames).

        Returns
        -------
        Series or DataFrame
            A new object of same type as caller containing `n` items randomly
            sampled from the caller object.

        See Also
        --------
        DataFrameGroupBy.sample: Generates random samples from each group of a
            DataFrame object.
        SeriesGroupBy.sample: Generates random samples from each group of a
            Series object.
        numpy.random.choice: Generates a random sample from a given 1-D numpy
            array.

        Notes
        -----
        If `frac` > 1, `replacement` should be set to `True`.

        Examples
        --------
        >>> df = pd.DataFrame({'num_legs': [2, 4, 8, 0],
        ...                    'num_wings': [2, 0, 0, 0],
        ...                    'num_specimen_seen': [10, 2, 1, 8]},
        ...                   index=['falcon', 'dog', 'spider', 'fish'])
        >>> df
                num_legs  num_wings  num_specimen_seen
        falcon         2          2                 10
        dog            4          0                  2
        spider         8          0                  1
        fish           0          0                  8

        Extract 3 random elements from the ``Series`` ``df['num_legs']``:
        Note that we use `random_state` to ensure the reproducibility of
        the examples.

        >>> df['num_legs'].sample(n=3, random_state=1)
        fish      0
        spider    8
        falcon    2
        Name: num_legs, dtype: int64

        A random 50% sample of the ``DataFrame`` with replacement:

        >>> df.sample(frac=0.5, replace=True, random_state=1)
              num_legs  num_wings  num_specimen_seen
        dog          4          0                  2
        fish         0          0                  8

        An upsample sample of the ``DataFrame`` with replacement:
        Note that `replace` parameter has to be `True` for `frac` parameter > 1.

        >>> df.sample(frac=2, replace=True, random_state=1)
                num_legs  num_wings  num_specimen_seen
        dog            4          0                  2
        fish           0          0                  8
        falcon         2          2                 10
        falcon         2          2                 10
        fish           0          0                  8
        dog            4          0                  2
        fish           0          0                  8
        dog            4          0                  2

        Using a DataFrame column as weights. Rows with larger value in the
        `num_specimen_seen` column are more likely to be sampled.

        >>> df.sample(n=2, weights='num_specimen_seen', random_state=1)
                num_legs  num_wings  num_specimen_seen
        falcon         2          2                 10
        fish           0          0                  8
        """
        if axis is None:
            axis = self._stat_axis_number

        axis = self._get_axis_number(axis)
        axis_length = self.shape[axis]

        # Process random_state argument
        rs = com.random_state(random_state)

        # Check weights for compliance
        if weights is not None:

            # If a series, align with frame
            if isinstance(weights, ABCSeries):
                weights = weights.reindex(self.axes[axis])

            # Strings acceptable if a dataframe and axis = 0
            if isinstance(weights, str):
                if isinstance(self, ABCDataFrame):
                    if axis == 0:
                        try:
                            weights = self[weights]
                        except KeyError as err:
                            raise KeyError(
                                "String passed to weights not a valid column"
                            ) from err
                    else:
                        raise ValueError(
                            "Strings can only be passed to "
                            "weights when sampling from rows on "
                            "a DataFrame"
                        )
                else:
                    raise ValueError(
                        "Strings cannot be passed as weights "
                        "when sampling from a Series."
                    )

            weights = pd.Series(weights, dtype="float64")

            if len(weights) != axis_length:
                raise ValueError(
                    "Weights and axis to be sampled must be of same length"
                )

            if (weights == np.inf).any() or (weights == -np.inf).any():
                raise ValueError("weight vector may not include `inf` values")

            if (weights < 0).any():
                raise ValueError("weight vector many not include negative values")

            # If has nan, set to zero.
            weights = weights.fillna(0)

            # Renormalize if don't sum to 1
            if weights.sum() != 1:
                if weights.sum() != 0:
                    weights = weights / weights.sum()
                else:
                    raise ValueError("Invalid weights: weights sum to zero")

            weights = weights._values

        # If no frac or n, default to n=1.
        if n is None and frac is None:
            n = 1
        elif frac is not None and frac > 1 and not replace:
            raise ValueError(
                "Replace has to be set to `True` when "
                "upsampling the population `frac` > 1."
            )
        elif n is not None and frac is None and n % 1 != 0:
            raise ValueError("Only integers accepted as `n` values")
        elif n is None and frac is not None:
            n = int(round(frac * axis_length))
        elif n is not None and frac is not None:
            raise ValueError("Please enter a value for `frac` OR `n`, not both")

        # Check for negative sizes
        if n < 0:
            raise ValueError(
                "A negative number of rows requested. Please provide positive value."
            )

        locs = rs.choice(axis_length, size=n, replace=replace, p=weights)
        return self.take(locs, axis=axis)

    @final
    @doc(klass=_shared_doc_kwargs["klass"])
    def pipe(self, func, *args, **kwargs):
        r"""
        Apply func(self, \*args, \*\*kwargs).

        Parameters
        ----------
        func : function
            Function to apply to the {klass}.
            ``args``, and ``kwargs`` are passed into ``func``.
            Alternatively a ``(callable, data_keyword)`` tuple where
            ``data_keyword`` is a string indicating the keyword of
            ``callable`` that expects the {klass}.
        args : iterable, optional
            Positional arguments passed into ``func``.
        kwargs : mapping, optional
            A dictionary of keyword arguments passed into ``func``.

        Returns
        -------
        object : the return type of ``func``.

        See Also
        --------
        DataFrame.apply : Apply a function along input axis of DataFrame.
        DataFrame.applymap : Apply a function elementwise on a whole DataFrame.
        Series.map : Apply a mapping correspondence on a
            :class:`~pandas.Series`.

        Notes
        -----
        Use ``.pipe`` when chaining together functions that expect
        Series, DataFrames or GroupBy objects. Instead of writing

        >>> func(g(h(df), arg1=a), arg2=b, arg3=c)  # doctest: +SKIP

        You can write

        >>> (df.pipe(h)
        ...    .pipe(g, arg1=a)
        ...    .pipe(func, arg2=b, arg3=c)
        ... )  # doctest: +SKIP

        If you have a function that takes the data as (say) the second
        argument, pass a tuple indicating which keyword expects the
        data. For example, suppose ``f`` takes its data as ``arg2``:

        >>> (df.pipe(h)
        ...    .pipe(g, arg1=a)
        ...    .pipe((func, 'arg2'), arg1=a, arg3=c)
        ...  )  # doctest: +SKIP
        """
        return com.pipe(self, func, *args, **kwargs)

    # ----------------------------------------------------------------------
    # Attribute access

    @final
    def __finalize__(
        self: FrameOrSeries, other, method: Optional[str] = None, **kwargs
    ) -> FrameOrSeries:
        """
        Propagate metadata from other to self.

        Parameters
        ----------
        other : the object from which to get the attributes that we are going
            to propagate
        method : str, optional
            A passed method name providing context on where ``__finalize__``
            was called.

            .. warning::

               The value passed as `method` are not currently considered
               stable across pandas releases.
        """
        if isinstance(other, NDFrame):
            for name in other.attrs:
                self.attrs[name] = other.attrs[name]

            self.flags.allows_duplicate_labels = other.flags.allows_duplicate_labels
            # For subclasses using _metadata.
            for name in set(self._metadata) & set(other._metadata):
                assert isinstance(name, str)
                object.__setattr__(self, name, getattr(other, name, None))

        if method == "concat":
            allows_duplicate_labels = all(
                x.flags.allows_duplicate_labels for x in other.objs
            )
            self.flags.allows_duplicate_labels = allows_duplicate_labels

        return self

    def __getattr__(self, name: str):
        """
        After regular attribute access, try looking up the name
        This allows simpler access to columns for interactive use.
        """
        # Note: obj.x will always call obj.__getattribute__('x') prior to
        # calling obj.__getattr__('x').
        if (
            name in self._internal_names_set
            or name in self._metadata
            or name in self._accessors
        ):
            return object.__getattribute__(self, name)
        else:
            if self._info_axis._can_hold_identifiers_and_holds_name(name):
                return self[name]
            return object.__getattribute__(self, name)

    def __setattr__(self, name: str, value) -> None:
        """
        After regular attribute access, try setting the name
        This allows simpler access to columns for interactive use.
        """
        # first try regular attribute access via __getattribute__, so that
        # e.g. ``obj.x`` and ``obj.x = 4`` will always reference/modify
        # the same attribute.

        try:
            object.__getattribute__(self, name)
            return object.__setattr__(self, name, value)
        except AttributeError:
            pass

        # if this fails, go on to more involved attribute setting
        # (note that this matches __getattr__, above).
        if name in self._internal_names_set:
            object.__setattr__(self, name, value)
        elif name in self._metadata:
            object.__setattr__(self, name, value)
        else:
            try:
                existing = getattr(self, name)
                if isinstance(existing, Index):
                    object.__setattr__(self, name, value)
                elif name in self._info_axis:
                    self[name] = value
                else:
                    object.__setattr__(self, name, value)
            except (AttributeError, TypeError):
                if isinstance(self, ABCDataFrame) and (is_list_like(value)):
                    warnings.warn(
                        "Pandas doesn't allow columns to be "
                        "created via a new attribute name - see "
                        "https://pandas.pydata.org/pandas-docs/"
                        "stable/indexing.html#attribute-access",
                        stacklevel=2,
                    )
                object.__setattr__(self, name, value)

    @final
    def _dir_additions(self) -> Set[str]:
        """
        add the string-like attributes from the info_axis.
        If info_axis is a MultiIndex, its first level values are used.
        """
        additions = super()._dir_additions()
        if self._info_axis._can_hold_strings:
            additions.update(self._info_axis._dir_additions_for_owner)
        return additions

    # ----------------------------------------------------------------------
    # Consolidation of internals

    @final
    def _protect_consolidate(self, f):
        """
        Consolidate _mgr -- if the blocks have changed, then clear the
        cache
        """
        blocks_before = len(self._mgr.blocks)
        result = f()
        if len(self._mgr.blocks) != blocks_before:
            self._clear_item_cache()
        return result

    @final
    def _consolidate_inplace(self) -> None:
        """Consolidate data in place and return None"""

        def f():
            self._mgr = self._mgr.consolidate()

        self._protect_consolidate(f)

    @final
    def _consolidate(self):
        """
        Compute NDFrame with "consolidated" internals (data of each dtype
        grouped together in a single ndarray).

        Returns
        -------
        consolidated : same type as caller
        """
        f = lambda: self._mgr.consolidate()
        cons_data = self._protect_consolidate(f)
        return self._constructor(cons_data).__finalize__(self)

    @final
    @property
    def _is_mixed_type(self) -> bool_t:
        if self._mgr.is_single_block:
            return False

        if self._mgr.any_extension_types:
            # Even if they have the same dtype, we can't consolidate them,
            #  so we pretend this is "mixed'"
            return True

        return self.dtypes.nunique() > 1

    @final
    def _check_inplace_setting(self, value) -> bool_t:
        """ check whether we allow in-place setting with this type of value """
        if self._is_mixed_type:
            if not self._mgr.is_numeric_mixed_type:

                # allow an actual np.nan thru
                if is_float(value) and np.isnan(value):
                    return True

                raise TypeError(
                    "Cannot do inplace boolean setting on "
                    "mixed-types with a non np.nan value"
                )

        return True

    @final
    def _get_numeric_data(self):
        return self._constructor(self._mgr.get_numeric_data()).__finalize__(self)

    @final
    def _get_bool_data(self):
        return self._constructor(self._mgr.get_bool_data()).__finalize__(self)

    # ----------------------------------------------------------------------
    # Internal Interface Methods

    @property
    def values(self) -> np.ndarray:
        """
        Return a Numpy representation of the DataFrame.

        .. warning::

           We recommend using :meth:`DataFrame.to_numpy` instead.

        Only the values in the DataFrame will be returned, the axes labels
        will be removed.

        Returns
        -------
        numpy.ndarray
            The values of the DataFrame.

        See Also
        --------
        DataFrame.to_numpy : Recommended alternative to this method.
        DataFrame.index : Retrieve the index labels.
        DataFrame.columns : Retrieving the column names.

        Notes
        -----
        The dtype will be a lower-common-denominator dtype (implicit
        upcasting); that is to say if the dtypes (even of numeric types)
        are mixed, the one that accommodates all will be chosen. Use this
        with care if you are not dealing with the blocks.

        e.g. If the dtypes are float16 and float32, dtype will be upcast to
        float32.  If dtypes are int32 and uint8, dtype will be upcast to
        int32. By :func:`numpy.find_common_type` convention, mixing int64
        and uint64 will result in a float64 dtype.

        Examples
        --------
        A DataFrame where all columns are the same type (e.g., int64) results
        in an array of the same type.

        >>> df = pd.DataFrame({'age':    [ 3,  29],
        ...                    'height': [94, 170],
        ...                    'weight': [31, 115]})
        >>> df
           age  height  weight
        0    3      94      31
        1   29     170     115
        >>> df.dtypes
        age       int64
        height    int64
        weight    int64
        dtype: object
        >>> df.values
        array([[  3,  94,  31],
               [ 29, 170, 115]])

        A DataFrame with mixed type columns(e.g., str/object, int64, float32)
        results in an ndarray of the broadest type that accommodates these
        mixed types (e.g., object).

        >>> df2 = pd.DataFrame([('parrot',   24.0, 'second'),
        ...                     ('lion',     80.5, 1),
        ...                     ('monkey', np.nan, None)],
        ...                   columns=('name', 'max_speed', 'rank'))
        >>> df2.dtypes
        name          object
        max_speed    float64
        rank          object
        dtype: object
        >>> df2.values
        array([['parrot', 24.0, 'second'],
               ['lion', 80.5, 1],
               ['monkey', nan, None]], dtype=object)
        """
        self._consolidate_inplace()
        return self._mgr.as_array(transpose=self._AXIS_REVERSED)

    @property
    def _values(self) -> np.ndarray:
        """internal implementation"""
        return self.values

    @property
    def dtypes(self):
        """
        Return the dtypes in the DataFrame.

        This returns a Series with the data type of each column.
        The result's index is the original DataFrame's columns. Columns
        with mixed types are stored with the ``object`` dtype. See
        :ref:`the User Guide <basics.dtypes>` for more.

        Returns
        -------
        pandas.Series
            The data type of each column.

        Examples
        --------
        >>> df = pd.DataFrame({'float': [1.0],
        ...                    'int': [1],
        ...                    'datetime': [pd.Timestamp('20180310')],
        ...                    'string': ['foo']})
        >>> df.dtypes
        float              float64
        int                  int64
        datetime    datetime64[ns]
        string              object
        dtype: object
        """
        data = self._mgr.get_dtypes()
        return self._constructor_sliced(data, index=self._info_axis, dtype=np.object_)

    @final
    def _to_dict_of_blocks(self, copy: bool_t = True):
        """
        Return a dict of dtype -> Constructor Types that
        each is a homogeneous dtype.

        Internal ONLY
        """
        return {
            k: self._constructor(v).__finalize__(self)
            for k, v, in self._mgr.to_dict(copy=copy).items()
        }

    def astype(
        self: FrameOrSeries, dtype, copy: bool_t = True, errors: str = "raise"
    ) -> FrameOrSeries:
        """
        Cast a pandas object to a specified dtype ``dtype``.

        Parameters
        ----------
        dtype : data type, or dict of column name -> data type
            Use a numpy.dtype or Python type to cast entire pandas object to
            the same type. Alternatively, use {col: dtype, ...}, where col is a
            column label and dtype is a numpy.dtype or Python type to cast one
            or more of the DataFrame's columns to column-specific types.
        copy : bool, default True
            Return a copy when ``copy=True`` (be very careful setting
            ``copy=False`` as changes to values then may propagate to other
            pandas objects).
        errors : {'raise', 'ignore'}, default 'raise'
            Control raising of exceptions on invalid data for provided dtype.

            - ``raise`` : allow exceptions to be raised
            - ``ignore`` : suppress exceptions. On error return original object.

        Returns
        -------
        casted : same type as caller

        See Also
        --------
        to_datetime : Convert argument to datetime.
        to_timedelta : Convert argument to timedelta.
        to_numeric : Convert argument to a numeric type.
        numpy.ndarray.astype : Cast a numpy array to a specified type.

        Examples
        --------
        Create a DataFrame:

        >>> d = {'col1': [1, 2], 'col2': [3, 4]}
        >>> df = pd.DataFrame(data=d)
        >>> df.dtypes
        col1    int64
        col2    int64
        dtype: object

        Cast all columns to int32:

        >>> df.astype('int32').dtypes
        col1    int32
        col2    int32
        dtype: object

        Cast col1 to int32 using a dictionary:

        >>> df.astype({'col1': 'int32'}).dtypes
        col1    int32
        col2    int64
        dtype: object

        Create a series:

        >>> ser = pd.Series([1, 2], dtype='int32')
        >>> ser
        0    1
        1    2
        dtype: int32
        >>> ser.astype('int64')
        0    1
        1    2
        dtype: int64

        Convert to categorical type:

        >>> ser.astype('category')
        0    1
        1    2
        dtype: category
        Categories (2, int64): [1, 2]

        Convert to ordered categorical type with custom ordering:

        >>> cat_dtype = pd.api.types.CategoricalDtype(
        ...     categories=[2, 1], ordered=True)
        >>> ser.astype(cat_dtype)
        0    1
        1    2
        dtype: category
        Categories (2, int64): [2 < 1]

        Note that using ``copy=False`` and changing data on a new
        pandas object may propagate changes:

        >>> s1 = pd.Series([1, 2])
        >>> s2 = s1.astype('int64', copy=False)
        >>> s2[0] = 10
        >>> s1  # note that s1[0] has changed too
        0    10
        1     2
        dtype: int64

        Create a series of dates:

        >>> ser_date = pd.Series(pd.date_range('20200101', periods=3))
        >>> ser_date
        0   2020-01-01
        1   2020-01-02
        2   2020-01-03
        dtype: datetime64[ns]

        Datetimes are localized to UTC first before
        converting to the specified timezone:

        >>> ser_date.astype('datetime64[ns, US/Eastern]')
        0   2019-12-31 19:00:00-05:00
        1   2020-01-01 19:00:00-05:00
        2   2020-01-02 19:00:00-05:00
        dtype: datetime64[ns, US/Eastern]
        """
        if is_dict_like(dtype):
            if self.ndim == 1:  # i.e. Series
                if len(dtype) > 1 or self.name not in dtype:
                    raise KeyError(
                        "Only the Series name can be used for "
                        "the key in Series dtype mappings."
                    )
                new_type = dtype[self.name]
                return self.astype(new_type, copy, errors)

            for col_name in dtype.keys():
                if col_name not in self:
                    raise KeyError(
                        "Only a column name can be used for the "
                        "key in a dtype mappings argument."
                    )
            results = []
            for col_name, col in self.items():
                if col_name in dtype:
                    results.append(
                        col.astype(dtype=dtype[col_name], copy=copy, errors=errors)
                    )
                else:
                    results.append(col.copy() if copy else col)

        elif is_extension_array_dtype(dtype) and self.ndim > 1:
            # GH 18099/22869: columnwise conversion to extension dtype
            # GH 24704: use iloc to handle duplicate column names
            # TODO(EA2D): special case not needed with 2D EAs
            results = [
                self.iloc[:, i].astype(dtype, copy=copy)
                for i in range(len(self.columns))
            ]

        else:
            # else, only a single dtype is given
            new_data = self._mgr.astype(dtype=dtype, copy=copy, errors=errors)
            return self._constructor(new_data).__finalize__(self, method="astype")

        # GH 33113: handle empty frame or series
        if not results:
            return self.copy()

        # GH 19920: retain column metadata after concat
        result = pd.concat(results, axis=1, copy=False)
        result.columns = self.columns
        return result

    @final
    def copy(self: FrameOrSeries, deep: bool_t = True) -> FrameOrSeries:
        """
        Make a copy of this object's indices and data.

        When ``deep=True`` (default), a new object will be created with a
        copy of the calling object's data and indices. Modifications to
        the data or indices of the copy will not be reflected in the
        original object (see notes below).

        When ``deep=False``, a new object will be created without copying
        the calling object's data or index (only references to the data
        and index are copied). Any changes to the data of the original
        will be reflected in the shallow copy (and vice versa).

        Parameters
        ----------
        deep : bool, default True
            Make a deep copy, including a copy of the data and the indices.
            With ``deep=False`` neither the indices nor the data are copied.

        Returns
        -------
        copy : Series or DataFrame
            Object type matches caller.

        Notes
        -----
        When ``deep=True``, data is copied but actual Python objects
        will not be copied recursively, only the reference to the object.
        This is in contrast to `copy.deepcopy` in the Standard Library,
        which recursively copies object data (see examples below).

        While ``Index`` objects are copied when ``deep=True``, the underlying
        numpy array is not copied for performance reasons. Since ``Index`` is
        immutable, the underlying data can be safely shared and a copy
        is not needed.

        Examples
        --------
        >>> s = pd.Series([1, 2], index=["a", "b"])
        >>> s
        a    1
        b    2
        dtype: int64

        >>> s_copy = s.copy()
        >>> s_copy
        a    1
        b    2
        dtype: int64

        **Shallow copy versus default (deep) copy:**

        >>> s = pd.Series([1, 2], index=["a", "b"])
        >>> deep = s.copy()
        >>> shallow = s.copy(deep=False)

        Shallow copy shares data and index with original.

        >>> s is shallow
        False
        >>> s.values is shallow.values and s.index is shallow.index
        True

        Deep copy has own copy of data and index.

        >>> s is deep
        False
        >>> s.values is deep.values or s.index is deep.index
        False

        Updates to the data shared by shallow copy and original is reflected
        in both; deep copy remains unchanged.

        >>> s[0] = 3
        >>> shallow[1] = 4
        >>> s
        a    3
        b    4
        dtype: int64
        >>> shallow
        a    3
        b    4
        dtype: int64
        >>> deep
        a    1
        b    2
        dtype: int64

        Note that when copying an object containing Python objects, a deep copy
        will copy the data, but will not do so recursively. Updating a nested
        data object will be reflected in the deep copy.

        >>> s = pd.Series([[1, 2], [3, 4]])
        >>> deep = s.copy()
        >>> s[0][0] = 10
        >>> s
        0    [10, 2]
        1     [3, 4]
        dtype: object
        >>> deep
        0    [10, 2]
        1     [3, 4]
        dtype: object
        """
        data = self._mgr.copy(deep=deep)
        self._clear_item_cache()
        return self._constructor(data).__finalize__(self, method="copy")

    @final
    def __copy__(self: FrameOrSeries, deep: bool_t = True) -> FrameOrSeries:
        return self.copy(deep=deep)

    @final
    def __deepcopy__(self: FrameOrSeries, memo=None) -> FrameOrSeries:
        """
        Parameters
        ----------
        memo, default None
            Standard signature. Unused
        """
        return self.copy(deep=True)

    @final
    def _convert(
        self: FrameOrSeries,
        datetime: bool_t = False,
        numeric: bool_t = False,
        timedelta: bool_t = False,
    ) -> FrameOrSeries:
        """
        Attempt to infer better dtype for object columns

        Parameters
        ----------
        datetime : bool, default False
            If True, convert to date where possible.
        numeric : bool, default False
            If True, attempt to convert to numbers (including strings), with
            unconvertible values becoming NaN.
        timedelta : bool, default False
            If True, convert to timedelta where possible.

        Returns
        -------
        converted : same as input object
        """
        validate_bool_kwarg(datetime, "datetime")
        validate_bool_kwarg(numeric, "numeric")
        validate_bool_kwarg(timedelta, "timedelta")
        return self._constructor(
            self._mgr.convert(
                datetime=datetime,
                numeric=numeric,
                timedelta=timedelta,
                copy=True,
            )
        ).__finalize__(self)

    @final
    def infer_objects(self: FrameOrSeries) -> FrameOrSeries:
        """
        Attempt to infer better dtypes for object columns.

        Attempts soft conversion of object-dtyped
        columns, leaving non-object and unconvertible
        columns unchanged. The inference rules are the
        same as during normal Series/DataFrame construction.

        Returns
        -------
        converted : same type as input object

        See Also
        --------
        to_datetime : Convert argument to datetime.
        to_timedelta : Convert argument to timedelta.
        to_numeric : Convert argument to numeric type.
        convert_dtypes : Convert argument to best possible dtype.

        Examples
        --------
        >>> df = pd.DataFrame({"A": ["a", 1, 2, 3]})
        >>> df = df.iloc[1:]
        >>> df
           A
        1  1
        2  2
        3  3

        >>> df.dtypes
        A    object
        dtype: object

        >>> df.infer_objects().dtypes
        A    int64
        dtype: object
        """
        # numeric=False necessary to only soft convert;
        # python objects will still be converted to
        # native numpy numeric types
        return self._constructor(
            self._mgr.convert(datetime=True, numeric=False, timedelta=True, copy=True)
        ).__finalize__(self, method="infer_objects")

    @final
    def convert_dtypes(
        self: FrameOrSeries,
        infer_objects: bool_t = True,
        convert_string: bool_t = True,
        convert_integer: bool_t = True,
        convert_boolean: bool_t = True,
        convert_floating: bool_t = True,
    ) -> FrameOrSeries:
        """
        Convert columns to best possible dtypes using dtypes supporting ``pd.NA``.

        .. versionadded:: 1.0.0

        Parameters
        ----------
        infer_objects : bool, default True
            Whether object dtypes should be converted to the best possible types.
        convert_string : bool, default True
            Whether object dtypes should be converted to ``StringDtype()``.
        convert_integer : bool, default True
            Whether, if possible, conversion can be done to integer extension types.
        convert_boolean : bool, defaults True
            Whether object dtypes should be converted to ``BooleanDtypes()``.
        convert_floating : bool, defaults True
            Whether, if possible, conversion can be done to floating extension types.
            If `convert_integer` is also True, preference will be give to integer
            dtypes if the floats can be faithfully casted to integers.

            .. versionadded:: 1.2.0

        Returns
        -------
        Series or DataFrame
            Copy of input object with new dtype.

        See Also
        --------
        infer_objects : Infer dtypes of objects.
        to_datetime : Convert argument to datetime.
        to_timedelta : Convert argument to timedelta.
        to_numeric : Convert argument to a numeric type.

        Notes
        -----
        By default, ``convert_dtypes`` will attempt to convert a Series (or each
        Series in a DataFrame) to dtypes that support ``pd.NA``. By using the options
        ``convert_string``, ``convert_integer``, ``convert_boolean`` and
        ``convert_boolean``, it is possible to turn off individual conversions
        to ``StringDtype``, the integer extension types, ``BooleanDtype``
        or floating extension types, respectively.

        For object-dtyped columns, if ``infer_objects`` is ``True``, use the inference
        rules as during normal Series/DataFrame construction.  Then, if possible,
        convert to ``StringDtype``, ``BooleanDtype`` or an appropriate integer
        or floating extension type, otherwise leave as ``object``.

        If the dtype is integer, convert to an appropriate integer extension type.

        If the dtype is numeric, and consists of all integers, convert to an
        appropriate integer extension type. Otherwise, convert to an
        appropriate floating extension type.

        .. versionchanged:: 1.2
            Starting with pandas 1.2, this method also converts float columns
            to the nullable floating extension type.

        In the future, as new dtypes are added that support ``pd.NA``, the results
        of this method will change to support those new dtypes.

        Examples
        --------
        >>> df = pd.DataFrame(
        ...     {
        ...         "a": pd.Series([1, 2, 3], dtype=np.dtype("int32")),
        ...         "b": pd.Series(["x", "y", "z"], dtype=np.dtype("O")),
        ...         "c": pd.Series([True, False, np.nan], dtype=np.dtype("O")),
        ...         "d": pd.Series(["h", "i", np.nan], dtype=np.dtype("O")),
        ...         "e": pd.Series([10, np.nan, 20], dtype=np.dtype("float")),
        ...         "f": pd.Series([np.nan, 100.5, 200], dtype=np.dtype("float")),
        ...     }
        ... )

        Start with a DataFrame with default dtypes.

        >>> df
           a  b      c    d     e      f
        0  1  x   True    h  10.0    NaN
        1  2  y  False    i   NaN  100.5
        2  3  z    NaN  NaN  20.0  200.0

        >>> df.dtypes
        a      int32
        b     object
        c     object
        d     object
        e    float64
        f    float64
        dtype: object

        Convert the DataFrame to use best possible dtypes.

        >>> dfn = df.convert_dtypes()
        >>> dfn
           a  b      c     d     e      f
        0  1  x   True     h    10   <NA>
        1  2  y  False     i  <NA>  100.5
        2  3  z   <NA>  <NA>    20  200.0

        >>> dfn.dtypes
        a      Int32
        b     string
        c    boolean
        d     string
        e      Int64
        f    Float64
        dtype: object

        Start with a Series of strings and missing data represented by ``np.nan``.

        >>> s = pd.Series(["a", "b", np.nan])
        >>> s
        0      a
        1      b
        2    NaN
        dtype: object

        Obtain a Series with dtype ``StringDtype``.

        >>> s.convert_dtypes()
        0       a
        1       b
        2    <NA>
        dtype: string
        """
        if self.ndim == 1:
            return self._convert_dtypes(
                infer_objects,
                convert_string,
                convert_integer,
                convert_boolean,
                convert_floating,
            )
        else:
            results = [
                col._convert_dtypes(
                    infer_objects,
                    convert_string,
                    convert_integer,
                    convert_boolean,
                    convert_floating,
                )
                for col_name, col in self.items()
            ]
            result = pd.concat(results, axis=1, copy=False)
            return result

    # ----------------------------------------------------------------------
    # Filling NA's

    @doc(**_shared_doc_kwargs)
    def fillna(
        self: FrameOrSeries,
        value=None,
        method=None,
        axis=None,
        inplace: bool_t = False,
        limit=None,
        downcast=None,
    ) -> Optional[FrameOrSeries]:
        """
        Fill NA/NaN values using the specified method.

        Parameters
        ----------
        value : scalar, dict, Series, or DataFrame
            Value to use to fill holes (e.g. 0), alternately a
            dict/Series/DataFrame of values specifying which value to use for
            each index (for a Series) or column (for a DataFrame).  Values not
            in the dict/Series/DataFrame will not be filled. This value cannot
            be a list.
        method : {{'backfill', 'bfill', 'pad', 'ffill', None}}, default None
            Method to use for filling holes in reindexed Series
            pad / ffill: propagate last valid observation forward to next valid
            backfill / bfill: use next valid observation to fill gap.
        axis : {axes_single_arg}
            Axis along which to fill missing values.
        inplace : bool, default False
            If True, fill in-place. Note: this will modify any
            other views on this object (e.g., a no-copy slice for a column in a
            DataFrame).
        limit : int, default None
            If method is specified, this is the maximum number of consecutive
            NaN values to forward/backward fill. In other words, if there is
            a gap with more than this number of consecutive NaNs, it will only
            be partially filled. If method is not specified, this is the
            maximum number of entries along the entire axis where NaNs will be
            filled. Must be greater than 0 if not None.
        downcast : dict, default is None
            A dict of item->dtype of what to downcast if possible,
            or the string 'infer' which will try to downcast to an appropriate
            equal type (e.g. float64 to int64 if possible).

        Returns
        -------
        {klass} or None
            Object with missing values filled or None if ``inplace=True``.

        See Also
        --------
        interpolate : Fill NaN values using interpolation.
        reindex : Conform object to new index.
        asfreq : Convert TimeSeries to specified frequency.

        Examples
        --------
        >>> df = pd.DataFrame([[np.nan, 2, np.nan, 0],
        ...                    [3, 4, np.nan, 1],
        ...                    [np.nan, np.nan, np.nan, 5],
        ...                    [np.nan, 3, np.nan, 4]],
        ...                   columns=list('ABCD'))
        >>> df
             A    B   C  D
        0  NaN  2.0 NaN  0
        1  3.0  4.0 NaN  1
        2  NaN  NaN NaN  5
        3  NaN  3.0 NaN  4

        Replace all NaN elements with 0s.

        >>> df.fillna(0)
            A   B   C   D
        0   0.0 2.0 0.0 0
        1   3.0 4.0 0.0 1
        2   0.0 0.0 0.0 5
        3   0.0 3.0 0.0 4

        We can also propagate non-null values forward or backward.

        >>> df.fillna(method='ffill')
            A   B   C   D
        0   NaN 2.0 NaN 0
        1   3.0 4.0 NaN 1
        2   3.0 4.0 NaN 5
        3   3.0 3.0 NaN 4

        Replace all NaN elements in column 'A', 'B', 'C', and 'D', with 0, 1,
        2, and 3 respectively.

        >>> values = {{'A': 0, 'B': 1, 'C': 2, 'D': 3}}
        >>> df.fillna(value=values)
            A   B   C   D
        0   0.0 2.0 2.0 0
        1   3.0 4.0 2.0 1
        2   0.0 1.0 2.0 5
        3   0.0 3.0 2.0 4

        Only replace the first NaN element.

        >>> df.fillna(value=values, limit=1)
            A   B   C   D
        0   0.0 2.0 2.0 0
        1   3.0 4.0 NaN 1
        2   NaN 1.0 NaN 5
        3   NaN 3.0 NaN 4
        """
        inplace = validate_bool_kwarg(inplace, "inplace")
        value, method = validate_fillna_kwargs(value, method)

        self._consolidate_inplace()

        # set the default here, so functions examining the signaure
        # can detect if something was set (e.g. in groupby) (GH9221)
        if axis is None:
            axis = 0
        axis = self._get_axis_number(axis)

        if value is None:
            if not self._mgr.is_single_block and axis == 1:
                if inplace:
                    raise NotImplementedError()
                result = self.T.fillna(method=method, limit=limit).T

                # need to downcast here because of all of the transposes
                result._mgr = result._mgr.downcast()

                return result

            new_data = self._mgr.interpolate(
                method=method,
                axis=axis,
                limit=limit,
                inplace=inplace,
                coerce=True,
                downcast=downcast,
            )
        else:
            if self.ndim == 1:
                if isinstance(value, (dict, ABCSeries)):
                    value = create_series_with_explicit_dtype(
                        value, dtype_if_empty=object
                    )
                    value = value.reindex(self.index, copy=False)
                    value = value._values
                elif not is_list_like(value):
                    pass
                else:
                    raise TypeError(
                        '"value" parameter must be a scalar, dict '
                        "or Series, but you passed a "
                        f'"{type(value).__name__}"'
                    )

                new_data = self._mgr.fillna(
                    value=value, limit=limit, inplace=inplace, downcast=downcast
                )

            elif isinstance(value, (dict, ABCSeries)):
                if axis == 1:
                    raise NotImplementedError(
                        "Currently only can fill "
                        "with dict/Series column "
                        "by column"
                    )

                result = self if inplace else self.copy()
                for k, v in value.items():
                    if k not in result:
                        continue
                    obj = result[k]
                    obj.fillna(v, limit=limit, inplace=True, downcast=downcast)
                return result if not inplace else None

            elif not is_list_like(value):
                new_data = self._mgr.fillna(
                    value=value, limit=limit, inplace=inplace, downcast=downcast
                )
            elif isinstance(value, ABCDataFrame) and self.ndim == 2:
                new_data = self.where(self.notna(), value)._data
            else:
                raise ValueError(f"invalid fill value with a {type(value)}")

        result = self._constructor(new_data)
        if inplace:
            return self._update_inplace(result)
        else:
            return result.__finalize__(self, method="fillna")

    @final
    def ffill(
        self: FrameOrSeries,
        axis=None,
        inplace: bool_t = False,
        limit=None,
        downcast=None,
    ) -> Optional[FrameOrSeries]:
        """
        Synonym for :meth:`DataFrame.fillna` with ``method='ffill'``.

        Returns
        -------
        {klass} or None
            Object with missing values filled or None if ``inplace=True``.
        """
        return self.fillna(
            method="ffill", axis=axis, inplace=inplace, limit=limit, downcast=downcast
        )

    pad = ffill

    @final
    def bfill(
        self: FrameOrSeries,
        axis=None,
        inplace: bool_t = False,
        limit=None,
        downcast=None,
    ) -> Optional[FrameOrSeries]:
        """
        Synonym for :meth:`DataFrame.fillna` with ``method='bfill'``.

        Returns
        -------
        {klass} or None
            Object with missing values filled or None if ``inplace=True``.
        """
        return self.fillna(
            method="bfill", axis=axis, inplace=inplace, limit=limit, downcast=downcast
        )

    backfill = bfill

    @doc(
        _shared_docs["replace"],
        klass=_shared_doc_kwargs["klass"],
        inplace=_shared_doc_kwargs["inplace"],
        replace_iloc=_shared_doc_kwargs["replace_iloc"],
    )
    def replace(
        self,
        to_replace=None,
        value=None,
        inplace: bool_t = False,
        limit: Optional[int] = None,
        regex=False,
        method="pad",
    ):
        if not (
            is_scalar(to_replace)
            or is_re_compilable(to_replace)
            or is_list_like(to_replace)
        ):
            raise TypeError(
                "Expecting 'to_replace' to be either a scalar, array-like, "
                "dict or None, got invalid type "
                f"{repr(type(to_replace).__name__)}"
            )

        inplace = validate_bool_kwarg(inplace, "inplace")
        if not is_bool(regex) and to_replace is not None:
            raise ValueError("'to_replace' must be 'None' if 'regex' is not a bool")

        self._consolidate_inplace()

        if value is None:
            # passing a single value that is scalar like
            # when value is None (GH5319), for compat
            if not is_dict_like(to_replace) and not is_dict_like(regex):
                to_replace = [to_replace]

            if isinstance(to_replace, (tuple, list)):
                if isinstance(self, ABCDataFrame):
                    from pandas import Series

                    return self.apply(
                        Series._replace_single,
                        args=(to_replace, method, inplace, limit),
                    )
                self = cast("Series", self)
                return self._replace_single(to_replace, method, inplace, limit)

            if not is_dict_like(to_replace):
                if not is_dict_like(regex):
                    raise TypeError(
                        'If "to_replace" and "value" are both None '
                        'and "to_replace" is not a list, then '
                        "regex must be a mapping"
                    )
                to_replace = regex
                regex = True

            items = list(to_replace.items())
            if items:
                keys, values = zip(*items)
            else:
                keys, values = ([], [])

            are_mappings = [is_dict_like(v) for v in values]

            if any(are_mappings):
                if not all(are_mappings):
                    raise TypeError(
                        "If a nested mapping is passed, all values "
                        "of the top level mapping must be mappings"
                    )
                # passed a nested dict/Series
                to_rep_dict = {}
                value_dict = {}

                for k, v in items:
                    keys, values = list(zip(*v.items())) or ([], [])

                    to_rep_dict[k] = list(keys)
                    value_dict[k] = list(values)

                to_replace, value = to_rep_dict, value_dict
            else:
                to_replace, value = keys, values

            return self.replace(
                to_replace, value, inplace=inplace, limit=limit, regex=regex
            )
        else:

            # need a non-zero len on all axes
            if not self.size:
                if inplace:
                    return
                return self.copy()

            if is_dict_like(to_replace):
                if is_dict_like(value):  # {'A' : NA} -> {'A' : 0}
                    # Note: Checking below for `in foo.keys()` instead of
                    #  `in foo` is needed for when we have a Series and not dict
                    mapping = {
                        col: (to_replace[col], value[col])
                        for col in to_replace.keys()
                        if col in value.keys() and col in self
                    }
                    return self._replace_columnwise(mapping, inplace, regex)

                # {'A': NA} -> 0
                elif not is_list_like(value):
                    # Operate column-wise
                    if self.ndim == 1:
                        raise ValueError(
                            "Series.replace cannot use dict-like to_replace "
                            "and non-None value"
                        )
                    mapping = {
                        col: (to_rep, value) for col, to_rep in to_replace.items()
                    }
                    return self._replace_columnwise(mapping, inplace, regex)
                else:
                    raise TypeError("value argument must be scalar, dict, or Series")

            elif is_list_like(to_replace):
                if not is_list_like(value):
                    # e.g. to_replace = [NA, ''] and value is 0,
                    #  so we replace NA with 0 and then replace '' with 0
                    value = [value] * len(to_replace)

                # e.g. we have to_replace = [NA, ''] and value = [0, 'missing']
                if len(to_replace) != len(value):
                    raise ValueError(
                        f"Replacement lists must match in length. "
                        f"Expecting {len(to_replace)} got {len(value)} "
                    )
                new_data = self._mgr.replace_list(
                    src_list=to_replace,
                    dest_list=value,
                    inplace=inplace,
                    regex=regex,
                )

            elif to_replace is None:
                if not (
                    is_re_compilable(regex)
                    or is_list_like(regex)
                    or is_dict_like(regex)
                ):
                    raise TypeError(
                        f"'regex' must be a string or a compiled regular expression "
                        f"or a list or dict of strings or regular expressions, "
                        f"you passed a {repr(type(regex).__name__)}"
                    )
                return self.replace(
                    regex, value, inplace=inplace, limit=limit, regex=True
                )
            else:

                # dest iterable dict-like
                if is_dict_like(value):  # NA -> {'A' : 0, 'B' : -1}
                    # Operate column-wise
                    if self.ndim == 1:
                        raise ValueError(
                            "Series.replace cannot use dict-value and "
                            "non-None to_replace"
                        )
                    mapping = {col: (to_replace, val) for col, val in value.items()}
                    return self._replace_columnwise(mapping, inplace, regex)

                elif not is_list_like(value):  # NA -> 0
                    new_data = self._mgr.replace(
                        to_replace=to_replace, value=value, inplace=inplace, regex=regex
                    )
                else:
                    raise TypeError(
                        f'Invalid "to_replace" type: {repr(type(to_replace).__name__)}'
                    )

        result = self._constructor(new_data)
        if inplace:
            return self._update_inplace(result)
        else:
            return result.__finalize__(self, method="replace")

    @final
    def interpolate(
        self: FrameOrSeries,
        method: str = "linear",
        axis: Axis = 0,
        limit: Optional[int] = None,
        inplace: bool_t = False,
        limit_direction: Optional[str] = None,
        limit_area: Optional[str] = None,
        downcast: Optional[str] = None,
        **kwargs,
    ) -> Optional[FrameOrSeries]:
        """
        Fill NaN values using an interpolation method.

        Please note that only ``method='linear'`` is supported for
        DataFrame/Series with a MultiIndex.

        Parameters
        ----------
        method : str, default 'linear'
            Interpolation technique to use. One of:

            * 'linear': Ignore the index and treat the values as equally
              spaced. This is the only method supported on MultiIndexes.
            * 'time': Works on daily and higher resolution data to interpolate
              given length of interval.
            * 'index', 'values': use the actual numerical values of the index.
            * 'pad': Fill in NaNs using existing values.
            * 'nearest', 'zero', 'slinear', 'quadratic', 'cubic', 'spline',
              'barycentric', 'polynomial': Passed to
              `scipy.interpolate.interp1d`. These methods use the numerical
              values of the index.  Both 'polynomial' and 'spline' require that
              you also specify an `order` (int), e.g.
              ``df.interpolate(method='polynomial', order=5)``.
            * 'krogh', 'piecewise_polynomial', 'spline', 'pchip', 'akima',
              'cubicspline': Wrappers around the SciPy interpolation methods of
              similar names. See `Notes`.
            * 'from_derivatives': Refers to
              `scipy.interpolate.BPoly.from_derivatives` which
              replaces 'piecewise_polynomial' interpolation method in
              scipy 0.18.

        axis : {{0 or 'index', 1 or 'columns', None}}, default None
            Axis to interpolate along.
        limit : int, optional
            Maximum number of consecutive NaNs to fill. Must be greater than
            0.
        inplace : bool, default False
            Update the data in place if possible.
        limit_direction : {{'forward', 'backward', 'both'}}, Optional
            Consecutive NaNs will be filled in this direction.

            If limit is specified:
                * If 'method' is 'pad' or 'ffill', 'limit_direction' must be 'forward'.
                * If 'method' is 'backfill' or 'bfill', 'limit_direction' must be
                  'backwards'.

            If 'limit' is not specified:
                * If 'method' is 'backfill' or 'bfill', the default is 'backward'
                * else the default is 'forward'

            .. versionchanged:: 1.1.0
                raises ValueError if `limit_direction` is 'forward' or 'both' and
                    method is 'backfill' or 'bfill'.
                raises ValueError if `limit_direction` is 'backward' or 'both' and
                    method is 'pad' or 'ffill'.

        limit_area : {{`None`, 'inside', 'outside'}}, default None
            If limit is specified, consecutive NaNs will be filled with this
            restriction.

            * ``None``: No fill restriction.
            * 'inside': Only fill NaNs surrounded by valid values
              (interpolate).
            * 'outside': Only fill NaNs outside valid values (extrapolate).

        downcast : optional, 'infer' or None, defaults to None
            Downcast dtypes if possible.
        ``**kwargs`` : optional
            Keyword arguments to pass on to the interpolating function.

        Returns
        -------
        Series or DataFrame or None
            Returns the same object type as the caller, interpolated at
            some or all ``NaN`` values or None if ``inplace=True``.

        See Also
        --------
        fillna : Fill missing values using different methods.
        scipy.interpolate.Akima1DInterpolator : Piecewise cubic polynomials
            (Akima interpolator).
        scipy.interpolate.BPoly.from_derivatives : Piecewise polynomial in the
            Bernstein basis.
        scipy.interpolate.interp1d : Interpolate a 1-D function.
        scipy.interpolate.KroghInterpolator : Interpolate polynomial (Krogh
            interpolator).
        scipy.interpolate.PchipInterpolator : PCHIP 1-d monotonic cubic
            interpolation.
        scipy.interpolate.CubicSpline : Cubic spline data interpolator.

        Notes
        -----
        The 'krogh', 'piecewise_polynomial', 'spline', 'pchip' and 'akima'
        methods are wrappers around the respective SciPy implementations of
        similar names. These use the actual numerical values of the index.
        For more information on their behavior, see the
        `SciPy documentation
        <https://docs.scipy.org/doc/scipy/reference/interpolate.html#univariate-interpolation>`__
        and `SciPy tutorial
        <https://docs.scipy.org/doc/scipy/reference/tutorial/interpolate.html>`__.

        Examples
        --------
        Filling in ``NaN`` in a :class:`~pandas.Series` via linear
        interpolation.

        >>> s = pd.Series([0, 1, np.nan, 3])
        >>> s
        0    0.0
        1    1.0
        2    NaN
        3    3.0
        dtype: float64
        >>> s.interpolate()
        0    0.0
        1    1.0
        2    2.0
        3    3.0
        dtype: float64

        Filling in ``NaN`` in a Series by padding, but filling at most two
        consecutive ``NaN`` at a time.

        >>> s = pd.Series([np.nan, "single_one", np.nan,
        ...                "fill_two_more", np.nan, np.nan, np.nan,
        ...                4.71, np.nan])
        >>> s
        0              NaN
        1       single_one
        2              NaN
        3    fill_two_more
        4              NaN
        5              NaN
        6              NaN
        7             4.71
        8              NaN
        dtype: object
        >>> s.interpolate(method='pad', limit=2)
        0              NaN
        1       single_one
        2       single_one
        3    fill_two_more
        4    fill_two_more
        5    fill_two_more
        6              NaN
        7             4.71
        8             4.71
        dtype: object

        Filling in ``NaN`` in a Series via polynomial interpolation or splines:
        Both 'polynomial' and 'spline' methods require that you also specify
        an ``order`` (int).

        >>> s = pd.Series([0, 2, np.nan, 8])
        >>> s.interpolate(method='polynomial', order=2)
        0    0.000000
        1    2.000000
        2    4.666667
        3    8.000000
        dtype: float64

        Fill the DataFrame forward (that is, going down) along each column
        using linear interpolation.

        Note how the last entry in column 'a' is interpolated differently,
        because there is no entry after it to use for interpolation.
        Note how the first entry in column 'b' remains ``NaN``, because there
        is no entry before it to use for interpolation.

        >>> df = pd.DataFrame([(0.0, np.nan, -1.0, 1.0),
        ...                    (np.nan, 2.0, np.nan, np.nan),
        ...                    (2.0, 3.0, np.nan, 9.0),
        ...                    (np.nan, 4.0, -4.0, 16.0)],
        ...                   columns=list('abcd'))
        >>> df
             a    b    c     d
        0  0.0  NaN -1.0   1.0
        1  NaN  2.0  NaN   NaN
        2  2.0  3.0  NaN   9.0
        3  NaN  4.0 -4.0  16.0
        >>> df.interpolate(method='linear', limit_direction='forward', axis=0)
             a    b    c     d
        0  0.0  NaN -1.0   1.0
        1  1.0  2.0 -2.0   5.0
        2  2.0  3.0 -3.0   9.0
        3  2.0  4.0 -4.0  16.0

        Using polynomial interpolation.

        >>> df['d'].interpolate(method='polynomial', order=2)
        0     1.0
        1     4.0
        2     9.0
        3    16.0
        Name: d, dtype: float64
        """
        inplace = validate_bool_kwarg(inplace, "inplace")

        axis = self._get_axis_number(axis)

        fillna_methods = ["ffill", "bfill", "pad", "backfill"]
        should_transpose = axis == 1 and method not in fillna_methods

        obj = self.T if should_transpose else self

        if obj.empty:
            return self.copy()

        if method not in fillna_methods:
            axis = self._info_axis_number

        if isinstance(obj.index, MultiIndex) and method != "linear":
            raise ValueError(
                "Only `method=linear` interpolation is supported on MultiIndexes."
            )

        # Set `limit_direction` depending on `method`
        if limit_direction is None:
            limit_direction = (
                "backward" if method in ("backfill", "bfill") else "forward"
            )
        else:
            if method in ("pad", "ffill") and limit_direction != "forward":
                raise ValueError(
                    f"`limit_direction` must be 'forward' for method `{method}`"
                )
            if method in ("backfill", "bfill") and limit_direction != "backward":
                raise ValueError(
                    f"`limit_direction` must be 'backward' for method `{method}`"
                )

        if obj.ndim == 2 and np.all(obj.dtypes == np.dtype(object)):
            raise TypeError(
                "Cannot interpolate with all object-dtype columns "
                "in the DataFrame. Try setting at least one "
                "column to a numeric dtype."
            )

        # create/use the index
        if method == "linear":
            # prior default
            index = np.arange(len(obj.index))
            index = Index(index)
        else:
            index = obj.index
            methods = {"index", "values", "nearest", "time"}
            is_numeric_or_datetime = (
                is_numeric_dtype(index.dtype)
                or is_datetime64_any_dtype(index.dtype)
                or is_timedelta64_dtype(index.dtype)
            )
            if method not in methods and not is_numeric_or_datetime:
                raise ValueError(
                    "Index column must be numeric or datetime type when "
                    f"using {method} method other than linear. "
                    "Try setting a numeric or datetime index column before "
                    "interpolating."
                )

        if isna(index).any():
            raise NotImplementedError(
                "Interpolation with NaNs in the index "
                "has not been implemented. Try filling "
                "those NaNs before interpolating."
            )
        new_data = obj._mgr.interpolate(
            method=method,
            axis=axis,
            index=index,
            limit=limit,
            limit_direction=limit_direction,
            limit_area=limit_area,
            inplace=inplace,
            downcast=downcast,
            **kwargs,
        )

        result = self._constructor(new_data)
        if should_transpose:
            result = result.T
        if inplace:
            return self._update_inplace(result)
        else:
            return result.__finalize__(self, method="interpolate")

    # ----------------------------------------------------------------------
    # Timeseries methods Methods

    @final
    def asof(self, where, subset=None):
        """
        Return the last row(s) without any NaNs before `where`.

        The last row (for each element in `where`, if list) without any
        NaN is taken.
        In case of a :class:`~pandas.DataFrame`, the last row without NaN
        considering only the subset of columns (if not `None`)

        If there is no good value, NaN is returned for a Series or
        a Series of NaN values for a DataFrame

        Parameters
        ----------
        where : date or array-like of dates
            Date(s) before which the last row(s) are returned.
        subset : str or array-like of str, default `None`
            For DataFrame, if not `None`, only use these columns to
            check for NaNs.

        Returns
        -------
        scalar, Series, or DataFrame

            The return can be:

            * scalar : when `self` is a Series and `where` is a scalar
            * Series: when `self` is a Series and `where` is an array-like,
              or when `self` is a DataFrame and `where` is a scalar
            * DataFrame : when `self` is a DataFrame and `where` is an
              array-like

            Return scalar, Series, or DataFrame.

        See Also
        --------
        merge_asof : Perform an asof merge. Similar to left join.

        Notes
        -----
        Dates are assumed to be sorted. Raises if this is not the case.

        Examples
        --------
        A Series and a scalar `where`.

        >>> s = pd.Series([1, 2, np.nan, 4], index=[10, 20, 30, 40])
        >>> s
        10    1.0
        20    2.0
        30    NaN
        40    4.0
        dtype: float64

        >>> s.asof(20)
        2.0

        For a sequence `where`, a Series is returned. The first value is
        NaN, because the first element of `where` is before the first
        index value.

        >>> s.asof([5, 20])
        5     NaN
        20    2.0
        dtype: float64

        Missing values are not considered. The following is ``2.0``, not
        NaN, even though NaN is at the index location for ``30``.

        >>> s.asof(30)
        2.0

        Take all columns into consideration

        >>> df = pd.DataFrame({'a': [10, 20, 30, 40, 50],
        ...                    'b': [None, None, None, None, 500]},
        ...                   index=pd.DatetimeIndex(['2018-02-27 09:01:00',
        ...                                           '2018-02-27 09:02:00',
        ...                                           '2018-02-27 09:03:00',
        ...                                           '2018-02-27 09:04:00',
        ...                                           '2018-02-27 09:05:00']))
        >>> df.asof(pd.DatetimeIndex(['2018-02-27 09:03:30',
        ...                           '2018-02-27 09:04:30']))
                              a   b
        2018-02-27 09:03:30 NaN NaN
        2018-02-27 09:04:30 NaN NaN

        Take a single column into consideration

        >>> df.asof(pd.DatetimeIndex(['2018-02-27 09:03:30',
        ...                           '2018-02-27 09:04:30']),
        ...         subset=['a'])
                                 a   b
        2018-02-27 09:03:30   30.0 NaN
        2018-02-27 09:04:30   40.0 NaN
        """
        if isinstance(where, str):
            where = Timestamp(where)

        if not self.index.is_monotonic:
            raise ValueError("asof requires a sorted index")

        is_series = isinstance(self, ABCSeries)
        if is_series:
            if subset is not None:
                raise ValueError("subset is not valid for Series")
        else:
            if subset is None:
                subset = self.columns
            if not is_list_like(subset):
                subset = [subset]

        is_list = is_list_like(where)
        if not is_list:
            start = self.index[0]
            if isinstance(self.index, PeriodIndex):
                where = Period(where, freq=self.index.freq)

            if where < start:
                if not is_series:
                    return self._constructor_sliced(
                        index=self.columns, name=where, dtype=np.float64
                    )
                return np.nan

            # It's always much faster to use a *while* loop here for
            # Series than pre-computing all the NAs. However a
            # *while* loop is extremely expensive for DataFrame
            # so we later pre-compute all the NAs and use the same
            # code path whether *where* is a scalar or list.
            # See PR: https://github.com/pandas-dev/pandas/pull/14476
            if is_series:
                loc = self.index.searchsorted(where, side="right")
                if loc > 0:
                    loc -= 1

                values = self._values
                while loc > 0 and isna(values[loc]):
                    loc -= 1
                return values[loc]

        if not isinstance(where, Index):
            where = Index(where) if is_list else Index([where])

        nulls = self.isna() if is_series else self[subset].isna().any(1)
        if nulls.all():
            if is_series:
                self = cast("Series", self)
                return self._constructor(np.nan, index=where, name=self.name)
            elif is_list:
                self = cast("DataFrame", self)
                return self._constructor(np.nan, index=where, columns=self.columns)
            else:
                self = cast("DataFrame", self)
                return self._constructor_sliced(
                    np.nan, index=self.columns, name=where[0]
                )

        locs = self.index.asof_locs(where, ~(nulls._values))

        # mask the missing
        missing = locs == -1
        data = self.take(locs)
        data.index = where
        data.loc[missing] = np.nan
        return data if is_list else data.iloc[-1]

    # ----------------------------------------------------------------------
    # Action Methods

    @doc(klass=_shared_doc_kwargs["klass"])
    def isna(self: FrameOrSeries) -> FrameOrSeries:
        """
        Detect missing values.

        Return a boolean same-sized object indicating if the values are NA.
        NA values, such as None or :attr:`numpy.NaN`, gets mapped to True
        values.
        Everything else gets mapped to False values. Characters such as empty
        strings ``''`` or :attr:`numpy.inf` are not considered NA values
        (unless you set ``pandas.options.mode.use_inf_as_na = True``).

        Returns
        -------
        {klass}
            Mask of bool values for each element in {klass} that
            indicates whether an element is an NA value.

        See Also
        --------
        {klass}.isnull : Alias of isna.
        {klass}.notna : Boolean inverse of isna.
        {klass}.dropna : Omit axes labels with missing values.
        isna : Top-level isna.

        Examples
        --------
        Show which entries in a DataFrame are NA.

        >>> df = pd.DataFrame(dict(age=[5, 6, np.NaN],
        ...                    born=[pd.NaT, pd.Timestamp('1939-05-27'),
        ...                          pd.Timestamp('1940-04-25')],
        ...                    name=['Alfred', 'Batman', ''],
        ...                    toy=[None, 'Batmobile', 'Joker']))
        >>> df
           age       born    name        toy
        0  5.0        NaT  Alfred       None
        1  6.0 1939-05-27  Batman  Batmobile
        2  NaN 1940-04-25              Joker

        >>> df.isna()
             age   born   name    toy
        0  False   True  False   True
        1  False  False  False  False
        2   True  False  False  False

        Show which entries in a Series are NA.

        >>> ser = pd.Series([5, 6, np.NaN])
        >>> ser
        0    5.0
        1    6.0
        2    NaN
        dtype: float64

        >>> ser.isna()
        0    False
        1    False
        2     True
        dtype: bool
        """
        return isna(self).__finalize__(self, method="isna")

    @doc(isna, klass=_shared_doc_kwargs["klass"])
    def isnull(self: FrameOrSeries) -> FrameOrSeries:
        return isna(self).__finalize__(self, method="isnull")

    @doc(klass=_shared_doc_kwargs["klass"])
    def notna(self: FrameOrSeries) -> FrameOrSeries:
        """
        Detect existing (non-missing) values.

        Return a boolean same-sized object indicating if the values are not NA.
        Non-missing values get mapped to True. Characters such as empty
        strings ``''`` or :attr:`numpy.inf` are not considered NA values
        (unless you set ``pandas.options.mode.use_inf_as_na = True``).
        NA values, such as None or :attr:`numpy.NaN`, get mapped to False
        values.

        Returns
        -------
        {klass}
            Mask of bool values for each element in {klass} that
            indicates whether an element is not an NA value.

        See Also
        --------
        {klass}.notnull : Alias of notna.
        {klass}.isna : Boolean inverse of notna.
        {klass}.dropna : Omit axes labels with missing values.
        notna : Top-level notna.

        Examples
        --------
        Show which entries in a DataFrame are not NA.

        >>> df = pd.DataFrame(dict(age=[5, 6, np.NaN],
        ...                    born=[pd.NaT, pd.Timestamp('1939-05-27'),
        ...                          pd.Timestamp('1940-04-25')],
        ...                    name=['Alfred', 'Batman', ''],
        ...                    toy=[None, 'Batmobile', 'Joker']))
        >>> df
           age       born    name        toy
        0  5.0        NaT  Alfred       None
        1  6.0 1939-05-27  Batman  Batmobile
        2  NaN 1940-04-25              Joker

        >>> df.notna()
             age   born  name    toy
        0   True  False  True  False
        1   True   True  True   True
        2  False   True  True   True

        Show which entries in a Series are not NA.

        >>> ser = pd.Series([5, 6, np.NaN])
        >>> ser
        0    5.0
        1    6.0
        2    NaN
        dtype: float64

        >>> ser.notna()
        0     True
        1     True
        2    False
        dtype: bool
        """
        return notna(self).__finalize__(self, method="notna")

    @doc(notna, klass=_shared_doc_kwargs["klass"])
    def notnull(self: FrameOrSeries) -> FrameOrSeries:
        return notna(self).__finalize__(self, method="notnull")

    @final
    def _clip_with_scalar(self, lower, upper, inplace: bool_t = False):
        if (lower is not None and np.any(isna(lower))) or (
            upper is not None and np.any(isna(upper))
        ):
            raise ValueError("Cannot use an NA value as a clip threshold")

        result = self
        mask = isna(self._values)

        with np.errstate(all="ignore"):
            if upper is not None:
                subset = self.to_numpy() <= upper
                result = result.where(subset, upper, axis=None, inplace=False)
            if lower is not None:
                subset = self.to_numpy() >= lower
                result = result.where(subset, lower, axis=None, inplace=False)

        if np.any(mask):
            result[mask] = np.nan

        if inplace:
            return self._update_inplace(result)
        else:
            return result

    @final
    def _clip_with_one_bound(self, threshold, method, axis, inplace):

        if axis is not None:
            axis = self._get_axis_number(axis)

        # method is self.le for upper bound and self.ge for lower bound
        if is_scalar(threshold) and is_number(threshold):
            if method.__name__ == "le":
                return self._clip_with_scalar(None, threshold, inplace=inplace)
            return self._clip_with_scalar(threshold, None, inplace=inplace)

        subset = method(threshold, axis=axis) | isna(self)

        # GH #15390
        # In order for where method to work, the threshold must
        # be transformed to NDFrame from other array like structure.
        if (not isinstance(threshold, ABCSeries)) and is_list_like(threshold):
            if isinstance(self, ABCSeries):
                threshold = self._constructor(threshold, index=self.index)
            else:
                threshold = align_method_FRAME(self, threshold, axis, flex=None)[1]
        return self.where(subset, threshold, axis=axis, inplace=inplace)

    @final
    def clip(
        self: FrameOrSeries,
        lower=None,
        upper=None,
        axis=None,
        inplace: bool_t = False,
        *args,
        **kwargs,
    ) -> FrameOrSeries:
        """
        Trim values at input threshold(s).

        Assigns values outside boundary to boundary values. Thresholds
        can be singular values or array like, and in the latter case
        the clipping is performed element-wise in the specified axis.

        Parameters
        ----------
        lower : float or array_like, default None
            Minimum threshold value. All values below this
            threshold will be set to it.
        upper : float or array_like, default None
            Maximum threshold value. All values above this
            threshold will be set to it.
        axis : int or str axis name, optional
            Align object with lower and upper along the given axis.
        inplace : bool, default False
            Whether to perform the operation in place on the data.
        *args, **kwargs
            Additional keywords have no effect but might be accepted
            for compatibility with numpy.

        Returns
        -------
        Series or DataFrame or None
            Same type as calling object with the values outside the
            clip boundaries replaced or None if ``inplace=True``.

        See Also
        --------
        Series.clip : Trim values at input threshold in series.
        DataFrame.clip : Trim values at input threshold in dataframe.
        numpy.clip : Clip (limit) the values in an array.

        Examples
        --------
        >>> data = {'col_0': [9, -3, 0, -1, 5], 'col_1': [-2, -7, 6, 8, -5]}
        >>> df = pd.DataFrame(data)
        >>> df
           col_0  col_1
        0      9     -2
        1     -3     -7
        2      0      6
        3     -1      8
        4      5     -5

        Clips per column using lower and upper thresholds:

        >>> df.clip(-4, 6)
           col_0  col_1
        0      6     -2
        1     -3     -4
        2      0      6
        3     -1      6
        4      5     -4

        Clips using specific lower and upper thresholds per column element:

        >>> t = pd.Series([2, -4, -1, 6, 3])
        >>> t
        0    2
        1   -4
        2   -1
        3    6
        4    3
        dtype: int64

        >>> df.clip(t, t + 4, axis=0)
           col_0  col_1
        0      6      2
        1     -3     -4
        2      0      3
        3      6      8
        4      5      3
        """
        inplace = validate_bool_kwarg(inplace, "inplace")

        axis = nv.validate_clip_with_axis(axis, args, kwargs)
        if axis is not None:
            axis = self._get_axis_number(axis)

        # GH 17276
        # numpy doesn't like NaN as a clip value
        # so ignore
        # GH 19992
        # numpy doesn't drop a list-like bound containing NaN
        if not is_list_like(lower) and np.any(isna(lower)):
            lower = None
        if not is_list_like(upper) and np.any(isna(upper)):
            upper = None

        # GH 2747 (arguments were reversed)
        if lower is not None and upper is not None:
            if is_scalar(lower) and is_scalar(upper):
                lower, upper = min(lower, upper), max(lower, upper)

        # fast-path for scalars
        if (lower is None or (is_scalar(lower) and is_number(lower))) and (
            upper is None or (is_scalar(upper) and is_number(upper))
        ):
            return self._clip_with_scalar(lower, upper, inplace=inplace)

        result = self
        if lower is not None:
            result = result._clip_with_one_bound(
                lower, method=self.ge, axis=axis, inplace=inplace
            )
        if upper is not None:
            if inplace:
                result = self
            result = result._clip_with_one_bound(
                upper, method=self.le, axis=axis, inplace=inplace
            )

        return result

<<<<<<< HEAD
    _shared_docs[
        "groupby"
    ] = """
        Group %(klass)s using a mapper or by a Series of columns.

        A groupby operation involves some combination of splitting the
        object, applying a function, and combining the results. This can be
        used to group large amounts of data and compute operations on these
        groups.

        Parameters
        ----------
        by : mapping, function, label, or list of labels
            Used to determine the groups for the groupby.
            If ``by`` is a function, it's called on each value of the object's
            index. If a dict or Series is passed, the Series or dict VALUES
            will be used to determine the groups (the Series' values are first
            aligned; see ``.align()`` method). If an ndarray is passed, the
            values are used as-is determine the groups. A label or list of
            labels may be passed to group by the columns in ``self``. Notice
            that a tuple is interpreted as a (single) key.
        axis : {0 or 'index', 1 or 'columns'}, default 0
            Split along rows (0) or columns (1).
        level : int, level name, or sequence of such, default None
            If the axis is a MultiIndex (hierarchical), group by a particular
            level or levels.
        as_index : bool, default True
            For aggregated output, return object with group labels as the
            index. Only relevant for DataFrame input. as_index=False is
            effectively "SQL-style" grouped output.
        sort : bool, default True
            Sort group keys. Get better performance by turning this off.
            Note this does not influence the order of observations within each
            group. Groupby preserves the order of rows within each group.
        group_keys : bool, optional
            When calling apply, add group keys to index to identify pieces.
            By default group keys are not included when the result's index
            (and column) labels match the inputs, and are included otherwise.

            .. versionchanged:: 1.2.0

               Warns that `group_keys` will no longer be ignored when the
               result from ``apply`` is a like-indexed Series or DataFrame.
               Specify ``group_keys`` explicitly to include the group keys or
               not.

        squeeze : bool, default False
            Reduce the dimensionality of the return type if possible,
            otherwise return a consistent type.

            .. deprecated:: 1.1.0

        observed : bool, default False
            This only applies if any of the groupers are Categoricals.
            If True: only show observed values for categorical groupers.
            If False: show all values for categorical groupers.

            .. versionadded:: 0.23.0
        dropna : bool, default True
            If True, and if group keys contain NA values, NA values together
            with row/column will be dropped.
            If False, NA values will also be treated as the key in groups

            .. versionadded:: 1.1.0

        Returns
        -------
        %(klass)sGroupBy
            Returns a groupby object that contains information about the groups.

        See Also
        --------
        resample : Convenience method for frequency conversion and resampling
            of time series.

        Notes
        -----
        See the `user guide
        <https://pandas.pydata.org/pandas-docs/stable/groupby.html>`_ for more.
        """

=======
    @doc(**_shared_doc_kwargs)
>>>>>>> d642b675
    def asfreq(
        self: FrameOrSeries,
        freq,
        method=None,
        how: Optional[str] = None,
        normalize: bool_t = False,
        fill_value=None,
    ) -> FrameOrSeries:
        """
        Convert time series to specified frequency.

        Returns the original data conformed to a new index with the specified
        frequency.

        If the index of this {klass} is a :class:`~pandas.PeriodIndex`, the new index
        is the result of transforming the original index with
        :meth:`PeriodIndex.asfreq <pandas.PeriodIndex.asfreq>` (so the original index
        will map one-to-one to the new index).

        Otherwise, the new index will be equivalent to ``pd.date_range(start, end,
        freq=freq)`` where ``start`` and ``end`` are, respectively, the first and
        last entries in the original index (see :func:`pandas.date_range`). The
        values corresponding to any timesteps in the new index which were not present
        in the original index will be null (``NaN``), unless a method for filling
        such unknowns is provided (see the ``method`` parameter below).

        The :meth:`resample` method is more appropriate if an operation on each group of
        timesteps (such as an aggregate) is necessary to represent the data at the new
        frequency.

        Parameters
        ----------
        freq : DateOffset or str
            Frequency DateOffset or string.
        method : {{'backfill'/'bfill', 'pad'/'ffill'}}, default None
            Method to use for filling holes in reindexed Series (note this
            does not fill NaNs that already were present):

            * 'pad' / 'ffill': propagate last valid observation forward to next
              valid
            * 'backfill' / 'bfill': use NEXT valid observation to fill.
        how : {{'start', 'end'}}, default end
            For PeriodIndex only (see PeriodIndex.asfreq).
        normalize : bool, default False
            Whether to reset output index to midnight.
        fill_value : scalar, optional
            Value to use for missing values, applied during upsampling (note
            this does not fill NaNs that already were present).

        Returns
        -------
        {klass}
            {klass} object reindexed to the specified frequency.

        See Also
        --------
        reindex : Conform DataFrame to new index with optional filling logic.

        Notes
        -----
        To learn more about the frequency strings, please see `this link
        <https://pandas.pydata.org/pandas-docs/stable/user_guide/timeseries.html#offset-aliases>`__.

        Examples
        --------
        Start by creating a series with 4 one minute timestamps.

        >>> index = pd.date_range('1/1/2000', periods=4, freq='T')
        >>> series = pd.Series([0.0, None, 2.0, 3.0], index=index)
        >>> df = pd.DataFrame({{'s': series}})
        >>> df
                               s
        2000-01-01 00:00:00    0.0
        2000-01-01 00:01:00    NaN
        2000-01-01 00:02:00    2.0
        2000-01-01 00:03:00    3.0

        Upsample the series into 30 second bins.

        >>> df.asfreq(freq='30S')
                               s
        2000-01-01 00:00:00    0.0
        2000-01-01 00:00:30    NaN
        2000-01-01 00:01:00    NaN
        2000-01-01 00:01:30    NaN
        2000-01-01 00:02:00    2.0
        2000-01-01 00:02:30    NaN
        2000-01-01 00:03:00    3.0

        Upsample again, providing a ``fill value``.

        >>> df.asfreq(freq='30S', fill_value=9.0)
                               s
        2000-01-01 00:00:00    0.0
        2000-01-01 00:00:30    9.0
        2000-01-01 00:01:00    NaN
        2000-01-01 00:01:30    9.0
        2000-01-01 00:02:00    2.0
        2000-01-01 00:02:30    9.0
        2000-01-01 00:03:00    3.0

        Upsample again, providing a ``method``.

        >>> df.asfreq(freq='30S', method='bfill')
                               s
        2000-01-01 00:00:00    0.0
        2000-01-01 00:00:30    NaN
        2000-01-01 00:01:00    NaN
        2000-01-01 00:01:30    2.0
        2000-01-01 00:02:00    2.0
        2000-01-01 00:02:30    3.0
        2000-01-01 00:03:00    3.0
        """
        from pandas.core.resample import asfreq

        return asfreq(
            self,
            freq,
            method=method,
            how=how,
            normalize=normalize,
            fill_value=fill_value,
        )

    @final
    def at_time(
        self: FrameOrSeries, time, asof: bool_t = False, axis=None
    ) -> FrameOrSeries:
        """
        Select values at particular time of day (e.g., 9:30AM).

        Parameters
        ----------
        time : datetime.time or str
        axis : {0 or 'index', 1 or 'columns'}, default 0

            .. versionadded:: 0.24.0

        Returns
        -------
        Series or DataFrame

        Raises
        ------
        TypeError
            If the index is not  a :class:`DatetimeIndex`

        See Also
        --------
        between_time : Select values between particular times of the day.
        first : Select initial periods of time series based on a date offset.
        last : Select final periods of time series based on a date offset.
        DatetimeIndex.indexer_at_time : Get just the index locations for
            values at particular time of the day.

        Examples
        --------
        >>> i = pd.date_range('2018-04-09', periods=4, freq='12H')
        >>> ts = pd.DataFrame({'A': [1, 2, 3, 4]}, index=i)
        >>> ts
                             A
        2018-04-09 00:00:00  1
        2018-04-09 12:00:00  2
        2018-04-10 00:00:00  3
        2018-04-10 12:00:00  4

        >>> ts.at_time('12:00')
                             A
        2018-04-09 12:00:00  2
        2018-04-10 12:00:00  4
        """
        if axis is None:
            axis = self._stat_axis_number
        axis = self._get_axis_number(axis)

        index = self._get_axis(axis)

        if not isinstance(index, DatetimeIndex):
            raise TypeError("Index must be DatetimeIndex")

        indexer = index.indexer_at_time(time, asof=asof)
        return self._take_with_is_copy(indexer, axis=axis)

    @final
    def between_time(
        self: FrameOrSeries,
        start_time,
        end_time,
        include_start: bool_t = True,
        include_end: bool_t = True,
        axis=None,
    ) -> FrameOrSeries:
        """
        Select values between particular times of the day (e.g., 9:00-9:30 AM).

        By setting ``start_time`` to be later than ``end_time``,
        you can get the times that are *not* between the two times.

        Parameters
        ----------
        start_time : datetime.time or str
            Initial time as a time filter limit.
        end_time : datetime.time or str
            End time as a time filter limit.
        include_start : bool, default True
            Whether the start time needs to be included in the result.
        include_end : bool, default True
            Whether the end time needs to be included in the result.
        axis : {0 or 'index', 1 or 'columns'}, default 0
            Determine range time on index or columns value.

            .. versionadded:: 0.24.0

        Returns
        -------
        Series or DataFrame
            Data from the original object filtered to the specified dates range.

        Raises
        ------
        TypeError
            If the index is not  a :class:`DatetimeIndex`

        See Also
        --------
        at_time : Select values at a particular time of the day.
        first : Select initial periods of time series based on a date offset.
        last : Select final periods of time series based on a date offset.
        DatetimeIndex.indexer_between_time : Get just the index locations for
            values between particular times of the day.

        Examples
        --------
        >>> i = pd.date_range('2018-04-09', periods=4, freq='1D20min')
        >>> ts = pd.DataFrame({'A': [1, 2, 3, 4]}, index=i)
        >>> ts
                             A
        2018-04-09 00:00:00  1
        2018-04-10 00:20:00  2
        2018-04-11 00:40:00  3
        2018-04-12 01:00:00  4

        >>> ts.between_time('0:15', '0:45')
                             A
        2018-04-10 00:20:00  2
        2018-04-11 00:40:00  3

        You get the times that are *not* between two times by setting
        ``start_time`` later than ``end_time``:

        >>> ts.between_time('0:45', '0:15')
                             A
        2018-04-09 00:00:00  1
        2018-04-12 01:00:00  4
        """
        if axis is None:
            axis = self._stat_axis_number
        axis = self._get_axis_number(axis)

        index = self._get_axis(axis)
        if not isinstance(index, DatetimeIndex):
            raise TypeError("Index must be DatetimeIndex")

        indexer = index.indexer_between_time(
            start_time, end_time, include_start=include_start, include_end=include_end
        )
        return self._take_with_is_copy(indexer, axis=axis)

    @doc(**_shared_doc_kwargs)
    def resample(
        self,
        rule,
        axis=0,
        closed: Optional[str] = None,
        label: Optional[str] = None,
        convention: str = "start",
        kind: Optional[str] = None,
        loffset=None,
        base: Optional[int] = None,
        on=None,
        level=None,
        origin: Union[str, TimestampConvertibleTypes] = "start_day",
        offset: Optional[TimedeltaConvertibleTypes] = None,
<<<<<<< HEAD
        group_keys: bool_t = lib.no_default,
    ) -> "Resampler":
=======
    ) -> Resampler:
>>>>>>> d642b675
        """
        Resample time-series data.

        Convenience method for frequency conversion and resampling of time series.
        The object must have a datetime-like index (`DatetimeIndex`, `PeriodIndex`,
        or `TimedeltaIndex`), or the caller must pass the label of a datetime-like
        series/index to the ``on``/``level`` keyword parameter.

        Parameters
        ----------
        rule : DateOffset, Timedelta or str
            The offset string or object representing target conversion.
        axis : {{0 or 'index', 1 or 'columns'}}, default 0
            Which axis to use for up- or down-sampling. For `Series` this
            will default to 0, i.e. along the rows. Must be
            `DatetimeIndex`, `TimedeltaIndex` or `PeriodIndex`.
        closed : {{'right', 'left'}}, default None
            Which side of bin interval is closed. The default is 'left'
            for all frequency offsets except for 'M', 'A', 'Q', 'BM',
            'BA', 'BQ', and 'W' which all have a default of 'right'.
        label : {{'right', 'left'}}, default None
            Which bin edge label to label bucket with. The default is 'left'
            for all frequency offsets except for 'M', 'A', 'Q', 'BM',
            'BA', 'BQ', and 'W' which all have a default of 'right'.
        convention : {{'start', 'end', 's', 'e'}}, default 'start'
            For `PeriodIndex` only, controls whether to use the start or
            end of `rule`.
        kind : {{'timestamp', 'period'}}, optional, default None
            Pass 'timestamp' to convert the resulting index to a
            `DateTimeIndex` or 'period' to convert it to a `PeriodIndex`.
            By default the input representation is retained.
        loffset : timedelta, default None
            Adjust the resampled time labels.

            .. deprecated:: 1.1.0
                You should add the loffset to the `df.index` after the resample.
                See below.

        base : int, default 0
            For frequencies that evenly subdivide 1 day, the "origin" of the
            aggregated intervals. For example, for '5min' frequency, base could
            range from 0 through 4. Defaults to 0.

            .. deprecated:: 1.1.0
                The new arguments that you should use are 'offset' or 'origin'.

        on : str, optional
            For a DataFrame, column to use instead of index for resampling.
            Column must be datetime-like.
        level : str or int, optional
            For a MultiIndex, level (name or number) to use for
            resampling. `level` must be datetime-like.
        origin : {{'epoch', 'start', 'start_day', 'end', 'end_day'}}, Timestamp
            or str, default 'start_day'
            The timestamp on which to adjust the grouping. The timezone of origin
            must match the timezone of the index.
            If a timestamp is not used, these values are also supported:

            - 'epoch': `origin` is 1970-01-01
            - 'start': `origin` is the first value of the timeseries
            - 'start_day': `origin` is the first day at midnight of the timeseries

            .. versionadded:: 1.1.0

            - 'end': `origin` is the last value of the timeseries
            - 'end_day': `origin` is the ceiling midnight of the last day

            .. versionadded:: 1.3.0

        offset : Timedelta or str, default is None
            An offset timedelta added to the origin.

            .. versionadded:: 1.1.0

        group_keys : bool, default True
            Whether to include the group keys in the result index when performing
            a ``.groupby().apply()`` to the resampled object.

            .. versionadded:: 1.2.0

        Returns
        -------
        pandas.core.Resampler
            :class:`~pandas.core.Resampler` object.

        See Also
        --------
        Series.resample : Resample a Series.
        DataFrame.resample : Resample a DataFrame.
        groupby : Group {klass} by mapping, function, label, or list of labels.
        asfreq : Reindex a {klass} with the given frequency without grouping.

        Notes
        -----
        See the `user guide
        <https://pandas.pydata.org/pandas-docs/stable/user_guide/timeseries.html#resampling>`_
        for more.

        To learn more about the offset strings, please see `this link
        <https://pandas.pydata.org/pandas-docs/stable/user_guide/timeseries.html#dateoffset-objects>`__.

        Examples
        --------
        Start by creating a series with 9 one minute timestamps.

        >>> index = pd.date_range('1/1/2000', periods=9, freq='T')
        >>> series = pd.Series(range(9), index=index)
        >>> series
        2000-01-01 00:00:00    0
        2000-01-01 00:01:00    1
        2000-01-01 00:02:00    2
        2000-01-01 00:03:00    3
        2000-01-01 00:04:00    4
        2000-01-01 00:05:00    5
        2000-01-01 00:06:00    6
        2000-01-01 00:07:00    7
        2000-01-01 00:08:00    8
        Freq: T, dtype: int64

        Downsample the series into 3 minute bins and sum the values
        of the timestamps falling into a bin.

        >>> series.resample('3T').sum()
        2000-01-01 00:00:00     3
        2000-01-01 00:03:00    12
        2000-01-01 00:06:00    21
        Freq: 3T, dtype: int64

        Downsample the series into 3 minute bins as above, but label each
        bin using the right edge instead of the left. Please note that the
        value in the bucket used as the label is not included in the bucket,
        which it labels. For example, in the original series the
        bucket ``2000-01-01 00:03:00`` contains the value 3, but the summed
        value in the resampled bucket with the label ``2000-01-01 00:03:00``
        does not include 3 (if it did, the summed value would be 6, not 3).
        To include this value close the right side of the bin interval as
        illustrated in the example below this one.

        >>> series.resample('3T', label='right').sum()
        2000-01-01 00:03:00     3
        2000-01-01 00:06:00    12
        2000-01-01 00:09:00    21
        Freq: 3T, dtype: int64

        Downsample the series into 3 minute bins as above, but close the right
        side of the bin interval.

        >>> series.resample('3T', label='right', closed='right').sum()
        2000-01-01 00:00:00     0
        2000-01-01 00:03:00     6
        2000-01-01 00:06:00    15
        2000-01-01 00:09:00    15
        Freq: 3T, dtype: int64

        Upsample the series into 30 second bins.

        >>> series.resample('30S').asfreq()[0:5]   # Select first 5 rows
        2000-01-01 00:00:00   0.0
        2000-01-01 00:00:30   NaN
        2000-01-01 00:01:00   1.0
        2000-01-01 00:01:30   NaN
        2000-01-01 00:02:00   2.0
        Freq: 30S, dtype: float64

        Upsample the series into 30 second bins and fill the ``NaN``
        values using the ``pad`` method.

        >>> series.resample('30S').pad()[0:5]
        2000-01-01 00:00:00    0
        2000-01-01 00:00:30    0
        2000-01-01 00:01:00    1
        2000-01-01 00:01:30    1
        2000-01-01 00:02:00    2
        Freq: 30S, dtype: int64

        Upsample the series into 30 second bins and fill the
        ``NaN`` values using the ``bfill`` method.

        >>> series.resample('30S').bfill()[0:5]
        2000-01-01 00:00:00    0
        2000-01-01 00:00:30    1
        2000-01-01 00:01:00    1
        2000-01-01 00:01:30    2
        2000-01-01 00:02:00    2
        Freq: 30S, dtype: int64

        Pass a custom function via ``apply``

        >>> def custom_resampler(array_like):
        ...     return np.sum(array_like) + 5
        ...
        >>> series.resample('3T').apply(custom_resampler)
        2000-01-01 00:00:00     8
        2000-01-01 00:03:00    17
        2000-01-01 00:06:00    26
        Freq: 3T, dtype: int64

        For a Series with a PeriodIndex, the keyword `convention` can be
        used to control whether to use the start or end of `rule`.

        Resample a year by quarter using 'start' `convention`. Values are
        assigned to the first quarter of the period.

        >>> s = pd.Series([1, 2], index=pd.period_range('2012-01-01',
        ...                                             freq='A',
        ...                                             periods=2))
        >>> s
        2012    1
        2013    2
        Freq: A-DEC, dtype: int64
        >>> s.resample('Q', convention='start').asfreq()
        2012Q1    1.0
        2012Q2    NaN
        2012Q3    NaN
        2012Q4    NaN
        2013Q1    2.0
        2013Q2    NaN
        2013Q3    NaN
        2013Q4    NaN
        Freq: Q-DEC, dtype: float64

        Resample quarters by month using 'end' `convention`. Values are
        assigned to the last month of the period.

        >>> q = pd.Series([1, 2, 3, 4], index=pd.period_range('2018-01-01',
        ...                                                   freq='Q',
        ...                                                   periods=4))
        >>> q
        2018Q1    1
        2018Q2    2
        2018Q3    3
        2018Q4    4
        Freq: Q-DEC, dtype: int64
        >>> q.resample('M', convention='end').asfreq()
        2018-03    1.0
        2018-04    NaN
        2018-05    NaN
        2018-06    2.0
        2018-07    NaN
        2018-08    NaN
        2018-09    3.0
        2018-10    NaN
        2018-11    NaN
        2018-12    4.0
        Freq: M, dtype: float64

        For DataFrame objects, the keyword `on` can be used to specify the
        column instead of the index for resampling.

        >>> d = {{'price': [10, 11, 9, 13, 14, 18, 17, 19],
        ...      'volume': [50, 60, 40, 100, 50, 100, 40, 50]}}
        >>> df = pd.DataFrame(d)
        >>> df['week_starting'] = pd.date_range('01/01/2018',
        ...                                     periods=8,
        ...                                     freq='W')
        >>> df
           price  volume week_starting
        0     10      50    2018-01-07
        1     11      60    2018-01-14
        2      9      40    2018-01-21
        3     13     100    2018-01-28
        4     14      50    2018-02-04
        5     18     100    2018-02-11
        6     17      40    2018-02-18
        7     19      50    2018-02-25
        >>> df.resample('M', on='week_starting').mean()
                       price  volume
        week_starting
        2018-01-31     10.75    62.5
        2018-02-28     17.00    60.0

        For a DataFrame with MultiIndex, the keyword `level` can be used to
        specify on which level the resampling needs to take place.

        >>> days = pd.date_range('1/1/2000', periods=4, freq='D')
        >>> d2 = {{'price': [10, 11, 9, 13, 14, 18, 17, 19],
        ...       'volume': [50, 60, 40, 100, 50, 100, 40, 50]}}
        >>> df2 = pd.DataFrame(
        ...     d2,
        ...     index=pd.MultiIndex.from_product(
        ...         [days, ['morning', 'afternoon']]
        ...     )
        ... )
        >>> df2
                              price  volume
        2000-01-01 morning       10      50
                   afternoon     11      60
        2000-01-02 morning        9      40
                   afternoon     13     100
        2000-01-03 morning       14      50
                   afternoon     18     100
        2000-01-04 morning       17      40
                   afternoon     19      50
        >>> df2.resample('D', level=0).sum()
                    price  volume
        2000-01-01     21     110
        2000-01-02     22     140
        2000-01-03     32     150
        2000-01-04     36      90

        If you want to adjust the start of the bins based on a fixed timestamp:

        >>> start, end = '2000-10-01 23:30:00', '2000-10-02 00:30:00'
        >>> rng = pd.date_range(start, end, freq='7min')
        >>> ts = pd.Series(np.arange(len(rng)) * 3, index=rng)
        >>> ts
        2000-10-01 23:30:00     0
        2000-10-01 23:37:00     3
        2000-10-01 23:44:00     6
        2000-10-01 23:51:00     9
        2000-10-01 23:58:00    12
        2000-10-02 00:05:00    15
        2000-10-02 00:12:00    18
        2000-10-02 00:19:00    21
        2000-10-02 00:26:00    24
        Freq: 7T, dtype: int64

        >>> ts.resample('17min').sum()
        2000-10-01 23:14:00     0
        2000-10-01 23:31:00     9
        2000-10-01 23:48:00    21
        2000-10-02 00:05:00    54
        2000-10-02 00:22:00    24
        Freq: 17T, dtype: int64

        >>> ts.resample('17min', origin='epoch').sum()
        2000-10-01 23:18:00     0
        2000-10-01 23:35:00    18
        2000-10-01 23:52:00    27
        2000-10-02 00:09:00    39
        2000-10-02 00:26:00    24
        Freq: 17T, dtype: int64

        >>> ts.resample('17min', origin='2000-01-01').sum()
        2000-10-01 23:24:00     3
        2000-10-01 23:41:00    15
        2000-10-01 23:58:00    45
        2000-10-02 00:15:00    45
        Freq: 17T, dtype: int64

        If you want to adjust the start of the bins with an `offset` Timedelta, the two
        following lines are equivalent:

        >>> ts.resample('17min', origin='start').sum()
        2000-10-01 23:30:00     9
        2000-10-01 23:47:00    21
        2000-10-02 00:04:00    54
        2000-10-02 00:21:00    24
        Freq: 17T, dtype: int64

        >>> ts.resample('17min', offset='23h30min').sum()
        2000-10-01 23:30:00     9
        2000-10-01 23:47:00    21
        2000-10-02 00:04:00    54
        2000-10-02 00:21:00    24
        Freq: 17T, dtype: int64

        If you want to take the largest Timestamp as the end of the bins:

        >>> ts.resample('17min', origin='end').sum()
        2000-10-01 23:35:00     0
        2000-10-01 23:52:00    18
        2000-10-02 00:09:00    27
        2000-10-02 00:26:00    63
        Freq: 17T, dtype: int64

        In contrast with the `start_day`, you can use `end_day` to take the ceiling
        midnight of the largest Timestamp as the end of the bins and drop the bins
        not containing data:

        >>> ts.resample('17min', origin='end_day').sum()
        2000-10-01 23:38:00     3
        2000-10-01 23:55:00    15
        2000-10-02 00:12:00    45
        2000-10-02 00:29:00    45
        Freq: 17T, dtype: int64

        To replace the use of the deprecated `base` argument, you can now use `offset`,
        in this example it is equivalent to have `base=2`:

        >>> ts.resample('17min', offset='2min').sum()
        2000-10-01 23:16:00     0
        2000-10-01 23:33:00     9
        2000-10-01 23:50:00    36
        2000-10-02 00:07:00    39
        2000-10-02 00:24:00    24
        Freq: 17T, dtype: int64

        To replace the use of the deprecated `loffset` argument:

        >>> from pandas.tseries.frequencies import to_offset
        >>> loffset = '19min'
        >>> ts_out = ts.resample('17min').sum()
        >>> ts_out.index = ts_out.index + to_offset(loffset)
        >>> ts_out
        2000-10-01 23:33:00     0
        2000-10-01 23:50:00     9
        2000-10-02 00:07:00    21
        2000-10-02 00:24:00    54
        2000-10-02 00:41:00    24
        Freq: 17T, dtype: int64
        """
        from pandas.core.resample import get_resampler

        axis = self._get_axis_number(axis)
        return get_resampler(
            self,
            freq=rule,
            label=label,
            closed=closed,
            axis=axis,
            kind=kind,
            loffset=loffset,
            convention=convention,
            base=base,
            key=on,
            level=level,
            origin=origin,
            offset=offset,
            group_keys=group_keys,
        )

    @final
    def first(self: FrameOrSeries, offset) -> FrameOrSeries:
        """
        Select initial periods of time series data based on a date offset.

        When having a DataFrame with dates as index, this function can
        select the first few rows based on a date offset.

        Parameters
        ----------
        offset : str, DateOffset or dateutil.relativedelta
            The offset length of the data that will be selected. For instance,
            '1M' will display all the rows having their index within the first month.

        Returns
        -------
        Series or DataFrame
            A subset of the caller.

        Raises
        ------
        TypeError
            If the index is not  a :class:`DatetimeIndex`

        See Also
        --------
        last : Select final periods of time series based on a date offset.
        at_time : Select values at a particular time of the day.
        between_time : Select values between particular times of the day.

        Examples
        --------
        >>> i = pd.date_range('2018-04-09', periods=4, freq='2D')
        >>> ts = pd.DataFrame({'A': [1, 2, 3, 4]}, index=i)
        >>> ts
                    A
        2018-04-09  1
        2018-04-11  2
        2018-04-13  3
        2018-04-15  4

        Get the rows for the first 3 days:

        >>> ts.first('3D')
                    A
        2018-04-09  1
        2018-04-11  2

        Notice the data for 3 first calendar days were returned, not the first
        3 days observed in the dataset, and therefore data for 2018-04-13 was
        not returned.
        """
        if not isinstance(self.index, DatetimeIndex):
            raise TypeError("'first' only supports a DatetimeIndex index")

        if len(self.index) == 0:
            return self

        offset = to_offset(offset)
        if not isinstance(offset, Tick) and offset.is_on_offset(self.index[0]):
            # GH#29623 if first value is end of period, remove offset with n = 1
            #  before adding the real offset
            end_date = end = self.index[0] - offset.base + offset
        else:
            end_date = end = self.index[0] + offset

        # Tick-like, e.g. 3 weeks
        if isinstance(offset, Tick):
            if end_date in self.index:
                end = self.index.searchsorted(end_date, side="left")
                return self.iloc[:end]

        return self.loc[:end]

    @final
    def last(self: FrameOrSeries, offset) -> FrameOrSeries:
        """
        Select final periods of time series data based on a date offset.

        For a DataFrame with a sorted DatetimeIndex, this function
        selects the last few rows based on a date offset.

        Parameters
        ----------
        offset : str, DateOffset, dateutil.relativedelta
            The offset length of the data that will be selected. For instance,
            '3D' will display all the rows having their index within the last 3 days.

        Returns
        -------
        Series or DataFrame
            A subset of the caller.

        Raises
        ------
        TypeError
            If the index is not  a :class:`DatetimeIndex`

        See Also
        --------
        first : Select initial periods of time series based on a date offset.
        at_time : Select values at a particular time of the day.
        between_time : Select values between particular times of the day.

        Examples
        --------
        >>> i = pd.date_range('2018-04-09', periods=4, freq='2D')
        >>> ts = pd.DataFrame({'A': [1, 2, 3, 4]}, index=i)
        >>> ts
                    A
        2018-04-09  1
        2018-04-11  2
        2018-04-13  3
        2018-04-15  4

        Get the rows for the last 3 days:

        >>> ts.last('3D')
                    A
        2018-04-13  3
        2018-04-15  4

        Notice the data for 3 last calendar days were returned, not the last
        3 observed days in the dataset, and therefore data for 2018-04-11 was
        not returned.
        """
        if not isinstance(self.index, DatetimeIndex):
            raise TypeError("'last' only supports a DatetimeIndex index")

        if len(self.index) == 0:
            return self

        offset = to_offset(offset)

        start_date = self.index[-1] - offset
        start = self.index.searchsorted(start_date, side="right")
        return self.iloc[start:]

    @final
    def rank(
        self: FrameOrSeries,
        axis=0,
        method: str = "average",
        numeric_only: Optional[bool_t] = None,
        na_option: str = "keep",
        ascending: bool_t = True,
        pct: bool_t = False,
    ) -> FrameOrSeries:
        """
        Compute numerical data ranks (1 through n) along axis.

        By default, equal values are assigned a rank that is the average of the
        ranks of those values.

        Parameters
        ----------
        axis : {0 or 'index', 1 or 'columns'}, default 0
            Index to direct ranking.
        method : {'average', 'min', 'max', 'first', 'dense'}, default 'average'
            How to rank the group of records that have the same value (i.e. ties):

            * average: average rank of the group
            * min: lowest rank in the group
            * max: highest rank in the group
            * first: ranks assigned in order they appear in the array
            * dense: like 'min', but rank always increases by 1 between groups.

        numeric_only : bool, optional
            For DataFrame objects, rank only numeric columns if set to True.
        na_option : {'keep', 'top', 'bottom'}, default 'keep'
            How to rank NaN values:

            * keep: assign NaN rank to NaN values
            * top: assign smallest rank to NaN values if ascending
            * bottom: assign highest rank to NaN values if ascending.

        ascending : bool, default True
            Whether or not the elements should be ranked in ascending order.
        pct : bool, default False
            Whether or not to display the returned rankings in percentile
            form.

        Returns
        -------
        same type as caller
            Return a Series or DataFrame with data ranks as values.

        See Also
        --------
        core.groupby.GroupBy.rank : Rank of values within each group.

        Examples
        --------
        >>> df = pd.DataFrame(data={'Animal': ['cat', 'penguin', 'dog',
        ...                                    'spider', 'snake'],
        ...                         'Number_legs': [4, 2, 4, 8, np.nan]})
        >>> df
            Animal  Number_legs
        0      cat          4.0
        1  penguin          2.0
        2      dog          4.0
        3   spider          8.0
        4    snake          NaN

        The following example shows how the method behaves with the above
        parameters:

        * default_rank: this is the default behaviour obtained without using
          any parameter.
        * max_rank: setting ``method = 'max'`` the records that have the
          same values are ranked using the highest rank (e.g.: since 'cat'
          and 'dog' are both in the 2nd and 3rd position, rank 3 is assigned.)
        * NA_bottom: choosing ``na_option = 'bottom'``, if there are records
          with NaN values they are placed at the bottom of the ranking.
        * pct_rank: when setting ``pct = True``, the ranking is expressed as
          percentile rank.

        >>> df['default_rank'] = df['Number_legs'].rank()
        >>> df['max_rank'] = df['Number_legs'].rank(method='max')
        >>> df['NA_bottom'] = df['Number_legs'].rank(na_option='bottom')
        >>> df['pct_rank'] = df['Number_legs'].rank(pct=True)
        >>> df
            Animal  Number_legs  default_rank  max_rank  NA_bottom  pct_rank
        0      cat          4.0           2.5       3.0        2.5     0.625
        1  penguin          2.0           1.0       1.0        1.0     0.250
        2      dog          4.0           2.5       3.0        2.5     0.625
        3   spider          8.0           4.0       4.0        4.0     1.000
        4    snake          NaN           NaN       NaN        5.0       NaN
        """
        axis = self._get_axis_number(axis)

        if na_option not in {"keep", "top", "bottom"}:
            msg = "na_option must be one of 'keep', 'top', or 'bottom'"
            raise ValueError(msg)

        def ranker(data):
            ranks = algos.rank(
                data.values,
                axis=axis,
                method=method,
                ascending=ascending,
                na_option=na_option,
                pct=pct,
            )
            ranks = self._constructor(ranks, **data._construct_axes_dict())
            return ranks.__finalize__(self, method="rank")

        # if numeric_only is None, and we can't get anything, we try with
        # numeric_only=True
        if numeric_only is None:
            try:
                return ranker(self)
            except TypeError:
                numeric_only = True

        if numeric_only:
            data = self._get_numeric_data()
        else:
            data = self

        return ranker(data)

    @doc(_shared_docs["compare"], klass=_shared_doc_kwargs["klass"])
    def compare(
        self,
        other,
        align_axis: Axis = 1,
        keep_shape: bool_t = False,
        keep_equal: bool_t = False,
    ):
        from pandas.core.reshape.concat import concat

        if type(self) is not type(other):
            cls_self, cls_other = type(self).__name__, type(other).__name__
            raise TypeError(
                f"can only compare '{cls_self}' (not '{cls_other}') with '{cls_self}'"
            )

        mask = ~((self == other) | (self.isna() & other.isna()))
        keys = ["self", "other"]

        if not keep_equal:
            self = self.where(mask)
            other = other.where(mask)

        if not keep_shape:
            if isinstance(self, ABCDataFrame):
                cmask = mask.any()
                rmask = mask.any(axis=1)
                self = self.loc[rmask, cmask]
                other = other.loc[rmask, cmask]
            else:
                self = self[mask]
                other = other[mask]

        if align_axis in (1, "columns"):  # This is needed for Series
            axis = 1
        else:
            axis = self._get_axis_number(align_axis)

        diff = concat([self, other], axis=axis, keys=keys)

        if axis >= self.ndim:
            # No need to reorganize data if stacking on new axis
            # This currently applies for stacking two Series on columns
            return diff

        ax = diff._get_axis(axis)
        ax_names = np.array(ax.names)

        # set index names to positions to avoid confusion
        ax.names = np.arange(len(ax_names))

        # bring self-other to inner level
        order = list(range(1, ax.nlevels)) + [0]
        if isinstance(diff, ABCDataFrame):
            diff = diff.reorder_levels(order, axis=axis)
        else:
            diff = diff.reorder_levels(order)

        # restore the index names in order
        diff._get_axis(axis=axis).names = ax_names[order]

        # reorder axis to keep things organized
        indices = (
            np.arange(diff.shape[axis]).reshape([2, diff.shape[axis] // 2]).T.flatten()
        )
        diff = diff.take(indices, axis=axis)

        return diff

    @doc(**_shared_doc_kwargs)
    def align(
        self,
        other,
        join="outer",
        axis=None,
        level=None,
        copy=True,
        fill_value=None,
        method=None,
        limit=None,
        fill_axis=0,
        broadcast_axis=None,
    ):
        """
        Align two objects on their axes with the specified join method.

        Join method is specified for each axis Index.

        Parameters
        ----------
        other : DataFrame or Series
        join : {{'outer', 'inner', 'left', 'right'}}, default 'outer'
        axis : allowed axis of the other object, default None
            Align on index (0), columns (1), or both (None).
        level : int or level name, default None
            Broadcast across a level, matching Index values on the
            passed MultiIndex level.
        copy : bool, default True
            Always returns new objects. If copy=False and no reindexing is
            required then original objects are returned.
        fill_value : scalar, default np.NaN
            Value to use for missing values. Defaults to NaN, but can be any
            "compatible" value.
        method : {{'backfill', 'bfill', 'pad', 'ffill', None}}, default None
            Method to use for filling holes in reindexed Series:

            - pad / ffill: propagate last valid observation forward to next valid.
            - backfill / bfill: use NEXT valid observation to fill gap.

        limit : int, default None
            If method is specified, this is the maximum number of consecutive
            NaN values to forward/backward fill. In other words, if there is
            a gap with more than this number of consecutive NaNs, it will only
            be partially filled. If method is not specified, this is the
            maximum number of entries along the entire axis where NaNs will be
            filled. Must be greater than 0 if not None.
        fill_axis : {axes_single_arg}, default 0
            Filling axis, method and limit.
        broadcast_axis : {axes_single_arg}, default None
            Broadcast values along this axis, if aligning two objects of
            different dimensions.

        Returns
        -------
        (left, right) : ({klass}, type of other)
            Aligned objects.
        """

        method = missing.clean_fill_method(method)

        if broadcast_axis == 1 and self.ndim != other.ndim:
            if isinstance(self, ABCSeries):
                # this means other is a DataFrame, and we need to broadcast
                # self
                cons = self._constructor_expanddim
                df = cons(
                    {c: self for c in other.columns}, **other._construct_axes_dict()
                )
                return df._align_frame(
                    other,
                    join=join,
                    axis=axis,
                    level=level,
                    copy=copy,
                    fill_value=fill_value,
                    method=method,
                    limit=limit,
                    fill_axis=fill_axis,
                )
            elif isinstance(other, ABCSeries):
                # this means self is a DataFrame, and we need to broadcast
                # other
                cons = other._constructor_expanddim
                df = cons(
                    {c: other for c in self.columns}, **self._construct_axes_dict()
                )
                return self._align_frame(
                    df,
                    join=join,
                    axis=axis,
                    level=level,
                    copy=copy,
                    fill_value=fill_value,
                    method=method,
                    limit=limit,
                    fill_axis=fill_axis,
                )

        if axis is not None:
            axis = self._get_axis_number(axis)
        if isinstance(other, ABCDataFrame):
            return self._align_frame(
                other,
                join=join,
                axis=axis,
                level=level,
                copy=copy,
                fill_value=fill_value,
                method=method,
                limit=limit,
                fill_axis=fill_axis,
            )
        elif isinstance(other, ABCSeries):
            return self._align_series(
                other,
                join=join,
                axis=axis,
                level=level,
                copy=copy,
                fill_value=fill_value,
                method=method,
                limit=limit,
                fill_axis=fill_axis,
            )
        else:  # pragma: no cover
            raise TypeError(f"unsupported type: {type(other)}")

    @final
    def _align_frame(
        self,
        other,
        join="outer",
        axis=None,
        level=None,
        copy: bool_t = True,
        fill_value=None,
        method=None,
        limit=None,
        fill_axis=0,
    ):
        # defaults
        join_index, join_columns = None, None
        ilidx, iridx = None, None
        clidx, cridx = None, None

        is_series = isinstance(self, ABCSeries)

        if axis is None or axis == 0:
            if not self.index.equals(other.index):
                join_index, ilidx, iridx = self.index.join(
                    other.index, how=join, level=level, return_indexers=True
                )

        if axis is None or axis == 1:
            if not is_series and not self.columns.equals(other.columns):
                join_columns, clidx, cridx = self.columns.join(
                    other.columns, how=join, level=level, return_indexers=True
                )

        if is_series:
            reindexers = {0: [join_index, ilidx]}
        else:
            reindexers = {0: [join_index, ilidx], 1: [join_columns, clidx]}

        left = self._reindex_with_indexers(
            reindexers, copy=copy, fill_value=fill_value, allow_dups=True
        )
        # other must be always DataFrame
        right = other._reindex_with_indexers(
            {0: [join_index, iridx], 1: [join_columns, cridx]},
            copy=copy,
            fill_value=fill_value,
            allow_dups=True,
        )

        if method is not None:
            _left = left.fillna(method=method, axis=fill_axis, limit=limit)
            assert _left is not None  # needed for mypy
            left = _left
            right = right.fillna(method=method, axis=fill_axis, limit=limit)

        # if DatetimeIndex have different tz, convert to UTC
        if is_datetime64tz_dtype(left.index.dtype):
            if left.index.tz != right.index.tz:
                if join_index is not None:
                    # GH#33671 ensure we don't change the index on
                    #  our original Series (NB: by default deep=False)
                    left = left.copy()
                    right = right.copy()
                    left.index = join_index
                    right.index = join_index

        return (
            left.__finalize__(self),
            right.__finalize__(other),
        )

    @final
    def _align_series(
        self,
        other,
        join="outer",
        axis=None,
        level=None,
        copy: bool_t = True,
        fill_value=None,
        method=None,
        limit=None,
        fill_axis=0,
    ):

        is_series = isinstance(self, ABCSeries)

        # series/series compat, other must always be a Series
        if is_series:
            if axis:
                raise ValueError("cannot align series to a series other than axis 0")

            # equal
            if self.index.equals(other.index):
                join_index, lidx, ridx = None, None, None
            else:
                join_index, lidx, ridx = self.index.join(
                    other.index, how=join, level=level, return_indexers=True
                )

            left = self._reindex_indexer(join_index, lidx, copy)
            right = other._reindex_indexer(join_index, ridx, copy)

        else:
            # one has > 1 ndim
            fdata = self._mgr
            if axis == 0:
                join_index = self.index
                lidx, ridx = None, None
                if not self.index.equals(other.index):
                    join_index, lidx, ridx = self.index.join(
                        other.index, how=join, level=level, return_indexers=True
                    )

                if lidx is not None:
                    fdata = fdata.reindex_indexer(join_index, lidx, axis=1)

            elif axis == 1:
                join_index = self.columns
                lidx, ridx = None, None
                if not self.columns.equals(other.index):
                    join_index, lidx, ridx = self.columns.join(
                        other.index, how=join, level=level, return_indexers=True
                    )

                if lidx is not None:
                    fdata = fdata.reindex_indexer(join_index, lidx, axis=0)
            else:
                raise ValueError("Must specify axis=0 or 1")

            if copy and fdata is self._mgr:
                fdata = fdata.copy()

            left = self._constructor(fdata)

            if ridx is None:
                right = other
            else:
                right = other.reindex(join_index, level=level)

        # fill
        fill_na = notna(fill_value) or (method is not None)
        if fill_na:
            left = left.fillna(fill_value, method=method, limit=limit, axis=fill_axis)
            right = right.fillna(fill_value, method=method, limit=limit)

        # if DatetimeIndex have different tz, convert to UTC
        if is_series or (not is_series and axis == 0):
            if is_datetime64tz_dtype(left.index.dtype):
                if left.index.tz != right.index.tz:
                    if join_index is not None:
                        # GH#33671 ensure we don't change the index on
                        #  our original Series (NB: by default deep=False)
                        left = left.copy()
                        right = right.copy()
                        left.index = join_index
                        right.index = join_index

        return (
            left.__finalize__(self),
            right.__finalize__(other),
        )

    @final
    def _where(
        self,
        cond,
        other=np.nan,
        inplace=False,
        axis=None,
        level=None,
        errors="raise",
    ):
        """
        Equivalent to public method `where`, except that `other` is not
        applied as a function even if callable. Used in __setitem__.
        """
        inplace = validate_bool_kwarg(inplace, "inplace")

        if axis is not None:
            axis = self._get_axis_number(axis)

        # align the cond to same shape as myself
        cond = com.apply_if_callable(cond, self)
        if isinstance(cond, NDFrame):
            cond, _ = cond.align(self, join="right", broadcast_axis=1)
        else:
            if not hasattr(cond, "shape"):
                cond = np.asanyarray(cond)
            if cond.shape != self.shape:
                raise ValueError("Array conditional must be same shape as self")
            cond = self._constructor(cond, **self._construct_axes_dict())

        # make sure we are boolean
        fill_value = bool(inplace)
        cond = cond.fillna(fill_value)

        msg = "Boolean array expected for the condition, not {dtype}"

        if not cond.empty:
            if not isinstance(cond, ABCDataFrame):
                # This is a single-dimensional object.
                if not is_bool_dtype(cond):
                    raise ValueError(msg.format(dtype=cond.dtype))
            else:
                for dt in cond.dtypes:
                    if not is_bool_dtype(dt):
                        raise ValueError(msg.format(dtype=dt))
        else:
            # GH#21947 we have an empty DataFrame/Series, could be object-dtype
            cond = cond.astype(bool)

        cond = -cond if inplace else cond

        # try to align with other
        if isinstance(other, NDFrame):

            # align with me
            if other.ndim <= self.ndim:

                _, other = self.align(
                    other,
                    join="left",
                    axis=axis,
                    level=level,
                    fill_value=np.nan,
                    copy=False,
                )

                # if we are NOT aligned, raise as we cannot where index
                if axis is None and not other._indexed_same(self):
                    raise InvalidIndexError

                elif other.ndim < self.ndim:
                    # TODO(EA2D): avoid object-dtype cast in EA case GH#38729
                    other = other._values
                    if axis == 0:
                        other = np.reshape(other, (-1, 1))
                    elif axis == 1:
                        other = np.reshape(other, (1, -1))

                    other = np.broadcast_to(other, self.shape)

            # slice me out of the other
            else:
                raise NotImplementedError(
                    "cannot align with a higher dimensional NDFrame"
                )

        if not isinstance(other, (MultiIndex, NDFrame)):
            # mainly just catching Index here
            other = extract_array(other, extract_numpy=True)

        if isinstance(other, (np.ndarray, ExtensionArray)):

            if other.shape != self.shape:

                if self.ndim == 1:

                    icond = cond._values

                    # GH 2745 / GH 4192
                    # treat like a scalar
                    if len(other) == 1:
                        other = other[0]

                    # GH 3235
                    # match True cond to other
                    elif len(cond[icond]) == len(other):

                        # try to not change dtype at first
                        new_other = self._values
                        new_other = new_other.copy()
                        new_other[icond] = other
                        other = new_other

                    else:
                        raise ValueError(
                            "Length of replacements must equal series length"
                        )

                else:
                    raise ValueError(
                        "other must be the same shape as self when an ndarray"
                    )

            # we are the same shape, so create an actual object for alignment
            else:
                other = self._constructor(other, **self._construct_axes_dict())

        if axis is None:
            axis = 0

        if self.ndim == getattr(other, "ndim", 0):
            align = True
        else:
            align = self._get_axis_number(axis) == 1

        if isinstance(cond, NDFrame):
            cond = cond.reindex(
                self._info_axis, axis=self._info_axis_number, copy=False
            )

        block_axis = self._get_block_manager_axis(axis)

        if inplace:
            # we may have different type blocks come out of putmask, so
            # reconstruct the block manager

            self._check_inplace_setting(other)
            new_data = self._mgr.putmask(
                mask=cond, new=other, align=align, axis=block_axis
            )
            result = self._constructor(new_data)
            return self._update_inplace(result)

        else:
            new_data = self._mgr.where(
                other=other,
                cond=cond,
                align=align,
                errors=errors,
                axis=block_axis,
            )
            result = self._constructor(new_data)
            return result.__finalize__(self)

    @final
    @doc(
        klass=_shared_doc_kwargs["klass"],
        cond="True",
        cond_rev="False",
        name="where",
        name_other="mask",
    )
    def where(
        self,
        cond,
        other=np.nan,
        inplace=False,
        axis=None,
        level=None,
        errors="raise",
        try_cast=lib.no_default,
    ):
        """
        Replace values where the condition is {cond_rev}.

        Parameters
        ----------
        cond : bool {klass}, array-like, or callable
            Where `cond` is {cond}, keep the original value. Where
            {cond_rev}, replace with corresponding value from `other`.
            If `cond` is callable, it is computed on the {klass} and
            should return boolean {klass} or array. The callable must
            not change input {klass} (though pandas doesn't check it).
        other : scalar, {klass}, or callable
            Entries where `cond` is {cond_rev} are replaced with
            corresponding value from `other`.
            If other is callable, it is computed on the {klass} and
            should return scalar or {klass}. The callable must not
            change input {klass} (though pandas doesn't check it).
        inplace : bool, default False
            Whether to perform the operation in place on the data.
        axis : int, default None
            Alignment axis if needed.
        level : int, default None
            Alignment level if needed.
        errors : str, {{'raise', 'ignore'}}, default 'raise'
            Note that currently this parameter won't affect
            the results and will always coerce to a suitable dtype.

            - 'raise' : allow exceptions to be raised.
            - 'ignore' : suppress exceptions. On error return original object.

        try_cast : bool, default None
            Try to cast the result back to the input type (if possible).

            .. deprecated:: 1.3.0
                Manually cast back if necessary.

        Returns
        -------
        Same type as caller or None if ``inplace=True``.

        See Also
        --------
        :func:`DataFrame.{name_other}` : Return an object of same shape as
            self.

        Notes
        -----
        The {name} method is an application of the if-then idiom. For each
        element in the calling DataFrame, if ``cond`` is ``{cond}`` the
        element is used; otherwise the corresponding element from the DataFrame
        ``other`` is used.

        The signature for :func:`DataFrame.where` differs from
        :func:`numpy.where`. Roughly ``df1.where(m, df2)`` is equivalent to
        ``np.where(m, df1, df2)``.

        For further details and examples see the ``{name}`` documentation in
        :ref:`indexing <indexing.where_mask>`.

        Examples
        --------
        >>> s = pd.Series(range(5))
        >>> s.where(s > 0)
        0    NaN
        1    1.0
        2    2.0
        3    3.0
        4    4.0
        dtype: float64
        >>> s.mask(s > 0)
        0    0.0
        1    NaN
        2    NaN
        3    NaN
        4    NaN
        dtype: float64

        >>> s.where(s > 1, 10)
        0    10
        1    10
        2    2
        3    3
        4    4
        dtype: int64
        >>> s.mask(s > 1, 10)
        0     0
        1     1
        2    10
        3    10
        4    10
        dtype: int64

        >>> df = pd.DataFrame(np.arange(10).reshape(-1, 2), columns=['A', 'B'])
        >>> df
           A  B
        0  0  1
        1  2  3
        2  4  5
        3  6  7
        4  8  9
        >>> m = df % 3 == 0
        >>> df.where(m, -df)
           A  B
        0  0 -1
        1 -2  3
        2 -4 -5
        3  6 -7
        4 -8  9
        >>> df.where(m, -df) == np.where(m, df, -df)
              A     B
        0  True  True
        1  True  True
        2  True  True
        3  True  True
        4  True  True
        >>> df.where(m, -df) == df.mask(~m, -df)
              A     B
        0  True  True
        1  True  True
        2  True  True
        3  True  True
        4  True  True
        """
        other = com.apply_if_callable(other, self)

        if try_cast is not lib.no_default:
            warnings.warn(
                "try_cast keyword is deprecated and will be removed in a "
                "future version",
                FutureWarning,
                stacklevel=2,
            )

        return self._where(cond, other, inplace, axis, level, errors=errors)

    @final
    @doc(
        where,
        klass=_shared_doc_kwargs["klass"],
        cond="False",
        cond_rev="True",
        name="mask",
        name_other="where",
    )
    def mask(
        self,
        cond,
        other=np.nan,
        inplace=False,
        axis=None,
        level=None,
        errors="raise",
        try_cast=lib.no_default,
    ):

        inplace = validate_bool_kwarg(inplace, "inplace")
        cond = com.apply_if_callable(cond, self)

        if try_cast is not lib.no_default:
            warnings.warn(
                "try_cast keyword is deprecated and will be removed in a "
                "future version",
                FutureWarning,
                stacklevel=2,
            )

        # see gh-21891
        if not hasattr(cond, "__invert__"):
            cond = np.array(cond)

        return self.where(
            ~cond,
            other=other,
            inplace=inplace,
            axis=axis,
            level=level,
            errors=errors,
        )

    @doc(klass=_shared_doc_kwargs["klass"])
    def shift(
        self: FrameOrSeries, periods=1, freq=None, axis=0, fill_value=None
    ) -> FrameOrSeries:
        """
        Shift index by desired number of periods with an optional time `freq`.

        When `freq` is not passed, shift the index without realigning the data.
        If `freq` is passed (in this case, the index must be date or datetime,
        or it will raise a `NotImplementedError`), the index will be
        increased using the periods and the `freq`. `freq` can be inferred
        when specified as "infer" as long as either freq or inferred_freq
        attribute is set in the index.

        Parameters
        ----------
        periods : int
            Number of periods to shift. Can be positive or negative.
        freq : DateOffset, tseries.offsets, timedelta, or str, optional
            Offset to use from the tseries module or time rule (e.g. 'EOM').
            If `freq` is specified then the index values are shifted but the
            data is not realigned. That is, use `freq` if you would like to
            extend the index when shifting and preserve the original data.
            If `freq` is specified as "infer" then it will be inferred from
            the freq or inferred_freq attributes of the index. If neither of
            those attributes exist, a ValueError is thrown.
        axis : {{0 or 'index', 1 or 'columns', None}}, default None
            Shift direction.
        fill_value : object, optional
            The scalar value to use for newly introduced missing values.
            the default depends on the dtype of `self`.
            For numeric data, ``np.nan`` is used.
            For datetime, timedelta, or period data, etc. :attr:`NaT` is used.
            For extension dtypes, ``self.dtype.na_value`` is used.

            .. versionchanged:: 1.1.0

        Returns
        -------
        {klass}
            Copy of input object, shifted.

        See Also
        --------
        Index.shift : Shift values of Index.
        DatetimeIndex.shift : Shift values of DatetimeIndex.
        PeriodIndex.shift : Shift values of PeriodIndex.
        tshift : Shift the time index, using the index's frequency if
            available.

        Examples
        --------
        >>> df = pd.DataFrame({{"Col1": [10, 20, 15, 30, 45],
        ...                    "Col2": [13, 23, 18, 33, 48],
        ...                    "Col3": [17, 27, 22, 37, 52]}},
        ...                   index=pd.date_range("2020-01-01", "2020-01-05"))
        >>> df
                    Col1  Col2  Col3
        2020-01-01    10    13    17
        2020-01-02    20    23    27
        2020-01-03    15    18    22
        2020-01-04    30    33    37
        2020-01-05    45    48    52

        >>> df.shift(periods=3)
                    Col1  Col2  Col3
        2020-01-01   NaN   NaN   NaN
        2020-01-02   NaN   NaN   NaN
        2020-01-03   NaN   NaN   NaN
        2020-01-04  10.0  13.0  17.0
        2020-01-05  20.0  23.0  27.0

        >>> df.shift(periods=1, axis="columns")
                    Col1  Col2  Col3
        2020-01-01   NaN    10    13
        2020-01-02   NaN    20    23
        2020-01-03   NaN    15    18
        2020-01-04   NaN    30    33
        2020-01-05   NaN    45    48

        >>> df.shift(periods=3, fill_value=0)
                    Col1  Col2  Col3
        2020-01-01     0     0     0
        2020-01-02     0     0     0
        2020-01-03     0     0     0
        2020-01-04    10    13    17
        2020-01-05    20    23    27

        >>> df.shift(periods=3, freq="D")
                    Col1  Col2  Col3
        2020-01-04    10    13    17
        2020-01-05    20    23    27
        2020-01-06    15    18    22
        2020-01-07    30    33    37
        2020-01-08    45    48    52

        >>> df.shift(periods=3, freq="infer")
                    Col1  Col2  Col3
        2020-01-04    10    13    17
        2020-01-05    20    23    27
        2020-01-06    15    18    22
        2020-01-07    30    33    37
        2020-01-08    45    48    52
        """
        if periods == 0:
            return self.copy()

        if freq is None:
            # when freq is None, data is shifted, index is not
            block_axis = self._get_block_manager_axis(axis)
            new_data = self._mgr.shift(
                periods=periods, axis=block_axis, fill_value=fill_value
            )
            return self._constructor(new_data).__finalize__(self, method="shift")

        # when freq is given, index is shifted, data is not
        index = self._get_axis(axis)

        if freq == "infer":
            freq = getattr(index, "freq", None)

            if freq is None:
                freq = getattr(index, "inferred_freq", None)

            if freq is None:
                msg = "Freq was not set in the index hence cannot be inferred"
                raise ValueError(msg)

        elif isinstance(freq, str):
            freq = to_offset(freq)

        if isinstance(index, PeriodIndex):
            orig_freq = to_offset(index.freq)
            if freq != orig_freq:
                assert orig_freq is not None  # for mypy
                raise ValueError(
                    f"Given freq {freq.rule_code} does not match "
                    f"PeriodIndex freq {orig_freq.rule_code}"
                )
            new_ax = index.shift(periods)
        else:
            new_ax = index.shift(periods, freq)

        result = self.set_axis(new_ax, axis)
        return result.__finalize__(self, method="shift")

    @final
    def slice_shift(self: FrameOrSeries, periods: int = 1, axis=0) -> FrameOrSeries:
        """
        Equivalent to `shift` without copying data.
        The shifted data will not include the dropped periods and the
        shifted axis will be smaller than the original.

        .. deprecated:: 1.2.0
            slice_shift is deprecated,
            use DataFrame/Series.shift instead.

        Parameters
        ----------
        periods : int
            Number of periods to move, can be positive or negative.

        Returns
        -------
        shifted : same type as caller

        Notes
        -----
        While the `slice_shift` is faster than `shift`, you may pay for it
        later during alignment.
        """

        msg = (
            "The 'slice_shift' method is deprecated "
            "and will be removed in a future version. "
            "You can use DataFrame/Series.shift instead"
        )
        warnings.warn(msg, FutureWarning, stacklevel=2)

        if periods == 0:
            return self

        if periods > 0:
            vslicer = slice(None, -periods)
            islicer = slice(periods, None)
        else:
            vslicer = slice(-periods, None)
            islicer = slice(None, periods)

        new_obj = self._slice(vslicer, axis=axis)
        shifted_axis = self._get_axis(axis)[islicer]
        new_obj.set_axis(shifted_axis, axis=axis, inplace=True)

        return new_obj.__finalize__(self, method="slice_shift")

    @final
    def tshift(
        self: FrameOrSeries, periods: int = 1, freq=None, axis: Axis = 0
    ) -> FrameOrSeries:
        """
        Shift the time index, using the index's frequency if available.

        .. deprecated:: 1.1.0
            Use `shift` instead.

        Parameters
        ----------
        periods : int
            Number of periods to move, can be positive or negative.
        freq : DateOffset, timedelta, or str, default None
            Increment to use from the tseries module
            or time rule expressed as a string (e.g. 'EOM').
        axis : {0 or ‘index’, 1 or ‘columns’, None}, default 0
            Corresponds to the axis that contains the Index.

        Returns
        -------
        shifted : Series/DataFrame

        Notes
        -----
        If freq is not specified then tries to use the freq or inferred_freq
        attributes of the index. If neither of those attributes exist, a
        ValueError is thrown
        """
        warnings.warn(
            (
                "tshift is deprecated and will be removed in a future version. "
                "Please use shift instead."
            ),
            FutureWarning,
            stacklevel=2,
        )

        if freq is None:
            freq = "infer"

        return self.shift(periods, freq, axis)

    def truncate(
        self: FrameOrSeries, before=None, after=None, axis=None, copy: bool_t = True
    ) -> FrameOrSeries:
        """
        Truncate a Series or DataFrame before and after some index value.

        This is a useful shorthand for boolean indexing based on index
        values above or below certain thresholds.

        Parameters
        ----------
        before : date, str, int
            Truncate all rows before this index value.
        after : date, str, int
            Truncate all rows after this index value.
        axis : {0 or 'index', 1 or 'columns'}, optional
            Axis to truncate. Truncates the index (rows) by default.
        copy : bool, default is True,
            Return a copy of the truncated section.

        Returns
        -------
        type of caller
            The truncated Series or DataFrame.

        See Also
        --------
        DataFrame.loc : Select a subset of a DataFrame by label.
        DataFrame.iloc : Select a subset of a DataFrame by position.

        Notes
        -----
        If the index being truncated contains only datetime values,
        `before` and `after` may be specified as strings instead of
        Timestamps.

        Examples
        --------
        >>> df = pd.DataFrame({'A': ['a', 'b', 'c', 'd', 'e'],
        ...                    'B': ['f', 'g', 'h', 'i', 'j'],
        ...                    'C': ['k', 'l', 'm', 'n', 'o']},
        ...                   index=[1, 2, 3, 4, 5])
        >>> df
           A  B  C
        1  a  f  k
        2  b  g  l
        3  c  h  m
        4  d  i  n
        5  e  j  o

        >>> df.truncate(before=2, after=4)
           A  B  C
        2  b  g  l
        3  c  h  m
        4  d  i  n

        The columns of a DataFrame can be truncated.

        >>> df.truncate(before="A", after="B", axis="columns")
           A  B
        1  a  f
        2  b  g
        3  c  h
        4  d  i
        5  e  j

        For Series, only rows can be truncated.

        >>> df['A'].truncate(before=2, after=4)
        2    b
        3    c
        4    d
        Name: A, dtype: object

        The index values in ``truncate`` can be datetimes or string
        dates.

        >>> dates = pd.date_range('2016-01-01', '2016-02-01', freq='s')
        >>> df = pd.DataFrame(index=dates, data={'A': 1})
        >>> df.tail()
                             A
        2016-01-31 23:59:56  1
        2016-01-31 23:59:57  1
        2016-01-31 23:59:58  1
        2016-01-31 23:59:59  1
        2016-02-01 00:00:00  1

        >>> df.truncate(before=pd.Timestamp('2016-01-05'),
        ...             after=pd.Timestamp('2016-01-10')).tail()
                             A
        2016-01-09 23:59:56  1
        2016-01-09 23:59:57  1
        2016-01-09 23:59:58  1
        2016-01-09 23:59:59  1
        2016-01-10 00:00:00  1

        Because the index is a DatetimeIndex containing only dates, we can
        specify `before` and `after` as strings. They will be coerced to
        Timestamps before truncation.

        >>> df.truncate('2016-01-05', '2016-01-10').tail()
                             A
        2016-01-09 23:59:56  1
        2016-01-09 23:59:57  1
        2016-01-09 23:59:58  1
        2016-01-09 23:59:59  1
        2016-01-10 00:00:00  1

        Note that ``truncate`` assumes a 0 value for any unspecified time
        component (midnight). This differs from partial string slicing, which
        returns any partially matching dates.

        >>> df.loc['2016-01-05':'2016-01-10', :].tail()
                             A
        2016-01-10 23:59:55  1
        2016-01-10 23:59:56  1
        2016-01-10 23:59:57  1
        2016-01-10 23:59:58  1
        2016-01-10 23:59:59  1
        """
        if axis is None:
            axis = self._stat_axis_number
        axis = self._get_axis_number(axis)
        ax = self._get_axis(axis)

        # GH 17935
        # Check that index is sorted
        if not ax.is_monotonic_increasing and not ax.is_monotonic_decreasing:
            raise ValueError("truncate requires a sorted index")

        # if we have a date index, convert to dates, otherwise
        # treat like a slice
        if ax._is_all_dates:
            from pandas.core.tools.datetimes import to_datetime

            before = to_datetime(before)
            after = to_datetime(after)

        if before is not None and after is not None:
            if before > after:
                raise ValueError(f"Truncate: {after} must be after {before}")

        if len(ax) > 1 and ax.is_monotonic_decreasing:
            before, after = after, before

        slicer = [slice(None, None)] * self._AXIS_LEN
        slicer[axis] = slice(before, after)
        result = self.loc[tuple(slicer)]

        if isinstance(ax, MultiIndex):
            setattr(result, self._get_axis_name(axis), ax.truncate(before, after))

        if copy:
            result = result.copy()

        return result

    @final
    def tz_convert(
        self: FrameOrSeries, tz, axis=0, level=None, copy: bool_t = True
    ) -> FrameOrSeries:
        """
        Convert tz-aware axis to target time zone.

        Parameters
        ----------
        tz : str or tzinfo object
        axis : the axis to convert
        level : int, str, default None
            If axis is a MultiIndex, convert a specific level. Otherwise
            must be None.
        copy : bool, default True
            Also make a copy of the underlying data.

        Returns
        -------
        {klass}
            Object with time zone converted axis.

        Raises
        ------
        TypeError
            If the axis is tz-naive.
        """
        axis = self._get_axis_number(axis)
        ax = self._get_axis(axis)

        def _tz_convert(ax, tz):
            if not hasattr(ax, "tz_convert"):
                if len(ax) > 0:
                    ax_name = self._get_axis_name(axis)
                    raise TypeError(
                        f"{ax_name} is not a valid DatetimeIndex or PeriodIndex"
                    )
                else:
                    ax = DatetimeIndex([], tz=tz)
            else:
                ax = ax.tz_convert(tz)
            return ax

        # if a level is given it must be a MultiIndex level or
        # equivalent to the axis name
        if isinstance(ax, MultiIndex):
            level = ax._get_level_number(level)
            new_level = _tz_convert(ax.levels[level], tz)
            ax = ax.set_levels(new_level, level=level)
        else:
            if level not in (None, 0, ax.name):
                raise ValueError(f"The level {level} is not valid")
            ax = _tz_convert(ax, tz)

        result = self.copy(deep=copy)
        result = result.set_axis(ax, axis=axis, inplace=False)
        return result.__finalize__(self, method="tz_convert")

    @final
    def tz_localize(
        self: FrameOrSeries,
        tz,
        axis=0,
        level=None,
        copy: bool_t = True,
        ambiguous="raise",
        nonexistent: str = "raise",
    ) -> FrameOrSeries:
        """
        Localize tz-naive index of a Series or DataFrame to target time zone.

        This operation localizes the Index. To localize the values in a
        timezone-naive Series, use :meth:`Series.dt.tz_localize`.

        Parameters
        ----------
        tz : str or tzinfo
        axis : the axis to localize
        level : int, str, default None
            If axis ia a MultiIndex, localize a specific level. Otherwise
            must be None.
        copy : bool, default True
            Also make a copy of the underlying data.
        ambiguous : 'infer', bool-ndarray, 'NaT', default 'raise'
            When clocks moved backward due to DST, ambiguous times may arise.
            For example in Central European Time (UTC+01), when going from
            03:00 DST to 02:00 non-DST, 02:30:00 local time occurs both at
            00:30:00 UTC and at 01:30:00 UTC. In such a situation, the
            `ambiguous` parameter dictates how ambiguous times should be
            handled.

            - 'infer' will attempt to infer fall dst-transition hours based on
              order
            - bool-ndarray where True signifies a DST time, False designates
              a non-DST time (note that this flag is only applicable for
              ambiguous times)
            - 'NaT' will return NaT where there are ambiguous times
            - 'raise' will raise an AmbiguousTimeError if there are ambiguous
              times.
        nonexistent : str, default 'raise'
            A nonexistent time does not exist in a particular timezone
            where clocks moved forward due to DST. Valid values are:

            - 'shift_forward' will shift the nonexistent time forward to the
              closest existing time
            - 'shift_backward' will shift the nonexistent time backward to the
              closest existing time
            - 'NaT' will return NaT where there are nonexistent times
            - timedelta objects will shift nonexistent times by the timedelta
            - 'raise' will raise an NonExistentTimeError if there are
              nonexistent times.

            .. versionadded:: 0.24.0

        Returns
        -------
        Series or DataFrame
            Same type as the input.

        Raises
        ------
        TypeError
            If the TimeSeries is tz-aware and tz is not None.

        Examples
        --------
        Localize local times:

        >>> s = pd.Series([1],
        ...               index=pd.DatetimeIndex(['2018-09-15 01:30:00']))
        >>> s.tz_localize('CET')
        2018-09-15 01:30:00+02:00    1
        dtype: int64

        Be careful with DST changes. When there is sequential data, pandas
        can infer the DST time:

        >>> s = pd.Series(range(7),
        ...               index=pd.DatetimeIndex(['2018-10-28 01:30:00',
        ...                                       '2018-10-28 02:00:00',
        ...                                       '2018-10-28 02:30:00',
        ...                                       '2018-10-28 02:00:00',
        ...                                       '2018-10-28 02:30:00',
        ...                                       '2018-10-28 03:00:00',
        ...                                       '2018-10-28 03:30:00']))
        >>> s.tz_localize('CET', ambiguous='infer')
        2018-10-28 01:30:00+02:00    0
        2018-10-28 02:00:00+02:00    1
        2018-10-28 02:30:00+02:00    2
        2018-10-28 02:00:00+01:00    3
        2018-10-28 02:30:00+01:00    4
        2018-10-28 03:00:00+01:00    5
        2018-10-28 03:30:00+01:00    6
        dtype: int64

        In some cases, inferring the DST is impossible. In such cases, you can
        pass an ndarray to the ambiguous parameter to set the DST explicitly

        >>> s = pd.Series(range(3),
        ...               index=pd.DatetimeIndex(['2018-10-28 01:20:00',
        ...                                       '2018-10-28 02:36:00',
        ...                                       '2018-10-28 03:46:00']))
        >>> s.tz_localize('CET', ambiguous=np.array([True, True, False]))
        2018-10-28 01:20:00+02:00    0
        2018-10-28 02:36:00+02:00    1
        2018-10-28 03:46:00+01:00    2
        dtype: int64

        If the DST transition causes nonexistent times, you can shift these
        dates forward or backward with a timedelta object or `'shift_forward'`
        or `'shift_backward'`.

        >>> s = pd.Series(range(2),
        ...               index=pd.DatetimeIndex(['2015-03-29 02:30:00',
        ...                                       '2015-03-29 03:30:00']))
        >>> s.tz_localize('Europe/Warsaw', nonexistent='shift_forward')
        2015-03-29 03:00:00+02:00    0
        2015-03-29 03:30:00+02:00    1
        dtype: int64
        >>> s.tz_localize('Europe/Warsaw', nonexistent='shift_backward')
        2015-03-29 01:59:59.999999999+01:00    0
        2015-03-29 03:30:00+02:00              1
        dtype: int64
        >>> s.tz_localize('Europe/Warsaw', nonexistent=pd.Timedelta('1H'))
        2015-03-29 03:30:00+02:00    0
        2015-03-29 03:30:00+02:00    1
        dtype: int64
        """
        nonexistent_options = ("raise", "NaT", "shift_forward", "shift_backward")
        if nonexistent not in nonexistent_options and not isinstance(
            nonexistent, timedelta
        ):
            raise ValueError(
                "The nonexistent argument must be one of 'raise', "
                "'NaT', 'shift_forward', 'shift_backward' or "
                "a timedelta object"
            )

        axis = self._get_axis_number(axis)
        ax = self._get_axis(axis)

        def _tz_localize(ax, tz, ambiguous, nonexistent):
            if not hasattr(ax, "tz_localize"):
                if len(ax) > 0:
                    ax_name = self._get_axis_name(axis)
                    raise TypeError(
                        f"{ax_name} is not a valid DatetimeIndex or PeriodIndex"
                    )
                else:
                    ax = DatetimeIndex([], tz=tz)
            else:
                ax = ax.tz_localize(tz, ambiguous=ambiguous, nonexistent=nonexistent)
            return ax

        # if a level is given it must be a MultiIndex level or
        # equivalent to the axis name
        if isinstance(ax, MultiIndex):
            level = ax._get_level_number(level)
            new_level = _tz_localize(ax.levels[level], tz, ambiguous, nonexistent)
            ax = ax.set_levels(new_level, level=level)
        else:
            if level not in (None, 0, ax.name):
                raise ValueError(f"The level {level} is not valid")
            ax = _tz_localize(ax, tz, ambiguous, nonexistent)

        result = self.copy(deep=copy)
        result = result.set_axis(ax, axis=axis, inplace=False)
        return result.__finalize__(self, method="tz_localize")

    # ----------------------------------------------------------------------
    # Numeric Methods

    @final
    def abs(self: FrameOrSeries) -> FrameOrSeries:
        """
        Return a Series/DataFrame with absolute numeric value of each element.

        This function only applies to elements that are all numeric.

        Returns
        -------
        abs
            Series/DataFrame containing the absolute value of each element.

        See Also
        --------
        numpy.absolute : Calculate the absolute value element-wise.

        Notes
        -----
        For ``complex`` inputs, ``1.2 + 1j``, the absolute value is
        :math:`\\sqrt{ a^2 + b^2 }`.

        Examples
        --------
        Absolute numeric values in a Series.

        >>> s = pd.Series([-1.10, 2, -3.33, 4])
        >>> s.abs()
        0    1.10
        1    2.00
        2    3.33
        3    4.00
        dtype: float64

        Absolute numeric values in a Series with complex numbers.

        >>> s = pd.Series([1.2 + 1j])
        >>> s.abs()
        0    1.56205
        dtype: float64

        Absolute numeric values in a Series with a Timedelta element.

        >>> s = pd.Series([pd.Timedelta('1 days')])
        >>> s.abs()
        0   1 days
        dtype: timedelta64[ns]

        Select rows with data closest to certain value using argsort (from
        `StackOverflow <https://stackoverflow.com/a/17758115>`__).

        >>> df = pd.DataFrame({
        ...     'a': [4, 5, 6, 7],
        ...     'b': [10, 20, 30, 40],
        ...     'c': [100, 50, -30, -50]
        ... })
        >>> df
             a    b    c
        0    4   10  100
        1    5   20   50
        2    6   30  -30
        3    7   40  -50
        >>> df.loc[(df.c - 43).abs().argsort()]
             a    b    c
        1    5   20   50
        0    4   10  100
        2    6   30  -30
        3    7   40  -50
        """
        return np.abs(self)

    @final
    def describe(
        self: FrameOrSeries,
        percentiles=None,
        include=None,
        exclude=None,
        datetime_is_numeric=False,
    ) -> FrameOrSeries:
        """
        Generate descriptive statistics.

        Descriptive statistics include those that summarize the central
        tendency, dispersion and shape of a
        dataset's distribution, excluding ``NaN`` values.

        Analyzes both numeric and object series, as well
        as ``DataFrame`` column sets of mixed data types. The output
        will vary depending on what is provided. Refer to the notes
        below for more detail.

        Parameters
        ----------
        percentiles : list-like of numbers, optional
            The percentiles to include in the output. All should
            fall between 0 and 1. The default is
            ``[.25, .5, .75]``, which returns the 25th, 50th, and
            75th percentiles.
        include : 'all', list-like of dtypes or None (default), optional
            A white list of data types to include in the result. Ignored
            for ``Series``. Here are the options:

            - 'all' : All columns of the input will be included in the output.
            - A list-like of dtypes : Limits the results to the
              provided data types.
              To limit the result to numeric types submit
              ``numpy.number``. To limit it instead to object columns submit
              the ``numpy.object`` data type. Strings
              can also be used in the style of
              ``select_dtypes`` (e.g. ``df.describe(include=['O'])``). To
              select pandas categorical columns, use ``'category'``
            - None (default) : The result will include all numeric columns.
        exclude : list-like of dtypes or None (default), optional,
            A black list of data types to omit from the result. Ignored
            for ``Series``. Here are the options:

            - A list-like of dtypes : Excludes the provided data types
              from the result. To exclude numeric types submit
              ``numpy.number``. To exclude object columns submit the data
              type ``numpy.object``. Strings can also be used in the style of
              ``select_dtypes`` (e.g. ``df.describe(include=['O'])``). To
              exclude pandas categorical columns, use ``'category'``
            - None (default) : The result will exclude nothing.
        datetime_is_numeric : bool, default False
            Whether to treat datetime dtypes as numeric. This affects statistics
            calculated for the column. For DataFrame input, this also
            controls whether datetime columns are included by default.

            .. versionadded:: 1.1.0

        Returns
        -------
        Series or DataFrame
            Summary statistics of the Series or Dataframe provided.

        See Also
        --------
        DataFrame.count: Count number of non-NA/null observations.
        DataFrame.max: Maximum of the values in the object.
        DataFrame.min: Minimum of the values in the object.
        DataFrame.mean: Mean of the values.
        DataFrame.std: Standard deviation of the observations.
        DataFrame.select_dtypes: Subset of a DataFrame including/excluding
            columns based on their dtype.

        Notes
        -----
        For numeric data, the result's index will include ``count``,
        ``mean``, ``std``, ``min``, ``max`` as well as lower, ``50`` and
        upper percentiles. By default the lower percentile is ``25`` and the
        upper percentile is ``75``. The ``50`` percentile is the
        same as the median.

        For object data (e.g. strings or timestamps), the result's index
        will include ``count``, ``unique``, ``top``, and ``freq``. The ``top``
        is the most common value. The ``freq`` is the most common value's
        frequency. Timestamps also include the ``first`` and ``last`` items.

        If multiple object values have the highest count, then the
        ``count`` and ``top`` results will be arbitrarily chosen from
        among those with the highest count.

        For mixed data types provided via a ``DataFrame``, the default is to
        return only an analysis of numeric columns. If the dataframe consists
        only of object and categorical data without any numeric columns, the
        default is to return an analysis of both the object and categorical
        columns. If ``include='all'`` is provided as an option, the result
        will include a union of attributes of each type.

        The `include` and `exclude` parameters can be used to limit
        which columns in a ``DataFrame`` are analyzed for the output.
        The parameters are ignored when analyzing a ``Series``.

        Examples
        --------
        Describing a numeric ``Series``.

        >>> s = pd.Series([1, 2, 3])
        >>> s.describe()
        count    3.0
        mean     2.0
        std      1.0
        min      1.0
        25%      1.5
        50%      2.0
        75%      2.5
        max      3.0
        dtype: float64

        Describing a categorical ``Series``.

        >>> s = pd.Series(['a', 'a', 'b', 'c'])
        >>> s.describe()
        count     4
        unique    3
        top       a
        freq      2
        dtype: object

        Describing a timestamp ``Series``.

        >>> s = pd.Series([
        ...   np.datetime64("2000-01-01"),
        ...   np.datetime64("2010-01-01"),
        ...   np.datetime64("2010-01-01")
        ... ])
        >>> s.describe(datetime_is_numeric=True)
        count                      3
        mean     2006-09-01 08:00:00
        min      2000-01-01 00:00:00
        25%      2004-12-31 12:00:00
        50%      2010-01-01 00:00:00
        75%      2010-01-01 00:00:00
        max      2010-01-01 00:00:00
        dtype: object

        Describing a ``DataFrame``. By default only numeric fields
        are returned.

        >>> df = pd.DataFrame({'categorical': pd.Categorical(['d','e','f']),
        ...                    'numeric': [1, 2, 3],
        ...                    'object': ['a', 'b', 'c']
        ...                   })
        >>> df.describe()
               numeric
        count      3.0
        mean       2.0
        std        1.0
        min        1.0
        25%        1.5
        50%        2.0
        75%        2.5
        max        3.0

        Describing all columns of a ``DataFrame`` regardless of data type.

        >>> df.describe(include='all')  # doctest: +SKIP
               categorical  numeric object
        count            3      3.0      3
        unique           3      NaN      3
        top              f      NaN      a
        freq             1      NaN      1
        mean           NaN      2.0    NaN
        std            NaN      1.0    NaN
        min            NaN      1.0    NaN
        25%            NaN      1.5    NaN
        50%            NaN      2.0    NaN
        75%            NaN      2.5    NaN
        max            NaN      3.0    NaN

        Describing a column from a ``DataFrame`` by accessing it as
        an attribute.

        >>> df.numeric.describe()
        count    3.0
        mean     2.0
        std      1.0
        min      1.0
        25%      1.5
        50%      2.0
        75%      2.5
        max      3.0
        Name: numeric, dtype: float64

        Including only numeric columns in a ``DataFrame`` description.

        >>> df.describe(include=[np.number])
               numeric
        count      3.0
        mean       2.0
        std        1.0
        min        1.0
        25%        1.5
        50%        2.0
        75%        2.5
        max        3.0

        Including only string columns in a ``DataFrame`` description.

        >>> df.describe(include=[object])  # doctest: +SKIP
               object
        count       3
        unique      3
        top         a
        freq        1

        Including only categorical columns from a ``DataFrame`` description.

        >>> df.describe(include=['category'])
               categorical
        count            3
        unique           3
        top              d
        freq             1

        Excluding numeric columns from a ``DataFrame`` description.

        >>> df.describe(exclude=[np.number])  # doctest: +SKIP
               categorical object
        count            3      3
        unique           3      3
        top              f      a
        freq             1      1

        Excluding object columns from a ``DataFrame`` description.

        >>> df.describe(exclude=[object])  # doctest: +SKIP
               categorical  numeric
        count            3      3.0
        unique           3      NaN
        top              f      NaN
        freq             1      NaN
        mean           NaN      2.0
        std            NaN      1.0
        min            NaN      1.0
        25%            NaN      1.5
        50%            NaN      2.0
        75%            NaN      2.5
        max            NaN      3.0
        """
        if self.ndim == 2 and self.columns.size == 0:
            raise ValueError("Cannot describe a DataFrame without columns")

        if percentiles is not None:
            # explicit conversion of `percentiles` to list
            percentiles = list(percentiles)

            # get them all to be in [0, 1]
            validate_percentile(percentiles)

            # median should always be included
            if 0.5 not in percentiles:
                percentiles.append(0.5)
            percentiles = np.asarray(percentiles)
        else:
            percentiles = np.array([0.25, 0.5, 0.75])

        # sort and check for duplicates
        unique_pcts = np.unique(percentiles)
        if len(unique_pcts) < len(percentiles):
            raise ValueError("percentiles cannot contain duplicates")
        percentiles = unique_pcts

        formatted_percentiles = format_percentiles(percentiles)

        def describe_numeric_1d(series) -> "Series":
            stat_index = (
                ["count", "mean", "std", "min"] + formatted_percentiles + ["max"]
            )
            d = (
                [series.count(), series.mean(), series.std(), series.min()]
                + series.quantile(percentiles).tolist()
                + [series.max()]
            )
            return pd.Series(d, index=stat_index, name=series.name)

        def describe_categorical_1d(data) -> "Series":
            names = ["count", "unique"]
            objcounts = data.value_counts()
            count_unique = len(objcounts[objcounts != 0])
            result = [data.count(), count_unique]
            dtype = None
            if result[1] > 0:
                top, freq = objcounts.index[0], objcounts.iloc[0]
                if is_datetime64_any_dtype(data.dtype):
                    if self.ndim == 1:
                        stacklevel = 4
                    else:
                        stacklevel = 5
                    warnings.warn(
                        "Treating datetime data as categorical rather than numeric in "
                        "`.describe` is deprecated and will be removed in a future "
                        "version of pandas. Specify `datetime_is_numeric=True` to "
                        "silence this warning and adopt the future behavior now.",
                        FutureWarning,
                        stacklevel=stacklevel,
                    )
                    tz = data.dt.tz
                    asint = data.dropna().values.view("i8")
                    top = Timestamp(top)
                    if top.tzinfo is not None and tz is not None:
                        # Don't tz_localize(None) if key is already tz-aware
                        top = top.tz_convert(tz)
                    else:
                        top = top.tz_localize(tz)
                    names += ["top", "freq", "first", "last"]
                    result += [
                        top,
                        freq,
                        Timestamp(asint.min(), tz=tz),
                        Timestamp(asint.max(), tz=tz),
                    ]
                else:
                    names += ["top", "freq"]
                    result += [top, freq]

            # If the DataFrame is empty, set 'top' and 'freq' to None
            # to maintain output shape consistency
            else:
                names += ["top", "freq"]
                result += [np.nan, np.nan]
                dtype = "object"

            return pd.Series(result, index=names, name=data.name, dtype=dtype)

        def describe_timestamp_1d(data) -> "Series":
            # GH-30164
            stat_index = ["count", "mean", "min"] + formatted_percentiles + ["max"]
            d = (
                [data.count(), data.mean(), data.min()]
                + data.quantile(percentiles).tolist()
                + [data.max()]
            )
            return pd.Series(d, index=stat_index, name=data.name)

        def describe_1d(data) -> "Series":
            if is_bool_dtype(data.dtype):
                return describe_categorical_1d(data)
            elif is_numeric_dtype(data):
                return describe_numeric_1d(data)
            elif is_datetime64_any_dtype(data.dtype) and datetime_is_numeric:
                return describe_timestamp_1d(data)
            elif is_timedelta64_dtype(data.dtype):
                return describe_numeric_1d(data)
            else:
                return describe_categorical_1d(data)

        if self.ndim == 1:
            # Incompatible return value type
            #  (got "Series", expected "FrameOrSeries")  [return-value]
            return describe_1d(self)  # type:ignore[return-value]
        elif (include is None) and (exclude is None):
            # when some numerics are found, keep only numerics
            default_include = [np.number]
            if datetime_is_numeric:
                default_include.append("datetime")
            data = self.select_dtypes(include=default_include)
            if len(data.columns) == 0:
                data = self
        elif include == "all":
            if exclude is not None:
                msg = "exclude must be None when include is 'all'"
                raise ValueError(msg)
            data = self
        else:
            data = self.select_dtypes(include=include, exclude=exclude)

        ldesc = [describe_1d(s) for _, s in data.items()]
        # set a convenient order for rows
        names: List[Label] = []
        ldesc_indexes = sorted((x.index for x in ldesc), key=len)
        for idxnames in ldesc_indexes:
            for name in idxnames:
                if name not in names:
                    names.append(name)

        d = pd.concat([x.reindex(names, copy=False) for x in ldesc], axis=1, sort=False)
        d.columns = data.columns.copy()
        return d

    @final
    def pct_change(
        self: FrameOrSeries,
        periods=1,
        fill_method="pad",
        limit=None,
        freq=None,
        **kwargs,
    ) -> FrameOrSeries:
        """
        Percentage change between the current and a prior element.

        Computes the percentage change from the immediately previous row by
        default. This is useful in comparing the percentage of change in a time
        series of elements.

        Parameters
        ----------
        periods : int, default 1
            Periods to shift for forming percent change.
        fill_method : str, default 'pad'
            How to handle NAs before computing percent changes.
        limit : int, default None
            The number of consecutive NAs to fill before stopping.
        freq : DateOffset, timedelta, or str, optional
            Increment to use from time series API (e.g. 'M' or BDay()).
        **kwargs
            Additional keyword arguments are passed into
            `DataFrame.shift` or `Series.shift`.

        Returns
        -------
        chg : Series or DataFrame
            The same type as the calling object.

        See Also
        --------
        Series.diff : Compute the difference of two elements in a Series.
        DataFrame.diff : Compute the difference of two elements in a DataFrame.
        Series.shift : Shift the index by some number of periods.
        DataFrame.shift : Shift the index by some number of periods.

        Examples
        --------
        **Series**

        >>> s = pd.Series([90, 91, 85])
        >>> s
        0    90
        1    91
        2    85
        dtype: int64

        >>> s.pct_change()
        0         NaN
        1    0.011111
        2   -0.065934
        dtype: float64

        >>> s.pct_change(periods=2)
        0         NaN
        1         NaN
        2   -0.055556
        dtype: float64

        See the percentage change in a Series where filling NAs with last
        valid observation forward to next valid.

        >>> s = pd.Series([90, 91, None, 85])
        >>> s
        0    90.0
        1    91.0
        2     NaN
        3    85.0
        dtype: float64

        >>> s.pct_change(fill_method='ffill')
        0         NaN
        1    0.011111
        2    0.000000
        3   -0.065934
        dtype: float64

        **DataFrame**

        Percentage change in French franc, Deutsche Mark, and Italian lira from
        1980-01-01 to 1980-03-01.

        >>> df = pd.DataFrame({
        ...     'FR': [4.0405, 4.0963, 4.3149],
        ...     'GR': [1.7246, 1.7482, 1.8519],
        ...     'IT': [804.74, 810.01, 860.13]},
        ...     index=['1980-01-01', '1980-02-01', '1980-03-01'])
        >>> df
                        FR      GR      IT
        1980-01-01  4.0405  1.7246  804.74
        1980-02-01  4.0963  1.7482  810.01
        1980-03-01  4.3149  1.8519  860.13

        >>> df.pct_change()
                          FR        GR        IT
        1980-01-01       NaN       NaN       NaN
        1980-02-01  0.013810  0.013684  0.006549
        1980-03-01  0.053365  0.059318  0.061876

        Percentage of change in GOOG and APPL stock volume. Shows computing
        the percentage change between columns.

        >>> df = pd.DataFrame({
        ...     '2016': [1769950, 30586265],
        ...     '2015': [1500923, 40912316],
        ...     '2014': [1371819, 41403351]},
        ...     index=['GOOG', 'APPL'])
        >>> df
                  2016      2015      2014
        GOOG   1769950   1500923   1371819
        APPL  30586265  40912316  41403351

        >>> df.pct_change(axis='columns')
              2016      2015      2014
        GOOG   NaN -0.151997 -0.086016
        APPL   NaN  0.337604  0.012002
        """
        axis = self._get_axis_number(kwargs.pop("axis", self._stat_axis_name))
        if fill_method is None:
            data = self
        else:
            _data = self.fillna(method=fill_method, axis=axis, limit=limit)
            assert _data is not None  # needed for mypy
            data = _data

        rs = data.div(data.shift(periods=periods, freq=freq, axis=axis, **kwargs)) - 1
        if freq is not None:
            # Shift method is implemented differently when freq is not None
            # We want to restore the original index
            rs = rs.loc[~rs.index.duplicated()]
            rs = rs.reindex_like(data)
        return rs

    @final
    def _agg_by_level(self, name, axis=0, level=0, skipna=True, **kwargs):
        if axis is None:
            raise ValueError("Must specify 'axis' when aggregating by level.")
        grouped = self.groupby(level=level, axis=axis, sort=False)
        if hasattr(grouped, name) and skipna:
            return getattr(grouped, name)(**kwargs)
        axis = self._get_axis_number(axis)
        method = getattr(type(self), name)
        applyf = lambda x: method(x, axis=axis, skipna=skipna, **kwargs)
        return grouped.aggregate(applyf)

    @final
    def _logical_func(
        self, name: str, func, axis=0, bool_only=None, skipna=True, level=None, **kwargs
    ):
        nv.validate_logical_func((), kwargs, fname=name)
        if level is not None:
            if bool_only is not None:
                raise NotImplementedError(
                    "Option bool_only is not implemented with option level."
                )
            return self._agg_by_level(name, axis=axis, level=level, skipna=skipna)

        if self.ndim > 1 and axis is None:
            # Reduce along one dimension then the other, to simplify DataFrame._reduce
            res = self._logical_func(
                name, func, axis=0, bool_only=bool_only, skipna=skipna, **kwargs
            )
            return res._logical_func(name, func, skipna=skipna, **kwargs)

        return self._reduce(
            func,
            name=name,
            axis=axis,
            skipna=skipna,
            numeric_only=bool_only,
            filter_type="bool",
        )

    def any(self, axis=0, bool_only=None, skipna=True, level=None, **kwargs):
        return self._logical_func(
            "any", nanops.nanany, axis, bool_only, skipna, level, **kwargs
        )

    def all(self, axis=0, bool_only=None, skipna=True, level=None, **kwargs):
        return self._logical_func(
            "all", nanops.nanall, axis, bool_only, skipna, level, **kwargs
        )

    @final
    def _accum_func(self, name: str, func, axis=None, skipna=True, *args, **kwargs):
        skipna = nv.validate_cum_func_with_skipna(skipna, args, kwargs, name)
        if axis is None:
            axis = self._stat_axis_number
        else:
            axis = self._get_axis_number(axis)

        if axis == 1:
            return self.T._accum_func(
                name, func, axis=0, skipna=skipna, *args, **kwargs
            ).T

        def block_accum_func(blk_values):
            values = blk_values.T if hasattr(blk_values, "T") else blk_values

            result = nanops.na_accum_func(values, func, skipna=skipna)

            result = result.T if hasattr(result, "T") else result
            return result

        result = self._mgr.apply(block_accum_func)

        return self._constructor(result).__finalize__(self, method=name)

    def cummax(self, axis=None, skipna=True, *args, **kwargs):
        return self._accum_func(
            "cummax", np.maximum.accumulate, axis, skipna, *args, **kwargs
        )

    def cummin(self, axis=None, skipna=True, *args, **kwargs):
        return self._accum_func(
            "cummin", np.minimum.accumulate, axis, skipna, *args, **kwargs
        )

    def cumsum(self, axis=None, skipna=True, *args, **kwargs):
        return self._accum_func("cumsum", np.cumsum, axis, skipna, *args, **kwargs)

    def cumprod(self, axis=None, skipna=True, *args, **kwargs):
        return self._accum_func("cumprod", np.cumprod, axis, skipna, *args, **kwargs)

    @final
    def _stat_function_ddof(
        self,
        name: str,
        func,
        axis=None,
        skipna=None,
        level=None,
        ddof=1,
        numeric_only=None,
        **kwargs,
    ):
        nv.validate_stat_ddof_func((), kwargs, fname=name)
        if skipna is None:
            skipna = True
        if axis is None:
            axis = self._stat_axis_number
        if level is not None:
            return self._agg_by_level(
                name, axis=axis, level=level, skipna=skipna, ddof=ddof
            )
        return self._reduce(
            func, name, axis=axis, numeric_only=numeric_only, skipna=skipna, ddof=ddof
        )

    def sem(
        self, axis=None, skipna=None, level=None, ddof=1, numeric_only=None, **kwargs
    ):
        return self._stat_function_ddof(
            "sem", nanops.nansem, axis, skipna, level, ddof, numeric_only, **kwargs
        )

    def var(
        self, axis=None, skipna=None, level=None, ddof=1, numeric_only=None, **kwargs
    ):
        return self._stat_function_ddof(
            "var", nanops.nanvar, axis, skipna, level, ddof, numeric_only, **kwargs
        )

    def std(
        self, axis=None, skipna=None, level=None, ddof=1, numeric_only=None, **kwargs
    ):
        return self._stat_function_ddof(
            "std", nanops.nanstd, axis, skipna, level, ddof, numeric_only, **kwargs
        )

    @final
    def _stat_function(
        self,
        name: str,
        func,
        axis=None,
        skipna=None,
        level=None,
        numeric_only=None,
        **kwargs,
    ):
        if name == "median":
            nv.validate_median((), kwargs)
        else:
            nv.validate_stat_func((), kwargs, fname=name)
        if skipna is None:
            skipna = True
        if axis is None:
            axis = self._stat_axis_number
        if level is not None:
            return self._agg_by_level(name, axis=axis, level=level, skipna=skipna)
        return self._reduce(
            func, name=name, axis=axis, skipna=skipna, numeric_only=numeric_only
        )

    def min(self, axis=None, skipna=None, level=None, numeric_only=None, **kwargs):
        return self._stat_function(
            "min", nanops.nanmin, axis, skipna, level, numeric_only, **kwargs
        )

    def max(self, axis=None, skipna=None, level=None, numeric_only=None, **kwargs):
        return self._stat_function(
            "max", nanops.nanmax, axis, skipna, level, numeric_only, **kwargs
        )

    def mean(self, axis=None, skipna=None, level=None, numeric_only=None, **kwargs):
        return self._stat_function(
            "mean", nanops.nanmean, axis, skipna, level, numeric_only, **kwargs
        )

    def median(self, axis=None, skipna=None, level=None, numeric_only=None, **kwargs):
        return self._stat_function(
            "median", nanops.nanmedian, axis, skipna, level, numeric_only, **kwargs
        )

    def skew(self, axis=None, skipna=None, level=None, numeric_only=None, **kwargs):
        return self._stat_function(
            "skew", nanops.nanskew, axis, skipna, level, numeric_only, **kwargs
        )

    def kurt(self, axis=None, skipna=None, level=None, numeric_only=None, **kwargs):
        return self._stat_function(
            "kurt", nanops.nankurt, axis, skipna, level, numeric_only, **kwargs
        )

    kurtosis = kurt

    @final
    def _min_count_stat_function(
        self,
        name: str,
        func,
        axis=None,
        skipna=None,
        level=None,
        numeric_only=None,
        min_count=0,
        **kwargs,
    ):
        if name == "sum":
            nv.validate_sum((), kwargs)
        elif name == "prod":
            nv.validate_prod((), kwargs)
        else:
            nv.validate_stat_func((), kwargs, fname=name)
        if skipna is None:
            skipna = True
        if axis is None:
            axis = self._stat_axis_number
        if level is not None:
            return self._agg_by_level(
                name, axis=axis, level=level, skipna=skipna, min_count=min_count
            )
        return self._reduce(
            func,
            name=name,
            axis=axis,
            skipna=skipna,
            numeric_only=numeric_only,
            min_count=min_count,
        )

    def sum(
        self,
        axis=None,
        skipna=None,
        level=None,
        numeric_only=None,
        min_count=0,
        **kwargs,
    ):
        return self._min_count_stat_function(
            "sum", nanops.nansum, axis, skipna, level, numeric_only, min_count, **kwargs
        )

    def prod(
        self,
        axis=None,
        skipna=None,
        level=None,
        numeric_only=None,
        min_count=0,
        **kwargs,
    ):
        return self._min_count_stat_function(
            "prod",
            nanops.nanprod,
            axis,
            skipna,
            level,
            numeric_only,
            min_count,
            **kwargs,
        )

    product = prod

    def mad(self, axis=None, skipna=None, level=None):
        """
        {desc}

        Parameters
        ----------
        axis : {axis_descr}
            Axis for the function to be applied on.
        skipna : bool, default None
            Exclude NA/null values when computing the result.
        level : int or level name, default None
            If the axis is a MultiIndex (hierarchical), count along a
            particular level, collapsing into a {name1}.

        Returns
        -------
        {name1} or {name2} (if level specified)\
        {see_also}\
        {examples}
        """
        if skipna is None:
            skipna = True
        if axis is None:
            axis = self._stat_axis_number
        if level is not None:
            return self._agg_by_level("mad", axis=axis, level=level, skipna=skipna)

        data = self._get_numeric_data()
        if axis == 0:
            demeaned = data - data.mean(axis=0)
        else:
            demeaned = data.sub(data.mean(axis=1), axis=0)
        return np.abs(demeaned).mean(axis=axis, skipna=skipna)

    @classmethod
    def _add_numeric_operations(cls):
        """
        Add the operations to the cls; evaluate the doc strings again
        """
        axis_descr, name1, name2 = _doc_params(cls)

        @doc(
            _bool_doc,
            desc=_any_desc,
            name1=name1,
            name2=name2,
            axis_descr=axis_descr,
            see_also=_any_see_also,
            examples=_any_examples,
            empty_value=False,
        )
        def any(self, axis=0, bool_only=None, skipna=True, level=None, **kwargs):
            return NDFrame.any(self, axis, bool_only, skipna, level, **kwargs)

        # pandas\core\generic.py:10725: error: Cannot assign to a method
        # [assignment]
        cls.any = any  # type: ignore[assignment]

        @doc(
            _bool_doc,
            desc=_all_desc,
            name1=name1,
            name2=name2,
            axis_descr=axis_descr,
            see_also=_all_see_also,
            examples=_all_examples,
            empty_value=True,
        )
        def all(self, axis=0, bool_only=None, skipna=True, level=None, **kwargs):
            return NDFrame.all(self, axis, bool_only, skipna, level, **kwargs)

        # pandas\core\generic.py:10719: error: Cannot assign to a method
        # [assignment]

        # pandas\core\generic.py:10719: error: Incompatible types in assignment
        # (expression has type "Callable[[Iterable[object]], bool]", variable
        # has type "Callable[[NDFrame, Any, Any, Any, Any, KwArg(Any)], Any]")
        # [assignment]
        cls.all = all  # type: ignore[assignment]

        @doc(
            NDFrame.mad,
            desc="Return the mean absolute deviation of the values "
            "over the requested axis.",
            name1=name1,
            name2=name2,
            axis_descr=axis_descr,
            see_also="",
            examples="",
        )
        def mad(self, axis=None, skipna=None, level=None):
            return NDFrame.mad(self, axis, skipna, level)

        # pandas\core\generic.py:10736: error: Cannot assign to a method
        # [assignment]
        cls.mad = mad  # type: ignore[assignment]

        @doc(
            _num_ddof_doc,
            desc="Return unbiased standard error of the mean over requested "
            "axis.\n\nNormalized by N-1 by default. This can be changed "
            "using the ddof argument",
            name1=name1,
            name2=name2,
            axis_descr=axis_descr,
        )
        def sem(
            self,
            axis=None,
            skipna=None,
            level=None,
            ddof=1,
            numeric_only=None,
            **kwargs,
        ):
            return NDFrame.sem(self, axis, skipna, level, ddof, numeric_only, **kwargs)

        # pandas\core\generic.py:10758: error: Cannot assign to a method
        # [assignment]
        cls.sem = sem  # type: ignore[assignment]

        @doc(
            _num_ddof_doc,
            desc="Return unbiased variance over requested axis.\n\nNormalized by "
            "N-1 by default. This can be changed using the ddof argument",
            name1=name1,
            name2=name2,
            axis_descr=axis_descr,
        )
        def var(
            self,
            axis=None,
            skipna=None,
            level=None,
            ddof=1,
            numeric_only=None,
            **kwargs,
        ):
            return NDFrame.var(self, axis, skipna, level, ddof, numeric_only, **kwargs)

        # pandas\core\generic.py:10779: error: Cannot assign to a method
        # [assignment]
        cls.var = var  # type: ignore[assignment]

        @doc(
            _num_ddof_doc,
            desc="Return sample standard deviation over requested axis."
            "\n\nNormalized by N-1 by default. This can be changed using the "
            "ddof argument",
            name1=name1,
            name2=name2,
            axis_descr=axis_descr,
        )
        def std(
            self,
            axis=None,
            skipna=None,
            level=None,
            ddof=1,
            numeric_only=None,
            **kwargs,
        ):
            return NDFrame.std(self, axis, skipna, level, ddof, numeric_only, **kwargs)

        # pandas\core\generic.py:10801: error: Cannot assign to a method
        # [assignment]
        cls.std = std  # type: ignore[assignment]

        @doc(
            _cnum_doc,
            desc="minimum",
            name1=name1,
            name2=name2,
            axis_descr=axis_descr,
            accum_func_name="min",
            examples=_cummin_examples,
        )
        def cummin(self, axis=None, skipna=True, *args, **kwargs):
            return NDFrame.cummin(self, axis, skipna, *args, **kwargs)

        # pandas\core\generic.py:10815: error: Cannot assign to a method
        # [assignment]
        cls.cummin = cummin  # type: ignore[assignment]

        @doc(
            _cnum_doc,
            desc="maximum",
            name1=name1,
            name2=name2,
            axis_descr=axis_descr,
            accum_func_name="max",
            examples=_cummax_examples,
        )
        def cummax(self, axis=None, skipna=True, *args, **kwargs):
            return NDFrame.cummax(self, axis, skipna, *args, **kwargs)

        # pandas\core\generic.py:10829: error: Cannot assign to a method
        # [assignment]
        cls.cummax = cummax  # type: ignore[assignment]

        @doc(
            _cnum_doc,
            desc="sum",
            name1=name1,
            name2=name2,
            axis_descr=axis_descr,
            accum_func_name="sum",
            examples=_cumsum_examples,
        )
        def cumsum(self, axis=None, skipna=True, *args, **kwargs):
            return NDFrame.cumsum(self, axis, skipna, *args, **kwargs)

        # pandas\core\generic.py:10843: error: Cannot assign to a method
        # [assignment]
        cls.cumsum = cumsum  # type: ignore[assignment]

        @doc(
            _cnum_doc,
            desc="product",
            name1=name1,
            name2=name2,
            axis_descr=axis_descr,
            accum_func_name="prod",
            examples=_cumprod_examples,
        )
        def cumprod(self, axis=None, skipna=True, *args, **kwargs):
            return NDFrame.cumprod(self, axis, skipna, *args, **kwargs)

        # pandas\core\generic.py:10857: error: Cannot assign to a method
        # [assignment]
        cls.cumprod = cumprod  # type: ignore[assignment]

        @doc(
            _num_doc,
            desc="Return the sum of the values over the requested axis.\n\n"
            "This is equivalent to the method ``numpy.sum``.",
            name1=name1,
            name2=name2,
            axis_descr=axis_descr,
            min_count=_min_count_stub,
            see_also=_stat_func_see_also,
            examples=_sum_examples,
        )
        def sum(
            self,
            axis=None,
            skipna=None,
            level=None,
            numeric_only=None,
            min_count=0,
            **kwargs,
        ):
            return NDFrame.sum(
                self, axis, skipna, level, numeric_only, min_count, **kwargs
            )

        # pandas\core\generic.py:10883: error: Cannot assign to a method
        # [assignment]
        cls.sum = sum  # type: ignore[assignment]

        @doc(
            _num_doc,
            desc="Return the product of the values over the requested axis.",
            name1=name1,
            name2=name2,
            axis_descr=axis_descr,
            min_count=_min_count_stub,
            see_also=_stat_func_see_also,
            examples=_prod_examples,
        )
        def prod(
            self,
            axis=None,
            skipna=None,
            level=None,
            numeric_only=None,
            min_count=0,
            **kwargs,
        ):
            return NDFrame.prod(
                self, axis, skipna, level, numeric_only, min_count, **kwargs
            )

        # pandas\core\generic.py:10908: error: Cannot assign to a method
        # [assignment]
        cls.prod = prod  # type: ignore[assignment]
        cls.product = prod

        @doc(
            _num_doc,
            desc="Return the mean of the values over the requested axis.",
            name1=name1,
            name2=name2,
            axis_descr=axis_descr,
            min_count="",
            see_also="",
            examples="",
        )
        def mean(self, axis=None, skipna=None, level=None, numeric_only=None, **kwargs):
            return NDFrame.mean(self, axis, skipna, level, numeric_only, **kwargs)

        # pandas\core\generic.py:10924: error: Cannot assign to a method
        # [assignment]
        cls.mean = mean  # type: ignore[assignment]

        @doc(
            _num_doc,
            desc="Return unbiased skew over requested axis.\n\nNormalized by N-1.",
            name1=name1,
            name2=name2,
            axis_descr=axis_descr,
            min_count="",
            see_also="",
            examples="",
        )
        def skew(self, axis=None, skipna=None, level=None, numeric_only=None, **kwargs):
            return NDFrame.skew(self, axis, skipna, level, numeric_only, **kwargs)

        # pandas\core\generic.py:10939: error: Cannot assign to a method
        # [assignment]
        cls.skew = skew  # type: ignore[assignment]

        @doc(
            _num_doc,
            desc="Return unbiased kurtosis over requested axis.\n\n"
            "Kurtosis obtained using Fisher's definition of\n"
            "kurtosis (kurtosis of normal == 0.0). Normalized "
            "by N-1.",
            name1=name1,
            name2=name2,
            axis_descr=axis_descr,
            min_count="",
            see_also="",
            examples="",
        )
        def kurt(self, axis=None, skipna=None, level=None, numeric_only=None, **kwargs):
            return NDFrame.kurt(self, axis, skipna, level, numeric_only, **kwargs)

        # pandas\core\generic.py:10957: error: Cannot assign to a method
        # [assignment]
        cls.kurt = kurt  # type: ignore[assignment]
        cls.kurtosis = kurt

        @doc(
            _num_doc,
            desc="Return the median of the values over the requested axis.",
            name1=name1,
            name2=name2,
            axis_descr=axis_descr,
            min_count="",
            see_also="",
            examples="",
        )
        def median(
            self, axis=None, skipna=None, level=None, numeric_only=None, **kwargs
        ):
            return NDFrame.median(self, axis, skipna, level, numeric_only, **kwargs)

        # pandas\core\generic.py:10975: error: Cannot assign to a method
        # [assignment]
        cls.median = median  # type: ignore[assignment]

        @doc(
            _num_doc,
            desc="Return the maximum of the values over the requested axis.\n\n"
            "If you want the *index* of the maximum, use ``idxmax``. This is"
            "the equivalent of the ``numpy.ndarray`` method ``argmax``.",
            name1=name1,
            name2=name2,
            axis_descr=axis_descr,
            min_count="",
            see_also=_stat_func_see_also,
            examples=_max_examples,
        )
        def max(self, axis=None, skipna=None, level=None, numeric_only=None, **kwargs):
            return NDFrame.max(self, axis, skipna, level, numeric_only, **kwargs)

        # pandas\core\generic.py:10992: error: Cannot assign to a method
        # [assignment]
        cls.max = max  # type: ignore[assignment]

        @doc(
            _num_doc,
            desc="Return the minimum of the values over the requested axis.\n\n"
            "If you want the *index* of the minimum, use ``idxmin``. This is"
            "the equivalent of the ``numpy.ndarray`` method ``argmin``.",
            name1=name1,
            name2=name2,
            axis_descr=axis_descr,
            min_count="",
            see_also=_stat_func_see_also,
            examples=_min_examples,
        )
        def min(self, axis=None, skipna=None, level=None, numeric_only=None, **kwargs):
            return NDFrame.min(self, axis, skipna, level, numeric_only, **kwargs)

        # pandas\core\generic.py:11009: error: Cannot assign to a method
        # [assignment]
        cls.min = min  # type: ignore[assignment]

    @final
    @doc(Rolling)
    def rolling(
        self,
        window: Union[int, timedelta, BaseOffset, BaseIndexer],
        min_periods: Optional[int] = None,
        center: bool_t = False,
        win_type: Optional[str] = None,
        on: Optional[str] = None,
        axis: Axis = 0,
        closed: Optional[str] = None,
        method: str = "single",
    ):
        axis = self._get_axis_number(axis)

        if win_type is not None:
            return Window(
                self,
                window=window,
                min_periods=min_periods,
                center=center,
                win_type=win_type,
                on=on,
                axis=axis,
                closed=closed,
                method=method,
            )

        return Rolling(
            self,
            window=window,
            min_periods=min_periods,
            center=center,
            win_type=win_type,
            on=on,
            axis=axis,
            closed=closed,
            method=method,
        )

    @final
    @doc(Expanding)
    def expanding(
        self,
        min_periods: int = 1,
        center: Optional[bool_t] = None,
        axis: Axis = 0,
        method: str = "single",
    ) -> Expanding:
        axis = self._get_axis_number(axis)
        if center is not None:
            warnings.warn(
                "The `center` argument on `expanding` will be removed in the future",
                FutureWarning,
                stacklevel=2,
            )
        else:
            center = False

        return Expanding(
            self, min_periods=min_periods, center=center, axis=axis, method=method
        )

    @final
    @doc(ExponentialMovingWindow)
    def ewm(
        self,
        com: Optional[float] = None,
        span: Optional[float] = None,
        halflife: Optional[Union[float, TimedeltaConvertibleTypes]] = None,
        alpha: Optional[float] = None,
        min_periods: int = 0,
        adjust: bool_t = True,
        ignore_na: bool_t = False,
        axis: Axis = 0,
        times: Optional[Union[str, np.ndarray, FrameOrSeries]] = None,
    ) -> ExponentialMovingWindow:
        axis = self._get_axis_number(axis)
        return ExponentialMovingWindow(
            self,
            com=com,
            span=span,
            halflife=halflife,
            alpha=alpha,
            min_periods=min_periods,
            adjust=adjust,
            ignore_na=ignore_na,
            axis=axis,
            times=times,
        )

    # ----------------------------------------------------------------------
    # Arithmetic Methods

    @final
    def _inplace_method(self, other, op):
        """
        Wrap arithmetic method to operate inplace.
        """
        result = op(self, other)

        if (
            self.ndim == 1
            and result._indexed_same(self)
            and is_dtype_equal(result.dtype, self.dtype)
        ):
            # GH#36498 this inplace op can _actually_ be inplace.
            self._values[:] = result._values
            return self

        # Delete cacher
        self._reset_cacher()

        # this makes sure that we are aligned like the input
        # we are updating inplace so we want to ignore is_copy
        self._update_inplace(
            result.reindex_like(self, copy=False), verify_is_copy=False
        )
        return self

    def __iadd__(self, other):
        return self._inplace_method(other, type(self).__add__)  # type: ignore[operator]

    def __isub__(self, other):
        return self._inplace_method(other, type(self).__sub__)  # type: ignore[operator]

    def __imul__(self, other):
        return self._inplace_method(other, type(self).__mul__)  # type: ignore[operator]

    def __itruediv__(self, other):
        return self._inplace_method(
            other, type(self).__truediv__  # type: ignore[operator]
        )

    def __ifloordiv__(self, other):
        return self._inplace_method(
            other, type(self).__floordiv__  # type: ignore[operator]
        )

    def __imod__(self, other):
        return self._inplace_method(other, type(self).__mod__)  # type: ignore[operator]

    def __ipow__(self, other):
        return self._inplace_method(other, type(self).__pow__)  # type: ignore[operator]

    def __iand__(self, other):
        return self._inplace_method(other, type(self).__and__)  # type: ignore[operator]

    def __ior__(self, other):
        return self._inplace_method(other, type(self).__or__)  # type: ignore[operator]

    def __ixor__(self, other):
        return self._inplace_method(other, type(self).__xor__)  # type: ignore[operator]

    # ----------------------------------------------------------------------
    # Misc methods

    @final
    def _find_valid_index(self, how: str):
        """
        Retrieves the index of the first valid value.

        Parameters
        ----------
        how : {'first', 'last'}
            Use this parameter to change between the first or last valid index.

        Returns
        -------
        idx_first_valid : type of index
        """
        idxpos = find_valid_index(self._values, how)
        if idxpos is None:
            return None
        return self.index[idxpos]

    @final
    @doc(position="first", klass=_shared_doc_kwargs["klass"])
    def first_valid_index(self):
        """
        Return index for {position} non-NA/null value.

        Returns
        -------
        scalar : type of index

        Notes
        -----
        If all elements are non-NA/null, returns None.
        Also returns None for empty {klass}.
        """
        return self._find_valid_index("first")

    @final
    @doc(first_valid_index, position="last", klass=_shared_doc_kwargs["klass"])
    def last_valid_index(self):
        return self._find_valid_index("last")


def _doc_params(cls):
    """Return a tuple of the doc params."""
    axis_descr = (
        f"{{{', '.join(f'{a} ({i})' for i, a in enumerate(cls._AXIS_ORDERS))}}}"
    )
    name = cls._constructor_sliced.__name__ if cls._AXIS_LEN > 1 else "scalar"
    name2 = cls.__name__
    return axis_descr, name, name2


_num_doc = """
{desc}

Parameters
----------
axis : {axis_descr}
    Axis for the function to be applied on.
skipna : bool, default True
    Exclude NA/null values when computing the result.
level : int or level name, default None
    If the axis is a MultiIndex (hierarchical), count along a
    particular level, collapsing into a {name1}.
numeric_only : bool, default None
    Include only float, int, boolean columns. If None, will attempt to use
    everything, then use only numeric data. Not implemented for Series.
{min_count}\
**kwargs
    Additional keyword arguments to be passed to the function.

Returns
-------
{name1} or {name2} (if level specified)\
{see_also}\
{examples}
"""

_num_ddof_doc = """
{desc}

Parameters
----------
axis : {axis_descr}
skipna : bool, default True
    Exclude NA/null values. If an entire row/column is NA, the result
    will be NA.
level : int or level name, default None
    If the axis is a MultiIndex (hierarchical), count along a
    particular level, collapsing into a {name1}.
ddof : int, default 1
    Delta Degrees of Freedom. The divisor used in calculations is N - ddof,
    where N represents the number of elements.
numeric_only : bool, default None
    Include only float, int, boolean columns. If None, will attempt to use
    everything, then use only numeric data. Not implemented for Series.

Returns
-------
{name1} or {name2} (if level specified)

Notes
-----
To have the same behaviour as `numpy.std`, use `ddof=0` (instead of the
default `ddof=1`)\n"""

_bool_doc = """
{desc}

Parameters
----------
axis : {{0 or 'index', 1 or 'columns', None}}, default 0
    Indicate which axis or axes should be reduced.

    * 0 / 'index' : reduce the index, return a Series whose index is the
      original column labels.
    * 1 / 'columns' : reduce the columns, return a Series whose index is the
      original index.
    * None : reduce all axes, return a scalar.

bool_only : bool, default None
    Include only boolean columns. If None, will attempt to use everything,
    then use only boolean data. Not implemented for Series.
skipna : bool, default True
    Exclude NA/null values. If the entire row/column is NA and skipna is
    True, then the result will be {empty_value}, as for an empty row/column.
    If skipna is False, then NA are treated as True, because these are not
    equal to zero.
level : int or level name, default None
    If the axis is a MultiIndex (hierarchical), count along a
    particular level, collapsing into a {name1}.
**kwargs : any, default None
    Additional keywords have no effect but might be accepted for
    compatibility with NumPy.

Returns
-------
{name1} or {name2}
    If level is specified, then, {name2} is returned; otherwise, {name1}
    is returned.

{see_also}
{examples}"""

_all_desc = """\
Return whether all elements are True, potentially over an axis.

Returns True unless there at least one element within a series or
along a Dataframe axis that is False or equivalent (e.g. zero or
empty)."""

_all_examples = """\
Examples
--------
**Series**

>>> pd.Series([True, True]).all()
True
>>> pd.Series([True, False]).all()
False
>>> pd.Series([]).all()
True
>>> pd.Series([np.nan]).all()
True
>>> pd.Series([np.nan]).all(skipna=False)
True

**DataFrames**

Create a dataframe from a dictionary.

>>> df = pd.DataFrame({'col1': [True, True], 'col2': [True, False]})
>>> df
   col1   col2
0  True   True
1  True  False

Default behaviour checks if column-wise values all return True.

>>> df.all()
col1     True
col2    False
dtype: bool

Specify ``axis='columns'`` to check if row-wise values all return True.

>>> df.all(axis='columns')
0     True
1    False
dtype: bool

Or ``axis=None`` for whether every value is True.

>>> df.all(axis=None)
False
"""

_all_see_also = """\
See Also
--------
Series.all : Return True if all elements are True.
DataFrame.any : Return True if one (or more) elements are True.
"""

_cnum_doc = """
Return cumulative {desc} over a DataFrame or Series axis.

Returns a DataFrame or Series of the same size containing the cumulative
{desc}.

Parameters
----------
axis : {{0 or 'index', 1 or 'columns'}}, default 0
    The index or the name of the axis. 0 is equivalent to None or 'index'.
skipna : bool, default True
    Exclude NA/null values. If an entire row/column is NA, the result
    will be NA.
*args, **kwargs
    Additional keywords have no effect but might be accepted for
    compatibility with NumPy.

Returns
-------
{name1} or {name2}
    Return cumulative {desc} of {name1} or {name2}.

See Also
--------
core.window.Expanding.{accum_func_name} : Similar functionality
    but ignores ``NaN`` values.
{name2}.{accum_func_name} : Return the {desc} over
    {name2} axis.
{name2}.cummax : Return cumulative maximum over {name2} axis.
{name2}.cummin : Return cumulative minimum over {name2} axis.
{name2}.cumsum : Return cumulative sum over {name2} axis.
{name2}.cumprod : Return cumulative product over {name2} axis.

{examples}"""

_cummin_examples = """\
Examples
--------
**Series**

>>> s = pd.Series([2, np.nan, 5, -1, 0])
>>> s
0    2.0
1    NaN
2    5.0
3   -1.0
4    0.0
dtype: float64

By default, NA values are ignored.

>>> s.cummin()
0    2.0
1    NaN
2    2.0
3   -1.0
4   -1.0
dtype: float64

To include NA values in the operation, use ``skipna=False``

>>> s.cummin(skipna=False)
0    2.0
1    NaN
2    NaN
3    NaN
4    NaN
dtype: float64

**DataFrame**

>>> df = pd.DataFrame([[2.0, 1.0],
...                    [3.0, np.nan],
...                    [1.0, 0.0]],
...                    columns=list('AB'))
>>> df
     A    B
0  2.0  1.0
1  3.0  NaN
2  1.0  0.0

By default, iterates over rows and finds the minimum
in each column. This is equivalent to ``axis=None`` or ``axis='index'``.

>>> df.cummin()
     A    B
0  2.0  1.0
1  2.0  NaN
2  1.0  0.0

To iterate over columns and find the minimum in each row,
use ``axis=1``

>>> df.cummin(axis=1)
     A    B
0  2.0  1.0
1  3.0  NaN
2  1.0  0.0
"""

_cumsum_examples = """\
Examples
--------
**Series**

>>> s = pd.Series([2, np.nan, 5, -1, 0])
>>> s
0    2.0
1    NaN
2    5.0
3   -1.0
4    0.0
dtype: float64

By default, NA values are ignored.

>>> s.cumsum()
0    2.0
1    NaN
2    7.0
3    6.0
4    6.0
dtype: float64

To include NA values in the operation, use ``skipna=False``

>>> s.cumsum(skipna=False)
0    2.0
1    NaN
2    NaN
3    NaN
4    NaN
dtype: float64

**DataFrame**

>>> df = pd.DataFrame([[2.0, 1.0],
...                    [3.0, np.nan],
...                    [1.0, 0.0]],
...                    columns=list('AB'))
>>> df
     A    B
0  2.0  1.0
1  3.0  NaN
2  1.0  0.0

By default, iterates over rows and finds the sum
in each column. This is equivalent to ``axis=None`` or ``axis='index'``.

>>> df.cumsum()
     A    B
0  2.0  1.0
1  5.0  NaN
2  6.0  1.0

To iterate over columns and find the sum in each row,
use ``axis=1``

>>> df.cumsum(axis=1)
     A    B
0  2.0  3.0
1  3.0  NaN
2  1.0  1.0
"""

_cumprod_examples = """\
Examples
--------
**Series**

>>> s = pd.Series([2, np.nan, 5, -1, 0])
>>> s
0    2.0
1    NaN
2    5.0
3   -1.0
4    0.0
dtype: float64

By default, NA values are ignored.

>>> s.cumprod()
0     2.0
1     NaN
2    10.0
3   -10.0
4    -0.0
dtype: float64

To include NA values in the operation, use ``skipna=False``

>>> s.cumprod(skipna=False)
0    2.0
1    NaN
2    NaN
3    NaN
4    NaN
dtype: float64

**DataFrame**

>>> df = pd.DataFrame([[2.0, 1.0],
...                    [3.0, np.nan],
...                    [1.0, 0.0]],
...                    columns=list('AB'))
>>> df
     A    B
0  2.0  1.0
1  3.0  NaN
2  1.0  0.0

By default, iterates over rows and finds the product
in each column. This is equivalent to ``axis=None`` or ``axis='index'``.

>>> df.cumprod()
     A    B
0  2.0  1.0
1  6.0  NaN
2  6.0  0.0

To iterate over columns and find the product in each row,
use ``axis=1``

>>> df.cumprod(axis=1)
     A    B
0  2.0  2.0
1  3.0  NaN
2  1.0  0.0
"""

_cummax_examples = """\
Examples
--------
**Series**

>>> s = pd.Series([2, np.nan, 5, -1, 0])
>>> s
0    2.0
1    NaN
2    5.0
3   -1.0
4    0.0
dtype: float64

By default, NA values are ignored.

>>> s.cummax()
0    2.0
1    NaN
2    5.0
3    5.0
4    5.0
dtype: float64

To include NA values in the operation, use ``skipna=False``

>>> s.cummax(skipna=False)
0    2.0
1    NaN
2    NaN
3    NaN
4    NaN
dtype: float64

**DataFrame**

>>> df = pd.DataFrame([[2.0, 1.0],
...                    [3.0, np.nan],
...                    [1.0, 0.0]],
...                    columns=list('AB'))
>>> df
     A    B
0  2.0  1.0
1  3.0  NaN
2  1.0  0.0

By default, iterates over rows and finds the maximum
in each column. This is equivalent to ``axis=None`` or ``axis='index'``.

>>> df.cummax()
     A    B
0  2.0  1.0
1  3.0  NaN
2  3.0  1.0

To iterate over columns and find the maximum in each row,
use ``axis=1``

>>> df.cummax(axis=1)
     A    B
0  2.0  2.0
1  3.0  NaN
2  1.0  1.0
"""

_any_see_also = """\
See Also
--------
numpy.any : Numpy version of this method.
Series.any : Return whether any element is True.
Series.all : Return whether all elements are True.
DataFrame.any : Return whether any element is True over requested axis.
DataFrame.all : Return whether all elements are True over requested axis.
"""

_any_desc = """\
Return whether any element is True, potentially over an axis.

Returns False unless there is at least one element within a series or
along a Dataframe axis that is True or equivalent (e.g. non-zero or
non-empty)."""

_any_examples = """\
Examples
--------
**Series**

For Series input, the output is a scalar indicating whether any element
is True.

>>> pd.Series([False, False]).any()
False
>>> pd.Series([True, False]).any()
True
>>> pd.Series([]).any()
False
>>> pd.Series([np.nan]).any()
False
>>> pd.Series([np.nan]).any(skipna=False)
True

**DataFrame**

Whether each column contains at least one True element (the default).

>>> df = pd.DataFrame({"A": [1, 2], "B": [0, 2], "C": [0, 0]})
>>> df
   A  B  C
0  1  0  0
1  2  2  0

>>> df.any()
A     True
B     True
C    False
dtype: bool

Aggregating over the columns.

>>> df = pd.DataFrame({"A": [True, False], "B": [1, 2]})
>>> df
       A  B
0   True  1
1  False  2

>>> df.any(axis='columns')
0    True
1    True
dtype: bool

>>> df = pd.DataFrame({"A": [True, False], "B": [1, 0]})
>>> df
       A  B
0   True  1
1  False  0

>>> df.any(axis='columns')
0    True
1    False
dtype: bool

Aggregating over the entire DataFrame with ``axis=None``.

>>> df.any(axis=None)
True

`any` for an empty DataFrame is an empty Series.

>>> pd.DataFrame([]).any()
Series([], dtype: bool)
"""

_shared_docs[
    "stat_func_example"
] = """

Examples
--------
>>> idx = pd.MultiIndex.from_arrays([
...     ['warm', 'warm', 'cold', 'cold'],
...     ['dog', 'falcon', 'fish', 'spider']],
...     names=['blooded', 'animal'])
>>> s = pd.Series([4, 2, 0, 8], name='legs', index=idx)
>>> s
blooded  animal
warm     dog       4
         falcon    2
cold     fish      0
         spider    8
Name: legs, dtype: int64

>>> s.{stat_func}()
{default_output}

{verb} using level names, as well as indices.

>>> s.{stat_func}(level='blooded')
blooded
warm    {level_output_0}
cold    {level_output_1}
Name: legs, dtype: int64

>>> s.{stat_func}(level=0)
blooded
warm    {level_output_0}
cold    {level_output_1}
Name: legs, dtype: int64"""

_sum_examples = _shared_docs["stat_func_example"].format(
    stat_func="sum", verb="Sum", default_output=14, level_output_0=6, level_output_1=8
)

_sum_examples += """

By default, the sum of an empty or all-NA Series is ``0``.

>>> pd.Series([]).sum()  # min_count=0 is the default
0.0

This can be controlled with the ``min_count`` parameter. For example, if
you'd like the sum of an empty series to be NaN, pass ``min_count=1``.

>>> pd.Series([]).sum(min_count=1)
nan

Thanks to the ``skipna`` parameter, ``min_count`` handles all-NA and
empty series identically.

>>> pd.Series([np.nan]).sum()
0.0

>>> pd.Series([np.nan]).sum(min_count=1)
nan"""

_max_examples = _shared_docs["stat_func_example"].format(
    stat_func="max", verb="Max", default_output=8, level_output_0=4, level_output_1=8
)

_min_examples = _shared_docs["stat_func_example"].format(
    stat_func="min", verb="Min", default_output=0, level_output_0=2, level_output_1=0
)

_stat_func_see_also = """

See Also
--------
Series.sum : Return the sum.
Series.min : Return the minimum.
Series.max : Return the maximum.
Series.idxmin : Return the index of the minimum.
Series.idxmax : Return the index of the maximum.
DataFrame.sum : Return the sum over the requested axis.
DataFrame.min : Return the minimum over the requested axis.
DataFrame.max : Return the maximum over the requested axis.
DataFrame.idxmin : Return the index of the minimum over the requested axis.
DataFrame.idxmax : Return the index of the maximum over the requested axis."""

_prod_examples = """

Examples
--------
By default, the product of an empty or all-NA Series is ``1``

>>> pd.Series([]).prod()
1.0

This can be controlled with the ``min_count`` parameter

>>> pd.Series([]).prod(min_count=1)
nan

Thanks to the ``skipna`` parameter, ``min_count`` handles all-NA and
empty series identically.

>>> pd.Series([np.nan]).prod()
1.0

>>> pd.Series([np.nan]).prod(min_count=1)
nan"""

_min_count_stub = """\
min_count : int, default 0
    The required number of valid values to perform the operation. If fewer than
    ``min_count`` non-NA values are present the result will be NA.
"""<|MERGE_RESOLUTION|>--- conflicted
+++ resolved
@@ -7451,7 +7451,6 @@
 
         return result
 
-<<<<<<< HEAD
     _shared_docs[
         "groupby"
     ] = """
@@ -7533,9 +7532,7 @@
         <https://pandas.pydata.org/pandas-docs/stable/groupby.html>`_ for more.
         """
 
-=======
     @doc(**_shared_doc_kwargs)
->>>>>>> d642b675
     def asfreq(
         self: FrameOrSeries,
         freq,
@@ -7819,12 +7816,8 @@
         level=None,
         origin: Union[str, TimestampConvertibleTypes] = "start_day",
         offset: Optional[TimedeltaConvertibleTypes] = None,
-<<<<<<< HEAD
         group_keys: bool_t = lib.no_default,
-    ) -> "Resampler":
-=======
     ) -> Resampler:
->>>>>>> d642b675
         """
         Resample time-series data.
 
