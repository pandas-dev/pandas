--- conflicted
+++ resolved
@@ -7301,27 +7301,10 @@
 
         return result
 
-<<<<<<< HEAD
-    def groupby(
-        self,
-        by=None,
-        axis=0,
-        level=None,
-        as_index: bool_t = True,
-        sort: bool_t = True,
-        group_keys: bool_t = True,
-        squeeze: bool_t = False,
-        observed: bool_t = False,
-        dropna: bool_t = True,
-    ):
-        """
-        Group DataFrame or Series using a mapper or by a Series of columns.
-=======
     _shared_docs[
         "groupby"
     ] = """
         Group %(klass)s using a mapper or by a Series of columns.
->>>>>>> f9fb02ec
 
         A groupby operation involves some combination of splitting the
         object, applying a function, and combining the results. This can be
@@ -7384,74 +7367,7 @@
         -----
         See the `user guide
         <http://pandas.pydata.org/pandas-docs/stable/groupby.html>`_ for more.
-<<<<<<< HEAD
-
-        Examples
-        --------
-        >>> df = pd.DataFrame({'Animal': ['Falcon', 'Falcon',
-        ...                               'Parrot', 'Parrot'],
-        ...                    'Max Speed': [380., 370., 24., 26.]})
-        >>> df
-           Animal  Max Speed
-        0  Falcon      380.0
-        1  Falcon      370.0
-        2  Parrot       24.0
-        3  Parrot       26.0
-        >>> df.groupby(['Animal']).mean()
-                Max Speed
-        Animal
-        Falcon      375.0
-        Parrot       25.0
-
-        **Hierarchical Indexes**
-
-        We can groupby different levels of a hierarchical index
-        using the `level` parameter:
-
-        >>> arrays = [['Falcon', 'Falcon', 'Parrot', 'Parrot'],
-        ...           ['Captive', 'Wild', 'Captive', 'Wild']]
-        >>> index = pd.MultiIndex.from_arrays(arrays, names=('Animal', 'Type'))
-        >>> df = pd.DataFrame({'Max Speed': [390., 350., 30., 20.]},
-        ...                   index=index)
-        >>> df
-                        Max Speed
-        Animal Type
-        Falcon Captive      390.0
-               Wild         350.0
-        Parrot Captive       30.0
-               Wild          20.0
-        >>> df.groupby(level=0).mean()
-                Max Speed
-        Animal
-        Falcon      370.0
-        Parrot       25.0
-        >>> df.groupby(level=1).mean()
-                 Max Speed
-        Type
-        Captive      210.0
-        Wild         185.0
-        """
-        from pandas.core.groupby.groupby import get_groupby
-
-        if level is None and by is None:
-            raise TypeError("You have to supply one of 'by' and 'level'")
-        axis = self._get_axis_number(axis)
-
-        return get_groupby(
-            self,
-            by=by,
-            axis=axis,
-            level=level,
-            as_index=as_index,
-            sort=sort,
-            group_keys=group_keys,
-            squeeze=squeeze,
-            observed=observed,
-            dropna=dropna,
-        )
-=======
-        """
->>>>>>> f9fb02ec
+        """
 
     def asfreq(
         self,
