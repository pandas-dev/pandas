--- conflicted
+++ resolved
@@ -69,10 +69,7 @@
 from pandas.core.dtypes.missing import isna, notna
 
 import pandas as pd
-<<<<<<< HEAD
 from pandas._typing import Axis, Dtype, FilePathOrBuffer, Level, Scalar
-=======
->>>>>>> 5d407cfe
 from pandas.core import missing, nanops
 import pandas.core.algorithms as algos
 from pandas.core.base import PandasObject, SelectionMixin
@@ -1051,27 +1048,7 @@
 
         See the :ref:`user guide <basics.rename>` for more.
         """
-<<<<<<< HEAD
         if mapper is None and index is None and columns is None:
-=======
-        axes, kwargs = self._construct_axes_from_arguments(args, kwargs)
-        copy = kwargs.pop("copy", True)
-        inplace = kwargs.pop("inplace", False)
-        level = kwargs.pop("level", None)
-        axis = kwargs.pop("axis", None)
-        errors = kwargs.pop("errors", "ignore")
-        if axis is not None:
-            # Validate the axis
-            self._get_axis_number(axis)
-
-        if kwargs:
-            raise TypeError(
-                "rename() got an unexpected keyword "
-                f'argument "{list(kwargs.keys())[0]}"'
-            )
-
-        if com.count_not_none(*axes.values()) == 0:
->>>>>>> 5d407cfe
             raise TypeError("must pass an index to rename")
 
         if index is not None or columns is not None:
@@ -7380,229 +7357,10 @@
 
         return result
 
-<<<<<<< HEAD
-    def clip_upper(self, threshold, axis=None, inplace=False):
-        """
-        Trim values above a given threshold.
-
-        .. deprecated:: 0.24.0
-            Use clip(upper=threshold) instead.
-
-        Elements above the `threshold` will be changed to match the
-        `threshold` value(s). Threshold can be a single value or an array,
-        in the latter case it performs the truncation element-wise.
-
-        Parameters
-        ----------
-        threshold : numeric or array-like
-            Maximum value allowed. All values above threshold will be set to
-            this value.
-
-            * float : every value is compared to `threshold`.
-            * array-like : The shape of `threshold` should match the object
-              it's compared to. When `self` is a Series, `threshold` should be
-              the length. When `self` is a DataFrame, `threshold` should 2-D
-              and the same shape as `self` for ``axis=None``, or 1-D and the
-              same length as the axis being compared.
-
-        axis : {0 or 'index', 1 or 'columns'}, default 0
-            Align object with `threshold` along the given axis.
-        inplace : bool, default False
-            Whether to perform the operation in place on the data.
-
-            .. versionadded:: 0.21.0
-
-        Returns
-        -------
-        Series or DataFrame
-            Original data with values trimmed.
-
-        See Also
-        --------
-        Series.clip : General purpose method to trim Series values to given
-            threshold(s).
-        DataFrame.clip : General purpose method to trim DataFrame values to
-            given threshold(s).
-
-        Examples
-        --------
-        >>> s = pd.Series([1, 2, 3, 4, 5])
-        >>> s
-        0    1
-        1    2
-        2    3
-        3    4
-        4    5
-        dtype: int64
-
-        >>> s.clip(upper=3)
-        0    1
-        1    2
-        2    3
-        3    3
-        4    3
-        dtype: int64
-
-        >>> elemwise_thresholds = [5, 4, 3, 2, 1]
-        >>> elemwise_thresholds
-        [5, 4, 3, 2, 1]
-
-        >>> s.clip(upper=elemwise_thresholds)
-        0    1
-        1    2
-        2    3
-        3    2
-        4    1
-        dtype: int64
-        """
-        warnings.warn(
-            "clip_upper(threshold) is deprecated, use clip(upper=threshold) instead",
-            FutureWarning,
-            stacklevel=2,
-        )
-        return self._clip_with_one_bound(
-            threshold, method=self.le, axis=axis, inplace=inplace
-        )
-
-    def clip_lower(self, threshold, axis=None, inplace=False):
-        """
-        Trim values below a given threshold.
-
-        .. deprecated:: 0.24.0
-            Use clip(lower=threshold) instead.
-
-        Elements below the `threshold` will be changed to match the
-        `threshold` value(s). Threshold can be a single value or an array,
-        in the latter case it performs the truncation element-wise.
-
-        Parameters
-        ----------
-        threshold : numeric or array-like
-            Minimum value allowed. All values below threshold will be set to
-            this value.
-
-            * float : every value is compared to `threshold`.
-            * array-like : The shape of `threshold` should match the object
-              it's compared to. When `self` is a Series, `threshold` should be
-              the length. When `self` is a DataFrame, `threshold` should 2-D
-              and the same shape as `self` for ``axis=None``, or 1-D and the
-              same length as the axis being compared.
-
-        axis : {0 or 'index', 1 or 'columns'}, default 0
-            Align `self` with `threshold` along the given axis.
-
-        inplace : bool, default False
-            Whether to perform the operation in place on the data.
-
-            .. versionadded:: 0.21.0
-
-        Returns
-        -------
-        Series or DataFrame
-            Original data with values trimmed.
-
-        See Also
-        --------
-        Series.clip : General purpose method to trim Series values to given
-            threshold(s).
-        DataFrame.clip : General purpose method to trim DataFrame values to
-            given threshold(s).
-
-        Examples
-        --------
-
-        Series single threshold clipping:
-
-        >>> s = pd.Series([5, 6, 7, 8, 9])
-        >>> s.clip(lower=8)
-        0    8
-        1    8
-        2    8
-        3    8
-        4    9
-        dtype: int64
-
-        Series clipping element-wise using an array of thresholds. `threshold`
-        should be the same length as the Series.
-
-        >>> elemwise_thresholds = [4, 8, 7, 2, 5]
-        >>> s.clip(lower=elemwise_thresholds)
-        0    5
-        1    8
-        2    7
-        3    8
-        4    9
-        dtype: int64
-
-        DataFrames can be compared to a scalar.
-
-        >>> df = pd.DataFrame({"A": [1, 3, 5], "B": [2, 4, 6]})
-        >>> df
-           A  B
-        0  1  2
-        1  3  4
-        2  5  6
-
-        >>> df.clip(lower=3)
-           A  B
-        0  3  3
-        1  3  4
-        2  5  6
-
-        Or to an array of values. By default, `threshold` should be the same
-        shape as the DataFrame.
-
-        >>> df.clip(lower=np.array([[3, 4], [2, 2], [6, 2]]))
-           A  B
-        0  3  4
-        1  3  4
-        2  6  6
-
-        Control how `threshold` is broadcast with `axis`. In this case
-        `threshold` should be the same length as the axis specified by
-        `axis`.
-
-        >>> df.clip(lower=[3, 3, 5], axis='index')
-           A  B
-        0  3  3
-        1  3  4
-        2  5  6
-
-        >>> df.clip(lower=[4, 5], axis='columns')
-           A  B
-        0  4  5
-        1  4  5
-        2  5  6
-        """
-        warnings.warn(
-            "clip_lower(threshold) is deprecated, use clip(lower=threshold) instead",
-            FutureWarning,
-            stacklevel=2,
-        )
-        return self._clip_with_one_bound(
-            threshold, method=self.ge, axis=axis, inplace=inplace
-        )
-
-    def groupby(
-        self,
-        by=None,
-        axis=0,
-        level=None,
-        as_index=True,
-        sort=True,
-        group_keys=True,
-        squeeze=False,
-        observed=False,
-        **kwargs,
-    ):
-        """
-        Group DataFrame or Series using a mapper or by a Series of columns.
-=======
     _shared_docs[
         "groupby"
     ] = """
         Group %(klass)s using a mapper or by a Series of columns.
->>>>>>> 5d407cfe
 
         A groupby operation involves some combination of splitting the
         object, applying a function, and combining the results. This can be
@@ -7658,75 +7416,8 @@
         Notes
         -----
         See the `user guide
-<<<<<<< HEAD
-        <http://pandas.pydata.org/pandas-docs/stable/groupby.html>`_ for more.
-
-        Examples
-        --------
-        >>> df = pd.DataFrame({'Animal': ['Falcon', 'Falcon',
-        ...                               'Parrot', 'Parrot'],
-        ...                    'Max Speed': [380., 370., 24., 26.]})
-        >>> df
-           Animal  Max Speed
-        0  Falcon      380.0
-        1  Falcon      370.0
-        2  Parrot       24.0
-        3  Parrot       26.0
-        >>> df.groupby(['Animal']).mean()
-                Max Speed
-        Animal
-        Falcon      375.0
-        Parrot       25.0
-
-        **Hierarchical Indexes**
-
-        We can groupby different levels of a hierarchical index
-        using the `level` parameter:
-
-        >>> arrays = [['Falcon', 'Falcon', 'Parrot', 'Parrot'],
-        ...           ['Captive', 'Wild', 'Captive', 'Wild']]
-        >>> index = pd.MultiIndex.from_arrays(arrays, names=('Animal', 'Type'))
-        >>> df = pd.DataFrame({'Max Speed': [390., 350., 30., 20.]},
-        ...                   index=index)
-        >>> df
-                        Max Speed
-        Animal Type
-        Falcon Captive      390.0
-               Wild         350.0
-        Parrot Captive       30.0
-               Wild          20.0
-        >>> df.groupby(level=0).mean()
-                Max Speed
-        Animal
-        Falcon      370.0
-        Parrot       25.0
-        >>> df.groupby(level=1).mean()
-                 Max Speed
-        Type
-        Captive      210.0
-        Wild         185.0
-        """
-        from pandas.core.groupby.groupby import groupby
-
-        if level is None and by is None:
-            raise TypeError("You have to supply one of 'by' and 'level'")
-        axis = self._get_axis_number(axis)
-        return groupby(
-            self,
-            by=by,
-            axis=axis,
-            level=level,
-            as_index=as_index,
-            sort=sort,
-            group_keys=group_keys,
-            squeeze=squeeze,
-            observed=observed,
-            **kwargs,
-        )
-=======
         <https://pandas.pydata.org/pandas-docs/stable/groupby.html>`_ for more.
         """
->>>>>>> 5d407cfe
 
     def asfreq(
         self: FrameOrSeries,
