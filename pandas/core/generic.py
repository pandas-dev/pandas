import collections
from datetime import timedelta
import functools
import gc
import json
import operator
import pickle
from textwrap import dedent
from typing import Callable, FrozenSet, List, Optional, Set
import warnings
import weakref

import numpy as np

from pandas._config import config

from pandas._libs import Timestamp, iNaT, properties
from pandas.compat import set_function_name
from pandas.compat._optional import import_optional_dependency
from pandas.compat.numpy import function as nv
from pandas.errors import AbstractMethodError
from pandas.util._decorators import Appender, Substitution, rewrite_axis_style_signature
from pandas.util._validators import validate_bool_kwarg, validate_fillna_kwargs

from pandas.core.dtypes.cast import maybe_promote, maybe_upcast_putmask
from pandas.core.dtypes.common import (
    ensure_int64,
    ensure_object,
    ensure_str,
    is_bool,
    is_bool_dtype,
    is_datetime64_any_dtype,
    is_datetime64_dtype,
    is_datetime64tz_dtype,
    is_dict_like,
    is_extension_array_dtype,
    is_integer,
    is_list_like,
    is_number,
    is_numeric_dtype,
    is_object_dtype,
    is_period_arraylike,
    is_re_compilable,
    is_scalar,
    is_timedelta64_dtype,
    pandas_dtype,
)
from pandas.core.dtypes.generic import ABCDataFrame, ABCSeries
from pandas.core.dtypes.inference import is_hashable
from pandas.core.dtypes.missing import isna, notna

import pandas as pd
from pandas._typing import Dtype
from pandas.core import missing, nanops
import pandas.core.algorithms as algos
from pandas.core.base import PandasObject, SelectionMixin
import pandas.core.common as com
from pandas.core.index import (
    Index,
    InvalidIndexError,
    MultiIndex,
    RangeIndex,
    ensure_index,
)
from pandas.core.indexes.datetimes import DatetimeIndex
from pandas.core.indexes.period import Period, PeriodIndex
import pandas.core.indexing as indexing
from pandas.core.internals import BlockManager
from pandas.core.ops import _align_method_FRAME

from pandas.io.formats.format import DataFrameFormatter, format_percentiles
from pandas.io.formats.printing import pprint_thing
from pandas.tseries.frequencies import to_offset

# goal is to be able to define the docs close to function, while still being
# able to share
_shared_docs = dict()
_shared_doc_kwargs = dict(
    axes="keywords for axes",
    klass="Series/DataFrame",
    axes_single_arg="int or labels for object",
    args_transpose="axes to permute (int or label for object)",
    optional_by="""
        by : str or list of str
            Name or list of names to sort by""",
)

# sentinel value to use as kwarg in place of None when None has special meaning
# and needs to be distinguished from a user explicitly passing None.
sentinel = object()


def _single_replace(self, to_replace, method, inplace, limit):
    """
    Replaces values in a Series using the fill method specified when no
    replacement value is given in the replace method
    """
    if self.ndim != 1:
        raise TypeError(
            "cannot replace {0} with method {1} on a {2}".format(
                to_replace, method, type(self).__name__
            )
        )

    orig_dtype = self.dtype
    result = self if inplace else self.copy()
    fill_f = missing.get_fill_func(method)

    mask = missing.mask_missing(result.values, to_replace)
    values = fill_f(result.values, limit=limit, mask=mask)

    if values.dtype == orig_dtype and inplace:
        return

    result = pd.Series(values, index=self.index, dtype=self.dtype).__finalize__(self)

    if inplace:
        self._update_inplace(result._data)
        return

    return result


class NDFrame(PandasObject, SelectionMixin):
    """
    N-dimensional analogue of DataFrame. Store multi-dimensional in a
    size-mutable, labeled data structure

    Parameters
    ----------
    data : BlockManager
    axes : list
    copy : boolean, default False
    """

    _internal_names = [
        "_data",
        "_cacher",
        "_item_cache",
        "_cache",
        "_is_copy",
        "_subtyp",
        "_name",
        "_index",
        "_default_kind",
        "_default_fill_value",
        "_metadata",
        "__array_struct__",
        "__array_interface__",
    ]  # type: List[str]
    _internal_names_set = set(_internal_names)  # type: Set[str]
    _accessors = set()  # type: Set[str]
    _deprecations = frozenset(
        ["as_blocks", "blocks", "is_copy"]
    )  # type: FrozenSet[str]
    _metadata = []  # type: List[str]
    _is_copy = None
    _data = None  # type: BlockManager

    # ----------------------------------------------------------------------
    # Constructors

    def __init__(
        self,
        data: BlockManager,
        axes: Optional[List[Index]] = None,
        copy: bool = False,
        dtype: Optional[Dtype] = None,
        fastpath: bool = False,
    ):

        if not fastpath:
            if dtype is not None:
                data = data.astype(dtype)
            elif copy:
                data = data.copy()

            if axes is not None:
                for i, ax in enumerate(axes):
                    data = data.reindex_axis(ax, axis=i)

        object.__setattr__(self, "_is_copy", None)
        object.__setattr__(self, "_data", data)
        object.__setattr__(self, "_item_cache", {})

    def _init_mgr(self, mgr, axes=None, dtype=None, copy=False):
        """ passed a manager and a axes dict """
        for a, axe in axes.items():
            if axe is not None:
                mgr = mgr.reindex_axis(
                    axe, axis=self._get_block_manager_axis(a), copy=False
                )

        # make a copy if explicitly requested
        if copy:
            mgr = mgr.copy()
        if dtype is not None:
            # avoid further copies if we can
            if len(mgr.blocks) > 1 or mgr.blocks[0].values.dtype != dtype:
                mgr = mgr.astype(dtype=dtype)
        return mgr

    # ----------------------------------------------------------------------

    @property
    def is_copy(self):
        """
        Return the copy.
        """
        warnings.warn(
            "Attribute 'is_copy' is deprecated and will be removed "
            "in a future version.",
            FutureWarning,
            stacklevel=2,
        )
        return self._is_copy

    @is_copy.setter
    def is_copy(self, msg):
        warnings.warn(
            "Attribute 'is_copy' is deprecated and will be removed "
            "in a future version.",
            FutureWarning,
            stacklevel=2,
        )
        self._is_copy = msg

    def _validate_dtype(self, dtype):
        """ validate the passed dtype """

        if dtype is not None:
            dtype = pandas_dtype(dtype)

            # a compound dtype
            if dtype.kind == "V":
                raise NotImplementedError(
                    "compound dtypes are not implemented"
                    " in the {0} constructor".format(self.__class__.__name__)
                )

        return dtype

    # ----------------------------------------------------------------------
    # Construction

    @property
    def _constructor(self):
        """Used when a manipulation result has the same dimensions as the
        original.
        """
        raise AbstractMethodError(self)

    @property
    def _constructor_sliced(self):
        """Used when a manipulation result has one lower dimension(s) as the
        original, such as DataFrame single columns slicing.
        """
        raise AbstractMethodError(self)

    @property
    def _constructor_expanddim(self):
        """Used when a manipulation result has one higher dimension as the
        original, such as Series.to_frame()
        """
        raise NotImplementedError

    # ----------------------------------------------------------------------
    # Axis

    @classmethod
    def _setup_axes(
        cls,
        axes,
        info_axis=None,
        stat_axis=None,
        aliases=None,
        slicers=None,
        axes_are_reversed=False,
        build_axes=True,
        ns=None,
        docs=None,
    ):
        """Provide axes setup for the major PandasObjects.

        Parameters
        ----------
        axes : the names of the axes in order (lowest to highest)
        info_axis_num : the axis of the selector dimension (int)
        stat_axis_num : the number of axis for the default stats (int)
        aliases : other names for a single axis (dict)
        slicers : how axes slice to others (dict)
        axes_are_reversed : boolean whether to treat passed axes as
            reversed (DataFrame)
        build_axes : setup the axis properties (default True)
        """

        cls._AXIS_ORDERS = axes
        cls._AXIS_NUMBERS = {a: i for i, a in enumerate(axes)}
        cls._AXIS_LEN = len(axes)
        cls._AXIS_ALIASES = aliases or dict()
        cls._AXIS_IALIASES = {v: k for k, v in cls._AXIS_ALIASES.items()}
        cls._AXIS_NAMES = dict(enumerate(axes))
        cls._AXIS_SLICEMAP = slicers or None
        cls._AXIS_REVERSED = axes_are_reversed

        # typ
        setattr(cls, "_typ", cls.__name__.lower())

        # indexing support
        cls._ix = None

        if info_axis is not None:
            cls._info_axis_number = info_axis
            cls._info_axis_name = axes[info_axis]

        if stat_axis is not None:
            cls._stat_axis_number = stat_axis
            cls._stat_axis_name = axes[stat_axis]

        # setup the actual axis
        if build_axes:

            def set_axis(a, i):
                setattr(cls, a, properties.AxisProperty(i, docs.get(a, a)))
                cls._internal_names_set.add(a)

            if axes_are_reversed:
                m = cls._AXIS_LEN - 1
                for i, a in cls._AXIS_NAMES.items():
                    set_axis(a, m - i)
            else:
                for i, a in cls._AXIS_NAMES.items():
                    set_axis(a, i)

        assert not isinstance(ns, dict)

    def _construct_axes_dict(self, axes=None, **kwargs):
        """Return an axes dictionary for myself."""
        d = {a: self._get_axis(a) for a in (axes or self._AXIS_ORDERS)}
        d.update(kwargs)
        return d

    @staticmethod
    def _construct_axes_dict_from(self, axes, **kwargs):
        """Return an axes dictionary for the passed axes."""
        d = {a: ax for a, ax in zip(self._AXIS_ORDERS, axes)}
        d.update(kwargs)
        return d

    def _construct_axes_dict_for_slice(self, axes=None, **kwargs):
        """Return an axes dictionary for myself."""
        d = {
            self._AXIS_SLICEMAP[a]: self._get_axis(a)
            for a in (axes or self._AXIS_ORDERS)
        }
        d.update(kwargs)
        return d

    def _construct_axes_from_arguments(
        self, args, kwargs, require_all=False, sentinel=None
    ):
        """Construct and returns axes if supplied in args/kwargs.

        If require_all, raise if all axis arguments are not supplied
        return a tuple of (axes, kwargs).

        sentinel specifies the default parameter when an axis is not
        supplied; useful to distinguish when a user explicitly passes None
        in scenarios where None has special meaning.
        """

        # construct the args
        args = list(args)
        for a in self._AXIS_ORDERS:

            # if we have an alias for this axis
            alias = self._AXIS_IALIASES.get(a)
            if alias is not None:
                if a in kwargs:
                    if alias in kwargs:
                        raise TypeError(
                            "arguments are mutually exclusive "
                            "for [%s,%s]" % (a, alias)
                        )
                    continue
                if alias in kwargs:
                    kwargs[a] = kwargs.pop(alias)
                    continue

            # look for a argument by position
            if a not in kwargs:
                try:
                    kwargs[a] = args.pop(0)
                except IndexError:
                    if require_all:
                        raise TypeError("not enough/duplicate arguments " "specified!")

        axes = {a: kwargs.pop(a, sentinel) for a in self._AXIS_ORDERS}
        return axes, kwargs

    @classmethod
    def _from_axes(cls, data, axes, **kwargs):
        # for construction from BlockManager
        if isinstance(data, BlockManager):
            return cls(data, **kwargs)
        else:
            if cls._AXIS_REVERSED:
                axes = axes[::-1]
            d = cls._construct_axes_dict_from(cls, axes, copy=False)
            d.update(kwargs)
            return cls(data, **d)

    @classmethod
    def _get_axis_number(cls, axis):
        axis = cls._AXIS_ALIASES.get(axis, axis)
        if is_integer(axis):
            if axis in cls._AXIS_NAMES:
                return axis
        else:
            try:
                return cls._AXIS_NUMBERS[axis]
            except KeyError:
                pass
        raise ValueError("No axis named {0} for object type {1}".format(axis, cls))

    @classmethod
    def _get_axis_name(cls, axis):
        axis = cls._AXIS_ALIASES.get(axis, axis)
        if isinstance(axis, str):
            if axis in cls._AXIS_NUMBERS:
                return axis
        else:
            try:
                return cls._AXIS_NAMES[axis]
            except KeyError:
                pass
        raise ValueError("No axis named {0} for object type {1}".format(axis, cls))

    def _get_axis(self, axis):
        name = self._get_axis_name(axis)
        return getattr(self, name)

    @classmethod
    def _get_block_manager_axis(cls, axis):
        """Map the axis to the block_manager axis."""
        axis = cls._get_axis_number(axis)
        if cls._AXIS_REVERSED:
            m = cls._AXIS_LEN - 1
            return m - axis
        return axis

    def _get_axis_resolvers(self, axis):
        # index or columns
        axis_index = getattr(self, axis)
        d = dict()
        prefix = axis[0]

        for i, name in enumerate(axis_index.names):
            if name is not None:
                key = level = name
            else:
                # prefix with 'i' or 'c' depending on the input axis
                # e.g., you must do ilevel_0 for the 0th level of an unnamed
                # multiiindex
                key = "{prefix}level_{i}".format(prefix=prefix, i=i)
                level = i

            level_values = axis_index.get_level_values(level)
            s = level_values.to_series()
            s.index = axis_index
            d[key] = s

        # put the index/columns itself in the dict
        if isinstance(axis_index, MultiIndex):
            dindex = axis_index
        else:
            dindex = axis_index.to_series()

        d[axis] = dindex
        return d

    def _get_index_resolvers(self):
        d = {}
        for axis_name in self._AXIS_ORDERS:
            d.update(self._get_axis_resolvers(axis_name))
        return d

    def _get_space_character_free_column_resolvers(self):
        """Return the space character free column resolvers of a dataframe.

        Column names with spaces are 'cleaned up' so that they can be referred
        to by backtick quoting.
        Used in :meth:`DataFrame.eval`.
        """
        from pandas.core.computation.common import _remove_spaces_column_name

        return {_remove_spaces_column_name(k): v for k, v in self.iteritems()}

    @property
    def _info_axis(self):
        return getattr(self, self._info_axis_name)

    @property
    def _stat_axis(self):
        return getattr(self, self._stat_axis_name)

    @property
    def shape(self):
        """
        Return a tuple of axis dimensions
        """
        return tuple(len(self._get_axis(a)) for a in self._AXIS_ORDERS)

    @property
    def axes(self):
        """
        Return index label(s) of the internal NDFrame
        """
        # we do it this way because if we have reversed axes, then
        # the block manager shows then reversed
        return [self._get_axis(a) for a in self._AXIS_ORDERS]

    @property
    def ndim(self):
        """
        Return an int representing the number of axes / array dimensions.

        Return 1 if Series. Otherwise return 2 if DataFrame.

        See Also
        --------
        ndarray.ndim : Number of array dimensions.

        Examples
        --------
        >>> s = pd.Series({'a': 1, 'b': 2, 'c': 3})
        >>> s.ndim
        1

        >>> df = pd.DataFrame({'col1': [1, 2], 'col2': [3, 4]})
        >>> df.ndim
        2
        """
        return self._data.ndim

    @property
    def size(self):
        """
        Return an int representing the number of elements in this object.

        Return the number of rows if Series. Otherwise return the number of
        rows times number of columns if DataFrame.

        See Also
        --------
        ndarray.size : Number of elements in the array.

        Examples
        --------
        >>> s = pd.Series({'a': 1, 'b': 2, 'c': 3})
        >>> s.size
        3

        >>> df = pd.DataFrame({'col1': [1, 2], 'col2': [3, 4]})
        >>> df.size
        4
        """
        return np.prod(self.shape)

    @property
    def _selected_obj(self):
        """ internal compat with SelectionMixin """
        return self

    @property
    def _obj_with_exclusions(self):
        """ internal compat with SelectionMixin """
        return self

    def _expand_axes(self, key):
        new_axes = []
        for k, ax in zip(key, self.axes):
            if k not in ax:
                if type(k) != ax.dtype.type:
                    ax = ax.astype("O")
                new_axes.append(ax.insert(len(ax), k))
            else:
                new_axes.append(ax)

        return new_axes

    def set_axis(self, labels, axis=0, inplace=None):
        """
        Assign desired index to given axis.

        Indexes for column or row labels can be changed by assigning
        a list-like or Index.

        .. versionchanged:: 0.21.0

           The signature is now `labels` and `axis`, consistent with
           the rest of pandas API. Previously, the `axis` and `labels`
           arguments were respectively the first and second positional
           arguments.

        Parameters
        ----------
        labels : list-like, Index
            The values for the new index.

        axis : {0 or 'index', 1 or 'columns'}, default 0
            The axis to update. The value 0 identifies the rows, and 1
            identifies the columns.

        inplace : bool, default None
            Whether to return a new %(klass)s instance.

            .. warning::

               ``inplace=None`` currently falls back to to True, but in a
               future version, will default to False. Use inplace=True
               explicitly rather than relying on the default.

        Returns
        -------
        renamed : %(klass)s or None
            An object of same type as caller if inplace=False, None otherwise.

        See Also
        --------
        DataFrame.rename_axis : Alter the name of the index or columns.

        Examples
        --------
        **Series**

        >>> s = pd.Series([1, 2, 3])
        >>> s
        0    1
        1    2
        2    3
        dtype: int64

        >>> s.set_axis(['a', 'b', 'c'], axis=0, inplace=False)
        a    1
        b    2
        c    3
        dtype: int64

        The original object is not modified.

        >>> s
        0    1
        1    2
        2    3
        dtype: int64

        **DataFrame**

        >>> df = pd.DataFrame({"A": [1, 2, 3], "B": [4, 5, 6]})

        Change the row labels.

        >>> df.set_axis(['a', 'b', 'c'], axis='index', inplace=False)
           A  B
        a  1  4
        b  2  5
        c  3  6

        Change the column labels.

        >>> df.set_axis(['I', 'II'], axis='columns', inplace=False)
           I  II
        0  1   4
        1  2   5
        2  3   6

        Now, update the labels inplace.

        >>> df.set_axis(['i', 'ii'], axis='columns', inplace=True)
        >>> df
           i  ii
        0  1   4
        1  2   5
        2  3   6
        """
        if is_scalar(labels):
            warnings.warn(
                'set_axis now takes "labels" as first argument, and '
                '"axis" as named parameter. The old form, with "axis" as '
                'first parameter and "labels" as second, is still supported '
                "but will be deprecated in a future version of pandas.",
                FutureWarning,
                stacklevel=2,
            )
            labels, axis = axis, labels

        if inplace is None:
            warnings.warn(
                "set_axis currently defaults to operating inplace.\nThis "
                "will change in a future version of pandas, use "
                "inplace=True to avoid this warning.",
                FutureWarning,
                stacklevel=2,
            )
            inplace = True
        if inplace:
            setattr(self, self._get_axis_name(axis), labels)
        else:
            obj = self.copy()
            obj.set_axis(labels, axis=axis, inplace=True)
            return obj

    def _set_axis(self, axis, labels):
        self._data.set_axis(axis, labels)
        self._clear_item_cache()

    def transpose(self, *args, **kwargs):
        """
        Permute the dimensions of the %(klass)s

        Parameters
        ----------
        args : %(args_transpose)s
        copy : boolean, default False
            Make a copy of the underlying data. Mixed-dtype data will
            always result in a copy
        **kwargs
            Additional keyword arguments will be passed to the function.

        Returns
        -------
        y : same as input

        Examples
        --------
        >>> p.transpose(2, 0, 1)
        >>> p.transpose(2, 0, 1, copy=True)
        """

        # construct the args
        axes, kwargs = self._construct_axes_from_arguments(
            args, kwargs, require_all=True
        )
        axes_names = tuple(self._get_axis_name(axes[a]) for a in self._AXIS_ORDERS)
        axes_numbers = tuple(self._get_axis_number(axes[a]) for a in self._AXIS_ORDERS)

        # we must have unique axes
        if len(axes) != len(set(axes)):
            raise ValueError("Must specify %s unique axes" % self._AXIS_LEN)

        new_axes = self._construct_axes_dict_from(
            self, [self._get_axis(x) for x in axes_names]
        )
        new_values = self.values.transpose(axes_numbers)
        if kwargs.pop("copy", None) or (len(args) and args[-1]):
            new_values = new_values.copy()

        nv.validate_transpose(tuple(), kwargs)
        return self._constructor(new_values, **new_axes).__finalize__(self)

    def swapaxes(self, axis1, axis2, copy=True):
        """
        Interchange axes and swap values axes appropriately.

        Returns
        -------
        y : same as input
        """
        i = self._get_axis_number(axis1)
        j = self._get_axis_number(axis2)

        if i == j:
            if copy:
                return self.copy()
            return self

        mapping = {i: j, j: i}

        new_axes = (self._get_axis(mapping.get(k, k)) for k in range(self._AXIS_LEN))
        new_values = self.values.swapaxes(i, j)
        if copy:
            new_values = new_values.copy()

        return self._constructor(new_values, *new_axes).__finalize__(self)

    def droplevel(self, level, axis=0):
        """
        Return DataFrame with requested index / column level(s) removed.

        .. versionadded:: 0.24.0

        Parameters
        ----------
        level : int, str, or list-like
            If a string is given, must be the name of a level
            If list-like, elements must be names or positional indexes
            of levels.

        axis : {0 or 'index', 1 or 'columns'}, default 0

        Returns
        -------
        DataFrame.droplevel()

        Examples
        --------
        >>> df = pd.DataFrame([
        ...     [1, 2, 3, 4],
        ...     [5, 6, 7, 8],
        ...     [9, 10, 11, 12]
        ... ]).set_index([0, 1]).rename_axis(['a', 'b'])

        >>> df.columns = pd.MultiIndex.from_tuples([
        ...    ('c', 'e'), ('d', 'f')
        ... ], names=['level_1', 'level_2'])

        >>> df
        level_1   c   d
        level_2   e   f
        a b
        1 2      3   4
        5 6      7   8
        9 10    11  12

        >>> df.droplevel('a')
        level_1   c   d
        level_2   e   f
        b
        2        3   4
        6        7   8
        10      11  12

        >>> df.droplevel('level2', axis=1)
        level_1   c   d
        a b
        1 2      3   4
        5 6      7   8
        9 10    11  12
        """
        labels = self._get_axis(axis)
        new_labels = labels.droplevel(level)
        result = self.set_axis(new_labels, axis=axis, inplace=False)
        return result

    def pop(self, item):
        """
        Return item and drop from frame. Raise KeyError if not found.

        Parameters
        ----------
        item : str
            Label of column to be popped.

        Returns
        -------
        Series

        Examples
        --------
        >>> df = pd.DataFrame([('falcon', 'bird', 389.0),
        ...                    ('parrot', 'bird', 24.0),
        ...                    ('lion', 'mammal', 80.5),
        ...                    ('monkey','mammal', np.nan)],
        ...                   columns=('name', 'class', 'max_speed'))
        >>> df
             name   class  max_speed
        0  falcon    bird      389.0
        1  parrot    bird       24.0
        2    lion  mammal       80.5
        3  monkey  mammal        NaN

        >>> df.pop('class')
        0      bird
        1      bird
        2    mammal
        3    mammal
        Name: class, dtype: object

        >>> df
             name  max_speed
        0  falcon      389.0
        1  parrot       24.0
        2    lion       80.5
        3  monkey        NaN
        """
        result = self[item]
        del self[item]
        try:
            result._reset_cacher()
        except AttributeError:
            pass

        return result

    def squeeze(self, axis=None):
        """
        Squeeze 1 dimensional axis objects into scalars.

        Series or DataFrames with a single element are squeezed to a scalar.
        DataFrames with a single column or a single row are squeezed to a
        Series. Otherwise the object is unchanged.

        This method is most useful when you don't know if your
        object is a Series or DataFrame, but you do know it has just a single
        column. In that case you can safely call `squeeze` to ensure you have a
        Series.

        Parameters
        ----------
        axis : {0 or 'index', 1 or 'columns', None}, default None
            A specific axis to squeeze. By default, all length-1 axes are
            squeezed.

            .. versionadded:: 0.20.0

        Returns
        -------
        DataFrame, Series, or scalar
            The projection after squeezing `axis` or all the axes.

        See Also
        --------
        Series.iloc : Integer-location based indexing for selecting scalars.
        DataFrame.iloc : Integer-location based indexing for selecting Series.
        Series.to_frame : Inverse of DataFrame.squeeze for a
            single-column DataFrame.

        Examples
        --------
        >>> primes = pd.Series([2, 3, 5, 7])

        Slicing might produce a Series with a single value:

        >>> even_primes = primes[primes % 2 == 0]
        >>> even_primes
        0    2
        dtype: int64

        >>> even_primes.squeeze()
        2

        Squeezing objects with more than one value in every axis does nothing:

        >>> odd_primes = primes[primes % 2 == 1]
        >>> odd_primes
        1    3
        2    5
        3    7
        dtype: int64

        >>> odd_primes.squeeze()
        1    3
        2    5
        3    7
        dtype: int64

        Squeezing is even more effective when used with DataFrames.

        >>> df = pd.DataFrame([[1, 2], [3, 4]], columns=['a', 'b'])
        >>> df
           a  b
        0  1  2
        1  3  4

        Slicing a single column will produce a DataFrame with the columns
        having only one value:

        >>> df_a = df[['a']]
        >>> df_a
           a
        0  1
        1  3

        So the columns can be squeezed down, resulting in a Series:

        >>> df_a.squeeze('columns')
        0    1
        1    3
        Name: a, dtype: int64

        Slicing a single row from a single column will produce a single
        scalar DataFrame:

        >>> df_0a = df.loc[df.index < 1, ['a']]
        >>> df_0a
           a
        0  1

        Squeezing the rows produces a single scalar Series:

        >>> df_0a.squeeze('rows')
        a    1
        Name: 0, dtype: int64

        Squeezing all axes will project directly into a scalar:

        >>> df_0a.squeeze()
        1
        """
        axis = self._AXIS_NAMES if axis is None else (self._get_axis_number(axis),)
        try:
            return self.iloc[
                tuple(
                    0 if i in axis and len(a) == 1 else slice(None)
                    for i, a in enumerate(self.axes)
                )
            ]
        except Exception:
            return self

    def swaplevel(self, i=-2, j=-1, axis=0):
        """
        Swap levels i and j in a MultiIndex on a particular axis

        Parameters
        ----------
        i, j : int, str (can be mixed)
            Level of index to be swapped. Can pass level name as string.

        Returns
        -------
        swapped : same type as caller (new object)

        .. versionchanged:: 0.18.1

           The indexes ``i`` and ``j`` are now optional, and default to
           the two innermost levels of the index.
        """
        axis = self._get_axis_number(axis)
        result = self.copy()
        labels = result._data.axes[axis]
        result._data.set_axis(axis, labels.swaplevel(i, j))
        return result

    # ----------------------------------------------------------------------
    # Rename

    def rename(self, *args, **kwargs):
        """
        Alter axes input function or functions. Function / dict values must be
        unique (1-to-1). Labels not contained in a dict / Series will be left
        as-is. Extra labels listed don't throw an error. Alternatively, change
        ``Series.name`` with a scalar value (Series only).

        Parameters
        ----------
        %(axes)s : scalar, list-like, dict-like or function, optional
            Scalar or list-like will alter the ``Series.name`` attribute,
            and raise on DataFrame.
            dict-like or functions are transformations to apply to
            that axis' values
        copy : bool, default True
            Also copy underlying data.
        inplace : bool, default False
            Whether to return a new %(klass)s. If True then value of copy is
            ignored.
        level : int or level name, default None
            In case of a MultiIndex, only rename labels in the specified
            level.
        errors : {'ignore', 'raise'}, default 'ignore'
            If 'raise', raise a `KeyError` when a dict-like `mapper`, `index`,
            or `columns` contains labels that are not present in the Index
            being transformed.
            If 'ignore', existing keys will be renamed and extra keys will be
            ignored.

        Returns
        -------
        renamed : %(klass)s (new object)

        Raises
        ------
        KeyError
            If any of the labels is not found in the selected axis and
            "errors='raise'".

        See Also
        --------
        NDFrame.rename_axis

        Examples
        --------

        >>> s = pd.Series([1, 2, 3])
        >>> s
        0    1
        1    2
        2    3
        dtype: int64
        >>> s.rename("my_name") # scalar, changes Series.name
        0    1
        1    2
        2    3
        Name: my_name, dtype: int64
        >>> s.rename(lambda x: x ** 2)  # function, changes labels
        0    1
        1    2
        4    3
        dtype: int64
        >>> s.rename({1: 3, 2: 5})  # mapping, changes labels
        0    1
        3    2
        5    3
        dtype: int64

        Since ``DataFrame`` doesn't have a ``.name`` attribute,
        only mapping-type arguments are allowed.

        >>> df = pd.DataFrame({"A": [1, 2, 3], "B": [4, 5, 6]})
        >>> df.rename(2)
        Traceback (most recent call last):
        ...
        TypeError: 'int' object is not callable

        ``DataFrame.rename`` supports two calling conventions

        * ``(index=index_mapper, columns=columns_mapper, ...)``
        * ``(mapper, axis={'index', 'columns'}, ...)``

        We *highly* recommend using keyword arguments to clarify your
        intent.

        >>> df.rename(index=str, columns={"A": "a", "B": "c"})
           a  c
        0  1  4
        1  2  5
        2  3  6

        >>> df.rename(index=str, columns={"A": "a", "C": "c"})
           a  B
        0  1  4
        1  2  5
        2  3  6

        Using axis-style parameters

        >>> df.rename(str.lower, axis='columns')
           a  b
        0  1  4
        1  2  5
        2  3  6

        >>> df.rename({1: 2, 2: 4}, axis='index')
           A  B
        0  1  4
        2  2  5
        4  3  6

        See the :ref:`user guide <basics.rename>` for more.
        """
        axes, kwargs = self._construct_axes_from_arguments(args, kwargs)
        copy = kwargs.pop("copy", True)
        inplace = kwargs.pop("inplace", False)
        level = kwargs.pop("level", None)
        axis = kwargs.pop("axis", None)
        errors = kwargs.pop("errors", "ignore")
        if axis is not None:
            # Validate the axis
            self._get_axis_number(axis)

        if kwargs:
            raise TypeError(
                "rename() got an unexpected keyword "
                'argument "{0}"'.format(list(kwargs.keys())[0])
            )

        if com.count_not_none(*axes.values()) == 0:
            raise TypeError("must pass an index to rename")

        self._consolidate_inplace()
        result = self if inplace else self.copy(deep=copy)

        # start in the axis order to eliminate too many copies
        for axis in range(self._AXIS_LEN):
            v = axes.get(self._AXIS_NAMES[axis])
            if v is None:
                continue
            f = com._get_rename_function(v)
            baxis = self._get_block_manager_axis(axis)
            if level is not None:
                level = self.axes[axis]._get_level_number(level)

            # GH 13473
            if not callable(v):
                indexer = self.axes[axis].get_indexer_for(v)
                if errors == "raise" and len(indexer[indexer == -1]):
                    missing_labels = [
                        label for index, label in enumerate(v) if indexer[index] == -1
                    ]
                    raise KeyError("{} not found in axis".format(missing_labels))

            result._data = result._data.rename_axis(
                f, axis=baxis, copy=copy, level=level
            )
            result._clear_item_cache()

        if inplace:
            self._update_inplace(result._data)
        else:
            return result.__finalize__(self)

    @rewrite_axis_style_signature("mapper", [("copy", True), ("inplace", False)])
    def rename_axis(self, mapper=sentinel, **kwargs):
        """
        Set the name of the axis for the index or columns.

        Parameters
        ----------
        mapper : scalar, list-like, optional
            Value to set the axis name attribute.
        index, columns : scalar, list-like, dict-like or function, optional
            A scalar, list-like, dict-like or functions transformations to
            apply to that axis' values.

            Use either ``mapper`` and ``axis`` to
            specify the axis to target with ``mapper``, or ``index``
            and/or ``columns``.

            .. versionchanged:: 0.24.0

        axis : {0 or 'index', 1 or 'columns'}, default 0
            The axis to rename.
        copy : bool, default True
            Also copy underlying data.
        inplace : bool, default False
            Modifies the object directly, instead of creating a new Series
            or DataFrame.

        Returns
        -------
        Series, DataFrame, or None
            The same type as the caller or None if `inplace` is True.

        See Also
        --------
        Series.rename : Alter Series index labels or name.
        DataFrame.rename : Alter DataFrame index labels or name.
        Index.rename : Set new names on index.

        Notes
        -----
        ``DataFrame.rename_axis`` supports two calling conventions

        * ``(index=index_mapper, columns=columns_mapper, ...)``
        * ``(mapper, axis={'index', 'columns'}, ...)``

        The first calling convention will only modify the names of
        the index and/or the names of the Index object that is the columns.
        In this case, the parameter ``copy`` is ignored.

        The second calling convention will modify the names of the
        the corresponding index if mapper is a list or a scalar.
        However, if mapper is dict-like or a function, it will use the
        deprecated behavior of modifying the axis *labels*.

        We *highly* recommend using keyword arguments to clarify your
        intent.

        Examples
        --------
        **Series**

        >>> s = pd.Series(["dog", "cat", "monkey"])
        >>> s
        0       dog
        1       cat
        2    monkey
        dtype: object
        >>> s.rename_axis("animal")
        animal
        0    dog
        1    cat
        2    monkey
        dtype: object

        **DataFrame**

        >>> df = pd.DataFrame({"num_legs": [4, 4, 2],
        ...                    "num_arms": [0, 0, 2]},
        ...                   ["dog", "cat", "monkey"])
        >>> df
                num_legs  num_arms
        dog            4         0
        cat            4         0
        monkey         2         2
        >>> df = df.rename_axis("animal")
        >>> df
                num_legs  num_arms
        animal
        dog            4         0
        cat            4         0
        monkey         2         2
        >>> df = df.rename_axis("limbs", axis="columns")
        >>> df
        limbs   num_legs  num_arms
        animal
        dog            4         0
        cat            4         0
        monkey         2         2

        **MultiIndex**

        >>> df.index = pd.MultiIndex.from_product([['mammal'],
        ...                                        ['dog', 'cat', 'monkey']],
        ...                                       names=['type', 'name'])
        >>> df
        limbs          num_legs  num_arms
        type   name
        mammal dog            4         0
               cat            4         0
               monkey         2         2

        >>> df.rename_axis(index={'type': 'class'})
        limbs          num_legs  num_arms
        class  name
        mammal dog            4         0
               cat            4         0
               monkey         2         2

        >>> df.rename_axis(columns=str.upper)
        LIMBS          num_legs  num_arms
        type   name
        mammal dog            4         0
               cat            4         0
               monkey         2         2
        """
        axes, kwargs = self._construct_axes_from_arguments(
            (), kwargs, sentinel=sentinel
        )
        copy = kwargs.pop("copy", True)
        inplace = kwargs.pop("inplace", False)
        axis = kwargs.pop("axis", 0)
        if axis is not None:
            axis = self._get_axis_number(axis)

        if kwargs:
            raise TypeError(
                "rename_axis() got an unexpected keyword "
                'argument "{0}"'.format(list(kwargs.keys())[0])
            )

        inplace = validate_bool_kwarg(inplace, "inplace")

        if mapper is not sentinel:
            # Use v0.23 behavior if a scalar or list
            non_mapper = is_scalar(mapper) or (
                is_list_like(mapper) and not is_dict_like(mapper)
            )
            if non_mapper:
                return self._set_axis_name(mapper, axis=axis, inplace=inplace)
            else:
                raise ValueError("Use `.rename` to alter labels " "with a mapper.")
        else:
            # Use new behavior.  Means that index and/or columns
            # is specified
            result = self if inplace else self.copy(deep=copy)

            for axis in range(self._AXIS_LEN):
                v = axes.get(self._AXIS_NAMES[axis])
                if v is sentinel:
                    continue
                non_mapper = is_scalar(v) or (is_list_like(v) and not is_dict_like(v))
                if non_mapper:
                    newnames = v
                else:
                    f = com._get_rename_function(v)
                    curnames = self._get_axis(axis).names
                    newnames = [f(name) for name in curnames]
                result._set_axis_name(newnames, axis=axis, inplace=True)
            if not inplace:
                return result

    def _set_axis_name(self, name, axis=0, inplace=False):
        """
        Set the name(s) of the axis.

        Parameters
        ----------
        name : str or list of str
            Name(s) to set.
        axis : {0 or 'index', 1 or 'columns'}, default 0
            The axis to set the label. The value 0 or 'index' specifies index,
            and the value 1 or 'columns' specifies columns.
        inplace : bool, default False
            If `True`, do operation inplace and return None.

            .. versionadded:: 0.21.0

        Returns
        -------
        Series, DataFrame, or None
            The same type as the caller or `None` if `inplace` is `True`.

        See Also
        --------
        DataFrame.rename : Alter the axis labels of :class:`DataFrame`.
        Series.rename : Alter the index labels or set the index name
            of :class:`Series`.
        Index.rename : Set the name of :class:`Index` or :class:`MultiIndex`.

        Examples
        --------
        >>> df = pd.DataFrame({"num_legs": [4, 4, 2]},
        ...                   ["dog", "cat", "monkey"])
        >>> df
                num_legs
        dog            4
        cat            4
        monkey         2
        >>> df._set_axis_name("animal")
                num_legs
        animal
        dog            4
        cat            4
        monkey         2
        >>> df.index = pd.MultiIndex.from_product(
        ...                [["mammal"], ['dog', 'cat', 'monkey']])
        >>> df._set_axis_name(["type", "name"])
                       legs
        type   name
        mammal dog        4
               cat        4
               monkey     2
        """
        axis = self._get_axis_number(axis)
        idx = self._get_axis(axis).set_names(name)

        inplace = validate_bool_kwarg(inplace, "inplace")
        renamed = self if inplace else self.copy()
        renamed.set_axis(idx, axis=axis, inplace=True)
        if not inplace:
            return renamed

    # ----------------------------------------------------------------------
    # Comparison Methods

    def _indexed_same(self, other):
        return all(
            self._get_axis(a).equals(other._get_axis(a)) for a in self._AXIS_ORDERS
        )

    def equals(self, other):
        """
        Test whether two objects contain the same elements.

        This function allows two Series or DataFrames to be compared against
        each other to see if they have the same shape and elements. NaNs in
        the same location are considered equal. The column headers do not
        need to have the same type, but the elements within the columns must
        be the same dtype.

        Parameters
        ----------
        other : Series or DataFrame
            The other Series or DataFrame to be compared with the first.

        Returns
        -------
        bool
            True if all elements are the same in both objects, False
            otherwise.

        See Also
        --------
        Series.eq : Compare two Series objects of the same length
            and return a Series where each element is True if the element
            in each Series is equal, False otherwise.
        DataFrame.eq : Compare two DataFrame objects of the same shape and
            return a DataFrame where each element is True if the respective
            element in each DataFrame is equal, False otherwise.
        assert_series_equal : Return True if left and right Series are equal,
            False otherwise.
        assert_frame_equal : Return True if left and right DataFrames are
            equal, False otherwise.
        numpy.array_equal : Return True if two arrays have the same shape
            and elements, False otherwise.

        Notes
        -----
        This function requires that the elements have the same dtype as their
        respective elements in the other Series or DataFrame. However, the
        column labels do not need to have the same type, as long as they are
        still considered equal.

        Examples
        --------
        >>> df = pd.DataFrame({1: [10], 2: [20]})
        >>> df
            1   2
        0  10  20

        DataFrames df and exactly_equal have the same types and values for
        their elements and column labels, which will return True.

        >>> exactly_equal = pd.DataFrame({1: [10], 2: [20]})
        >>> exactly_equal
            1   2
        0  10  20
        >>> df.equals(exactly_equal)
        True

        DataFrames df and different_column_type have the same element
        types and values, but have different types for the column labels,
        which will still return True.

        >>> different_column_type = pd.DataFrame({1.0: [10], 2.0: [20]})
        >>> different_column_type
           1.0  2.0
        0   10   20
        >>> df.equals(different_column_type)
        True

        DataFrames df and different_data_type have different types for the
        same values for their elements, and will return False even though
        their column labels are the same values and types.

        >>> different_data_type = pd.DataFrame({1: [10.0], 2: [20.0]})
        >>> different_data_type
              1     2
        0  10.0  20.0
        >>> df.equals(different_data_type)
        False
        """
        if not isinstance(other, self._constructor):
            return False
        return self._data.equals(other._data)

    # -------------------------------------------------------------------------
    # Unary Methods

    def __neg__(self):
        values = com.values_from_object(self)
        if is_bool_dtype(values):
            arr = operator.inv(values)
        elif (
            is_numeric_dtype(values)
            or is_timedelta64_dtype(values)
            or is_object_dtype(values)
        ):
            arr = operator.neg(values)
        else:
            raise TypeError(
                "Unary negative expects numeric dtype, not {}".format(values.dtype)
            )
        return self.__array_wrap__(arr)

    def __pos__(self):
        values = com.values_from_object(self)
        if is_bool_dtype(values) or is_period_arraylike(values):
            arr = values
        elif (
            is_numeric_dtype(values)
            or is_timedelta64_dtype(values)
            or is_object_dtype(values)
        ):
            arr = operator.pos(values)
        else:
            raise TypeError(
                "Unary plus expects numeric dtype, not {}".format(values.dtype)
            )
        return self.__array_wrap__(arr)

    def __invert__(self):
        try:
            arr = operator.inv(com.values_from_object(self))
            return self.__array_wrap__(arr)
        except Exception:

            # inv fails with 0 len
            if not np.prod(self.shape):
                return self

            raise

    def __nonzero__(self):
        raise ValueError(
            "The truth value of a {0} is ambiguous. "
            "Use a.empty, a.bool(), a.item(), a.any() or a.all().".format(
                self.__class__.__name__
            )
        )

    __bool__ = __nonzero__

    def bool(self):
        """
        Return the bool of a single element PandasObject.

        This must be a boolean scalar value, either True or False.  Raise a
        ValueError if the PandasObject does not have exactly 1 element, or that
        element is not boolean

        Returns
        -------
        bool
            Same single boolean value converted to bool type.
        """
        v = self.squeeze()
        if isinstance(v, (bool, np.bool_)):
            return bool(v)
        elif is_scalar(v):
            raise ValueError(
                "bool cannot act on a non-boolean single element "
                "{0}".format(self.__class__.__name__)
            )

        self.__nonzero__()

    def __abs__(self):
        return self.abs()

    def __round__(self, decimals=0):
        return self.round(decimals)

    # -------------------------------------------------------------------------
    # Label or Level Combination Helpers
    #
    # A collection of helper methods for DataFrame/Series operations that
    # accept a combination of column/index labels and levels.  All such
    # operations should utilize/extend these methods when possible so that we
    # have consistent precedence and validation logic throughout the library.

    def _is_level_reference(self, key, axis=0):
        """
        Test whether a key is a level reference for a given axis.

        To be considered a level reference, `key` must be a string that:
          - (axis=0): Matches the name of an index level and does NOT match
            a column label.
          - (axis=1): Matches the name of a column level and does NOT match
            an index label.

        Parameters
        ----------
        key : str
            Potential level name for the given axis
        axis : int, default 0
            Axis that levels are associated with (0 for index, 1 for columns)

        Returns
        -------
        is_level : bool
        """
        axis = self._get_axis_number(axis)

        return (
            key is not None
            and is_hashable(key)
            and key in self.axes[axis].names
            and not self._is_label_reference(key, axis=axis)
        )

    def _is_label_reference(self, key, axis=0):
        """
        Test whether a key is a label reference for a given axis.

        To be considered a label reference, `key` must be a string that:
          - (axis=0): Matches a column label
          - (axis=1): Matches an index label

        Parameters
        ----------
        key: str
            Potential label name
        axis: int, default 0
            Axis perpendicular to the axis that labels are associated with
            (0 means search for column labels, 1 means search for index labels)

        Returns
        -------
        is_label: bool
        """
        axis = self._get_axis_number(axis)
        other_axes = (ax for ax in range(self._AXIS_LEN) if ax != axis)

        return (
            key is not None
            and is_hashable(key)
            and any(key in self.axes[ax] for ax in other_axes)
        )

    def _is_label_or_level_reference(self, key, axis=0):
        """
        Test whether a key is a label or level reference for a given axis.

        To be considered either a label or a level reference, `key` must be a
        string that:
          - (axis=0): Matches a column label or an index level
          - (axis=1): Matches an index label or a column level

        Parameters
        ----------
        key: str
            Potential label or level name
        axis: int, default 0
            Axis that levels are associated with (0 for index, 1 for columns)

        Returns
        -------
        is_label_or_level: bool
        """
        return self._is_level_reference(key, axis=axis) or self._is_label_reference(
            key, axis=axis
        )

    def _check_label_or_level_ambiguity(self, key, axis=0):
        """
        Check whether `key` is ambiguous.

        By ambiguous, we mean that it matches both a level of the input
        `axis` and a label of the other axis.

        Parameters
        ----------
        key: str or object
            label or level name
        axis: int, default 0
            Axis that levels are associated with (0 for index, 1 for columns)

        Raises
        ------
        ValueError: `key` is ambiguous
        """
        axis = self._get_axis_number(axis)
        other_axes = (ax for ax in range(self._AXIS_LEN) if ax != axis)

        if (
            key is not None
            and is_hashable(key)
            and key in self.axes[axis].names
            and any(key in self.axes[ax] for ax in other_axes)
        ):

            # Build an informative and grammatical warning
            level_article, level_type = (
                ("an", "index") if axis == 0 else ("a", "column")
            )

            label_article, label_type = (
                ("a", "column") if axis == 0 else ("an", "index")
            )

            msg = (
                "'{key}' is both {level_article} {level_type} level and "
                "{label_article} {label_type} label, which is ambiguous."
            ).format(
                key=key,
                level_article=level_article,
                level_type=level_type,
                label_article=label_article,
                label_type=label_type,
            )
            raise ValueError(msg)

    def _get_label_or_level_values(self, key, axis=0):
        """
        Return a 1-D array of values associated with `key`, a label or level
        from the given `axis`.

        Retrieval logic:
          - (axis=0): Return column values if `key` matches a column label.
            Otherwise return index level values if `key` matches an index
            level.
          - (axis=1): Return row values if `key` matches an index label.
            Otherwise return column level values if 'key' matches a column
            level

        Parameters
        ----------
        key: str
            Label or level name.
        axis: int, default 0
            Axis that levels are associated with (0 for index, 1 for columns)

        Returns
        -------
        values: np.ndarray

        Raises
        ------
        KeyError
            if `key` matches neither a label nor a level
        ValueError
            if `key` matches multiple labels
        FutureWarning
            if `key` is ambiguous. This will become an ambiguity error in a
            future version
        """
        axis = self._get_axis_number(axis)
        other_axes = [ax for ax in range(self._AXIS_LEN) if ax != axis]

        if self._is_label_reference(key, axis=axis):
            self._check_label_or_level_ambiguity(key, axis=axis)
            values = self.xs(key, axis=other_axes[0])._values
        elif self._is_level_reference(key, axis=axis):
            values = self.axes[axis].get_level_values(key)._values
        else:
            raise KeyError(key)

        # Check for duplicates
        if values.ndim > 1:

            if other_axes and isinstance(self._get_axis(other_axes[0]), MultiIndex):
                multi_message = (
                    "\n"
                    "For a multi-index, the label must be a "
                    "tuple with elements corresponding to "
                    "each level."
                )
            else:
                multi_message = ""

            label_axis_name = "column" if axis == 0 else "index"
            raise ValueError(
                (
                    "The {label_axis_name} label '{key}' "
                    "is not unique.{multi_message}"
                ).format(
                    key=key,
                    label_axis_name=label_axis_name,
                    multi_message=multi_message,
                )
            )

        return values

    def _drop_labels_or_levels(self, keys, axis=0):
        """
        Drop labels and/or levels for the given `axis`.

        For each key in `keys`:
          - (axis=0): If key matches a column label then drop the column.
            Otherwise if key matches an index level then drop the level.
          - (axis=1): If key matches an index label then drop the row.
            Otherwise if key matches a column level then drop the level.

        Parameters
        ----------
        keys: str or list of str
            labels or levels to drop
        axis: int, default 0
            Axis that levels are associated with (0 for index, 1 for columns)

        Returns
        -------
        dropped: DataFrame

        Raises
        ------
        ValueError
            if any `keys` match neither a label nor a level
        """
        axis = self._get_axis_number(axis)

        # Validate keys
        keys = com.maybe_make_list(keys)
        invalid_keys = [
            k for k in keys if not self._is_label_or_level_reference(k, axis=axis)
        ]

        if invalid_keys:
            raise ValueError(
                (
                    "The following keys are not valid labels or "
                    "levels for axis {axis}: {invalid_keys}"
                ).format(axis=axis, invalid_keys=invalid_keys)
            )

        # Compute levels and labels to drop
        levels_to_drop = [k for k in keys if self._is_level_reference(k, axis=axis)]

        labels_to_drop = [k for k in keys if not self._is_level_reference(k, axis=axis)]

        # Perform copy upfront and then use inplace operations below.
        # This ensures that we always perform exactly one copy.
        # ``copy`` and/or ``inplace`` options could be added in the future.
        dropped = self.copy()

        if axis == 0:
            # Handle dropping index levels
            if levels_to_drop:
                dropped.reset_index(levels_to_drop, drop=True, inplace=True)

            # Handle dropping columns labels
            if labels_to_drop:
                dropped.drop(labels_to_drop, axis=1, inplace=True)
        else:
            # Handle dropping column levels
            if levels_to_drop:
                if isinstance(dropped.columns, MultiIndex):
                    # Drop the specified levels from the MultiIndex
                    dropped.columns = dropped.columns.droplevel(levels_to_drop)
                else:
                    # Drop the last level of Index by replacing with
                    # a RangeIndex
                    dropped.columns = RangeIndex(dropped.columns.size)

            # Handle dropping index labels
            if labels_to_drop:
                dropped.drop(labels_to_drop, axis=0, inplace=True)

        return dropped

    # ----------------------------------------------------------------------
    # Iteration

    def __hash__(self):
        raise TypeError(
            "{0!r} objects are mutable, thus they cannot be"
            " hashed".format(self.__class__.__name__)
        )

    def __iter__(self):
        """
        Iterate over info axis.

        Returns
        -------
        iterator
            Info axis as iterator.
        """
        return iter(self._info_axis)

    # can we get a better explanation of this?
    def keys(self):
        """
        Get the 'info axis' (see Indexing for more)

        This is index for Series, columns for DataFrame.

        Returns
        -------
        Index
            Info axis.
        """
        return self._info_axis

    def iteritems(self):
        """
        Iterate over (label, values) on info axis

        This is index for Series, columns for DataFrame and so on.
        """
        for h in self._info_axis:
            yield h, self[h]

    def __len__(self):
        """Returns length of info axis"""
        return len(self._info_axis)

    def __contains__(self, key):
        """True if the key is in the info axis"""
        return key in self._info_axis

    @property
    def empty(self):
        """
        Indicator whether DataFrame is empty.

        True if DataFrame is entirely empty (no items), meaning any of the
        axes are of length 0.

        Returns
        -------
        bool
            If DataFrame is empty, return True, if not return False.

        See Also
        --------
        Series.dropna
        DataFrame.dropna

        Notes
        -----
        If DataFrame contains only NaNs, it is still not considered empty. See
        the example below.

        Examples
        --------
        An example of an actual empty DataFrame. Notice the index is empty:

        >>> df_empty = pd.DataFrame({'A' : []})
        >>> df_empty
        Empty DataFrame
        Columns: [A]
        Index: []
        >>> df_empty.empty
        True

        If we only have NaNs in our DataFrame, it is not considered empty! We
        will need to drop the NaNs to make the DataFrame empty:

        >>> df = pd.DataFrame({'A' : [np.nan]})
        >>> df
            A
        0 NaN
        >>> df.empty
        False
        >>> df.dropna().empty
        True
        """
        return any(len(self._get_axis(a)) == 0 for a in self._AXIS_ORDERS)

    # ----------------------------------------------------------------------
    # Array Interface

    # This is also set in IndexOpsMixin
    # GH#23114 Ensure ndarray.__op__(DataFrame) returns NotImplemented
    __array_priority__ = 1000

    def __array__(self, dtype=None):
        return com.values_from_object(self)

    def __array_wrap__(self, result, context=None):
        d = self._construct_axes_dict(self._AXIS_ORDERS, copy=False)
        return self._constructor(result, **d).__finalize__(self)

    # ideally we would define this to avoid the getattr checks, but
    # is slower
    # @property
    # def __array_interface__(self):
    #    """ provide numpy array interface method """
    #    values = self.values
    #    return dict(typestr=values.dtype.str,shape=values.shape,data=values)

    def to_dense(self):
        """
        Return dense representation of Series/DataFrame (as opposed to sparse).

        .. deprecated:: 0.25.0

        Returns
        -------
        %(klass)s
            Dense %(klass)s.
        """
        warnings.warn(
            "DataFrame/Series.to_dense is deprecated "
            "and will be removed in a future version",
            FutureWarning,
            stacklevel=2,
        )
        # compat
        return self

    # ----------------------------------------------------------------------
    # Picklability

    def __getstate__(self):
        meta = {k: getattr(self, k, None) for k in self._metadata}
        return dict(_data=self._data, _typ=self._typ, _metadata=self._metadata, **meta)

    def __setstate__(self, state):

        if isinstance(state, BlockManager):
            self._data = state
        elif isinstance(state, dict):
            typ = state.get("_typ")
            if typ is not None:

                # set in the order of internal names
                # to avoid definitional recursion
                # e.g. say fill_value needing _data to be
                # defined
                meta = set(self._internal_names + self._metadata)
                for k in list(meta):
                    if k in state:
                        v = state[k]
                        object.__setattr__(self, k, v)

                for k, v in state.items():
                    if k not in meta:
                        object.__setattr__(self, k, v)

            else:
                self._unpickle_series_compat(state)
        elif isinstance(state[0], dict):
            if len(state) == 5:
                self._unpickle_sparse_frame_compat(state)
            else:
                self._unpickle_frame_compat(state)
        elif len(state) == 4:
            self._unpickle_panel_compat(state)
        elif len(state) == 2:
            self._unpickle_series_compat(state)
        else:  # pragma: no cover
            # old pickling format, for compatibility
            self._unpickle_matrix_compat(state)

        self._item_cache = {}

    # ----------------------------------------------------------------------
    # Rendering Methods

    def __repr__(self):
        # string representation based upon iterating over self
        # (since, by definition, `PandasContainers` are iterable)
        prepr = "[%s]" % ",".join(map(pprint_thing, self))
        return "%s(%s)" % (self.__class__.__name__, prepr)

    def _repr_latex_(self):
        """
        Returns a LaTeX representation for a particular object.
        Mainly for use with nbconvert (jupyter notebook conversion to pdf).
        """
        if config.get_option("display.latex.repr"):
            return self.to_latex()
        else:
            return None

    def _repr_data_resource_(self):
        """
        Not a real Jupyter special repr method, but we use the same
        naming convention.
        """
        if config.get_option("display.html.table_schema"):
            data = self.head(config.get_option("display.max_rows"))
            payload = json.loads(
                data.to_json(orient="table"), object_pairs_hook=collections.OrderedDict
            )
            return payload

    # ----------------------------------------------------------------------
    # I/O Methods

    _shared_docs[
        "to_excel"
    ] = """
    Write %(klass)s to an Excel sheet.

    To write a single %(klass)s to an Excel .xlsx file it is only necessary to
    specify a target file name. To write to multiple sheets it is necessary to
    create an `ExcelWriter` object with a target file name, and specify a sheet
    in the file to write to.

    Multiple sheets may be written to by specifying unique `sheet_name`.
    With all data written to the file it is necessary to save the changes.
    Note that creating an `ExcelWriter` object with a file name that already
    exists will result in the contents of the existing file being erased.

    Parameters
    ----------
    excel_writer : str or ExcelWriter object
        File path or existing ExcelWriter.
    sheet_name : str, default 'Sheet1'
        Name of sheet which will contain DataFrame.
    na_rep : str, default ''
        Missing data representation.
    float_format : str, optional
        Format string for floating point numbers. For example
        ``float_format="%%.2f"`` will format 0.1234 to 0.12.
    columns : sequence or list of str, optional
        Columns to write.
    header : bool or list of str, default True
        Write out the column names. If a list of string is given it is
        assumed to be aliases for the column names.
    index : bool, default True
        Write row names (index).
    index_label : str or sequence, optional
        Column label for index column(s) if desired. If not specified, and
        `header` and `index` are True, then the index names are used. A
        sequence should be given if the DataFrame uses MultiIndex.
    startrow : int, default 0
        Upper left cell row to dump data frame.
    startcol : int, default 0
        Upper left cell column to dump data frame.
    engine : str, optional
        Write engine to use, 'openpyxl' or 'xlsxwriter'. You can also set this
        via the options ``io.excel.xlsx.writer``, ``io.excel.xls.writer``, and
        ``io.excel.xlsm.writer``.
    merge_cells : bool, default True
        Write MultiIndex and Hierarchical Rows as merged cells.
    encoding : str, optional
        Encoding of the resulting excel file. Only necessary for xlwt,
        other writers support unicode natively.
    inf_rep : str, default 'inf'
        Representation for infinity (there is no native representation for
        infinity in Excel).
    verbose : bool, default True
        Display more information in the error logs.
    freeze_panes : tuple of int (length 2), optional
        Specifies the one-based bottommost row and rightmost column that
        is to be frozen.

        .. versionadded:: 0.20.0.

    See Also
    --------
    to_csv : Write DataFrame to a comma-separated values (csv) file.
    ExcelWriter : Class for writing DataFrame objects into excel sheets.
    read_excel : Read an Excel file into a pandas DataFrame.
    read_csv : Read a comma-separated values (csv) file into DataFrame.

    Notes
    -----
    For compatibility with :meth:`~DataFrame.to_csv`,
    to_excel serializes lists and dicts to strings before writing.

    Once a workbook has been saved it is not possible write further data
    without rewriting the whole workbook.

    Examples
    --------

    Create, write to and save a workbook:

    >>> df1 = pd.DataFrame([['a', 'b'], ['c', 'd']],
    ...                    index=['row 1', 'row 2'],
    ...                    columns=['col 1', 'col 2'])
    >>> df1.to_excel("output.xlsx")  # doctest: +SKIP

    To specify the sheet name:

    >>> df1.to_excel("output.xlsx",
    ...              sheet_name='Sheet_name_1')  # doctest: +SKIP

    If you wish to write to more than one sheet in the workbook, it is
    necessary to specify an ExcelWriter object:

    >>> df2 = df1.copy()
    >>> with pd.ExcelWriter('output.xlsx') as writer:  # doctest: +SKIP
    ...     df1.to_excel(writer, sheet_name='Sheet_name_1')
    ...     df2.to_excel(writer, sheet_name='Sheet_name_2')

    To set the library that is used to write the Excel file,
    you can pass the `engine` keyword (the default engine is
    automatically chosen depending on the file extension):

    >>> df1.to_excel('output1.xlsx', engine='xlsxwriter')  # doctest: +SKIP
    """

    @Appender(_shared_docs["to_excel"] % dict(klass="object"))
<<<<<<< HEAD
    def to_excel(self, excel_writer, sheet_name="Sheet1", na_rep="",
                 float_format=None, columns=None, header=True, index=True,
                 index_label=None, startrow=0, startcol=0, engine=None,
                 merge_cells=True, encoding=None, inf_rep="inf", verbose=True,
                 freeze_panes=None, as_table=False):
        df = self if isinstance(self, ABCDataFrame) else self.to_frame()

        from pandas.io.formats.excel import ExcelFormatter
        formatter = ExcelFormatter(df, na_rep=na_rep, cols=columns,
                                   header=header,
                                   float_format=float_format, index=index,
                                   index_label=index_label,
                                   merge_cells=merge_cells,
                                   inf_rep=inf_rep)
        formatter.write(excel_writer, sheet_name=sheet_name, startrow=startrow,
                        startcol=startcol, freeze_panes=freeze_panes,
                        engine=engine, as_table=as_table)

    def to_json(self, path_or_buf=None, orient=None, date_format=None,
                double_precision=10, force_ascii=True, date_unit='ms',
                default_handler=None, lines=False, compression='infer',
                index=True):
=======
    def to_excel(
        self,
        excel_writer,
        sheet_name="Sheet1",
        na_rep="",
        float_format=None,
        columns=None,
        header=True,
        index=True,
        index_label=None,
        startrow=0,
        startcol=0,
        engine=None,
        merge_cells=True,
        encoding=None,
        inf_rep="inf",
        verbose=True,
        freeze_panes=None,
    ):
        df = self if isinstance(self, ABCDataFrame) else self.to_frame()

        from pandas.io.formats.excel import ExcelFormatter

        formatter = ExcelFormatter(
            df,
            na_rep=na_rep,
            cols=columns,
            header=header,
            float_format=float_format,
            index=index,
            index_label=index_label,
            merge_cells=merge_cells,
            inf_rep=inf_rep,
        )
        formatter.write(
            excel_writer,
            sheet_name=sheet_name,
            startrow=startrow,
            startcol=startcol,
            freeze_panes=freeze_panes,
            engine=engine,
        )

    def to_json(
        self,
        path_or_buf=None,
        orient=None,
        date_format=None,
        double_precision=10,
        force_ascii=True,
        date_unit="ms",
        default_handler=None,
        lines=False,
        compression="infer",
        index=True,
    ):
>>>>>>> c64c9cb4
        """
        Convert the object to a JSON string.

        Note NaN's and None will be converted to null and datetime objects
        will be converted to UNIX timestamps.

        Parameters
        ----------
        path_or_buf : string or file handle, optional
            File path or object. If not specified, the result is returned as
            a string.
        orient : string
            Indication of expected JSON string format.

            * Series

              - default is 'index'
              - allowed values are: {'split','records','index','table'}

            * DataFrame

              - default is 'columns'
              - allowed values are:
                {'split','records','index','columns','values','table'}

            * The format of the JSON string

              - 'split' : dict like {'index' -> [index],
                'columns' -> [columns], 'data' -> [values]}
              - 'records' : list like
                [{column -> value}, ... , {column -> value}]
              - 'index' : dict like {index -> {column -> value}}
              - 'columns' : dict like {column -> {index -> value}}
              - 'values' : just the values array
              - 'table' : dict like {'schema': {schema}, 'data': {data}}
                describing the data, and the data component is
                like ``orient='records'``.

                .. versionchanged:: 0.20.0

        date_format : {None, 'epoch', 'iso'}
            Type of date conversion. 'epoch' = epoch milliseconds,
            'iso' = ISO8601. The default depends on the `orient`. For
            ``orient='table'``, the default is 'iso'. For all other orients,
            the default is 'epoch'.
        double_precision : int, default 10
            The number of decimal places to use when encoding
            floating point values.
        force_ascii : bool, default True
            Force encoded string to be ASCII.
        date_unit : string, default 'ms' (milliseconds)
            The time unit to encode to, governs timestamp and ISO8601
            precision.  One of 's', 'ms', 'us', 'ns' for second, millisecond,
            microsecond, and nanosecond respectively.
        default_handler : callable, default None
            Handler to call if object cannot otherwise be converted to a
            suitable format for JSON. Should receive a single argument which is
            the object to convert and return a serialisable object.
        lines : bool, default False
            If 'orient' is 'records' write out line delimited json format. Will
            throw ValueError if incorrect 'orient' since others are not list
            like.

            .. versionadded:: 0.19.0

        compression : {'infer', 'gzip', 'bz2', 'zip', 'xz', None}

            A string representing the compression to use in the output file,
            only used when the first argument is a filename. By default, the
            compression is inferred from the filename.

            .. versionadded:: 0.21.0
            .. versionchanged:: 0.24.0
               'infer' option added and set to default
        index : bool, default True
            Whether to include the index values in the JSON string. Not
            including the index (``index=False``) is only supported when
            orient is 'split' or 'table'.

            .. versionadded:: 0.23.0

        Returns
        -------
        None or str
            If path_or_buf is None, returns the resulting json format as a
            string. Otherwise returns None.

        See Also
        --------
        read_json

        Examples
        --------

        >>> df = pd.DataFrame([['a', 'b'], ['c', 'd']],
        ...                   index=['row 1', 'row 2'],
        ...                   columns=['col 1', 'col 2'])
        >>> df.to_json(orient='split')
        '{"columns":["col 1","col 2"],
          "index":["row 1","row 2"],
          "data":[["a","b"],["c","d"]]}'

        Encoding/decoding a Dataframe using ``'records'`` formatted JSON.
        Note that index labels are not preserved with this encoding.

        >>> df.to_json(orient='records')
        '[{"col 1":"a","col 2":"b"},{"col 1":"c","col 2":"d"}]'

        Encoding/decoding a Dataframe using ``'index'`` formatted JSON:

        >>> df.to_json(orient='index')
        '{"row 1":{"col 1":"a","col 2":"b"},"row 2":{"col 1":"c","col 2":"d"}}'

        Encoding/decoding a Dataframe using ``'columns'`` formatted JSON:

        >>> df.to_json(orient='columns')
        '{"col 1":{"row 1":"a","row 2":"c"},"col 2":{"row 1":"b","row 2":"d"}}'

        Encoding/decoding a Dataframe using ``'values'`` formatted JSON:

        >>> df.to_json(orient='values')
        '[["a","b"],["c","d"]]'

        Encoding with Table Schema

        >>> df.to_json(orient='table')
        '{"schema": {"fields": [{"name": "index", "type": "string"},
                                {"name": "col 1", "type": "string"},
                                {"name": "col 2", "type": "string"}],
                     "primaryKey": "index",
                     "pandas_version": "0.20.0"},
          "data": [{"index": "row 1", "col 1": "a", "col 2": "b"},
                   {"index": "row 2", "col 1": "c", "col 2": "d"}]}'
        """

        from pandas.io import json

        if date_format is None and orient == "table":
            date_format = "iso"
        elif date_format is None:
            date_format = "epoch"
        return json.to_json(
            path_or_buf=path_or_buf,
            obj=self,
            orient=orient,
            date_format=date_format,
            double_precision=double_precision,
            force_ascii=force_ascii,
            date_unit=date_unit,
            default_handler=default_handler,
            lines=lines,
            compression=compression,
            index=index,
        )

    def to_hdf(self, path_or_buf, key, **kwargs):
        """
        Write the contained data to an HDF5 file using HDFStore.

        Hierarchical Data Format (HDF) is self-describing, allowing an
        application to interpret the structure and contents of a file with
        no outside information. One HDF file can hold a mix of related objects
        which can be accessed as a group or as individual objects.

        In order to add another DataFrame or Series to an existing HDF file
        please use append mode and a different a key.

        For more information see the :ref:`user guide <io.hdf5>`.

        Parameters
        ----------
        path_or_buf : str or pandas.HDFStore
            File path or HDFStore object.
        key : str
            Identifier for the group in the store.
        mode : {'a', 'w', 'r+'}, default 'a'
            Mode to open file:

            - 'w': write, a new file is created (an existing file with
              the same name would be deleted).
            - 'a': append, an existing file is opened for reading and
              writing, and if the file does not exist it is created.
            - 'r+': similar to 'a', but the file must already exist.
        format : {'fixed', 'table'}, default 'fixed'
            Possible values:

            - 'fixed': Fixed format. Fast writing/reading. Not-appendable,
              nor searchable.
            - 'table': Table format. Write as a PyTables Table structure
              which may perform worse but allow more flexible operations
              like searching / selecting subsets of the data.
        append : bool, default False
            For Table formats, append the input data to the existing.
        data_columns :  list of columns or True, optional
            List of columns to create as indexed data columns for on-disk
            queries, or True to use all columns. By default only the axes
            of the object are indexed. See :ref:`io.hdf5-query-data-columns`.
            Applicable only to format='table'.
        complevel : {0-9}, optional
            Specifies a compression level for data.
            A value of 0 disables compression.
        complib : {'zlib', 'lzo', 'bzip2', 'blosc'}, default 'zlib'
            Specifies the compression library to be used.
            As of v0.20.2 these additional compressors for Blosc are supported
            (default if no compressor specified: 'blosc:blosclz'):
            {'blosc:blosclz', 'blosc:lz4', 'blosc:lz4hc', 'blosc:snappy',
            'blosc:zlib', 'blosc:zstd'}.
            Specifying a compression library which is not available issues
            a ValueError.
        fletcher32 : bool, default False
            If applying compression use the fletcher32 checksum.
        dropna : bool, default False
            If true, ALL nan rows will not be written to store.
        errors : str, default 'strict'
            Specifies how encoding and decoding errors are to be handled.
            See the errors argument for :func:`open` for a full list
            of options.

        See Also
        --------
        DataFrame.read_hdf : Read from HDF file.
        DataFrame.to_parquet : Write a DataFrame to the binary parquet format.
        DataFrame.to_sql : Write to a sql table.
        DataFrame.to_feather : Write out feather-format for DataFrames.
        DataFrame.to_csv : Write out to a csv file.

        Examples
        --------
        >>> df = pd.DataFrame({'A': [1, 2, 3], 'B': [4, 5, 6]},
        ...                   index=['a', 'b', 'c'])
        >>> df.to_hdf('data.h5', key='df', mode='w')

        We can add another object to the same file:

        >>> s = pd.Series([1, 2, 3, 4])
        >>> s.to_hdf('data.h5', key='s')

        Reading from HDF file:

        >>> pd.read_hdf('data.h5', 'df')
        A  B
        a  1  4
        b  2  5
        c  3  6
        >>> pd.read_hdf('data.h5', 's')
        0    1
        1    2
        2    3
        3    4
        dtype: int64

        Deleting file with data:

        >>> import os
        >>> os.remove('data.h5')
        """
        from pandas.io import pytables

        pytables.to_hdf(path_or_buf, key, self, **kwargs)

    def to_msgpack(self, path_or_buf=None, encoding="utf-8", **kwargs):
        """
        Serialize object to input file path using msgpack format.

        .. deprecated:: 0.25.0

        to_msgpack is deprecated and will be removed in a future version.
        It is recommended to use pyarrow for on-the-wire transmission of
        pandas objects.

        Parameters
        ----------
        path : string File path, buffer-like, or None
            if None, return generated bytes
        append : bool whether to append to an existing msgpack
            (default is False)
        compress : type of compressor (zlib or blosc), default to None (no
            compression)

        Returns
        -------
        None or bytes
            If path_or_buf is None, returns the resulting msgpack format as a
            byte string. Otherwise returns None.
        """

        from pandas.io import packers

        return packers.to_msgpack(path_or_buf, self, encoding=encoding, **kwargs)

    def to_sql(
        self,
        name,
        con,
        schema=None,
        if_exists="fail",
        index=True,
        index_label=None,
        chunksize=None,
        dtype=None,
        method=None,
    ):
        """
        Write records stored in a DataFrame to a SQL database.

        Databases supported by SQLAlchemy [1]_ are supported. Tables can be
        newly created, appended to, or overwritten.

        Parameters
        ----------
        name : string
            Name of SQL table.
        con : sqlalchemy.engine.Engine or sqlite3.Connection
            Using SQLAlchemy makes it possible to use any DB supported by that
            library. Legacy support is provided for sqlite3.Connection objects.
        schema : string, optional
            Specify the schema (if database flavor supports this). If None, use
            default schema.
        if_exists : {'fail', 'replace', 'append'}, default 'fail'
            How to behave if the table already exists.

            * fail: Raise a ValueError.
            * replace: Drop the table before inserting new values.
            * append: Insert new values to the existing table.

        index : bool, default True
            Write DataFrame index as a column. Uses `index_label` as the column
            name in the table.
        index_label : string or sequence, default None
            Column label for index column(s). If None is given (default) and
            `index` is True, then the index names are used.
            A sequence should be given if the DataFrame uses MultiIndex.
        chunksize : int, optional
            Rows will be written in batches of this size at a time. By default,
            all rows will be written at once.
        dtype : dict, optional
            Specifying the datatype for columns. The keys should be the column
            names and the values should be the SQLAlchemy types or strings for
            the sqlite3 legacy mode.
        method : {None, 'multi', callable}, default None
            Controls the SQL insertion clause used:

            * None : Uses standard SQL ``INSERT`` clause (one per row).
            * 'multi': Pass multiple values in a single ``INSERT`` clause.
            * callable with signature ``(pd_table, conn, keys, data_iter)``.

            Details and a sample callable implementation can be found in the
            section :ref:`insert method <io.sql.method>`.

            .. versionadded:: 0.24.0

        Raises
        ------
        ValueError
            When the table already exists and `if_exists` is 'fail' (the
            default).

        See Also
        --------
        read_sql : Read a DataFrame from a table.

        Notes
        -----
        Timezone aware datetime columns will be written as
        ``Timestamp with timezone`` type with SQLAlchemy if supported by the
        database. Otherwise, the datetimes will be stored as timezone unaware
        timestamps local to the original timezone.

        .. versionadded:: 0.24.0

        References
        ----------
        .. [1] http://docs.sqlalchemy.org
        .. [2] https://www.python.org/dev/peps/pep-0249/

        Examples
        --------

        Create an in-memory SQLite database.

        >>> from sqlalchemy import create_engine
        >>> engine = create_engine('sqlite://', echo=False)

        Create a table from scratch with 3 rows.

        >>> df = pd.DataFrame({'name' : ['User 1', 'User 2', 'User 3']})
        >>> df
             name
        0  User 1
        1  User 2
        2  User 3

        >>> df.to_sql('users', con=engine)
        >>> engine.execute("SELECT * FROM users").fetchall()
        [(0, 'User 1'), (1, 'User 2'), (2, 'User 3')]

        >>> df1 = pd.DataFrame({'name' : ['User 4', 'User 5']})
        >>> df1.to_sql('users', con=engine, if_exists='append')
        >>> engine.execute("SELECT * FROM users").fetchall()
        [(0, 'User 1'), (1, 'User 2'), (2, 'User 3'),
         (0, 'User 4'), (1, 'User 5')]

        Overwrite the table with just ``df1``.

        >>> df1.to_sql('users', con=engine, if_exists='replace',
        ...            index_label='id')
        >>> engine.execute("SELECT * FROM users").fetchall()
        [(0, 'User 4'), (1, 'User 5')]

        Specify the dtype (especially useful for integers with missing values).
        Notice that while pandas is forced to store the data as floating point,
        the database supports nullable integers. When fetching the data with
        Python, we get back integer scalars.

        >>> df = pd.DataFrame({"A": [1, None, 2]})
        >>> df
             A
        0  1.0
        1  NaN
        2  2.0

        >>> from sqlalchemy.types import Integer
        >>> df.to_sql('integers', con=engine, index=False,
        ...           dtype={"A": Integer()})

        >>> engine.execute("SELECT * FROM integers").fetchall()
        [(1,), (None,), (2,)]
        """
        from pandas.io import sql

        sql.to_sql(
            self,
            name,
            con,
            schema=schema,
            if_exists=if_exists,
            index=index,
            index_label=index_label,
            chunksize=chunksize,
            dtype=dtype,
            method=method,
        )

    def to_pickle(self, path, compression="infer", protocol=pickle.HIGHEST_PROTOCOL):
        """
        Pickle (serialize) object to file.

        Parameters
        ----------
        path : str
            File path where the pickled object will be stored.
        compression : {'infer', 'gzip', 'bz2', 'zip', 'xz', None}, \
        default 'infer'
            A string representing the compression to use in the output file. By
            default, infers from the file extension in specified path.

            .. versionadded:: 0.20.0
        protocol : int
            Int which indicates which protocol should be used by the pickler,
            default HIGHEST_PROTOCOL (see [1]_ paragraph 12.1.2). The possible
            values are 0, 1, 2, 3, 4. A negative value for the protocol
            parameter is equivalent to setting its value to HIGHEST_PROTOCOL.

            .. [1] https://docs.python.org/3/library/pickle.html
            .. versionadded:: 0.21.0

        See Also
        --------
        read_pickle : Load pickled pandas object (or any object) from file.
        DataFrame.to_hdf : Write DataFrame to an HDF5 file.
        DataFrame.to_sql : Write DataFrame to a SQL database.
        DataFrame.to_parquet : Write a DataFrame to the binary parquet format.

        Examples
        --------
        >>> original_df = pd.DataFrame({"foo": range(5), "bar": range(5, 10)})
        >>> original_df
           foo  bar
        0    0    5
        1    1    6
        2    2    7
        3    3    8
        4    4    9
        >>> original_df.to_pickle("./dummy.pkl")

        >>> unpickled_df = pd.read_pickle("./dummy.pkl")
        >>> unpickled_df
           foo  bar
        0    0    5
        1    1    6
        2    2    7
        3    3    8
        4    4    9

        >>> import os
        >>> os.remove("./dummy.pkl")
        """
        from pandas.io.pickle import to_pickle

        to_pickle(self, path, compression=compression, protocol=protocol)

    def to_clipboard(self, excel=True, sep=None, **kwargs):
        r"""
        Copy object to the system clipboard.

        Write a text representation of object to the system clipboard.
        This can be pasted into Excel, for example.

        Parameters
        ----------
        excel : bool, default True
            - True, use the provided separator, writing in a csv format for
              allowing easy pasting into excel.
            - False, write a string representation of the object to the
              clipboard.

        sep : str, default ``'\t'``
            Field delimiter.
        **kwargs
            These parameters will be passed to DataFrame.to_csv.

        See Also
        --------
        DataFrame.to_csv : Write a DataFrame to a comma-separated values
            (csv) file.
        read_clipboard : Read text from clipboard and pass to read_table.

        Notes
        -----
        Requirements for your platform.

          - Linux : `xclip`, or `xsel` (with `PyQt4` modules)
          - Windows : none
          - OS X : none

        Examples
        --------
        Copy the contents of a DataFrame to the clipboard.

        >>> df = pd.DataFrame([[1, 2, 3], [4, 5, 6]], columns=['A', 'B', 'C'])
        >>> df.to_clipboard(sep=',')
        ... # Wrote the following to the system clipboard:
        ... # ,A,B,C
        ... # 0,1,2,3
        ... # 1,4,5,6

        We can omit the the index by passing the keyword `index` and setting
        it to false.

        >>> df.to_clipboard(sep=',', index=False)
        ... # Wrote the following to the system clipboard:
        ... # A,B,C
        ... # 1,2,3
        ... # 4,5,6
        """
        from pandas.io import clipboards

        clipboards.to_clipboard(self, excel=excel, sep=sep, **kwargs)

    def to_xarray(self):
        """
        Return an xarray object from the pandas object.

        Returns
        -------
        xarray.DataArray or xarray.Dataset
            Data in the pandas structure converted to Dataset if the object is
            a DataFrame, or a DataArray if the object is a Series.

        See Also
        --------
        DataFrame.to_hdf : Write DataFrame to an HDF5 file.
        DataFrame.to_parquet : Write a DataFrame to the binary parquet format.

        Notes
        -----
        See the `xarray docs <http://xarray.pydata.org/en/stable/>`__

        Examples
        --------
        >>> df = pd.DataFrame([('falcon', 'bird',  389.0, 2),
        ...                    ('parrot', 'bird', 24.0, 2),
        ...                    ('lion',   'mammal', 80.5, 4),
        ...                    ('monkey', 'mammal', np.nan, 4)],
        ...                    columns=['name', 'class', 'max_speed',
        ...                             'num_legs'])
        >>> df
             name   class  max_speed  num_legs
        0  falcon    bird      389.0         2
        1  parrot    bird       24.0         2
        2    lion  mammal       80.5         4
        3  monkey  mammal        NaN         4

        >>> df.to_xarray()
        <xarray.Dataset>
        Dimensions:    (index: 4)
        Coordinates:
          * index      (index) int64 0 1 2 3
        Data variables:
            name       (index) object 'falcon' 'parrot' 'lion' 'monkey'
            class      (index) object 'bird' 'bird' 'mammal' 'mammal'
            max_speed  (index) float64 389.0 24.0 80.5 nan
            num_legs   (index) int64 2 2 4 4

        >>> df['max_speed'].to_xarray()
        <xarray.DataArray 'max_speed' (index: 4)>
        array([389. ,  24. ,  80.5,   nan])
        Coordinates:
          * index    (index) int64 0 1 2 3

        >>> dates = pd.to_datetime(['2018-01-01', '2018-01-01',
        ...                         '2018-01-02', '2018-01-02'])
        >>> df_multiindex = pd.DataFrame({'date': dates,
        ...                    'animal': ['falcon', 'parrot', 'falcon',
        ...                               'parrot'],
        ...                    'speed': [350, 18, 361, 15]}).set_index(['date',
        ...                                                    'animal'])
        >>> df_multiindex
                           speed
        date       animal
        2018-01-01 falcon    350
                   parrot     18
        2018-01-02 falcon    361
                   parrot     15

        >>> df_multiindex.to_xarray()
        <xarray.Dataset>
        Dimensions:  (animal: 2, date: 2)
        Coordinates:
          * date     (date) datetime64[ns] 2018-01-01 2018-01-02
          * animal   (animal) object 'falcon' 'parrot'
        Data variables:
            speed    (date, animal) int64 350 18 361 15
        """
        xarray = import_optional_dependency("xarray")

        if self.ndim == 1:
            return xarray.DataArray.from_series(self)
        else:
            return xarray.Dataset.from_dataframe(self)

    def to_latex(
        self,
        buf=None,
        columns=None,
        col_space=None,
        header=True,
        index=True,
        na_rep="NaN",
        formatters=None,
        float_format=None,
        sparsify=None,
        index_names=True,
        bold_rows=False,
        column_format=None,
        longtable=None,
        escape=None,
        encoding=None,
        decimal=".",
        multicolumn=None,
        multicolumn_format=None,
        multirow=None,
    ):
        r"""
        Render an object to a LaTeX tabular environment table.

        Render an object to a tabular environment table. You can splice
        this into a LaTeX document. Requires \usepackage{booktabs}.

        .. versionchanged:: 0.20.2
           Added to Series

        Parameters
        ----------
        buf : file descriptor or None
            Buffer to write to. If None, the output is returned as a string.
        columns : list of label, optional
            The subset of columns to write. Writes all columns by default.
        col_space : int, optional
            The minimum width of each column.
        header : bool or list of str, default True
            Write out the column names. If a list of strings is given,
            it is assumed to be aliases for the column names.
        index : bool, default True
            Write row names (index).
        na_rep : str, default 'NaN'
            Missing data representation.
        formatters : list of functions or dict of {str: function}, optional
            Formatter functions to apply to columns' elements by position or
            name. The result of each function must be a unicode string.
            List must be of length equal to the number of columns.
        float_format : one-parameter function or str, optional, default None
            Formatter for floating point numbers. For example
            ``float_format="%%.2f"`` and ``float_format="{:0.2f}".format`` will
            both result in 0.1234 being formatted as 0.12.
        sparsify : bool, optional
            Set to False for a DataFrame with a hierarchical index to print
            every multiindex key at each row. By default, the value will be
            read from the config module.
        index_names : bool, default True
            Prints the names of the indexes.
        bold_rows : bool, default False
            Make the row labels bold in the output.
        column_format : str, optional
            The columns format as specified in `LaTeX table format
            <https://en.wikibooks.org/wiki/LaTeX/Tables>`__ e.g. 'rcl' for 3
            columns. By default, 'l' will be used for all columns except
            columns of numbers, which default to 'r'.
        longtable : bool, optional
            By default, the value will be read from the pandas config
            module. Use a longtable environment instead of tabular. Requires
            adding a \usepackage{longtable} to your LaTeX preamble.
        escape : bool, optional
            By default, the value will be read from the pandas config
            module. When set to False prevents from escaping latex special
            characters in column names.
        encoding : str, optional
            A string representing the encoding to use in the output file,
            defaults to 'utf-8'.
        decimal : str, default '.'
            Character recognized as decimal separator, e.g. ',' in Europe.

            .. versionadded:: 0.18.0
        multicolumn : bool, default True
            Use \multicolumn to enhance MultiIndex columns.
            The default will be read from the config module.

            .. versionadded:: 0.20.0
        multicolumn_format : str, default 'l'
            The alignment for multicolumns, similar to `column_format`
            The default will be read from the config module.

            .. versionadded:: 0.20.0
        multirow : bool, default False
            Use \multirow to enhance MultiIndex rows. Requires adding a
            \usepackage{multirow} to your LaTeX preamble. Will print
            centered labels (instead of top-aligned) across the contained
            rows, separating groups via clines. The default will be read
            from the pandas config module.

            .. versionadded:: 0.20.0

        Returns
        -------
        str or None
            If buf is None, returns the resulting LateX format as a
            string. Otherwise returns None.

        See Also
        --------
        DataFrame.to_string : Render a DataFrame to a console-friendly
            tabular output.
        DataFrame.to_html : Render a DataFrame as an HTML table.

        Examples
        --------
        >>> df = pd.DataFrame({'name': ['Raphael', 'Donatello'],
        ...                    'mask': ['red', 'purple'],
        ...                    'weapon': ['sai', 'bo staff']})
        >>> df.to_latex(index=False) # doctest: +NORMALIZE_WHITESPACE
        '\\begin{tabular}{lll}\n\\toprule\n      name &    mask &    weapon
        \\\\\n\\midrule\n   Raphael &     red &       sai \\\\\n Donatello &
         purple &  bo staff \\\\\n\\bottomrule\n\\end{tabular}\n'
        """
        # Get defaults from the pandas config
        if self.ndim == 1:
            self = self.to_frame()
        if longtable is None:
            longtable = config.get_option("display.latex.longtable")
        if escape is None:
            escape = config.get_option("display.latex.escape")
        if multicolumn is None:
            multicolumn = config.get_option("display.latex.multicolumn")
        if multicolumn_format is None:
            multicolumn_format = config.get_option("display.latex.multicolumn_format")
        if multirow is None:
            multirow = config.get_option("display.latex.multirow")

        formatter = DataFrameFormatter(
            self,
            buf=buf,
            columns=columns,
            col_space=col_space,
            na_rep=na_rep,
            header=header,
            index=index,
            formatters=formatters,
            float_format=float_format,
            bold_rows=bold_rows,
            sparsify=sparsify,
            index_names=index_names,
            escape=escape,
            decimal=decimal,
        )
        formatter.to_latex(
            column_format=column_format,
            longtable=longtable,
            encoding=encoding,
            multicolumn=multicolumn,
            multicolumn_format=multicolumn_format,
            multirow=multirow,
        )

        if buf is None:
            return formatter.buf.getvalue()

    def to_csv(
        self,
        path_or_buf=None,
        sep=",",
        na_rep="",
        float_format=None,
        columns=None,
        header=True,
        index=True,
        index_label=None,
        mode="w",
        encoding=None,
        compression="infer",
        quoting=None,
        quotechar='"',
        line_terminator=None,
        chunksize=None,
        date_format=None,
        doublequote=True,
        escapechar=None,
        decimal=".",
    ):
        r"""
        Write object to a comma-separated values (csv) file.

        .. versionchanged:: 0.24.0
            The order of arguments for Series was changed.

        Parameters
        ----------
        path_or_buf : str or file handle, default None
            File path or object, if None is provided the result is returned as
            a string.  If a file object is passed it should be opened with
            `newline=''`, disabling universal newlines.

            .. versionchanged:: 0.24.0

               Was previously named "path" for Series.

        sep : str, default ','
            String of length 1. Field delimiter for the output file.
        na_rep : str, default ''
            Missing data representation.
        float_format : str, default None
            Format string for floating point numbers.
        columns : sequence, optional
            Columns to write.
        header : bool or list of str, default True
            Write out the column names. If a list of strings is given it is
            assumed to be aliases for the column names.

            .. versionchanged:: 0.24.0

               Previously defaulted to False for Series.

        index : bool, default True
            Write row names (index).
        index_label : str or sequence, or False, default None
            Column label for index column(s) if desired. If None is given, and
            `header` and `index` are True, then the index names are used. A
            sequence should be given if the object uses MultiIndex. If
            False do not print fields for index names. Use index_label=False
            for easier importing in R.
        mode : str
            Python write mode, default 'w'.
        encoding : str, optional
            A string representing the encoding to use in the output file,
            defaults to 'utf-8'.
        compression : str, default 'infer'
            Compression mode among the following possible values: {'infer',
            'gzip', 'bz2', 'zip', 'xz', None}. If 'infer' and `path_or_buf`
            is path-like, then detect compression from the following
            extensions: '.gz', '.bz2', '.zip' or '.xz'. (otherwise no
            compression).

            .. versionchanged:: 0.24.0

               'infer' option added and set to default.

        quoting : optional constant from csv module
            Defaults to csv.QUOTE_MINIMAL. If you have set a `float_format`
            then floats are converted to strings and thus csv.QUOTE_NONNUMERIC
            will treat them as non-numeric.
        quotechar : str, default '\"'
            String of length 1. Character used to quote fields.
        line_terminator : str, optional
            The newline character or character sequence to use in the output
            file. Defaults to `os.linesep`, which depends on the OS in which
            this method is called ('\n' for linux, '\r\n' for Windows, i.e.).

            .. versionchanged:: 0.24.0
        chunksize : int or None
            Rows to write at a time.
        date_format : str, default None
            Format string for datetime objects.
        doublequote : bool, default True
            Control quoting of `quotechar` inside a field.
        escapechar : str, default None
            String of length 1. Character used to escape `sep` and `quotechar`
            when appropriate.
        decimal : str, default '.'
            Character recognized as decimal separator. E.g. use ',' for
            European data.

        Returns
        -------
        None or str
            If path_or_buf is None, returns the resulting csv format as a
            string. Otherwise returns None.

        See Also
        --------
        read_csv : Load a CSV file into a DataFrame.
        to_excel : Write DataFrame to an Excel file.

        Examples
        --------
        >>> df = pd.DataFrame({'name': ['Raphael', 'Donatello'],
        ...                    'mask': ['red', 'purple'],
        ...                    'weapon': ['sai', 'bo staff']})
        >>> df.to_csv(index=False)
        'name,mask,weapon\nRaphael,red,sai\nDonatello,purple,bo staff\n'
        """

        df = self if isinstance(self, ABCDataFrame) else self.to_frame()

        from pandas.io.formats.csvs import CSVFormatter

        formatter = CSVFormatter(
            df,
            path_or_buf,
            line_terminator=line_terminator,
            sep=sep,
            encoding=encoding,
            compression=compression,
            quoting=quoting,
            na_rep=na_rep,
            float_format=float_format,
            cols=columns,
            header=header,
            index=index,
            index_label=index_label,
            mode=mode,
            chunksize=chunksize,
            quotechar=quotechar,
            date_format=date_format,
            doublequote=doublequote,
            escapechar=escapechar,
            decimal=decimal,
        )
        formatter.save()

        if path_or_buf is None:
            return formatter.path_or_buf.getvalue()

    # ----------------------------------------------------------------------
    # Fancy Indexing

    @classmethod
    def _create_indexer(cls, name, indexer):
        """Create an indexer like _name in the class."""
        if getattr(cls, name, None) is None:
            _indexer = functools.partial(indexer, name)
            setattr(cls, name, property(_indexer, doc=indexer.__doc__))

    def get(self, key, default=None):
        """
        Get item from object for given key (ex: DataFrame column).

        Returns default value if not found.

        Parameters
        ----------
        key : object

        Returns
        -------
        value : same type as items contained in object
        """
        try:
            return self[key]
        except (KeyError, ValueError, IndexError):
            return default

    def __getitem__(self, item):
        return self._get_item_cache(item)

    def _get_item_cache(self, item):
        """Return the cached item, item represents a label indexer."""
        cache = self._item_cache
        res = cache.get(item)
        if res is None:
            values = self._data.get(item)
            res = self._box_item_values(item, values)
            cache[item] = res
            res._set_as_cached(item, self)

            # for a chain
            res._is_copy = self._is_copy
        return res

    def _set_as_cached(self, item, cacher):
        """Set the _cacher attribute on the calling object with a weakref to
        cacher.
        """
        self._cacher = (item, weakref.ref(cacher))

    def _reset_cacher(self):
        """Reset the cacher."""
        if hasattr(self, "_cacher"):
            del self._cacher

    def _iget_item_cache(self, item):
        """Return the cached item, item represents a positional indexer."""
        ax = self._info_axis
        if ax.is_unique:
            lower = self._get_item_cache(ax[item])
        else:
            lower = self._take(item, axis=self._info_axis_number)
        return lower

    def _box_item_values(self, key, values):
        raise AbstractMethodError(self)

    def _maybe_cache_changed(self, item, value):
        """The object has called back to us saying maybe it has changed.
        """
        self._data.set(item, value)

    @property
    def _is_cached(self):
        """Return boolean indicating if self is cached or not."""
        return getattr(self, "_cacher", None) is not None

    def _get_cacher(self):
        """return my cacher or None"""
        cacher = getattr(self, "_cacher", None)
        if cacher is not None:
            cacher = cacher[1]()
        return cacher

    @property
    def _is_view(self):
        """Return boolean indicating if self is view of another array """
        return self._data.is_view

    def _maybe_update_cacher(self, clear=False, verify_is_copy=True):
        """
        See if we need to update our parent cacher if clear, then clear our
        cache.

        Parameters
        ----------
        clear : boolean, default False
            clear the item cache
        verify_is_copy : boolean, default True
            provide is_copy checks

        """

        cacher = getattr(self, "_cacher", None)
        if cacher is not None:
            ref = cacher[1]()

            # we are trying to reference a dead referant, hence
            # a copy
            if ref is None:
                del self._cacher
            else:
                try:
                    ref._maybe_cache_changed(cacher[0], self)
                except Exception:
                    pass

        if verify_is_copy:
            self._check_setitem_copy(stacklevel=5, t="referant")

        if clear:
            self._clear_item_cache()

    def _clear_item_cache(self, i=None):
        if i is not None:
            self._item_cache.pop(i, None)
        else:
            self._item_cache.clear()

    def _slice(self, slobj, axis=0, kind=None):
        """
        Construct a slice of this container.

        kind parameter is maintained for compatibility with Series slicing.
        """
        axis = self._get_block_manager_axis(axis)
        result = self._constructor(self._data.get_slice(slobj, axis=axis))
        result = result.__finalize__(self)

        # this could be a view
        # but only in a single-dtyped view sliceable case
        is_copy = axis != 0 or result._is_view
        result._set_is_copy(self, copy=is_copy)
        return result

    def _set_item(self, key, value):
        self._data.set(key, value)
        self._clear_item_cache()

    def _set_is_copy(self, ref=None, copy=True):
        if not copy:
            self._is_copy = None
        else:
            if ref is not None:
                self._is_copy = weakref.ref(ref)
            else:
                self._is_copy = None

    def _check_is_chained_assignment_possible(self):
        """
        Check if we are a view, have a cacher, and are of mixed type.
        If so, then force a setitem_copy check.

        Should be called just near setting a value

        Will return a boolean if it we are a view and are cached, but a
        single-dtype meaning that the cacher should be updated following
        setting.
        """
        if self._is_view and self._is_cached:
            ref = self._get_cacher()
            if ref is not None and ref._is_mixed_type:
                self._check_setitem_copy(stacklevel=4, t="referant", force=True)
            return True
        elif self._is_copy:
            self._check_setitem_copy(stacklevel=4, t="referant")
        return False

    def _check_setitem_copy(self, stacklevel=4, t="setting", force=False):
        """

        Parameters
        ----------
        stacklevel : integer, default 4
           the level to show of the stack when the error is output
        t : string, the type of setting error
        force : boolean, default False
           if True, then force showing an error

        validate if we are doing a setitem on a chained copy.

        If you call this function, be sure to set the stacklevel such that the
        user will see the error *at the level of setting*

        It is technically possible to figure out that we are setting on
        a copy even WITH a multi-dtyped pandas object. In other words, some
        blocks may be views while other are not. Currently _is_view will ALWAYS
        return False for multi-blocks to avoid having to handle this case.

        df = DataFrame(np.arange(0,9), columns=['count'])
        df['group'] = 'b'

        # This technically need not raise SettingWithCopy if both are view
        # (which is not # generally guaranteed but is usually True.  However,
        # this is in general not a good practice and we recommend using .loc.
        df.iloc[0:5]['group'] = 'a'

        """

        # return early if the check is not needed
        if not (force or self._is_copy):
            return

        value = config.get_option("mode.chained_assignment")
        if value is None:
            return

        # see if the copy is not actually referred; if so, then dissolve
        # the copy weakref
        if self._is_copy is not None and not isinstance(self._is_copy, str):
            r = self._is_copy()
            if not gc.get_referents(r) or r.shape == self.shape:
                self._is_copy = None
                return

        # a custom message
        if isinstance(self._is_copy, str):
            t = self._is_copy

        elif t == "referant":
            t = (
                "\n"
                "A value is trying to be set on a copy of a slice from a "
                "DataFrame\n\n"
                "See the caveats in the documentation: "
                "http://pandas.pydata.org/pandas-docs/stable/user_guide/"
                "indexing.html#returning-a-view-versus-a-copy"
            )

        else:
            t = (
                "\n"
                "A value is trying to be set on a copy of a slice from a "
                "DataFrame.\n"
                "Try using .loc[row_indexer,col_indexer] = value "
                "instead\n\nSee the caveats in the documentation: "
                "http://pandas.pydata.org/pandas-docs/stable/user_guide/"
                "indexing.html#returning-a-view-versus-a-copy"
            )

        if value == "raise":
            raise com.SettingWithCopyError(t)
        elif value == "warn":
            warnings.warn(t, com.SettingWithCopyWarning, stacklevel=stacklevel)

    def __delitem__(self, key):
        """
        Delete item
        """
        deleted = False

        maybe_shortcut = False
        if hasattr(self, "columns") and isinstance(self.columns, MultiIndex):
            try:
                maybe_shortcut = key not in self.columns._engine
            except TypeError:
                pass

        if maybe_shortcut:
            # Allow shorthand to delete all columns whose first len(key)
            # elements match key:
            if not isinstance(key, tuple):
                key = (key,)
            for col in self.columns:
                if isinstance(col, tuple) and col[: len(key)] == key:
                    del self[col]
                    deleted = True
        if not deleted:
            # If the above loop ran and didn't delete anything because
            # there was no match, this call should raise the appropriate
            # exception:
            self._data.delete(key)

        # delete from the caches
        try:
            del self._item_cache[key]
        except KeyError:
            pass

    def _take(self, indices, axis=0, is_copy=True):
        """
        Return the elements in the given *positional* indices along an axis.

        This means that we are not indexing according to actual values in
        the index attribute of the object. We are indexing according to the
        actual position of the element in the object.

        This is the internal version of ``.take()`` and will contain a wider
        selection of parameters useful for internal use but not as suitable
        for public usage.

        Parameters
        ----------
        indices : array-like
            An array of ints indicating which positions to take.
        axis : int, default 0
            The axis on which to select elements. "0" means that we are
            selecting rows, "1" means that we are selecting columns, etc.
        is_copy : bool, default True
            Whether to return a copy of the original object or not.

        Returns
        -------
        taken : same type as caller
            An array-like containing the elements taken from the object.

        See Also
        --------
        numpy.ndarray.take
        numpy.take
        """
        self._consolidate_inplace()

        new_data = self._data.take(
            indices, axis=self._get_block_manager_axis(axis), verify=True
        )
        result = self._constructor(new_data).__finalize__(self)

        # Maybe set copy if we didn't actually change the index.
        if is_copy:
            if not result._get_axis(axis).equals(self._get_axis(axis)):
                result._set_is_copy(self)

        return result

    def take(self, indices, axis=0, is_copy=True, **kwargs):
        """
        Return the elements in the given *positional* indices along an axis.

        This means that we are not indexing according to actual values in
        the index attribute of the object. We are indexing according to the
        actual position of the element in the object.

        Parameters
        ----------
        indices : array-like
            An array of ints indicating which positions to take.
        axis : {0 or 'index', 1 or 'columns', None}, default 0
            The axis on which to select elements. ``0`` means that we are
            selecting rows, ``1`` means that we are selecting columns.
        is_copy : bool, default True
            Whether to return a copy of the original object or not.
        **kwargs
            For compatibility with :meth:`numpy.take`. Has no effect on the
            output.

        Returns
        -------
        taken : same type as caller
            An array-like containing the elements taken from the object.

        See Also
        --------
        DataFrame.loc : Select a subset of a DataFrame by labels.
        DataFrame.iloc : Select a subset of a DataFrame by positions.
        numpy.take : Take elements from an array along an axis.

        Examples
        --------
        >>> df = pd.DataFrame([('falcon', 'bird',    389.0),
        ...                    ('parrot', 'bird',     24.0),
        ...                    ('lion',   'mammal',   80.5),
        ...                    ('monkey', 'mammal', np.nan)],
        ...                    columns=['name', 'class', 'max_speed'],
        ...                    index=[0, 2, 3, 1])
        >>> df
             name   class  max_speed
        0  falcon    bird      389.0
        2  parrot    bird       24.0
        3    lion  mammal       80.5
        1  monkey  mammal        NaN

        Take elements at positions 0 and 3 along the axis 0 (default).

        Note how the actual indices selected (0 and 1) do not correspond to
        our selected indices 0 and 3. That's because we are selecting the 0th
        and 3rd rows, not rows whose indices equal 0 and 3.

        >>> df.take([0, 3])
             name   class  max_speed
        0  falcon    bird      389.0
        1  monkey  mammal        NaN

        Take elements at indices 1 and 2 along the axis 1 (column selection).

        >>> df.take([1, 2], axis=1)
            class  max_speed
        0    bird      389.0
        2    bird       24.0
        3  mammal       80.5
        1  mammal        NaN

        We may take elements using negative integers for positive indices,
        starting from the end of the object, just like with Python lists.

        >>> df.take([-1, -2])
             name   class  max_speed
        1  monkey  mammal        NaN
        3    lion  mammal       80.5
        """
        nv.validate_take(tuple(), kwargs)
        return self._take(indices, axis=axis, is_copy=is_copy)

    def xs(self, key, axis=0, level=None, drop_level=True):
        """
        Return cross-section from the Series/DataFrame.

        This method takes a `key` argument to select data at a particular
        level of a MultiIndex.

        Parameters
        ----------
        key : label or tuple of label
            Label contained in the index, or partially in a MultiIndex.
        axis : {0 or 'index', 1 or 'columns'}, default 0
            Axis to retrieve cross-section on.
        level : object, defaults to first n levels (n=1 or len(key))
            In case of a key partially contained in a MultiIndex, indicate
            which levels are used. Levels can be referred by label or position.
        drop_level : bool, default True
            If False, returns object with same levels as self.

        Returns
        -------
        Series or DataFrame
            Cross-section from the original Series or DataFrame
            corresponding to the selected index levels.

        See Also
        --------
        DataFrame.loc : Access a group of rows and columns
            by label(s) or a boolean array.
        DataFrame.iloc : Purely integer-location based indexing
            for selection by position.

        Notes
        -----
        `xs` can not be used to set values.

        MultiIndex Slicers is a generic way to get/set values on
        any level or levels.
        It is a superset of `xs` functionality, see
        :ref:`MultiIndex Slicers <advanced.mi_slicers>`.

        Examples
        --------
        >>> d = {'num_legs': [4, 4, 2, 2],
        ...      'num_wings': [0, 0, 2, 2],
        ...      'class': ['mammal', 'mammal', 'mammal', 'bird'],
        ...      'animal': ['cat', 'dog', 'bat', 'penguin'],
        ...      'locomotion': ['walks', 'walks', 'flies', 'walks']}
        >>> df = pd.DataFrame(data=d)
        >>> df = df.set_index(['class', 'animal', 'locomotion'])
        >>> df
                                   num_legs  num_wings
        class  animal  locomotion
        mammal cat     walks              4          0
               dog     walks              4          0
               bat     flies              2          2
        bird   penguin walks              2          2

        Get values at specified index

        >>> df.xs('mammal')
                           num_legs  num_wings
        animal locomotion
        cat    walks              4          0
        dog    walks              4          0
        bat    flies              2          2

        Get values at several indexes

        >>> df.xs(('mammal', 'dog'))
                    num_legs  num_wings
        locomotion
        walks              4          0

        Get values at specified index and level

        >>> df.xs('cat', level=1)
                           num_legs  num_wings
        class  locomotion
        mammal walks              4          0

        Get values at several indexes and levels

        >>> df.xs(('bird', 'walks'),
        ...       level=[0, 'locomotion'])
                 num_legs  num_wings
        animal
        penguin         2          2

        Get values at specified column and axis

        >>> df.xs('num_wings', axis=1)
        class   animal   locomotion
        mammal  cat      walks         0
                dog      walks         0
                bat      flies         2
        bird    penguin  walks         2
        Name: num_wings, dtype: int64
        """
        axis = self._get_axis_number(axis)
        labels = self._get_axis(axis)
        if level is not None:
            loc, new_ax = labels.get_loc_level(key, level=level, drop_level=drop_level)

            # create the tuple of the indexer
            indexer = [slice(None)] * self.ndim
            indexer[axis] = loc
            indexer = tuple(indexer)

            result = self.iloc[indexer]
            setattr(result, result._get_axis_name(axis), new_ax)
            return result

        if axis == 1:
            return self[key]

        self._consolidate_inplace()

        index = self.index
        if isinstance(index, MultiIndex):
            loc, new_index = self.index.get_loc_level(key, drop_level=drop_level)
        else:
            loc = self.index.get_loc(key)

            if isinstance(loc, np.ndarray):
                if loc.dtype == np.bool_:
                    inds, = loc.nonzero()
                    return self._take(inds, axis=axis)
                else:
                    return self._take(loc, axis=axis)

            if not is_scalar(loc):
                new_index = self.index[loc]

        if is_scalar(loc):
            new_values = self._data.fast_xs(loc)

            # may need to box a datelike-scalar
            #
            # if we encounter an array-like and we only have 1 dim
            # that means that their are list/ndarrays inside the Series!
            # so just return them (GH 6394)
            if not is_list_like(new_values) or self.ndim == 1:
                return com.maybe_box_datetimelike(new_values)

            result = self._constructor_sliced(
                new_values,
                index=self.columns,
                name=self.index[loc],
                dtype=new_values.dtype,
            )

        else:
            result = self.iloc[loc]
            result.index = new_index

        # this could be a view
        # but only in a single-dtyped view sliceable case
        result._set_is_copy(self, copy=not result._is_view)
        return result

    _xs = xs  # type: Callable

    def reindex_like(self, other, method=None, copy=True, limit=None, tolerance=None):
        """
        Return an object with matching indices as other object.

        Conform the object to the same index on all axes. Optional
        filling logic, placing NaN in locations having no value
        in the previous index. A new object is produced unless the
        new index is equivalent to the current one and copy=False.

        Parameters
        ----------
        other : Object of the same data type
            Its row and column indices are used to define the new indices
            of this object.
        method : {None, 'backfill'/'bfill', 'pad'/'ffill', 'nearest'}
            Method to use for filling holes in reindexed DataFrame.
            Please note: this is only applicable to DataFrames/Series with a
            monotonically increasing/decreasing index.

            * None (default): don't fill gaps
            * pad / ffill: propagate last valid observation forward to next
              valid
            * backfill / bfill: use next valid observation to fill gap
            * nearest: use nearest valid observations to fill gap

        copy : bool, default True
            Return a new object, even if the passed indexes are the same.
        limit : int, default None
            Maximum number of consecutive labels to fill for inexact matches.
        tolerance : optional
            Maximum distance between original and new labels for inexact
            matches. The values of the index at the matching locations most
            satisfy the equation ``abs(index[indexer] - target) <= tolerance``.

            Tolerance may be a scalar value, which applies the same tolerance
            to all values, or list-like, which applies variable tolerance per
            element. List-like includes list, tuple, array, Series, and must be
            the same size as the index and its dtype must exactly match the
            index's type.

            .. versionadded:: 0.21.0 (list-like tolerance)

        Returns
        -------
        Series or DataFrame
            Same type as caller, but with changed indices on each axis.

        See Also
        --------
        DataFrame.set_index : Set row labels.
        DataFrame.reset_index : Remove row labels or move them to new columns.
        DataFrame.reindex : Change to new indices or expand indices.

        Notes
        -----
        Same as calling
        ``.reindex(index=other.index, columns=other.columns,...)``.

        Examples
        --------
        >>> df1 = pd.DataFrame([[24.3, 75.7, 'high'],
        ...                     [31, 87.8, 'high'],
        ...                     [22, 71.6, 'medium'],
        ...                     [35, 95, 'medium']],
        ...     columns=['temp_celsius', 'temp_fahrenheit', 'windspeed'],
        ...     index=pd.date_range(start='2014-02-12',
        ...                         end='2014-02-15', freq='D'))

        >>> df1
                    temp_celsius  temp_fahrenheit windspeed
        2014-02-12          24.3             75.7      high
        2014-02-13          31.0             87.8      high
        2014-02-14          22.0             71.6    medium
        2014-02-15          35.0             95.0    medium

        >>> df2 = pd.DataFrame([[28, 'low'],
        ...                     [30, 'low'],
        ...                     [35.1, 'medium']],
        ...     columns=['temp_celsius', 'windspeed'],
        ...     index=pd.DatetimeIndex(['2014-02-12', '2014-02-13',
        ...                             '2014-02-15']))

        >>> df2
                    temp_celsius windspeed
        2014-02-12          28.0       low
        2014-02-13          30.0       low
        2014-02-15          35.1    medium

        >>> df2.reindex_like(df1)
                    temp_celsius  temp_fahrenheit windspeed
        2014-02-12          28.0              NaN       low
        2014-02-13          30.0              NaN       low
        2014-02-14           NaN              NaN       NaN
        2014-02-15          35.1              NaN    medium
        """
        d = other._construct_axes_dict(
            axes=self._AXIS_ORDERS,
            method=method,
            copy=copy,
            limit=limit,
            tolerance=tolerance,
        )

        return self.reindex(**d)

    def drop(
        self,
        labels=None,
        axis=0,
        index=None,
        columns=None,
        level=None,
        inplace=False,
        errors="raise",
    ):

        inplace = validate_bool_kwarg(inplace, "inplace")

        if labels is not None:
            if index is not None or columns is not None:
                raise ValueError(
                    "Cannot specify both 'labels' and " "'index'/'columns'"
                )
            axis_name = self._get_axis_name(axis)
            axes = {axis_name: labels}
        elif index is not None or columns is not None:
            axes, _ = self._construct_axes_from_arguments((index, columns), {})
        else:
            raise ValueError(
                "Need to specify at least one of 'labels', " "'index' or 'columns'"
            )

        obj = self

        for axis, labels in axes.items():
            if labels is not None:
                obj = obj._drop_axis(labels, axis, level=level, errors=errors)

        if inplace:
            self._update_inplace(obj)
        else:
            return obj

    def _drop_axis(self, labels, axis, level=None, errors="raise"):
        """
        Drop labels from specified axis. Used in the ``drop`` method
        internally.

        Parameters
        ----------
        labels : single label or list-like
        axis : int or axis name
        level : int or level name, default None
            For MultiIndex
        errors : {'ignore', 'raise'}, default 'raise'
            If 'ignore', suppress error and existing labels are dropped.

        """
        axis = self._get_axis_number(axis)
        axis_name = self._get_axis_name(axis)
        axis = self._get_axis(axis)

        if axis.is_unique:
            if level is not None:
                if not isinstance(axis, MultiIndex):
                    raise AssertionError("axis must be a MultiIndex")
                new_axis = axis.drop(labels, level=level, errors=errors)
            else:
                new_axis = axis.drop(labels, errors=errors)
            result = self.reindex(**{axis_name: new_axis})

        # Case for non-unique axis
        else:
            labels = ensure_object(com.index_labels_to_array(labels))
            if level is not None:
                if not isinstance(axis, MultiIndex):
                    raise AssertionError("axis must be a MultiIndex")
                indexer = ~axis.get_level_values(level).isin(labels)

                # GH 18561 MultiIndex.drop should raise if label is absent
                if errors == "raise" and indexer.all():
                    raise KeyError("{} not found in axis".format(labels))
            else:
                indexer = ~axis.isin(labels)
                # Check if label doesn't exist along axis
                labels_missing = (axis.get_indexer_for(labels) == -1).any()
                if errors == "raise" and labels_missing:
                    raise KeyError("{} not found in axis".format(labels))

            slicer = [slice(None)] * self.ndim
            slicer[self._get_axis_number(axis_name)] = indexer

            result = self.loc[tuple(slicer)]

        return result

    def _update_inplace(self, result, verify_is_copy=True):
        """
        Replace self internals with result.

        Parameters
        ----------
        verify_is_copy : boolean, default True
            provide is_copy checks

        """
        # NOTE: This does *not* call __finalize__ and that's an explicit
        # decision that we may revisit in the future.

        self._reset_cache()
        self._clear_item_cache()
        self._data = getattr(result, "_data", result)
        self._maybe_update_cacher(verify_is_copy=verify_is_copy)

    def add_prefix(self, prefix):
        """
        Prefix labels with string `prefix`.

        For Series, the row labels are prefixed.
        For DataFrame, the column labels are prefixed.

        Parameters
        ----------
        prefix : str
            The string to add before each label.

        Returns
        -------
        Series or DataFrame
            New Series or DataFrame with updated labels.

        See Also
        --------
        Series.add_suffix: Suffix row labels with string `suffix`.
        DataFrame.add_suffix: Suffix column labels with string `suffix`.

        Examples
        --------
        >>> s = pd.Series([1, 2, 3, 4])
        >>> s
        0    1
        1    2
        2    3
        3    4
        dtype: int64

        >>> s.add_prefix('item_')
        item_0    1
        item_1    2
        item_2    3
        item_3    4
        dtype: int64

        >>> df = pd.DataFrame({'A': [1, 2, 3, 4],  'B': [3, 4, 5, 6]})
        >>> df
           A  B
        0  1  3
        1  2  4
        2  3  5
        3  4  6

        >>> df.add_prefix('col_')
             col_A  col_B
        0       1       3
        1       2       4
        2       3       5
        3       4       6
        """
        f = functools.partial("{prefix}{}".format, prefix=prefix)

        mapper = {self._info_axis_name: f}
        return self.rename(**mapper)

    def add_suffix(self, suffix):
        """
        Suffix labels with string `suffix`.

        For Series, the row labels are suffixed.
        For DataFrame, the column labels are suffixed.

        Parameters
        ----------
        suffix : str
            The string to add after each label.

        Returns
        -------
        Series or DataFrame
            New Series or DataFrame with updated labels.

        See Also
        --------
        Series.add_prefix: Prefix row labels with string `prefix`.
        DataFrame.add_prefix: Prefix column labels with string `prefix`.

        Examples
        --------
        >>> s = pd.Series([1, 2, 3, 4])
        >>> s
        0    1
        1    2
        2    3
        3    4
        dtype: int64

        >>> s.add_suffix('_item')
        0_item    1
        1_item    2
        2_item    3
        3_item    4
        dtype: int64

        >>> df = pd.DataFrame({'A': [1, 2, 3, 4],  'B': [3, 4, 5, 6]})
        >>> df
           A  B
        0  1  3
        1  2  4
        2  3  5
        3  4  6

        >>> df.add_suffix('_col')
             A_col  B_col
        0       1       3
        1       2       4
        2       3       5
        3       4       6
        """
        f = functools.partial("{}{suffix}".format, suffix=suffix)

        mapper = {self._info_axis_name: f}
        return self.rename(**mapper)

    def sort_values(
        self,
        by=None,
        axis=0,
        ascending=True,
        inplace=False,
        kind="quicksort",
        na_position="last",
    ):
        """
        Sort by the values along either axis.

        Parameters
        ----------%(optional_by)s
        axis : %(axes_single_arg)s, default 0
             Axis to be sorted.
        ascending : bool or list of bool, default True
             Sort ascending vs. descending. Specify list for multiple sort
             orders.  If this is a list of bools, must match the length of
             the by.
        inplace : bool, default False
             If True, perform operation in-place.
        kind : {'quicksort', 'mergesort', 'heapsort'}, default 'quicksort'
             Choice of sorting algorithm. See also ndarray.np.sort for more
             information.  `mergesort` is the only stable algorithm. For
             DataFrames, this option is only applied when sorting on a single
             column or label.
        na_position : {'first', 'last'}, default 'last'
             Puts NaNs at the beginning if `first`; `last` puts NaNs at the
             end.

        Returns
        -------
        sorted_obj : DataFrame or None
            DataFrame with sorted values if inplace=False, None otherwise.

        Examples
        --------
        >>> df = pd.DataFrame({
        ...     'col1': ['A', 'A', 'B', np.nan, 'D', 'C'],
        ...     'col2': [2, 1, 9, 8, 7, 4],
        ...     'col3': [0, 1, 9, 4, 2, 3],
        ... })
        >>> df
            col1 col2 col3
        0   A    2    0
        1   A    1    1
        2   B    9    9
        3   NaN  8    4
        4   D    7    2
        5   C    4    3

        Sort by col1

        >>> df.sort_values(by=['col1'])
            col1 col2 col3
        0   A    2    0
        1   A    1    1
        2   B    9    9
        5   C    4    3
        4   D    7    2
        3   NaN  8    4

        Sort by multiple columns

        >>> df.sort_values(by=['col1', 'col2'])
            col1 col2 col3
        1   A    1    1
        0   A    2    0
        2   B    9    9
        5   C    4    3
        4   D    7    2
        3   NaN  8    4

        Sort Descending

        >>> df.sort_values(by='col1', ascending=False)
            col1 col2 col3
        4   D    7    2
        5   C    4    3
        2   B    9    9
        0   A    2    0
        1   A    1    1
        3   NaN  8    4

        Putting NAs first

        >>> df.sort_values(by='col1', ascending=False, na_position='first')
            col1 col2 col3
        3   NaN  8    4
        4   D    7    2
        5   C    4    3
        2   B    9    9
        0   A    2    0
        1   A    1    1
        """
        raise AbstractMethodError(self)

    def sort_index(
        self,
        axis=0,
        level=None,
        ascending=True,
        inplace=False,
        kind="quicksort",
        na_position="last",
        sort_remaining=True,
    ):
        """
        Sort object by labels (along an axis).

        Parameters
        ----------
        axis : {0 or 'index', 1 or 'columns'}, default 0
            The axis along which to sort.  The value 0 identifies the rows,
            and 1 identifies the columns.
        level : int or level name or list of ints or list of level names
            If not None, sort on values in specified index level(s).
        ascending : bool, default True
            Sort ascending vs. descending.
        inplace : bool, default False
            If True, perform operation in-place.
        kind : {'quicksort', 'mergesort', 'heapsort'}, default 'quicksort'
            Choice of sorting algorithm. See also ndarray.np.sort for more
            information.  `mergesort` is the only stable algorithm. For
            DataFrames, this option is only applied when sorting on a single
            column or label.
        na_position : {'first', 'last'}, default 'last'
            Puts NaNs at the beginning if `first`; `last` puts NaNs at the end.
            Not implemented for MultiIndex.
        sort_remaining : bool, default True
            If True and sorting by level and index is multilevel, sort by other
            levels too (in order) after sorting by specified level.

        Returns
        -------
        sorted_obj : DataFrame or None
            DataFrame with sorted index if inplace=False, None otherwise.
        """
        inplace = validate_bool_kwarg(inplace, "inplace")
        axis = self._get_axis_number(axis)
        axis_name = self._get_axis_name(axis)
        labels = self._get_axis(axis)

        if level is not None:
            raise NotImplementedError("level is not implemented")
        if inplace:
            raise NotImplementedError("inplace is not implemented")

        sort_index = labels.argsort()
        if not ascending:
            sort_index = sort_index[::-1]

        new_axis = labels.take(sort_index)
        return self.reindex(**{axis_name: new_axis})

    def reindex(self, *args, **kwargs):
        """
        Conform %(klass)s to new index with optional filling logic, placing
        NA/NaN in locations having no value in the previous index. A new object
        is produced unless the new index is equivalent to the current one and
        ``copy=False``.

        Parameters
        ----------
        %(optional_labels)s
        %(axes)s : array-like, optional
            New labels / index to conform to, should be specified using
            keywords. Preferably an Index object to avoid duplicating data
        %(optional_axis)s
        method : {None, 'backfill'/'bfill', 'pad'/'ffill', 'nearest'}
            Method to use for filling holes in reindexed DataFrame.
            Please note: this is only applicable to DataFrames/Series with a
            monotonically increasing/decreasing index.

            * None (default): don't fill gaps
            * pad / ffill: propagate last valid observation forward to next
              valid
            * backfill / bfill: use next valid observation to fill gap
            * nearest: use nearest valid observations to fill gap

        copy : bool, default True
            Return a new object, even if the passed indexes are the same.
        level : int or name
            Broadcast across a level, matching Index values on the
            passed MultiIndex level.
        fill_value : scalar, default np.NaN
            Value to use for missing values. Defaults to NaN, but can be any
            "compatible" value.
        limit : int, default None
            Maximum number of consecutive elements to forward or backward fill.
        tolerance : optional
            Maximum distance between original and new labels for inexact
            matches. The values of the index at the matching locations most
            satisfy the equation ``abs(index[indexer] - target) <= tolerance``.

            Tolerance may be a scalar value, which applies the same tolerance
            to all values, or list-like, which applies variable tolerance per
            element. List-like includes list, tuple, array, Series, and must be
            the same size as the index and its dtype must exactly match the
            index's type.

            .. versionadded:: 0.21.0 (list-like tolerance)

        Returns
        -------
        %(klass)s with changed index.

        See Also
        --------
        DataFrame.set_index : Set row labels.
        DataFrame.reset_index : Remove row labels or move them to new columns.
        DataFrame.reindex_like : Change to same indices as other DataFrame.

        Examples
        --------

        ``DataFrame.reindex`` supports two calling conventions

        * ``(index=index_labels, columns=column_labels, ...)``
        * ``(labels, axis={'index', 'columns'}, ...)``

        We *highly* recommend using keyword arguments to clarify your
        intent.

        Create a dataframe with some fictional data.

        >>> index = ['Firefox', 'Chrome', 'Safari', 'IE10', 'Konqueror']
        >>> df = pd.DataFrame({
        ...      'http_status': [200,200,404,404,301],
        ...      'response_time': [0.04, 0.02, 0.07, 0.08, 1.0]},
        ...       index=index)
        >>> df
                   http_status  response_time
        Firefox            200           0.04
        Chrome             200           0.02
        Safari             404           0.07
        IE10               404           0.08
        Konqueror          301           1.00

        Create a new index and reindex the dataframe. By default
        values in the new index that do not have corresponding
        records in the dataframe are assigned ``NaN``.

        >>> new_index= ['Safari', 'Iceweasel', 'Comodo Dragon', 'IE10',
        ...             'Chrome']
        >>> df.reindex(new_index)
                       http_status  response_time
        Safari               404.0           0.07
        Iceweasel              NaN            NaN
        Comodo Dragon          NaN            NaN
        IE10                 404.0           0.08
        Chrome               200.0           0.02

        We can fill in the missing values by passing a value to
        the keyword ``fill_value``. Because the index is not monotonically
        increasing or decreasing, we cannot use arguments to the keyword
        ``method`` to fill the ``NaN`` values.

        >>> df.reindex(new_index, fill_value=0)
                       http_status  response_time
        Safari                 404           0.07
        Iceweasel                0           0.00
        Comodo Dragon            0           0.00
        IE10                   404           0.08
        Chrome                 200           0.02

        >>> df.reindex(new_index, fill_value='missing')
                      http_status response_time
        Safari                404          0.07
        Iceweasel         missing       missing
        Comodo Dragon     missing       missing
        IE10                  404          0.08
        Chrome                200          0.02

        We can also reindex the columns.

        >>> df.reindex(columns=['http_status', 'user_agent'])
                   http_status  user_agent
        Firefox            200         NaN
        Chrome             200         NaN
        Safari             404         NaN
        IE10               404         NaN
        Konqueror          301         NaN

        Or we can use "axis-style" keyword arguments

        >>> df.reindex(['http_status', 'user_agent'], axis="columns")
                   http_status  user_agent
        Firefox            200         NaN
        Chrome             200         NaN
        Safari             404         NaN
        IE10               404         NaN
        Konqueror          301         NaN

        To further illustrate the filling functionality in
        ``reindex``, we will create a dataframe with a
        monotonically increasing index (for example, a sequence
        of dates).

        >>> date_index = pd.date_range('1/1/2010', periods=6, freq='D')
        >>> df2 = pd.DataFrame({"prices": [100, 101, np.nan, 100, 89, 88]},
        ...                    index=date_index)
        >>> df2
                    prices
        2010-01-01   100.0
        2010-01-02   101.0
        2010-01-03     NaN
        2010-01-04   100.0
        2010-01-05    89.0
        2010-01-06    88.0

        Suppose we decide to expand the dataframe to cover a wider
        date range.

        >>> date_index2 = pd.date_range('12/29/2009', periods=10, freq='D')
        >>> df2.reindex(date_index2)
                    prices
        2009-12-29     NaN
        2009-12-30     NaN
        2009-12-31     NaN
        2010-01-01   100.0
        2010-01-02   101.0
        2010-01-03     NaN
        2010-01-04   100.0
        2010-01-05    89.0
        2010-01-06    88.0
        2010-01-07     NaN

        The index entries that did not have a value in the original data frame
        (for example, '2009-12-29') are by default filled with ``NaN``.
        If desired, we can fill in the missing values using one of several
        options.

        For example, to back-propagate the last valid value to fill the ``NaN``
        values, pass ``bfill`` as an argument to the ``method`` keyword.

        >>> df2.reindex(date_index2, method='bfill')
                    prices
        2009-12-29   100.0
        2009-12-30   100.0
        2009-12-31   100.0
        2010-01-01   100.0
        2010-01-02   101.0
        2010-01-03     NaN
        2010-01-04   100.0
        2010-01-05    89.0
        2010-01-06    88.0
        2010-01-07     NaN

        Please note that the ``NaN`` value present in the original dataframe
        (at index value 2010-01-03) will not be filled by any of the
        value propagation schemes. This is because filling while reindexing
        does not look at dataframe values, but only compares the original and
        desired indexes. If you do want to fill in the ``NaN`` values present
        in the original dataframe, use the ``fillna()`` method.

        See the :ref:`user guide <basics.reindexing>` for more.
        """
        # TODO: Decide if we care about having different examples for different
        # kinds

        # construct the args
        axes, kwargs = self._construct_axes_from_arguments(args, kwargs)
        method = missing.clean_reindex_fill_method(kwargs.pop("method", None))
        level = kwargs.pop("level", None)
        copy = kwargs.pop("copy", True)
        limit = kwargs.pop("limit", None)
        tolerance = kwargs.pop("tolerance", None)
        fill_value = kwargs.pop("fill_value", None)

        # Series.reindex doesn't use / need the axis kwarg
        # We pop and ignore it here, to make writing Series/Frame generic code
        # easier
        kwargs.pop("axis", None)

        if kwargs:
            raise TypeError(
                "reindex() got an unexpected keyword "
                'argument "{0}"'.format(list(kwargs.keys())[0])
            )

        self._consolidate_inplace()

        # if all axes that are requested to reindex are equal, then only copy
        # if indicated must have index names equal here as well as values
        if all(
            self._get_axis(axis).identical(ax)
            for axis, ax in axes.items()
            if ax is not None
        ):
            if copy:
                return self.copy()
            return self

        # check if we are a multi reindex
        if self._needs_reindex_multi(axes, method, level):
            try:
                return self._reindex_multi(axes, copy, fill_value)
            except Exception:
                pass

        # perform the reindex on the axes
        return self._reindex_axes(
            axes, level, limit, tolerance, method, fill_value, copy
        ).__finalize__(self)

    def _reindex_axes(self, axes, level, limit, tolerance, method, fill_value, copy):
        """Perform the reindex for all the axes."""
        obj = self
        for a in self._AXIS_ORDERS:
            labels = axes[a]
            if labels is None:
                continue

            ax = self._get_axis(a)
            new_index, indexer = ax.reindex(
                labels, level=level, limit=limit, tolerance=tolerance, method=method
            )

            axis = self._get_axis_number(a)
            obj = obj._reindex_with_indexers(
                {axis: [new_index, indexer]},
                fill_value=fill_value,
                copy=copy,
                allow_dups=False,
            )

        return obj

    def _needs_reindex_multi(self, axes, method, level):
        """Check if we do need a multi reindex."""
        return (
            (com.count_not_none(*axes.values()) == self._AXIS_LEN)
            and method is None
            and level is None
            and not self._is_mixed_type
        )

    def _reindex_multi(self, axes, copy, fill_value):
        return NotImplemented

    def _reindex_with_indexers(
        self, reindexers, fill_value=None, copy=False, allow_dups=False
    ):
        """allow_dups indicates an internal call here """

        # reindex doing multiple operations on different axes if indicated
        new_data = self._data
        for axis in sorted(reindexers.keys()):
            index, indexer = reindexers[axis]
            baxis = self._get_block_manager_axis(axis)

            if index is None:
                continue

            index = ensure_index(index)
            if indexer is not None:
                indexer = ensure_int64(indexer)

            # TODO: speed up on homogeneous DataFrame objects
            new_data = new_data.reindex_indexer(
                index,
                indexer,
                axis=baxis,
                fill_value=fill_value,
                allow_dups=allow_dups,
                copy=copy,
            )

        if copy and new_data is self._data:
            new_data = new_data.copy()

        return self._constructor(new_data).__finalize__(self)

    def filter(self, items=None, like=None, regex=None, axis=None):
        """
        Subset rows or columns of dataframe according to labels in
        the specified index.

        Note that this routine does not filter a dataframe on its
        contents. The filter is applied to the labels of the index.

        Parameters
        ----------
        items : list-like
            Keep labels from axis which are in items.
        like : string
            Keep labels from axis for which "like in label == True".
        regex : string (regular expression)
            Keep labels from axis for which re.search(regex, label) == True.
        axis : int or string axis name
            The axis to filter on.  By default this is the info axis,
            'index' for Series, 'columns' for DataFrame.

        Returns
        -------
        same type as input object

        See Also
        --------
        DataFrame.loc

        Notes
        -----
        The ``items``, ``like``, and ``regex`` parameters are
        enforced to be mutually exclusive.

        ``axis`` defaults to the info axis that is used when indexing
        with ``[]``.

        Examples
        --------
        >>> df = pd.DataFrame(np.array(([1, 2, 3], [4, 5, 6])),
        ...                   index=['mouse', 'rabbit'],
        ...                   columns=['one', 'two', 'three'])

        >>> # select columns by name
        >>> df.filter(items=['one', 'three'])
                 one  three
        mouse     1      3
        rabbit    4      6

        >>> # select columns by regular expression
        >>> df.filter(regex='e$', axis=1)
                 one  three
        mouse     1      3
        rabbit    4      6

        >>> # select rows containing 'bbi'
        >>> df.filter(like='bbi', axis=0)
                 one  two  three
        rabbit    4    5      6
        """
        import re

        nkw = com.count_not_none(items, like, regex)
        if nkw > 1:
            raise TypeError(
                "Keyword arguments `items`, `like`, or `regex` "
                "are mutually exclusive"
            )

        if axis is None:
            axis = self._info_axis_name
        labels = self._get_axis(axis)

        if items is not None:
            name = self._get_axis_name(axis)
            return self.reindex(**{name: [r for r in items if r in labels]})
        elif like:

            def f(x):
                return like in ensure_str(x)

            values = labels.map(f)
            return self.loc(axis=axis)[values]
        elif regex:

            def f(x):
                return matcher.search(ensure_str(x)) is not None

            matcher = re.compile(regex)
            values = labels.map(f)
            return self.loc(axis=axis)[values]
        else:
            raise TypeError("Must pass either `items`, `like`, or `regex`")

    def head(self, n=5):
        """
        Return the first `n` rows.

        This function returns the first `n` rows for the object based
        on position. It is useful for quickly testing if your object
        has the right type of data in it.

        Parameters
        ----------
        n : int, default 5
            Number of rows to select.

        Returns
        -------
        obj_head : same type as caller
            The first `n` rows of the caller object.

        See Also
        --------
        DataFrame.tail: Returns the last `n` rows.

        Examples
        --------
        >>> df = pd.DataFrame({'animal':['alligator', 'bee', 'falcon', 'lion',
        ...                    'monkey', 'parrot', 'shark', 'whale', 'zebra']})
        >>> df
              animal
        0  alligator
        1        bee
        2     falcon
        3       lion
        4     monkey
        5     parrot
        6      shark
        7      whale
        8      zebra

        Viewing the first 5 lines

        >>> df.head()
              animal
        0  alligator
        1        bee
        2     falcon
        3       lion
        4     monkey

        Viewing the first `n` lines (three in this case)

        >>> df.head(3)
              animal
        0  alligator
        1        bee
        2     falcon
        """

        return self.iloc[:n]

    def tail(self, n=5):
        """
        Return the last `n` rows.

        This function returns last `n` rows from the object based on
        position. It is useful for quickly verifying data, for example,
        after sorting or appending rows.

        Parameters
        ----------
        n : int, default 5
            Number of rows to select.

        Returns
        -------
        type of caller
            The last `n` rows of the caller object.

        See Also
        --------
        DataFrame.head : The first `n` rows of the caller object.

        Examples
        --------
        >>> df = pd.DataFrame({'animal':['alligator', 'bee', 'falcon', 'lion',
        ...                    'monkey', 'parrot', 'shark', 'whale', 'zebra']})
        >>> df
              animal
        0  alligator
        1        bee
        2     falcon
        3       lion
        4     monkey
        5     parrot
        6      shark
        7      whale
        8      zebra

        Viewing the last 5 lines

        >>> df.tail()
           animal
        4  monkey
        5  parrot
        6   shark
        7   whale
        8   zebra

        Viewing the last `n` lines (three in this case)

        >>> df.tail(3)
          animal
        6  shark
        7  whale
        8  zebra
        """

        if n == 0:
            return self.iloc[0:0]
        return self.iloc[-n:]

    def sample(
        self,
        n=None,
        frac=None,
        replace=False,
        weights=None,
        random_state=None,
        axis=None,
    ):
        """
        Return a random sample of items from an axis of object.

        You can use `random_state` for reproducibility.

        Parameters
        ----------
        n : int, optional
            Number of items from axis to return. Cannot be used with `frac`.
            Default = 1 if `frac` = None.
        frac : float, optional
            Fraction of axis items to return. Cannot be used with `n`.
        replace : bool, default False
            Sample with or without replacement.
        weights : str or ndarray-like, optional
            Default 'None' results in equal probability weighting.
            If passed a Series, will align with target object on index. Index
            values in weights not found in sampled object will be ignored and
            index values in sampled object not in weights will be assigned
            weights of zero.
            If called on a DataFrame, will accept the name of a column
            when axis = 0.
            Unless weights are a Series, weights must be same length as axis
            being sampled.
            If weights do not sum to 1, they will be normalized to sum to 1.
            Missing values in the weights column will be treated as zero.
            Infinite values not allowed.
        random_state : int or numpy.random.RandomState, optional
            Seed for the random number generator (if int), or numpy RandomState
            object.
        axis : int or string, optional
            Axis to sample. Accepts axis number or name. Default is stat axis
            for given data type (0 for Series and DataFrames).

        Returns
        -------
        Series or DataFrame
            A new object of same type as caller containing `n` items randomly
            sampled from the caller object.

        See Also
        --------
        numpy.random.choice: Generates a random sample from a given 1-D numpy
            array.

        Examples
        --------
        >>> df = pd.DataFrame({'num_legs': [2, 4, 8, 0],
        ...                    'num_wings': [2, 0, 0, 0],
        ...                    'num_specimen_seen': [10, 2, 1, 8]},
        ...                   index=['falcon', 'dog', 'spider', 'fish'])
        >>> df
                num_legs  num_wings  num_specimen_seen
        falcon         2          2                 10
        dog            4          0                  2
        spider         8          0                  1
        fish           0          0                  8

        Extract 3 random elements from the ``Series`` ``df['num_legs']``:
        Note that we use `random_state` to ensure the reproducibility of
        the examples.

        >>> df['num_legs'].sample(n=3, random_state=1)
        fish      0
        spider    8
        falcon    2
        Name: num_legs, dtype: int64

        A random 50% sample of the ``DataFrame`` with replacement:

        >>> df.sample(frac=0.5, replace=True, random_state=1)
              num_legs  num_wings  num_specimen_seen
        dog          4          0                  2
        fish         0          0                  8

        Using a DataFrame column as weights. Rows with larger value in the
        `num_specimen_seen` column are more likely to be sampled.

        >>> df.sample(n=2, weights='num_specimen_seen', random_state=1)
                num_legs  num_wings  num_specimen_seen
        falcon         2          2                 10
        fish           0          0                  8
        """

        if axis is None:
            axis = self._stat_axis_number

        axis = self._get_axis_number(axis)
        axis_length = self.shape[axis]

        # Process random_state argument
        rs = com.random_state(random_state)

        # Check weights for compliance
        if weights is not None:

            # If a series, align with frame
            if isinstance(weights, pd.Series):
                weights = weights.reindex(self.axes[axis])

            # Strings acceptable if a dataframe and axis = 0
            if isinstance(weights, str):
                if isinstance(self, pd.DataFrame):
                    if axis == 0:
                        try:
                            weights = self[weights]
                        except KeyError:
                            raise KeyError(
                                "String passed to weights not a " "valid column"
                            )
                    else:
                        raise ValueError(
                            "Strings can only be passed to "
                            "weights when sampling from rows on "
                            "a DataFrame"
                        )
                else:
                    raise ValueError(
                        "Strings cannot be passed as weights "
                        "when sampling from a Series."
                    )

            weights = pd.Series(weights, dtype="float64")

            if len(weights) != axis_length:
                raise ValueError(
                    "Weights and axis to be sampled must be of " "same length"
                )

            if (weights == np.inf).any() or (weights == -np.inf).any():
                raise ValueError("weight vector may not include `inf` values")

            if (weights < 0).any():
                raise ValueError("weight vector many not include negative " "values")

            # If has nan, set to zero.
            weights = weights.fillna(0)

            # Renormalize if don't sum to 1
            if weights.sum() != 1:
                if weights.sum() != 0:
                    weights = weights / weights.sum()
                else:
                    raise ValueError("Invalid weights: weights sum to zero")

            weights = weights.values

        # If no frac or n, default to n=1.
        if n is None and frac is None:
            n = 1
        elif n is not None and frac is None and n % 1 != 0:
            raise ValueError("Only integers accepted as `n` values")
        elif n is None and frac is not None:
            n = int(round(frac * axis_length))
        elif n is not None and frac is not None:
            raise ValueError("Please enter a value for `frac` OR `n`, not " "both")

        # Check for negative sizes
        if n < 0:
            raise ValueError(
                "A negative number of rows requested. Please " "provide positive value."
            )

        locs = rs.choice(axis_length, size=n, replace=replace, p=weights)
        return self.take(locs, axis=axis, is_copy=False)

    _shared_docs[
        "pipe"
    ] = r"""
        Apply func(self, \*args, \*\*kwargs).

        Parameters
        ----------
        func : function
            function to apply to the %(klass)s.
            ``args``, and ``kwargs`` are passed into ``func``.
            Alternatively a ``(callable, data_keyword)`` tuple where
            ``data_keyword`` is a string indicating the keyword of
            ``callable`` that expects the %(klass)s.
        args : iterable, optional
            positional arguments passed into ``func``.
        kwargs : mapping, optional
            a dictionary of keyword arguments passed into ``func``.

        Returns
        -------
        object : the return type of ``func``.

        See Also
        --------
        DataFrame.apply
        DataFrame.applymap
        Series.map

        Notes
        -----

        Use ``.pipe`` when chaining together functions that expect
        Series, DataFrames or GroupBy objects. Instead of writing

        >>> f(g(h(df), arg1=a), arg2=b, arg3=c)

        You can write

        >>> (df.pipe(h)
        ...    .pipe(g, arg1=a)
        ...    .pipe(f, arg2=b, arg3=c)
        ... )

        If you have a function that takes the data as (say) the second
        argument, pass a tuple indicating which keyword expects the
        data. For example, suppose ``f`` takes its data as ``arg2``:

        >>> (df.pipe(h)
        ...    .pipe(g, arg1=a)
        ...    .pipe((f, 'arg2'), arg1=a, arg3=c)
        ...  )
    """

    @Appender(_shared_docs["pipe"] % _shared_doc_kwargs)
    def pipe(self, func, *args, **kwargs):
        return com._pipe(self, func, *args, **kwargs)

    _shared_docs["aggregate"] = dedent(
        """
    Aggregate using one or more operations over the specified axis.
    %(versionadded)s
    Parameters
    ----------
    func : function, str, list or dict
        Function to use for aggregating the data. If a function, must either
        work when passed a %(klass)s or when passed to %(klass)s.apply.

        Accepted combinations are:

        - function
        - string function name
        - list of functions and/or function names, e.g. ``[np.sum, 'mean']``
        - dict of axis labels -> functions, function names or list of such.
    %(axis)s
    *args
        Positional arguments to pass to `func`.
    **kwargs
        Keyword arguments to pass to `func`.

    Returns
    -------
    scalar, Series or DataFrame

        The return can be:

        * scalar : when Series.agg is called with single function
        * Series : when DataFrame.agg is called with a single function
        * DataFrame : when DataFrame.agg is called with several functions

        Return scalar, Series or DataFrame.
    %(see_also)s
    Notes
    -----
    `agg` is an alias for `aggregate`. Use the alias.

    A passed user-defined-function will be passed a Series for evaluation.
    %(examples)s"""
    )

    _shared_docs[
        "transform"
    ] = """
    Call ``func`` on self producing a %(klass)s with transformed values
    and that has the same axis length as self.

    .. versionadded:: 0.20.0

    Parameters
    ----------
    func : function, str, list or dict
        Function to use for transforming the data. If a function, must either
        work when passed a %(klass)s or when passed to %(klass)s.apply.

        Accepted combinations are:

        - function
        - string function name
        - list of functions and/or function names, e.g. ``[np.exp. 'sqrt']``
        - dict of axis labels -> functions, function names or list of such.
    %(axis)s
    *args
        Positional arguments to pass to `func`.
    **kwargs
        Keyword arguments to pass to `func`.

    Returns
    -------
    %(klass)s
        A %(klass)s that must have the same length as self.

    Raises
    ------
    ValueError : If the returned %(klass)s has a different length than self.

    See Also
    --------
    %(klass)s.agg : Only perform aggregating type operations.
    %(klass)s.apply : Invoke function on a %(klass)s.

    Examples
    --------
    >>> df = pd.DataFrame({'A': range(3), 'B': range(1, 4)})
    >>> df
       A  B
    0  0  1
    1  1  2
    2  2  3
    >>> df.transform(lambda x: x + 1)
       A  B
    0  1  2
    1  2  3
    2  3  4

    Even though the resulting %(klass)s must have the same length as the
    input %(klass)s, it is possible to provide several input functions:

    >>> s = pd.Series(range(3))
    >>> s
    0    0
    1    1
    2    2
    dtype: int64
    >>> s.transform([np.sqrt, np.exp])
           sqrt        exp
    0  0.000000   1.000000
    1  1.000000   2.718282
    2  1.414214   7.389056
    """

    # ----------------------------------------------------------------------
    # Attribute access

    def __finalize__(self, other, method=None, **kwargs):
        """
        Propagate metadata from other to self.

        Parameters
        ----------
        other : the object from which to get the attributes that we are going
            to propagate
        method : optional, a passed method name ; possibly to take different
            types of propagation actions based on this

        """
        if isinstance(other, NDFrame):
            for name in self._metadata:
                object.__setattr__(self, name, getattr(other, name, None))
        return self

    def __getattr__(self, name):
        """After regular attribute access, try looking up the name
        This allows simpler access to columns for interactive use.
        """

        # Note: obj.x will always call obj.__getattribute__('x') prior to
        # calling obj.__getattr__('x').

        if (
            name in self._internal_names_set
            or name in self._metadata
            or name in self._accessors
        ):
            return object.__getattribute__(self, name)
        else:
            if self._info_axis._can_hold_identifiers_and_holds_name(name):
                return self[name]
            return object.__getattribute__(self, name)

    def __setattr__(self, name, value):
        """After regular attribute access, try setting the name
        This allows simpler access to columns for interactive use.
        """

        # first try regular attribute access via __getattribute__, so that
        # e.g. ``obj.x`` and ``obj.x = 4`` will always reference/modify
        # the same attribute.

        try:
            object.__getattribute__(self, name)
            return object.__setattr__(self, name, value)
        except AttributeError:
            pass

        # if this fails, go on to more involved attribute setting
        # (note that this matches __getattr__, above).
        if name in self._internal_names_set:
            object.__setattr__(self, name, value)
        elif name in self._metadata:
            object.__setattr__(self, name, value)
        else:
            try:
                existing = getattr(self, name)
                if isinstance(existing, Index):
                    object.__setattr__(self, name, value)
                elif name in self._info_axis:
                    self[name] = value
                else:
                    object.__setattr__(self, name, value)
            except (AttributeError, TypeError):
                if isinstance(self, ABCDataFrame) and (is_list_like(value)):
                    warnings.warn(
                        "Pandas doesn't allow columns to be "
                        "created via a new attribute name - see "
                        "https://pandas.pydata.org/pandas-docs/"
                        "stable/indexing.html#attribute-access",
                        stacklevel=2,
                    )
                object.__setattr__(self, name, value)

    def _dir_additions(self):
        """ add the string-like attributes from the info_axis.
        If info_axis is a MultiIndex, it's first level values are used.
        """
        additions = {
            c
            for c in self._info_axis.unique(level=0)[:100]
            if isinstance(c, str) and c.isidentifier()
        }
        return super()._dir_additions().union(additions)

    # ----------------------------------------------------------------------
    # Getting and setting elements

    # ----------------------------------------------------------------------
    # Consolidation of internals

    def _protect_consolidate(self, f):
        """Consolidate _data -- if the blocks have changed, then clear the
        cache
        """
        blocks_before = len(self._data.blocks)
        result = f()
        if len(self._data.blocks) != blocks_before:
            self._clear_item_cache()
        return result

    def _consolidate_inplace(self):
        """Consolidate data in place and return None"""

        def f():
            self._data = self._data.consolidate()

        self._protect_consolidate(f)

    def _consolidate(self, inplace=False):
        """
        Compute NDFrame with "consolidated" internals (data of each dtype
        grouped together in a single ndarray).

        Parameters
        ----------
        inplace : boolean, default False
            If False return new object, otherwise modify existing object

        Returns
        -------
        consolidated : same type as caller
        """
        inplace = validate_bool_kwarg(inplace, "inplace")
        if inplace:
            self._consolidate_inplace()
        else:
            f = lambda: self._data.consolidate()
            cons_data = self._protect_consolidate(f)
            return self._constructor(cons_data).__finalize__(self)

    @property
    def _is_mixed_type(self):
        f = lambda: self._data.is_mixed_type
        return self._protect_consolidate(f)

    @property
    def _is_numeric_mixed_type(self):
        f = lambda: self._data.is_numeric_mixed_type
        return self._protect_consolidate(f)

    @property
    def _is_datelike_mixed_type(self):
        f = lambda: self._data.is_datelike_mixed_type
        return self._protect_consolidate(f)

    def _check_inplace_setting(self, value):
        """ check whether we allow in-place setting with this type of value """

        if self._is_mixed_type:
            if not self._is_numeric_mixed_type:

                # allow an actual np.nan thru
                try:
                    if np.isnan(value):
                        return True
                except Exception:
                    pass

                raise TypeError(
                    "Cannot do inplace boolean setting on "
                    "mixed-types with a non np.nan value"
                )

        return True

    def _get_numeric_data(self):
        return self._constructor(self._data.get_numeric_data()).__finalize__(self)

    def _get_bool_data(self):
        return self._constructor(self._data.get_bool_data()).__finalize__(self)

    # ----------------------------------------------------------------------
    # Internal Interface Methods

    def as_matrix(self, columns=None):
        """
        Convert the frame to its Numpy-array representation.

        .. deprecated:: 0.23.0
            Use :meth:`DataFrame.values` instead.

        Parameters
        ----------
        columns : list, optional, default:None
            If None, return all columns, otherwise, returns specified columns.

        Returns
        -------
        values : ndarray
            If the caller is heterogeneous and contains booleans or objects,
            the result will be of dtype=object. See Notes.

        See Also
        --------
        DataFrame.values

        Notes
        -----
        Return is NOT a Numpy-matrix, rather, a Numpy-array.

        The dtype will be a lower-common-denominator dtype (implicit
        upcasting); that is to say if the dtypes (even of numeric types)
        are mixed, the one that accommodates all will be chosen. Use this
        with care if you are not dealing with the blocks.

        e.g. If the dtypes are float16 and float32, dtype will be upcast to
        float32.  If dtypes are int32 and uint8, dtype will be upcase to
        int32. By numpy.find_common_type convention, mixing int64 and uint64
        will result in a float64 dtype.

        This method is provided for backwards compatibility. Generally,
        it is recommended to use '.values'.
        """
        warnings.warn(
            "Method .as_matrix will be removed in a future version. "
            "Use .values instead.",
            FutureWarning,
            stacklevel=2,
        )
        self._consolidate_inplace()
        return self._data.as_array(transpose=self._AXIS_REVERSED, items=columns)

    @property
    def values(self):
        """
        Return a Numpy representation of the DataFrame.

        .. warning::

           We recommend using :meth:`DataFrame.to_numpy` instead.

        Only the values in the DataFrame will be returned, the axes labels
        will be removed.

        Returns
        -------
        numpy.ndarray
            The values of the DataFrame.

        See Also
        --------
        DataFrame.to_numpy : Recommended alternative to this method.
        DataFrame.index : Retrieve the index labels.
        DataFrame.columns : Retrieving the column names.

        Notes
        -----
        The dtype will be a lower-common-denominator dtype (implicit
        upcasting); that is to say if the dtypes (even of numeric types)
        are mixed, the one that accommodates all will be chosen. Use this
        with care if you are not dealing with the blocks.

        e.g. If the dtypes are float16 and float32, dtype will be upcast to
        float32.  If dtypes are int32 and uint8, dtype will be upcast to
        int32. By :func:`numpy.find_common_type` convention, mixing int64
        and uint64 will result in a float64 dtype.

        Examples
        --------
        A DataFrame where all columns are the same type (e.g., int64) results
        in an array of the same type.

        >>> df = pd.DataFrame({'age':    [ 3,  29],
        ...                    'height': [94, 170],
        ...                    'weight': [31, 115]})
        >>> df
           age  height  weight
        0    3      94      31
        1   29     170     115
        >>> df.dtypes
        age       int64
        height    int64
        weight    int64
        dtype: object
        >>> df.values
        array([[  3,  94,  31],
               [ 29, 170, 115]], dtype=int64)

        A DataFrame with mixed type columns(e.g., str/object, int64, float32)
        results in an ndarray of the broadest type that accommodates these
        mixed types (e.g., object).

        >>> df2 = pd.DataFrame([('parrot',   24.0, 'second'),
        ...                     ('lion',     80.5, 1),
        ...                     ('monkey', np.nan, None)],
        ...                   columns=('name', 'max_speed', 'rank'))
        >>> df2.dtypes
        name          object
        max_speed    float64
        rank          object
        dtype: object
        >>> df2.values
        array([['parrot', 24.0, 'second'],
               ['lion', 80.5, 1],
               ['monkey', nan, None]], dtype=object)
        """
        self._consolidate_inplace()
        return self._data.as_array(transpose=self._AXIS_REVERSED)

    @property
    def _values(self):
        """internal implementation"""
        return self.values

    @property
    def _get_values(self):
        # compat
        return self.values

    def get_values(self):
        """
        Return an ndarray after converting sparse values to dense.

        .. deprecated:: 0.25.0
            Use ``np.asarray(..)`` or :meth:`DataFrame.values` instead.

        This is the same as ``.values`` for non-sparse data. For sparse
        data contained in a `SparseArray`, the data are first
        converted to a dense representation.

        Returns
        -------
        numpy.ndarray
            Numpy representation of DataFrame.

        See Also
        --------
        values : Numpy representation of DataFrame.
        SparseArray : Container for sparse data.

        Examples
        --------
        >>> df = pd.DataFrame({'a': [1, 2], 'b': [True, False],
        ...                    'c': [1.0, 2.0]})
        >>> df
           a      b    c
        0  1   True  1.0
        1  2  False  2.0

        >>> df.get_values()
        array([[1, True, 1.0], [2, False, 2.0]], dtype=object)

        >>> df = pd.DataFrame({"a": pd.SparseArray([1, None, None]),
        ...                    "c": [1.0, 2.0, 3.0]})
        >>> df
             a    c
        0  1.0  1.0
        1  NaN  2.0
        2  NaN  3.0

        >>> df.get_values()
        array([[ 1.,  1.],
               [nan,  2.],
               [nan,  3.]])
        """
        warnings.warn(
            "The 'get_values' method is deprecated and will be removed in a "
            "future version. Use '.values' or 'np.asarray(..)' instead.",
            FutureWarning,
            stacklevel=2,
        )
        return self._internal_get_values()

    def _internal_get_values(self):
        return self.values

    def get_dtype_counts(self):
        """
        Return counts of unique dtypes in this object.

        .. deprecated:: 0.25.0

        Use `.dtypes.value_counts()` instead.

        Returns
        -------
        dtype : Series
            Series with the count of columns with each dtype.

        See Also
        --------
        dtypes : Return the dtypes in this object.

        Examples
        --------
        >>> a = [['a', 1, 1.0], ['b', 2, 2.0], ['c', 3, 3.0]]
        >>> df = pd.DataFrame(a, columns=['str', 'int', 'float'])
        >>> df
          str  int  float
        0   a    1    1.0
        1   b    2    2.0
        2   c    3    3.0

        >>> df.get_dtype_counts()
        float64    1
        int64      1
        object     1
        dtype: int64
        """
        warnings.warn(
            "`get_dtype_counts` has been deprecated and will be "
            "removed in a future version. For DataFrames use "
            "`.dtypes.value_counts()",
            FutureWarning,
            stacklevel=2,
        )
        from pandas import Series

        return Series(self._data.get_dtype_counts())

    def get_ftype_counts(self):
        """
        Return counts of unique ftypes in this object.

        .. deprecated:: 0.23.0

        This is useful for SparseDataFrame or for DataFrames containing
        sparse arrays.

        Returns
        -------
        dtype : Series
            Series with the count of columns with each type and
            sparsity (dense/sparse).

        See Also
        --------
        ftypes : Return ftypes (indication of sparse/dense and dtype) in
            this object.

        Examples
        --------
        >>> a = [['a', 1, 1.0], ['b', 2, 2.0], ['c', 3, 3.0]]
        >>> df = pd.DataFrame(a, columns=['str', 'int', 'float'])
        >>> df
          str  int  float
        0   a    1    1.0
        1   b    2    2.0
        2   c    3    3.0

        >>> df.get_ftype_counts()  # doctest: +SKIP
        float64:dense    1
        int64:dense      1
        object:dense     1
        dtype: int64
        """
        warnings.warn(
            "get_ftype_counts is deprecated and will " "be removed in a future version",
            FutureWarning,
            stacklevel=2,
        )

        from pandas import Series

        return Series(self._data.get_ftype_counts())

    @property
    def dtypes(self):
        """
        Return the dtypes in the DataFrame.

        This returns a Series with the data type of each column.
        The result's index is the original DataFrame's columns. Columns
        with mixed types are stored with the ``object`` dtype. See
        :ref:`the User Guide <basics.dtypes>` for more.

        Returns
        -------
        pandas.Series
            The data type of each column.

        See Also
        --------
        DataFrame.ftypes : Dtype and sparsity information.

        Examples
        --------
        >>> df = pd.DataFrame({'float': [1.0],
        ...                    'int': [1],
        ...                    'datetime': [pd.Timestamp('20180310')],
        ...                    'string': ['foo']})
        >>> df.dtypes
        float              float64
        int                  int64
        datetime    datetime64[ns]
        string              object
        dtype: object
        """
        from pandas import Series

        return Series(self._data.get_dtypes(), index=self._info_axis, dtype=np.object_)

    @property
    def ftypes(self):
        """
        Return the ftypes (indication of sparse/dense and dtype) in DataFrame.

        .. deprecated:: 0.25.0
           Use :func:`dtypes` instead.

        This returns a Series with the data type of each column.
        The result's index is the original DataFrame's columns. Columns
        with mixed types are stored with the ``object`` dtype.  See
        :ref:`the User Guide <basics.dtypes>` for more.

        Returns
        -------
        pandas.Series
            The data type and indication of sparse/dense of each column.

        See Also
        --------
        DataFrame.dtypes: Series with just dtype information.
        SparseDataFrame : Container for sparse tabular data.

        Notes
        -----
        Sparse data should have the same dtypes as its dense representation.

        Examples
        --------
        >>> arr = np.random.RandomState(0).randn(100, 4)
        >>> arr[arr < .8] = np.nan
        >>> pd.DataFrame(arr).ftypes
        0    float64:dense
        1    float64:dense
        2    float64:dense
        3    float64:dense
        dtype: object

        >>> pd.SparseDataFrame(arr).ftypes  # doctest: +SKIP
        0    float64:sparse
        1    float64:sparse
        2    float64:sparse
        3    float64:sparse
        dtype: object
        """
        warnings.warn(
            "DataFrame.ftypes is deprecated and will "
            "be removed in a future version. "
            "Use DataFrame.dtypes instead.",
            FutureWarning,
            stacklevel=2,
        )

        from pandas import Series

        return Series(self._data.get_ftypes(), index=self._info_axis, dtype=np.object_)

    def as_blocks(self, copy=True):
        """
        Convert the frame to a dict of dtype -> Constructor Types that each has
        a homogeneous dtype.

        .. deprecated:: 0.21.0

        NOTE: the dtypes of the blocks WILL BE PRESERVED HERE (unlike in
              as_matrix)

        Parameters
        ----------
        copy : boolean, default True

        Returns
        -------
        values : a dict of dtype -> Constructor Types
        """
        warnings.warn(
            "as_blocks is deprecated and will " "be removed in a future version",
            FutureWarning,
            stacklevel=2,
        )
        return self._to_dict_of_blocks(copy=copy)

    @property
    def blocks(self):
        """
        Internal property, property synonym for as_blocks().

        .. deprecated:: 0.21.0
        """
        return self.as_blocks()

    def _to_dict_of_blocks(self, copy=True):
        """
        Return a dict of dtype -> Constructor Types that
        each is a homogeneous dtype.

        Internal ONLY
        """
        return {
            k: self._constructor(v).__finalize__(self)
            for k, v, in self._data.to_dict(copy=copy).items()
        }

    def astype(self, dtype, copy=True, errors="raise", **kwargs):
        """
        Cast a pandas object to a specified dtype ``dtype``.

        Parameters
        ----------
        dtype : data type, or dict of column name -> data type
            Use a numpy.dtype or Python type to cast entire pandas object to
            the same type. Alternatively, use {col: dtype, ...}, where col is a
            column label and dtype is a numpy.dtype or Python type to cast one
            or more of the DataFrame's columns to column-specific types.
        copy : bool, default True
            Return a copy when ``copy=True`` (be very careful setting
            ``copy=False`` as changes to values then may propagate to other
            pandas objects).
        errors : {'raise', 'ignore'}, default 'raise'
            Control raising of exceptions on invalid data for provided dtype.

            - ``raise`` : allow exceptions to be raised
            - ``ignore`` : suppress exceptions. On error return original object

            .. versionadded:: 0.20.0

        kwargs : keyword arguments to pass on to the constructor

        Returns
        -------
        casted : same type as caller

        See Also
        --------
        to_datetime : Convert argument to datetime.
        to_timedelta : Convert argument to timedelta.
        to_numeric : Convert argument to a numeric type.
        numpy.ndarray.astype : Cast a numpy array to a specified type.

        Examples
        --------
        Create a DataFrame:

        >>> d = {'col1': [1, 2], 'col2': [3, 4]}
        >>> df = pd.DataFrame(data=d)
        >>> df.dtypes
        col1    int64
        col2    int64
        dtype: object

        Cast all columns to int32:

        >>> df.astype('int32').dtypes
        col1    int32
        col2    int32
        dtype: object

        Cast col1 to int32 using a dictionary:

        >>> df.astype({'col1': 'int32'}).dtypes
        col1    int32
        col2    int64
        dtype: object

        Create a series:

        >>> ser = pd.Series([1, 2], dtype='int32')
        >>> ser
        0    1
        1    2
        dtype: int32
        >>> ser.astype('int64')
        0    1
        1    2
        dtype: int64

        Convert to categorical type:

        >>> ser.astype('category')
        0    1
        1    2
        dtype: category
        Categories (2, int64): [1, 2]

        Convert to ordered categorical type with custom ordering:

        >>> cat_dtype = pd.api.types.CategoricalDtype(
        ...                     categories=[2, 1], ordered=True)
        >>> ser.astype(cat_dtype)
        0    1
        1    2
        dtype: category
        Categories (2, int64): [2 < 1]

        Note that using ``copy=False`` and changing data on a new
        pandas object may propagate changes:

        >>> s1 = pd.Series([1,2])
        >>> s2 = s1.astype('int64', copy=False)
        >>> s2[0] = 10
        >>> s1  # note that s1[0] has changed too
        0    10
        1     2
        dtype: int64
        """
        if is_dict_like(dtype):
            if self.ndim == 1:  # i.e. Series
                if len(dtype) > 1 or self.name not in dtype:
                    raise KeyError(
                        "Only the Series name can be used for "
                        "the key in Series dtype mappings."
                    )
                new_type = dtype[self.name]
                return self.astype(new_type, copy, errors, **kwargs)

            for col_name in dtype.keys():
                if col_name not in self:
                    raise KeyError(
                        "Only a column name can be used for the "
                        "key in a dtype mappings argument."
                    )
            results = []
            for col_name, col in self.iteritems():
                if col_name in dtype:
                    results.append(
                        col.astype(
                            dtype=dtype[col_name], copy=copy, errors=errors, **kwargs
                        )
                    )
                else:
                    results.append(results.append(col.copy() if copy else col))

        elif is_extension_array_dtype(dtype) and self.ndim > 1:
            # GH 18099/22869: columnwise conversion to extension dtype
            # GH 24704: use iloc to handle duplicate column names
            results = (
                self.iloc[:, i].astype(dtype, copy=copy)
                for i in range(len(self.columns))
            )

        else:
            # else, only a single dtype is given
            new_data = self._data.astype(
                dtype=dtype, copy=copy, errors=errors, **kwargs
            )
            return self._constructor(new_data).__finalize__(self)

        # GH 19920: retain column metadata after concat
        result = pd.concat(results, axis=1, copy=False)
        result.columns = self.columns
        return result

    def copy(self, deep=True):
        """
        Make a copy of this object's indices and data.

        When ``deep=True`` (default), a new object will be created with a
        copy of the calling object's data and indices. Modifications to
        the data or indices of the copy will not be reflected in the
        original object (see notes below).

        When ``deep=False``, a new object will be created without copying
        the calling object's data or index (only references to the data
        and index are copied). Any changes to the data of the original
        will be reflected in the shallow copy (and vice versa).

        Parameters
        ----------
        deep : bool, default True
            Make a deep copy, including a copy of the data and the indices.
            With ``deep=False`` neither the indices nor the data are copied.

        Returns
        -------
        copy : Series or DataFrame
            Object type matches caller.

        Notes
        -----
        When ``deep=True``, data is copied but actual Python objects
        will not be copied recursively, only the reference to the object.
        This is in contrast to `copy.deepcopy` in the Standard Library,
        which recursively copies object data (see examples below).

        While ``Index`` objects are copied when ``deep=True``, the underlying
        numpy array is not copied for performance reasons. Since ``Index`` is
        immutable, the underlying data can be safely shared and a copy
        is not needed.

        Examples
        --------
        >>> s = pd.Series([1, 2], index=["a", "b"])
        >>> s
        a    1
        b    2
        dtype: int64

        >>> s_copy = s.copy()
        >>> s_copy
        a    1
        b    2
        dtype: int64

        **Shallow copy versus default (deep) copy:**

        >>> s = pd.Series([1, 2], index=["a", "b"])
        >>> deep = s.copy()
        >>> shallow = s.copy(deep=False)

        Shallow copy shares data and index with original.

        >>> s is shallow
        False
        >>> s.values is shallow.values and s.index is shallow.index
        True

        Deep copy has own copy of data and index.

        >>> s is deep
        False
        >>> s.values is deep.values or s.index is deep.index
        False

        Updates to the data shared by shallow copy and original is reflected
        in both; deep copy remains unchanged.

        >>> s[0] = 3
        >>> shallow[1] = 4
        >>> s
        a    3
        b    4
        dtype: int64
        >>> shallow
        a    3
        b    4
        dtype: int64
        >>> deep
        a    1
        b    2
        dtype: int64

        Note that when copying an object containing Python objects, a deep copy
        will copy the data, but will not do so recursively. Updating a nested
        data object will be reflected in the deep copy.

        >>> s = pd.Series([[1, 2], [3, 4]])
        >>> deep = s.copy()
        >>> s[0][0] = 10
        >>> s
        0    [10, 2]
        1     [3, 4]
        dtype: object
        >>> deep
        0    [10, 2]
        1     [3, 4]
        dtype: object
        """
        data = self._data.copy(deep=deep)
        return self._constructor(data).__finalize__(self)

    def __copy__(self, deep=True):
        return self.copy(deep=deep)

    def __deepcopy__(self, memo=None):
        """
        Parameters
        ----------
        memo, default None
            Standard signature. Unused
        """
        if memo is None:
            memo = {}
        return self.copy(deep=True)

    def _convert(
        self, datetime=False, numeric=False, timedelta=False, coerce=False, copy=True
    ):
        """
        Attempt to infer better dtype for object columns

        Parameters
        ----------
        datetime : boolean, default False
            If True, convert to date where possible.
        numeric : boolean, default False
            If True, attempt to convert to numbers (including strings), with
            unconvertible values becoming NaN.
        timedelta : boolean, default False
            If True, convert to timedelta where possible.
        coerce : boolean, default False
            If True, force conversion with unconvertible values converted to
            nulls (NaN or NaT)
        copy : boolean, default True
            If True, return a copy even if no copy is necessary (e.g. no
            conversion was done). Note: This is meant for internal use, and
            should not be confused with inplace.

        Returns
        -------
        converted : same as input object
        """
        return self._constructor(
            self._data.convert(
                datetime=datetime,
                numeric=numeric,
                timedelta=timedelta,
                coerce=coerce,
                copy=copy,
            )
        ).__finalize__(self)

    def infer_objects(self):
        """
        Attempt to infer better dtypes for object columns.

        Attempts soft conversion of object-dtyped
        columns, leaving non-object and unconvertible
        columns unchanged. The inference rules are the
        same as during normal Series/DataFrame construction.

        .. versionadded:: 0.21.0

        Returns
        -------
        converted : same type as input object

        See Also
        --------
        to_datetime : Convert argument to datetime.
        to_timedelta : Convert argument to timedelta.
        to_numeric : Convert argument to numeric type.

        Examples
        --------
        >>> df = pd.DataFrame({"A": ["a", 1, 2, 3]})
        >>> df = df.iloc[1:]
        >>> df
           A
        1  1
        2  2
        3  3

        >>> df.dtypes
        A    object
        dtype: object

        >>> df.infer_objects().dtypes
        A    int64
        dtype: object
        """
        # numeric=False necessary to only soft convert;
        # python objects will still be converted to
        # native numpy numeric types
        return self._constructor(
            self._data.convert(
                datetime=True, numeric=False, timedelta=True, coerce=False, copy=True
            )
        ).__finalize__(self)

    # ----------------------------------------------------------------------
    # Filling NA's

    def fillna(
        self,
        value=None,
        method=None,
        axis=None,
        inplace=False,
        limit=None,
        downcast=None,
    ):
        """
        Fill NA/NaN values using the specified method.

        Parameters
        ----------
        value : scalar, dict, Series, or DataFrame
            Value to use to fill holes (e.g. 0), alternately a
            dict/Series/DataFrame of values specifying which value to use for
            each index (for a Series) or column (for a DataFrame).  Values not
            in the dict/Series/DataFrame will not be filled. This value cannot
            be a list.
        method : {'backfill', 'bfill', 'pad', 'ffill', None}, default None
            Method to use for filling holes in reindexed Series
            pad / ffill: propagate last valid observation forward to next valid
            backfill / bfill: use next valid observation to fill gap.
        axis : %(axes_single_arg)s
            Axis along which to fill missing values.
        inplace : bool, default False
            If True, fill in-place. Note: this will modify any
            other views on this object (e.g., a no-copy slice for a column in a
            DataFrame).
        limit : int, default None
            If method is specified, this is the maximum number of consecutive
            NaN values to forward/backward fill. In other words, if there is
            a gap with more than this number of consecutive NaNs, it will only
            be partially filled. If method is not specified, this is the
            maximum number of entries along the entire axis where NaNs will be
            filled. Must be greater than 0 if not None.
        downcast : dict, default is None
            A dict of item->dtype of what to downcast if possible,
            or the string 'infer' which will try to downcast to an appropriate
            equal type (e.g. float64 to int64 if possible).

        Returns
        -------
        %(klass)s
            Object with missing values filled.

        See Also
        --------
        interpolate : Fill NaN values using interpolation.
        reindex : Conform object to new index.
        asfreq : Convert TimeSeries to specified frequency.

        Examples
        --------
        >>> df = pd.DataFrame([[np.nan, 2, np.nan, 0],
        ...                    [3, 4, np.nan, 1],
        ...                    [np.nan, np.nan, np.nan, 5],
        ...                    [np.nan, 3, np.nan, 4]],
        ...                   columns=list('ABCD'))
        >>> df
             A    B   C  D
        0  NaN  2.0 NaN  0
        1  3.0  4.0 NaN  1
        2  NaN  NaN NaN  5
        3  NaN  3.0 NaN  4

        Replace all NaN elements with 0s.

        >>> df.fillna(0)
            A   B   C   D
        0   0.0 2.0 0.0 0
        1   3.0 4.0 0.0 1
        2   0.0 0.0 0.0 5
        3   0.0 3.0 0.0 4

        We can also propagate non-null values forward or backward.

        >>> df.fillna(method='ffill')
            A   B   C   D
        0   NaN 2.0 NaN 0
        1   3.0 4.0 NaN 1
        2   3.0 4.0 NaN 5
        3   3.0 3.0 NaN 4

        Replace all NaN elements in column 'A', 'B', 'C', and 'D', with 0, 1,
        2, and 3 respectively.

        >>> values = {'A': 0, 'B': 1, 'C': 2, 'D': 3}
        >>> df.fillna(value=values)
            A   B   C   D
        0   0.0 2.0 2.0 0
        1   3.0 4.0 2.0 1
        2   0.0 1.0 2.0 5
        3   0.0 3.0 2.0 4

        Only replace the first NaN element.

        >>> df.fillna(value=values, limit=1)
            A   B   C   D
        0   0.0 2.0 2.0 0
        1   3.0 4.0 NaN 1
        2   NaN 1.0 NaN 5
        3   NaN 3.0 NaN 4
        """
        inplace = validate_bool_kwarg(inplace, "inplace")
        value, method = validate_fillna_kwargs(value, method)

        self._consolidate_inplace()

        # set the default here, so functions examining the signaure
        # can detect if something was set (e.g. in groupby) (GH9221)
        if axis is None:
            axis = 0
        axis = self._get_axis_number(axis)

        from pandas import DataFrame

        if value is None:

            if self._is_mixed_type and axis == 1:
                if inplace:
                    raise NotImplementedError()
                result = self.T.fillna(method=method, limit=limit).T

                # need to downcast here because of all of the transposes
                result._data = result._data.downcast()

                return result

            new_data = self._data.interpolate(
                method=method,
                axis=axis,
                limit=limit,
                inplace=inplace,
                coerce=True,
                downcast=downcast,
            )
        else:
            if len(self._get_axis(axis)) == 0:
                return self

            if self.ndim == 1:
                if isinstance(value, (dict, ABCSeries)):
                    from pandas import Series

                    value = Series(value)
                elif not is_list_like(value):
                    pass
                else:
                    raise TypeError(
                        '"value" parameter must be a scalar, dict '
                        "or Series, but you passed a "
                        '"{0}"'.format(type(value).__name__)
                    )

                new_data = self._data.fillna(
                    value=value, limit=limit, inplace=inplace, downcast=downcast
                )

            elif isinstance(value, (dict, ABCSeries)):
                if axis == 1:
                    raise NotImplementedError(
                        "Currently only can fill "
                        "with dict/Series column "
                        "by column"
                    )

                result = self if inplace else self.copy()
                for k, v in value.items():
                    if k not in result:
                        continue
                    obj = result[k]
                    obj.fillna(v, limit=limit, inplace=True, downcast=downcast)
                return result if not inplace else None

            elif not is_list_like(value):
                new_data = self._data.fillna(
                    value=value, limit=limit, inplace=inplace, downcast=downcast
                )
            elif isinstance(value, DataFrame) and self.ndim == 2:
                new_data = self.where(self.notna(), value)
            else:
                raise ValueError("invalid fill value with a %s" % type(value))

        if inplace:
            self._update_inplace(new_data)
        else:
            return self._constructor(new_data).__finalize__(self)

    def ffill(self, axis=None, inplace=False, limit=None, downcast=None):
        """
        Synonym for :meth:`DataFrame.fillna` with ``method='ffill'``.

        Returns
        -------
        %(klass)s
            Object with missing values filled.
        """
        return self.fillna(
            method="ffill", axis=axis, inplace=inplace, limit=limit, downcast=downcast
        )

    def bfill(self, axis=None, inplace=False, limit=None, downcast=None):
        """
        Synonym for :meth:`DataFrame.fillna` with ``method='bfill'``.

        Returns
        -------
        %(klass)s
            Object with missing values filled.
        """
        return self.fillna(
            method="bfill", axis=axis, inplace=inplace, limit=limit, downcast=downcast
        )

    _shared_docs[
        "replace"
    ] = """
        Replace values given in `to_replace` with `value`.

        Values of the %(klass)s are replaced with other values dynamically.
        This differs from updating with ``.loc`` or ``.iloc``, which require
        you to specify a location to update with some value.

        Parameters
        ----------
        to_replace : str, regex, list, dict, Series, int, float, or None
            How to find the values that will be replaced.

            * numeric, str or regex:

                - numeric: numeric values equal to `to_replace` will be
                  replaced with `value`
                - str: string exactly matching `to_replace` will be replaced
                  with `value`
                - regex: regexs matching `to_replace` will be replaced with
                  `value`

            * list of str, regex, or numeric:

                - First, if `to_replace` and `value` are both lists, they
                  **must** be the same length.
                - Second, if ``regex=True`` then all of the strings in **both**
                  lists will be interpreted as regexs otherwise they will match
                  directly. This doesn't matter much for `value` since there
                  are only a few possible substitution regexes you can use.
                - str, regex and numeric rules apply as above.

            * dict:

                - Dicts can be used to specify different replacement values
                  for different existing values. For example,
                  ``{'a': 'b', 'y': 'z'}`` replaces the value 'a' with 'b' and
                  'y' with 'z'. To use a dict in this way the `value`
                  parameter should be `None`.
                - For a DataFrame a dict can specify that different values
                  should be replaced in different columns. For example,
                  ``{'a': 1, 'b': 'z'}`` looks for the value 1 in column 'a'
                  and the value 'z' in column 'b' and replaces these values
                  with whatever is specified in `value`. The `value` parameter
                  should not be ``None`` in this case. You can treat this as a
                  special case of passing two lists except that you are
                  specifying the column to search in.
                - For a DataFrame nested dictionaries, e.g.,
                  ``{'a': {'b': np.nan}}``, are read as follows: look in column
                  'a' for the value 'b' and replace it with NaN. The `value`
                  parameter should be ``None`` to use a nested dict in this
                  way. You can nest regular expressions as well. Note that
                  column names (the top-level dictionary keys in a nested
                  dictionary) **cannot** be regular expressions.

            * None:

                - This means that the `regex` argument must be a string,
                  compiled regular expression, or list, dict, ndarray or
                  Series of such elements. If `value` is also ``None`` then
                  this **must** be a nested dictionary or Series.

            See the examples section for examples of each of these.
        value : scalar, dict, list, str, regex, default None
            Value to replace any values matching `to_replace` with.
            For a DataFrame a dict of values can be used to specify which
            value to use for each column (columns not in the dict will not be
            filled). Regular expressions, strings and lists or dicts of such
            objects are also allowed.
        inplace : bool, default False
            If True, in place. Note: this will modify any
            other views on this object (e.g. a column from a DataFrame).
            Returns the caller if this is True.
        limit : int, default None
            Maximum size gap to forward or backward fill.
        regex : bool or same types as `to_replace`, default False
            Whether to interpret `to_replace` and/or `value` as regular
            expressions. If this is ``True`` then `to_replace` *must* be a
            string. Alternatively, this could be a regular expression or a
            list, dict, or array of regular expressions in which case
            `to_replace` must be ``None``.
        method : {'pad', 'ffill', 'bfill', `None`}
            The method to use when for replacement, when `to_replace` is a
            scalar, list or tuple and `value` is ``None``.

            .. versionchanged:: 0.23.0
                Added to DataFrame.

        Returns
        -------
        %(klass)s
            Object after replacement.

        Raises
        ------
        AssertionError
            * If `regex` is not a ``bool`` and `to_replace` is not
              ``None``.
        TypeError
            * If `to_replace` is a ``dict`` and `value` is not a ``list``,
              ``dict``, ``ndarray``, or ``Series``
            * If `to_replace` is ``None`` and `regex` is not compilable
              into a regular expression or is a list, dict, ndarray, or
              Series.
            * When replacing multiple ``bool`` or ``datetime64`` objects and
              the arguments to `to_replace` does not match the type of the
              value being replaced
        ValueError
            * If a ``list`` or an ``ndarray`` is passed to `to_replace` and
              `value` but they are not the same length.

        See Also
        --------
        %(klass)s.fillna : Fill NA values.
        %(klass)s.where : Replace values based on boolean condition.
        Series.str.replace : Simple string replacement.

        Notes
        -----
        * Regex substitution is performed under the hood with ``re.sub``. The
          rules for substitution for ``re.sub`` are the same.
        * Regular expressions will only substitute on strings, meaning you
          cannot provide, for example, a regular expression matching floating
          point numbers and expect the columns in your frame that have a
          numeric dtype to be matched. However, if those floating point
          numbers *are* strings, then you can do this.
        * This method has *a lot* of options. You are encouraged to experiment
          and play with this method to gain intuition about how it works.
        * When dict is used as the `to_replace` value, it is like
          key(s) in the dict are the to_replace part and
          value(s) in the dict are the value parameter.

        Examples
        --------

        **Scalar `to_replace` and `value`**

        >>> s = pd.Series([0, 1, 2, 3, 4])
        >>> s.replace(0, 5)
        0    5
        1    1
        2    2
        3    3
        4    4
        dtype: int64

        >>> df = pd.DataFrame({'A': [0, 1, 2, 3, 4],
        ...                    'B': [5, 6, 7, 8, 9],
        ...                    'C': ['a', 'b', 'c', 'd', 'e']})
        >>> df.replace(0, 5)
           A  B  C
        0  5  5  a
        1  1  6  b
        2  2  7  c
        3  3  8  d
        4  4  9  e

        **List-like `to_replace`**

        >>> df.replace([0, 1, 2, 3], 4)
           A  B  C
        0  4  5  a
        1  4  6  b
        2  4  7  c
        3  4  8  d
        4  4  9  e

        >>> df.replace([0, 1, 2, 3], [4, 3, 2, 1])
           A  B  C
        0  4  5  a
        1  3  6  b
        2  2  7  c
        3  1  8  d
        4  4  9  e

        >>> s.replace([1, 2], method='bfill')
        0    0
        1    3
        2    3
        3    3
        4    4
        dtype: int64

        **dict-like `to_replace`**

        >>> df.replace({0: 10, 1: 100})
             A  B  C
        0   10  5  a
        1  100  6  b
        2    2  7  c
        3    3  8  d
        4    4  9  e

        >>> df.replace({'A': 0, 'B': 5}, 100)
             A    B  C
        0  100  100  a
        1    1    6  b
        2    2    7  c
        3    3    8  d
        4    4    9  e

        >>> df.replace({'A': {0: 100, 4: 400}})
             A  B  C
        0  100  5  a
        1    1  6  b
        2    2  7  c
        3    3  8  d
        4  400  9  e

        **Regular expression `to_replace`**

        >>> df = pd.DataFrame({'A': ['bat', 'foo', 'bait'],
        ...                    'B': ['abc', 'bar', 'xyz']})
        >>> df.replace(to_replace=r'^ba.$', value='new', regex=True)
              A    B
        0   new  abc
        1   foo  new
        2  bait  xyz

        >>> df.replace({'A': r'^ba.$'}, {'A': 'new'}, regex=True)
              A    B
        0   new  abc
        1   foo  bar
        2  bait  xyz

        >>> df.replace(regex=r'^ba.$', value='new')
              A    B
        0   new  abc
        1   foo  new
        2  bait  xyz

        >>> df.replace(regex={r'^ba.$': 'new', 'foo': 'xyz'})
              A    B
        0   new  abc
        1   xyz  new
        2  bait  xyz

        >>> df.replace(regex=[r'^ba.$', 'foo'], value='new')
              A    B
        0   new  abc
        1   new  new
        2  bait  xyz

        Note that when replacing multiple ``bool`` or ``datetime64`` objects,
        the data types in the `to_replace` parameter must match the data
        type of the value being replaced:

        >>> df = pd.DataFrame({'A': [True, False, True],
        ...                    'B': [False, True, False]})
        >>> df.replace({'a string': 'new value', True: False})  # raises
        Traceback (most recent call last):
            ...
        TypeError: Cannot compare types 'ndarray(dtype=bool)' and 'str'

        This raises a ``TypeError`` because one of the ``dict`` keys is not of
        the correct type for replacement.

        Compare the behavior of ``s.replace({'a': None})`` and
        ``s.replace('a', None)`` to understand the peculiarities
        of the `to_replace` parameter:

        >>> s = pd.Series([10, 'a', 'a', 'b', 'a'])

        When one uses a dict as the `to_replace` value, it is like the
        value(s) in the dict are equal to the `value` parameter.
        ``s.replace({'a': None})`` is equivalent to
        ``s.replace(to_replace={'a': None}, value=None, method=None)``:

        >>> s.replace({'a': None})
        0      10
        1    None
        2    None
        3       b
        4    None
        dtype: object

        When ``value=None`` and `to_replace` is a scalar, list or
        tuple, `replace` uses the method parameter (default 'pad') to do the
        replacement. So this is why the 'a' values are being replaced by 10
        in rows 1 and 2 and 'b' in row 4 in this case.
        The command ``s.replace('a', None)`` is actually equivalent to
        ``s.replace(to_replace='a', value=None, method='pad')``:

        >>> s.replace('a', None)
        0    10
        1    10
        2    10
        3     b
        4     b
        dtype: object
    """

    @Appender(_shared_docs["replace"] % _shared_doc_kwargs)
    def replace(
        self,
        to_replace=None,
        value=None,
        inplace=False,
        limit=None,
        regex=False,
        method="pad",
    ):
        inplace = validate_bool_kwarg(inplace, "inplace")
        if not is_bool(regex) and to_replace is not None:
            raise AssertionError(
                "'to_replace' must be 'None' if 'regex' is " "not a bool"
            )

        self._consolidate_inplace()

        if value is None:
            # passing a single value that is scalar like
            # when value is None (GH5319), for compat
            if not is_dict_like(to_replace) and not is_dict_like(regex):
                to_replace = [to_replace]

            if isinstance(to_replace, (tuple, list)):
                if isinstance(self, pd.DataFrame):
                    return self.apply(
                        _single_replace, args=(to_replace, method, inplace, limit)
                    )
                return _single_replace(self, to_replace, method, inplace, limit)

            if not is_dict_like(to_replace):
                if not is_dict_like(regex):
                    raise TypeError(
                        'If "to_replace" and "value" are both None'
                        ' and "to_replace" is not a list, then '
                        "regex must be a mapping"
                    )
                to_replace = regex
                regex = True

            items = list(to_replace.items())
            keys, values = zip(*items) if items else ([], [])

            are_mappings = [is_dict_like(v) for v in values]

            if any(are_mappings):
                if not all(are_mappings):
                    raise TypeError(
                        "If a nested mapping is passed, all values"
                        " of the top level mapping must be "
                        "mappings"
                    )
                # passed a nested dict/Series
                to_rep_dict = {}
                value_dict = {}

                for k, v in items:
                    keys, values = list(zip(*v.items())) or ([], [])
                    if set(keys) & set(values):
                        raise ValueError(
                            "Replacement not allowed with "
                            "overlapping keys and values"
                        )
                    to_rep_dict[k] = list(keys)
                    value_dict[k] = list(values)

                to_replace, value = to_rep_dict, value_dict
            else:
                to_replace, value = keys, values

            return self.replace(
                to_replace, value, inplace=inplace, limit=limit, regex=regex
            )
        else:

            # need a non-zero len on all axes
            for a in self._AXIS_ORDERS:
                if not len(self._get_axis(a)):
                    return self

            new_data = self._data
            if is_dict_like(to_replace):
                if is_dict_like(value):  # {'A' : NA} -> {'A' : 0}
                    res = self if inplace else self.copy()
                    for c, src in to_replace.items():
                        if c in value and c in self:
                            # object conversion is handled in
                            # series.replace which is called recursively
                            res[c] = res[c].replace(
                                to_replace=src,
                                value=value[c],
                                inplace=False,
                                regex=regex,
                            )
                    return None if inplace else res

                # {'A': NA} -> 0
                elif not is_list_like(value):
                    keys = [(k, src) for k, src in to_replace.items() if k in self]
                    keys_len = len(keys) - 1
                    for i, (k, src) in enumerate(keys):
                        convert = i == keys_len
                        new_data = new_data.replace(
                            to_replace=src,
                            value=value,
                            filter=[k],
                            inplace=inplace,
                            regex=regex,
                            convert=convert,
                        )
                else:
                    raise TypeError("value argument must be scalar, dict, or " "Series")

            elif is_list_like(to_replace):  # [NA, ''] -> [0, 'missing']
                if is_list_like(value):
                    if len(to_replace) != len(value):
                        raise ValueError(
                            "Replacement lists must match "
                            "in length. Expecting %d got %d "
                            % (len(to_replace), len(value))
                        )

                    new_data = self._data.replace_list(
                        src_list=to_replace,
                        dest_list=value,
                        inplace=inplace,
                        regex=regex,
                    )

                else:  # [NA, ''] -> 0
                    new_data = self._data.replace(
                        to_replace=to_replace, value=value, inplace=inplace, regex=regex
                    )
            elif to_replace is None:
                if not (
                    is_re_compilable(regex)
                    or is_list_like(regex)
                    or is_dict_like(regex)
                ):
                    raise TypeError(
                        "'regex' must be a string or a compiled "
                        "regular expression or a list or dict of "
                        "strings or regular expressions, you "
                        "passed a"
                        " {0!r}".format(type(regex).__name__)
                    )
                return self.replace(
                    regex, value, inplace=inplace, limit=limit, regex=True
                )
            else:

                # dest iterable dict-like
                if is_dict_like(value):  # NA -> {'A' : 0, 'B' : -1}
                    new_data = self._data

                    for k, v in value.items():
                        if k in self:
                            new_data = new_data.replace(
                                to_replace=to_replace,
                                value=v,
                                filter=[k],
                                inplace=inplace,
                                regex=regex,
                            )

                elif not is_list_like(value):  # NA -> 0
                    new_data = self._data.replace(
                        to_replace=to_replace, value=value, inplace=inplace, regex=regex
                    )
                else:
                    msg = ('Invalid "to_replace" type: ' "{0!r}").format(
                        type(to_replace).__name__
                    )
                    raise TypeError(msg)  # pragma: no cover

        if inplace:
            self._update_inplace(new_data)
        else:
            return self._constructor(new_data).__finalize__(self)

    _shared_docs[
        "interpolate"
    ] = """
        Please note that only ``method='linear'`` is supported for
        DataFrame/Series with a MultiIndex.

        Parameters
        ----------
        method : str, default 'linear'
            Interpolation technique to use. One of:

            * 'linear': Ignore the index and treat the values as equally
              spaced. This is the only method supported on MultiIndexes.
            * 'time': Works on daily and higher resolution data to interpolate
              given length of interval.
            * 'index', 'values': use the actual numerical values of the index.
            * 'pad': Fill in NaNs using existing values.
            * 'nearest', 'zero', 'slinear', 'quadratic', 'cubic', 'spline',
              'barycentric', 'polynomial': Passed to
              `scipy.interpolate.interp1d`. These methods use the numerical
              values of the index.  Both 'polynomial' and 'spline' require that
              you also specify an `order` (int), e.g.
              ``df.interpolate(method='polynomial', order=5)``.
            * 'krogh', 'piecewise_polynomial', 'spline', 'pchip', 'akima':
              Wrappers around the SciPy interpolation methods of similar
              names. See `Notes`.
            * 'from_derivatives': Refers to
              `scipy.interpolate.BPoly.from_derivatives` which
              replaces 'piecewise_polynomial' interpolation method in
              scipy 0.18.

            .. versionadded:: 0.18.1

               Added support for the 'akima' method.
               Added interpolate method 'from_derivatives' which replaces
               'piecewise_polynomial' in SciPy 0.18; backwards-compatible with
               SciPy < 0.18

        axis : {0 or 'index', 1 or 'columns', None}, default None
            Axis to interpolate along.
        limit : int, optional
            Maximum number of consecutive NaNs to fill. Must be greater than
            0.
        inplace : bool, default False
            Update the data in place if possible.
        limit_direction : {'forward', 'backward', 'both'}, default 'forward'
            If limit is specified, consecutive NaNs will be filled in this
            direction.
        limit_area : {`None`, 'inside', 'outside'}, default None
            If limit is specified, consecutive NaNs will be filled with this
            restriction.

            * ``None``: No fill restriction.
            * 'inside': Only fill NaNs surrounded by valid values
              (interpolate).
            * 'outside': Only fill NaNs outside valid values (extrapolate).

            .. versionadded:: 0.23.0

        downcast : optional, 'infer' or None, defaults to None
            Downcast dtypes if possible.
        **kwargs
            Keyword arguments to pass on to the interpolating function.

        Returns
        -------
        Series or DataFrame
            Returns the same object type as the caller, interpolated at
            some or all ``NaN`` values.

        See Also
        --------
        fillna : Fill missing values using different methods.
        scipy.interpolate.Akima1DInterpolator : Piecewise cubic polynomials
            (Akima interpolator).
        scipy.interpolate.BPoly.from_derivatives : Piecewise polynomial in the
            Bernstein basis.
        scipy.interpolate.interp1d : Interpolate a 1-D function.
        scipy.interpolate.KroghInterpolator : Interpolate polynomial (Krogh
            interpolator).
        scipy.interpolate.PchipInterpolator : PCHIP 1-d monotonic cubic
            interpolation.
        scipy.interpolate.CubicSpline : Cubic spline data interpolator.

        Notes
        -----
        The 'krogh', 'piecewise_polynomial', 'spline', 'pchip' and 'akima'
        methods are wrappers around the respective SciPy implementations of
        similar names. These use the actual numerical values of the index.
        For more information on their behavior, see the
        `SciPy documentation
        <http://docs.scipy.org/doc/scipy/reference/interpolate.html#univariate-interpolation>`__
        and `SciPy tutorial
        <http://docs.scipy.org/doc/scipy/reference/tutorial/interpolate.html>`__.

        Examples
        --------
        Filling in ``NaN`` in a :class:`~pandas.Series` via linear
        interpolation.

        >>> s = pd.Series([0, 1, np.nan, 3])
        >>> s
        0    0.0
        1    1.0
        2    NaN
        3    3.0
        dtype: float64
        >>> s.interpolate()
        0    0.0
        1    1.0
        2    2.0
        3    3.0
        dtype: float64

        Filling in ``NaN`` in a Series by padding, but filling at most two
        consecutive ``NaN`` at a time.

        >>> s = pd.Series([np.nan, "single_one", np.nan,
        ...                "fill_two_more", np.nan, np.nan, np.nan,
        ...                4.71, np.nan])
        >>> s
        0              NaN
        1       single_one
        2              NaN
        3    fill_two_more
        4              NaN
        5              NaN
        6              NaN
        7             4.71
        8              NaN
        dtype: object
        >>> s.interpolate(method='pad', limit=2)
        0              NaN
        1       single_one
        2       single_one
        3    fill_two_more
        4    fill_two_more
        5    fill_two_more
        6              NaN
        7             4.71
        8             4.71
        dtype: object

        Filling in ``NaN`` in a Series via polynomial interpolation or splines:
        Both 'polynomial' and 'spline' methods require that you also specify
        an ``order`` (int).

        >>> s = pd.Series([0, 2, np.nan, 8])
        >>> s.interpolate(method='polynomial', order=2)
        0    0.000000
        1    2.000000
        2    4.666667
        3    8.000000
        dtype: float64

        Fill the DataFrame forward (that is, going down) along each column
        using linear interpolation.

        Note how the last entry in column 'a' is interpolated differently,
        because there is no entry after it to use for interpolation.
        Note how the first entry in column 'b' remains ``NaN``, because there
        is no entry before it to use for interpolation.

        >>> df = pd.DataFrame([(0.0, np.nan, -1.0, 1.0),
        ...                    (np.nan, 2.0, np.nan, np.nan),
        ...                    (2.0, 3.0, np.nan, 9.0),
        ...                    (np.nan, 4.0, -4.0, 16.0)],
        ...                   columns=list('abcd'))
        >>> df
             a    b    c     d
        0  0.0  NaN -1.0   1.0
        1  NaN  2.0  NaN   NaN
        2  2.0  3.0  NaN   9.0
        3  NaN  4.0 -4.0  16.0
        >>> df.interpolate(method='linear', limit_direction='forward', axis=0)
             a    b    c     d
        0  0.0  NaN -1.0   1.0
        1  1.0  2.0 -2.0   5.0
        2  2.0  3.0 -3.0   9.0
        3  2.0  4.0 -4.0  16.0

        Using polynomial interpolation.

        >>> df['d'].interpolate(method='polynomial', order=2)
        0     1.0
        1     4.0
        2     9.0
        3    16.0
        Name: d, dtype: float64
        """

    @Appender(_shared_docs["interpolate"] % _shared_doc_kwargs)
    def interpolate(
        self,
        method="linear",
        axis=0,
        limit=None,
        inplace=False,
        limit_direction="forward",
        limit_area=None,
        downcast=None,
        **kwargs
    ):
        """
        Interpolate values according to different methods.
        """
        inplace = validate_bool_kwarg(inplace, "inplace")

        if axis == 0:
            ax = self._info_axis_name
            _maybe_transposed_self = self
        elif axis == 1:
            _maybe_transposed_self = self.T
            ax = 1
        else:
            _maybe_transposed_self = self
        ax = _maybe_transposed_self._get_axis_number(ax)

        if _maybe_transposed_self.ndim == 2:
            alt_ax = 1 - ax
        else:
            alt_ax = ax

        if isinstance(_maybe_transposed_self.index, MultiIndex) and method != "linear":
            raise ValueError(
                "Only `method=linear` interpolation is supported " "on MultiIndexes."
            )

        if _maybe_transposed_self._data.get_dtype_counts().get("object") == len(
            _maybe_transposed_self.T
        ):
            raise TypeError(
                "Cannot interpolate with all object-dtype columns "
                "in the DataFrame. Try setting at least one "
                "column to a numeric dtype."
            )

        # create/use the index
        if method == "linear":
            # prior default
            index = np.arange(len(_maybe_transposed_self._get_axis(alt_ax)))
        else:
            index = _maybe_transposed_self._get_axis(alt_ax)
            methods = {"index", "values", "nearest", "time"}
            is_numeric_or_datetime = (
                is_numeric_dtype(index)
                or is_datetime64_dtype(index)
                or is_timedelta64_dtype(index)
            )
            if method not in methods and not is_numeric_or_datetime:
                raise ValueError(
                    "Index column must be numeric or datetime type when "
                    "using {method} method other than linear. "
                    "Try setting a numeric or datetime index column before "
                    "interpolating.".format(method=method)
                )

        if isna(index).any():
            raise NotImplementedError(
                "Interpolation with NaNs in the index "
                "has not been implemented. Try filling "
                "those NaNs before interpolating."
            )
        data = _maybe_transposed_self._data
        new_data = data.interpolate(
            method=method,
            axis=ax,
            index=index,
            values=_maybe_transposed_self,
            limit=limit,
            limit_direction=limit_direction,
            limit_area=limit_area,
            inplace=inplace,
            downcast=downcast,
            **kwargs
        )

        if inplace:
            if axis == 1:
                new_data = self._constructor(new_data).T._data
            self._update_inplace(new_data)
        else:
            res = self._constructor(new_data).__finalize__(self)
            if axis == 1:
                res = res.T
            return res

    # ----------------------------------------------------------------------
    # Timeseries methods Methods

    def asof(self, where, subset=None):
        """
        Return the last row(s) without any NaNs before `where`.

        The last row (for each element in `where`, if list) without any
        NaN is taken.
        In case of a :class:`~pandas.DataFrame`, the last row without NaN
        considering only the subset of columns (if not `None`)

        .. versionadded:: 0.19.0 For DataFrame

        If there is no good value, NaN is returned for a Series or
        a Series of NaN values for a DataFrame

        Parameters
        ----------
        where : date or array-like of dates
            Date(s) before which the last row(s) are returned.
        subset : str or array-like of str, default `None`
            For DataFrame, if not `None`, only use these columns to
            check for NaNs.

        Returns
        -------
        scalar, Series, or DataFrame

            The return can be:

            * scalar : when `self` is a Series and `where` is a scalar
            * Series: when `self` is a Series and `where` is an array-like,
              or when `self` is a DataFrame and `where` is a scalar
            * DataFrame : when `self` is a DataFrame and `where` is an
              array-like

            Return scalar, Series, or DataFrame.

        See Also
        --------
        merge_asof : Perform an asof merge. Similar to left join.

        Notes
        -----
        Dates are assumed to be sorted. Raises if this is not the case.

        Examples
        --------
        A Series and a scalar `where`.

        >>> s = pd.Series([1, 2, np.nan, 4], index=[10, 20, 30, 40])
        >>> s
        10    1.0
        20    2.0
        30    NaN
        40    4.0
        dtype: float64

        >>> s.asof(20)
        2.0

        For a sequence `where`, a Series is returned. The first value is
        NaN, because the first element of `where` is before the first
        index value.

        >>> s.asof([5, 20])
        5     NaN
        20    2.0
        dtype: float64

        Missing values are not considered. The following is ``2.0``, not
        NaN, even though NaN is at the index location for ``30``.

        >>> s.asof(30)
        2.0

        Take all columns into consideration

        >>> df = pd.DataFrame({'a': [10, 20, 30, 40, 50],
        ...                    'b': [None, None, None, None, 500]},
        ...                   index=pd.DatetimeIndex(['2018-02-27 09:01:00',
        ...                                           '2018-02-27 09:02:00',
        ...                                           '2018-02-27 09:03:00',
        ...                                           '2018-02-27 09:04:00',
        ...                                           '2018-02-27 09:05:00']))
        >>> df.asof(pd.DatetimeIndex(['2018-02-27 09:03:30',
        ...                           '2018-02-27 09:04:30']))
                              a   b
        2018-02-27 09:03:30 NaN NaN
        2018-02-27 09:04:30 NaN NaN

        Take a single column into consideration

        >>> df.asof(pd.DatetimeIndex(['2018-02-27 09:03:30',
        ...                           '2018-02-27 09:04:30']),
        ...         subset=['a'])
                                 a   b
        2018-02-27 09:03:30   30.0 NaN
        2018-02-27 09:04:30   40.0 NaN
        """
        if isinstance(where, str):
            from pandas import to_datetime

            where = to_datetime(where)

        if not self.index.is_monotonic:
            raise ValueError("asof requires a sorted index")

        is_series = isinstance(self, ABCSeries)
        if is_series:
            if subset is not None:
                raise ValueError("subset is not valid for Series")
        else:
            if subset is None:
                subset = self.columns
            if not is_list_like(subset):
                subset = [subset]

        is_list = is_list_like(where)
        if not is_list:
            start = self.index[0]
            if isinstance(self.index, PeriodIndex):
                where = Period(where, freq=self.index.freq).ordinal
                start = start.ordinal

            if where < start:
                if not is_series:
                    from pandas import Series

                    return Series(index=self.columns, name=where)
                return np.nan

            # It's always much faster to use a *while* loop here for
            # Series than pre-computing all the NAs. However a
            # *while* loop is extremely expensive for DataFrame
            # so we later pre-compute all the NAs and use the same
            # code path whether *where* is a scalar or list.
            # See PR: https://github.com/pandas-dev/pandas/pull/14476
            if is_series:
                loc = self.index.searchsorted(where, side="right")
                if loc > 0:
                    loc -= 1

                values = self._values
                while loc > 0 and isna(values[loc]):
                    loc -= 1
                return values[loc]

        if not isinstance(where, Index):
            where = Index(where) if is_list else Index([where])

        nulls = self.isna() if is_series else self[subset].isna().any(1)
        if nulls.all():
            if is_series:
                return self._constructor(np.nan, index=where, name=self.name)
            elif is_list:
                from pandas import DataFrame

                return DataFrame(np.nan, index=where, columns=self.columns)
            else:
                from pandas import Series

                return Series(np.nan, index=self.columns, name=where[0])

        locs = self.index.asof_locs(where, ~(nulls.values))

        # mask the missing
        missing = locs == -1
        data = self.take(locs, is_copy=False)
        data.index = where
        data.loc[missing] = np.nan
        return data if is_list else data.iloc[-1]

    # ----------------------------------------------------------------------
    # Action Methods

    _shared_docs[
        "isna"
    ] = """
        Detect missing values.

        Return a boolean same-sized object indicating if the values are NA.
        NA values, such as None or :attr:`numpy.NaN`, gets mapped to True
        values.
        Everything else gets mapped to False values. Characters such as empty
        strings ``''`` or :attr:`numpy.inf` are not considered NA values
        (unless you set ``pandas.options.mode.use_inf_as_na = True``).

        Returns
        -------
        %(klass)s
            Mask of bool values for each element in %(klass)s that
            indicates whether an element is not an NA value.

        See Also
        --------
        %(klass)s.isnull : Alias of isna.
        %(klass)s.notna : Boolean inverse of isna.
        %(klass)s.dropna : Omit axes labels with missing values.
        isna : Top-level isna.

        Examples
        --------
        Show which entries in a DataFrame are NA.

        >>> df = pd.DataFrame({'age': [5, 6, np.NaN],
        ...                    'born': [pd.NaT, pd.Timestamp('1939-05-27'),
        ...                             pd.Timestamp('1940-04-25')],
        ...                    'name': ['Alfred', 'Batman', ''],
        ...                    'toy': [None, 'Batmobile', 'Joker']})
        >>> df
           age       born    name        toy
        0  5.0        NaT  Alfred       None
        1  6.0 1939-05-27  Batman  Batmobile
        2  NaN 1940-04-25              Joker

        >>> df.isna()
             age   born   name    toy
        0  False   True  False   True
        1  False  False  False  False
        2   True  False  False  False

        Show which entries in a Series are NA.

        >>> ser = pd.Series([5, 6, np.NaN])
        >>> ser
        0    5.0
        1    6.0
        2    NaN
        dtype: float64

        >>> ser.isna()
        0    False
        1    False
        2     True
        dtype: bool
        """

    @Appender(_shared_docs["isna"] % _shared_doc_kwargs)
    def isna(self):
        return isna(self).__finalize__(self)

    @Appender(_shared_docs["isna"] % _shared_doc_kwargs)
    def isnull(self):
        return isna(self).__finalize__(self)

    _shared_docs[
        "notna"
    ] = """
        Detect existing (non-missing) values.

        Return a boolean same-sized object indicating if the values are not NA.
        Non-missing values get mapped to True. Characters such as empty
        strings ``''`` or :attr:`numpy.inf` are not considered NA values
        (unless you set ``pandas.options.mode.use_inf_as_na = True``).
        NA values, such as None or :attr:`numpy.NaN`, get mapped to False
        values.

        Returns
        -------
        %(klass)s
            Mask of bool values for each element in %(klass)s that
            indicates whether an element is not an NA value.

        See Also
        --------
        %(klass)s.notnull : Alias of notna.
        %(klass)s.isna : Boolean inverse of notna.
        %(klass)s.dropna : Omit axes labels with missing values.
        notna : Top-level notna.

        Examples
        --------
        Show which entries in a DataFrame are not NA.

        >>> df = pd.DataFrame({'age': [5, 6, np.NaN],
        ...                    'born': [pd.NaT, pd.Timestamp('1939-05-27'),
        ...                             pd.Timestamp('1940-04-25')],
        ...                    'name': ['Alfred', 'Batman', ''],
        ...                    'toy': [None, 'Batmobile', 'Joker']})
        >>> df
           age       born    name        toy
        0  5.0        NaT  Alfred       None
        1  6.0 1939-05-27  Batman  Batmobile
        2  NaN 1940-04-25              Joker

        >>> df.notna()
             age   born  name    toy
        0   True  False  True  False
        1   True   True  True   True
        2  False   True  True   True

        Show which entries in a Series are not NA.

        >>> ser = pd.Series([5, 6, np.NaN])
        >>> ser
        0    5.0
        1    6.0
        2    NaN
        dtype: float64

        >>> ser.notna()
        0     True
        1     True
        2    False
        dtype: bool
        """

    @Appender(_shared_docs["notna"] % _shared_doc_kwargs)
    def notna(self):
        return notna(self).__finalize__(self)

    @Appender(_shared_docs["notna"] % _shared_doc_kwargs)
    def notnull(self):
        return notna(self).__finalize__(self)

    def _clip_with_scalar(self, lower, upper, inplace=False):
        if (lower is not None and np.any(isna(lower))) or (
            upper is not None and np.any(isna(upper))
        ):
            raise ValueError("Cannot use an NA value as a clip threshold")

        result = self
        mask = isna(self.values)

        with np.errstate(all="ignore"):
            if upper is not None:
                subset = self.to_numpy() <= upper
                result = result.where(subset, upper, axis=None, inplace=False)
            if lower is not None:
                subset = self.to_numpy() >= lower
                result = result.where(subset, lower, axis=None, inplace=False)

        if np.any(mask):
            result[mask] = np.nan

        if inplace:
            self._update_inplace(result)
        else:
            return result

    def _clip_with_one_bound(self, threshold, method, axis, inplace):

        if axis is not None:
            axis = self._get_axis_number(axis)

        # method is self.le for upper bound and self.ge for lower bound
        if is_scalar(threshold) and is_number(threshold):
            if method.__name__ == "le":
                return self._clip_with_scalar(None, threshold, inplace=inplace)
            return self._clip_with_scalar(threshold, None, inplace=inplace)

        subset = method(threshold, axis=axis) | isna(self)

        # GH #15390
        # In order for where method to work, the threshold must
        # be transformed to NDFrame from other array like structure.
        if (not isinstance(threshold, ABCSeries)) and is_list_like(threshold):
            if isinstance(self, ABCSeries):
                threshold = pd.Series(threshold, index=self.index)
            else:
                threshold = _align_method_FRAME(self, threshold, axis)
        return self.where(subset, threshold, axis=axis, inplace=inplace)

    def clip(self, lower=None, upper=None, axis=None, inplace=False, *args, **kwargs):
        """
        Trim values at input threshold(s).

        Assigns values outside boundary to boundary values. Thresholds
        can be singular values or array like, and in the latter case
        the clipping is performed element-wise in the specified axis.

        Parameters
        ----------
        lower : float or array_like, default None
            Minimum threshold value. All values below this
            threshold will be set to it.
        upper : float or array_like, default None
            Maximum threshold value. All values above this
            threshold will be set to it.
        axis : int or str axis name, optional
            Align object with lower and upper along the given axis.
        inplace : bool, default False
            Whether to perform the operation in place on the data.

            .. versionadded:: 0.21.0
        *args, **kwargs
            Additional keywords have no effect but might be accepted
            for compatibility with numpy.

        Returns
        -------
        Series or DataFrame
            Same type as calling object with the values outside the
            clip boundaries replaced.

        Examples
        --------
        >>> data = {'col_0': [9, -3, 0, -1, 5], 'col_1': [-2, -7, 6, 8, -5]}
        >>> df = pd.DataFrame(data)
        >>> df
           col_0  col_1
        0      9     -2
        1     -3     -7
        2      0      6
        3     -1      8
        4      5     -5

        Clips per column using lower and upper thresholds:

        >>> df.clip(-4, 6)
           col_0  col_1
        0      6     -2
        1     -3     -4
        2      0      6
        3     -1      6
        4      5     -4

        Clips using specific lower and upper thresholds per column element:

        >>> t = pd.Series([2, -4, -1, 6, 3])
        >>> t
        0    2
        1   -4
        2   -1
        3    6
        4    3
        dtype: int64

        >>> df.clip(t, t + 4, axis=0)
           col_0  col_1
        0      6      2
        1     -3     -4
        2      0      3
        3      6      8
        4      5      3
        """
        inplace = validate_bool_kwarg(inplace, "inplace")

        axis = nv.validate_clip_with_axis(axis, args, kwargs)
        if axis is not None:
            axis = self._get_axis_number(axis)

        # GH 17276
        # numpy doesn't like NaN as a clip value
        # so ignore
        # GH 19992
        # numpy doesn't drop a list-like bound containing NaN
        if not is_list_like(lower) and np.any(pd.isnull(lower)):
            lower = None
        if not is_list_like(upper) and np.any(pd.isnull(upper)):
            upper = None

        # GH 2747 (arguments were reversed)
        if lower is not None and upper is not None:
            if is_scalar(lower) and is_scalar(upper):
                lower, upper = min(lower, upper), max(lower, upper)

        # fast-path for scalars
        if (lower is None or (is_scalar(lower) and is_number(lower))) and (
            upper is None or (is_scalar(upper) and is_number(upper))
        ):
            return self._clip_with_scalar(lower, upper, inplace=inplace)

        result = self
        if lower is not None:
            result = result._clip_with_one_bound(
                lower, method=self.ge, axis=axis, inplace=inplace
            )
        if upper is not None:
            if inplace:
                result = self
            result = result._clip_with_one_bound(
                upper, method=self.le, axis=axis, inplace=inplace
            )

        return result

    def clip_upper(self, threshold, axis=None, inplace=False):
        """
        Trim values above a given threshold.

        .. deprecated:: 0.24.0
            Use clip(upper=threshold) instead.

        Elements above the `threshold` will be changed to match the
        `threshold` value(s). Threshold can be a single value or an array,
        in the latter case it performs the truncation element-wise.

        Parameters
        ----------
        threshold : numeric or array-like
            Maximum value allowed. All values above threshold will be set to
            this value.

            * float : every value is compared to `threshold`.
            * array-like : The shape of `threshold` should match the object
              it's compared to. When `self` is a Series, `threshold` should be
              the length. When `self` is a DataFrame, `threshold` should 2-D
              and the same shape as `self` for ``axis=None``, or 1-D and the
              same length as the axis being compared.

        axis : {0 or 'index', 1 or 'columns'}, default 0
            Align object with `threshold` along the given axis.
        inplace : bool, default False
            Whether to perform the operation in place on the data.

            .. versionadded:: 0.21.0

        Returns
        -------
        Series or DataFrame
            Original data with values trimmed.

        See Also
        --------
        Series.clip : General purpose method to trim Series values to given
            threshold(s).
        DataFrame.clip : General purpose method to trim DataFrame values to
            given threshold(s).

        Examples
        --------
        >>> s = pd.Series([1, 2, 3, 4, 5])
        >>> s
        0    1
        1    2
        2    3
        3    4
        4    5
        dtype: int64

        >>> s.clip(upper=3)
        0    1
        1    2
        2    3
        3    3
        4    3
        dtype: int64

        >>> elemwise_thresholds = [5, 4, 3, 2, 1]
        >>> elemwise_thresholds
        [5, 4, 3, 2, 1]

        >>> s.clip(upper=elemwise_thresholds)
        0    1
        1    2
        2    3
        3    2
        4    1
        dtype: int64
        """
        warnings.warn(
            "clip_upper(threshold) is deprecated, " "use clip(upper=threshold) instead",
            FutureWarning,
            stacklevel=2,
        )
        return self._clip_with_one_bound(
            threshold, method=self.le, axis=axis, inplace=inplace
        )

    def clip_lower(self, threshold, axis=None, inplace=False):
        """
        Trim values below a given threshold.

        .. deprecated:: 0.24.0
            Use clip(lower=threshold) instead.

        Elements below the `threshold` will be changed to match the
        `threshold` value(s). Threshold can be a single value or an array,
        in the latter case it performs the truncation element-wise.

        Parameters
        ----------
        threshold : numeric or array-like
            Minimum value allowed. All values below threshold will be set to
            this value.

            * float : every value is compared to `threshold`.
            * array-like : The shape of `threshold` should match the object
              it's compared to. When `self` is a Series, `threshold` should be
              the length. When `self` is a DataFrame, `threshold` should 2-D
              and the same shape as `self` for ``axis=None``, or 1-D and the
              same length as the axis being compared.

        axis : {0 or 'index', 1 or 'columns'}, default 0
            Align `self` with `threshold` along the given axis.

        inplace : bool, default False
            Whether to perform the operation in place on the data.

            .. versionadded:: 0.21.0

        Returns
        -------
        Series or DataFrame
            Original data with values trimmed.

        See Also
        --------
        Series.clip : General purpose method to trim Series values to given
            threshold(s).
        DataFrame.clip : General purpose method to trim DataFrame values to
            given threshold(s).

        Examples
        --------

        Series single threshold clipping:

        >>> s = pd.Series([5, 6, 7, 8, 9])
        >>> s.clip(lower=8)
        0    8
        1    8
        2    8
        3    8
        4    9
        dtype: int64

        Series clipping element-wise using an array of thresholds. `threshold`
        should be the same length as the Series.

        >>> elemwise_thresholds = [4, 8, 7, 2, 5]
        >>> s.clip(lower=elemwise_thresholds)
        0    5
        1    8
        2    7
        3    8
        4    9
        dtype: int64

        DataFrames can be compared to a scalar.

        >>> df = pd.DataFrame({"A": [1, 3, 5], "B": [2, 4, 6]})
        >>> df
           A  B
        0  1  2
        1  3  4
        2  5  6

        >>> df.clip(lower=3)
           A  B
        0  3  3
        1  3  4
        2  5  6

        Or to an array of values. By default, `threshold` should be the same
        shape as the DataFrame.

        >>> df.clip(lower=np.array([[3, 4], [2, 2], [6, 2]]))
           A  B
        0  3  4
        1  3  4
        2  6  6

        Control how `threshold` is broadcast with `axis`. In this case
        `threshold` should be the same length as the axis specified by
        `axis`.

        >>> df.clip(lower=[3, 3, 5], axis='index')
           A  B
        0  3  3
        1  3  4
        2  5  6

        >>> df.clip(lower=[4, 5], axis='columns')
           A  B
        0  4  5
        1  4  5
        2  5  6
        """
        warnings.warn(
            "clip_lower(threshold) is deprecated, " "use clip(lower=threshold) instead",
            FutureWarning,
            stacklevel=2,
        )
        return self._clip_with_one_bound(
            threshold, method=self.ge, axis=axis, inplace=inplace
        )

    def groupby(
        self,
        by=None,
        axis=0,
        level=None,
        as_index=True,
        sort=True,
        group_keys=True,
        squeeze=False,
        observed=False,
        **kwargs
    ):
        """
        Group DataFrame or Series using a mapper or by a Series of columns.

        A groupby operation involves some combination of splitting the
        object, applying a function, and combining the results. This can be
        used to group large amounts of data and compute operations on these
        groups.

        Parameters
        ----------
        by : mapping, function, label, or list of labels
            Used to determine the groups for the groupby.
            If ``by`` is a function, it's called on each value of the object's
            index. If a dict or Series is passed, the Series or dict VALUES
            will be used to determine the groups (the Series' values are first
            aligned; see ``.align()`` method). If an ndarray is passed, the
            values are used as-is determine the groups. A label or list of
            labels may be passed to group by the columns in ``self``. Notice
            that a tuple is interpreted as a (single) key.
        axis : {0 or 'index', 1 or 'columns'}, default 0
            Split along rows (0) or columns (1).
        level : int, level name, or sequence of such, default None
            If the axis is a MultiIndex (hierarchical), group by a particular
            level or levels.
        as_index : bool, default True
            For aggregated output, return object with group labels as the
            index. Only relevant for DataFrame input. as_index=False is
            effectively "SQL-style" grouped output.
        sort : bool, default True
            Sort group keys. Get better performance by turning this off.
            Note this does not influence the order of observations within each
            group. Groupby preserves the order of rows within each group.
        group_keys : bool, default True
            When calling apply, add group keys to index to identify pieces.
        squeeze : bool, default False
            Reduce the dimensionality of the return type if possible,
            otherwise return a consistent type.
        observed : bool, default False
            This only applies if any of the groupers are Categoricals.
            If True: only show observed values for categorical groupers.
            If False: show all values for categorical groupers.

            .. versionadded:: 0.23.0

        **kwargs
            Optional, only accepts keyword argument 'mutated' and is passed
            to groupby.

        Returns
        -------
        DataFrameGroupBy or SeriesGroupBy
            Depends on the calling object and returns groupby object that
            contains information about the groups.

        See Also
        --------
        resample : Convenience method for frequency conversion and resampling
            of time series.

        Notes
        -----
        See the `user guide
        <http://pandas.pydata.org/pandas-docs/stable/groupby.html>`_ for more.

        Examples
        --------
        >>> df = pd.DataFrame({'Animal': ['Falcon', 'Falcon',
        ...                               'Parrot', 'Parrot'],
        ...                    'Max Speed': [380., 370., 24., 26.]})
        >>> df
           Animal  Max Speed
        0  Falcon      380.0
        1  Falcon      370.0
        2  Parrot       24.0
        3  Parrot       26.0
        >>> df.groupby(['Animal']).mean()
                Max Speed
        Animal
        Falcon      375.0
        Parrot       25.0

        **Hierarchical Indexes**

        We can groupby different levels of a hierarchical index
        using the `level` parameter:

        >>> arrays = [['Falcon', 'Falcon', 'Parrot', 'Parrot'],
        ...           ['Captive', 'Wild', 'Captive', 'Wild']]
        >>> index = pd.MultiIndex.from_arrays(arrays, names=('Animal', 'Type'))
        >>> df = pd.DataFrame({'Max Speed': [390., 350., 30., 20.]},
        ...                   index=index)
        >>> df
                        Max Speed
        Animal Type
        Falcon Captive      390.0
               Wild         350.0
        Parrot Captive       30.0
               Wild          20.0
        >>> df.groupby(level=0).mean()
                Max Speed
        Animal
        Falcon      370.0
        Parrot       25.0
        >>> df.groupby(level=1).mean()
                 Max Speed
        Type
        Captive      210.0
        Wild         185.0
        """
        from pandas.core.groupby.groupby import groupby

        if level is None and by is None:
            raise TypeError("You have to supply one of 'by' and 'level'")
        axis = self._get_axis_number(axis)
        return groupby(
            self,
            by=by,
            axis=axis,
            level=level,
            as_index=as_index,
            sort=sort,
            group_keys=group_keys,
            squeeze=squeeze,
            observed=observed,
            **kwargs
        )

    def asfreq(self, freq, method=None, how=None, normalize=False, fill_value=None):
        """
        Convert TimeSeries to specified frequency.

        Optionally provide filling method to pad/backfill missing values.

        Returns the original data conformed to a new index with the specified
        frequency. ``resample`` is more appropriate if an operation, such as
        summarization, is necessary to represent the data at the new frequency.

        Parameters
        ----------
        freq : DateOffset object, or string
        method : {'backfill'/'bfill', 'pad'/'ffill'}, default None
            Method to use for filling holes in reindexed Series (note this
            does not fill NaNs that already were present):

            * 'pad' / 'ffill': propagate last valid observation forward to next
              valid
            * 'backfill' / 'bfill': use NEXT valid observation to fill
        how : {'start', 'end'}, default end
            For PeriodIndex only, see PeriodIndex.asfreq
        normalize : bool, default False
            Whether to reset output index to midnight
        fill_value : scalar, optional
            Value to use for missing values, applied during upsampling (note
            this does not fill NaNs that already were present).

            .. versionadded:: 0.20.0

        Returns
        -------
        converted : same type as caller

        See Also
        --------
        reindex

        Notes
        -----
        To learn more about the frequency strings, please see `this link
        <http://pandas.pydata.org/pandas-docs/stable/user_guide/timeseries.html#offset-aliases>`__.

        Examples
        --------

        Start by creating a series with 4 one minute timestamps.

        >>> index = pd.date_range('1/1/2000', periods=4, freq='T')
        >>> series = pd.Series([0.0, None, 2.0, 3.0], index=index)
        >>> df = pd.DataFrame({'s':series})
        >>> df
                               s
        2000-01-01 00:00:00    0.0
        2000-01-01 00:01:00    NaN
        2000-01-01 00:02:00    2.0
        2000-01-01 00:03:00    3.0

        Upsample the series into 30 second bins.

        >>> df.asfreq(freq='30S')
                               s
        2000-01-01 00:00:00    0.0
        2000-01-01 00:00:30    NaN
        2000-01-01 00:01:00    NaN
        2000-01-01 00:01:30    NaN
        2000-01-01 00:02:00    2.0
        2000-01-01 00:02:30    NaN
        2000-01-01 00:03:00    3.0

        Upsample again, providing a ``fill value``.

        >>> df.asfreq(freq='30S', fill_value=9.0)
                               s
        2000-01-01 00:00:00    0.0
        2000-01-01 00:00:30    9.0
        2000-01-01 00:01:00    NaN
        2000-01-01 00:01:30    9.0
        2000-01-01 00:02:00    2.0
        2000-01-01 00:02:30    9.0
        2000-01-01 00:03:00    3.0

        Upsample again, providing a ``method``.

        >>> df.asfreq(freq='30S', method='bfill')
                               s
        2000-01-01 00:00:00    0.0
        2000-01-01 00:00:30    NaN
        2000-01-01 00:01:00    NaN
        2000-01-01 00:01:30    2.0
        2000-01-01 00:02:00    2.0
        2000-01-01 00:02:30    3.0
        2000-01-01 00:03:00    3.0
        """
        from pandas.core.resample import asfreq

        return asfreq(
            self,
            freq,
            method=method,
            how=how,
            normalize=normalize,
            fill_value=fill_value,
        )

    def at_time(self, time, asof=False, axis=None):
        """
        Select values at particular time of day (e.g. 9:30AM).

        Parameters
        ----------
        time : datetime.time or str
        axis : {0 or 'index', 1 or 'columns'}, default 0

            .. versionadded:: 0.24.0

        Returns
        -------
        Series or DataFrame

        Raises
        ------
        TypeError
            If the index is not  a :class:`DatetimeIndex`

        See Also
        --------
        between_time : Select values between particular times of the day.
        first : Select initial periods of time series based on a date offset.
        last : Select final periods of time series based on a date offset.
        DatetimeIndex.indexer_at_time : Get just the index locations for
            values at particular time of the day.

        Examples
        --------
        >>> i = pd.date_range('2018-04-09', periods=4, freq='12H')
        >>> ts = pd.DataFrame({'A': [1, 2, 3, 4]}, index=i)
        >>> ts
                             A
        2018-04-09 00:00:00  1
        2018-04-09 12:00:00  2
        2018-04-10 00:00:00  3
        2018-04-10 12:00:00  4

        >>> ts.at_time('12:00')
                             A
        2018-04-09 12:00:00  2
        2018-04-10 12:00:00  4
        """
        if axis is None:
            axis = self._stat_axis_number
        axis = self._get_axis_number(axis)

        index = self._get_axis(axis)
        try:
            indexer = index.indexer_at_time(time, asof=asof)
        except AttributeError:
            raise TypeError("Index must be DatetimeIndex")

        return self._take(indexer, axis=axis)

    def between_time(
        self, start_time, end_time, include_start=True, include_end=True, axis=None
    ):
        """
        Select values between particular times of the day (e.g., 9:00-9:30 AM).

        By setting ``start_time`` to be later than ``end_time``,
        you can get the times that are *not* between the two times.

        Parameters
        ----------
        start_time : datetime.time or str
        end_time : datetime.time or str
        include_start : bool, default True
        include_end : bool, default True
        axis : {0 or 'index', 1 or 'columns'}, default 0

            .. versionadded:: 0.24.0

        Returns
        -------
        Series or DataFrame

        Raises
        ------
        TypeError
            If the index is not  a :class:`DatetimeIndex`

        See Also
        --------
        at_time : Select values at a particular time of the day.
        first : Select initial periods of time series based on a date offset.
        last : Select final periods of time series based on a date offset.
        DatetimeIndex.indexer_between_time : Get just the index locations for
            values between particular times of the day.

        Examples
        --------
        >>> i = pd.date_range('2018-04-09', periods=4, freq='1D20min')
        >>> ts = pd.DataFrame({'A': [1, 2, 3, 4]}, index=i)
        >>> ts
                             A
        2018-04-09 00:00:00  1
        2018-04-10 00:20:00  2
        2018-04-11 00:40:00  3
        2018-04-12 01:00:00  4

        >>> ts.between_time('0:15', '0:45')
                             A
        2018-04-10 00:20:00  2
        2018-04-11 00:40:00  3

        You get the times that are *not* between two times by setting
        ``start_time`` later than ``end_time``:

        >>> ts.between_time('0:45', '0:15')
                             A
        2018-04-09 00:00:00  1
        2018-04-12 01:00:00  4
        """
        if axis is None:
            axis = self._stat_axis_number
        axis = self._get_axis_number(axis)

        index = self._get_axis(axis)
        try:
            indexer = index.indexer_between_time(
                start_time,
                end_time,
                include_start=include_start,
                include_end=include_end,
            )
        except AttributeError:
            raise TypeError("Index must be DatetimeIndex")

        return self._take(indexer, axis=axis)

    def resample(
        self,
        rule,
        how=None,
        axis=0,
        fill_method=None,
        closed=None,
        label=None,
        convention="start",
        kind=None,
        loffset=None,
        limit=None,
        base=0,
        on=None,
        level=None,
    ):
        """
        Resample time-series data.

        Convenience method for frequency conversion and resampling of time
        series. Object must have a datetime-like index (`DatetimeIndex`,
        `PeriodIndex`, or `TimedeltaIndex`), or pass datetime-like values
        to the `on` or `level` keyword.

        Parameters
        ----------
        rule : DateOffset, Timedelta or str
            The offset string or object representing target conversion.
        how : str
            Method for down/re-sampling, default to 'mean' for downsampling.

            .. deprecated:: 0.18.0
               The new syntax is ``.resample(...).mean()``, or
               ``.resample(...).apply(<func>)``
        axis : {0 or 'index', 1 or 'columns'}, default 0
            Which axis to use for up- or down-sampling. For `Series` this
            will default to 0, i.e. along the rows. Must be
            `DatetimeIndex`, `TimedeltaIndex` or `PeriodIndex`.
        fill_method : str, default None
            Filling method for upsampling.

            .. deprecated:: 0.18.0
               The new syntax is ``.resample(...).<func>()``,
               e.g. ``.resample(...).pad()``
        closed : {'right', 'left'}, default None
            Which side of bin interval is closed. The default is 'left'
            for all frequency offsets except for 'M', 'A', 'Q', 'BM',
            'BA', 'BQ', and 'W' which all have a default of 'right'.
        label : {'right', 'left'}, default None
            Which bin edge label to label bucket with. The default is 'left'
            for all frequency offsets except for 'M', 'A', 'Q', 'BM',
            'BA', 'BQ', and 'W' which all have a default of 'right'.
        convention : {'start', 'end', 's', 'e'}, default 'start'
            For `PeriodIndex` only, controls whether to use the start or
            end of `rule`.
        kind : {'timestamp', 'period'}, optional, default None
            Pass 'timestamp' to convert the resulting index to a
            `DateTimeIndex` or 'period' to convert it to a `PeriodIndex`.
            By default the input representation is retained.
        loffset : timedelta, default None
            Adjust the resampled time labels.
        limit : int, default None
            Maximum size gap when reindexing with `fill_method`.

            .. deprecated:: 0.18.0
        base : int, default 0
            For frequencies that evenly subdivide 1 day, the "origin" of the
            aggregated intervals. For example, for '5min' frequency, base could
            range from 0 through 4. Defaults to 0.
        on : str, optional
            For a DataFrame, column to use instead of index for resampling.
            Column must be datetime-like.

            .. versionadded:: 0.19.0

        level : str or int, optional
            For a MultiIndex, level (name or number) to use for
            resampling. `level` must be datetime-like.

            .. versionadded:: 0.19.0

        Returns
        -------
        Resampler object

        See Also
        --------
        groupby : Group by mapping, function, label, or list of labels.
        Series.resample : Resample a Series.
        DataFrame.resample: Resample a DataFrame.

        Notes
        -----
        See the `user guide
        <https://pandas.pydata.org/pandas-docs/stable/user_guide/timeseries.html#resampling>`_
        for more.

        To learn more about the offset strings, please see `this link
        <http://pandas.pydata.org/pandas-docs/stable/user_guide/timeseries.html#dateoffset-objects>`__.

        Examples
        --------

        Start by creating a series with 9 one minute timestamps.

        >>> index = pd.date_range('1/1/2000', periods=9, freq='T')
        >>> series = pd.Series(range(9), index=index)
        >>> series
        2000-01-01 00:00:00    0
        2000-01-01 00:01:00    1
        2000-01-01 00:02:00    2
        2000-01-01 00:03:00    3
        2000-01-01 00:04:00    4
        2000-01-01 00:05:00    5
        2000-01-01 00:06:00    6
        2000-01-01 00:07:00    7
        2000-01-01 00:08:00    8
        Freq: T, dtype: int64

        Downsample the series into 3 minute bins and sum the values
        of the timestamps falling into a bin.

        >>> series.resample('3T').sum()
        2000-01-01 00:00:00     3
        2000-01-01 00:03:00    12
        2000-01-01 00:06:00    21
        Freq: 3T, dtype: int64

        Downsample the series into 3 minute bins as above, but label each
        bin using the right edge instead of the left. Please note that the
        value in the bucket used as the label is not included in the bucket,
        which it labels. For example, in the original series the
        bucket ``2000-01-01 00:03:00`` contains the value 3, but the summed
        value in the resampled bucket with the label ``2000-01-01 00:03:00``
        does not include 3 (if it did, the summed value would be 6, not 3).
        To include this value close the right side of the bin interval as
        illustrated in the example below this one.

        >>> series.resample('3T', label='right').sum()
        2000-01-01 00:03:00     3
        2000-01-01 00:06:00    12
        2000-01-01 00:09:00    21
        Freq: 3T, dtype: int64

        Downsample the series into 3 minute bins as above, but close the right
        side of the bin interval.

        >>> series.resample('3T', label='right', closed='right').sum()
        2000-01-01 00:00:00     0
        2000-01-01 00:03:00     6
        2000-01-01 00:06:00    15
        2000-01-01 00:09:00    15
        Freq: 3T, dtype: int64

        Upsample the series into 30 second bins.

        >>> series.resample('30S').asfreq()[0:5]   # Select first 5 rows
        2000-01-01 00:00:00   0.0
        2000-01-01 00:00:30   NaN
        2000-01-01 00:01:00   1.0
        2000-01-01 00:01:30   NaN
        2000-01-01 00:02:00   2.0
        Freq: 30S, dtype: float64

        Upsample the series into 30 second bins and fill the ``NaN``
        values using the ``pad`` method.

        >>> series.resample('30S').pad()[0:5]
        2000-01-01 00:00:00    0
        2000-01-01 00:00:30    0
        2000-01-01 00:01:00    1
        2000-01-01 00:01:30    1
        2000-01-01 00:02:00    2
        Freq: 30S, dtype: int64

        Upsample the series into 30 second bins and fill the
        ``NaN`` values using the ``bfill`` method.

        >>> series.resample('30S').bfill()[0:5]
        2000-01-01 00:00:00    0
        2000-01-01 00:00:30    1
        2000-01-01 00:01:00    1
        2000-01-01 00:01:30    2
        2000-01-01 00:02:00    2
        Freq: 30S, dtype: int64

        Pass a custom function via ``apply``

        >>> def custom_resampler(array_like):
        ...     return np.sum(array_like) + 5
        ...
        >>> series.resample('3T').apply(custom_resampler)
        2000-01-01 00:00:00     8
        2000-01-01 00:03:00    17
        2000-01-01 00:06:00    26
        Freq: 3T, dtype: int64

        For a Series with a PeriodIndex, the keyword `convention` can be
        used to control whether to use the start or end of `rule`.

        Resample a year by quarter using 'start' `convention`. Values are
        assigned to the first quarter of the period.

        >>> s = pd.Series([1, 2], index=pd.period_range('2012-01-01',
        ...                                             freq='A',
        ...                                             periods=2))
        >>> s
        2012    1
        2013    2
        Freq: A-DEC, dtype: int64
        >>> s.resample('Q', convention='start').asfreq()
        2012Q1    1.0
        2012Q2    NaN
        2012Q3    NaN
        2012Q4    NaN
        2013Q1    2.0
        2013Q2    NaN
        2013Q3    NaN
        2013Q4    NaN
        Freq: Q-DEC, dtype: float64

        Resample quarters by month using 'end' `convention`. Values are
        assigned to the last month of the period.

        >>> q = pd.Series([1, 2, 3, 4], index=pd.period_range('2018-01-01',
        ...                                                   freq='Q',
        ...                                                   periods=4))
        >>> q
        2018Q1    1
        2018Q2    2
        2018Q3    3
        2018Q4    4
        Freq: Q-DEC, dtype: int64
        >>> q.resample('M', convention='end').asfreq()
        2018-03    1.0
        2018-04    NaN
        2018-05    NaN
        2018-06    2.0
        2018-07    NaN
        2018-08    NaN
        2018-09    3.0
        2018-10    NaN
        2018-11    NaN
        2018-12    4.0
        Freq: M, dtype: float64

        For DataFrame objects, the keyword `on` can be used to specify the
        column instead of the index for resampling.

        >>> d = dict({'price': [10, 11, 9, 13, 14, 18, 17, 19],
        ...           'volume': [50, 60, 40, 100, 50, 100, 40, 50]})
        >>> df = pd.DataFrame(d)
        >>> df['week_starting'] = pd.date_range('01/01/2018',
        ...                                     periods=8,
        ...                                     freq='W')
        >>> df
           price  volume week_starting
        0     10      50    2018-01-07
        1     11      60    2018-01-14
        2      9      40    2018-01-21
        3     13     100    2018-01-28
        4     14      50    2018-02-04
        5     18     100    2018-02-11
        6     17      40    2018-02-18
        7     19      50    2018-02-25
        >>> df.resample('M', on='week_starting').mean()
                       price  volume
        week_starting
        2018-01-31     10.75    62.5
        2018-02-28     17.00    60.0

        For a DataFrame with MultiIndex, the keyword `level` can be used to
        specify on which level the resampling needs to take place.

        >>> days = pd.date_range('1/1/2000', periods=4, freq='D')
        >>> d2 = dict({'price': [10, 11, 9, 13, 14, 18, 17, 19],
        ...            'volume': [50, 60, 40, 100, 50, 100, 40, 50]})
        >>> df2 = pd.DataFrame(d2,
        ...                    index=pd.MultiIndex.from_product([days,
        ...                                                     ['morning',
        ...                                                      'afternoon']]
        ...                                                     ))
        >>> df2
                              price  volume
        2000-01-01 morning       10      50
                   afternoon     11      60
        2000-01-02 morning        9      40
                   afternoon     13     100
        2000-01-03 morning       14      50
                   afternoon     18     100
        2000-01-04 morning       17      40
                   afternoon     19      50
        >>> df2.resample('D', level=0).sum()
                    price  volume
        2000-01-01     21     110
        2000-01-02     22     140
        2000-01-03     32     150
        2000-01-04     36      90
        """

        from pandas.core.resample import resample, _maybe_process_deprecations

        axis = self._get_axis_number(axis)
        r = resample(
            self,
            freq=rule,
            label=label,
            closed=closed,
            axis=axis,
            kind=kind,
            loffset=loffset,
            convention=convention,
            base=base,
            key=on,
            level=level,
        )
        return _maybe_process_deprecations(
            r, how=how, fill_method=fill_method, limit=limit
        )

    def first(self, offset):
        """
        Convenience method for subsetting initial periods of time series data
        based on a date offset.

        Parameters
        ----------
        offset : string, DateOffset, dateutil.relativedelta

        Returns
        -------
        subset : same type as caller

        Raises
        ------
        TypeError
            If the index is not  a :class:`DatetimeIndex`

        See Also
        --------
        last : Select final periods of time series based on a date offset.
        at_time : Select values at a particular time of the day.
        between_time : Select values between particular times of the day.

        Examples
        --------
        >>> i = pd.date_range('2018-04-09', periods=4, freq='2D')
        >>> ts = pd.DataFrame({'A': [1,2,3,4]}, index=i)
        >>> ts
                    A
        2018-04-09  1
        2018-04-11  2
        2018-04-13  3
        2018-04-15  4

        Get the rows for the first 3 days:

        >>> ts.first('3D')
                    A
        2018-04-09  1
        2018-04-11  2

        Notice the data for 3 first calender days were returned, not the first
        3 days observed in the dataset, and therefore data for 2018-04-13 was
        not returned.
        """
        if not isinstance(self.index, DatetimeIndex):
            raise TypeError("'first' only supports a DatetimeIndex index")

        if len(self.index) == 0:
            return self

        offset = to_offset(offset)
        end_date = end = self.index[0] + offset

        # Tick-like, e.g. 3 weeks
        if not offset.isAnchored() and hasattr(offset, "_inc"):
            if end_date in self.index:
                end = self.index.searchsorted(end_date, side="left")
                return self.iloc[:end]

        return self.loc[:end]

    def last(self, offset):
        """
        Convenience method for subsetting final periods of time series data
        based on a date offset.

        Parameters
        ----------
        offset : string, DateOffset, dateutil.relativedelta

        Returns
        -------
        subset : same type as caller

        Raises
        ------
        TypeError
            If the index is not  a :class:`DatetimeIndex`

        See Also
        --------
        first : Select initial periods of time series based on a date offset.
        at_time : Select values at a particular time of the day.
        between_time : Select values between particular times of the day.

        Examples
        --------
        >>> i = pd.date_range('2018-04-09', periods=4, freq='2D')
        >>> ts = pd.DataFrame({'A': [1,2,3,4]}, index=i)
        >>> ts
                    A
        2018-04-09  1
        2018-04-11  2
        2018-04-13  3
        2018-04-15  4

        Get the rows for the last 3 days:

        >>> ts.last('3D')
                    A
        2018-04-13  3
        2018-04-15  4

        Notice the data for 3 last calender days were returned, not the last
        3 observed days in the dataset, and therefore data for 2018-04-11 was
        not returned.
        """
        if not isinstance(self.index, DatetimeIndex):
            raise TypeError("'last' only supports a DatetimeIndex index")

        if len(self.index) == 0:
            return self

        offset = to_offset(offset)

        start_date = self.index[-1] - offset
        start = self.index.searchsorted(start_date, side="right")
        return self.iloc[start:]

    def rank(
        self,
        axis=0,
        method="average",
        numeric_only=None,
        na_option="keep",
        ascending=True,
        pct=False,
    ):
        """
        Compute numerical data ranks (1 through n) along axis.

        By default, equal values are assigned a rank that is the average of the
        ranks of those values.

        Parameters
        ----------
        axis : {0 or 'index', 1 or 'columns'}, default 0
            Index to direct ranking.
        method : {'average', 'min', 'max', 'first', 'dense'}, default 'average'
            How to rank the group of records that have the same value
            (i.e. ties):

            * average: average rank of the group
            * min: lowest rank in the group
            * max: highest rank in the group
            * first: ranks assigned in order they appear in the array
            * dense: like 'min', but rank always increases by 1 between groups
        numeric_only : bool, optional
            For DataFrame objects, rank only numeric columns if set to True.
        na_option : {'keep', 'top', 'bottom'}, default 'keep'
            How to rank NaN values:

            * keep: assign NaN rank to NaN values
            * top: assign smallest rank to NaN values if ascending
            * bottom: assign highest rank to NaN values if ascending
        ascending : bool, default True
            Whether or not the elements should be ranked in ascending order.
        pct : bool, default False
            Whether or not to display the returned rankings in percentile
            form.

        Returns
        -------
        same type as caller
            Return a Series or DataFrame with data ranks as values.

        See Also
        --------
        core.groupby.GroupBy.rank : Rank of values within each group.

        Examples
        --------

        >>> df = pd.DataFrame(data={'Animal': ['cat', 'penguin', 'dog',
        ...                                    'spider', 'snake'],
        ...                         'Number_legs': [4, 2, 4, 8, np.nan]})
        >>> df
            Animal  Number_legs
        0      cat          4.0
        1  penguin          2.0
        2      dog          4.0
        3   spider          8.0
        4    snake          NaN

        The following example shows how the method behaves with the above
        parameters:

        * default_rank: this is the default behaviour obtained without using
          any parameter.
        * max_rank: setting ``method = 'max'`` the records that have the
          same values are ranked using the highest rank (e.g.: since 'cat'
          and 'dog' are both in the 2nd and 3rd position, rank 3 is assigned.)
        * NA_bottom: choosing ``na_option = 'bottom'``, if there are records
          with NaN values they are placed at the bottom of the ranking.
        * pct_rank: when setting ``pct = True``, the ranking is expressed as
          percentile rank.

        >>> df['default_rank'] = df['Number_legs'].rank()
        >>> df['max_rank'] = df['Number_legs'].rank(method='max')
        >>> df['NA_bottom'] = df['Number_legs'].rank(na_option='bottom')
        >>> df['pct_rank'] = df['Number_legs'].rank(pct=True)
        >>> df
            Animal  Number_legs  default_rank  max_rank  NA_bottom  pct_rank
        0      cat          4.0           2.5       3.0        2.5     0.625
        1  penguin          2.0           1.0       1.0        1.0     0.250
        2      dog          4.0           2.5       3.0        2.5     0.625
        3   spider          8.0           4.0       4.0        4.0     1.000
        4    snake          NaN           NaN       NaN        5.0       NaN
        """
        axis = self._get_axis_number(axis)

        if na_option not in {"keep", "top", "bottom"}:
            msg = "na_option must be one of 'keep', 'top', or 'bottom'"
            raise ValueError(msg)

        def ranker(data):
            ranks = algos.rank(
                data.values,
                axis=axis,
                method=method,
                ascending=ascending,
                na_option=na_option,
                pct=pct,
            )
            ranks = self._constructor(ranks, **data._construct_axes_dict())
            return ranks.__finalize__(self)

        # if numeric_only is None, and we can't get anything, we try with
        # numeric_only=True
        if numeric_only is None:
            try:
                return ranker(self)
            except TypeError:
                numeric_only = True

        if numeric_only:
            data = self._get_numeric_data()
        else:
            data = self

        return ranker(data)

    _shared_docs[
        "align"
    ] = """
        Align two objects on their axes with the
        specified join method for each axis Index.

        Parameters
        ----------
        other : DataFrame or Series
        join : {'outer', 'inner', 'left', 'right'}, default 'outer'
        axis : allowed axis of the other object, default None
            Align on index (0), columns (1), or both (None)
        level : int or level name, default None
            Broadcast across a level, matching Index values on the
            passed MultiIndex level
        copy : boolean, default True
            Always returns new objects. If copy=False and no reindexing is
            required then original objects are returned.
        fill_value : scalar, default np.NaN
            Value to use for missing values. Defaults to NaN, but can be any
            "compatible" value
        method : {'backfill', 'bfill', 'pad', 'ffill', None}, default None
            Method to use for filling holes in reindexed Series
            pad / ffill: propagate last valid observation forward to next valid
            backfill / bfill: use NEXT valid observation to fill gap
        limit : int, default None
            If method is specified, this is the maximum number of consecutive
            NaN values to forward/backward fill. In other words, if there is
            a gap with more than this number of consecutive NaNs, it will only
            be partially filled. If method is not specified, this is the
            maximum number of entries along the entire axis where NaNs will be
            filled. Must be greater than 0 if not None.
        fill_axis : %(axes_single_arg)s, default 0
            Filling axis, method and limit
        broadcast_axis : %(axes_single_arg)s, default None
            Broadcast values along this axis, if aligning two objects of
            different dimensions

        Returns
        -------
        (left, right) : (%(klass)s, type of other)
            Aligned objects.
        """

    @Appender(_shared_docs["align"] % _shared_doc_kwargs)
    def align(
        self,
        other,
        join="outer",
        axis=None,
        level=None,
        copy=True,
        fill_value=None,
        method=None,
        limit=None,
        fill_axis=0,
        broadcast_axis=None,
    ):
        from pandas import DataFrame, Series

        method = missing.clean_fill_method(method)

        if broadcast_axis == 1 and self.ndim != other.ndim:
            if isinstance(self, Series):
                # this means other is a DataFrame, and we need to broadcast
                # self
                cons = self._constructor_expanddim
                df = cons(
                    {c: self for c in other.columns}, **other._construct_axes_dict()
                )
                return df._align_frame(
                    other,
                    join=join,
                    axis=axis,
                    level=level,
                    copy=copy,
                    fill_value=fill_value,
                    method=method,
                    limit=limit,
                    fill_axis=fill_axis,
                )
            elif isinstance(other, Series):
                # this means self is a DataFrame, and we need to broadcast
                # other
                cons = other._constructor_expanddim
                df = cons(
                    {c: other for c in self.columns}, **self._construct_axes_dict()
                )
                return self._align_frame(
                    df,
                    join=join,
                    axis=axis,
                    level=level,
                    copy=copy,
                    fill_value=fill_value,
                    method=method,
                    limit=limit,
                    fill_axis=fill_axis,
                )

        if axis is not None:
            axis = self._get_axis_number(axis)
        if isinstance(other, DataFrame):
            return self._align_frame(
                other,
                join=join,
                axis=axis,
                level=level,
                copy=copy,
                fill_value=fill_value,
                method=method,
                limit=limit,
                fill_axis=fill_axis,
            )
        elif isinstance(other, Series):
            return self._align_series(
                other,
                join=join,
                axis=axis,
                level=level,
                copy=copy,
                fill_value=fill_value,
                method=method,
                limit=limit,
                fill_axis=fill_axis,
            )
        else:  # pragma: no cover
            raise TypeError("unsupported type: %s" % type(other))

    def _align_frame(
        self,
        other,
        join="outer",
        axis=None,
        level=None,
        copy=True,
        fill_value=None,
        method=None,
        limit=None,
        fill_axis=0,
    ):
        # defaults
        join_index, join_columns = None, None
        ilidx, iridx = None, None
        clidx, cridx = None, None

        is_series = isinstance(self, ABCSeries)

        if axis is None or axis == 0:
            if not self.index.equals(other.index):
                join_index, ilidx, iridx = self.index.join(
                    other.index, how=join, level=level, return_indexers=True
                )

        if axis is None or axis == 1:
            if not is_series and not self.columns.equals(other.columns):
                join_columns, clidx, cridx = self.columns.join(
                    other.columns, how=join, level=level, return_indexers=True
                )

        if is_series:
            reindexers = {0: [join_index, ilidx]}
        else:
            reindexers = {0: [join_index, ilidx], 1: [join_columns, clidx]}

        left = self._reindex_with_indexers(
            reindexers, copy=copy, fill_value=fill_value, allow_dups=True
        )
        # other must be always DataFrame
        right = other._reindex_with_indexers(
            {0: [join_index, iridx], 1: [join_columns, cridx]},
            copy=copy,
            fill_value=fill_value,
            allow_dups=True,
        )

        if method is not None:
            left = left.fillna(axis=fill_axis, method=method, limit=limit)
            right = right.fillna(axis=fill_axis, method=method, limit=limit)

        # if DatetimeIndex have different tz, convert to UTC
        if is_datetime64tz_dtype(left.index):
            if left.index.tz != right.index.tz:
                if join_index is not None:
                    left.index = join_index
                    right.index = join_index

        return left.__finalize__(self), right.__finalize__(other)

    def _align_series(
        self,
        other,
        join="outer",
        axis=None,
        level=None,
        copy=True,
        fill_value=None,
        method=None,
        limit=None,
        fill_axis=0,
    ):

        is_series = isinstance(self, ABCSeries)

        # series/series compat, other must always be a Series
        if is_series:
            if axis:
                raise ValueError("cannot align series to a series other than " "axis 0")

            # equal
            if self.index.equals(other.index):
                join_index, lidx, ridx = None, None, None
            else:
                join_index, lidx, ridx = self.index.join(
                    other.index, how=join, level=level, return_indexers=True
                )

            left = self._reindex_indexer(join_index, lidx, copy)
            right = other._reindex_indexer(join_index, ridx, copy)

        else:
            # one has > 1 ndim
            fdata = self._data
            if axis == 0:
                join_index = self.index
                lidx, ridx = None, None
                if not self.index.equals(other.index):
                    join_index, lidx, ridx = self.index.join(
                        other.index, how=join, level=level, return_indexers=True
                    )

                if lidx is not None:
                    fdata = fdata.reindex_indexer(join_index, lidx, axis=1)

            elif axis == 1:
                join_index = self.columns
                lidx, ridx = None, None
                if not self.columns.equals(other.index):
                    join_index, lidx, ridx = self.columns.join(
                        other.index, how=join, level=level, return_indexers=True
                    )

                if lidx is not None:
                    fdata = fdata.reindex_indexer(join_index, lidx, axis=0)
            else:
                raise ValueError("Must specify axis=0 or 1")

            if copy and fdata is self._data:
                fdata = fdata.copy()

            left = self._constructor(fdata)

            if ridx is None:
                right = other
            else:
                right = other.reindex(join_index, level=level)

        # fill
        fill_na = notna(fill_value) or (method is not None)
        if fill_na:
            left = left.fillna(fill_value, method=method, limit=limit, axis=fill_axis)
            right = right.fillna(fill_value, method=method, limit=limit)

        # if DatetimeIndex have different tz, convert to UTC
        if is_series or (not is_series and axis == 0):
            if is_datetime64tz_dtype(left.index):
                if left.index.tz != right.index.tz:
                    if join_index is not None:
                        left.index = join_index
                        right.index = join_index

        return left.__finalize__(self), right.__finalize__(other)

    def _where(
        self,
        cond,
        other=np.nan,
        inplace=False,
        axis=None,
        level=None,
        errors="raise",
        try_cast=False,
    ):
        """
        Equivalent to public method `where`, except that `other` is not
        applied as a function even if callable. Used in __setitem__.
        """
        inplace = validate_bool_kwarg(inplace, "inplace")

        # align the cond to same shape as myself
        cond = com.apply_if_callable(cond, self)
        if isinstance(cond, NDFrame):
            cond, _ = cond.align(self, join="right", broadcast_axis=1)
        else:
            if not hasattr(cond, "shape"):
                cond = np.asanyarray(cond)
            if cond.shape != self.shape:
                raise ValueError("Array conditional must be same shape as " "self")
            cond = self._constructor(cond, **self._construct_axes_dict())

        # make sure we are boolean
        fill_value = bool(inplace)
        cond = cond.fillna(fill_value)

        msg = "Boolean array expected for the condition, not {dtype}"

        if not isinstance(cond, pd.DataFrame):
            # This is a single-dimensional object.
            if not is_bool_dtype(cond):
                raise ValueError(msg.format(dtype=cond.dtype))
        elif not cond.empty:
            for dt in cond.dtypes:
                if not is_bool_dtype(dt):
                    raise ValueError(msg.format(dtype=dt))

        cond = -cond if inplace else cond

        # try to align with other
        try_quick = True
        if hasattr(other, "align"):

            # align with me
            if other.ndim <= self.ndim:

                _, other = self.align(
                    other, join="left", axis=axis, level=level, fill_value=np.nan
                )

                # if we are NOT aligned, raise as we cannot where index
                if axis is None and not all(
                    other._get_axis(i).equals(ax) for i, ax in enumerate(self.axes)
                ):
                    raise InvalidIndexError

            # slice me out of the other
            else:
                raise NotImplementedError(
                    "cannot align with a higher " "dimensional NDFrame"
                )

        if isinstance(other, np.ndarray):

            if other.shape != self.shape:

                if self.ndim == 1:

                    icond = cond.values

                    # GH 2745 / GH 4192
                    # treat like a scalar
                    if len(other) == 1:
                        other = np.array(other[0])

                    # GH 3235
                    # match True cond to other
                    elif len(cond[icond]) == len(other):

                        # try to not change dtype at first (if try_quick)
                        if try_quick:

                            try:
                                new_other = com.values_from_object(self)
                                new_other = new_other.copy()
                                new_other[icond] = other
                                other = new_other
                            except Exception:
                                try_quick = False

                        # let's create a new (if we failed at the above
                        # or not try_quick
                        if not try_quick:

                            dtype, fill_value = maybe_promote(other.dtype)
                            new_other = np.empty(len(icond), dtype=dtype)
                            new_other.fill(fill_value)
                            maybe_upcast_putmask(new_other, icond, other)
                            other = new_other

                    else:
                        raise ValueError(
                            "Length of replacements must equal " "series length"
                        )

                else:
                    raise ValueError(
                        "other must be the same shape as self " "when an ndarray"
                    )

            # we are the same shape, so create an actual object for alignment
            else:
                other = self._constructor(other, **self._construct_axes_dict())

        if axis is None:
            axis = 0

        if self.ndim == getattr(other, "ndim", 0):
            align = True
        else:
            align = self._get_axis_number(axis) == 1

        block_axis = self._get_block_manager_axis(axis)

        if inplace:
            # we may have different type blocks come out of putmask, so
            # reconstruct the block manager

            self._check_inplace_setting(other)
            new_data = self._data.putmask(
                mask=cond,
                new=other,
                align=align,
                inplace=True,
                axis=block_axis,
                transpose=self._AXIS_REVERSED,
            )
            self._update_inplace(new_data)

        else:
            new_data = self._data.where(
                other=other,
                cond=cond,
                align=align,
                errors=errors,
                try_cast=try_cast,
                axis=block_axis,
            )

            return self._constructor(new_data).__finalize__(self)

    _shared_docs[
        "where"
    ] = """
        Replace values where the condition is %(cond_rev)s.

        Parameters
        ----------
        cond : boolean %(klass)s, array-like, or callable
            Where `cond` is %(cond)s, keep the original value. Where
            %(cond_rev)s, replace with corresponding value from `other`.
            If `cond` is callable, it is computed on the %(klass)s and
            should return boolean %(klass)s or array. The callable must
            not change input %(klass)s (though pandas doesn't check it).

            .. versionadded:: 0.18.1
                A callable can be used as cond.

        other : scalar, %(klass)s, or callable
            Entries where `cond` is %(cond_rev)s are replaced with
            corresponding value from `other`.
            If other is callable, it is computed on the %(klass)s and
            should return scalar or %(klass)s. The callable must not
            change input %(klass)s (though pandas doesn't check it).

            .. versionadded:: 0.18.1
                A callable can be used as other.

        inplace : bool, default False
            Whether to perform the operation in place on the data.
        axis : int, default None
            Alignment axis if needed.
        level : int, default None
            Alignment level if needed.
        errors : str, {'raise', 'ignore'}, default 'raise'
            Note that currently this parameter won't affect
            the results and will always coerce to a suitable dtype.

            - 'raise' : allow exceptions to be raised.
            - 'ignore' : suppress exceptions. On error return original object.

        try_cast : bool, default False
            Try to cast the result back to the input type (if possible).

        Returns
        -------
        Same type as caller

        See Also
        --------
        :func:`DataFrame.%(name_other)s` : Return an object of same shape as
            self.

        Notes
        -----
        The %(name)s method is an application of the if-then idiom. For each
        element in the calling DataFrame, if ``cond`` is ``%(cond)s`` the
        element is used; otherwise the corresponding element from the DataFrame
        ``other`` is used.

        The signature for :func:`DataFrame.where` differs from
        :func:`numpy.where`. Roughly ``df1.where(m, df2)`` is equivalent to
        ``np.where(m, df1, df2)``.

        For further details and examples see the ``%(name)s`` documentation in
        :ref:`indexing <indexing.where_mask>`.

        Examples
        --------
        >>> s = pd.Series(range(5))
        >>> s.where(s > 0)
        0    NaN
        1    1.0
        2    2.0
        3    3.0
        4    4.0
        dtype: float64

        >>> s.mask(s > 0)
        0    0.0
        1    NaN
        2    NaN
        3    NaN
        4    NaN
        dtype: float64

        >>> s.where(s > 1, 10)
        0    10
        1    10
        2    2
        3    3
        4    4
        dtype: int64

        >>> df = pd.DataFrame(np.arange(10).reshape(-1, 2), columns=['A', 'B'])
        >>> df
           A  B
        0  0  1
        1  2  3
        2  4  5
        3  6  7
        4  8  9
        >>> m = df %% 3 == 0
        >>> df.where(m, -df)
           A  B
        0  0 -1
        1 -2  3
        2 -4 -5
        3  6 -7
        4 -8  9
        >>> df.where(m, -df) == np.where(m, df, -df)
              A     B
        0  True  True
        1  True  True
        2  True  True
        3  True  True
        4  True  True
        >>> df.where(m, -df) == df.mask(~m, -df)
              A     B
        0  True  True
        1  True  True
        2  True  True
        3  True  True
        4  True  True
        """

    @Appender(
        _shared_docs["where"]
        % dict(
            _shared_doc_kwargs,
            cond="True",
            cond_rev="False",
            name="where",
            name_other="mask",
        )
    )
    def where(
        self,
        cond,
        other=np.nan,
        inplace=False,
        axis=None,
        level=None,
        errors="raise",
        try_cast=False,
    ):

        other = com.apply_if_callable(other, self)
        return self._where(
            cond, other, inplace, axis, level, errors=errors, try_cast=try_cast
        )

    @Appender(
        _shared_docs["where"]
        % dict(
            _shared_doc_kwargs,
            cond="False",
            cond_rev="True",
            name="mask",
            name_other="where",
        )
    )
    def mask(
        self,
        cond,
        other=np.nan,
        inplace=False,
        axis=None,
        level=None,
        errors="raise",
        try_cast=False,
    ):

        inplace = validate_bool_kwarg(inplace, "inplace")
        cond = com.apply_if_callable(cond, self)

        # see gh-21891
        if not hasattr(cond, "__invert__"):
            cond = np.array(cond)

        return self.where(
            ~cond,
            other=other,
            inplace=inplace,
            axis=axis,
            level=level,
            try_cast=try_cast,
            errors=errors,
        )

    _shared_docs[
        "shift"
    ] = """
        Shift index by desired number of periods with an optional time `freq`.

        When `freq` is not passed, shift the index without realigning the data.
        If `freq` is passed (in this case, the index must be date or datetime,
        or it will raise a `NotImplementedError`), the index will be
        increased using the periods and the `freq`.

        Parameters
        ----------
        periods : int
            Number of periods to shift. Can be positive or negative.
        freq : DateOffset, tseries.offsets, timedelta, or str, optional
            Offset to use from the tseries module or time rule (e.g. 'EOM').
            If `freq` is specified then the index values are shifted but the
            data is not realigned. That is, use `freq` if you would like to
            extend the index when shifting and preserve the original data.
        axis : {0 or 'index', 1 or 'columns', None}, default None
            Shift direction.
        fill_value : object, optional
            The scalar value to use for newly introduced missing values.
            the default depends on the dtype of `self`.
            For numeric data, ``np.nan`` is used.
            For datetime, timedelta, or period data, etc. :attr:`NaT` is used.
            For extension dtypes, ``self.dtype.na_value`` is used.

            .. versionchanged:: 0.24.0

        Returns
        -------
        %(klass)s
            Copy of input object, shifted.

        See Also
        --------
        Index.shift : Shift values of Index.
        DatetimeIndex.shift : Shift values of DatetimeIndex.
        PeriodIndex.shift : Shift values of PeriodIndex.
        tshift : Shift the time index, using the index's frequency if
            available.

        Examples
        --------
        >>> df = pd.DataFrame({'Col1': [10, 20, 15, 30, 45],
        ...                    'Col2': [13, 23, 18, 33, 48],
        ...                    'Col3': [17, 27, 22, 37, 52]})

        >>> df.shift(periods=3)
           Col1  Col2  Col3
        0   NaN   NaN   NaN
        1   NaN   NaN   NaN
        2   NaN   NaN   NaN
        3  10.0  13.0  17.0
        4  20.0  23.0  27.0

        >>> df.shift(periods=1, axis='columns')
           Col1  Col2  Col3
        0   NaN  10.0  13.0
        1   NaN  20.0  23.0
        2   NaN  15.0  18.0
        3   NaN  30.0  33.0
        4   NaN  45.0  48.0

        >>> df.shift(periods=3, fill_value=0)
           Col1  Col2  Col3
        0     0     0     0
        1     0     0     0
        2     0     0     0
        3    10    13    17
        4    20    23    27
    """

    @Appender(_shared_docs["shift"] % _shared_doc_kwargs)
    def shift(self, periods=1, freq=None, axis=0, fill_value=None):
        if periods == 0:
            return self.copy()

        block_axis = self._get_block_manager_axis(axis)
        if freq is None:
            new_data = self._data.shift(
                periods=periods, axis=block_axis, fill_value=fill_value
            )
        else:
            return self.tshift(periods, freq)

        return self._constructor(new_data).__finalize__(self)

    def slice_shift(self, periods=1, axis=0):
        """
        Equivalent to `shift` without copying data. The shifted data will
        not include the dropped periods and the shifted axis will be smaller
        than the original.

        Parameters
        ----------
        periods : int
            Number of periods to move, can be positive or negative

        Returns
        -------
        shifted : same type as caller

        Notes
        -----
        While the `slice_shift` is faster than `shift`, you may pay for it
        later during alignment.
        """
        if periods == 0:
            return self

        if periods > 0:
            vslicer = slice(None, -periods)
            islicer = slice(periods, None)
        else:
            vslicer = slice(-periods, None)
            islicer = slice(None, periods)

        new_obj = self._slice(vslicer, axis=axis)
        shifted_axis = self._get_axis(axis)[islicer]
        new_obj.set_axis(shifted_axis, axis=axis, inplace=True)

        return new_obj.__finalize__(self)

    def tshift(self, periods=1, freq=None, axis=0):
        """
        Shift the time index, using the index's frequency if available.

        Parameters
        ----------
        periods : int
            Number of periods to move, can be positive or negative
        freq : DateOffset, timedelta, or time rule string, default None
            Increment to use from the tseries module or time rule (e.g. 'EOM')
        axis : int or basestring
            Corresponds to the axis that contains the Index

        Returns
        -------
        shifted : Series/DataFrame

        Notes
        -----
        If freq is not specified then tries to use the freq or inferred_freq
        attributes of the index. If neither of those attributes exist, a
        ValueError is thrown
        """

        index = self._get_axis(axis)
        if freq is None:
            freq = getattr(index, "freq", None)

        if freq is None:
            freq = getattr(index, "inferred_freq", None)

        if freq is None:
            msg = "Freq was not given and was not set in the index"
            raise ValueError(msg)

        if periods == 0:
            return self

        if isinstance(freq, str):
            freq = to_offset(freq)

        block_axis = self._get_block_manager_axis(axis)
        if isinstance(index, PeriodIndex):
            orig_freq = to_offset(index.freq)
            if freq == orig_freq:
                new_data = self._data.copy()
                new_data.axes[block_axis] = index.shift(periods)
            else:
                msg = "Given freq %s does not match PeriodIndex freq %s" % (
                    freq.rule_code,
                    orig_freq.rule_code,
                )
                raise ValueError(msg)
        else:
            new_data = self._data.copy()
            new_data.axes[block_axis] = index.shift(periods, freq)

        return self._constructor(new_data).__finalize__(self)

    def truncate(self, before=None, after=None, axis=None, copy=True):
        """
        Truncate a Series or DataFrame before and after some index value.

        This is a useful shorthand for boolean indexing based on index
        values above or below certain thresholds.

        Parameters
        ----------
        before : date, string, int
            Truncate all rows before this index value.
        after : date, string, int
            Truncate all rows after this index value.
        axis : {0 or 'index', 1 or 'columns'}, optional
            Axis to truncate. Truncates the index (rows) by default.
        copy : boolean, default is True,
            Return a copy of the truncated section.

        Returns
        -------
        type of caller
            The truncated Series or DataFrame.

        See Also
        --------
        DataFrame.loc : Select a subset of a DataFrame by label.
        DataFrame.iloc : Select a subset of a DataFrame by position.

        Notes
        -----
        If the index being truncated contains only datetime values,
        `before` and `after` may be specified as strings instead of
        Timestamps.

        Examples
        --------
        >>> df = pd.DataFrame({'A': ['a', 'b', 'c', 'd', 'e'],
        ...                    'B': ['f', 'g', 'h', 'i', 'j'],
        ...                    'C': ['k', 'l', 'm', 'n', 'o']},
        ...                    index=[1, 2, 3, 4, 5])
        >>> df
           A  B  C
        1  a  f  k
        2  b  g  l
        3  c  h  m
        4  d  i  n
        5  e  j  o

        >>> df.truncate(before=2, after=4)
           A  B  C
        2  b  g  l
        3  c  h  m
        4  d  i  n

        The columns of a DataFrame can be truncated.

        >>> df.truncate(before="A", after="B", axis="columns")
           A  B
        1  a  f
        2  b  g
        3  c  h
        4  d  i
        5  e  j

        For Series, only rows can be truncated.

        >>> df['A'].truncate(before=2, after=4)
        2    b
        3    c
        4    d
        Name: A, dtype: object

        The index values in ``truncate`` can be datetimes or string
        dates.

        >>> dates = pd.date_range('2016-01-01', '2016-02-01', freq='s')
        >>> df = pd.DataFrame(index=dates, data={'A': 1})
        >>> df.tail()
                             A
        2016-01-31 23:59:56  1
        2016-01-31 23:59:57  1
        2016-01-31 23:59:58  1
        2016-01-31 23:59:59  1
        2016-02-01 00:00:00  1

        >>> df.truncate(before=pd.Timestamp('2016-01-05'),
        ...             after=pd.Timestamp('2016-01-10')).tail()
                             A
        2016-01-09 23:59:56  1
        2016-01-09 23:59:57  1
        2016-01-09 23:59:58  1
        2016-01-09 23:59:59  1
        2016-01-10 00:00:00  1

        Because the index is a DatetimeIndex containing only dates, we can
        specify `before` and `after` as strings. They will be coerced to
        Timestamps before truncation.

        >>> df.truncate('2016-01-05', '2016-01-10').tail()
                             A
        2016-01-09 23:59:56  1
        2016-01-09 23:59:57  1
        2016-01-09 23:59:58  1
        2016-01-09 23:59:59  1
        2016-01-10 00:00:00  1

        Note that ``truncate`` assumes a 0 value for any unspecified time
        component (midnight). This differs from partial string slicing, which
        returns any partially matching dates.

        >>> df.loc['2016-01-05':'2016-01-10', :].tail()
                             A
        2016-01-10 23:59:55  1
        2016-01-10 23:59:56  1
        2016-01-10 23:59:57  1
        2016-01-10 23:59:58  1
        2016-01-10 23:59:59  1
        """

        if axis is None:
            axis = self._stat_axis_number
        axis = self._get_axis_number(axis)
        ax = self._get_axis(axis)

        # GH 17935
        # Check that index is sorted
        if not ax.is_monotonic_increasing and not ax.is_monotonic_decreasing:
            raise ValueError("truncate requires a sorted index")

        # if we have a date index, convert to dates, otherwise
        # treat like a slice
        if ax.is_all_dates:
            from pandas.core.tools.datetimes import to_datetime

            before = to_datetime(before)
            after = to_datetime(after)

        if before is not None and after is not None:
            if before > after:
                raise ValueError("Truncate: %s must be after %s" % (after, before))

        slicer = [slice(None, None)] * self._AXIS_LEN
        slicer[axis] = slice(before, after)
        result = self.loc[tuple(slicer)]

        if isinstance(ax, MultiIndex):
            setattr(result, self._get_axis_name(axis), ax.truncate(before, after))

        if copy:
            result = result.copy()

        return result

    def tz_convert(self, tz, axis=0, level=None, copy=True):
        """
        Convert tz-aware axis to target time zone.

        Parameters
        ----------
        tz : string or pytz.timezone object
        axis : the axis to convert
        level : int, str, default None
            If axis ia a MultiIndex, convert a specific level. Otherwise
            must be None
        copy : boolean, default True
            Also make a copy of the underlying data

        Returns
        -------
        %(klass)s
            Object with time zone converted axis.

        Raises
        ------
        TypeError
            If the axis is tz-naive.
        """
        axis = self._get_axis_number(axis)
        ax = self._get_axis(axis)

        def _tz_convert(ax, tz):
            if not hasattr(ax, "tz_convert"):
                if len(ax) > 0:
                    ax_name = self._get_axis_name(axis)
                    raise TypeError(
                        "%s is not a valid DatetimeIndex or " "PeriodIndex" % ax_name
                    )
                else:
                    ax = DatetimeIndex([], tz=tz)
            else:
                ax = ax.tz_convert(tz)
            return ax

        # if a level is given it must be a MultiIndex level or
        # equivalent to the axis name
        if isinstance(ax, MultiIndex):
            level = ax._get_level_number(level)
            new_level = _tz_convert(ax.levels[level], tz)
            ax = ax.set_levels(new_level, level=level)
        else:
            if level not in (None, 0, ax.name):
                raise ValueError("The level {0} is not valid".format(level))
            ax = _tz_convert(ax, tz)

        result = self._constructor(self._data, copy=copy)
        result = result.set_axis(ax, axis=axis, inplace=False)
        return result.__finalize__(self)

    def tz_localize(
        self, tz, axis=0, level=None, copy=True, ambiguous="raise", nonexistent="raise"
    ):
        """
        Localize tz-naive index of a Series or DataFrame to target time zone.

        This operation localizes the Index. To localize the values in a
        timezone-naive Series, use :meth:`Series.dt.tz_localize`.

        Parameters
        ----------
        tz : string or pytz.timezone object
        axis : the axis to localize
        level : int, str, default None
            If axis ia a MultiIndex, localize a specific level. Otherwise
            must be None
        copy : boolean, default True
            Also make a copy of the underlying data
        ambiguous : 'infer', bool-ndarray, 'NaT', default 'raise'
            When clocks moved backward due to DST, ambiguous times may arise.
            For example in Central European Time (UTC+01), when going from
            03:00 DST to 02:00 non-DST, 02:30:00 local time occurs both at
            00:30:00 UTC and at 01:30:00 UTC. In such a situation, the
            `ambiguous` parameter dictates how ambiguous times should be
            handled.

            - 'infer' will attempt to infer fall dst-transition hours based on
              order
            - bool-ndarray where True signifies a DST time, False designates
              a non-DST time (note that this flag is only applicable for
              ambiguous times)
            - 'NaT' will return NaT where there are ambiguous times
            - 'raise' will raise an AmbiguousTimeError if there are ambiguous
              times
        nonexistent : str, default 'raise'
            A nonexistent time does not exist in a particular timezone
            where clocks moved forward due to DST. Valid values are:

            - 'shift_forward' will shift the nonexistent time forward to the
              closest existing time
            - 'shift_backward' will shift the nonexistent time backward to the
              closest existing time
            - 'NaT' will return NaT where there are nonexistent times
            - timedelta objects will shift nonexistent times by the timedelta
            - 'raise' will raise an NonExistentTimeError if there are
              nonexistent times

            .. versionadded:: 0.24.0

        Returns
        -------
        Series or DataFrame
            Same type as the input.

        Raises
        ------
        TypeError
            If the TimeSeries is tz-aware and tz is not None.

        Examples
        --------

        Localize local times:

        >>> s = pd.Series([1],
        ... index=pd.DatetimeIndex(['2018-09-15 01:30:00']))
        >>> s.tz_localize('CET')
        2018-09-15 01:30:00+02:00    1
        dtype: int64

        Be careful with DST changes. When there is sequential data, pandas
        can infer the DST time:

        >>> s = pd.Series(range(7), index=pd.DatetimeIndex([
        ... '2018-10-28 01:30:00',
        ... '2018-10-28 02:00:00',
        ... '2018-10-28 02:30:00',
        ... '2018-10-28 02:00:00',
        ... '2018-10-28 02:30:00',
        ... '2018-10-28 03:00:00',
        ... '2018-10-28 03:30:00']))
        >>> s.tz_localize('CET', ambiguous='infer')
        2018-10-28 01:30:00+02:00    0
        2018-10-28 02:00:00+02:00    1
        2018-10-28 02:30:00+02:00    2
        2018-10-28 02:00:00+01:00    3
        2018-10-28 02:30:00+01:00    4
        2018-10-28 03:00:00+01:00    5
        2018-10-28 03:30:00+01:00    6
        dtype: int64

        In some cases, inferring the DST is impossible. In such cases, you can
        pass an ndarray to the ambiguous parameter to set the DST explicitly

        >>> s = pd.Series(range(3), index=pd.DatetimeIndex([
        ... '2018-10-28 01:20:00',
        ... '2018-10-28 02:36:00',
        ... '2018-10-28 03:46:00']))
        >>> s.tz_localize('CET', ambiguous=np.array([True, True, False]))
        2018-10-28 01:20:00+02:00    0
        2018-10-28 02:36:00+02:00    1
        2018-10-28 03:46:00+01:00    2
        dtype: int64

        If the DST transition causes nonexistent times, you can shift these
        dates forward or backwards with a timedelta object or `'shift_forward'`
        or `'shift_backwards'`.
        >>> s = pd.Series(range(2), index=pd.DatetimeIndex([
        ... '2015-03-29 02:30:00',
        ... '2015-03-29 03:30:00']))
        >>> s.tz_localize('Europe/Warsaw', nonexistent='shift_forward')
        2015-03-29 03:00:00+02:00    0
        2015-03-29 03:30:00+02:00    1
        dtype: int64
        >>> s.tz_localize('Europe/Warsaw', nonexistent='shift_backward')
        2015-03-29 01:59:59.999999999+01:00    0
        2015-03-29 03:30:00+02:00              1
        dtype: int64
        >>> s.tz_localize('Europe/Warsaw', nonexistent=pd.Timedelta('1H'))
        2015-03-29 03:30:00+02:00    0
        2015-03-29 03:30:00+02:00    1
        dtype: int64
        """
        nonexistent_options = ("raise", "NaT", "shift_forward", "shift_backward")
        if nonexistent not in nonexistent_options and not isinstance(
            nonexistent, timedelta
        ):
            raise ValueError(
                "The nonexistent argument must be one of 'raise',"
                " 'NaT', 'shift_forward', 'shift_backward' or"
                " a timedelta object"
            )

        axis = self._get_axis_number(axis)
        ax = self._get_axis(axis)

        def _tz_localize(ax, tz, ambiguous, nonexistent):
            if not hasattr(ax, "tz_localize"):
                if len(ax) > 0:
                    ax_name = self._get_axis_name(axis)
                    raise TypeError(
                        "%s is not a valid DatetimeIndex or " "PeriodIndex" % ax_name
                    )
                else:
                    ax = DatetimeIndex([], tz=tz)
            else:
                ax = ax.tz_localize(tz, ambiguous=ambiguous, nonexistent=nonexistent)
            return ax

        # if a level is given it must be a MultiIndex level or
        # equivalent to the axis name
        if isinstance(ax, MultiIndex):
            level = ax._get_level_number(level)
            new_level = _tz_localize(ax.levels[level], tz, ambiguous, nonexistent)
            ax = ax.set_levels(new_level, level=level)
        else:
            if level not in (None, 0, ax.name):
                raise ValueError("The level {0} is not valid".format(level))
            ax = _tz_localize(ax, tz, ambiguous, nonexistent)

        result = self._constructor(self._data, copy=copy)
        result = result.set_axis(ax, axis=axis, inplace=False)
        return result.__finalize__(self)

    # ----------------------------------------------------------------------
    # Numeric Methods
    def abs(self):
        """
        Return a Series/DataFrame with absolute numeric value of each element.

        This function only applies to elements that are all numeric.

        Returns
        -------
        abs
            Series/DataFrame containing the absolute value of each element.

        See Also
        --------
        numpy.absolute : Calculate the absolute value element-wise.

        Notes
        -----
        For ``complex`` inputs, ``1.2 + 1j``, the absolute value is
        :math:`\\sqrt{ a^2 + b^2 }`.

        Examples
        --------
        Absolute numeric values in a Series.

        >>> s = pd.Series([-1.10, 2, -3.33, 4])
        >>> s.abs()
        0    1.10
        1    2.00
        2    3.33
        3    4.00
        dtype: float64

        Absolute numeric values in a Series with complex numbers.

        >>> s = pd.Series([1.2 + 1j])
        >>> s.abs()
        0    1.56205
        dtype: float64

        Absolute numeric values in a Series with a Timedelta element.

        >>> s = pd.Series([pd.Timedelta('1 days')])
        >>> s.abs()
        0   1 days
        dtype: timedelta64[ns]

        Select rows with data closest to certain value using argsort (from
        `StackOverflow <https://stackoverflow.com/a/17758115>`__).

        >>> df = pd.DataFrame({
        ...     'a': [4, 5, 6, 7],
        ...     'b': [10, 20, 30, 40],
        ...     'c': [100, 50, -30, -50]
        ... })
        >>> df
             a    b    c
        0    4   10  100
        1    5   20   50
        2    6   30  -30
        3    7   40  -50
        >>> df.loc[(df.c - 43).abs().argsort()]
             a    b    c
        1    5   20   50
        0    4   10  100
        2    6   30  -30
        3    7   40  -50
        """
        return np.abs(self)

    def describe(self, percentiles=None, include=None, exclude=None):
        """
        Generate descriptive statistics that summarize the central tendency,
        dispersion and shape of a dataset's distribution, excluding
        ``NaN`` values.

        Analyzes both numeric and object series, as well
        as ``DataFrame`` column sets of mixed data types. The output
        will vary depending on what is provided. Refer to the notes
        below for more detail.

        Parameters
        ----------
        percentiles : list-like of numbers, optional
            The percentiles to include in the output. All should
            fall between 0 and 1. The default is
            ``[.25, .5, .75]``, which returns the 25th, 50th, and
            75th percentiles.
        include : 'all', list-like of dtypes or None (default), optional
            A white list of data types to include in the result. Ignored
            for ``Series``. Here are the options:

            - 'all' : All columns of the input will be included in the output.
            - A list-like of dtypes : Limits the results to the
              provided data types.
              To limit the result to numeric types submit
              ``numpy.number``. To limit it instead to object columns submit
              the ``numpy.object`` data type. Strings
              can also be used in the style of
              ``select_dtypes`` (e.g. ``df.describe(include=['O'])``). To
              select pandas categorical columns, use ``'category'``
            - None (default) : The result will include all numeric columns.
        exclude : list-like of dtypes or None (default), optional,
            A black list of data types to omit from the result. Ignored
            for ``Series``. Here are the options:

            - A list-like of dtypes : Excludes the provided data types
              from the result. To exclude numeric types submit
              ``numpy.number``. To exclude object columns submit the data
              type ``numpy.object``. Strings can also be used in the style of
              ``select_dtypes`` (e.g. ``df.describe(include=['O'])``). To
              exclude pandas categorical columns, use ``'category'``
            - None (default) : The result will exclude nothing.

        Returns
        -------
        Series or DataFrame
            Summary statistics of the Series or Dataframe provided.

        See Also
        --------
        DataFrame.count: Count number of non-NA/null observations.
        DataFrame.max: Maximum of the values in the object.
        DataFrame.min: Minimum of the values in the object.
        DataFrame.mean: Mean of the values.
        DataFrame.std: Standard deviation of the observations.
        DataFrame.select_dtypes: Subset of a DataFrame including/excluding
            columns based on their dtype.

        Notes
        -----
        For numeric data, the result's index will include ``count``,
        ``mean``, ``std``, ``min``, ``max`` as well as lower, ``50`` and
        upper percentiles. By default the lower percentile is ``25`` and the
        upper percentile is ``75``. The ``50`` percentile is the
        same as the median.

        For object data (e.g. strings or timestamps), the result's index
        will include ``count``, ``unique``, ``top``, and ``freq``. The ``top``
        is the most common value. The ``freq`` is the most common value's
        frequency. Timestamps also include the ``first`` and ``last`` items.

        If multiple object values have the highest count, then the
        ``count`` and ``top`` results will be arbitrarily chosen from
        among those with the highest count.

        For mixed data types provided via a ``DataFrame``, the default is to
        return only an analysis of numeric columns. If the dataframe consists
        only of object and categorical data without any numeric columns, the
        default is to return an analysis of both the object and categorical
        columns. If ``include='all'`` is provided as an option, the result
        will include a union of attributes of each type.

        The `include` and `exclude` parameters can be used to limit
        which columns in a ``DataFrame`` are analyzed for the output.
        The parameters are ignored when analyzing a ``Series``.

        Examples
        --------
        Describing a numeric ``Series``.

        >>> s = pd.Series([1, 2, 3])
        >>> s.describe()
        count    3.0
        mean     2.0
        std      1.0
        min      1.0
        25%      1.5
        50%      2.0
        75%      2.5
        max      3.0
        dtype: float64

        Describing a categorical ``Series``.

        >>> s = pd.Series(['a', 'a', 'b', 'c'])
        >>> s.describe()
        count     4
        unique    3
        top       a
        freq      2
        dtype: object

        Describing a timestamp ``Series``.

        >>> s = pd.Series([
        ...   np.datetime64("2000-01-01"),
        ...   np.datetime64("2010-01-01"),
        ...   np.datetime64("2010-01-01")
        ... ])
        >>> s.describe()
        count                       3
        unique                      2
        top       2010-01-01 00:00:00
        freq                        2
        first     2000-01-01 00:00:00
        last      2010-01-01 00:00:00
        dtype: object

        Describing a ``DataFrame``. By default only numeric fields
        are returned.

        >>> df = pd.DataFrame({'categorical': pd.Categorical(['d','e','f']),
        ...                    'numeric': [1, 2, 3],
        ...                    'object': ['a', 'b', 'c']
        ...                   })
        >>> df.describe()
               numeric
        count      3.0
        mean       2.0
        std        1.0
        min        1.0
        25%        1.5
        50%        2.0
        75%        2.5
        max        3.0

        Describing all columns of a ``DataFrame`` regardless of data type.

        >>> df.describe(include='all')
                categorical  numeric object
        count            3      3.0      3
        unique           3      NaN      3
        top              f      NaN      c
        freq             1      NaN      1
        mean           NaN      2.0    NaN
        std            NaN      1.0    NaN
        min            NaN      1.0    NaN
        25%            NaN      1.5    NaN
        50%            NaN      2.0    NaN
        75%            NaN      2.5    NaN
        max            NaN      3.0    NaN

        Describing a column from a ``DataFrame`` by accessing it as
        an attribute.

        >>> df.numeric.describe()
        count    3.0
        mean     2.0
        std      1.0
        min      1.0
        25%      1.5
        50%      2.0
        75%      2.5
        max      3.0
        Name: numeric, dtype: float64

        Including only numeric columns in a ``DataFrame`` description.

        >>> df.describe(include=[np.number])
               numeric
        count      3.0
        mean       2.0
        std        1.0
        min        1.0
        25%        1.5
        50%        2.0
        75%        2.5
        max        3.0

        Including only string columns in a ``DataFrame`` description.

        >>> df.describe(include=[np.object])
               object
        count       3
        unique      3
        top         c
        freq        1

        Including only categorical columns from a ``DataFrame`` description.

        >>> df.describe(include=['category'])
               categorical
        count            3
        unique           3
        top              f
        freq             1

        Excluding numeric columns from a ``DataFrame`` description.

        >>> df.describe(exclude=[np.number])
               categorical object
        count            3      3
        unique           3      3
        top              f      c
        freq             1      1

        Excluding object columns from a ``DataFrame`` description.

        >>> df.describe(exclude=[np.object])
               categorical  numeric
        count            3      3.0
        unique           3      NaN
        top              f      NaN
        freq             1      NaN
        mean           NaN      2.0
        std            NaN      1.0
        min            NaN      1.0
        25%            NaN      1.5
        50%            NaN      2.0
        75%            NaN      2.5
        max            NaN      3.0
        """
        if self.ndim == 2 and self.columns.size == 0:
            raise ValueError("Cannot describe a DataFrame without columns")

        if percentiles is not None:
            # explicit conversion of `percentiles` to list
            percentiles = list(percentiles)

            # get them all to be in [0, 1]
            self._check_percentile(percentiles)

            # median should always be included
            if 0.5 not in percentiles:
                percentiles.append(0.5)
            percentiles = np.asarray(percentiles)
        else:
            percentiles = np.array([0.25, 0.5, 0.75])

        # sort and check for duplicates
        unique_pcts = np.unique(percentiles)
        if len(unique_pcts) < len(percentiles):
            raise ValueError("percentiles cannot contain duplicates")
        percentiles = unique_pcts

        formatted_percentiles = format_percentiles(percentiles)

        def describe_numeric_1d(series):
            stat_index = (
                ["count", "mean", "std", "min"] + formatted_percentiles + ["max"]
            )
            d = (
                [series.count(), series.mean(), series.std(), series.min()]
                + series.quantile(percentiles).tolist()
                + [series.max()]
            )
            return pd.Series(d, index=stat_index, name=series.name)

        def describe_categorical_1d(data):
            names = ["count", "unique"]
            objcounts = data.value_counts()
            count_unique = len(objcounts[objcounts != 0])
            result = [data.count(), count_unique]
            dtype = None
            if result[1] > 0:
                top, freq = objcounts.index[0], objcounts.iloc[0]

                if is_datetime64_any_dtype(data):
                    tz = data.dt.tz
                    asint = data.dropna().values.view("i8")
                    top = Timestamp(top)
                    if top.tzinfo is not None and tz is not None:
                        # Don't tz_localize(None) if key is already tz-aware
                        top = top.tz_convert(tz)
                    else:
                        top = top.tz_localize(tz)
                    names += ["top", "freq", "first", "last"]
                    result += [
                        top,
                        freq,
                        Timestamp(asint.min(), tz=tz),
                        Timestamp(asint.max(), tz=tz),
                    ]
                else:
                    names += ["top", "freq"]
                    result += [top, freq]

            # If the DataFrame is empty, set 'top' and 'freq' to None
            # to maintain output shape consistency
            else:
                names += ["top", "freq"]
                result += [np.nan, np.nan]
                dtype = "object"

            return pd.Series(result, index=names, name=data.name, dtype=dtype)

        def describe_1d(data):
            if is_bool_dtype(data):
                return describe_categorical_1d(data)
            elif is_numeric_dtype(data):
                return describe_numeric_1d(data)
            elif is_timedelta64_dtype(data):
                return describe_numeric_1d(data)
            else:
                return describe_categorical_1d(data)

        if self.ndim == 1:
            return describe_1d(self)
        elif (include is None) and (exclude is None):
            # when some numerics are found, keep only numerics
            data = self.select_dtypes(include=[np.number])
            if len(data.columns) == 0:
                data = self
        elif include == "all":
            if exclude is not None:
                msg = "exclude must be None when include is 'all'"
                raise ValueError(msg)
            data = self
        else:
            data = self.select_dtypes(include=include, exclude=exclude)

        ldesc = [describe_1d(s) for _, s in data.iteritems()]
        # set a convenient order for rows
        names = []
        ldesc_indexes = sorted((x.index for x in ldesc), key=len)
        for idxnames in ldesc_indexes:
            for name in idxnames:
                if name not in names:
                    names.append(name)

        d = pd.concat([x.reindex(names, copy=False) for x in ldesc], axis=1, sort=False)
        d.columns = data.columns.copy()
        return d

    def _check_percentile(self, q):
        """
        Validate percentiles (used by describe and quantile).
        """

        msg = "percentiles should all be in the interval [0, 1]. " "Try {0} instead."
        q = np.asarray(q)
        if q.ndim == 0:
            if not 0 <= q <= 1:
                raise ValueError(msg.format(q / 100.0))
        else:
            if not all(0 <= qs <= 1 for qs in q):
                raise ValueError(msg.format(q / 100.0))
        return q

    _shared_docs[
        "pct_change"
    ] = """
        Percentage change between the current and a prior element.

        Computes the percentage change from the immediately previous row by
        default. This is useful in comparing the percentage of change in a time
        series of elements.

        Parameters
        ----------
        periods : int, default 1
            Periods to shift for forming percent change.
        fill_method : str, default 'pad'
            How to handle NAs before computing percent changes.
        limit : int, default None
            The number of consecutive NAs to fill before stopping.
        freq : DateOffset, timedelta, or offset alias string, optional
            Increment to use from time series API (e.g. 'M' or BDay()).
        **kwargs
            Additional keyword arguments are passed into
            `DataFrame.shift` or `Series.shift`.

        Returns
        -------
        chg : Series or DataFrame
            The same type as the calling object.

        See Also
        --------
        Series.diff : Compute the difference of two elements in a Series.
        DataFrame.diff : Compute the difference of two elements in a DataFrame.
        Series.shift : Shift the index by some number of periods.
        DataFrame.shift : Shift the index by some number of periods.

        Examples
        --------
        **Series**

        >>> s = pd.Series([90, 91, 85])
        >>> s
        0    90
        1    91
        2    85
        dtype: int64

        >>> s.pct_change()
        0         NaN
        1    0.011111
        2   -0.065934
        dtype: float64

        >>> s.pct_change(periods=2)
        0         NaN
        1         NaN
        2   -0.055556
        dtype: float64

        See the percentage change in a Series where filling NAs with last
        valid observation forward to next valid.

        >>> s = pd.Series([90, 91, None, 85])
        >>> s
        0    90.0
        1    91.0
        2     NaN
        3    85.0
        dtype: float64

        >>> s.pct_change(fill_method='ffill')
        0         NaN
        1    0.011111
        2    0.000000
        3   -0.065934
        dtype: float64

        **DataFrame**

        Percentage change in French franc, Deutsche Mark, and Italian lira from
        1980-01-01 to 1980-03-01.

        >>> df = pd.DataFrame({
        ...     'FR': [4.0405, 4.0963, 4.3149],
        ...     'GR': [1.7246, 1.7482, 1.8519],
        ...     'IT': [804.74, 810.01, 860.13]},
        ...     index=['1980-01-01', '1980-02-01', '1980-03-01'])
        >>> df
                        FR      GR      IT
        1980-01-01  4.0405  1.7246  804.74
        1980-02-01  4.0963  1.7482  810.01
        1980-03-01  4.3149  1.8519  860.13

        >>> df.pct_change()
                          FR        GR        IT
        1980-01-01       NaN       NaN       NaN
        1980-02-01  0.013810  0.013684  0.006549
        1980-03-01  0.053365  0.059318  0.061876

        Percentage of change in GOOG and APPL stock volume. Shows computing
        the percentage change between columns.

        >>> df = pd.DataFrame({
        ...     '2016': [1769950, 30586265],
        ...     '2015': [1500923, 40912316],
        ...     '2014': [1371819, 41403351]},
        ...     index=['GOOG', 'APPL'])
        >>> df
                  2016      2015      2014
        GOOG   1769950   1500923   1371819
        APPL  30586265  40912316  41403351

        >>> df.pct_change(axis='columns')
              2016      2015      2014
        GOOG   NaN -0.151997 -0.086016
        APPL   NaN  0.337604  0.012002
        """

    @Appender(_shared_docs["pct_change"] % _shared_doc_kwargs)
    def pct_change(self, periods=1, fill_method="pad", limit=None, freq=None, **kwargs):
        # TODO: Not sure if above is correct - need someone to confirm.
        axis = self._get_axis_number(kwargs.pop("axis", self._stat_axis_name))
        if fill_method is None:
            data = self
        else:
            data = self.fillna(method=fill_method, limit=limit, axis=axis)

        rs = data.div(data.shift(periods=periods, freq=freq, axis=axis, **kwargs)) - 1
        rs = rs.reindex_like(data)
        if freq is None:
            mask = isna(com.values_from_object(data))
            np.putmask(rs.values, mask, np.nan)
        return rs

    def _agg_by_level(self, name, axis=0, level=0, skipna=True, **kwargs):
        if axis is None:
            raise ValueError("Must specify 'axis' when aggregating by level.")
        grouped = self.groupby(level=level, axis=axis, sort=False)
        if hasattr(grouped, name) and skipna:
            return getattr(grouped, name)(**kwargs)
        axis = self._get_axis_number(axis)
        method = getattr(type(self), name)
        applyf = lambda x: method(x, axis=axis, skipna=skipna, **kwargs)
        return grouped.aggregate(applyf)

    @classmethod
    def _add_numeric_operations(cls):
        """
        Add the operations to the cls; evaluate the doc strings again
        """

        axis_descr, name, name2 = _doc_parms(cls)

        cls.any = _make_logical_function(
            cls,
            "any",
            name,
            name2,
            axis_descr,
            _any_desc,
            nanops.nanany,
            _any_see_also,
            _any_examples,
            empty_value=False,
        )
        cls.all = _make_logical_function(
            cls,
            "all",
            name,
            name2,
            axis_descr,
            _all_desc,
            nanops.nanall,
            _all_see_also,
            _all_examples,
            empty_value=True,
        )

        @Substitution(
            desc="Return the mean absolute deviation of the values "
            "for the requested axis.",
            name1=name,
            name2=name2,
            axis_descr=axis_descr,
            min_count="",
            see_also="",
            examples="",
        )
        @Appender(_num_doc)
        def mad(self, axis=None, skipna=None, level=None):
            if skipna is None:
                skipna = True
            if axis is None:
                axis = self._stat_axis_number
            if level is not None:
                return self._agg_by_level("mad", axis=axis, level=level, skipna=skipna)

            data = self._get_numeric_data()
            if axis == 0:
                demeaned = data - data.mean(axis=0)
            else:
                demeaned = data.sub(data.mean(axis=1), axis=0)
            return np.abs(demeaned).mean(axis=axis, skipna=skipna)

        cls.mad = mad

        cls.sem = _make_stat_function_ddof(
            cls,
            "sem",
            name,
            name2,
            axis_descr,
            "Return unbiased standard error of the mean over requested "
            "axis.\n\nNormalized by N-1 by default. This can be changed "
            "using the ddof argument",
            nanops.nansem,
        )
        cls.var = _make_stat_function_ddof(
            cls,
            "var",
            name,
            name2,
            axis_descr,
            "Return unbiased variance over requested axis.\n\nNormalized by "
            "N-1 by default. This can be changed using the ddof argument",
            nanops.nanvar,
        )
        cls.std = _make_stat_function_ddof(
            cls,
            "std",
            name,
            name2,
            axis_descr,
            "Return sample standard deviation over requested axis."
            "\n\nNormalized by N-1 by default. This can be changed using the "
            "ddof argument",
            nanops.nanstd,
        )

        @Substitution(
            desc="Return the compound percentage of the values for "
            "the requested axis.\n\n.. deprecated:: 0.25.0",
            name1=name,
            name2=name2,
            axis_descr=axis_descr,
            min_count="",
            see_also="",
            examples="",
        )
        @Appender(_num_doc)
        def compound(self, axis=None, skipna=None, level=None):
            msg = (
                "The 'compound' method is deprecated and will be"
                "removed in a future version."
            )
            warnings.warn(msg, FutureWarning, stacklevel=2)
            if skipna is None:
                skipna = True
            return (1 + self).prod(axis=axis, skipna=skipna, level=level) - 1

        cls.compound = compound

        cls.cummin = _make_cum_function(
            cls,
            "cummin",
            name,
            name2,
            axis_descr,
            "minimum",
            lambda y, axis: np.minimum.accumulate(y, axis),
            "min",
            np.inf,
            np.nan,
            _cummin_examples,
        )
        cls.cumsum = _make_cum_function(
            cls,
            "cumsum",
            name,
            name2,
            axis_descr,
            "sum",
            lambda y, axis: y.cumsum(axis),
            "sum",
            0.0,
            np.nan,
            _cumsum_examples,
        )
        cls.cumprod = _make_cum_function(
            cls,
            "cumprod",
            name,
            name2,
            axis_descr,
            "product",
            lambda y, axis: y.cumprod(axis),
            "prod",
            1.0,
            np.nan,
            _cumprod_examples,
        )
        cls.cummax = _make_cum_function(
            cls,
            "cummax",
            name,
            name2,
            axis_descr,
            "maximum",
            lambda y, axis: np.maximum.accumulate(y, axis),
            "max",
            -np.inf,
            np.nan,
            _cummax_examples,
        )

        cls.sum = _make_min_count_stat_function(
            cls,
            "sum",
            name,
            name2,
            axis_descr,
            """Return the sum of the values for the requested axis.\n
            This is equivalent to the method ``numpy.sum``.""",
            nanops.nansum,
            _stat_func_see_also,
            _sum_examples,
        )
        cls.mean = _make_stat_function(
            cls,
            "mean",
            name,
            name2,
            axis_descr,
            "Return the mean of the values for the requested axis.",
            nanops.nanmean,
        )
        cls.skew = _make_stat_function(
            cls,
            "skew",
            name,
            name2,
            axis_descr,
            "Return unbiased skew over requested axis\nNormalized by N-1.",
            nanops.nanskew,
        )
        cls.kurt = _make_stat_function(
            cls,
            "kurt",
            name,
            name2,
            axis_descr,
            "Return unbiased kurtosis over requested axis using Fisher's "
            "definition of\nkurtosis (kurtosis of normal == 0.0). Normalized "
            "by N-1.",
            nanops.nankurt,
        )
        cls.kurtosis = cls.kurt
        cls.prod = _make_min_count_stat_function(
            cls,
            "prod",
            name,
            name2,
            axis_descr,
            "Return the product of the values for the requested axis.",
            nanops.nanprod,
            examples=_prod_examples,
        )
        cls.product = cls.prod
        cls.median = _make_stat_function(
            cls,
            "median",
            name,
            name2,
            axis_descr,
            "Return the median of the values for the requested axis.",
            nanops.nanmedian,
        )
        cls.max = _make_stat_function(
            cls,
            "max",
            name,
            name2,
            axis_descr,
            """Return the maximum of the values for the requested axis.\n
            If you want the *index* of the maximum, use ``idxmax``. This is
            the equivalent of the ``numpy.ndarray`` method ``argmax``.""",
            nanops.nanmax,
            _stat_func_see_also,
            _max_examples,
        )
        cls.min = _make_stat_function(
            cls,
            "min",
            name,
            name2,
            axis_descr,
            """Return the minimum of the values for the requested axis.\n
            If you want the *index* of the minimum, use ``idxmin``. This is
            the equivalent of the ``numpy.ndarray`` method ``argmin``.""",
            nanops.nanmin,
            _stat_func_see_also,
            _min_examples,
        )

    @classmethod
    def _add_series_only_operations(cls):
        """
        Add the series only operations to the cls; evaluate the doc
        strings again.
        """

        axis_descr, name, name2 = _doc_parms(cls)

        def nanptp(values, axis=0, skipna=True):
            nmax = nanops.nanmax(values, axis, skipna)
            nmin = nanops.nanmin(values, axis, skipna)
            warnings.warn(
                "Method .ptp is deprecated and will be removed "
                "in a future version. Use numpy.ptp instead.",
                FutureWarning,
                stacklevel=4,
            )
            return nmax - nmin

        cls.ptp = _make_stat_function(
            cls,
            "ptp",
            name,
            name2,
            axis_descr,
            """Return the difference between the maximum value and the
            minimum value in the object. This is the equivalent of the
            ``numpy.ndarray`` method ``ptp``.\n\n.. deprecated:: 0.24.0
                Use numpy.ptp instead""",
            nanptp,
        )

    @classmethod
    def _add_series_or_dataframe_operations(cls):
        """
        Add the series or dataframe only operations to the cls; evaluate
        the doc strings again.
        """

        from pandas.core import window as rwindow

        @Appender(rwindow.rolling.__doc__)
        def rolling(
            self,
            window,
            min_periods=None,
            center=False,
            win_type=None,
            on=None,
            axis=0,
            closed=None,
        ):
            axis = self._get_axis_number(axis)
            return rwindow.rolling(
                self,
                window=window,
                min_periods=min_periods,
                center=center,
                win_type=win_type,
                on=on,
                axis=axis,
                closed=closed,
            )

        cls.rolling = rolling

        @Appender(rwindow.expanding.__doc__)
        def expanding(self, min_periods=1, center=False, axis=0):
            axis = self._get_axis_number(axis)
            return rwindow.expanding(
                self, min_periods=min_periods, center=center, axis=axis
            )

        cls.expanding = expanding

        @Appender(rwindow.ewm.__doc__)
        def ewm(
            self,
            com=None,
            span=None,
            halflife=None,
            alpha=None,
            min_periods=0,
            adjust=True,
            ignore_na=False,
            axis=0,
        ):
            axis = self._get_axis_number(axis)
            return rwindow.ewm(
                self,
                com=com,
                span=span,
                halflife=halflife,
                alpha=alpha,
                min_periods=min_periods,
                adjust=adjust,
                ignore_na=ignore_na,
                axis=axis,
            )

        cls.ewm = ewm

    @Appender(_shared_docs["transform"] % dict(axis="", **_shared_doc_kwargs))
    def transform(self, func, *args, **kwargs):
        result = self.agg(func, *args, **kwargs)
        if is_scalar(result) or len(result) != len(self):
            raise ValueError("transforms cannot produce " "aggregated results")

        return result

    # ----------------------------------------------------------------------
    # Misc methods

    _shared_docs[
        "valid_index"
    ] = """
        Return index for %(position)s non-NA/null value.

        Returns
        -------
        scalar : type of index

        Notes
        -----
        If all elements are non-NA/null, returns None.
        Also returns None for empty %(klass)s.
        """

    def _find_valid_index(self, how):
        """
        Retrieves the index of the first valid value.

        Parameters
        ----------
        how : {'first', 'last'}
            Use this parameter to change between the first or last valid index.

        Returns
        -------
        idx_first_valid : type of index
        """
        assert how in ["first", "last"]

        if len(self) == 0:  # early stop
            return None
        is_valid = ~self.isna()

        if self.ndim == 2:
            is_valid = is_valid.any(1)  # reduce axis 1

        if how == "first":
            idxpos = is_valid.values[::].argmax()

        if how == "last":
            idxpos = len(self) - 1 - is_valid.values[::-1].argmax()

        chk_notna = is_valid.iat[idxpos]
        idx = self.index[idxpos]

        if not chk_notna:
            return None
        return idx

    @Appender(
        _shared_docs["valid_index"] % {"position": "first", "klass": "Series/DataFrame"}
    )
    def first_valid_index(self):
        return self._find_valid_index("first")

    @Appender(
        _shared_docs["valid_index"] % {"position": "last", "klass": "Series/DataFrame"}
    )
    def last_valid_index(self):
        return self._find_valid_index("last")


def _doc_parms(cls):
    """Return a tuple of the doc parms."""
    axis_descr = "{%s}" % ", ".join(
        "{0} ({1})".format(a, i) for i, a in enumerate(cls._AXIS_ORDERS)
    )
    name = cls._constructor_sliced.__name__ if cls._AXIS_LEN > 1 else "scalar"
    name2 = cls.__name__
    return axis_descr, name, name2


_num_doc = """
%(desc)s

Parameters
----------
axis : %(axis_descr)s
    Axis for the function to be applied on.
skipna : bool, default True
    Exclude NA/null values when computing the result.
level : int or level name, default None
    If the axis is a MultiIndex (hierarchical), count along a
    particular level, collapsing into a %(name1)s.
numeric_only : bool, default None
    Include only float, int, boolean columns. If None, will attempt to use
    everything, then use only numeric data. Not implemented for Series.
%(min_count)s\
**kwargs
    Additional keyword arguments to be passed to the function.

Returns
-------
%(name1)s or %(name2)s (if level specified)\
%(see_also)s\
%(examples)s
"""

_num_ddof_doc = """
%(desc)s

Parameters
----------
axis : %(axis_descr)s
skipna : bool, default True
    Exclude NA/null values. If an entire row/column is NA, the result
    will be NA
level : int or level name, default None
    If the axis is a MultiIndex (hierarchical), count along a
    particular level, collapsing into a %(name1)s
ddof : int, default 1
    Delta Degrees of Freedom. The divisor used in calculations is N - ddof,
    where N represents the number of elements.
numeric_only : bool, default None
    Include only float, int, boolean columns. If None, will attempt to use
    everything, then use only numeric data. Not implemented for Series.

Returns
-------
%(name1)s or %(name2)s (if level specified)\n"""

_bool_doc = """
%(desc)s

Parameters
----------
axis : {0 or 'index', 1 or 'columns', None}, default 0
    Indicate which axis or axes should be reduced.

    * 0 / 'index' : reduce the index, return a Series whose index is the
      original column labels.
    * 1 / 'columns' : reduce the columns, return a Series whose index is the
      original index.
    * None : reduce all axes, return a scalar.

bool_only : bool, default None
    Include only boolean columns. If None, will attempt to use everything,
    then use only boolean data. Not implemented for Series.
skipna : bool, default True
    Exclude NA/null values. If the entire row/column is NA and skipna is
    True, then the result will be %(empty_value)s, as for an empty row/column.
    If skipna is False, then NA are treated as True, because these are not
    equal to zero.
level : int or level name, default None
    If the axis is a MultiIndex (hierarchical), count along a
    particular level, collapsing into a %(name1)s.
**kwargs : any, default None
    Additional keywords have no effect but might be accepted for
    compatibility with NumPy.

Returns
-------
%(name1)s or %(name2)s
    If level is specified, then, %(name2)s is returned; otherwise, %(name1)s
    is returned.

%(see_also)s
%(examples)s"""

_all_desc = """\
Return whether all elements are True, potentially over an axis.

Returns True unless there at least one element within a series or
along a Dataframe axis that is False or equivalent (e.g. zero or
empty)."""

_all_examples = """\
Examples
--------
**Series**

>>> pd.Series([True, True]).all()
True
>>> pd.Series([True, False]).all()
False
>>> pd.Series([]).all()
True
>>> pd.Series([np.nan]).all()
True
>>> pd.Series([np.nan]).all(skipna=False)
True

**DataFrames**

Create a dataframe from a dictionary.

>>> df = pd.DataFrame({'col1': [True, True], 'col2': [True, False]})
>>> df
   col1   col2
0  True   True
1  True  False

Default behaviour checks if column-wise values all return True.

>>> df.all()
col1     True
col2    False
dtype: bool

Specify ``axis='columns'`` to check if row-wise values all return True.

>>> df.all(axis='columns')
0     True
1    False
dtype: bool

Or ``axis=None`` for whether every value is True.

>>> df.all(axis=None)
False
"""

_all_see_also = """\
See Also
--------
Series.all : Return True if all elements are True.
DataFrame.any : Return True if one (or more) elements are True.
"""

_cnum_doc = """
Return cumulative %(desc)s over a DataFrame or Series axis.

Returns a DataFrame or Series of the same size containing the cumulative
%(desc)s.

Parameters
----------
axis : {0 or 'index', 1 or 'columns'}, default 0
    The index or the name of the axis. 0 is equivalent to None or 'index'.
skipna : boolean, default True
    Exclude NA/null values. If an entire row/column is NA, the result
    will be NA.
*args, **kwargs :
    Additional keywords have no effect but might be accepted for
    compatibility with NumPy.

Returns
-------
%(name1)s or %(name2)s

See Also
--------
core.window.Expanding.%(accum_func_name)s : Similar functionality
    but ignores ``NaN`` values.
%(name2)s.%(accum_func_name)s : Return the %(desc)s over
    %(name2)s axis.
%(name2)s.cummax : Return cumulative maximum over %(name2)s axis.
%(name2)s.cummin : Return cumulative minimum over %(name2)s axis.
%(name2)s.cumsum : Return cumulative sum over %(name2)s axis.
%(name2)s.cumprod : Return cumulative product over %(name2)s axis.

%(examples)s"""

_cummin_examples = """\
Examples
--------
**Series**

>>> s = pd.Series([2, np.nan, 5, -1, 0])
>>> s
0    2.0
1    NaN
2    5.0
3   -1.0
4    0.0
dtype: float64

By default, NA values are ignored.

>>> s.cummin()
0    2.0
1    NaN
2    2.0
3   -1.0
4   -1.0
dtype: float64

To include NA values in the operation, use ``skipna=False``

>>> s.cummin(skipna=False)
0    2.0
1    NaN
2    NaN
3    NaN
4    NaN
dtype: float64

**DataFrame**

>>> df = pd.DataFrame([[2.0, 1.0],
...                    [3.0, np.nan],
...                    [1.0, 0.0]],
...                    columns=list('AB'))
>>> df
     A    B
0  2.0  1.0
1  3.0  NaN
2  1.0  0.0

By default, iterates over rows and finds the minimum
in each column. This is equivalent to ``axis=None`` or ``axis='index'``.

>>> df.cummin()
     A    B
0  2.0  1.0
1  2.0  NaN
2  1.0  0.0

To iterate over columns and find the minimum in each row,
use ``axis=1``

>>> df.cummin(axis=1)
     A    B
0  2.0  1.0
1  3.0  NaN
2  1.0  0.0
"""

_cumsum_examples = """\
Examples
--------
**Series**

>>> s = pd.Series([2, np.nan, 5, -1, 0])
>>> s
0    2.0
1    NaN
2    5.0
3   -1.0
4    0.0
dtype: float64

By default, NA values are ignored.

>>> s.cumsum()
0    2.0
1    NaN
2    7.0
3    6.0
4    6.0
dtype: float64

To include NA values in the operation, use ``skipna=False``

>>> s.cumsum(skipna=False)
0    2.0
1    NaN
2    NaN
3    NaN
4    NaN
dtype: float64

**DataFrame**

>>> df = pd.DataFrame([[2.0, 1.0],
...                    [3.0, np.nan],
...                    [1.0, 0.0]],
...                    columns=list('AB'))
>>> df
     A    B
0  2.0  1.0
1  3.0  NaN
2  1.0  0.0

By default, iterates over rows and finds the sum
in each column. This is equivalent to ``axis=None`` or ``axis='index'``.

>>> df.cumsum()
     A    B
0  2.0  1.0
1  5.0  NaN
2  6.0  1.0

To iterate over columns and find the sum in each row,
use ``axis=1``

>>> df.cumsum(axis=1)
     A    B
0  2.0  3.0
1  3.0  NaN
2  1.0  1.0
"""

_cumprod_examples = """\
Examples
--------
**Series**

>>> s = pd.Series([2, np.nan, 5, -1, 0])
>>> s
0    2.0
1    NaN
2    5.0
3   -1.0
4    0.0
dtype: float64

By default, NA values are ignored.

>>> s.cumprod()
0     2.0
1     NaN
2    10.0
3   -10.0
4    -0.0
dtype: float64

To include NA values in the operation, use ``skipna=False``

>>> s.cumprod(skipna=False)
0    2.0
1    NaN
2    NaN
3    NaN
4    NaN
dtype: float64

**DataFrame**

>>> df = pd.DataFrame([[2.0, 1.0],
...                    [3.0, np.nan],
...                    [1.0, 0.0]],
...                    columns=list('AB'))
>>> df
     A    B
0  2.0  1.0
1  3.0  NaN
2  1.0  0.0

By default, iterates over rows and finds the product
in each column. This is equivalent to ``axis=None`` or ``axis='index'``.

>>> df.cumprod()
     A    B
0  2.0  1.0
1  6.0  NaN
2  6.0  0.0

To iterate over columns and find the product in each row,
use ``axis=1``

>>> df.cumprod(axis=1)
     A    B
0  2.0  2.0
1  3.0  NaN
2  1.0  0.0
"""

_cummax_examples = """\
Examples
--------
**Series**

>>> s = pd.Series([2, np.nan, 5, -1, 0])
>>> s
0    2.0
1    NaN
2    5.0
3   -1.0
4    0.0
dtype: float64

By default, NA values are ignored.

>>> s.cummax()
0    2.0
1    NaN
2    5.0
3    5.0
4    5.0
dtype: float64

To include NA values in the operation, use ``skipna=False``

>>> s.cummax(skipna=False)
0    2.0
1    NaN
2    NaN
3    NaN
4    NaN
dtype: float64

**DataFrame**

>>> df = pd.DataFrame([[2.0, 1.0],
...                    [3.0, np.nan],
...                    [1.0, 0.0]],
...                    columns=list('AB'))
>>> df
     A    B
0  2.0  1.0
1  3.0  NaN
2  1.0  0.0

By default, iterates over rows and finds the maximum
in each column. This is equivalent to ``axis=None`` or ``axis='index'``.

>>> df.cummax()
     A    B
0  2.0  1.0
1  3.0  NaN
2  3.0  1.0

To iterate over columns and find the maximum in each row,
use ``axis=1``

>>> df.cummax(axis=1)
     A    B
0  2.0  2.0
1  3.0  NaN
2  1.0  1.0
"""

_any_see_also = """\
See Also
--------
numpy.any : Numpy version of this method.
Series.any : Return whether any element is True.
Series.all : Return whether all elements are True.
DataFrame.any : Return whether any element is True over requested axis.
DataFrame.all : Return whether all elements are True over requested axis.
"""

_any_desc = """\
Return whether any element is True, potentially over an axis.

Returns False unless there at least one element within a series or
along a Dataframe axis that is True or equivalent (e.g. non-zero or
non-empty)."""

_any_examples = """\
Examples
--------
**Series**

For Series input, the output is a scalar indicating whether any element
is True.

>>> pd.Series([False, False]).any()
False
>>> pd.Series([True, False]).any()
True
>>> pd.Series([]).any()
False
>>> pd.Series([np.nan]).any()
False
>>> pd.Series([np.nan]).any(skipna=False)
True

**DataFrame**

Whether each column contains at least one True element (the default).

>>> df = pd.DataFrame({"A": [1, 2], "B": [0, 2], "C": [0, 0]})
>>> df
   A  B  C
0  1  0  0
1  2  2  0

>>> df.any()
A     True
B     True
C    False
dtype: bool

Aggregating over the columns.

>>> df = pd.DataFrame({"A": [True, False], "B": [1, 2]})
>>> df
       A  B
0   True  1
1  False  2

>>> df.any(axis='columns')
0    True
1    True
dtype: bool

>>> df = pd.DataFrame({"A": [True, False], "B": [1, 0]})
>>> df
       A  B
0   True  1
1  False  0

>>> df.any(axis='columns')
0    True
1    False
dtype: bool

Aggregating over the entire DataFrame with ``axis=None``.

>>> df.any(axis=None)
True

`any` for an empty DataFrame is an empty Series.

>>> pd.DataFrame([]).any()
Series([], dtype: bool)
"""

_shared_docs[
    "stat_func_example"
] = """

Examples
--------
>>> idx = pd.MultiIndex.from_arrays([
...     ['warm', 'warm', 'cold', 'cold'],
...     ['dog', 'falcon', 'fish', 'spider']],
...     names=['blooded', 'animal'])
>>> s = pd.Series([4, 2, 0, 8], name='legs', index=idx)
>>> s
blooded  animal
warm     dog       4
         falcon    2
cold     fish      0
         spider    8
Name: legs, dtype: int64

>>> s.{stat_func}()
{default_output}

{verb} using level names, as well as indices.

>>> s.{stat_func}(level='blooded')
blooded
warm    {level_output_0}
cold    {level_output_1}
Name: legs, dtype: int64

>>> s.{stat_func}(level=0)
blooded
warm    {level_output_0}
cold    {level_output_1}
Name: legs, dtype: int64"""

_sum_examples = _shared_docs["stat_func_example"].format(
    stat_func="sum", verb="Sum", default_output=14, level_output_0=6, level_output_1=8
)

_sum_examples += """

By default, the sum of an empty or all-NA Series is ``0``.

>>> pd.Series([]).sum()  # min_count=0 is the default
0.0

This can be controlled with the ``min_count`` parameter. For example, if
you'd like the sum of an empty series to be NaN, pass ``min_count=1``.

>>> pd.Series([]).sum(min_count=1)
nan

Thanks to the ``skipna`` parameter, ``min_count`` handles all-NA and
empty series identically.

>>> pd.Series([np.nan]).sum()
0.0

>>> pd.Series([np.nan]).sum(min_count=1)
nan"""

_max_examples = _shared_docs["stat_func_example"].format(
    stat_func="max", verb="Max", default_output=8, level_output_0=4, level_output_1=8
)

_min_examples = _shared_docs["stat_func_example"].format(
    stat_func="min", verb="Min", default_output=0, level_output_0=2, level_output_1=0
)

_stat_func_see_also = """

See Also
--------
Series.sum : Return the sum.
Series.min : Return the minimum.
Series.max : Return the maximum.
Series.idxmin : Return the index of the minimum.
Series.idxmax : Return the index of the maximum.
DataFrame.sum : Return the sum over the requested axis.
DataFrame.min : Return the minimum over the requested axis.
DataFrame.max : Return the maximum over the requested axis.
DataFrame.idxmin : Return the index of the minimum over the requested axis.
DataFrame.idxmax : Return the index of the maximum over the requested axis."""

_prod_examples = """

Examples
--------
By default, the product of an empty or all-NA Series is ``1``

>>> pd.Series([]).prod()
1.0

This can be controlled with the ``min_count`` parameter

>>> pd.Series([]).prod(min_count=1)
nan

Thanks to the ``skipna`` parameter, ``min_count`` handles all-NA and
empty series identically.

>>> pd.Series([np.nan]).prod()
1.0

>>> pd.Series([np.nan]).prod(min_count=1)
nan"""

_min_count_stub = """\
min_count : int, default 0
    The required number of valid values to perform the operation. If fewer than
    ``min_count`` non-NA values are present the result will be NA.

    .. versionadded :: 0.22.0

       Added with the default being 0. This means the sum of an all-NA
       or empty Series is 0, and the product of an all-NA or empty
       Series is 1.
"""


def _make_min_count_stat_function(
    cls, name, name1, name2, axis_descr, desc, f, see_also="", examples=""
):
    @Substitution(
        desc=desc,
        name1=name1,
        name2=name2,
        axis_descr=axis_descr,
        min_count=_min_count_stub,
        see_also=see_also,
        examples=examples,
    )
    @Appender(_num_doc)
    def stat_func(
        self,
        axis=None,
        skipna=None,
        level=None,
        numeric_only=None,
        min_count=0,
        **kwargs
    ):
        if name == "sum":
            nv.validate_sum(tuple(), kwargs)
        elif name == "prod":
            nv.validate_prod(tuple(), kwargs)
        else:
            nv.validate_stat_func(tuple(), kwargs, fname=name)
        if skipna is None:
            skipna = True
        if axis is None:
            axis = self._stat_axis_number
        if level is not None:
            return self._agg_by_level(
                name, axis=axis, level=level, skipna=skipna, min_count=min_count
            )
        return self._reduce(
            f,
            name,
            axis=axis,
            skipna=skipna,
            numeric_only=numeric_only,
            min_count=min_count,
        )

    return set_function_name(stat_func, name, cls)


def _make_stat_function(
    cls, name, name1, name2, axis_descr, desc, f, see_also="", examples=""
):
    @Substitution(
        desc=desc,
        name1=name1,
        name2=name2,
        axis_descr=axis_descr,
        min_count="",
        see_also=see_also,
        examples=examples,
    )
    @Appender(_num_doc)
    def stat_func(
        self, axis=None, skipna=None, level=None, numeric_only=None, **kwargs
    ):
        if name == "median":
            nv.validate_median(tuple(), kwargs)
        else:
            nv.validate_stat_func(tuple(), kwargs, fname=name)
        if skipna is None:
            skipna = True
        if axis is None:
            axis = self._stat_axis_number
        if level is not None:
            return self._agg_by_level(name, axis=axis, level=level, skipna=skipna)
        return self._reduce(
            f, name, axis=axis, skipna=skipna, numeric_only=numeric_only
        )

    return set_function_name(stat_func, name, cls)


def _make_stat_function_ddof(cls, name, name1, name2, axis_descr, desc, f):
    @Substitution(desc=desc, name1=name1, name2=name2, axis_descr=axis_descr)
    @Appender(_num_ddof_doc)
    def stat_func(
        self, axis=None, skipna=None, level=None, ddof=1, numeric_only=None, **kwargs
    ):
        nv.validate_stat_ddof_func(tuple(), kwargs, fname=name)
        if skipna is None:
            skipna = True
        if axis is None:
            axis = self._stat_axis_number
        if level is not None:
            return self._agg_by_level(
                name, axis=axis, level=level, skipna=skipna, ddof=ddof
            )
        return self._reduce(
            f, name, axis=axis, numeric_only=numeric_only, skipna=skipna, ddof=ddof
        )

    return set_function_name(stat_func, name, cls)


def _make_cum_function(
    cls,
    name,
    name1,
    name2,
    axis_descr,
    desc,
    accum_func,
    accum_func_name,
    mask_a,
    mask_b,
    examples,
):
    @Substitution(
        desc=desc,
        name1=name1,
        name2=name2,
        axis_descr=axis_descr,
        accum_func_name=accum_func_name,
        examples=examples,
    )
    @Appender(_cnum_doc)
    def cum_func(self, axis=None, skipna=True, *args, **kwargs):
        skipna = nv.validate_cum_func_with_skipna(skipna, args, kwargs, name)
        if axis is None:
            axis = self._stat_axis_number
        else:
            axis = self._get_axis_number(axis)

        y = com.values_from_object(self).copy()

        if skipna and issubclass(y.dtype.type, (np.datetime64, np.timedelta64)):
            result = accum_func(y, axis)
            mask = isna(self)
            np.putmask(result, mask, iNaT)
        elif skipna and not issubclass(y.dtype.type, (np.integer, np.bool_)):
            mask = isna(self)
            np.putmask(y, mask, mask_a)
            result = accum_func(y, axis)
            np.putmask(result, mask, mask_b)
        else:
            result = accum_func(y, axis)

        d = self._construct_axes_dict()
        d["copy"] = False
        return self._constructor(result, **d).__finalize__(self)

    return set_function_name(cum_func, name, cls)


def _make_logical_function(
    cls, name, name1, name2, axis_descr, desc, f, see_also, examples, empty_value
):
    @Substitution(
        desc=desc,
        name1=name1,
        name2=name2,
        axis_descr=axis_descr,
        see_also=see_also,
        examples=examples,
        empty_value=empty_value,
    )
    @Appender(_bool_doc)
    def logical_func(self, axis=0, bool_only=None, skipna=True, level=None, **kwargs):
        nv.validate_logical_func(tuple(), kwargs, fname=name)
        if level is not None:
            if bool_only is not None:
                raise NotImplementedError(
                    "Option bool_only is not " "implemented with option level."
                )
            return self._agg_by_level(name, axis=axis, level=level, skipna=skipna)
        return self._reduce(
            f,
            name,
            axis=axis,
            skipna=skipna,
            numeric_only=bool_only,
            filter_type="bool",
        )

    return set_function_name(logical_func, name, cls)


# install the indexes
for _name, _indexer in indexing.get_indexers_list():
    NDFrame._create_indexer(_name, _indexer)<|MERGE_RESOLUTION|>--- conflicted
+++ resolved
@@ -2182,8 +2182,8 @@
     freeze_panes : tuple of int (length 2), optional
         Specifies the one-based bottommost row and rightmost column that
         is to be frozen.
-
-        .. versionadded:: 0.20.0.
+    as_table : boolean, default False
+        Write the dataframe as a formatted excel table object
 
     See Also
     --------
@@ -2231,30 +2231,6 @@
     """
 
     @Appender(_shared_docs["to_excel"] % dict(klass="object"))
-<<<<<<< HEAD
-    def to_excel(self, excel_writer, sheet_name="Sheet1", na_rep="",
-                 float_format=None, columns=None, header=True, index=True,
-                 index_label=None, startrow=0, startcol=0, engine=None,
-                 merge_cells=True, encoding=None, inf_rep="inf", verbose=True,
-                 freeze_panes=None, as_table=False):
-        df = self if isinstance(self, ABCDataFrame) else self.to_frame()
-
-        from pandas.io.formats.excel import ExcelFormatter
-        formatter = ExcelFormatter(df, na_rep=na_rep, cols=columns,
-                                   header=header,
-                                   float_format=float_format, index=index,
-                                   index_label=index_label,
-                                   merge_cells=merge_cells,
-                                   inf_rep=inf_rep)
-        formatter.write(excel_writer, sheet_name=sheet_name, startrow=startrow,
-                        startcol=startcol, freeze_panes=freeze_panes,
-                        engine=engine, as_table=as_table)
-
-    def to_json(self, path_or_buf=None, orient=None, date_format=None,
-                double_precision=10, force_ascii=True, date_unit='ms',
-                default_handler=None, lines=False, compression='infer',
-                index=True):
-=======
     def to_excel(
         self,
         excel_writer,
@@ -2273,6 +2249,7 @@
         inf_rep="inf",
         verbose=True,
         freeze_panes=None,
+        as_table=False
     ):
         df = self if isinstance(self, ABCDataFrame) else self.to_frame()
 
@@ -2296,6 +2273,7 @@
             startcol=startcol,
             freeze_panes=freeze_panes,
             engine=engine,
+            as_table=as_table
         )
 
     def to_json(
@@ -2311,7 +2289,6 @@
         compression="infer",
         index=True,
     ):
->>>>>>> c64c9cb4
         """
         Convert the object to a JSON string.
 
