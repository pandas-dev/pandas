--- conflicted
+++ resolved
@@ -11207,7 +11207,6 @@
         return self._find_valid_index("last")
 
 
-<<<<<<< HEAD
 def _set_join_index(
     left: FrameOrSeries, right: FrameOrSeries, join_index: Index
 ) -> Tuple[FrameOrSeries, FrameOrSeries]:
@@ -11221,11 +11220,11 @@
 
 
 def _doc_parms(cls):
-    """Return a tuple of the doc parms."""
-=======
+    """Return a tuple of the doc params."""
+
+
 def _doc_params(cls):
     """Return a tuple of the doc params."""
->>>>>>> d642b675
     axis_descr = (
         f"{{{', '.join(f'{a} ({i})' for i, a in enumerate(cls._AXIS_ORDERS))}}}"
     )
