import collections
from datetime import timedelta
import functools
import gc
import json
import operator
import pickle
from textwrap import dedent
from typing import FrozenSet, List, Set
import warnings
import weakref

import numpy as np

from pandas._config import config

from pandas._libs import Timestamp, iNaT, properties
from pandas.compat import lzip, set_function_name, to_str
from pandas.compat.numpy import function as nv
from pandas.errors import AbstractMethodError
from pandas.util._decorators import (
    Appender, Substitution, rewrite_axis_style_signature)
from pandas.util._validators import validate_bool_kwarg, validate_fillna_kwargs

from pandas.core.dtypes.cast import maybe_promote, maybe_upcast_putmask
from pandas.core.dtypes.common import (
    ensure_int64, ensure_object, is_bool, is_bool_dtype,
    is_datetime64_any_dtype, is_datetime64_dtype, is_datetime64tz_dtype,
    is_dict_like, is_extension_array_dtype, is_integer, is_list_like,
    is_number, is_numeric_dtype, is_object_dtype, is_period_arraylike,
    is_re_compilable, is_scalar, is_timedelta64_dtype, pandas_dtype)
from pandas.core.dtypes.generic import ABCDataFrame, ABCSeries
from pandas.core.dtypes.inference import is_hashable
from pandas.core.dtypes.missing import isna, notna

import pandas as pd
from pandas.core import missing, nanops
import pandas.core.algorithms as algos
from pandas.core.base import PandasObject, SelectionMixin
import pandas.core.common as com
from pandas.core.index import (
    Index, InvalidIndexError, MultiIndex, RangeIndex, ensure_index)
from pandas.core.indexes.datetimes import DatetimeIndex
from pandas.core.indexes.period import Period, PeriodIndex
import pandas.core.indexing as indexing
from pandas.core.internals import BlockManager
from pandas.core.ops import _align_method_FRAME

from pandas.io.formats.format import DataFrameFormatter, format_percentiles
from pandas.io.formats.printing import pprint_thing
from pandas.tseries.frequencies import to_offset

# goal is to be able to define the docs close to function, while still being
# able to share
_shared_docs = dict()
_shared_doc_kwargs = dict(
    axes='keywords for axes', klass='NDFrame',
    axes_single_arg='int or labels for object',
    args_transpose='axes to permute (int or label for object)',
    optional_by="""
        by : str or list of str
            Name or list of names to sort by""")

# sentinel value to use as kwarg in place of None when None has special meaning
# and needs to be distinguished from a user explicitly passing None.
sentinel = object()


def _single_replace(self, to_replace, method, inplace, limit):
    """
    Replaces values in a Series using the fill method specified when no
    replacement value is given in the replace method
    """
    if self.ndim != 1:
        raise TypeError('cannot replace {0} with method {1} on a {2}'
                        .format(to_replace, method, type(self).__name__))

    orig_dtype = self.dtype
    result = self if inplace else self.copy()
    fill_f = missing.get_fill_func(method)

    mask = missing.mask_missing(result.values, to_replace)
    values = fill_f(result.values, limit=limit, mask=mask)

    if values.dtype == orig_dtype and inplace:
        return

    result = pd.Series(values, index=self.index,
                       dtype=self.dtype).__finalize__(self)

    if inplace:
        self._update_inplace(result._data)
        return

    return result


class NDFrame(PandasObject, SelectionMixin):
    """
    N-dimensional analogue of DataFrame. Store multi-dimensional in a
    size-mutable, labeled data structure

    Parameters
    ----------
    data : BlockManager
    axes : list
    copy : boolean, default False
    """
    _internal_names = ['_data', '_cacher', '_item_cache', '_cache', '_is_copy',
                       '_subtyp', '_name', '_index', '_default_kind',
                       '_default_fill_value', '_metadata', '__array_struct__',
                       '__array_interface__']  # type: List[str]
    _internal_names_set = set(_internal_names)  # type: Set[str]
    _accessors = set()  # type: Set[str]
    _deprecations = frozenset([
        'as_blocks', 'blocks', 'convert_objects', 'is_copy'
    ])  # type: FrozenSet[str]
    _metadata = []  # type: List[str]
    _is_copy = None

    # ----------------------------------------------------------------------
    # Constructors

    def __init__(self, data, axes=None, copy=False, dtype=None,
                 fastpath=False):

        if not fastpath:
            if dtype is not None:
                data = data.astype(dtype)
            elif copy:
                data = data.copy()

            if axes is not None:
                for i, ax in enumerate(axes):
                    data = data.reindex_axis(ax, axis=i)

        object.__setattr__(self, '_is_copy', None)
        object.__setattr__(self, '_data', data)
        object.__setattr__(self, '_item_cache', {})

    def _init_mgr(self, mgr, axes=None, dtype=None, copy=False):
        """ passed a manager and a axes dict """
        for a, axe in axes.items():
            if axe is not None:
                mgr = mgr.reindex_axis(axe,
                                       axis=self._get_block_manager_axis(a),
                                       copy=False)

        # make a copy if explicitly requested
        if copy:
            mgr = mgr.copy()
        if dtype is not None:
            # avoid further copies if we can
            if len(mgr.blocks) > 1 or mgr.blocks[0].values.dtype != dtype:
                mgr = mgr.astype(dtype=dtype)
        return mgr

    # ----------------------------------------------------------------------

    @property
    def is_copy(self):
        """
        Return the copy.
        """
        warnings.warn("Attribute 'is_copy' is deprecated and will be removed "
                      "in a future version.", FutureWarning, stacklevel=2)
        return self._is_copy

    @is_copy.setter
    def is_copy(self, msg):
        warnings.warn("Attribute 'is_copy' is deprecated and will be removed "
                      "in a future version.", FutureWarning, stacklevel=2)
        self._is_copy = msg

    def _validate_dtype(self, dtype):
        """ validate the passed dtype """

        if dtype is not None:
            dtype = pandas_dtype(dtype)

            # a compound dtype
            if dtype.kind == 'V':
                raise NotImplementedError("compound dtypes are not implemented"
                                          " in the {0} constructor"
                                          .format(self.__class__.__name__))

        return dtype

    # ----------------------------------------------------------------------
    # Construction

    @property
    def _constructor(self):
        """Used when a manipulation result has the same dimensions as the
        original.
        """
        raise AbstractMethodError(self)

    @property
    def _constructor_sliced(self):
        """Used when a manipulation result has one lower dimension(s) as the
        original, such as DataFrame single columns slicing.
        """
        raise AbstractMethodError(self)

    @property
    def _constructor_expanddim(self):
        """Used when a manipulation result has one higher dimension as the
        original, such as Series.to_frame() and DataFrame.to_panel()
        """
        raise NotImplementedError

    # ----------------------------------------------------------------------
    # Axis

    @classmethod
    def _setup_axes(cls, axes, info_axis=None, stat_axis=None, aliases=None,
                    slicers=None, axes_are_reversed=False, build_axes=True,
                    ns=None, docs=None):
        """Provide axes setup for the major PandasObjects.

        Parameters
        ----------
        axes : the names of the axes in order (lowest to highest)
        info_axis_num : the axis of the selector dimension (int)
        stat_axis_num : the number of axis for the default stats (int)
        aliases : other names for a single axis (dict)
        slicers : how axes slice to others (dict)
        axes_are_reversed : boolean whether to treat passed axes as
            reversed (DataFrame)
        build_axes : setup the axis properties (default True)
        """

        cls._AXIS_ORDERS = axes
        cls._AXIS_NUMBERS = {a: i for i, a in enumerate(axes)}
        cls._AXIS_LEN = len(axes)
        cls._AXIS_ALIASES = aliases or dict()
        cls._AXIS_IALIASES = {v: k for k, v in cls._AXIS_ALIASES.items()}
        cls._AXIS_NAMES = dict(enumerate(axes))
        cls._AXIS_SLICEMAP = slicers or None
        cls._AXIS_REVERSED = axes_are_reversed

        # typ
        setattr(cls, '_typ', cls.__name__.lower())

        # indexing support
        cls._ix = None

        if info_axis is not None:
            cls._info_axis_number = info_axis
            cls._info_axis_name = axes[info_axis]

        if stat_axis is not None:
            cls._stat_axis_number = stat_axis
            cls._stat_axis_name = axes[stat_axis]

        # setup the actual axis
        if build_axes:

            def set_axis(a, i):
                setattr(cls, a, properties.AxisProperty(i, docs.get(a, a)))
                cls._internal_names_set.add(a)

            if axes_are_reversed:
                m = cls._AXIS_LEN - 1
                for i, a in cls._AXIS_NAMES.items():
                    set_axis(a, m - i)
            else:
                for i, a in cls._AXIS_NAMES.items():
                    set_axis(a, i)

        assert not isinstance(ns, dict)

    def _construct_axes_dict(self, axes=None, **kwargs):
        """Return an axes dictionary for myself."""
        d = {a: self._get_axis(a) for a in (axes or self._AXIS_ORDERS)}
        d.update(kwargs)
        return d

    @staticmethod
    def _construct_axes_dict_from(self, axes, **kwargs):
        """Return an axes dictionary for the passed axes."""
        d = {a: ax for a, ax in zip(self._AXIS_ORDERS, axes)}
        d.update(kwargs)
        return d

    def _construct_axes_dict_for_slice(self, axes=None, **kwargs):
        """Return an axes dictionary for myself."""
        d = {self._AXIS_SLICEMAP[a]: self._get_axis(a)
             for a in (axes or self._AXIS_ORDERS)}
        d.update(kwargs)
        return d

    def _construct_axes_from_arguments(
            self, args, kwargs, require_all=False, sentinel=None):
        """Construct and returns axes if supplied in args/kwargs.

        If require_all, raise if all axis arguments are not supplied
        return a tuple of (axes, kwargs).

        sentinel specifies the default parameter when an axis is not
        supplied; useful to distinguish when a user explicitly passes None
        in scenarios where None has special meaning.
        """

        # construct the args
        args = list(args)
        for a in self._AXIS_ORDERS:

            # if we have an alias for this axis
            alias = self._AXIS_IALIASES.get(a)
            if alias is not None:
                if a in kwargs:
                    if alias in kwargs:
                        raise TypeError("arguments are mutually exclusive "
                                        "for [%s,%s]" % (a, alias))
                    continue
                if alias in kwargs:
                    kwargs[a] = kwargs.pop(alias)
                    continue

            # look for a argument by position
            if a not in kwargs:
                try:
                    kwargs[a] = args.pop(0)
                except IndexError:
                    if require_all:
                        raise TypeError("not enough/duplicate arguments "
                                        "specified!")

        axes = {a: kwargs.pop(a, sentinel) for a in self._AXIS_ORDERS}
        return axes, kwargs

    @classmethod
    def _from_axes(cls, data, axes, **kwargs):
        # for construction from BlockManager
        if isinstance(data, BlockManager):
            return cls(data, **kwargs)
        else:
            if cls._AXIS_REVERSED:
                axes = axes[::-1]
            d = cls._construct_axes_dict_from(cls, axes, copy=False)
            d.update(kwargs)
            return cls(data, **d)

    @classmethod
    def _get_axis_number(cls, axis):
        axis = cls._AXIS_ALIASES.get(axis, axis)
        if is_integer(axis):
            if axis in cls._AXIS_NAMES:
                return axis
        else:
            try:
                return cls._AXIS_NUMBERS[axis]
            except KeyError:
                pass
        raise ValueError('No axis named {0} for object type {1}'
                         .format(axis, cls))

    @classmethod
    def _get_axis_name(cls, axis):
        axis = cls._AXIS_ALIASES.get(axis, axis)
        if isinstance(axis, str):
            if axis in cls._AXIS_NUMBERS:
                return axis
        else:
            try:
                return cls._AXIS_NAMES[axis]
            except KeyError:
                pass
        raise ValueError('No axis named {0} for object type {1}'
                         .format(axis, cls))

    def _get_axis(self, axis):
        name = self._get_axis_name(axis)
        return getattr(self, name)

    @classmethod
    def _get_block_manager_axis(cls, axis):
        """Map the axis to the block_manager axis."""
        axis = cls._get_axis_number(axis)
        if cls._AXIS_REVERSED:
            m = cls._AXIS_LEN - 1
            return m - axis
        return axis

    def _get_axis_resolvers(self, axis):
        # index or columns
        axis_index = getattr(self, axis)
        d = dict()
        prefix = axis[0]

        for i, name in enumerate(axis_index.names):
            if name is not None:
                key = level = name
            else:
                # prefix with 'i' or 'c' depending on the input axis
                # e.g., you must do ilevel_0 for the 0th level of an unnamed
                # multiiindex
                key = '{prefix}level_{i}'.format(prefix=prefix, i=i)
                level = i

            level_values = axis_index.get_level_values(level)
            s = level_values.to_series()
            s.index = axis_index
            d[key] = s

        # put the index/columns itself in the dict
        if isinstance(axis_index, MultiIndex):
            dindex = axis_index
        else:
            dindex = axis_index.to_series()

        d[axis] = dindex
        return d

    def _get_index_resolvers(self):
        d = {}
        for axis_name in self._AXIS_ORDERS:
            d.update(self._get_axis_resolvers(axis_name))
        return d

    def _get_space_character_free_column_resolvers(self):
        """Return the space character free column resolvers of a dataframe.

        Column names with spaces are 'cleaned up' so that they can be referred
        to by backtick quoting.
        Used in :meth:`DataFrame.eval`.
        """
        from pandas.core.computation.common import _remove_spaces_column_name

        return {_remove_spaces_column_name(k): v for k, v
                in self.iteritems()}

    @property
    def _info_axis(self):
        return getattr(self, self._info_axis_name)

    @property
    def _stat_axis(self):
        return getattr(self, self._stat_axis_name)

    @property
    def shape(self):
        """
        Return a tuple of axis dimensions
        """
        return tuple(len(self._get_axis(a)) for a in self._AXIS_ORDERS)

    @property
    def axes(self):
        """
        Return index label(s) of the internal NDFrame
        """
        # we do it this way because if we have reversed axes, then
        # the block manager shows then reversed
        return [self._get_axis(a) for a in self._AXIS_ORDERS]

    @property
    def ndim(self):
        """
        Return an int representing the number of axes / array dimensions.

        Return 1 if Series. Otherwise return 2 if DataFrame.

        See Also
        --------
        ndarray.ndim : Number of array dimensions.

        Examples
        --------
        >>> s = pd.Series({'a': 1, 'b': 2, 'c': 3})
        >>> s.ndim
        1

        >>> df = pd.DataFrame({'col1': [1, 2], 'col2': [3, 4]})
        >>> df.ndim
        2
        """
        return self._data.ndim

    @property
    def size(self):
        """
        Return an int representing the number of elements in this object.

        Return the number of rows if Series. Otherwise return the number of
        rows times number of columns if DataFrame.

        See Also
        --------
        ndarray.size : Number of elements in the array.

        Examples
        --------
        >>> s = pd.Series({'a': 1, 'b': 2, 'c': 3})
        >>> s.size
        3

        >>> df = pd.DataFrame({'col1': [1, 2], 'col2': [3, 4]})
        >>> df.size
        4
        """
        return np.prod(self.shape)

    @property
    def _selected_obj(self):
        """ internal compat with SelectionMixin """
        return self

    @property
    def _obj_with_exclusions(self):
        """ internal compat with SelectionMixin """
        return self

    def _expand_axes(self, key):
        new_axes = []
        for k, ax in zip(key, self.axes):
            if k not in ax:
                if type(k) != ax.dtype.type:
                    ax = ax.astype('O')
                new_axes.append(ax.insert(len(ax), k))
            else:
                new_axes.append(ax)

        return new_axes

    def set_axis(self, labels, axis=0, inplace=None):
        """
        Assign desired index to given axis.

        Indexes for column or row labels can be changed by assigning
        a list-like or Index.

        .. versionchanged:: 0.21.0

           The signature is now `labels` and `axis`, consistent with
           the rest of pandas API. Previously, the `axis` and `labels`
           arguments were respectively the first and second positional
           arguments.

        Parameters
        ----------
        labels : list-like, Index
            The values for the new index.

        axis : {0 or 'index', 1 or 'columns'}, default 0
            The axis to update. The value 0 identifies the rows, and 1
            identifies the columns.

        inplace : bool, default None
            Whether to return a new %(klass)s instance.

            .. warning::

               ``inplace=None`` currently falls back to to True, but in a
               future version, will default to False. Use inplace=True
               explicitly rather than relying on the default.

        Returns
        -------
        renamed : %(klass)s or None
            An object of same type as caller if inplace=False, None otherwise.

        See Also
        --------
        DataFrame.rename_axis : Alter the name of the index or columns.

        Examples
        --------
        **Series**

        >>> s = pd.Series([1, 2, 3])
        >>> s
        0    1
        1    2
        2    3
        dtype: int64

        >>> s.set_axis(['a', 'b', 'c'], axis=0, inplace=False)
        a    1
        b    2
        c    3
        dtype: int64

        The original object is not modified.

        >>> s
        0    1
        1    2
        2    3
        dtype: int64

        **DataFrame**

        >>> df = pd.DataFrame({"A": [1, 2, 3], "B": [4, 5, 6]})

        Change the row labels.

        >>> df.set_axis(['a', 'b', 'c'], axis='index', inplace=False)
           A  B
        a  1  4
        b  2  5
        c  3  6

        Change the column labels.

        >>> df.set_axis(['I', 'II'], axis='columns', inplace=False)
           I  II
        0  1   4
        1  2   5
        2  3   6

        Now, update the labels inplace.

        >>> df.set_axis(['i', 'ii'], axis='columns', inplace=True)
        >>> df
           i  ii
        0  1   4
        1  2   5
        2  3   6
        """
        if is_scalar(labels):
            warnings.warn(
                'set_axis now takes "labels" as first argument, and '
                '"axis" as named parameter. The old form, with "axis" as '
                'first parameter and \"labels\" as second, is still supported '
                'but will be deprecated in a future version of pandas.',
                FutureWarning, stacklevel=2)
            labels, axis = axis, labels

        if inplace is None:
            warnings.warn(
                'set_axis currently defaults to operating inplace.\nThis '
                'will change in a future version of pandas, use '
                'inplace=True to avoid this warning.',
                FutureWarning, stacklevel=2)
            inplace = True
        if inplace:
            setattr(self, self._get_axis_name(axis), labels)
        else:
            obj = self.copy()
            obj.set_axis(labels, axis=axis, inplace=True)
            return obj

    def _set_axis(self, axis, labels):
        self._data.set_axis(axis, labels)
        self._clear_item_cache()

    def transpose(self, *args, **kwargs):
        """
        Permute the dimensions of the %(klass)s

        Parameters
        ----------
        args : %(args_transpose)s
        copy : boolean, default False
            Make a copy of the underlying data. Mixed-dtype data will
            always result in a copy
        **kwargs
            Additional keyword arguments will be passed to the function.

        Returns
        -------
        y : same as input

        Examples
        --------
        >>> p.transpose(2, 0, 1)
        >>> p.transpose(2, 0, 1, copy=True)
        """

        # construct the args
        axes, kwargs = self._construct_axes_from_arguments(args, kwargs,
                                                           require_all=True)
        axes_names = tuple(self._get_axis_name(axes[a])
                           for a in self._AXIS_ORDERS)
        axes_numbers = tuple(self._get_axis_number(axes[a])
                             for a in self._AXIS_ORDERS)

        # we must have unique axes
        if len(axes) != len(set(axes)):
            raise ValueError('Must specify %s unique axes' % self._AXIS_LEN)

        new_axes = self._construct_axes_dict_from(self, [self._get_axis(x)
                                                         for x in axes_names])
        new_values = self.values.transpose(axes_numbers)
        if kwargs.pop('copy', None) or (len(args) and args[-1]):
            new_values = new_values.copy()

        nv.validate_transpose_for_generic(self, kwargs)
        return self._constructor(new_values, **new_axes).__finalize__(self)

    def swapaxes(self, axis1, axis2, copy=True):
        """
        Interchange axes and swap values axes appropriately.

        Returns
        -------
        y : same as input
        """
        i = self._get_axis_number(axis1)
        j = self._get_axis_number(axis2)

        if i == j:
            if copy:
                return self.copy()
            return self

        mapping = {i: j, j: i}

        new_axes = (self._get_axis(mapping.get(k, k))
                    for k in range(self._AXIS_LEN))
        new_values = self.values.swapaxes(i, j)
        if copy:
            new_values = new_values.copy()

        return self._constructor(new_values, *new_axes).__finalize__(self)

    def droplevel(self, level, axis=0):
        """
        Return DataFrame with requested index / column level(s) removed.

        .. versionadded:: 0.24.0

        Parameters
        ----------
        level : int, str, or list-like
            If a string is given, must be the name of a level
            If list-like, elements must be names or positional indexes
            of levels.

        axis : {0 or 'index', 1 or 'columns'}, default 0

        Returns
        -------
        DataFrame.droplevel()

        Examples
        --------
        >>> df = pd.DataFrame([
        ...     [1, 2, 3, 4],
        ...     [5, 6, 7, 8],
        ...     [9, 10, 11, 12]
        ... ]).set_index([0, 1]).rename_axis(['a', 'b'])

        >>> df.columns = pd.MultiIndex.from_tuples([
        ...    ('c', 'e'), ('d', 'f')
        ... ], names=['level_1', 'level_2'])

        >>> df
        level_1   c   d
        level_2   e   f
        a b
        1 2      3   4
        5 6      7   8
        9 10    11  12

        >>> df.droplevel('a')
        level_1   c   d
        level_2   e   f
        b
        2        3   4
        6        7   8
        10      11  12

        >>> df.droplevel('level2', axis=1)
        level_1   c   d
        a b
        1 2      3   4
        5 6      7   8
        9 10    11  12
        """
        labels = self._get_axis(axis)
        new_labels = labels.droplevel(level)
        result = self.set_axis(new_labels, axis=axis, inplace=False)
        return result

    def pop(self, item):
        """
        Return item and drop from frame. Raise KeyError if not found.

        Parameters
        ----------
        item : str
            Label of column to be popped.

        Returns
        -------
        Series

        Examples
        --------
        >>> df = pd.DataFrame([('falcon', 'bird', 389.0),
        ...                    ('parrot', 'bird', 24.0),
        ...                    ('lion', 'mammal', 80.5),
        ...                    ('monkey','mammal', np.nan)],
        ...                   columns=('name', 'class', 'max_speed'))
        >>> df
             name   class  max_speed
        0  falcon    bird      389.0
        1  parrot    bird       24.0
        2    lion  mammal       80.5
        3  monkey  mammal        NaN

        >>> df.pop('class')
        0      bird
        1      bird
        2    mammal
        3    mammal
        Name: class, dtype: object

        >>> df
             name  max_speed
        0  falcon      389.0
        1  parrot       24.0
        2    lion       80.5
        3  monkey        NaN
        """
        result = self[item]
        del self[item]
        try:
            result._reset_cacher()
        except AttributeError:
            pass

        return result

    def squeeze(self, axis=None):
        """
        Squeeze 1 dimensional axis objects into scalars.

        Series or DataFrames with a single element are squeezed to a scalar.
        DataFrames with a single column or a single row are squeezed to a
        Series. Otherwise the object is unchanged.

        This method is most useful when you don't know if your
        object is a Series or DataFrame, but you do know it has just a single
        column. In that case you can safely call `squeeze` to ensure you have a
        Series.

        Parameters
        ----------
        axis : {0 or 'index', 1 or 'columns', None}, default None
            A specific axis to squeeze. By default, all length-1 axes are
            squeezed.

            .. versionadded:: 0.20.0

        Returns
        -------
        DataFrame, Series, or scalar
            The projection after squeezing `axis` or all the axes.

        See Also
        --------
        Series.iloc : Integer-location based indexing for selecting scalars.
        DataFrame.iloc : Integer-location based indexing for selecting Series.
        Series.to_frame : Inverse of DataFrame.squeeze for a
            single-column DataFrame.

        Examples
        --------
        >>> primes = pd.Series([2, 3, 5, 7])

        Slicing might produce a Series with a single value:

        >>> even_primes = primes[primes % 2 == 0]
        >>> even_primes
        0    2
        dtype: int64

        >>> even_primes.squeeze()
        2

        Squeezing objects with more than one value in every axis does nothing:

        >>> odd_primes = primes[primes % 2 == 1]
        >>> odd_primes
        1    3
        2    5
        3    7
        dtype: int64

        >>> odd_primes.squeeze()
        1    3
        2    5
        3    7
        dtype: int64

        Squeezing is even more effective when used with DataFrames.

        >>> df = pd.DataFrame([[1, 2], [3, 4]], columns=['a', 'b'])
        >>> df
           a  b
        0  1  2
        1  3  4

        Slicing a single column will produce a DataFrame with the columns
        having only one value:

        >>> df_a = df[['a']]
        >>> df_a
           a
        0  1
        1  3

        So the columns can be squeezed down, resulting in a Series:

        >>> df_a.squeeze('columns')
        0    1
        1    3
        Name: a, dtype: int64

        Slicing a single row from a single column will produce a single
        scalar DataFrame:

        >>> df_0a = df.loc[df.index < 1, ['a']]
        >>> df_0a
           a
        0  1

        Squeezing the rows produces a single scalar Series:

        >>> df_0a.squeeze('rows')
        a    1
        Name: 0, dtype: int64

        Squeezing all axes wil project directly into a scalar:

        >>> df_0a.squeeze()
        1
        """
        axis = (self._AXIS_NAMES if axis is None else
                (self._get_axis_number(axis),))
        try:
            return self.iloc[
                tuple(0 if i in axis and len(a) == 1 else slice(None)
                      for i, a in enumerate(self.axes))]
        except Exception:
            return self

    def swaplevel(self, i=-2, j=-1, axis=0):
        """
        Swap levels i and j in a MultiIndex on a particular axis

        Parameters
        ----------
        i, j : int, str (can be mixed)
            Level of index to be swapped. Can pass level name as string.

        Returns
        -------
        swapped : same type as caller (new object)

        .. versionchanged:: 0.18.1

           The indexes ``i`` and ``j`` are now optional, and default to
           the two innermost levels of the index.
        """
        axis = self._get_axis_number(axis)
        result = self.copy()
        labels = result._data.axes[axis]
        result._data.set_axis(axis, labels.swaplevel(i, j))
        return result

    # ----------------------------------------------------------------------
    # Rename

    def rename(self, *args, **kwargs):
        """
        Alter axes input function or functions. Function / dict values must be
        unique (1-to-1). Labels not contained in a dict / Series will be left
        as-is. Extra labels listed don't throw an error. Alternatively, change
        ``Series.name`` with a scalar value (Series only).

        Parameters
        ----------
        %(axes)s : scalar, list-like, dict-like or function, optional
            Scalar or list-like will alter the ``Series.name`` attribute,
            and raise on DataFrame.
            dict-like or functions are transformations to apply to
            that axis' values
        copy : bool, default True
            Also copy underlying data.
        inplace : bool, default False
            Whether to return a new %(klass)s. If True then value of copy is
            ignored.
        level : int or level name, default None
            In case of a MultiIndex, only rename labels in the specified
            level.
        errors : {'ignore', 'raise'}, default 'ignore'
            If 'raise', raise a `KeyError` when a dict-like `mapper`, `index`,
            or `columns` contains labels that are not present in the Index
            being transformed.
            If 'ignore', existing keys will be renamed and extra keys will be
            ignored.

        Returns
        -------
        renamed : %(klass)s (new object)

        Raises
        ------
        KeyError
            If any of the labels is not found in the selected axis and
            "errors='raise'".

        See Also
        --------
        NDFrame.rename_axis

        Examples
        --------

        >>> s = pd.Series([1, 2, 3])
        >>> s
        0    1
        1    2
        2    3
        dtype: int64
        >>> s.rename("my_name") # scalar, changes Series.name
        0    1
        1    2
        2    3
        Name: my_name, dtype: int64
        >>> s.rename(lambda x: x ** 2)  # function, changes labels
        0    1
        1    2
        4    3
        dtype: int64
        >>> s.rename({1: 3, 2: 5})  # mapping, changes labels
        0    1
        3    2
        5    3
        dtype: int64

        Since ``DataFrame`` doesn't have a ``.name`` attribute,
        only mapping-type arguments are allowed.

        >>> df = pd.DataFrame({"A": [1, 2, 3], "B": [4, 5, 6]})
        >>> df.rename(2)
        Traceback (most recent call last):
        ...
        TypeError: 'int' object is not callable

        ``DataFrame.rename`` supports two calling conventions

        * ``(index=index_mapper, columns=columns_mapper, ...)``
        * ``(mapper, axis={'index', 'columns'}, ...)``

        We *highly* recommend using keyword arguments to clarify your
        intent.

        >>> df.rename(index=str, columns={"A": "a", "B": "c"})
           a  c
        0  1  4
        1  2  5
        2  3  6

        >>> df.rename(index=str, columns={"A": "a", "C": "c"})
           a  B
        0  1  4
        1  2  5
        2  3  6

        Using axis-style parameters

        >>> df.rename(str.lower, axis='columns')
           a  b
        0  1  4
        1  2  5
        2  3  6

        >>> df.rename({1: 2, 2: 4}, axis='index')
           A  B
        0  1  4
        2  2  5
        4  3  6

        See the :ref:`user guide <basics.rename>` for more.
        """
        axes, kwargs = self._construct_axes_from_arguments(args, kwargs)
        copy = kwargs.pop('copy', True)
        inplace = kwargs.pop('inplace', False)
        level = kwargs.pop('level', None)
        axis = kwargs.pop('axis', None)
        errors = kwargs.pop('errors', 'ignore')
        if axis is not None:
            # Validate the axis
            self._get_axis_number(axis)

        if kwargs:
            raise TypeError('rename() got an unexpected keyword '
                            'argument "{0}"'.format(list(kwargs.keys())[0]))

        if com.count_not_none(*axes.values()) == 0:
            raise TypeError('must pass an index to rename')

        self._consolidate_inplace()
        result = self if inplace else self.copy(deep=copy)

        # start in the axis order to eliminate too many copies
        for axis in range(self._AXIS_LEN):
            v = axes.get(self._AXIS_NAMES[axis])
            if v is None:
                continue
            f = com._get_rename_function(v)
            baxis = self._get_block_manager_axis(axis)
            if level is not None:
                level = self.axes[axis]._get_level_number(level)

            # GH 13473
            if not callable(v):
                indexer = self.axes[axis].get_indexer_for(v)
                if errors == 'raise' and len(indexer[indexer == -1]):
                    missing_labels = [label for index, label in enumerate(v)
                                      if indexer[index] == -1]
                    raise KeyError('{} not found in axis'
                                   .format(missing_labels))

            result._data = result._data.rename_axis(f, axis=baxis, copy=copy,
                                                    level=level)
            result._clear_item_cache()

        if inplace:
            self._update_inplace(result._data)
        else:
            return result.__finalize__(self)

    @rewrite_axis_style_signature('mapper', [('copy', True),
                                             ('inplace', False)])
    def rename_axis(self, mapper=sentinel, **kwargs):
        """
        Set the name of the axis for the index or columns.

        Parameters
        ----------
        mapper : scalar, list-like, optional
            Value to set the axis name attribute.
        index, columns : scalar, list-like, dict-like or function, optional
            A scalar, list-like, dict-like or functions transformations to
            apply to that axis' values.

            Use either ``mapper`` and ``axis`` to
            specify the axis to target with ``mapper``, or ``index``
            and/or ``columns``.

            .. versionchanged:: 0.24.0

        axis : {0 or 'index', 1 or 'columns'}, default 0
            The axis to rename.
        copy : bool, default True
            Also copy underlying data.
        inplace : bool, default False
            Modifies the object directly, instead of creating a new Series
            or DataFrame.

        Returns
        -------
        Series, DataFrame, or None
            The same type as the caller or None if `inplace` is True.

        See Also
        --------
        Series.rename : Alter Series index labels or name.
        DataFrame.rename : Alter DataFrame index labels or name.
        Index.rename : Set new names on index.

        Notes
        -----
        Prior to version 0.21.0, ``rename_axis`` could also be used to change
        the axis *labels* by passing a mapping or scalar. This behavior is
        deprecated and will be removed in a future version. Use ``rename``
        instead.

        ``DataFrame.rename_axis`` supports two calling conventions

        * ``(index=index_mapper, columns=columns_mapper, ...)``
        * ``(mapper, axis={'index', 'columns'}, ...)``

        The first calling convention will only modify the names of
        the index and/or the names of the Index object that is the columns.
        In this case, the parameter ``copy`` is ignored.

        The second calling convention will modify the names of the
        the corresponding index if mapper is a list or a scalar.
        However, if mapper is dict-like or a function, it will use the
        deprecated behavior of modifying the axis *labels*.

        We *highly* recommend using keyword arguments to clarify your
        intent.

        Examples
        --------
        **Series**

        >>> s = pd.Series(["dog", "cat", "monkey"])
        >>> s
        0       dog
        1       cat
        2    monkey
        dtype: object
        >>> s.rename_axis("animal")
        animal
        0    dog
        1    cat
        2    monkey
        dtype: object

        **DataFrame**

        >>> df = pd.DataFrame({"num_legs": [4, 4, 2],
        ...                    "num_arms": [0, 0, 2]},
        ...                   ["dog", "cat", "monkey"])
        >>> df
                num_legs  num_arms
        dog            4         0
        cat            4         0
        monkey         2         2
        >>> df = df.rename_axis("animal")
        >>> df
                num_legs  num_arms
        animal
        dog            4         0
        cat            4         0
        monkey         2         2
        >>> df = df.rename_axis("limbs", axis="columns")
        >>> df
        limbs   num_legs  num_arms
        animal
        dog            4         0
        cat            4         0
        monkey         2         2

        **MultiIndex**

        >>> df.index = pd.MultiIndex.from_product([['mammal'],
        ...                                        ['dog', 'cat', 'monkey']],
        ...                                       names=['type', 'name'])
        >>> df
        limbs          num_legs  num_arms
        type   name
        mammal dog            4         0
               cat            4         0
               monkey         2         2

        >>> df.rename_axis(index={'type': 'class'})
        limbs          num_legs  num_arms
        class  name
        mammal dog            4         0
               cat            4         0
               monkey         2         2

        >>> df.rename_axis(columns=str.upper)
        LIMBS          num_legs  num_arms
        type   name
        mammal dog            4         0
               cat            4         0
               monkey         2         2
        """
        axes, kwargs = self._construct_axes_from_arguments(
            (), kwargs, sentinel=sentinel)
        copy = kwargs.pop('copy', True)
        inplace = kwargs.pop('inplace', False)
        axis = kwargs.pop('axis', 0)
        if axis is not None:
            axis = self._get_axis_number(axis)

        if kwargs:
            raise TypeError('rename_axis() got an unexpected keyword '
                            'argument "{0}"'.format(list(kwargs.keys())[0]))

        inplace = validate_bool_kwarg(inplace, 'inplace')

        if (mapper is not sentinel):
            # Use v0.23 behavior if a scalar or list
            non_mapper = is_scalar(mapper) or (is_list_like(mapper) and not
                                               is_dict_like(mapper))
            if non_mapper:
                return self._set_axis_name(mapper, axis=axis, inplace=inplace)
            else:
                # Deprecated (v0.21) behavior is if mapper is specified,
                # and not a list or scalar, then call rename
                msg = ("Using 'rename_axis' to alter labels is deprecated. "
                       "Use '.rename' instead")
                warnings.warn(msg, FutureWarning, stacklevel=3)
                axis = self._get_axis_name(axis)
                d = {'copy': copy, 'inplace': inplace}
                d[axis] = mapper
                return self.rename(**d)
        else:
            # Use new behavior.  Means that index and/or columns
            # is specified
            result = self if inplace else self.copy(deep=copy)

            for axis in range(self._AXIS_LEN):
                v = axes.get(self._AXIS_NAMES[axis])
                if v is sentinel:
                    continue
                non_mapper = is_scalar(v) or (is_list_like(v) and not
                                              is_dict_like(v))
                if non_mapper:
                    newnames = v
                else:
                    f = com._get_rename_function(v)
                    curnames = self._get_axis(axis).names
                    newnames = [f(name) for name in curnames]
                result._set_axis_name(newnames, axis=axis,
                                      inplace=True)
            if not inplace:
                return result

    def _set_axis_name(self, name, axis=0, inplace=False):
        """
        Set the name(s) of the axis.

        Parameters
        ----------
        name : str or list of str
            Name(s) to set.
        axis : {0 or 'index', 1 or 'columns'}, default 0
            The axis to set the label. The value 0 or 'index' specifies index,
            and the value 1 or 'columns' specifies columns.
        inplace : bool, default False
            If `True`, do operation inplace and return None.

            .. versionadded:: 0.21.0

        Returns
        -------
        Series, DataFrame, or None
            The same type as the caller or `None` if `inplace` is `True`.

        See Also
        --------
        DataFrame.rename : Alter the axis labels of :class:`DataFrame`.
        Series.rename : Alter the index labels or set the index name
            of :class:`Series`.
        Index.rename : Set the name of :class:`Index` or :class:`MultiIndex`.

        Examples
        --------
        >>> df = pd.DataFrame({"num_legs": [4, 4, 2]},
        ...                   ["dog", "cat", "monkey"])
        >>> df
                num_legs
        dog            4
        cat            4
        monkey         2
        >>> df._set_axis_name("animal")
                num_legs
        animal
        dog            4
        cat            4
        monkey         2
        >>> df.index = pd.MultiIndex.from_product(
        ...                [["mammal"], ['dog', 'cat', 'monkey']])
        >>> df._set_axis_name(["type", "name"])
                       legs
        type   name
        mammal dog        4
               cat        4
               monkey     2
        """
        axis = self._get_axis_number(axis)
        idx = self._get_axis(axis).set_names(name)

        inplace = validate_bool_kwarg(inplace, 'inplace')
        renamed = self if inplace else self.copy()
        renamed.set_axis(idx, axis=axis, inplace=True)
        if not inplace:
            return renamed

    # ----------------------------------------------------------------------
    # Comparison Methods

    def _indexed_same(self, other):
        return all(self._get_axis(a).equals(other._get_axis(a))
                   for a in self._AXIS_ORDERS)

    def equals(self, other):
        """
        Test whether two objects contain the same elements.

        This function allows two Series or DataFrames to be compared against
        each other to see if they have the same shape and elements. NaNs in
        the same location are considered equal. The column headers do not
        need to have the same type, but the elements within the columns must
        be the same dtype.

        Parameters
        ----------
        other : Series or DataFrame
            The other Series or DataFrame to be compared with the first.

        Returns
        -------
        bool
            True if all elements are the same in both objects, False
            otherwise.

        See Also
        --------
        Series.eq : Compare two Series objects of the same length
            and return a Series where each element is True if the element
            in each Series is equal, False otherwise.
        DataFrame.eq : Compare two DataFrame objects of the same shape and
            return a DataFrame where each element is True if the respective
            element in each DataFrame is equal, False otherwise.
        assert_series_equal : Return True if left and right Series are equal,
            False otherwise.
        assert_frame_equal : Return True if left and right DataFrames are
            equal, False otherwise.
        numpy.array_equal : Return True if two arrays have the same shape
            and elements, False otherwise.

        Notes
        -----
        This function requires that the elements have the same dtype as their
        respective elements in the other Series or DataFrame. However, the
        column labels do not need to have the same type, as long as they are
        still considered equal.

        Examples
        --------
        >>> df = pd.DataFrame({1: [10], 2: [20]})
        >>> df
            1   2
        0  10  20

        DataFrames df and exactly_equal have the same types and values for
        their elements and column labels, which will return True.

        >>> exactly_equal = pd.DataFrame({1: [10], 2: [20]})
        >>> exactly_equal
            1   2
        0  10  20
        >>> df.equals(exactly_equal)
        True

        DataFrames df and different_column_type have the same element
        types and values, but have different types for the column labels,
        which will still return True.

        >>> different_column_type = pd.DataFrame({1.0: [10], 2.0: [20]})
        >>> different_column_type
           1.0  2.0
        0   10   20
        >>> df.equals(different_column_type)
        True

        DataFrames df and different_data_type have different types for the
        same values for their elements, and will return False even though
        their column labels are the same values and types.

        >>> different_data_type = pd.DataFrame({1: [10.0], 2: [20.0]})
        >>> different_data_type
              1     2
        0  10.0  20.0
        >>> df.equals(different_data_type)
        False
        """
        if not isinstance(other, self._constructor):
            return False
        return self._data.equals(other._data)

    # -------------------------------------------------------------------------
    # Unary Methods

    def __neg__(self):
        values = com.values_from_object(self)
        if is_bool_dtype(values):
            arr = operator.inv(values)
        elif (is_numeric_dtype(values) or is_timedelta64_dtype(values)
                or is_object_dtype(values)):
            arr = operator.neg(values)
        else:
            raise TypeError("Unary negative expects numeric dtype, not {}"
                            .format(values.dtype))
        return self.__array_wrap__(arr)

    def __pos__(self):
        values = com.values_from_object(self)
        if (is_bool_dtype(values) or is_period_arraylike(values)):
            arr = values
        elif (is_numeric_dtype(values) or is_timedelta64_dtype(values)
                or is_object_dtype(values)):
            arr = operator.pos(values)
        else:
            raise TypeError("Unary plus expects numeric dtype, not {}"
                            .format(values.dtype))
        return self.__array_wrap__(arr)

    def __invert__(self):
        try:
            arr = operator.inv(com.values_from_object(self))
            return self.__array_wrap__(arr)
        except Exception:

            # inv fails with 0 len
            if not np.prod(self.shape):
                return self

            raise

    def __nonzero__(self):
        raise ValueError("The truth value of a {0} is ambiguous. "
                         "Use a.empty, a.bool(), a.item(), a.any() or a.all()."
                         .format(self.__class__.__name__))

    __bool__ = __nonzero__

    def bool(self):
        """
        Return the bool of a single element PandasObject.

        This must be a boolean scalar value, either True or False.  Raise a
        ValueError if the PandasObject does not have exactly 1 element, or that
        element is not boolean
        """
        v = self.squeeze()
        if isinstance(v, (bool, np.bool_)):
            return bool(v)
        elif is_scalar(v):
            raise ValueError("bool cannot act on a non-boolean single element "
                             "{0}".format(self.__class__.__name__))

        self.__nonzero__()

    def __abs__(self):
        return self.abs()

    def __round__(self, decimals=0):
        return self.round(decimals)

    # -------------------------------------------------------------------------
    # Label or Level Combination Helpers
    #
    # A collection of helper methods for DataFrame/Series operations that
    # accept a combination of column/index labels and levels.  All such
    # operations should utilize/extend these methods when possible so that we
    # have consistent precedence and validation logic throughout the library.

    def _is_level_reference(self, key, axis=0):
        """
        Test whether a key is a level reference for a given axis.

        To be considered a level reference, `key` must be a string that:
          - (axis=0): Matches the name of an index level and does NOT match
            a column label.
          - (axis=1): Matches the name of a column level and does NOT match
            an index label.

        Parameters
        ----------
        key : str
            Potential level name for the given axis
        axis : int, default 0
            Axis that levels are associated with (0 for index, 1 for columns)

        Returns
        -------
        is_level : bool
        """
        axis = self._get_axis_number(axis)

        if self.ndim > 2:
            raise NotImplementedError(
                "_is_level_reference is not implemented for {type}"
                .format(type=type(self)))

        return (key is not None and
                is_hashable(key) and
                key in self.axes[axis].names and
                not self._is_label_reference(key, axis=axis))

    def _is_label_reference(self, key, axis=0):
        """
        Test whether a key is a label reference for a given axis.

        To be considered a label reference, `key` must be a string that:
          - (axis=0): Matches a column label
          - (axis=1): Matches an index label

        Parameters
        ----------
        key: str
            Potential label name
        axis: int, default 0
            Axis perpendicular to the axis that labels are associated with
            (0 means search for column labels, 1 means search for index labels)

        Returns
        -------
        is_label: bool
        """
        if self.ndim > 2:
            raise NotImplementedError(
                "_is_label_reference is not implemented for {type}"
                .format(type=type(self)))

        axis = self._get_axis_number(axis)
        other_axes = (ax for ax in range(self._AXIS_LEN) if ax != axis)

        return (key is not None and
                is_hashable(key) and
                any(key in self.axes[ax] for ax in other_axes))

    def _is_label_or_level_reference(self, key, axis=0):
        """
        Test whether a key is a label or level reference for a given axis.

        To be considered either a label or a level reference, `key` must be a
        string that:
          - (axis=0): Matches a column label or an index level
          - (axis=1): Matches an index label or a column level

        Parameters
        ----------
        key: str
            Potential label or level name
        axis: int, default 0
            Axis that levels are associated with (0 for index, 1 for columns)

        Returns
        -------
        is_label_or_level: bool
        """

        if self.ndim > 2:
            raise NotImplementedError(
                "_is_label_or_level_reference is not implemented for {type}"
                .format(type=type(self)))

        return (self._is_level_reference(key, axis=axis) or
                self._is_label_reference(key, axis=axis))

    def _check_label_or_level_ambiguity(self, key, axis=0):
        """
        Check whether `key` is ambiguous.

        By ambiguous, we mean that it matches both a level of the input
        `axis` and a label of the other axis.

        Parameters
        ----------
        key: str or object
            label or level name
        axis: int, default 0
            Axis that levels are associated with (0 for index, 1 for columns)

        Raises
        ------
        ValueError: `key` is ambiguous
        """
        if self.ndim > 2:
            raise NotImplementedError(
                "_check_label_or_level_ambiguity is not implemented for {type}"
                .format(type=type(self)))

        axis = self._get_axis_number(axis)
        other_axes = (ax for ax in range(self._AXIS_LEN) if ax != axis)

        if (key is not None and
                is_hashable(key) and
                key in self.axes[axis].names and
                any(key in self.axes[ax] for ax in other_axes)):

            # Build an informative and grammatical warning
            level_article, level_type = (('an', 'index')
                                         if axis == 0 else
                                         ('a', 'column'))

            label_article, label_type = (('a', 'column')
                                         if axis == 0 else
                                         ('an', 'index'))

            msg = ("'{key}' is both {level_article} {level_type} level and "
                   "{label_article} {label_type} label, which is ambiguous."
                   ).format(key=key,
                            level_article=level_article,
                            level_type=level_type,
                            label_article=label_article,
                            label_type=label_type)
            raise ValueError(msg)

    def _get_label_or_level_values(self, key, axis=0):
        """
        Return a 1-D array of values associated with `key`, a label or level
        from the given `axis`.

        Retrieval logic:
          - (axis=0): Return column values if `key` matches a column label.
            Otherwise return index level values if `key` matches an index
            level.
          - (axis=1): Return row values if `key` matches an index label.
            Otherwise return column level values if 'key' matches a column
            level

        Parameters
        ----------
        key: str
            Label or level name.
        axis: int, default 0
            Axis that levels are associated with (0 for index, 1 for columns)

        Returns
        -------
        values: np.ndarray

        Raises
        ------
        KeyError
            if `key` matches neither a label nor a level
        ValueError
            if `key` matches multiple labels
        FutureWarning
            if `key` is ambiguous. This will become an ambiguity error in a
            future version
        """
        if self.ndim > 2:
            raise NotImplementedError(
                "_get_label_or_level_values is not implemented for {type}"
                .format(type=type(self)))

        axis = self._get_axis_number(axis)
        other_axes = [ax for ax in range(self._AXIS_LEN) if ax != axis]

        if self._is_label_reference(key, axis=axis):
            self._check_label_or_level_ambiguity(key, axis=axis)
            values = self.xs(key, axis=other_axes[0])._values
        elif self._is_level_reference(key, axis=axis):
            values = self.axes[axis].get_level_values(key)._values
        else:
            raise KeyError(key)

        # Check for duplicates
        if values.ndim > 1:

            if other_axes and isinstance(
                    self._get_axis(other_axes[0]), MultiIndex):
                multi_message = ('\n'
                                 'For a multi-index, the label must be a '
                                 'tuple with elements corresponding to '
                                 'each level.')
            else:
                multi_message = ''

            label_axis_name = 'column' if axis == 0 else 'index'
            raise ValueError(("The {label_axis_name} label '{key}' "
                              "is not unique.{multi_message}")
                             .format(key=key,
                                     label_axis_name=label_axis_name,
                                     multi_message=multi_message))

        return values

    def _drop_labels_or_levels(self, keys, axis=0):
        """
        Drop labels and/or levels for the given `axis`.

        For each key in `keys`:
          - (axis=0): If key matches a column label then drop the column.
            Otherwise if key matches an index level then drop the level.
          - (axis=1): If key matches an index label then drop the row.
            Otherwise if key matches a column level then drop the level.

        Parameters
        ----------
        keys: str or list of str
            labels or levels to drop
        axis: int, default 0
            Axis that levels are associated with (0 for index, 1 for columns)

        Returns
        -------
        dropped: DataFrame

        Raises
        ------
        ValueError
            if any `keys` match neither a label nor a level
        """
        if self.ndim > 2:
            raise NotImplementedError(
                "_drop_labels_or_levels is not implemented for {type}"
                .format(type=type(self)))

        axis = self._get_axis_number(axis)

        # Validate keys
        keys = com.maybe_make_list(keys)
        invalid_keys = [k for k in keys if not
                        self._is_label_or_level_reference(k, axis=axis)]

        if invalid_keys:
            raise ValueError(("The following keys are not valid labels or "
                              "levels for axis {axis}: {invalid_keys}")
                             .format(axis=axis,
                                     invalid_keys=invalid_keys))

        # Compute levels and labels to drop
        levels_to_drop = [k for k in keys
                          if self._is_level_reference(k, axis=axis)]

        labels_to_drop = [k for k in keys
                          if not self._is_level_reference(k, axis=axis)]

        # Perform copy upfront and then use inplace operations below.
        # This ensures that we always perform exactly one copy.
        # ``copy`` and/or ``inplace`` options could be added in the future.
        dropped = self.copy()

        if axis == 0:
            # Handle dropping index levels
            if levels_to_drop:
                dropped.reset_index(levels_to_drop, drop=True, inplace=True)

            # Handle dropping columns labels
            if labels_to_drop:
                dropped.drop(labels_to_drop, axis=1, inplace=True)
        else:
            # Handle dropping column levels
            if levels_to_drop:
                if isinstance(dropped.columns, MultiIndex):
                    # Drop the specified levels from the MultiIndex
                    dropped.columns = dropped.columns.droplevel(levels_to_drop)
                else:
                    # Drop the last level of Index by replacing with
                    # a RangeIndex
                    dropped.columns = RangeIndex(dropped.columns.size)

            # Handle dropping index labels
            if labels_to_drop:
                dropped.drop(labels_to_drop, axis=0, inplace=True)

        return dropped

    # ----------------------------------------------------------------------
    # Iteration

    def __hash__(self):
        raise TypeError('{0!r} objects are mutable, thus they cannot be'
                        ' hashed'.format(self.__class__.__name__))

    def __iter__(self):
        """Iterate over info axis"""
        return iter(self._info_axis)

    # can we get a better explanation of this?
    def keys(self):
        """Get the 'info axis' (see Indexing for more)

        This is index for Series, columns for DataFrame.
        """
        return self._info_axis

    def iteritems(self):
        """Iterate over (label, values) on info axis

        This is index for Series, columns for DataFrame and so on.
        """
        for h in self._info_axis:
            yield h, self[h]

    def __len__(self):
        """Returns length of info axis"""
        return len(self._info_axis)

    def __contains__(self, key):
        """True if the key is in the info axis"""
        return key in self._info_axis

    @property
    def empty(self):
        """
        Indicator whether DataFrame is empty.

        True if DataFrame is entirely empty (no items), meaning any of the
        axes are of length 0.

        Returns
        -------
        bool
            If DataFrame is empty, return True, if not return False.

        See Also
        --------
        Series.dropna
        DataFrame.dropna

        Notes
        -----
        If DataFrame contains only NaNs, it is still not considered empty. See
        the example below.

        Examples
        --------
        An example of an actual empty DataFrame. Notice the index is empty:

        >>> df_empty = pd.DataFrame({'A' : []})
        >>> df_empty
        Empty DataFrame
        Columns: [A]
        Index: []
        >>> df_empty.empty
        True

        If we only have NaNs in our DataFrame, it is not considered empty! We
        will need to drop the NaNs to make the DataFrame empty:

        >>> df = pd.DataFrame({'A' : [np.nan]})
        >>> df
            A
        0 NaN
        >>> df.empty
        False
        >>> df.dropna().empty
        True
        """
        return any(len(self._get_axis(a)) == 0 for a in self._AXIS_ORDERS)

    # ----------------------------------------------------------------------
    # Array Interface

    # This is also set in IndexOpsMixin
    # GH#23114 Ensure ndarray.__op__(DataFrame) returns NotImplemented
    __array_priority__ = 1000

    def __array__(self, dtype=None):
        return com.values_from_object(self)

    def __array_wrap__(self, result, context=None):
        d = self._construct_axes_dict(self._AXIS_ORDERS, copy=False)
        return self._constructor(result, **d).__finalize__(self)

    # ideally we would define this to avoid the getattr checks, but
    # is slower
    # @property
    # def __array_interface__(self):
    #    """ provide numpy array interface method """
    #    values = self.values
    #    return dict(typestr=values.dtype.str,shape=values.shape,data=values)

    def to_dense(self):
        """
        Return dense representation of NDFrame (as opposed to sparse).
        """
        # compat
        return self

    # ----------------------------------------------------------------------
    # Picklability

    def __getstate__(self):
        meta = {k: getattr(self, k, None) for k in self._metadata}
        return dict(_data=self._data, _typ=self._typ, _metadata=self._metadata,
                    **meta)

    def __setstate__(self, state):

        if isinstance(state, BlockManager):
            self._data = state
        elif isinstance(state, dict):
            typ = state.get('_typ')
            if typ is not None:

                # set in the order of internal names
                # to avoid definitional recursion
                # e.g. say fill_value needing _data to be
                # defined
                meta = set(self._internal_names + self._metadata)
                for k in list(meta):
                    if k in state:
                        v = state[k]
                        object.__setattr__(self, k, v)

                for k, v in state.items():
                    if k not in meta:
                        object.__setattr__(self, k, v)

            else:
                self._unpickle_series_compat(state)
        elif isinstance(state[0], dict):
            if len(state) == 5:
                self._unpickle_sparse_frame_compat(state)
            else:
                self._unpickle_frame_compat(state)
        elif len(state) == 4:
            self._unpickle_panel_compat(state)
        elif len(state) == 2:
            self._unpickle_series_compat(state)
        else:  # pragma: no cover
            # old pickling format, for compatibility
            self._unpickle_matrix_compat(state)

        self._item_cache = {}

    # ----------------------------------------------------------------------
    # Rendering Methods

    def __unicode__(self):
        # unicode representation based upon iterating over self
        # (since, by definition, `PandasContainers` are iterable)
        prepr = '[%s]' % ','.join(map(pprint_thing, self))
        return '%s(%s)' % (self.__class__.__name__, prepr)

    def _repr_latex_(self):
        """
        Returns a LaTeX representation for a particular object.
        Mainly for use with nbconvert (jupyter notebook conversion to pdf).
        """
        if config.get_option('display.latex.repr'):
            return self.to_latex()
        else:
            return None

    def _repr_data_resource_(self):
        """
        Not a real Jupyter special repr method, but we use the same
        naming convention.
        """
        if config.get_option("display.html.table_schema"):
            data = self.head(config.get_option('display.max_rows'))
            payload = json.loads(data.to_json(orient='table'),
                                 object_pairs_hook=collections.OrderedDict)
            return payload

    # ----------------------------------------------------------------------
    # I/O Methods

    _shared_docs['to_excel'] = """
    Write %(klass)s to an Excel sheet.

    To write a single %(klass)s to an Excel .xlsx file it is only necessary to
    specify a target file name. To write to multiple sheets it is necessary to
    create an `ExcelWriter` object with a target file name, and specify a sheet
    in the file to write to.

    Multiple sheets may be written to by specifying unique `sheet_name`.
    With all data written to the file it is necessary to save the changes.
    Note that creating an `ExcelWriter` object with a file name that already
    exists will result in the contents of the existing file being erased.

    Parameters
    ----------
    excel_writer : str or ExcelWriter object
        File path or existing ExcelWriter.
    sheet_name : str, default 'Sheet1'
        Name of sheet which will contain DataFrame.
    na_rep : str, default ''
        Missing data representation.
    float_format : str, optional
        Format string for floating point numbers. For example
        ``float_format="%%.2f"`` will format 0.1234 to 0.12.
    columns : sequence or list of str, optional
        Columns to write.
    header : bool or list of str, default True
        Write out the column names. If a list of string is given it is
        assumed to be aliases for the column names.
    index : bool, default True
        Write row names (index).
    index_label : str or sequence, optional
        Column label for index column(s) if desired. If not specified, and
        `header` and `index` are True, then the index names are used. A
        sequence should be given if the DataFrame uses MultiIndex.
    startrow : int, default 0
        Upper left cell row to dump data frame.
    startcol : int, default 0
        Upper left cell column to dump data frame.
    engine : str, optional
        Write engine to use, 'openpyxl' or 'xlsxwriter'. You can also set this
        via the options ``io.excel.xlsx.writer``, ``io.excel.xls.writer``, and
        ``io.excel.xlsm.writer``.
    merge_cells : bool, default True
        Write MultiIndex and Hierarchical Rows as merged cells.
    encoding : str, optional
        Encoding of the resulting excel file. Only necessary for xlwt,
        other writers support unicode natively.
    inf_rep : str, default 'inf'
        Representation for infinity (there is no native representation for
        infinity in Excel).
    verbose : bool, default True
        Display more information in the error logs.
    freeze_panes : tuple of int (length 2), optional
        Specifies the one-based bottommost row and rightmost column that
        is to be frozen.

        .. versionadded:: 0.20.0.

    See Also
    --------
    to_csv : Write DataFrame to a comma-separated values (csv) file.
    ExcelWriter : Class for writing DataFrame objects into excel sheets.
    read_excel : Read an Excel file into a pandas DataFrame.
    read_csv : Read a comma-separated values (csv) file into DataFrame.

    Notes
    -----
    For compatibility with :meth:`~DataFrame.to_csv`,
    to_excel serializes lists and dicts to strings before writing.

    Once a workbook has been saved it is not possible write further data
    without rewriting the whole workbook.

    Examples
    --------

    Create, write to and save a workbook:

    >>> df1 = pd.DataFrame([['a', 'b'], ['c', 'd']],
    ...                    index=['row 1', 'row 2'],
    ...                    columns=['col 1', 'col 2'])
    >>> df1.to_excel("output.xlsx")  # doctest: +SKIP

    To specify the sheet name:

    >>> df1.to_excel("output.xlsx",
    ...              sheet_name='Sheet_name_1')  # doctest: +SKIP

    If you wish to write to more than one sheet in the workbook, it is
    necessary to specify an ExcelWriter object:

    >>> df2 = df1.copy()
    >>> with pd.ExcelWriter('output.xlsx') as writer:  # doctest: +SKIP
    ...     df1.to_excel(writer, sheet_name='Sheet_name_1')
    ...     df2.to_excel(writer, sheet_name='Sheet_name_2')

    To set the library that is used to write the Excel file,
    you can pass the `engine` keyword (the default engine is
    automatically chosen depending on the file extension):

    >>> df1.to_excel('output1.xlsx', engine='xlsxwriter')  # doctest: +SKIP
    """

    @Appender(_shared_docs["to_excel"] % dict(klass="object"))
    def to_excel(self, excel_writer, sheet_name="Sheet1", na_rep="",
                 float_format=None, columns=None, header=True, index=True,
                 index_label=None, startrow=0, startcol=0, engine=None,
                 merge_cells=True, encoding=None, inf_rep="inf", verbose=True,
                 freeze_panes=None):
        df = self if isinstance(self, ABCDataFrame) else self.to_frame()

        from pandas.io.formats.excel import ExcelFormatter
        formatter = ExcelFormatter(df, na_rep=na_rep, cols=columns,
                                   header=header,
                                   float_format=float_format, index=index,
                                   index_label=index_label,
                                   merge_cells=merge_cells,
                                   inf_rep=inf_rep)
        formatter.write(excel_writer, sheet_name=sheet_name, startrow=startrow,
                        startcol=startcol, freeze_panes=freeze_panes,
                        engine=engine)

    def to_json(self, path_or_buf=None, orient=None, date_format=None,
                double_precision=10, force_ascii=True, date_unit='ms',
                default_handler=None, lines=False, compression='infer',
                index=True):
        """
        Convert the object to a JSON string.

        Note NaN's and None will be converted to null and datetime objects
        will be converted to UNIX timestamps.

        Parameters
        ----------
        path_or_buf : string or file handle, optional
            File path or object. If not specified, the result is returned as
            a string.
        orient : string
            Indication of expected JSON string format.

            * Series

              - default is 'index'
              - allowed values are: {'split','records','index','table'}

            * DataFrame

              - default is 'columns'
              - allowed values are:
                {'split','records','index','columns','values','table'}

            * The format of the JSON string

              - 'split' : dict like {'index' -> [index],
                'columns' -> [columns], 'data' -> [values]}
              - 'records' : list like
                [{column -> value}, ... , {column -> value}]
              - 'index' : dict like {index -> {column -> value}}
              - 'columns' : dict like {column -> {index -> value}}
              - 'values' : just the values array
              - 'table' : dict like {'schema': {schema}, 'data': {data}}
                describing the data, and the data component is
                like ``orient='records'``.

                .. versionchanged:: 0.20.0

        date_format : {None, 'epoch', 'iso'}
            Type of date conversion. 'epoch' = epoch milliseconds,
            'iso' = ISO8601. The default depends on the `orient`. For
            ``orient='table'``, the default is 'iso'. For all other orients,
            the default is 'epoch'.
        double_precision : int, default 10
            The number of decimal places to use when encoding
            floating point values.
        force_ascii : bool, default True
            Force encoded string to be ASCII.
        date_unit : string, default 'ms' (milliseconds)
            The time unit to encode to, governs timestamp and ISO8601
            precision.  One of 's', 'ms', 'us', 'ns' for second, millisecond,
            microsecond, and nanosecond respectively.
        default_handler : callable, default None
            Handler to call if object cannot otherwise be converted to a
            suitable format for JSON. Should receive a single argument which is
            the object to convert and return a serialisable object.
        lines : bool, default False
            If 'orient' is 'records' write out line delimited json format. Will
            throw ValueError if incorrect 'orient' since others are not list
            like.

            .. versionadded:: 0.19.0

        compression : {'infer', 'gzip', 'bz2', 'zip', 'xz', None}

            A string representing the compression to use in the output file,
            only used when the first argument is a filename. By default, the
            compression is inferred from the filename.

            .. versionadded:: 0.21.0
            .. versionchanged:: 0.24.0
               'infer' option added and set to default
        index : bool, default True
            Whether to include the index values in the JSON string. Not
            including the index (``index=False``) is only supported when
            orient is 'split' or 'table'.

            .. versionadded:: 0.23.0

        See Also
        --------
        read_json

        Examples
        --------

        >>> df = pd.DataFrame([['a', 'b'], ['c', 'd']],
        ...                   index=['row 1', 'row 2'],
        ...                   columns=['col 1', 'col 2'])
        >>> df.to_json(orient='split')
        '{"columns":["col 1","col 2"],
          "index":["row 1","row 2"],
          "data":[["a","b"],["c","d"]]}'

        Encoding/decoding a Dataframe using ``'records'`` formatted JSON.
        Note that index labels are not preserved with this encoding.

        >>> df.to_json(orient='records')
        '[{"col 1":"a","col 2":"b"},{"col 1":"c","col 2":"d"}]'

        Encoding/decoding a Dataframe using ``'index'`` formatted JSON:

        >>> df.to_json(orient='index')
        '{"row 1":{"col 1":"a","col 2":"b"},"row 2":{"col 1":"c","col 2":"d"}}'

        Encoding/decoding a Dataframe using ``'columns'`` formatted JSON:

        >>> df.to_json(orient='columns')
        '{"col 1":{"row 1":"a","row 2":"c"},"col 2":{"row 1":"b","row 2":"d"}}'

        Encoding/decoding a Dataframe using ``'values'`` formatted JSON:

        >>> df.to_json(orient='values')
        '[["a","b"],["c","d"]]'

        Encoding with Table Schema

        >>> df.to_json(orient='table')
        '{"schema": {"fields": [{"name": "index", "type": "string"},
                                {"name": "col 1", "type": "string"},
                                {"name": "col 2", "type": "string"}],
                     "primaryKey": "index",
                     "pandas_version": "0.20.0"},
          "data": [{"index": "row 1", "col 1": "a", "col 2": "b"},
                   {"index": "row 2", "col 1": "c", "col 2": "d"}]}'
        """

        from pandas.io import json
        if date_format is None and orient == 'table':
            date_format = 'iso'
        elif date_format is None:
            date_format = 'epoch'
        return json.to_json(path_or_buf=path_or_buf, obj=self, orient=orient,
                            date_format=date_format,
                            double_precision=double_precision,
                            force_ascii=force_ascii, date_unit=date_unit,
                            default_handler=default_handler,
                            lines=lines, compression=compression,
                            index=index)

    def to_hdf(self, path_or_buf, key, **kwargs):
        """
        Write the contained data to an HDF5 file using HDFStore.

        Hierarchical Data Format (HDF) is self-describing, allowing an
        application to interpret the structure and contents of a file with
        no outside information. One HDF file can hold a mix of related objects
        which can be accessed as a group or as individual objects.

        In order to add another DataFrame or Series to an existing HDF file
        please use append mode and a different a key.

        For more information see the :ref:`user guide <io.hdf5>`.

        Parameters
        ----------
        path_or_buf : str or pandas.HDFStore
            File path or HDFStore object.
        key : str
            Identifier for the group in the store.
        mode : {'a', 'w', 'r+'}, default 'a'
            Mode to open file:

            - 'w': write, a new file is created (an existing file with
              the same name would be deleted).
            - 'a': append, an existing file is opened for reading and
              writing, and if the file does not exist it is created.
            - 'r+': similar to 'a', but the file must already exist.
        format : {'fixed', 'table'}, default 'fixed'
            Possible values:

            - 'fixed': Fixed format. Fast writing/reading. Not-appendable,
              nor searchable.
            - 'table': Table format. Write as a PyTables Table structure
              which may perform worse but allow more flexible operations
              like searching / selecting subsets of the data.
        append : bool, default False
            For Table formats, append the input data to the existing.
        data_columns :  list of columns or True, optional
            List of columns to create as indexed data columns for on-disk
            queries, or True to use all columns. By default only the axes
            of the object are indexed. See :ref:`io.hdf5-query-data-columns`.
            Applicable only to format='table'.
        complevel : {0-9}, optional
            Specifies a compression level for data.
            A value of 0 disables compression.
        complib : {'zlib', 'lzo', 'bzip2', 'blosc'}, default 'zlib'
            Specifies the compression library to be used.
            As of v0.20.2 these additional compressors for Blosc are supported
            (default if no compressor specified: 'blosc:blosclz'):
            {'blosc:blosclz', 'blosc:lz4', 'blosc:lz4hc', 'blosc:snappy',
            'blosc:zlib', 'blosc:zstd'}.
            Specifying a compression library which is not available issues
            a ValueError.
        fletcher32 : bool, default False
            If applying compression use the fletcher32 checksum.
        dropna : bool, default False
            If true, ALL nan rows will not be written to store.
        errors : str, default 'strict'
            Specifies how encoding and decoding errors are to be handled.
            See the errors argument for :func:`open` for a full list
            of options.

        See Also
        --------
        DataFrame.read_hdf : Read from HDF file.
        DataFrame.to_parquet : Write a DataFrame to the binary parquet format.
        DataFrame.to_sql : Write to a sql table.
        DataFrame.to_feather : Write out feather-format for DataFrames.
        DataFrame.to_csv : Write out to a csv file.

        Examples
        --------
        >>> df = pd.DataFrame({'A': [1, 2, 3], 'B': [4, 5, 6]},
        ...                   index=['a', 'b', 'c'])
        >>> df.to_hdf('data.h5', key='df', mode='w')

        We can add another object to the same file:

        >>> s = pd.Series([1, 2, 3, 4])
        >>> s.to_hdf('data.h5', key='s')

        Reading from HDF file:

        >>> pd.read_hdf('data.h5', 'df')
        A  B
        a  1  4
        b  2  5
        c  3  6
        >>> pd.read_hdf('data.h5', 's')
        0    1
        1    2
        2    3
        3    4
        dtype: int64

        Deleting file with data:

        >>> import os
        >>> os.remove('data.h5')
        """
        from pandas.io import pytables
        pytables.to_hdf(path_or_buf, key, self, **kwargs)

    def to_msgpack(self, path_or_buf=None, encoding='utf-8', **kwargs):
        """
        Serialize object to input file path using msgpack format.

        THIS IS AN EXPERIMENTAL LIBRARY and the storage format
        may not be stable until a future release.

        Parameters
        ----------
        path : string File path, buffer-like, or None
            if None, return generated string
        append : bool whether to append to an existing msgpack
            (default is False)
        compress : type of compressor (zlib or blosc), default to None (no
            compression)
        """

        from pandas.io import packers
        return packers.to_msgpack(path_or_buf, self, encoding=encoding,
                                  **kwargs)

    def to_sql(self, name, con, schema=None, if_exists='fail', index=True,
               index_label=None, chunksize=None, dtype=None, method=None):
        """
        Write records stored in a DataFrame to a SQL database.

        Databases supported by SQLAlchemy [1]_ are supported. Tables can be
        newly created, appended to, or overwritten.

        Parameters
        ----------
        name : string
            Name of SQL table.
        con : sqlalchemy.engine.Engine or sqlite3.Connection
            Using SQLAlchemy makes it possible to use any DB supported by that
            library. Legacy support is provided for sqlite3.Connection objects.
        schema : string, optional
            Specify the schema (if database flavor supports this). If None, use
            default schema.
        if_exists : {'fail', 'replace', 'append'}, default 'fail'
            How to behave if the table already exists.

            * fail: Raise a ValueError.
            * replace: Drop the table before inserting new values.
            * append: Insert new values to the existing table.

        index : bool, default True
            Write DataFrame index as a column. Uses `index_label` as the column
            name in the table.
        index_label : string or sequence, default None
            Column label for index column(s). If None is given (default) and
            `index` is True, then the index names are used.
            A sequence should be given if the DataFrame uses MultiIndex.
        chunksize : int, optional
            Rows will be written in batches of this size at a time. By default,
            all rows will be written at once.
        dtype : dict, optional
            Specifying the datatype for columns. The keys should be the column
            names and the values should be the SQLAlchemy types or strings for
            the sqlite3 legacy mode.
        method : {None, 'multi', callable}, default None
            Controls the SQL insertion clause used:

            * None : Uses standard SQL ``INSERT`` clause (one per row).
            * 'multi': Pass multiple values in a single ``INSERT`` clause.
            * callable with signature ``(pd_table, conn, keys, data_iter)``.

            Details and a sample callable implementation can be found in the
            section :ref:`insert method <io.sql.method>`.

            .. versionadded:: 0.24.0

        Raises
        ------
        ValueError
            When the table already exists and `if_exists` is 'fail' (the
            default).

        See Also
        --------
        read_sql : Read a DataFrame from a table.

        Notes
        -----
        Timezone aware datetime columns will be written as
        ``Timestamp with timezone`` type with SQLAlchemy if supported by the
        database. Otherwise, the datetimes will be stored as timezone unaware
        timestamps local to the original timezone.

        .. versionadded:: 0.24.0

        References
        ----------
        .. [1] http://docs.sqlalchemy.org
        .. [2] https://www.python.org/dev/peps/pep-0249/

        Examples
        --------

        Create an in-memory SQLite database.

        >>> from sqlalchemy import create_engine
        >>> engine = create_engine('sqlite://', echo=False)

        Create a table from scratch with 3 rows.

        >>> df = pd.DataFrame({'name' : ['User 1', 'User 2', 'User 3']})
        >>> df
             name
        0  User 1
        1  User 2
        2  User 3

        >>> df.to_sql('users', con=engine)
        >>> engine.execute("SELECT * FROM users").fetchall()
        [(0, 'User 1'), (1, 'User 2'), (2, 'User 3')]

        >>> df1 = pd.DataFrame({'name' : ['User 4', 'User 5']})
        >>> df1.to_sql('users', con=engine, if_exists='append')
        >>> engine.execute("SELECT * FROM users").fetchall()
        [(0, 'User 1'), (1, 'User 2'), (2, 'User 3'),
         (0, 'User 4'), (1, 'User 5')]

        Overwrite the table with just ``df1``.

        >>> df1.to_sql('users', con=engine, if_exists='replace',
        ...            index_label='id')
        >>> engine.execute("SELECT * FROM users").fetchall()
        [(0, 'User 4'), (1, 'User 5')]

        Specify the dtype (especially useful for integers with missing values).
        Notice that while pandas is forced to store the data as floating point,
        the database supports nullable integers. When fetching the data with
        Python, we get back integer scalars.

        >>> df = pd.DataFrame({"A": [1, None, 2]})
        >>> df
             A
        0  1.0
        1  NaN
        2  2.0

        >>> from sqlalchemy.types import Integer
        >>> df.to_sql('integers', con=engine, index=False,
        ...           dtype={"A": Integer()})

        >>> engine.execute("SELECT * FROM integers").fetchall()
        [(1,), (None,), (2,)]
        """
        from pandas.io import sql
        sql.to_sql(self, name, con, schema=schema, if_exists=if_exists,
                   index=index, index_label=index_label, chunksize=chunksize,
                   dtype=dtype, method=method)

    def to_pickle(self, path, compression='infer',
                  protocol=pickle.HIGHEST_PROTOCOL):
        """
        Pickle (serialize) object to file.

        Parameters
        ----------
        path : str
            File path where the pickled object will be stored.
        compression : {'infer', 'gzip', 'bz2', 'zip', 'xz', None}, \
        default 'infer'
            A string representing the compression to use in the output file. By
            default, infers from the file extension in specified path.

            .. versionadded:: 0.20.0
        protocol : int
            Int which indicates which protocol should be used by the pickler,
            default HIGHEST_PROTOCOL (see [1]_ paragraph 12.1.2). The possible
            values are 0, 1, 2, 3, 4. A negative value for the protocol
            parameter is equivalent to setting its value to HIGHEST_PROTOCOL.

            .. [1] https://docs.python.org/3/library/pickle.html
            .. versionadded:: 0.21.0

        See Also
        --------
        read_pickle : Load pickled pandas object (or any object) from file.
        DataFrame.to_hdf : Write DataFrame to an HDF5 file.
        DataFrame.to_sql : Write DataFrame to a SQL database.
        DataFrame.to_parquet : Write a DataFrame to the binary parquet format.

        Examples
        --------
        >>> original_df = pd.DataFrame({"foo": range(5), "bar": range(5, 10)})
        >>> original_df
           foo  bar
        0    0    5
        1    1    6
        2    2    7
        3    3    8
        4    4    9
        >>> original_df.to_pickle("./dummy.pkl")

        >>> unpickled_df = pd.read_pickle("./dummy.pkl")
        >>> unpickled_df
           foo  bar
        0    0    5
        1    1    6
        2    2    7
        3    3    8
        4    4    9

        >>> import os
        >>> os.remove("./dummy.pkl")
        """
        from pandas.io.pickle import to_pickle
        to_pickle(self, path, compression=compression, protocol=protocol)

    def to_clipboard(self, excel=True, sep=None, **kwargs):
        r"""
        Copy object to the system clipboard.

        Write a text representation of object to the system clipboard.
        This can be pasted into Excel, for example.

        Parameters
        ----------
        excel : bool, default True
            - True, use the provided separator, writing in a csv format for
              allowing easy pasting into excel.
            - False, write a string representation of the object to the
              clipboard.

        sep : str, default ``'\t'``
            Field delimiter.
        **kwargs
            These parameters will be passed to DataFrame.to_csv.

        See Also
        --------
        DataFrame.to_csv : Write a DataFrame to a comma-separated values
            (csv) file.
        read_clipboard : Read text from clipboard and pass to read_table.

        Notes
        -----
        Requirements for your platform.

          - Linux : `xclip`, or `xsel` (with `gtk` or `PyQt4` modules)
          - Windows : none
          - OS X : none

        Examples
        --------
        Copy the contents of a DataFrame to the clipboard.

        >>> df = pd.DataFrame([[1, 2, 3], [4, 5, 6]], columns=['A', 'B', 'C'])
        >>> df.to_clipboard(sep=',')
        ... # Wrote the following to the system clipboard:
        ... # ,A,B,C
        ... # 0,1,2,3
        ... # 1,4,5,6

        We can omit the the index by passing the keyword `index` and setting
        it to false.

        >>> df.to_clipboard(sep=',', index=False)
        ... # Wrote the following to the system clipboard:
        ... # A,B,C
        ... # 1,2,3
        ... # 4,5,6
        """
        from pandas.io import clipboards
        clipboards.to_clipboard(self, excel=excel, sep=sep, **kwargs)

    def to_xarray(self):
        """
        Return an xarray object from the pandas object.

        Returns
        -------
        xarray.DataArray or xarray.Dataset
            Data in the pandas structure converted to Dataset if the object is
            a DataFrame, or a DataArray if the object is a Series.

        See Also
        --------
        DataFrame.to_hdf : Write DataFrame to an HDF5 file.
        DataFrame.to_parquet : Write a DataFrame to the binary parquet format.

        Notes
        -----
        See the `xarray docs <http://xarray.pydata.org/en/stable/>`__

        Examples
        --------
        >>> df = pd.DataFrame([('falcon', 'bird',  389.0, 2),
        ...                    ('parrot', 'bird', 24.0, 2),
        ...                    ('lion',   'mammal', 80.5, 4),
        ...                    ('monkey', 'mammal', np.nan, 4)],
        ...                    columns=['name', 'class', 'max_speed',
        ...                             'num_legs'])
        >>> df
             name   class  max_speed  num_legs
        0  falcon    bird      389.0         2
        1  parrot    bird       24.0         2
        2    lion  mammal       80.5         4
        3  monkey  mammal        NaN         4

        >>> df.to_xarray()
        <xarray.Dataset>
        Dimensions:    (index: 4)
        Coordinates:
          * index      (index) int64 0 1 2 3
        Data variables:
            name       (index) object 'falcon' 'parrot' 'lion' 'monkey'
            class      (index) object 'bird' 'bird' 'mammal' 'mammal'
            max_speed  (index) float64 389.0 24.0 80.5 nan
            num_legs   (index) int64 2 2 4 4

        >>> df['max_speed'].to_xarray()
        <xarray.DataArray 'max_speed' (index: 4)>
        array([389. ,  24. ,  80.5,   nan])
        Coordinates:
          * index    (index) int64 0 1 2 3

        >>> dates = pd.to_datetime(['2018-01-01', '2018-01-01',
        ...                         '2018-01-02', '2018-01-02'])
        >>> df_multiindex = pd.DataFrame({'date': dates,
        ...                    'animal': ['falcon', 'parrot', 'falcon',
        ...                               'parrot'],
        ...                    'speed': [350, 18, 361, 15]}).set_index(['date',
        ...                                                    'animal'])
        >>> df_multiindex
                           speed
        date       animal
        2018-01-01 falcon    350
                   parrot     18
        2018-01-02 falcon    361
                   parrot     15

        >>> df_multiindex.to_xarray()
        <xarray.Dataset>
        Dimensions:  (animal: 2, date: 2)
        Coordinates:
          * date     (date) datetime64[ns] 2018-01-01 2018-01-02
          * animal   (animal) object 'falcon' 'parrot'
        Data variables:
            speed    (date, animal) int64 350 18 361 15
        """

        try:
            import xarray
        except ImportError:
            # Give a nice error message
            raise ImportError("the xarray library is not installed\n"
                              "you can install via conda\n"
                              "conda install xarray\n"
                              "or via pip\n"
                              "pip install xarray\n")

        if self.ndim == 1:
            return xarray.DataArray.from_series(self)
        elif self.ndim == 2:
            return xarray.Dataset.from_dataframe(self)

        # > 2 dims
        coords = [(a, self._get_axis(a)) for a in self._AXIS_ORDERS]
        return xarray.DataArray(self,
                                coords=coords,
                                )

    def to_latex(self, buf=None, columns=None, col_space=None, header=True,
                 index=True, na_rep='NaN', formatters=None, float_format=None,
                 sparsify=None, index_names=True, bold_rows=False,
                 column_format=None, longtable=None, escape=None,
                 encoding=None, decimal='.', multicolumn=None,
                 multicolumn_format=None, multirow=None):
        r"""
        Render an object to a LaTeX tabular environment table.

        Render an object to a tabular environment table. You can splice
        this into a LaTeX document. Requires \usepackage{booktabs}.

        .. versionchanged:: 0.20.2
           Added to Series

        Parameters
        ----------
        buf : file descriptor or None
            Buffer to write to. If None, the output is returned as a string.
        columns : list of label, optional
            The subset of columns to write. Writes all columns by default.
        col_space : int, optional
            The minimum width of each column.
        header : bool or list of str, default True
            Write out the column names. If a list of strings is given,
            it is assumed to be aliases for the column names.
        index : bool, default True
            Write row names (index).
        na_rep : str, default 'NaN'
            Missing data representation.
        formatters : list of functions or dict of {str: function}, optional
            Formatter functions to apply to columns' elements by position or
            name. The result of each function must be a unicode string.
            List must be of length equal to the number of columns.
        float_format : str, optional
            Format string for floating point numbers.
        sparsify : bool, optional
            Set to False for a DataFrame with a hierarchical index to print
            every multiindex key at each row. By default, the value will be
            read from the config module.
        index_names : bool, default True
            Prints the names of the indexes.
        bold_rows : bool, default False
            Make the row labels bold in the output.
        column_format : str, optional
            The columns format as specified in `LaTeX table format
            <https://en.wikibooks.org/wiki/LaTeX/Tables>`__ e.g. 'rcl' for 3
            columns. By default, 'l' will be used for all columns except
            columns of numbers, which default to 'r'.
        longtable : bool, optional
            By default, the value will be read from the pandas config
            module. Use a longtable environment instead of tabular. Requires
            adding a \usepackage{longtable} to your LaTeX preamble.
        escape : bool, optional
            By default, the value will be read from the pandas config
            module. When set to False prevents from escaping latex special
            characters in column names.
        encoding : str, optional
            A string representing the encoding to use in the output file,
            defaults to 'utf-8'.
        decimal : str, default '.'
            Character recognized as decimal separator, e.g. ',' in Europe.

            .. versionadded:: 0.18.0
        multicolumn : bool, default True
            Use \multicolumn to enhance MultiIndex columns.
            The default will be read from the config module.

            .. versionadded:: 0.20.0
        multicolumn_format : str, default 'l'
            The alignment for multicolumns, similar to `column_format`
            The default will be read from the config module.

            .. versionadded:: 0.20.0
        multirow : bool, default False
            Use \multirow to enhance MultiIndex rows. Requires adding a
            \usepackage{multirow} to your LaTeX preamble. Will print
            centered labels (instead of top-aligned) across the contained
            rows, separating groups via clines. The default will be read
            from the pandas config module.

            .. versionadded:: 0.20.0

        Returns
        -------
        str or None
            If buf is None, returns the resulting LateX format as a
            string. Otherwise returns None.

        See Also
        --------
        DataFrame.to_string : Render a DataFrame to a console-friendly
            tabular output.
        DataFrame.to_html : Render a DataFrame as an HTML table.

        Examples
        --------
        >>> df = pd.DataFrame({'name': ['Raphael', 'Donatello'],
        ...                    'mask': ['red', 'purple'],
        ...                    'weapon': ['sai', 'bo staff']})
        >>> df.to_latex(index=False) # doctest: +NORMALIZE_WHITESPACE
        '\\begin{tabular}{lll}\n\\toprule\n      name &    mask &    weapon
        \\\\\n\\midrule\n   Raphael &     red &       sai \\\\\n Donatello &
         purple &  bo staff \\\\\n\\bottomrule\n\\end{tabular}\n'
        """
        # Get defaults from the pandas config
        if self.ndim == 1:
            self = self.to_frame()
        if longtable is None:
            longtable = config.get_option("display.latex.longtable")
        if escape is None:
            escape = config.get_option("display.latex.escape")
        if multicolumn is None:
            multicolumn = config.get_option("display.latex.multicolumn")
        if multicolumn_format is None:
            multicolumn_format = config.get_option(
                "display.latex.multicolumn_format")
        if multirow is None:
            multirow = config.get_option("display.latex.multirow")

        formatter = DataFrameFormatter(self, buf=buf, columns=columns,
                                       col_space=col_space, na_rep=na_rep,
                                       header=header, index=index,
                                       formatters=formatters,
                                       float_format=float_format,
                                       bold_rows=bold_rows,
                                       sparsify=sparsify,
                                       index_names=index_names,
                                       escape=escape, decimal=decimal)
        formatter.to_latex(column_format=column_format, longtable=longtable,
                           encoding=encoding, multicolumn=multicolumn,
                           multicolumn_format=multicolumn_format,
                           multirow=multirow)

        if buf is None:
            return formatter.buf.getvalue()

    def to_csv(self, path_or_buf=None, sep=",", na_rep='', float_format=None,
               columns=None, header=True, index=True, index_label=None,
               mode='w', encoding=None, compression='infer', quoting=None,
               quotechar='"', line_terminator=None, chunksize=None,
               tupleize_cols=None, date_format=None, doublequote=True,
               escapechar=None, decimal='.'):
        r"""
        Write object to a comma-separated values (csv) file.

        .. versionchanged:: 0.24.0
            The order of arguments for Series was changed.

        Parameters
        ----------
        path_or_buf : str or file handle, default None
            File path or object, if None is provided the result is returned as
            a string.  If a file object is passed it should be opened with
            `newline=''`, disabling universal newlines.

            .. versionchanged:: 0.24.0

               Was previously named "path" for Series.

        sep : str, default ','
            String of length 1. Field delimiter for the output file.
        na_rep : str, default ''
            Missing data representation.
        float_format : str, default None
            Format string for floating point numbers.
        columns : sequence, optional
            Columns to write.
        header : bool or list of str, default True
            Write out the column names. If a list of strings is given it is
            assumed to be aliases for the column names.

            .. versionchanged:: 0.24.0

               Previously defaulted to False for Series.

        index : bool, default True
            Write row names (index).
        index_label : str or sequence, or False, default None
            Column label for index column(s) if desired. If None is given, and
            `header` and `index` are True, then the index names are used. A
            sequence should be given if the object uses MultiIndex. If
            False do not print fields for index names. Use index_label=False
            for easier importing in R.
        mode : str
            Python write mode, default 'w'.
        encoding : str, optional
            A string representing the encoding to use in the output file,
            defaults to 'utf-8'.
        compression : str, default 'infer'
            Compression mode among the following possible values: {'infer',
            'gzip', 'bz2', 'zip', 'xz', None}. If 'infer' and `path_or_buf`
            is path-like, then detect compression from the following
            extensions: '.gz', '.bz2', '.zip' or '.xz'. (otherwise no
            compression).

            .. versionchanged:: 0.24.0

               'infer' option added and set to default.

        quoting : optional constant from csv module
            Defaults to csv.QUOTE_MINIMAL. If you have set a `float_format`
            then floats are converted to strings and thus csv.QUOTE_NONNUMERIC
            will treat them as non-numeric.
        quotechar : str, default '\"'
            String of length 1. Character used to quote fields.
        line_terminator : str, optional
            The newline character or character sequence to use in the output
            file. Defaults to `os.linesep`, which depends on the OS in which
            this method is called ('\n' for linux, '\r\n' for Windows, i.e.).

            .. versionchanged:: 0.24.0
        chunksize : int or None
            Rows to write at a time.
        tupleize_cols : bool, default False
            Write MultiIndex columns as a list of tuples (if True) or in
            the new, expanded format, where each MultiIndex column is a row
            in the CSV (if False).

            .. deprecated:: 0.21.0
               This argument will be removed and will always write each row
               of the multi-index as a separate row in the CSV file.
        date_format : str, default None
            Format string for datetime objects.
        doublequote : bool, default True
            Control quoting of `quotechar` inside a field.
        escapechar : str, default None
            String of length 1. Character used to escape `sep` and `quotechar`
            when appropriate.
        decimal : str, default '.'
            Character recognized as decimal separator. E.g. use ',' for
            European data.

        Returns
        -------
        None or str
            If path_or_buf is None, returns the resulting csv format as a
            string. Otherwise returns None.

        See Also
        --------
        read_csv : Load a CSV file into a DataFrame.
        to_excel : Write DataFrame to an Excel file.

        Examples
        --------
        >>> df = pd.DataFrame({'name': ['Raphael', 'Donatello'],
        ...                    'mask': ['red', 'purple'],
        ...                    'weapon': ['sai', 'bo staff']})
        >>> df.to_csv(index=False)
        'name,mask,weapon\nRaphael,red,sai\nDonatello,purple,bo staff\n'
        """

        df = self if isinstance(self, ABCDataFrame) else self.to_frame()

        if tupleize_cols is not None:
            warnings.warn("The 'tupleize_cols' parameter is deprecated and "
                          "will be removed in a future version",
                          FutureWarning, stacklevel=2)
        else:
            tupleize_cols = False

        from pandas.io.formats.csvs import CSVFormatter
        formatter = CSVFormatter(df, path_or_buf,
                                 line_terminator=line_terminator, sep=sep,
                                 encoding=encoding,
                                 compression=compression, quoting=quoting,
                                 na_rep=na_rep, float_format=float_format,
                                 cols=columns, header=header, index=index,
                                 index_label=index_label, mode=mode,
                                 chunksize=chunksize, quotechar=quotechar,
                                 tupleize_cols=tupleize_cols,
                                 date_format=date_format,
                                 doublequote=doublequote,
                                 escapechar=escapechar, decimal=decimal)
        formatter.save()

        if path_or_buf is None:
            return formatter.path_or_buf.getvalue()

    # ----------------------------------------------------------------------
    # Fancy Indexing

    @classmethod
    def _create_indexer(cls, name, indexer):
        """Create an indexer like _name in the class."""
        if getattr(cls, name, None) is None:
            _indexer = functools.partial(indexer, name)
            setattr(cls, name, property(_indexer, doc=indexer.__doc__))

    def get(self, key, default=None):
        """
        Get item from object for given key (ex: DataFrame column).

        Returns default value if not found.

        Parameters
        ----------
        key : object

        Returns
        -------
        value : same type as items contained in object
        """
        try:
            return self[key]
        except (KeyError, ValueError, IndexError):
            return default

    def __getitem__(self, item):
        return self._get_item_cache(item)

    def _get_item_cache(self, item):
        """Return the cached item, item represents a label indexer."""
        cache = self._item_cache
        res = cache.get(item)
        if res is None:
            values = self._data.get(item)
            res = self._box_item_values(item, values)
            cache[item] = res
            res._set_as_cached(item, self)

            # for a chain
            res._is_copy = self._is_copy
        return res

    def _set_as_cached(self, item, cacher):
        """Set the _cacher attribute on the calling object with a weakref to
        cacher.
        """
        self._cacher = (item, weakref.ref(cacher))

    def _reset_cacher(self):
        """Reset the cacher."""
        if hasattr(self, '_cacher'):
            del self._cacher

    def _iget_item_cache(self, item):
        """Return the cached item, item represents a positional indexer."""
        ax = self._info_axis
        if ax.is_unique:
            lower = self._get_item_cache(ax[item])
        else:
            lower = self._take(item, axis=self._info_axis_number)
        return lower

    def _box_item_values(self, key, values):
        raise AbstractMethodError(self)

    def _maybe_cache_changed(self, item, value):
        """The object has called back to us saying maybe it has changed.
        """
        self._data.set(item, value)

    @property
    def _is_cached(self):
        """Return boolean indicating if self is cached or not."""
        return getattr(self, '_cacher', None) is not None

    def _get_cacher(self):
        """return my cacher or None"""
        cacher = getattr(self, '_cacher', None)
        if cacher is not None:
            cacher = cacher[1]()
        return cacher

    @property
    def _is_view(self):
        """Return boolean indicating if self is view of another array """
        return self._data.is_view

    def _maybe_update_cacher(self, clear=False, verify_is_copy=True):
        """
        See if we need to update our parent cacher if clear, then clear our
        cache.

        Parameters
        ----------
        clear : boolean, default False
            clear the item cache
        verify_is_copy : boolean, default True
            provide is_copy checks

        """

        cacher = getattr(self, '_cacher', None)
        if cacher is not None:
            ref = cacher[1]()

            # we are trying to reference a dead referant, hence
            # a copy
            if ref is None:
                del self._cacher
            else:
                try:
                    ref._maybe_cache_changed(cacher[0], self)
                except Exception:
                    pass

        if verify_is_copy:
            self._check_setitem_copy(stacklevel=5, t='referant')

        if clear:
            self._clear_item_cache()

    def _clear_item_cache(self, i=None):
        if i is not None:
            self._item_cache.pop(i, None)
        else:
            self._item_cache.clear()

    def _slice(self, slobj, axis=0, kind=None):
        """
        Construct a slice of this container.

        kind parameter is maintained for compatibility with Series slicing.
        """
        axis = self._get_block_manager_axis(axis)
        result = self._constructor(self._data.get_slice(slobj, axis=axis))
        result = result.__finalize__(self)

        # this could be a view
        # but only in a single-dtyped view slicable case
        is_copy = axis != 0 or result._is_view
        result._set_is_copy(self, copy=is_copy)
        return result

    def _set_item(self, key, value):
        self._data.set(key, value)
        self._clear_item_cache()

    def _set_is_copy(self, ref=None, copy=True):
        if not copy:
            self._is_copy = None
        else:
            if ref is not None:
                self._is_copy = weakref.ref(ref)
            else:
                self._is_copy = None

    def _check_is_chained_assignment_possible(self):
        """
        Check if we are a view, have a cacher, and are of mixed type.
        If so, then force a setitem_copy check.

        Should be called just near setting a value

        Will return a boolean if it we are a view and are cached, but a
        single-dtype meaning that the cacher should be updated following
        setting.
        """
        if self._is_view and self._is_cached:
            ref = self._get_cacher()
            if ref is not None and ref._is_mixed_type:
                self._check_setitem_copy(stacklevel=4, t='referant',
                                         force=True)
            return True
        elif self._is_copy:
            self._check_setitem_copy(stacklevel=4, t='referant')
        return False

    def _check_setitem_copy(self, stacklevel=4, t='setting', force=False):
        """

        Parameters
        ----------
        stacklevel : integer, default 4
           the level to show of the stack when the error is output
        t : string, the type of setting error
        force : boolean, default False
           if True, then force showing an error

        validate if we are doing a settitem on a chained copy.

        If you call this function, be sure to set the stacklevel such that the
        user will see the error *at the level of setting*

        It is technically possible to figure out that we are setting on
        a copy even WITH a multi-dtyped pandas object. In other words, some
        blocks may be views while other are not. Currently _is_view will ALWAYS
        return False for multi-blocks to avoid having to handle this case.

        df = DataFrame(np.arange(0,9), columns=['count'])
        df['group'] = 'b'

        # This technically need not raise SettingWithCopy if both are view
        # (which is not # generally guaranteed but is usually True.  However,
        # this is in general not a good practice and we recommend using .loc.
        df.iloc[0:5]['group'] = 'a'

        """

        if force or self._is_copy:

            value = config.get_option('mode.chained_assignment')
            if value is None:
                return

            # see if the copy is not actually referred; if so, then dissolve
            # the copy weakref
            try:
                gc.collect(2)
                if not gc.get_referents(self._is_copy()):
                    self._is_copy = None
                    return
            except Exception:
                pass

            # we might be a false positive
            try:
                if self._is_copy().shape == self.shape:
                    self._is_copy = None
                    return
            except Exception:
                pass

            # a custom message
            if isinstance(self._is_copy, str):
                t = self._is_copy

            elif t == 'referant':
                t = ("\n"
                     "A value is trying to be set on a copy of a slice from a "
                     "DataFrame\n\n"
                     "See the caveats in the documentation: "
                     "http://pandas.pydata.org/pandas-docs/stable/"
                     "indexing.html#indexing-view-versus-copy"
                     )

            else:
                t = ("\n"
                     "A value is trying to be set on a copy of a slice from a "
                     "DataFrame.\n"
                     "Try using .loc[row_indexer,col_indexer] = value "
                     "instead\n\nSee the caveats in the documentation: "
                     "http://pandas.pydata.org/pandas-docs/stable/"
                     "indexing.html#indexing-view-versus-copy"
                     )

            if value == 'raise':
                raise com.SettingWithCopyError(t)
            elif value == 'warn':
                warnings.warn(t, com.SettingWithCopyWarning,
                              stacklevel=stacklevel)

    def __delitem__(self, key):
        """
        Delete item
        """
        deleted = False

        maybe_shortcut = False
        if hasattr(self, 'columns') and isinstance(self.columns, MultiIndex):
            try:
                maybe_shortcut = key not in self.columns._engine
            except TypeError:
                pass

        if maybe_shortcut:
            # Allow shorthand to delete all columns whose first len(key)
            # elements match key:
            if not isinstance(key, tuple):
                key = (key, )
            for col in self.columns:
                if isinstance(col, tuple) and col[:len(key)] == key:
                    del self[col]
                    deleted = True
        if not deleted:
            # If the above loop ran and didn't delete anything because
            # there was no match, this call should raise the appropriate
            # exception:
            self._data.delete(key)

        # delete from the caches
        try:
            del self._item_cache[key]
        except KeyError:
            pass

    def _take(self, indices, axis=0, is_copy=True):
        """
        Return the elements in the given *positional* indices along an axis.

        This means that we are not indexing according to actual values in
        the index attribute of the object. We are indexing according to the
        actual position of the element in the object.

        This is the internal version of ``.take()`` and will contain a wider
        selection of parameters useful for internal use but not as suitable
        for public usage.

        Parameters
        ----------
        indices : array-like
            An array of ints indicating which positions to take.
        axis : int, default 0
            The axis on which to select elements. "0" means that we are
            selecting rows, "1" means that we are selecting columns, etc.
        is_copy : bool, default True
            Whether to return a copy of the original object or not.

        Returns
        -------
        taken : same type as caller
            An array-like containing the elements taken from the object.

        See Also
        --------
        numpy.ndarray.take
        numpy.take
        """
        self._consolidate_inplace()

        new_data = self._data.take(indices,
                                   axis=self._get_block_manager_axis(axis),
                                   verify=True)
        result = self._constructor(new_data).__finalize__(self)

        # Maybe set copy if we didn't actually change the index.
        if is_copy:
            if not result._get_axis(axis).equals(self._get_axis(axis)):
                result._set_is_copy(self)

        return result

    def take(self, indices, axis=0, convert=None, is_copy=True, **kwargs):
        """
        Return the elements in the given *positional* indices along an axis.

        This means that we are not indexing according to actual values in
        the index attribute of the object. We are indexing according to the
        actual position of the element in the object.

        Parameters
        ----------
        indices : array-like
            An array of ints indicating which positions to take.
        axis : {0 or 'index', 1 or 'columns', None}, default 0
            The axis on which to select elements. ``0`` means that we are
            selecting rows, ``1`` means that we are selecting columns.
        convert : bool, default True
            Whether to convert negative indices into positive ones.
            For example, ``-1`` would map to the ``len(axis) - 1``.
            The conversions are similar to the behavior of indexing a
            regular Python list.

            .. deprecated:: 0.21.0
               In the future, negative indices will always be converted.

        is_copy : bool, default True
            Whether to return a copy of the original object or not.
        **kwargs
            For compatibility with :meth:`numpy.take`. Has no effect on the
            output.

        Returns
        -------
        taken : same type as caller
            An array-like containing the elements taken from the object.

        See Also
        --------
        DataFrame.loc : Select a subset of a DataFrame by labels.
        DataFrame.iloc : Select a subset of a DataFrame by positions.
        numpy.take : Take elements from an array along an axis.

        Examples
        --------
        >>> df = pd.DataFrame([('falcon', 'bird',    389.0),
        ...                    ('parrot', 'bird',     24.0),
        ...                    ('lion',   'mammal',   80.5),
        ...                    ('monkey', 'mammal', np.nan)],
        ...                    columns=['name', 'class', 'max_speed'],
        ...                    index=[0, 2, 3, 1])
        >>> df
             name   class  max_speed
        0  falcon    bird      389.0
        2  parrot    bird       24.0
        3    lion  mammal       80.5
        1  monkey  mammal        NaN

        Take elements at positions 0 and 3 along the axis 0 (default).

        Note how the actual indices selected (0 and 1) do not correspond to
        our selected indices 0 and 3. That's because we are selecting the 0th
        and 3rd rows, not rows whose indices equal 0 and 3.

        >>> df.take([0, 3])
             name   class  max_speed
        0  falcon    bird      389.0
        1  monkey  mammal        NaN

        Take elements at indices 1 and 2 along the axis 1 (column selection).

        >>> df.take([1, 2], axis=1)
            class  max_speed
        0    bird      389.0
        2    bird       24.0
        3  mammal       80.5
        1  mammal        NaN

        We may take elements using negative integers for positive indices,
        starting from the end of the object, just like with Python lists.

        >>> df.take([-1, -2])
             name   class  max_speed
        1  monkey  mammal        NaN
        3    lion  mammal       80.5
        """
        if convert is not None:
            msg = ("The 'convert' parameter is deprecated "
                   "and will be removed in a future version.")
            warnings.warn(msg, FutureWarning, stacklevel=2)

        nv.validate_take(tuple(), kwargs)
        return self._take(indices, axis=axis, is_copy=is_copy)

    def xs(self, key, axis=0, level=None, drop_level=True):
        """
        Return cross-section from the Series/DataFrame.

        This method takes a `key` argument to select data at a particular
        level of a MultiIndex.

        Parameters
        ----------
        key : label or tuple of label
            Label contained in the index, or partially in a MultiIndex.
        axis : {0 or 'index', 1 or 'columns'}, default 0
            Axis to retrieve cross-section on.
        level : object, defaults to first n levels (n=1 or len(key))
            In case of a key partially contained in a MultiIndex, indicate
            which levels are used. Levels can be referred by label or position.
        drop_level : bool, default True
            If False, returns object with same levels as self.

        Returns
        -------
        Series or DataFrame
            Cross-section from the original Series or DataFrame
            corresponding to the selected index levels.

        See Also
        --------
        DataFrame.loc : Access a group of rows and columns
            by label(s) or a boolean array.
        DataFrame.iloc : Purely integer-location based indexing
            for selection by position.

        Notes
        -----
        `xs` can not be used to set values.

        MultiIndex Slicers is a generic way to get/set values on
        any level or levels.
        It is a superset of `xs` functionality, see
        :ref:`MultiIndex Slicers <advanced.mi_slicers>`.

        Examples
        --------
        >>> d = {'num_legs': [4, 4, 2, 2],
        ...      'num_wings': [0, 0, 2, 2],
        ...      'class': ['mammal', 'mammal', 'mammal', 'bird'],
        ...      'animal': ['cat', 'dog', 'bat', 'penguin'],
        ...      'locomotion': ['walks', 'walks', 'flies', 'walks']}
        >>> df = pd.DataFrame(data=d)
        >>> df = df.set_index(['class', 'animal', 'locomotion'])
        >>> df
                                   num_legs  num_wings
        class  animal  locomotion
        mammal cat     walks              4          0
               dog     walks              4          0
               bat     flies              2          2
        bird   penguin walks              2          2

        Get values at specified index

        >>> df.xs('mammal')
                           num_legs  num_wings
        animal locomotion
        cat    walks              4          0
        dog    walks              4          0
        bat    flies              2          2

        Get values at several indexes

        >>> df.xs(('mammal', 'dog'))
                    num_legs  num_wings
        locomotion
        walks              4          0

        Get values at specified index and level

        >>> df.xs('cat', level=1)
                           num_legs  num_wings
        class  locomotion
        mammal walks              4          0

        Get values at several indexes and levels

        >>> df.xs(('bird', 'walks'),
        ...       level=[0, 'locomotion'])
                 num_legs  num_wings
        animal
        penguin         2          2

        Get values at specified column and axis

        >>> df.xs('num_wings', axis=1)
        class   animal   locomotion
        mammal  cat      walks         0
                dog      walks         0
                bat      flies         2
        bird    penguin  walks         2
        Name: num_wings, dtype: int64
        """
        axis = self._get_axis_number(axis)
        labels = self._get_axis(axis)
        if level is not None:
            loc, new_ax = labels.get_loc_level(key, level=level,
                                               drop_level=drop_level)

            # create the tuple of the indexer
            indexer = [slice(None)] * self.ndim
            indexer[axis] = loc
            indexer = tuple(indexer)

            result = self.iloc[indexer]
            setattr(result, result._get_axis_name(axis), new_ax)
            return result

        if axis == 1:
            return self[key]

        self._consolidate_inplace()

        index = self.index
        if isinstance(index, MultiIndex):
            loc, new_index = self.index.get_loc_level(key,
                                                      drop_level=drop_level)
        else:
            loc = self.index.get_loc(key)

            if isinstance(loc, np.ndarray):
                if loc.dtype == np.bool_:
                    inds, = loc.nonzero()
                    return self._take(inds, axis=axis)
                else:
                    return self._take(loc, axis=axis)

            if not is_scalar(loc):
                new_index = self.index[loc]

        if is_scalar(loc):
            new_values = self._data.fast_xs(loc)

            # may need to box a datelike-scalar
            #
            # if we encounter an array-like and we only have 1 dim
            # that means that their are list/ndarrays inside the Series!
            # so just return them (GH 6394)
            if not is_list_like(new_values) or self.ndim == 1:
                return com.maybe_box_datetimelike(new_values)

            result = self._constructor_sliced(
                new_values, index=self.columns,
                name=self.index[loc], dtype=new_values.dtype)

        else:
            result = self.iloc[loc]
            result.index = new_index

        # this could be a view
        # but only in a single-dtyped view slicable case
        result._set_is_copy(self, copy=not result._is_view)
        return result

    _xs = xs

    def select(self, crit, axis=0):
        """
        Return data corresponding to axis labels matching criteria.

        .. deprecated:: 0.21.0
            Use df.loc[df.index.map(crit)] to select via labels

        Parameters
        ----------
        crit : function
            To be called on each index (label). Should return True or False
        axis : int

        Returns
        -------
        selection : same type as caller
        """
        warnings.warn("'select' is deprecated and will be removed in a "
                      "future release. You can use "
                      ".loc[labels.map(crit)] as a replacement",
                      FutureWarning, stacklevel=2)

        axis = self._get_axis_number(axis)
        axis_name = self._get_axis_name(axis)
        axis_values = self._get_axis(axis)

        if len(axis_values) > 0:
            new_axis = axis_values[
                np.asarray([bool(crit(label)) for label in axis_values])]
        else:
            new_axis = axis_values

        return self.reindex(**{axis_name: new_axis})

    def reindex_like(self, other, method=None, copy=True, limit=None,
                     tolerance=None):
        """
        Return an object with matching indices as other object.

        Conform the object to the same index on all axes. Optional
        filling logic, placing NaN in locations having no value
        in the previous index. A new object is produced unless the
        new index is equivalent to the current one and copy=False.

        Parameters
        ----------
        other : Object of the same data type
            Its row and column indices are used to define the new indices
            of this object.
        method : {None, 'backfill'/'bfill', 'pad'/'ffill', 'nearest'}
            Method to use for filling holes in reindexed DataFrame.
            Please note: this is only applicable to DataFrames/Series with a
            monotonically increasing/decreasing index.

            * None (default): don't fill gaps
            * pad / ffill: propagate last valid observation forward to next
              valid
            * backfill / bfill: use next valid observation to fill gap
            * nearest: use nearest valid observations to fill gap

        copy : bool, default True
            Return a new object, even if the passed indexes are the same.
        limit : int, default None
            Maximum number of consecutive labels to fill for inexact matches.
        tolerance : optional
            Maximum distance between original and new labels for inexact
            matches. The values of the index at the matching locations most
            satisfy the equation ``abs(index[indexer] - target) <= tolerance``.

            Tolerance may be a scalar value, which applies the same tolerance
            to all values, or list-like, which applies variable tolerance per
            element. List-like includes list, tuple, array, Series, and must be
            the same size as the index and its dtype must exactly match the
            index's type.

            .. versionadded:: 0.21.0 (list-like tolerance)

        Returns
        -------
        Series or DataFrame
            Same type as caller, but with changed indices on each axis.

        See Also
        --------
        DataFrame.set_index : Set row labels.
        DataFrame.reset_index : Remove row labels or move them to new columns.
        DataFrame.reindex : Change to new indices or expand indices.

        Notes
        -----
        Same as calling
        ``.reindex(index=other.index, columns=other.columns,...)``.

        Examples
        --------
        >>> df1 = pd.DataFrame([[24.3, 75.7, 'high'],
        ...                     [31, 87.8, 'high'],
        ...                     [22, 71.6, 'medium'],
        ...                     [35, 95, 'medium']],
        ...     columns=['temp_celsius', 'temp_fahrenheit', 'windspeed'],
        ...     index=pd.date_range(start='2014-02-12',
        ...                         end='2014-02-15', freq='D'))

        >>> df1
                    temp_celsius  temp_fahrenheit windspeed
        2014-02-12          24.3             75.7      high
        2014-02-13          31.0             87.8      high
        2014-02-14          22.0             71.6    medium
        2014-02-15          35.0             95.0    medium

        >>> df2 = pd.DataFrame([[28, 'low'],
        ...                     [30, 'low'],
        ...                     [35.1, 'medium']],
        ...     columns=['temp_celsius', 'windspeed'],
        ...     index=pd.DatetimeIndex(['2014-02-12', '2014-02-13',
        ...                             '2014-02-15']))

        >>> df2
                    temp_celsius windspeed
        2014-02-12          28.0       low
        2014-02-13          30.0       low
        2014-02-15          35.1    medium

        >>> df2.reindex_like(df1)
                    temp_celsius  temp_fahrenheit windspeed
        2014-02-12          28.0              NaN       low
        2014-02-13          30.0              NaN       low
        2014-02-14           NaN              NaN       NaN
        2014-02-15          35.1              NaN    medium
        """
        d = other._construct_axes_dict(axes=self._AXIS_ORDERS, method=method,
                                       copy=copy, limit=limit,
                                       tolerance=tolerance)

        return self.reindex(**d)

    def drop(self, labels=None, axis=0, index=None, columns=None, level=None,
             inplace=False, errors='raise'):

        inplace = validate_bool_kwarg(inplace, 'inplace')

        if labels is not None:
            if index is not None or columns is not None:
                raise ValueError("Cannot specify both 'labels' and "
                                 "'index'/'columns'")
            axis_name = self._get_axis_name(axis)
            axes = {axis_name: labels}
        elif index is not None or columns is not None:
            axes, _ = self._construct_axes_from_arguments((index, columns), {})
        else:
            raise ValueError("Need to specify at least one of 'labels', "
                             "'index' or 'columns'")

        obj = self

        for axis, labels in axes.items():
            if labels is not None:
                obj = obj._drop_axis(labels, axis, level=level, errors=errors)

        if inplace:
            self._update_inplace(obj)
        else:
            return obj

    def _drop_axis(self, labels, axis, level=None, errors='raise'):
        """
        Drop labels from specified axis. Used in the ``drop`` method
        internally.

        Parameters
        ----------
        labels : single label or list-like
        axis : int or axis name
        level : int or level name, default None
            For MultiIndex
        errors : {'ignore', 'raise'}, default 'raise'
            If 'ignore', suppress error and existing labels are dropped.

        """
        axis = self._get_axis_number(axis)
        axis_name = self._get_axis_name(axis)
        axis = self._get_axis(axis)

        if axis.is_unique:
            if level is not None:
                if not isinstance(axis, MultiIndex):
                    raise AssertionError('axis must be a MultiIndex')
                new_axis = axis.drop(labels, level=level, errors=errors)
            else:
                new_axis = axis.drop(labels, errors=errors)
            result = self.reindex(**{axis_name: new_axis})

        # Case for non-unique axis
        else:
            labels = ensure_object(com.index_labels_to_array(labels))
            if level is not None:
                if not isinstance(axis, MultiIndex):
                    raise AssertionError('axis must be a MultiIndex')
                indexer = ~axis.get_level_values(level).isin(labels)

                # GH 18561 MultiIndex.drop should raise if label is absent
                if errors == 'raise' and indexer.all():
                    raise KeyError('{} not found in axis'.format(labels))
            else:
                indexer = ~axis.isin(labels)
                # Check if label doesn't exist along axis
                labels_missing = (axis.get_indexer_for(labels) == -1).any()
                if errors == 'raise' and labels_missing:
                    raise KeyError('{} not found in axis'.format(labels))

            slicer = [slice(None)] * self.ndim
            slicer[self._get_axis_number(axis_name)] = indexer

            result = self.loc[tuple(slicer)]

        return result

    def _update_inplace(self, result, verify_is_copy=True):
        """
        Replace self internals with result.

        Parameters
        ----------
        verify_is_copy : boolean, default True
            provide is_copy checks

        """
        # NOTE: This does *not* call __finalize__ and that's an explicit
        # decision that we may revisit in the future.

        self._reset_cache()
        self._clear_item_cache()
        self._data = getattr(result, '_data', result)
        self._maybe_update_cacher(verify_is_copy=verify_is_copy)

    def add_prefix(self, prefix):
        """
        Prefix labels with string `prefix`.

        For Series, the row labels are prefixed.
        For DataFrame, the column labels are prefixed.

        Parameters
        ----------
        prefix : str
            The string to add before each label.

        Returns
        -------
        Series or DataFrame
            New Series or DataFrame with updated labels.

        See Also
        --------
        Series.add_suffix: Suffix row labels with string `suffix`.
        DataFrame.add_suffix: Suffix column labels with string `suffix`.

        Examples
        --------
        >>> s = pd.Series([1, 2, 3, 4])
        >>> s
        0    1
        1    2
        2    3
        3    4
        dtype: int64

        >>> s.add_prefix('item_')
        item_0    1
        item_1    2
        item_2    3
        item_3    4
        dtype: int64

        >>> df = pd.DataFrame({'A': [1, 2, 3, 4],  'B': [3, 4, 5, 6]})
        >>> df
           A  B
        0  1  3
        1  2  4
        2  3  5
        3  4  6

        >>> df.add_prefix('col_')
             col_A  col_B
        0       1       3
        1       2       4
        2       3       5
        3       4       6
        """
        f = functools.partial('{prefix}{}'.format, prefix=prefix)

        mapper = {self._info_axis_name: f}
        return self.rename(**mapper)

    def add_suffix(self, suffix):
        """
        Suffix labels with string `suffix`.

        For Series, the row labels are suffixed.
        For DataFrame, the column labels are suffixed.

        Parameters
        ----------
        suffix : str
            The string to add after each label.

        Returns
        -------
        Series or DataFrame
            New Series or DataFrame with updated labels.

        See Also
        --------
        Series.add_prefix: Prefix row labels with string `prefix`.
        DataFrame.add_prefix: Prefix column labels with string `prefix`.

        Examples
        --------
        >>> s = pd.Series([1, 2, 3, 4])
        >>> s
        0    1
        1    2
        2    3
        3    4
        dtype: int64

        >>> s.add_suffix('_item')
        0_item    1
        1_item    2
        2_item    3
        3_item    4
        dtype: int64

        >>> df = pd.DataFrame({'A': [1, 2, 3, 4],  'B': [3, 4, 5, 6]})
        >>> df
           A  B
        0  1  3
        1  2  4
        2  3  5
        3  4  6

        >>> df.add_suffix('_col')
             A_col  B_col
        0       1       3
        1       2       4
        2       3       5
        3       4       6
        """
        f = functools.partial('{}{suffix}'.format, suffix=suffix)

        mapper = {self._info_axis_name: f}
        return self.rename(**mapper)

    def sort_values(self, by=None, axis=0, ascending=True, inplace=False,
                    kind='quicksort', na_position='last'):
        """
        Sort by the values along either axis.

        Parameters
        ----------%(optional_by)s
        axis : %(axes_single_arg)s, default 0
             Axis to be sorted.
        ascending : bool or list of bool, default True
             Sort ascending vs. descending. Specify list for multiple sort
             orders.  If this is a list of bools, must match the length of
             the by.
        inplace : bool, default False
             If True, perform operation in-place.
        kind : {'quicksort', 'mergesort', 'heapsort'}, default 'quicksort'
             Choice of sorting algorithm. See also ndarray.np.sort for more
             information.  `mergesort` is the only stable algorithm. For
             DataFrames, this option is only applied when sorting on a single
             column or label.
        na_position : {'first', 'last'}, default 'last'
             Puts NaNs at the beginning if `first`; `last` puts NaNs at the
             end.

        Returns
        -------
        sorted_obj : DataFrame or None
            DataFrame with sorted values if inplace=False, None otherwise.

        Examples
        --------
        >>> df = pd.DataFrame({
        ...     'col1': ['A', 'A', 'B', np.nan, 'D', 'C'],
        ...     'col2': [2, 1, 9, 8, 7, 4],
        ...     'col3': [0, 1, 9, 4, 2, 3],
        ... })
        >>> df
            col1 col2 col3
        0   A    2    0
        1   A    1    1
        2   B    9    9
        3   NaN  8    4
        4   D    7    2
        5   C    4    3

        Sort by col1

        >>> df.sort_values(by=['col1'])
            col1 col2 col3
        0   A    2    0
        1   A    1    1
        2   B    9    9
        5   C    4    3
        4   D    7    2
        3   NaN  8    4

        Sort by multiple columns

        >>> df.sort_values(by=['col1', 'col2'])
            col1 col2 col3
        1   A    1    1
        0   A    2    0
        2   B    9    9
        5   C    4    3
        4   D    7    2
        3   NaN  8    4

        Sort Descending

        >>> df.sort_values(by='col1', ascending=False)
            col1 col2 col3
        4   D    7    2
        5   C    4    3
        2   B    9    9
        0   A    2    0
        1   A    1    1
        3   NaN  8    4

        Putting NAs first

        >>> df.sort_values(by='col1', ascending=False, na_position='first')
            col1 col2 col3
        3   NaN  8    4
        4   D    7    2
        5   C    4    3
        2   B    9    9
        0   A    2    0
        1   A    1    1
        """
        raise NotImplementedError("sort_values has not been implemented.")

    def sort_index(self, axis=0, level=None, ascending=True, inplace=False,
                   kind='quicksort', na_position='last', sort_remaining=True):
        """
        Sort object by labels (along an axis).

        Parameters
        ----------
        axis : {0 or 'index', 1 or 'columns'}, default 0
            The axis along which to sort.  The value 0 identifies the rows,
            and 1 identifies the columns.
        level : int or level name or list of ints or list of level names
            If not None, sort on values in specified index level(s).
        ascending : bool, default True
            Sort ascending vs. descending.
        inplace : bool, default False
            If True, perform operation in-place.
        kind : {'quicksort', 'mergesort', 'heapsort'}, default 'quicksort'
            Choice of sorting algorithm. See also ndarray.np.sort for more
            information.  `mergesort` is the only stable algorithm. For
            DataFrames, this option is only applied when sorting on a single
            column or label.
        na_position : {'first', 'last'}, default 'last'
            Puts NaNs at the beginning if `first`; `last` puts NaNs at the end.
            Not implemented for MultiIndex.
        sort_remaining : bool, default True
            If True and sorting by level and index is multilevel, sort by other
            levels too (in order) after sorting by specified level.

        Returns
        -------
        sorted_obj : DataFrame or None
            DataFrame with sorted index if inplace=False, None otherwise.
        """
        inplace = validate_bool_kwarg(inplace, 'inplace')
        axis = self._get_axis_number(axis)
        axis_name = self._get_axis_name(axis)
        labels = self._get_axis(axis)

        if level is not None:
            raise NotImplementedError("level is not implemented")
        if inplace:
            raise NotImplementedError("inplace is not implemented")

        sort_index = labels.argsort()
        if not ascending:
            sort_index = sort_index[::-1]

        new_axis = labels.take(sort_index)
        return self.reindex(**{axis_name: new_axis})

    def reindex(self, *args, **kwargs):
        """
        Conform %(klass)s to new index with optional filling logic, placing
        NA/NaN in locations having no value in the previous index. A new object
        is produced unless the new index is equivalent to the current one and
        ``copy=False``.

        Parameters
        ----------
        %(optional_labels)s
        %(axes)s : array-like, optional
            New labels / index to conform to, should be specified using
            keywords. Preferably an Index object to avoid duplicating data
        %(optional_axis)s
        method : {None, 'backfill'/'bfill', 'pad'/'ffill', 'nearest'}
            Method to use for filling holes in reindexed DataFrame.
            Please note: this is only applicable to DataFrames/Series with a
            monotonically increasing/decreasing index.

            * None (default): don't fill gaps
            * pad / ffill: propagate last valid observation forward to next
              valid
            * backfill / bfill: use next valid observation to fill gap
            * nearest: use nearest valid observations to fill gap

        copy : bool, default True
            Return a new object, even if the passed indexes are the same.
        level : int or name
            Broadcast across a level, matching Index values on the
            passed MultiIndex level.
        fill_value : scalar, default np.NaN
            Value to use for missing values. Defaults to NaN, but can be any
            "compatible" value.
        limit : int, default None
            Maximum number of consecutive elements to forward or backward fill.
        tolerance : optional
            Maximum distance between original and new labels for inexact
            matches. The values of the index at the matching locations most
            satisfy the equation ``abs(index[indexer] - target) <= tolerance``.

            Tolerance may be a scalar value, which applies the same tolerance
            to all values, or list-like, which applies variable tolerance per
            element. List-like includes list, tuple, array, Series, and must be
            the same size as the index and its dtype must exactly match the
            index's type.

            .. versionadded:: 0.21.0 (list-like tolerance)

        Returns
        -------
        %(klass)s with changed index.

        See Also
        --------
        DataFrame.set_index : Set row labels.
        DataFrame.reset_index : Remove row labels or move them to new columns.
        DataFrame.reindex_like : Change to same indices as other DataFrame.

        Examples
        --------

        ``DataFrame.reindex`` supports two calling conventions

        * ``(index=index_labels, columns=column_labels, ...)``
        * ``(labels, axis={'index', 'columns'}, ...)``

        We *highly* recommend using keyword arguments to clarify your
        intent.

        Create a dataframe with some fictional data.

        >>> index = ['Firefox', 'Chrome', 'Safari', 'IE10', 'Konqueror']
        >>> df = pd.DataFrame({
        ...      'http_status': [200,200,404,404,301],
        ...      'response_time': [0.04, 0.02, 0.07, 0.08, 1.0]},
        ...       index=index)
        >>> df
                   http_status  response_time
        Firefox            200           0.04
        Chrome             200           0.02
        Safari             404           0.07
        IE10               404           0.08
        Konqueror          301           1.00

        Create a new index and reindex the dataframe. By default
        values in the new index that do not have corresponding
        records in the dataframe are assigned ``NaN``.

        >>> new_index= ['Safari', 'Iceweasel', 'Comodo Dragon', 'IE10',
        ...             'Chrome']
        >>> df.reindex(new_index)
                       http_status  response_time
        Safari               404.0           0.07
        Iceweasel              NaN            NaN
        Comodo Dragon          NaN            NaN
        IE10                 404.0           0.08
        Chrome               200.0           0.02

        We can fill in the missing values by passing a value to
        the keyword ``fill_value``. Because the index is not monotonically
        increasing or decreasing, we cannot use arguments to the keyword
        ``method`` to fill the ``NaN`` values.

        >>> df.reindex(new_index, fill_value=0)
                       http_status  response_time
        Safari                 404           0.07
        Iceweasel                0           0.00
        Comodo Dragon            0           0.00
        IE10                   404           0.08
        Chrome                 200           0.02

        >>> df.reindex(new_index, fill_value='missing')
                      http_status response_time
        Safari                404          0.07
        Iceweasel         missing       missing
        Comodo Dragon     missing       missing
        IE10                  404          0.08
        Chrome                200          0.02

        We can also reindex the columns.

        >>> df.reindex(columns=['http_status', 'user_agent'])
                   http_status  user_agent
        Firefox            200         NaN
        Chrome             200         NaN
        Safari             404         NaN
        IE10               404         NaN
        Konqueror          301         NaN

        Or we can use "axis-style" keyword arguments

        >>> df.reindex(['http_status', 'user_agent'], axis="columns")
                   http_status  user_agent
        Firefox            200         NaN
        Chrome             200         NaN
        Safari             404         NaN
        IE10               404         NaN
        Konqueror          301         NaN

        To further illustrate the filling functionality in
        ``reindex``, we will create a dataframe with a
        monotonically increasing index (for example, a sequence
        of dates).

        >>> date_index = pd.date_range('1/1/2010', periods=6, freq='D')
        >>> df2 = pd.DataFrame({"prices": [100, 101, np.nan, 100, 89, 88]},
        ...                    index=date_index)
        >>> df2
                    prices
        2010-01-01   100.0
        2010-01-02   101.0
        2010-01-03     NaN
        2010-01-04   100.0
        2010-01-05    89.0
        2010-01-06    88.0

        Suppose we decide to expand the dataframe to cover a wider
        date range.

        >>> date_index2 = pd.date_range('12/29/2009', periods=10, freq='D')
        >>> df2.reindex(date_index2)
                    prices
        2009-12-29     NaN
        2009-12-30     NaN
        2009-12-31     NaN
        2010-01-01   100.0
        2010-01-02   101.0
        2010-01-03     NaN
        2010-01-04   100.0
        2010-01-05    89.0
        2010-01-06    88.0
        2010-01-07     NaN

        The index entries that did not have a value in the original data frame
        (for example, '2009-12-29') are by default filled with ``NaN``.
        If desired, we can fill in the missing values using one of several
        options.

        For example, to back-propagate the last valid value to fill the ``NaN``
        values, pass ``bfill`` as an argument to the ``method`` keyword.

        >>> df2.reindex(date_index2, method='bfill')
                    prices
        2009-12-29   100.0
        2009-12-30   100.0
        2009-12-31   100.0
        2010-01-01   100.0
        2010-01-02   101.0
        2010-01-03     NaN
        2010-01-04   100.0
        2010-01-05    89.0
        2010-01-06    88.0
        2010-01-07     NaN

        Please note that the ``NaN`` value present in the original dataframe
        (at index value 2010-01-03) will not be filled by any of the
        value propagation schemes. This is because filling while reindexing
        does not look at dataframe values, but only compares the original and
        desired indexes. If you do want to fill in the ``NaN`` values present
        in the original dataframe, use the ``fillna()`` method.

        See the :ref:`user guide <basics.reindexing>` for more.
        """
        # TODO: Decide if we care about having different examples for different
        # kinds

        # construct the args
        axes, kwargs = self._construct_axes_from_arguments(args, kwargs)
        method = missing.clean_reindex_fill_method(kwargs.pop('method', None))
        level = kwargs.pop('level', None)
        copy = kwargs.pop('copy', True)
        limit = kwargs.pop('limit', None)
        tolerance = kwargs.pop('tolerance', None)
        fill_value = kwargs.pop('fill_value', None)

        # Series.reindex doesn't use / need the axis kwarg
        # We pop and ignore it here, to make writing Series/Frame generic code
        # easier
        kwargs.pop("axis", None)

        if kwargs:
            raise TypeError('reindex() got an unexpected keyword '
                            'argument "{0}"'.format(list(kwargs.keys())[0]))

        self._consolidate_inplace()

        # if all axes that are requested to reindex are equal, then only copy
        # if indicated must have index names equal here as well as values
        if all(self._get_axis(axis).identical(ax)
               for axis, ax in axes.items() if ax is not None):
            if copy:
                return self.copy()
            return self

        # check if we are a multi reindex
        if self._needs_reindex_multi(axes, method, level):
            try:
                return self._reindex_multi(axes, copy, fill_value)
            except Exception:
                pass

        # perform the reindex on the axes
        return self._reindex_axes(axes, level, limit, tolerance, method,
                                  fill_value, copy).__finalize__(self)

    def _reindex_axes(self, axes, level, limit, tolerance, method, fill_value,
                      copy):
        """Perform the reindex for all the axes."""
        obj = self
        for a in self._AXIS_ORDERS:
            labels = axes[a]
            if labels is None:
                continue

            ax = self._get_axis(a)
            new_index, indexer = ax.reindex(labels, level=level, limit=limit,
                                            tolerance=tolerance, method=method)

            axis = self._get_axis_number(a)
            obj = obj._reindex_with_indexers({axis: [new_index, indexer]},
                                             fill_value=fill_value,
                                             copy=copy, allow_dups=False)

        return obj

    def _needs_reindex_multi(self, axes, method, level):
        """Check if we do need a multi reindex."""
        return ((com.count_not_none(*axes.values()) == self._AXIS_LEN) and
                method is None and level is None and not self._is_mixed_type)

    def _reindex_multi(self, axes, copy, fill_value):
        return NotImplemented

    _shared_docs['reindex_axis'] = ("""
        Conform input object to new index.

        .. deprecated:: 0.21.0
            Use `reindex` instead.

        By default, places NaN in locations having no value in the
        previous index. A new object is produced unless the new index
        is equivalent to the current one and copy=False.

        Parameters
        ----------
        labels : array-like
            New labels / index to conform to. Preferably an Index object to
            avoid duplicating data.
        axis : %(axes_single_arg)s
            Indicate whether to use rows or columns.
        method : {None, 'backfill'/'bfill', 'pad'/'ffill', 'nearest'}, optional
            Method to use for filling holes in reindexed DataFrame:

            * default: don't fill gaps.
            * pad / ffill: propagate last valid observation forward to next
              valid.
            * backfill / bfill: use next valid observation to fill gap.
            * nearest: use nearest valid observations to fill gap.

        level : int or str
            Broadcast across a level, matching Index values on the
            passed MultiIndex level.
        copy : bool, default True
            Return a new object, even if the passed indexes are the same.
        limit : int, optional
            Maximum number of consecutive elements to forward or backward fill.
        fill_value : float, default NaN
            Value used to fill in locations having no value in the previous
            index.

            .. versionadded:: 0.21.0 (list-like tolerance)

        Returns
        -------
        %(klass)s
            Returns a new DataFrame object with new indices, unless the new
            index is equivalent to the current one and copy=False.

        See Also
        --------
        DataFrame.set_index : Set row labels.
        DataFrame.reset_index : Remove row labels or move them to new columns.
        DataFrame.reindex : Change to new indices or expand indices.
        DataFrame.reindex_like : Change to same indices as other DataFrame.

        Examples
        --------
        >>> df = pd.DataFrame({'num_legs': [4, 2], 'num_wings': [0, 2]},
        ...                   index=['dog', 'hawk'])
        >>> df
              num_legs  num_wings
        dog          4          0
        hawk         2          2
        >>> df.reindex(['num_wings', 'num_legs', 'num_heads'],
        ...            axis='columns')
              num_wings  num_legs  num_heads
        dog           0         4        NaN
        hawk          2         2        NaN
        """)

    @Appender(_shared_docs['reindex_axis'] % _shared_doc_kwargs)
    def reindex_axis(self, labels, axis=0, method=None, level=None, copy=True,
                     limit=None, fill_value=None):
        msg = ("'.reindex_axis' is deprecated and will be removed in a future "
               "version. Use '.reindex' instead.")
        self._consolidate_inplace()

        axis_name = self._get_axis_name(axis)
        axis_values = self._get_axis(axis_name)
        method = missing.clean_reindex_fill_method(method)
        warnings.warn(msg, FutureWarning, stacklevel=3)
        new_index, indexer = axis_values.reindex(labels, method, level,
                                                 limit=limit)
        return self._reindex_with_indexers({axis: [new_index, indexer]},
                                           fill_value=fill_value, copy=copy)

    def _reindex_with_indexers(self, reindexers, fill_value=None, copy=False,
                               allow_dups=False):
        """allow_dups indicates an internal call here """

        # reindex doing multiple operations on different axes if indicated
        new_data = self._data
        for axis in sorted(reindexers.keys()):
            index, indexer = reindexers[axis]
            baxis = self._get_block_manager_axis(axis)

            if index is None:
                continue

            index = ensure_index(index)
            if indexer is not None:
                indexer = ensure_int64(indexer)

            # TODO: speed up on homogeneous DataFrame objects
            new_data = new_data.reindex_indexer(index, indexer, axis=baxis,
                                                fill_value=fill_value,
                                                allow_dups=allow_dups,
                                                copy=copy)

        if copy and new_data is self._data:
            new_data = new_data.copy()

        return self._constructor(new_data).__finalize__(self)

    def filter(self, items=None, like=None, regex=None, axis=None):
        """
        Subset rows or columns of dataframe according to labels in
        the specified index.

        Note that this routine does not filter a dataframe on its
        contents. The filter is applied to the labels of the index.

        Parameters
        ----------
        items : list-like
            Keep labels from axis which are in items.
        like : string
            Keep labels from axis for which "like in label == True".
        regex : string (regular expression)
            Keep labels from axis for which re.search(regex, label) == True.
        axis : int or string axis name
            The axis to filter on.  By default this is the info axis,
            'index' for Series, 'columns' for DataFrame.

        Returns
        -------
        same type as input object

        See Also
        --------
        DataFrame.loc

        Notes
        -----
        The ``items``, ``like``, and ``regex`` parameters are
        enforced to be mutually exclusive.

        ``axis`` defaults to the info axis that is used when indexing
        with ``[]``.

        Examples
        --------
        >>> df = pd.DataFrame(np.array(([1, 2, 3], [4, 5, 6])),
        ...                   index=['mouse', 'rabbit'],
        ...                   columns=['one', 'two', 'three'])

        >>> # select columns by name
        >>> df.filter(items=['one', 'three'])
                 one  three
        mouse     1      3
        rabbit    4      6

        >>> # select columns by regular expression
        >>> df.filter(regex='e$', axis=1)
                 one  three
        mouse     1      3
        rabbit    4      6

        >>> # select rows containing 'bbi'
        >>> df.filter(like='bbi', axis=0)
                 one  two  three
        rabbit    4    5      6
        """
        import re

        nkw = com.count_not_none(items, like, regex)
        if nkw > 1:
            raise TypeError('Keyword arguments `items`, `like`, or `regex` '
                            'are mutually exclusive')

        if axis is None:
            axis = self._info_axis_name
        labels = self._get_axis(axis)

        if items is not None:
            name = self._get_axis_name(axis)
            return self.reindex(
                **{name: [r for r in items if r in labels]})
        elif like:
            def f(x):
                return like in to_str(x)
            values = labels.map(f)
            return self.loc(axis=axis)[values]
        elif regex:
            def f(x):
                return matcher.search(to_str(x)) is not None
            matcher = re.compile(regex)
            values = labels.map(f)
            return self.loc(axis=axis)[values]
        else:
            raise TypeError('Must pass either `items`, `like`, or `regex`')

    def head(self, n=5):
        """
        Return the first `n` rows.

        This function returns the first `n` rows for the object based
        on position. It is useful for quickly testing if your object
        has the right type of data in it.

        Parameters
        ----------
        n : int, default 5
            Number of rows to select.

        Returns
        -------
        obj_head : same type as caller
            The first `n` rows of the caller object.

        See Also
        --------
        DataFrame.tail: Returns the last `n` rows.

        Examples
        --------
        >>> df = pd.DataFrame({'animal':['alligator', 'bee', 'falcon', 'lion',
        ...                    'monkey', 'parrot', 'shark', 'whale', 'zebra']})
        >>> df
              animal
        0  alligator
        1        bee
        2     falcon
        3       lion
        4     monkey
        5     parrot
        6      shark
        7      whale
        8      zebra

        Viewing the first 5 lines

        >>> df.head()
              animal
        0  alligator
        1        bee
        2     falcon
        3       lion
        4     monkey

        Viewing the first `n` lines (three in this case)

        >>> df.head(3)
              animal
        0  alligator
        1        bee
        2     falcon
        """

        return self.iloc[:n]

    def tail(self, n=5):
        """
        Return the last `n` rows.

        This function returns last `n` rows from the object based on
        position. It is useful for quickly verifying data, for example,
        after sorting or appending rows.

        Parameters
        ----------
        n : int, default 5
            Number of rows to select.

        Returns
        -------
        type of caller
            The last `n` rows of the caller object.

        See Also
        --------
        DataFrame.head : The first `n` rows of the caller object.

        Examples
        --------
        >>> df = pd.DataFrame({'animal':['alligator', 'bee', 'falcon', 'lion',
        ...                    'monkey', 'parrot', 'shark', 'whale', 'zebra']})
        >>> df
              animal
        0  alligator
        1        bee
        2     falcon
        3       lion
        4     monkey
        5     parrot
        6      shark
        7      whale
        8      zebra

        Viewing the last 5 lines

        >>> df.tail()
           animal
        4  monkey
        5  parrot
        6   shark
        7   whale
        8   zebra

        Viewing the last `n` lines (three in this case)

        >>> df.tail(3)
          animal
        6  shark
        7  whale
        8  zebra
        """

        if n == 0:
            return self.iloc[0:0]
        return self.iloc[-n:]

    def sample(self, n=None, frac=None, replace=False, weights=None,
               random_state=None, axis=None):
        """
        Return a random sample of items from an axis of object.

        You can use `random_state` for reproducibility.

        Parameters
        ----------
        n : int, optional
            Number of items from axis to return. Cannot be used with `frac`.
            Default = 1 if `frac` = None.
        frac : float, optional
            Fraction of axis items to return. Cannot be used with `n`.
        replace : bool, default False
            Sample with or without replacement.
        weights : str or ndarray-like, optional
            Default 'None' results in equal probability weighting.
            If passed a Series, will align with target object on index. Index
            values in weights not found in sampled object will be ignored and
            index values in sampled object not in weights will be assigned
            weights of zero.
            If called on a DataFrame, will accept the name of a column
            when axis = 0.
            Unless weights are a Series, weights must be same length as axis
            being sampled.
            If weights do not sum to 1, they will be normalized to sum to 1.
            Missing values in the weights column will be treated as zero.
            Infinite values not allowed.
        random_state : int or numpy.random.RandomState, optional
            Seed for the random number generator (if int), or numpy RandomState
            object.
        axis : int or string, optional
            Axis to sample. Accepts axis number or name. Default is stat axis
            for given data type (0 for Series and DataFrames).

        Returns
        -------
        Series or DataFrame
            A new object of same type as caller containing `n` items randomly
            sampled from the caller object.

        See Also
        --------
        numpy.random.choice: Generates a random sample from a given 1-D numpy
            array.

        Examples
        --------
        >>> df = pd.DataFrame({'num_legs': [2, 4, 8, 0],
        ...                    'num_wings': [2, 0, 0, 0],
        ...                    'num_specimen_seen': [10, 2, 1, 8]},
        ...                   index=['falcon', 'dog', 'spider', 'fish'])
        >>> df
                num_legs  num_wings  num_specimen_seen
        falcon         2          2                 10
        dog            4          0                  2
        spider         8          0                  1
        fish           0          0                  8

        Extract 3 random elements from the ``Series`` ``df['num_legs']``:
        Note that we use `random_state` to ensure the reproducibility of
        the examples.

        >>> df['num_legs'].sample(n=3, random_state=1)
        fish      0
        spider    8
        falcon    2
        Name: num_legs, dtype: int64

        A random 50% sample of the ``DataFrame`` with replacement:

        >>> df.sample(frac=0.5, replace=True, random_state=1)
              num_legs  num_wings  num_specimen_seen
        dog          4          0                  2
        fish         0          0                  8

        Using a DataFrame column as weights. Rows with larger value in the
        `num_specimen_seen` column are more likely to be sampled.

        >>> df.sample(n=2, weights='num_specimen_seen', random_state=1)
                num_legs  num_wings  num_specimen_seen
        falcon         2          2                 10
        fish           0          0                  8
        """

        if axis is None:
            axis = self._stat_axis_number

        axis = self._get_axis_number(axis)
        axis_length = self.shape[axis]

        # Process random_state argument
        rs = com.random_state(random_state)

        # Check weights for compliance
        if weights is not None:

            # If a series, align with frame
            if isinstance(weights, pd.Series):
                weights = weights.reindex(self.axes[axis])

            # Strings acceptable if a dataframe and axis = 0
            if isinstance(weights, str):
                if isinstance(self, pd.DataFrame):
                    if axis == 0:
                        try:
                            weights = self[weights]
                        except KeyError:
                            raise KeyError("String passed to weights not a "
                                           "valid column")
                    else:
                        raise ValueError("Strings can only be passed to "
                                         "weights when sampling from rows on "
                                         "a DataFrame")
                else:
                    raise ValueError("Strings cannot be passed as weights "
                                     "when sampling from a Series.")

            weights = pd.Series(weights, dtype='float64')

            if len(weights) != axis_length:
                raise ValueError("Weights and axis to be sampled must be of "
                                 "same length")

            if (weights == np.inf).any() or (weights == -np.inf).any():
                raise ValueError("weight vector may not include `inf` values")

            if (weights < 0).any():
                raise ValueError("weight vector many not include negative "
                                 "values")

            # If has nan, set to zero.
            weights = weights.fillna(0)

            # Renormalize if don't sum to 1
            if weights.sum() != 1:
                if weights.sum() != 0:
                    weights = weights / weights.sum()
                else:
                    raise ValueError("Invalid weights: weights sum to zero")

            weights = weights.values

        # If no frac or n, default to n=1.
        if n is None and frac is None:
            n = 1
        elif n is not None and frac is None and n % 1 != 0:
            raise ValueError("Only integers accepted as `n` values")
        elif n is None and frac is not None:
            n = int(round(frac * axis_length))
        elif n is not None and frac is not None:
            raise ValueError('Please enter a value for `frac` OR `n`, not '
                             'both')

        # Check for negative sizes
        if n < 0:
            raise ValueError("A negative number of rows requested. Please "
                             "provide positive value.")

        locs = rs.choice(axis_length, size=n, replace=replace, p=weights)
        return self.take(locs, axis=axis, is_copy=False)

    _shared_docs['pipe'] = (r"""
        Apply func(self, \*args, \*\*kwargs).

        Parameters
        ----------
        func : function
            function to apply to the %(klass)s.
            ``args``, and ``kwargs`` are passed into ``func``.
            Alternatively a ``(callable, data_keyword)`` tuple where
            ``data_keyword`` is a string indicating the keyword of
            ``callable`` that expects the %(klass)s.
        args : iterable, optional
            positional arguments passed into ``func``.
        kwargs : mapping, optional
            a dictionary of keyword arguments passed into ``func``.

        Returns
        -------
        object : the return type of ``func``.

        See Also
        --------
        DataFrame.apply
        DataFrame.applymap
        Series.map

        Notes
        -----

        Use ``.pipe`` when chaining together functions that expect
        Series, DataFrames or GroupBy objects. Instead of writing

        >>> f(g(h(df), arg1=a), arg2=b, arg3=c)

        You can write

        >>> (df.pipe(h)
        ...    .pipe(g, arg1=a)
        ...    .pipe(f, arg2=b, arg3=c)
        ... )

        If you have a function that takes the data as (say) the second
        argument, pass a tuple indicating which keyword expects the
        data. For example, suppose ``f`` takes its data as ``arg2``:

        >>> (df.pipe(h)
        ...    .pipe(g, arg1=a)
        ...    .pipe((f, 'arg2'), arg1=a, arg3=c)
        ...  )
    """)

    @Appender(_shared_docs['pipe'] % _shared_doc_kwargs)
    def pipe(self, func, *args, **kwargs):
        return com._pipe(self, func, *args, **kwargs)

    _shared_docs['aggregate'] = dedent("""
    Aggregate using one or more operations over the specified axis.
    %(versionadded)s
    Parameters
    ----------
    func : function, str, list or dict
        Function to use for aggregating the data. If a function, must either
        work when passed a %(klass)s or when passed to %(klass)s.apply.

        Accepted combinations are:

        - function
        - string function name
        - list of functions and/or function names, e.g. ``[np.sum, 'mean']``
        - dict of axis labels -> functions, function names or list of such.
    %(axis)s
    *args
        Positional arguments to pass to `func`.
    **kwargs
        Keyword arguments to pass to `func`.

    Returns
    -------
    scalar, Series or DataFrame

        The return can be:

        * scalar : when Series.agg is called with single function
        * Series : when DataFrame.agg is called with a single function
        * DataFrame : when DataFrame.agg is called with several functions

        Return scalar, Series or DataFrame.
    %(see_also)s
    Notes
    -----
    `agg` is an alias for `aggregate`. Use the alias.

    A passed user-defined-function will be passed a Series for evaluation.
    %(examples)s""")

    _shared_docs['transform'] = ("""
    Call ``func`` on self producing a %(klass)s with transformed values
    and that has the same axis length as self.

    .. versionadded:: 0.20.0

    Parameters
    ----------
    func : function, str, list or dict
        Function to use for transforming the data. If a function, must either
        work when passed a %(klass)s or when passed to %(klass)s.apply.

        Accepted combinations are:

        - function
        - string function name
        - list of functions and/or function names, e.g. ``[np.exp. 'sqrt']``
        - dict of axis labels -> functions, function names or list of such.
    %(axis)s
    *args
        Positional arguments to pass to `func`.
    **kwargs
        Keyword arguments to pass to `func`.

    Returns
    -------
    %(klass)s
        A %(klass)s that must have the same length as self.

    Raises
    ------
    ValueError : If the returned %(klass)s has a different length than self.

    See Also
    --------
    %(klass)s.agg : Only perform aggregating type operations.
    %(klass)s.apply : Invoke function on a %(klass)s.

    Examples
    --------
    >>> df = pd.DataFrame({'A': range(3), 'B': range(1, 4)})
    >>> df
       A  B
    0  0  1
    1  1  2
    2  2  3
    >>> df.transform(lambda x: x + 1)
       A  B
    0  1  2
    1  2  3
    2  3  4

    Even though the resulting %(klass)s must have the same length as the
    input %(klass)s, it is possible to provide several input functions:

    >>> s = pd.Series(range(3))
    >>> s
    0    0
    1    1
    2    2
    dtype: int64
    >>> s.transform([np.sqrt, np.exp])
           sqrt        exp
    0  0.000000   1.000000
    1  1.000000   2.718282
    2  1.414214   7.389056
    """)

    # ----------------------------------------------------------------------
    # Attribute access

    def __finalize__(self, other, method=None, **kwargs):
        """
        Propagate metadata from other to self.

        Parameters
        ----------
        other : the object from which to get the attributes that we are going
            to propagate
        method : optional, a passed method name ; possibly to take different
            types of propagation actions based on this

        """
        if isinstance(other, NDFrame):
            for name in self._metadata:
                object.__setattr__(self, name, getattr(other, name, None))
        return self

    def __getattr__(self, name):
        """After regular attribute access, try looking up the name
        This allows simpler access to columns for interactive use.
        """

        # Note: obj.x will always call obj.__getattribute__('x') prior to
        # calling obj.__getattr__('x').

        if (name in self._internal_names_set or name in self._metadata or
                name in self._accessors):
            return object.__getattribute__(self, name)
        else:
            if self._info_axis._can_hold_identifiers_and_holds_name(name):
                return self[name]
            return object.__getattribute__(self, name)

    def __setattr__(self, name, value):
        """After regular attribute access, try setting the name
        This allows simpler access to columns for interactive use.
        """

        # first try regular attribute access via __getattribute__, so that
        # e.g. ``obj.x`` and ``obj.x = 4`` will always reference/modify
        # the same attribute.

        try:
            object.__getattribute__(self, name)
            return object.__setattr__(self, name, value)
        except AttributeError:
            pass

        # if this fails, go on to more involved attribute setting
        # (note that this matches __getattr__, above).
        if name in self._internal_names_set:
            object.__setattr__(self, name, value)
        elif name in self._metadata:
            object.__setattr__(self, name, value)
        else:
            try:
                existing = getattr(self, name)
                if isinstance(existing, Index):
                    object.__setattr__(self, name, value)
                elif name in self._info_axis:
                    self[name] = value
                else:
                    object.__setattr__(self, name, value)
            except (AttributeError, TypeError):
                if isinstance(self, ABCDataFrame) and (is_list_like(value)):
                    warnings.warn("Pandas doesn't allow columns to be "
                                  "created via a new attribute name - see "
                                  "https://pandas.pydata.org/pandas-docs/"
                                  "stable/indexing.html#attribute-access",
                                  stacklevel=2)
                object.__setattr__(self, name, value)

    def _dir_additions(self):
        """ add the string-like attributes from the info_axis.
        If info_axis is a MultiIndex, it's first level values are used.
        """
        additions = {c for c in self._info_axis.unique(level=0)[:100]
                     if isinstance(c, str) and c.isidentifier()}
        return super()._dir_additions().union(additions)

    # ----------------------------------------------------------------------
    # Getting and setting elements

    # ----------------------------------------------------------------------
    # Consolidation of internals

    def _protect_consolidate(self, f):
        """Consolidate _data -- if the blocks have changed, then clear the
        cache
        """
        blocks_before = len(self._data.blocks)
        result = f()
        if len(self._data.blocks) != blocks_before:
            self._clear_item_cache()
        return result

    def _consolidate_inplace(self):
        """Consolidate data in place and return None"""

        def f():
            self._data = self._data.consolidate()

        self._protect_consolidate(f)

    def _consolidate(self, inplace=False):
        """
        Compute NDFrame with "consolidated" internals (data of each dtype
        grouped together in a single ndarray).

        Parameters
        ----------
        inplace : boolean, default False
            If False return new object, otherwise modify existing object

        Returns
        -------
        consolidated : same type as caller
        """
        inplace = validate_bool_kwarg(inplace, 'inplace')
        if inplace:
            self._consolidate_inplace()
        else:
            f = lambda: self._data.consolidate()
            cons_data = self._protect_consolidate(f)
            return self._constructor(cons_data).__finalize__(self)

    @property
    def _is_mixed_type(self):
        f = lambda: self._data.is_mixed_type
        return self._protect_consolidate(f)

    @property
    def _is_numeric_mixed_type(self):
        f = lambda: self._data.is_numeric_mixed_type
        return self._protect_consolidate(f)

    @property
    def _is_datelike_mixed_type(self):
        f = lambda: self._data.is_datelike_mixed_type
        return self._protect_consolidate(f)

    def _check_inplace_setting(self, value):
        """ check whether we allow in-place setting with this type of value """

        if self._is_mixed_type:
            if not self._is_numeric_mixed_type:

                # allow an actual np.nan thru
                try:
                    if np.isnan(value):
                        return True
                except Exception:
                    pass

                raise TypeError('Cannot do inplace boolean setting on '
                                'mixed-types with a non np.nan value')

        return True

    def _get_numeric_data(self):
        return self._constructor(
            self._data.get_numeric_data()).__finalize__(self)

    def _get_bool_data(self):
        return self._constructor(self._data.get_bool_data()).__finalize__(self)

    # ----------------------------------------------------------------------
    # Internal Interface Methods

    def as_matrix(self, columns=None):
        """
        Convert the frame to its Numpy-array representation.

        .. deprecated:: 0.23.0
            Use :meth:`DataFrame.values` instead.

        Parameters
        ----------
        columns : list, optional, default:None
            If None, return all columns, otherwise, returns specified columns.

        Returns
        -------
        values : ndarray
            If the caller is heterogeneous and contains booleans or objects,
            the result will be of dtype=object. See Notes.

        See Also
        --------
        DataFrame.values

        Notes
        -----
        Return is NOT a Numpy-matrix, rather, a Numpy-array.

        The dtype will be a lower-common-denominator dtype (implicit
        upcasting); that is to say if the dtypes (even of numeric types)
        are mixed, the one that accommodates all will be chosen. Use this
        with care if you are not dealing with the blocks.

        e.g. If the dtypes are float16 and float32, dtype will be upcast to
        float32.  If dtypes are int32 and uint8, dtype will be upcase to
        int32. By numpy.find_common_type convention, mixing int64 and uint64
        will result in a float64 dtype.

        This method is provided for backwards compatibility. Generally,
        it is recommended to use '.values'.
        """
        warnings.warn("Method .as_matrix will be removed in a future version. "
                      "Use .values instead.", FutureWarning, stacklevel=2)
        self._consolidate_inplace()
        return self._data.as_array(transpose=self._AXIS_REVERSED,
                                   items=columns)

    @property
    def values(self):
        """
        Return a Numpy representation of the DataFrame.

        .. warning::

           We recommend using :meth:`DataFrame.to_numpy` instead.

        Only the values in the DataFrame will be returned, the axes labels
        will be removed.

        Returns
        -------
        numpy.ndarray
            The values of the DataFrame.

        See Also
        --------
        DataFrame.to_numpy : Recommended alternative to this method.
        DataFrame.index : Retrieve the index labels.
        DataFrame.columns : Retrieving the column names.

        Notes
        -----
        The dtype will be a lower-common-denominator dtype (implicit
        upcasting); that is to say if the dtypes (even of numeric types)
        are mixed, the one that accommodates all will be chosen. Use this
        with care if you are not dealing with the blocks.

        e.g. If the dtypes are float16 and float32, dtype will be upcast to
        float32.  If dtypes are int32 and uint8, dtype will be upcast to
        int32. By :func:`numpy.find_common_type` convention, mixing int64
        and uint64 will result in a float64 dtype.

        Examples
        --------
        A DataFrame where all columns are the same type (e.g., int64) results
        in an array of the same type.

        >>> df = pd.DataFrame({'age':    [ 3,  29],
        ...                    'height': [94, 170],
        ...                    'weight': [31, 115]})
        >>> df
           age  height  weight
        0    3      94      31
        1   29     170     115
        >>> df.dtypes
        age       int64
        height    int64
        weight    int64
        dtype: object
        >>> df.values
        array([[  3,  94,  31],
               [ 29, 170, 115]], dtype=int64)

        A DataFrame with mixed type columns(e.g., str/object, int64, float32)
        results in an ndarray of the broadest type that accommodates these
        mixed types (e.g., object).

        >>> df2 = pd.DataFrame([('parrot',   24.0, 'second'),
        ...                     ('lion',     80.5, 1),
        ...                     ('monkey', np.nan, None)],
        ...                   columns=('name', 'max_speed', 'rank'))
        >>> df2.dtypes
        name          object
        max_speed    float64
        rank          object
        dtype: object
        >>> df2.values
        array([['parrot', 24.0, 'second'],
               ['lion', 80.5, 1],
               ['monkey', nan, None]], dtype=object)
        """
        self._consolidate_inplace()
        return self._data.as_array(transpose=self._AXIS_REVERSED)

    @property
    def _values(self):
        """internal implementation"""
        return self.values

    @property
    def _get_values(self):
        # compat
        return self.values

    def get_values(self):
        """
        Return an ndarray after converting sparse values to dense.

        This is the same as ``.values`` for non-sparse data. For sparse
        data contained in a `SparseArray`, the data are first
        converted to a dense representation.

        Returns
        -------
        numpy.ndarray
            Numpy representation of DataFrame.

        See Also
        --------
        values : Numpy representation of DataFrame.
        SparseArray : Container for sparse data.

        Examples
        --------
        >>> df = pd.DataFrame({'a': [1, 2], 'b': [True, False],
        ...                    'c': [1.0, 2.0]})
        >>> df
           a      b    c
        0  1   True  1.0
        1  2  False  2.0

        >>> df.get_values()
        array([[1, True, 1.0], [2, False, 2.0]], dtype=object)

        >>> df = pd.DataFrame({"a": pd.SparseArray([1, None, None]),
        ...                    "c": [1.0, 2.0, 3.0]})
        >>> df
             a    c
        0  1.0  1.0
        1  NaN  2.0
        2  NaN  3.0

        >>> df.get_values()
        array([[ 1.,  1.],
               [nan,  2.],
               [nan,  3.]])
        """
        return self.values

    def get_dtype_counts(self):
        """
        Return counts of unique dtypes in this object.

        Returns
        -------
        dtype : Series
            Series with the count of columns with each dtype.

        See Also
        --------
        dtypes : Return the dtypes in this object.

        Examples
        --------
        >>> a = [['a', 1, 1.0], ['b', 2, 2.0], ['c', 3, 3.0]]
        >>> df = pd.DataFrame(a, columns=['str', 'int', 'float'])
        >>> df
          str  int  float
        0   a    1    1.0
        1   b    2    2.0
        2   c    3    3.0

        >>> df.get_dtype_counts()
        float64    1
        int64      1
        object     1
        dtype: int64
        """
        from pandas import Series
        return Series(self._data.get_dtype_counts())

    def get_ftype_counts(self):
        """
        Return counts of unique ftypes in this object.

        .. deprecated:: 0.23.0

        This is useful for SparseDataFrame or for DataFrames containing
        sparse arrays.

        Returns
        -------
        dtype : Series
            Series with the count of columns with each type and
            sparsity (dense/sparse).

        See Also
        --------
        ftypes : Return ftypes (indication of sparse/dense and dtype) in
            this object.

        Examples
        --------
        >>> a = [['a', 1, 1.0], ['b', 2, 2.0], ['c', 3, 3.0]]
        >>> df = pd.DataFrame(a, columns=['str', 'int', 'float'])
        >>> df
          str  int  float
        0   a    1    1.0
        1   b    2    2.0
        2   c    3    3.0

        >>> df.get_ftype_counts()  # doctest: +SKIP
        float64:dense    1
        int64:dense      1
        object:dense     1
        dtype: int64
        """
        warnings.warn("get_ftype_counts is deprecated and will "
                      "be removed in a future version",
                      FutureWarning, stacklevel=2)

        from pandas import Series
        return Series(self._data.get_ftype_counts())

    @property
    def dtypes(self):
        """
        Return the dtypes in the DataFrame.

        This returns a Series with the data type of each column.
        The result's index is the original DataFrame's columns. Columns
        with mixed types are stored with the ``object`` dtype. See
        :ref:`the User Guide <basics.dtypes>` for more.

        Returns
        -------
        pandas.Series
            The data type of each column.

        See Also
        --------
        DataFrame.ftypes : Dtype and sparsity information.

        Examples
        --------
        >>> df = pd.DataFrame({'float': [1.0],
        ...                    'int': [1],
        ...                    'datetime': [pd.Timestamp('20180310')],
        ...                    'string': ['foo']})
        >>> df.dtypes
        float              float64
        int                  int64
        datetime    datetime64[ns]
        string              object
        dtype: object
        """
        from pandas import Series
        return Series(self._data.get_dtypes(), index=self._info_axis,
                      dtype=np.object_)

    @property
    def ftypes(self):
        """
        Return the ftypes (indication of sparse/dense and dtype) in DataFrame.

        This returns a Series with the data type of each column.
        The result's index is the original DataFrame's columns. Columns
        with mixed types are stored with the ``object`` dtype.  See
        :ref:`the User Guide <basics.dtypes>` for more.

        Returns
        -------
        pandas.Series
            The data type and indication of sparse/dense of each column.

        See Also
        --------
        DataFrame.dtypes: Series with just dtype information.
        SparseDataFrame : Container for sparse tabular data.

        Notes
        -----
        Sparse data should have the same dtypes as its dense representation.

        Examples
        --------
        >>> arr = np.random.RandomState(0).randn(100, 4)
        >>> arr[arr < .8] = np.nan
        >>> pd.DataFrame(arr).ftypes
        0    float64:dense
        1    float64:dense
        2    float64:dense
        3    float64:dense
        dtype: object

        >>> pd.SparseDataFrame(arr).ftypes
        0    float64:sparse
        1    float64:sparse
        2    float64:sparse
        3    float64:sparse
        dtype: object
        """
        from pandas import Series
        return Series(self._data.get_ftypes(), index=self._info_axis,
                      dtype=np.object_)

    def as_blocks(self, copy=True):
        """
        Convert the frame to a dict of dtype -> Constructor Types that each has
        a homogeneous dtype.

        .. deprecated:: 0.21.0

        NOTE: the dtypes of the blocks WILL BE PRESERVED HERE (unlike in
              as_matrix)

        Parameters
        ----------
        copy : boolean, default True

        Returns
        -------
        values : a dict of dtype -> Constructor Types
        """
        warnings.warn("as_blocks is deprecated and will "
                      "be removed in a future version",
                      FutureWarning, stacklevel=2)
        return self._to_dict_of_blocks(copy=copy)

    @property
    def blocks(self):
        """
        Internal property, property synonym for as_blocks().

        .. deprecated:: 0.21.0
        """
        return self.as_blocks()

    def _to_dict_of_blocks(self, copy=True):
        """
        Return a dict of dtype -> Constructor Types that
        each is a homogeneous dtype.

        Internal ONLY
        """
        return {k: self._constructor(v).__finalize__(self)
                for k, v, in self._data.to_dict(copy=copy).items()}

    def astype(self, dtype, copy=True, errors='raise', **kwargs):
        """
        Cast a pandas object to a specified dtype ``dtype``.

        Parameters
        ----------
        dtype : data type, or dict of column name -> data type
            Use a numpy.dtype or Python type to cast entire pandas object to
            the same type. Alternatively, use {col: dtype, ...}, where col is a
            column label and dtype is a numpy.dtype or Python type to cast one
            or more of the DataFrame's columns to column-specific types.
        copy : bool, default True
            Return a copy when ``copy=True`` (be very careful setting
            ``copy=False`` as changes to values then may propagate to other
            pandas objects).
        errors : {'raise', 'ignore'}, default 'raise'
            Control raising of exceptions on invalid data for provided dtype.

            - ``raise`` : allow exceptions to be raised
            - ``ignore`` : suppress exceptions. On error return original object

            .. versionadded:: 0.20.0

        kwargs : keyword arguments to pass on to the constructor

        Returns
        -------
        casted : same type as caller

        See Also
        --------
        to_datetime : Convert argument to datetime.
        to_timedelta : Convert argument to timedelta.
        to_numeric : Convert argument to a numeric type.
        numpy.ndarray.astype : Cast a numpy array to a specified type.

        Examples
        --------
        >>> ser = pd.Series([1, 2], dtype='int32')
        >>> ser
        0    1
        1    2
        dtype: int32
        >>> ser.astype('int64')
        0    1
        1    2
        dtype: int64

        Convert to categorical type:

        >>> ser.astype('category')
        0    1
        1    2
        dtype: category
        Categories (2, int64): [1, 2]

        Convert to ordered categorical type with custom ordering:

        >>> cat_dtype = pd.api.types.CategoricalDtype(
        ...                     categories=[2, 1], ordered=True)
        >>> ser.astype(cat_dtype)
        0    1
        1    2
        dtype: category
        Categories (2, int64): [2 < 1]

        Note that using ``copy=False`` and changing data on a new
        pandas object may propagate changes:

        >>> s1 = pd.Series([1,2])
        >>> s2 = s1.astype('int64', copy=False)
        >>> s2[0] = 10
        >>> s1  # note that s1[0] has changed too
        0    10
        1     2
        dtype: int64
        """
        if is_dict_like(dtype):
            if self.ndim == 1:  # i.e. Series
                if len(dtype) > 1 or self.name not in dtype:
                    raise KeyError('Only the Series name can be used for '
                                   'the key in Series dtype mappings.')
                new_type = dtype[self.name]
                return self.astype(new_type, copy, errors, **kwargs)
            elif self.ndim > 2:
                raise NotImplementedError(
                    'astype() only accepts a dtype arg of type dict when '
                    'invoked on Series and DataFrames.'
                )
            for col_name in dtype.keys():
                if col_name not in self:
                    raise KeyError('Only a column name can be used for the '
                                   'key in a dtype mappings argument.')
            results = []
            for col_name, col in self.iteritems():
                if col_name in dtype:
                    results.append(col.astype(dtype=dtype[col_name], copy=copy,
                                              errors=errors, **kwargs))
                else:
                    results.append(results.append(col.copy() if copy else col))

        elif is_extension_array_dtype(dtype) and self.ndim > 1:
            # GH 18099/22869: columnwise conversion to extension dtype
            # GH 24704: use iloc to handle duplicate column names
            results = (self.iloc[:, i].astype(dtype, copy=copy)
                       for i in range(len(self.columns)))

        else:
            # else, only a single dtype is given
            new_data = self._data.astype(dtype=dtype, copy=copy, errors=errors,
                                         **kwargs)
            return self._constructor(new_data).__finalize__(self)

        # GH 19920: retain column metadata after concat
        result = pd.concat(results, axis=1, copy=False)
        result.columns = self.columns
        return result

    def copy(self, deep=True):
        """
        Make a copy of this object's indices and data.

        When ``deep=True`` (default), a new object will be created with a
        copy of the calling object's data and indices. Modifications to
        the data or indices of the copy will not be reflected in the
        original object (see notes below).

        When ``deep=False``, a new object will be created without copying
        the calling object's data or index (only references to the data
        and index are copied). Any changes to the data of the original
        will be reflected in the shallow copy (and vice versa).

        Parameters
        ----------
        deep : bool, default True
            Make a deep copy, including a copy of the data and the indices.
            With ``deep=False`` neither the indices nor the data are copied.

        Returns
        -------
        copy : Series or DataFrame
            Object type matches caller.

        Notes
        -----
        When ``deep=True``, data is copied but actual Python objects
        will not be copied recursively, only the reference to the object.
        This is in contrast to `copy.deepcopy` in the Standard Library,
        which recursively copies object data (see examples below).

        While ``Index`` objects are copied when ``deep=True``, the underlying
        numpy array is not copied for performance reasons. Since ``Index`` is
        immutable, the underlying data can be safely shared and a copy
        is not needed.

        Examples
        --------
        >>> s = pd.Series([1, 2], index=["a", "b"])
        >>> s
        a    1
        b    2
        dtype: int64

        >>> s_copy = s.copy()
        >>> s_copy
        a    1
        b    2
        dtype: int64

        **Shallow copy versus default (deep) copy:**

        >>> s = pd.Series([1, 2], index=["a", "b"])
        >>> deep = s.copy()
        >>> shallow = s.copy(deep=False)

        Shallow copy shares data and index with original.

        >>> s is shallow
        False
        >>> s.values is shallow.values and s.index is shallow.index
        True

        Deep copy has own copy of data and index.

        >>> s is deep
        False
        >>> s.values is deep.values or s.index is deep.index
        False

        Updates to the data shared by shallow copy and original is reflected
        in both; deep copy remains unchanged.

        >>> s[0] = 3
        >>> shallow[1] = 4
        >>> s
        a    3
        b    4
        dtype: int64
        >>> shallow
        a    3
        b    4
        dtype: int64
        >>> deep
        a    1
        b    2
        dtype: int64

        Note that when copying an object containing Python objects, a deep copy
        will copy the data, but will not do so recursively. Updating a nested
        data object will be reflected in the deep copy.

        >>> s = pd.Series([[1, 2], [3, 4]])
        >>> deep = s.copy()
        >>> s[0][0] = 10
        >>> s
        0    [10, 2]
        1     [3, 4]
        dtype: object
        >>> deep
        0    [10, 2]
        1     [3, 4]
        dtype: object
        """
        data = self._data.copy(deep=deep)
        return self._constructor(data).__finalize__(self)

    def __copy__(self, deep=True):
        return self.copy(deep=deep)

    def __deepcopy__(self, memo=None):
        """
        Parameters
        ----------
        memo, default None
            Standard signature. Unused
        """
        if memo is None:
            memo = {}
        return self.copy(deep=True)

    def _convert(self, datetime=False, numeric=False, timedelta=False,
                 coerce=False, copy=True):
        """
        Attempt to infer better dtype for object columns

        Parameters
        ----------
        datetime : boolean, default False
            If True, convert to date where possible.
        numeric : boolean, default False
            If True, attempt to convert to numbers (including strings), with
            unconvertible values becoming NaN.
        timedelta : boolean, default False
            If True, convert to timedelta where possible.
        coerce : boolean, default False
            If True, force conversion with unconvertible values converted to
            nulls (NaN or NaT)
        copy : boolean, default True
            If True, return a copy even if no copy is necessary (e.g. no
            conversion was done). Note: This is meant for internal use, and
            should not be confused with inplace.

        Returns
        -------
        converted : same as input object
        """
        return self._constructor(
            self._data.convert(datetime=datetime, numeric=numeric,
                               timedelta=timedelta, coerce=coerce,
                               copy=copy)).__finalize__(self)

    def convert_objects(self, convert_dates=True, convert_numeric=False,
                        convert_timedeltas=True, copy=True):
        """
        Attempt to infer better dtype for object columns.

        .. deprecated:: 0.21.0

        Parameters
        ----------
        convert_dates : boolean, default True
            If True, convert to date where possible. If 'coerce', force
            conversion, with unconvertible values becoming NaT.
        convert_numeric : boolean, default False
            If True, attempt to coerce to numbers (including strings), with
            unconvertible values becoming NaN.
        convert_timedeltas : boolean, default True
            If True, convert to timedelta where possible. If 'coerce', force
            conversion, with unconvertible values becoming NaT.
        copy : boolean, default True
            If True, return a copy even if no copy is necessary (e.g. no
            conversion was done). Note: This is meant for internal use, and
            should not be confused with inplace.

        Returns
        -------
        converted : same as input object

        See Also
        --------
        to_datetime : Convert argument to datetime.
        to_timedelta : Convert argument to timedelta.
        to_numeric : Convert argument to numeric type.
        """
        msg = ("convert_objects is deprecated.  To re-infer data dtypes for "
               "object columns, use {klass}.infer_objects()\nFor all "
               "other conversions use the data-type specific converters "
               "pd.to_datetime, pd.to_timedelta and pd.to_numeric."
               ).format(klass=self.__class__.__name__)
        warnings.warn(msg, FutureWarning, stacklevel=2)

        return self._constructor(
            self._data.convert(convert_dates=convert_dates,
                               convert_numeric=convert_numeric,
                               convert_timedeltas=convert_timedeltas,
                               copy=copy)).__finalize__(self)

    def infer_objects(self):
        """
        Attempt to infer better dtypes for object columns.

        Attempts soft conversion of object-dtyped
        columns, leaving non-object and unconvertible
        columns unchanged. The inference rules are the
        same as during normal Series/DataFrame construction.

        .. versionadded:: 0.21.0

        Returns
        -------
        converted : same type as input object

        See Also
        --------
        to_datetime : Convert argument to datetime.
        to_timedelta : Convert argument to timedelta.
        to_numeric : Convert argument to numeric type.

        Examples
        --------
        >>> df = pd.DataFrame({"A": ["a", 1, 2, 3]})
        >>> df = df.iloc[1:]
        >>> df
           A
        1  1
        2  2
        3  3

        >>> df.dtypes
        A    object
        dtype: object

        >>> df.infer_objects().dtypes
        A    int64
        dtype: object
        """
        # numeric=False necessary to only soft convert;
        # python objects will still be converted to
        # native numpy numeric types
        return self._constructor(
            self._data.convert(datetime=True, numeric=False,
                               timedelta=True, coerce=False,
                               copy=True)).__finalize__(self)

    # ----------------------------------------------------------------------
    # Filling NA's

    def fillna(self, value=None, method=None, axis=None, inplace=False,
               limit=None, downcast=None):
        """
        Fill NA/NaN values using the specified method.

        Parameters
        ----------
        value : scalar, dict, Series, or DataFrame
            Value to use to fill holes (e.g. 0), alternately a
            dict/Series/DataFrame of values specifying which value to use for
            each index (for a Series) or column (for a DataFrame).  Values not
            in the dict/Series/DataFrame will not be filled. This value cannot
            be a list.
        method : {'backfill', 'bfill', 'pad', 'ffill', None}, default None
            Method to use for filling holes in reindexed Series
            pad / ffill: propagate last valid observation forward to next valid
            backfill / bfill: use next valid observation to fill gap.
        axis : %(axes_single_arg)s
            Axis along which to fill missing values.
        inplace : bool, default False
            If True, fill in-place. Note: this will modify any
            other views on this object (e.g., a no-copy slice for a column in a
            DataFrame).
        limit : int, default None
            If method is specified, this is the maximum number of consecutive
            NaN values to forward/backward fill. In other words, if there is
            a gap with more than this number of consecutive NaNs, it will only
            be partially filled. If method is not specified, this is the
            maximum number of entries along the entire axis where NaNs will be
            filled. Must be greater than 0 if not None.
        downcast : dict, default is None
            A dict of item->dtype of what to downcast if possible,
            or the string 'infer' which will try to downcast to an appropriate
            equal type (e.g. float64 to int64 if possible).

        Returns
        -------
        %(klass)s
            Object with missing values filled.

        See Also
        --------
        interpolate : Fill NaN values using interpolation.
        reindex : Conform object to new index.
        asfreq : Convert TimeSeries to specified frequency.

        Examples
        --------
        >>> df = pd.DataFrame([[np.nan, 2, np.nan, 0],
        ...                    [3, 4, np.nan, 1],
        ...                    [np.nan, np.nan, np.nan, 5],
        ...                    [np.nan, 3, np.nan, 4]],
        ...                   columns=list('ABCD'))
        >>> df
             A    B   C  D
        0  NaN  2.0 NaN  0
        1  3.0  4.0 NaN  1
        2  NaN  NaN NaN  5
        3  NaN  3.0 NaN  4

        Replace all NaN elements with 0s.

        >>> df.fillna(0)
            A   B   C   D
        0   0.0 2.0 0.0 0
        1   3.0 4.0 0.0 1
        2   0.0 0.0 0.0 5
        3   0.0 3.0 0.0 4

        We can also propagate non-null values forward or backward.

        >>> df.fillna(method='ffill')
            A   B   C   D
        0   NaN 2.0 NaN 0
        1   3.0 4.0 NaN 1
        2   3.0 4.0 NaN 5
        3   3.0 3.0 NaN 4

        Replace all NaN elements in column 'A', 'B', 'C', and 'D', with 0, 1,
        2, and 3 respectively.

        >>> values = {'A': 0, 'B': 1, 'C': 2, 'D': 3}
        >>> df.fillna(value=values)
            A   B   C   D
        0   0.0 2.0 2.0 0
        1   3.0 4.0 2.0 1
        2   0.0 1.0 2.0 5
        3   0.0 3.0 2.0 4

        Only replace the first NaN element.

        >>> df.fillna(value=values, limit=1)
            A   B   C   D
        0   0.0 2.0 2.0 0
        1   3.0 4.0 NaN 1
        2   NaN 1.0 NaN 5
        3   NaN 3.0 NaN 4
        """
        inplace = validate_bool_kwarg(inplace, 'inplace')
        value, method = validate_fillna_kwargs(value, method)

        self._consolidate_inplace()

        # set the default here, so functions examining the signaure
        # can detect if something was set (e.g. in groupby) (GH9221)
        if axis is None:
            axis = 0
        axis = self._get_axis_number(axis)

        from pandas import DataFrame
        if value is None:

            if self._is_mixed_type and axis == 1:
                if inplace:
                    raise NotImplementedError()
                result = self.T.fillna(method=method, limit=limit).T

                # need to downcast here because of all of the transposes
                result._data = result._data.downcast()

                return result

            # > 3d
            if self.ndim > 3:
                raise NotImplementedError('Cannot fillna with a method for > '
                                          '3dims')

            # 3d
            elif self.ndim == 3:
                # fill in 2d chunks
                result = {col: s.fillna(method=method, value=value)
                          for col, s in self.iteritems()}
                prelim_obj = self._constructor.from_dict(result)
                new_obj = prelim_obj.__finalize__(self)
                new_data = new_obj._data

            else:
                # 2d or less
                new_data = self._data.interpolate(method=method, axis=axis,
                                                  limit=limit, inplace=inplace,
                                                  coerce=True,
                                                  downcast=downcast)
        else:
            if len(self._get_axis(axis)) == 0:
                return self

            if self.ndim == 1:
                if isinstance(value, (dict, ABCSeries)):
                    from pandas import Series
                    value = Series(value)
                elif not is_list_like(value):
                    pass
                else:
                    raise TypeError('"value" parameter must be a scalar, dict '
                                    'or Series, but you passed a '
                                    '"{0}"'.format(type(value).__name__))

                new_data = self._data.fillna(value=value, limit=limit,
                                             inplace=inplace,
                                             downcast=downcast)

            elif isinstance(value, (dict, ABCSeries)):
                if axis == 1:
                    raise NotImplementedError('Currently only can fill '
                                              'with dict/Series column '
                                              'by column')

                result = self if inplace else self.copy()
                for k, v in value.items():
                    if k not in result:
                        continue
                    obj = result[k]
                    obj.fillna(v, limit=limit, inplace=True, downcast=downcast)
                return result if not inplace else None

            elif not is_list_like(value):
                new_data = self._data.fillna(value=value, limit=limit,
                                             inplace=inplace,
                                             downcast=downcast)
            elif isinstance(value, DataFrame) and self.ndim == 2:
                new_data = self.where(self.notna(), value)
            else:
                raise ValueError("invalid fill value with a %s" % type(value))

        if inplace:
            self._update_inplace(new_data)
        else:
            return self._constructor(new_data).__finalize__(self)

    def ffill(self, axis=None, inplace=False, limit=None, downcast=None):
        """
        Synonym for :meth:`DataFrame.fillna` with ``method='ffill'``.
        """
        return self.fillna(method='ffill', axis=axis, inplace=inplace,
                           limit=limit, downcast=downcast)

    def bfill(self, axis=None, inplace=False, limit=None, downcast=None):
        """
        Synonym for :meth:`DataFrame.fillna` with ``method='bfill'``.
        """
        return self.fillna(method='bfill', axis=axis, inplace=inplace,
                           limit=limit, downcast=downcast)

    _shared_docs['replace'] = ("""
        Replace values given in `to_replace` with `value`.

        Values of the %(klass)s are replaced with other values dynamically.
        This differs from updating with ``.loc`` or ``.iloc``, which require
        you to specify a location to update with some value.

        Parameters
        ----------
        to_replace : str, regex, list, dict, Series, int, float, or None
            How to find the values that will be replaced.

            * numeric, str or regex:

                - numeric: numeric values equal to `to_replace` will be
                  replaced with `value`
                - str: string exactly matching `to_replace` will be replaced
                  with `value`
                - regex: regexs matching `to_replace` will be replaced with
                  `value`

            * list of str, regex, or numeric:

                - First, if `to_replace` and `value` are both lists, they
                  **must** be the same length.
                - Second, if ``regex=True`` then all of the strings in **both**
                  lists will be interpreted as regexs otherwise they will match
                  directly. This doesn't matter much for `value` since there
                  are only a few possible substitution regexes you can use.
                - str, regex and numeric rules apply as above.

            * dict:

                - Dicts can be used to specify different replacement values
                  for different existing values. For example,
                  ``{'a': 'b', 'y': 'z'}`` replaces the value 'a' with 'b' and
                  'y' with 'z'. To use a dict in this way the `value`
                  parameter should be `None`.
                - For a DataFrame a dict can specify that different values
                  should be replaced in different columns. For example,
                  ``{'a': 1, 'b': 'z'}`` looks for the value 1 in column 'a'
                  and the value 'z' in column 'b' and replaces these values
                  with whatever is specified in `value`. The `value` parameter
                  should not be ``None`` in this case. You can treat this as a
                  special case of passing two lists except that you are
                  specifying the column to search in.
                - For a DataFrame nested dictionaries, e.g.,
                  ``{'a': {'b': np.nan}}``, are read as follows: look in column
                  'a' for the value 'b' and replace it with NaN. The `value`
                  parameter should be ``None`` to use a nested dict in this
                  way. You can nest regular expressions as well. Note that
                  column names (the top-level dictionary keys in a nested
                  dictionary) **cannot** be regular expressions.

            * None:

                - This means that the `regex` argument must be a string,
                  compiled regular expression, or list, dict, ndarray or
                  Series of such elements. If `value` is also ``None`` then
                  this **must** be a nested dictionary or Series.

            See the examples section for examples of each of these.
        value : scalar, dict, list, str, regex, default None
            Value to replace any values matching `to_replace` with.
            For a DataFrame a dict of values can be used to specify which
            value to use for each column (columns not in the dict will not be
            filled). Regular expressions, strings and lists or dicts of such
            objects are also allowed.
        inplace : bool, default False
            If True, in place. Note: this will modify any
            other views on this object (e.g. a column from a DataFrame).
            Returns the caller if this is True.
        limit : int, default None
            Maximum size gap to forward or backward fill.
        regex : bool or same types as `to_replace`, default False
            Whether to interpret `to_replace` and/or `value` as regular
            expressions. If this is ``True`` then `to_replace` *must* be a
            string. Alternatively, this could be a regular expression or a
            list, dict, or array of regular expressions in which case
            `to_replace` must be ``None``.
        method : {'pad', 'ffill', 'bfill', `None`}
            The method to use when for replacement, when `to_replace` is a
            scalar, list or tuple and `value` is ``None``.

            .. versionchanged:: 0.23.0
                Added to DataFrame.

        Returns
        -------
        %(klass)s
            Object after replacement.

        Raises
        ------
        AssertionError
            * If `regex` is not a ``bool`` and `to_replace` is not
              ``None``.
        TypeError
            * If `to_replace` is a ``dict`` and `value` is not a ``list``,
              ``dict``, ``ndarray``, or ``Series``
            * If `to_replace` is ``None`` and `regex` is not compilable
              into a regular expression or is a list, dict, ndarray, or
              Series.
            * When replacing multiple ``bool`` or ``datetime64`` objects and
              the arguments to `to_replace` does not match the type of the
              value being replaced
        ValueError
            * If a ``list`` or an ``ndarray`` is passed to `to_replace` and
              `value` but they are not the same length.

        See Also
        --------
        %(klass)s.fillna : Fill NA values.
        %(klass)s.where : Replace values based on boolean condition.
        Series.str.replace : Simple string replacement.

        Notes
        -----
        * Regex substitution is performed under the hood with ``re.sub``. The
          rules for substitution for ``re.sub`` are the same.
        * Regular expressions will only substitute on strings, meaning you
          cannot provide, for example, a regular expression matching floating
          point numbers and expect the columns in your frame that have a
          numeric dtype to be matched. However, if those floating point
          numbers *are* strings, then you can do this.
        * This method has *a lot* of options. You are encouraged to experiment
          and play with this method to gain intuition about how it works.
        * When dict is used as the `to_replace` value, it is like
          key(s) in the dict are the to_replace part and
          value(s) in the dict are the value parameter.

        Examples
        --------

        **Scalar `to_replace` and `value`**

        >>> s = pd.Series([0, 1, 2, 3, 4])
        >>> s.replace(0, 5)
        0    5
        1    1
        2    2
        3    3
        4    4
        dtype: int64

        >>> df = pd.DataFrame({'A': [0, 1, 2, 3, 4],
        ...                    'B': [5, 6, 7, 8, 9],
        ...                    'C': ['a', 'b', 'c', 'd', 'e']})
        >>> df.replace(0, 5)
           A  B  C
        0  5  5  a
        1  1  6  b
        2  2  7  c
        3  3  8  d
        4  4  9  e

        **List-like `to_replace`**

        >>> df.replace([0, 1, 2, 3], 4)
           A  B  C
        0  4  5  a
        1  4  6  b
        2  4  7  c
        3  4  8  d
        4  4  9  e

        >>> df.replace([0, 1, 2, 3], [4, 3, 2, 1])
           A  B  C
        0  4  5  a
        1  3  6  b
        2  2  7  c
        3  1  8  d
        4  4  9  e

        >>> s.replace([1, 2], method='bfill')
        0    0
        1    3
        2    3
        3    3
        4    4
        dtype: int64

        **dict-like `to_replace`**

        >>> df.replace({0: 10, 1: 100})
             A  B  C
        0   10  5  a
        1  100  6  b
        2    2  7  c
        3    3  8  d
        4    4  9  e

        >>> df.replace({'A': 0, 'B': 5}, 100)
             A    B  C
        0  100  100  a
        1    1    6  b
        2    2    7  c
        3    3    8  d
        4    4    9  e

        >>> df.replace({'A': {0: 100, 4: 400}})
             A  B  C
        0  100  5  a
        1    1  6  b
        2    2  7  c
        3    3  8  d
        4  400  9  e

        **Regular expression `to_replace`**

        >>> df = pd.DataFrame({'A': ['bat', 'foo', 'bait'],
        ...                    'B': ['abc', 'bar', 'xyz']})
        >>> df.replace(to_replace=r'^ba.$', value='new', regex=True)
              A    B
        0   new  abc
        1   foo  new
        2  bait  xyz

        >>> df.replace({'A': r'^ba.$'}, {'A': 'new'}, regex=True)
              A    B
        0   new  abc
        1   foo  bar
        2  bait  xyz

        >>> df.replace(regex=r'^ba.$', value='new')
              A    B
        0   new  abc
        1   foo  new
        2  bait  xyz

        >>> df.replace(regex={r'^ba.$': 'new', 'foo': 'xyz'})
              A    B
        0   new  abc
        1   xyz  new
        2  bait  xyz

        >>> df.replace(regex=[r'^ba.$', 'foo'], value='new')
              A    B
        0   new  abc
        1   new  new
        2  bait  xyz

        Note that when replacing multiple ``bool`` or ``datetime64`` objects,
        the data types in the `to_replace` parameter must match the data
        type of the value being replaced:

        >>> df = pd.DataFrame({'A': [True, False, True],
        ...                    'B': [False, True, False]})
        >>> df.replace({'a string': 'new value', True: False})  # raises
        Traceback (most recent call last):
            ...
        TypeError: Cannot compare types 'ndarray(dtype=bool)' and 'str'

        This raises a ``TypeError`` because one of the ``dict`` keys is not of
        the correct type for replacement.

        Compare the behavior of ``s.replace({'a': None})`` and
        ``s.replace('a', None)`` to understand the peculiarities
        of the `to_replace` parameter:

        >>> s = pd.Series([10, 'a', 'a', 'b', 'a'])

        When one uses a dict as the `to_replace` value, it is like the
        value(s) in the dict are equal to the `value` parameter.
        ``s.replace({'a': None})`` is equivalent to
        ``s.replace(to_replace={'a': None}, value=None, method=None)``:

        >>> s.replace({'a': None})
        0      10
        1    None
        2    None
        3       b
        4    None
        dtype: object

        When ``value=None`` and `to_replace` is a scalar, list or
        tuple, `replace` uses the method parameter (default 'pad') to do the
        replacement. So this is why the 'a' values are being replaced by 10
        in rows 1 and 2 and 'b' in row 4 in this case.
        The command ``s.replace('a', None)`` is actually equivalent to
        ``s.replace(to_replace='a', value=None, method='pad')``:

        >>> s.replace('a', None)
        0    10
        1    10
        2    10
        3     b
        4     b
        dtype: object
    """)

    @Appender(_shared_docs['replace'] % _shared_doc_kwargs)
    def replace(self, to_replace=None, value=None, inplace=False, limit=None,
                regex=False, method='pad'):
        inplace = validate_bool_kwarg(inplace, 'inplace')
        if not is_bool(regex) and to_replace is not None:
            raise AssertionError("'to_replace' must be 'None' if 'regex' is "
                                 "not a bool")

        self._consolidate_inplace()

        if value is None:
            # passing a single value that is scalar like
            # when value is None (GH5319), for compat
            if not is_dict_like(to_replace) and not is_dict_like(regex):
                to_replace = [to_replace]

            if isinstance(to_replace, (tuple, list)):
                if isinstance(self, pd.DataFrame):
                    return self.apply(_single_replace,
                                      args=(to_replace, method, inplace,
                                            limit))
                return _single_replace(self, to_replace, method, inplace,
                                       limit)

            if not is_dict_like(to_replace):
                if not is_dict_like(regex):
                    raise TypeError('If "to_replace" and "value" are both None'
                                    ' and "to_replace" is not a list, then '
                                    'regex must be a mapping')
                to_replace = regex
                regex = True

            items = list(to_replace.items())
            keys, values = lzip(*items) or ([], [])

            are_mappings = [is_dict_like(v) for v in values]

            if any(are_mappings):
                if not all(are_mappings):
                    raise TypeError("If a nested mapping is passed, all values"
                                    " of the top level mapping must be "
                                    "mappings")
                # passed a nested dict/Series
                to_rep_dict = {}
                value_dict = {}

                for k, v in items:
                    keys, values = lzip(*v.items()) or ([], [])
                    if set(keys) & set(values):
                        raise ValueError("Replacement not allowed with "
                                         "overlapping keys and values")
                    to_rep_dict[k] = list(keys)
                    value_dict[k] = list(values)

                to_replace, value = to_rep_dict, value_dict
            else:
                to_replace, value = keys, values

            return self.replace(to_replace, value, inplace=inplace,
                                limit=limit, regex=regex)
        else:

            # need a non-zero len on all axes
            for a in self._AXIS_ORDERS:
                if not len(self._get_axis(a)):
                    return self

            new_data = self._data
            if is_dict_like(to_replace):
                if is_dict_like(value):  # {'A' : NA} -> {'A' : 0}
                    res = self if inplace else self.copy()
                    for c, src in to_replace.items():
                        if c in value and c in self:
                            # object conversion is handled in
                            # series.replace which is called recursivelly
                            res[c] = res[c].replace(to_replace=src,
                                                    value=value[c],
                                                    inplace=False,
                                                    regex=regex)
                    return None if inplace else res

                # {'A': NA} -> 0
                elif not is_list_like(value):
                    keys = [(k, src) for k, src in to_replace.items()
                            if k in self]
                    keys_len = len(keys) - 1
                    for i, (k, src) in enumerate(keys):
                        convert = i == keys_len
                        new_data = new_data.replace(to_replace=src,
                                                    value=value,
                                                    filter=[k],
                                                    inplace=inplace,
                                                    regex=regex,
                                                    convert=convert)
                else:
                    raise TypeError('value argument must be scalar, dict, or '
                                    'Series')

            elif is_list_like(to_replace):  # [NA, ''] -> [0, 'missing']
                if is_list_like(value):
                    if len(to_replace) != len(value):
                        raise ValueError('Replacement lists must match '
                                         'in length. Expecting %d got %d ' %
                                         (len(to_replace), len(value)))

                    new_data = self._data.replace_list(src_list=to_replace,
                                                       dest_list=value,
                                                       inplace=inplace,
                                                       regex=regex)

                else:  # [NA, ''] -> 0
                    new_data = self._data.replace(to_replace=to_replace,
                                                  value=value, inplace=inplace,
                                                  regex=regex)
            elif to_replace is None:
                if not (is_re_compilable(regex) or
                        is_list_like(regex) or is_dict_like(regex)):
                    raise TypeError("'regex' must be a string or a compiled "
                                    "regular expression or a list or dict of "
                                    "strings or regular expressions, you "
                                    "passed a"
                                    " {0!r}".format(type(regex).__name__))
                return self.replace(regex, value, inplace=inplace, limit=limit,
                                    regex=True)
            else:

                # dest iterable dict-like
                if is_dict_like(value):  # NA -> {'A' : 0, 'B' : -1}
                    new_data = self._data

                    for k, v in value.items():
                        if k in self:
                            new_data = new_data.replace(to_replace=to_replace,
                                                        value=v, filter=[k],
                                                        inplace=inplace,
                                                        regex=regex)

                elif not is_list_like(value):  # NA -> 0
                    new_data = self._data.replace(to_replace=to_replace,
                                                  value=value, inplace=inplace,
                                                  regex=regex)
                else:
                    msg = ('Invalid "to_replace" type: '
                           '{0!r}').format(type(to_replace).__name__)
                    raise TypeError(msg)  # pragma: no cover

        if inplace:
            self._update_inplace(new_data)
        else:
            return self._constructor(new_data).__finalize__(self)

    _shared_docs['interpolate'] = """
        Please note that only ``method='linear'`` is supported for
        DataFrame/Series with a MultiIndex.

        Parameters
        ----------
        method : str, default 'linear'
            Interpolation technique to use. One of:

            * 'linear': Ignore the index and treat the values as equally
              spaced. This is the only method supported on MultiIndexes.
            * 'time': Works on daily and higher resolution data to interpolate
              given length of interval.
            * 'index', 'values': use the actual numerical values of the index.
            * 'pad': Fill in NaNs using existing values.
            * 'nearest', 'zero', 'slinear', 'quadratic', 'cubic', 'spline',
              'barycentric', 'polynomial': Passed to
              `scipy.interpolate.interp1d`. These methods use the numerical
              values of the index.  Both 'polynomial' and 'spline' require that
              you also specify an `order` (int), e.g.
              ``df.interpolate(method='polynomial', order=5)``.
            * 'krogh', 'piecewise_polynomial', 'spline', 'pchip', 'akima':
              Wrappers around the SciPy interpolation methods of similar
              names. See `Notes`.
            * 'from_derivatives': Refers to
              `scipy.interpolate.BPoly.from_derivatives` which
              replaces 'piecewise_polynomial' interpolation method in
              scipy 0.18.

            .. versionadded:: 0.18.1

               Added support for the 'akima' method.
               Added interpolate method 'from_derivatives' which replaces
               'piecewise_polynomial' in SciPy 0.18; backwards-compatible with
               SciPy < 0.18

        axis : {0 or 'index', 1 or 'columns', None}, default None
            Axis to interpolate along.
        limit : int, optional
            Maximum number of consecutive NaNs to fill. Must be greater than
            0.
        inplace : bool, default False
            Update the data in place if possible.
        limit_direction : {'forward', 'backward', 'both'}, default 'forward'
            If limit is specified, consecutive NaNs will be filled in this
            direction.
        limit_area : {`None`, 'inside', 'outside'}, default None
            If limit is specified, consecutive NaNs will be filled with this
            restriction.

            * ``None``: No fill restriction.
            * 'inside': Only fill NaNs surrounded by valid values
              (interpolate).
            * 'outside': Only fill NaNs outside valid values (extrapolate).

            .. versionadded:: 0.23.0

        downcast : optional, 'infer' or None, defaults to None
            Downcast dtypes if possible.
        **kwargs
            Keyword arguments to pass on to the interpolating function.

        Returns
        -------
        Series or DataFrame
            Returns the same object type as the caller, interpolated at
            some or all ``NaN`` values.

        See Also
        --------
        fillna : Fill missing values using different methods.
        scipy.interpolate.Akima1DInterpolator : Piecewise cubic polynomials
            (Akima interpolator).
        scipy.interpolate.BPoly.from_derivatives : Piecewise polynomial in the
            Bernstein basis.
        scipy.interpolate.interp1d : Interpolate a 1-D function.
        scipy.interpolate.KroghInterpolator : Interpolate polynomial (Krogh
            interpolator).
        scipy.interpolate.PchipInterpolator : PCHIP 1-d monotonic cubic
            interpolation.
        scipy.interpolate.CubicSpline : Cubic spline data interpolator.

        Notes
        -----
        The 'krogh', 'piecewise_polynomial', 'spline', 'pchip' and 'akima'
        methods are wrappers around the respective SciPy implementations of
        similar names. These use the actual numerical values of the index.
        For more information on their behavior, see the
        `SciPy documentation
        <http://docs.scipy.org/doc/scipy/reference/interpolate.html#univariate-interpolation>`__
        and `SciPy tutorial
        <http://docs.scipy.org/doc/scipy/reference/tutorial/interpolate.html>`__.

        Examples
        --------
        Filling in ``NaN`` in a :class:`~pandas.Series` via linear
        interpolation.

        >>> s = pd.Series([0, 1, np.nan, 3])
        >>> s
        0    0.0
        1    1.0
        2    NaN
        3    3.0
        dtype: float64
        >>> s.interpolate()
        0    0.0
        1    1.0
        2    2.0
        3    3.0
        dtype: float64

        Filling in ``NaN`` in a Series by padding, but filling at most two
        consecutive ``NaN`` at a time.

        >>> s = pd.Series([np.nan, "single_one", np.nan,
        ...                "fill_two_more", np.nan, np.nan, np.nan,
        ...                4.71, np.nan])
        >>> s
        0              NaN
        1       single_one
        2              NaN
        3    fill_two_more
        4              NaN
        5              NaN
        6              NaN
        7             4.71
        8              NaN
        dtype: object
        >>> s.interpolate(method='pad', limit=2)
        0              NaN
        1       single_one
        2       single_one
        3    fill_two_more
        4    fill_two_more
        5    fill_two_more
        6              NaN
        7             4.71
        8             4.71
        dtype: object

        Filling in ``NaN`` in a Series via polynomial interpolation or splines:
        Both 'polynomial' and 'spline' methods require that you also specify
        an ``order`` (int).

        >>> s = pd.Series([0, 2, np.nan, 8])
        >>> s.interpolate(method='polynomial', order=2)
        0    0.000000
        1    2.000000
        2    4.666667
        3    8.000000
        dtype: float64

        Fill the DataFrame forward (that is, going down) along each column
        using linear interpolation.

        Note how the last entry in column 'a' is interpolated differently,
        because there is no entry after it to use for interpolation.
        Note how the first entry in column 'b' remains ``NaN``, because there
        is no entry befofe it to use for interpolation.

        >>> df = pd.DataFrame([(0.0, np.nan, -1.0, 1.0),
        ...                    (np.nan, 2.0, np.nan, np.nan),
        ...                    (2.0, 3.0, np.nan, 9.0),
        ...                    (np.nan, 4.0, -4.0, 16.0)],
        ...                   columns=list('abcd'))
        >>> df
             a    b    c     d
        0  0.0  NaN -1.0   1.0
        1  NaN  2.0  NaN   NaN
        2  2.0  3.0  NaN   9.0
        3  NaN  4.0 -4.0  16.0
        >>> df.interpolate(method='linear', limit_direction='forward', axis=0)
             a    b    c     d
        0  0.0  NaN -1.0   1.0
        1  1.0  2.0 -2.0   5.0
        2  2.0  3.0 -3.0   9.0
        3  2.0  4.0 -4.0  16.0

        Using polynomial interpolation.

        >>> df['d'].interpolate(method='polynomial', order=2)
        0     1.0
        1     4.0
        2     9.0
        3    16.0
        Name: d, dtype: float64
        """

    @Appender(_shared_docs['interpolate'] % _shared_doc_kwargs)
    def interpolate(self, method='linear', axis=0, limit=None, inplace=False,
                    limit_direction='forward', limit_area=None,
                    downcast=None, **kwargs):
        """
        Interpolate values according to different methods.
        """
        inplace = validate_bool_kwarg(inplace, 'inplace')

        if self.ndim > 2:
            raise NotImplementedError("Interpolate has not been implemented ")

        if axis == 0:
            ax = self._info_axis_name
            _maybe_transposed_self = self
        elif axis == 1:
            _maybe_transposed_self = self.T
            ax = 1
        else:
            _maybe_transposed_self = self
        ax = _maybe_transposed_self._get_axis_number(ax)

        if _maybe_transposed_self.ndim == 2:
            alt_ax = 1 - ax
        else:
            alt_ax = ax

        if (isinstance(_maybe_transposed_self.index, MultiIndex) and
                method != 'linear'):
            raise ValueError("Only `method=linear` interpolation is supported "
                             "on MultiIndexes.")

        if _maybe_transposed_self._data.get_dtype_counts().get(
                'object') == len(_maybe_transposed_self.T):
            raise TypeError("Cannot interpolate with all object-dtype columns "
                            "in the DataFrame. Try setting at least one "
                            "column to a numeric dtype.")

        # create/use the index
        if method == 'linear':
            # prior default
            index = np.arange(len(_maybe_transposed_self._get_axis(alt_ax)))
        else:
            index = _maybe_transposed_self._get_axis(alt_ax)
            methods = {"index", "values", "nearest", "time"}
            is_numeric_or_datetime = (
                is_numeric_dtype(index) or
                is_datetime64_dtype(index) or
                is_timedelta64_dtype(index)
            )
            if method not in methods and not is_numeric_or_datetime:
                raise ValueError(
                    "Index column must be numeric or datetime type when "
                    "using {method} method other than linear. "
                    "Try setting a numeric or datetime index column before "
                    "interpolating.".format(method=method))

        if isna(index).any():
            raise NotImplementedError("Interpolation with NaNs in the index "
                                      "has not been implemented. Try filling "
                                      "those NaNs before interpolating.")
        data = _maybe_transposed_self._data
        new_data = data.interpolate(method=method, axis=ax, index=index,
                                    values=_maybe_transposed_self, limit=limit,
                                    limit_direction=limit_direction,
                                    limit_area=limit_area,
                                    inplace=inplace, downcast=downcast,
                                    **kwargs)

        if inplace:
            if axis == 1:
                new_data = self._constructor(new_data).T._data
            self._update_inplace(new_data)
        else:
            res = self._constructor(new_data).__finalize__(self)
            if axis == 1:
                res = res.T
            return res

    # ----------------------------------------------------------------------
    # Timeseries methods Methods

    def asof(self, where, subset=None):
        """
        Return the last row(s) without any NaNs before `where`.

        The last row (for each element in `where`, if list) without any
        NaN is taken.
        In case of a :class:`~pandas.DataFrame`, the last row without NaN
        considering only the subset of columns (if not `None`)

        .. versionadded:: 0.19.0 For DataFrame

        If there is no good value, NaN is returned for a Series or
        a Series of NaN values for a DataFrame

        Parameters
        ----------
        where : date or array-like of dates
            Date(s) before which the last row(s) are returned.
        subset : str or array-like of str, default `None`
            For DataFrame, if not `None`, only use these columns to
            check for NaNs.

        Returns
        -------
        scalar, Series, or DataFrame

            The return can be:

            * scalar : when `self` is a Series and `where` is a scalar
            * Series: when `self` is a Series and `where` is an array-like,
              or when `self` is a DataFrame and `where` is a scalar
            * DataFrame : when `self` is a DataFrame and `where` is an
              array-like

            Return scalar, Series, or DataFrame.

        See Also
        --------
        merge_asof : Perform an asof merge. Similar to left join.

        Notes
        -----
        Dates are assumed to be sorted. Raises if this is not the case.

        Examples
        --------
        A Series and a scalar `where`.

        >>> s = pd.Series([1, 2, np.nan, 4], index=[10, 20, 30, 40])
        >>> s
        10    1.0
        20    2.0
        30    NaN
        40    4.0
        dtype: float64

        >>> s.asof(20)
        2.0

        For a sequence `where`, a Series is returned. The first value is
        NaN, because the first element of `where` is before the first
        index value.

        >>> s.asof([5, 20])
        5     NaN
        20    2.0
        dtype: float64

        Missing values are not considered. The following is ``2.0``, not
        NaN, even though NaN is at the index location for ``30``.

        >>> s.asof(30)
        2.0

        Take all columns into consideration

        >>> df = pd.DataFrame({'a': [10, 20, 30, 40, 50],
        ...                    'b': [None, None, None, None, 500]},
        ...                   index=pd.DatetimeIndex(['2018-02-27 09:01:00',
        ...                                           '2018-02-27 09:02:00',
        ...                                           '2018-02-27 09:03:00',
        ...                                           '2018-02-27 09:04:00',
        ...                                           '2018-02-27 09:05:00']))
        >>> df.asof(pd.DatetimeIndex(['2018-02-27 09:03:30',
        ...                           '2018-02-27 09:04:30']))
                              a   b
        2018-02-27 09:03:30 NaN NaN
        2018-02-27 09:04:30 NaN NaN

        Take a single column into consideration

        >>> df.asof(pd.DatetimeIndex(['2018-02-27 09:03:30',
        ...                           '2018-02-27 09:04:30']),
        ...         subset=['a'])
                                 a   b
        2018-02-27 09:03:30   30.0 NaN
        2018-02-27 09:04:30   40.0 NaN
        """
        if isinstance(where, str):
            from pandas import to_datetime
            where = to_datetime(where)

        if not self.index.is_monotonic:
            raise ValueError("asof requires a sorted index")

        is_series = isinstance(self, ABCSeries)
        if is_series:
            if subset is not None:
                raise ValueError("subset is not valid for Series")
        elif self.ndim > 2:
            raise NotImplementedError("asof is not implemented "
                                      "for {type}".format(type=type(self)))
        else:
            if subset is None:
                subset = self.columns
            if not is_list_like(subset):
                subset = [subset]

        is_list = is_list_like(where)
        if not is_list:
            start = self.index[0]
            if isinstance(self.index, PeriodIndex):
                where = Period(where, freq=self.index.freq).ordinal
                start = start.ordinal

            if where < start:
                if not is_series:
                    from pandas import Series
                    return Series(index=self.columns, name=where)
                return np.nan

            # It's always much faster to use a *while* loop here for
            # Series than pre-computing all the NAs. However a
            # *while* loop is extremely expensive for DataFrame
            # so we later pre-compute all the NAs and use the same
            # code path whether *where* is a scalar or list.
            # See PR: https://github.com/pandas-dev/pandas/pull/14476
            if is_series:
                loc = self.index.searchsorted(where, side='right')
                if loc > 0:
                    loc -= 1

                values = self._values
                while loc > 0 and isna(values[loc]):
                    loc -= 1
                return values[loc]

        if not isinstance(where, Index):
            where = Index(where) if is_list else Index([where])

        nulls = self.isna() if is_series else self[subset].isna().any(1)
        if nulls.all():
            if is_series:
                return self._constructor(np.nan, index=where, name=self.name)
            elif is_list:
                from pandas import DataFrame
                return DataFrame(np.nan, index=where, columns=self.columns)
            else:
                from pandas import Series
                return Series(np.nan, index=self.columns, name=where[0])

        locs = self.index.asof_locs(where, ~(nulls.values))

        # mask the missing
        missing = locs == -1
        data = self.take(locs, is_copy=False)
        data.index = where
        data.loc[missing] = np.nan
        return data if is_list else data.iloc[-1]

    # ----------------------------------------------------------------------
    # Action Methods

    _shared_docs['isna'] = """
        Detect missing values.

        Return a boolean same-sized object indicating if the values are NA.
        NA values, such as None or :attr:`numpy.NaN`, gets mapped to True
        values.
        Everything else gets mapped to False values. Characters such as empty
        strings ``''`` or :attr:`numpy.inf` are not considered NA values
        (unless you set ``pandas.options.mode.use_inf_as_na = True``).

        Returns
        -------
        %(klass)s
            Mask of bool values for each element in %(klass)s that
            indicates whether an element is not an NA value.

        See Also
        --------
        %(klass)s.isnull : Alias of isna.
        %(klass)s.notna : Boolean inverse of isna.
        %(klass)s.dropna : Omit axes labels with missing values.
        isna : Top-level isna.

        Examples
        --------
        Show which entries in a DataFrame are NA.

        >>> df = pd.DataFrame({'age': [5, 6, np.NaN],
        ...                    'born': [pd.NaT, pd.Timestamp('1939-05-27'),
        ...                             pd.Timestamp('1940-04-25')],
        ...                    'name': ['Alfred', 'Batman', ''],
        ...                    'toy': [None, 'Batmobile', 'Joker']})
        >>> df
           age       born    name        toy
        0  5.0        NaT  Alfred       None
        1  6.0 1939-05-27  Batman  Batmobile
        2  NaN 1940-04-25              Joker

        >>> df.isna()
             age   born   name    toy
        0  False   True  False   True
        1  False  False  False  False
        2   True  False  False  False

        Show which entries in a Series are NA.

        >>> ser = pd.Series([5, 6, np.NaN])
        >>> ser
        0    5.0
        1    6.0
        2    NaN
        dtype: float64

        >>> ser.isna()
        0    False
        1    False
        2     True
        dtype: bool
        """

    @Appender(_shared_docs['isna'] % _shared_doc_kwargs)
    def isna(self):
        return isna(self).__finalize__(self)

    @Appender(_shared_docs['isna'] % _shared_doc_kwargs)
    def isnull(self):
        return isna(self).__finalize__(self)

    _shared_docs['notna'] = """
        Detect existing (non-missing) values.

        Return a boolean same-sized object indicating if the values are not NA.
        Non-missing values get mapped to True. Characters such as empty
        strings ``''`` or :attr:`numpy.inf` are not considered NA values
        (unless you set ``pandas.options.mode.use_inf_as_na = True``).
        NA values, such as None or :attr:`numpy.NaN`, get mapped to False
        values.

        Returns
        -------
        %(klass)s
            Mask of bool values for each element in %(klass)s that
            indicates whether an element is not an NA value.

        See Also
        --------
        %(klass)s.notnull : Alias of notna.
        %(klass)s.isna : Boolean inverse of notna.
        %(klass)s.dropna : Omit axes labels with missing values.
        notna : Top-level notna.

        Examples
        --------
        Show which entries in a DataFrame are not NA.

        >>> df = pd.DataFrame({'age': [5, 6, np.NaN],
        ...                    'born': [pd.NaT, pd.Timestamp('1939-05-27'),
        ...                             pd.Timestamp('1940-04-25')],
        ...                    'name': ['Alfred', 'Batman', ''],
        ...                    'toy': [None, 'Batmobile', 'Joker']})
        >>> df
           age       born    name        toy
        0  5.0        NaT  Alfred       None
        1  6.0 1939-05-27  Batman  Batmobile
        2  NaN 1940-04-25              Joker

        >>> df.notna()
             age   born  name    toy
        0   True  False  True  False
        1   True   True  True   True
        2  False   True  True   True

        Show which entries in a Series are not NA.

        >>> ser = pd.Series([5, 6, np.NaN])
        >>> ser
        0    5.0
        1    6.0
        2    NaN
        dtype: float64

        >>> ser.notna()
        0     True
        1     True
        2    False
        dtype: bool
        """

    @Appender(_shared_docs['notna'] % _shared_doc_kwargs)
    def notna(self):
        return notna(self).__finalize__(self)

    @Appender(_shared_docs['notna'] % _shared_doc_kwargs)
    def notnull(self):
        return notna(self).__finalize__(self)

    def _clip_with_scalar(self, lower, upper, inplace=False):
        if ((lower is not None and np.any(isna(lower))) or
                (upper is not None and np.any(isna(upper)))):
            raise ValueError("Cannot use an NA value as a clip threshold")

        result = self
        mask = isna(self.values)

        with np.errstate(all='ignore'):
            if upper is not None:
                subset = self.to_numpy() <= upper
                result = result.where(subset, upper, axis=None, inplace=False)
            if lower is not None:
                subset = self.to_numpy() >= lower
                result = result.where(subset, lower, axis=None, inplace=False)

        if np.any(mask):
            result[mask] = np.nan

        if inplace:
            self._update_inplace(result)
        else:
            return result

    def _clip_with_one_bound(self, threshold, method, axis, inplace):

        if axis is not None:
            axis = self._get_axis_number(axis)

        # method is self.le for upper bound and self.ge for lower bound
        if is_scalar(threshold) and is_number(threshold):
            if method.__name__ == 'le':
                return self._clip_with_scalar(None, threshold, inplace=inplace)
            return self._clip_with_scalar(threshold, None, inplace=inplace)

        subset = method(threshold, axis=axis) | isna(self)

        # GH #15390
        # In order for where method to work, the threshold must
        # be transformed to NDFrame from other array like structure.
        if (not isinstance(threshold, ABCSeries)) and is_list_like(threshold):
            if isinstance(self, ABCSeries):
                threshold = pd.Series(threshold, index=self.index)
            else:
                threshold = _align_method_FRAME(self, threshold,
                                                axis)
        return self.where(subset, threshold, axis=axis, inplace=inplace)

    def clip(self, lower=None, upper=None, axis=None, inplace=False,
             *args, **kwargs):
        """
        Trim values at input threshold(s).

        Assigns values outside boundary to boundary values. Thresholds
        can be singular values or array like, and in the latter case
        the clipping is performed element-wise in the specified axis.

        Parameters
        ----------
        lower : float or array_like, default None
            Minimum threshold value. All values below this
            threshold will be set to it.
        upper : float or array_like, default None
            Maximum threshold value. All values above this
            threshold will be set to it.
        axis : int or str axis name, optional
            Align object with lower and upper along the given axis.
        inplace : bool, default False
            Whether to perform the operation in place on the data.

            .. versionadded:: 0.21.0
        *args, **kwargs
            Additional keywords have no effect but might be accepted
            for compatibility with numpy.

        Returns
        -------
        Series or DataFrame
            Same type as calling object with the values outside the
            clip boundaries replaced.

        Examples
        --------
        >>> data = {'col_0': [9, -3, 0, -1, 5], 'col_1': [-2, -7, 6, 8, -5]}
        >>> df = pd.DataFrame(data)
        >>> df
           col_0  col_1
        0      9     -2
        1     -3     -7
        2      0      6
        3     -1      8
        4      5     -5

        Clips per column using lower and upper thresholds:

        >>> df.clip(-4, 6)
           col_0  col_1
        0      6     -2
        1     -3     -4
        2      0      6
        3     -1      6
        4      5     -4

        Clips using specific lower and upper thresholds per column element:

        >>> t = pd.Series([2, -4, -1, 6, 3])
        >>> t
        0    2
        1   -4
        2   -1
        3    6
        4    3
        dtype: int64

        >>> df.clip(t, t + 4, axis=0)
           col_0  col_1
        0      6      2
        1     -3     -4
        2      0      3
        3      6      8
        4      5      3
        """
        inplace = validate_bool_kwarg(inplace, 'inplace')

        axis = nv.validate_clip_with_axis(axis, args, kwargs)
        if axis is not None:
            axis = self._get_axis_number(axis)

        # GH 17276
        # numpy doesn't like NaN as a clip value
        # so ignore
        # GH 19992
        # numpy doesn't drop a list-like bound containing NaN
        if not is_list_like(lower) and np.any(pd.isnull(lower)):
            lower = None
        if not is_list_like(upper) and np.any(pd.isnull(upper)):
            upper = None

        # GH 2747 (arguments were reversed)
        if lower is not None and upper is not None:
            if is_scalar(lower) and is_scalar(upper):
                lower, upper = min(lower, upper), max(lower, upper)

        # fast-path for scalars
        if ((lower is None or (is_scalar(lower) and is_number(lower))) and
                (upper is None or (is_scalar(upper) and is_number(upper)))):
            return self._clip_with_scalar(lower, upper, inplace=inplace)

        result = self
        if lower is not None:
            result = result._clip_with_one_bound(lower, method=self.ge,
                                                 axis=axis, inplace=inplace)
        if upper is not None:
            if inplace:
                result = self
            result = result._clip_with_one_bound(upper, method=self.le,
                                                 axis=axis, inplace=inplace)

        return result

    def clip_upper(self, threshold, axis=None, inplace=False):
        """
        Trim values above a given threshold.

        .. deprecated:: 0.24.0
            Use clip(upper=threshold) instead.

        Elements above the `threshold` will be changed to match the
        `threshold` value(s). Threshold can be a single value or an array,
        in the latter case it performs the truncation element-wise.

        Parameters
        ----------
        threshold : numeric or array-like
            Maximum value allowed. All values above threshold will be set to
            this value.

            * float : every value is compared to `threshold`.
            * array-like : The shape of `threshold` should match the object
              it's compared to. When `self` is a Series, `threshold` should be
              the length. When `self` is a DataFrame, `threshold` should 2-D
              and the same shape as `self` for ``axis=None``, or 1-D and the
              same length as the axis being compared.

        axis : {0 or 'index', 1 or 'columns'}, default 0
            Align object with `threshold` along the given axis.
        inplace : bool, default False
            Whether to perform the operation in place on the data.

            .. versionadded:: 0.21.0

        Returns
        -------
        Series or DataFrame
            Original data with values trimmed.

        See Also
        --------
        Series.clip : General purpose method to trim Series values to given
            threshold(s).
        DataFrame.clip : General purpose method to trim DataFrame values to
            given threshold(s).

        Examples
        --------
        >>> s = pd.Series([1, 2, 3, 4, 5])
        >>> s
        0    1
        1    2
        2    3
        3    4
        4    5
        dtype: int64

        >>> s.clip(upper=3)
        0    1
        1    2
        2    3
        3    3
        4    3
        dtype: int64

        >>> elemwise_thresholds = [5, 4, 3, 2, 1]
        >>> elemwise_thresholds
        [5, 4, 3, 2, 1]

        >>> s.clip(upper=elemwise_thresholds)
        0    1
        1    2
        2    3
        3    2
        4    1
        dtype: int64
        """
        warnings.warn('clip_upper(threshold) is deprecated, '
                      'use clip(upper=threshold) instead',
                      FutureWarning, stacklevel=2)
        return self._clip_with_one_bound(threshold, method=self.le,
                                         axis=axis, inplace=inplace)

    def clip_lower(self, threshold, axis=None, inplace=False):
        """
        Trim values below a given threshold.

        .. deprecated:: 0.24.0
            Use clip(lower=threshold) instead.

        Elements below the `threshold` will be changed to match the
        `threshold` value(s). Threshold can be a single value or an array,
        in the latter case it performs the truncation element-wise.

        Parameters
        ----------
        threshold : numeric or array-like
            Minimum value allowed. All values below threshold will be set to
            this value.

            * float : every value is compared to `threshold`.
            * array-like : The shape of `threshold` should match the object
              it's compared to. When `self` is a Series, `threshold` should be
              the length. When `self` is a DataFrame, `threshold` should 2-D
              and the same shape as `self` for ``axis=None``, or 1-D and the
              same length as the axis being compared.

        axis : {0 or 'index', 1 or 'columns'}, default 0
            Align `self` with `threshold` along the given axis.

        inplace : bool, default False
            Whether to perform the operation in place on the data.

            .. versionadded:: 0.21.0

        Returns
        -------
        Series or DataFrame
            Original data with values trimmed.

        See Also
        --------
        Series.clip : General purpose method to trim Series values to given
            threshold(s).
        DataFrame.clip : General purpose method to trim DataFrame values to
            given threshold(s).

        Examples
        --------

        Series single threshold clipping:

        >>> s = pd.Series([5, 6, 7, 8, 9])
        >>> s.clip(lower=8)
        0    8
        1    8
        2    8
        3    8
        4    9
        dtype: int64

        Series clipping element-wise using an array of thresholds. `threshold`
        should be the same length as the Series.

        >>> elemwise_thresholds = [4, 8, 7, 2, 5]
        >>> s.clip(lower=elemwise_thresholds)
        0    5
        1    8
        2    7
        3    8
        4    9
        dtype: int64

        DataFrames can be compared to a scalar.

        >>> df = pd.DataFrame({"A": [1, 3, 5], "B": [2, 4, 6]})
        >>> df
           A  B
        0  1  2
        1  3  4
        2  5  6

        >>> df.clip(lower=3)
           A  B
        0  3  3
        1  3  4
        2  5  6

        Or to an array of values. By default, `threshold` should be the same
        shape as the DataFrame.

        >>> df.clip(lower=np.array([[3, 4], [2, 2], [6, 2]]))
           A  B
        0  3  4
        1  3  4
        2  6  6

        Control how `threshold` is broadcast with `axis`. In this case
        `threshold` should be the same length as the axis specified by
        `axis`.

        >>> df.clip(lower=[3, 3, 5], axis='index')
           A  B
        0  3  3
        1  3  4
        2  5  6

        >>> df.clip(lower=[4, 5], axis='columns')
           A  B
        0  4  5
        1  4  5
        2  5  6
        """
        warnings.warn('clip_lower(threshold) is deprecated, '
                      'use clip(lower=threshold) instead',
                      FutureWarning, stacklevel=2)
        return self._clip_with_one_bound(threshold, method=self.ge,
                                         axis=axis, inplace=inplace)

    def groupby(self, by=None, axis=0, level=None, as_index=True, sort=True,
                group_keys=True, squeeze=False, observed=False, **kwargs):
        """
        Group DataFrame or Series using a mapper or by a Series of columns.

        A groupby operation involves some combination of splitting the
        object, applying a function, and combining the results. This can be
        used to group large amounts of data and compute operations on these
        groups.

        Parameters
        ----------
        by : mapping, function, label, or list of labels
            Used to determine the groups for the groupby.
            If ``by`` is a function, it's called on each value of the object's
            index. If a dict or Series is passed, the Series or dict VALUES
            will be used to determine the groups (the Series' values are first
            aligned; see ``.align()`` method). If an ndarray is passed, the
            values are used as-is determine the groups. A label or list of
            labels may be passed to group by the columns in ``self``. Notice
            that a tuple is interpreted a (single) key.
        axis : {0 or 'index', 1 or 'columns'}, default 0
            Split along rows (0) or columns (1).
        level : int, level name, or sequence of such, default None
            If the axis is a MultiIndex (hierarchical), group by a particular
            level or levels.
        as_index : bool, default True
            For aggregated output, return object with group labels as the
            index. Only relevant for DataFrame input. as_index=False is
            effectively "SQL-style" grouped output.
        sort : bool, default True
            Sort group keys. Get better performance by turning this off.
            Note this does not influence the order of observations within each
            group. Groupby preserves the order of rows within each group.
        group_keys : bool, default True
            When calling apply, add group keys to index to identify pieces.
        squeeze : bool, default False
            Reduce the dimensionality of the return type if possible,
            otherwise return a consistent type.
        observed : bool, default False
            This only applies if any of the groupers are Categoricals.
            If True: only show observed values for categorical groupers.
            If False: show all values for categorical groupers.

            .. versionadded:: 0.23.0

        **kwargs
            Optional, only accepts keyword argument 'mutated' and is passed
            to groupby.

        Returns
        -------
        DataFrameGroupBy or SeriesGroupBy
            Depends on the calling object and returns groupby object that
            contains information about the groups.

        See Also
        --------
        resample : Convenience method for frequency conversion and resampling
            of time series.

        Notes
        -----
        See the `user guide
        <http://pandas.pydata.org/pandas-docs/stable/groupby.html>`_ for more.

        Examples
        --------
        >>> df = pd.DataFrame({'Animal': ['Falcon', 'Falcon',
        ...                               'Parrot', 'Parrot'],
        ...                    'Max Speed': [380., 370., 24., 26.]})
        >>> df
           Animal  Max Speed
        0  Falcon      380.0
        1  Falcon      370.0
        2  Parrot       24.0
        3  Parrot       26.0
        >>> df.groupby(['Animal']).mean()
                Max Speed
        Animal
        Falcon      375.0
        Parrot       25.0

        **Hierarchical Indexes**

        We can groupby different levels of a hierarchical index
        using the `level` parameter:

        >>> arrays = [['Falcon', 'Falcon', 'Parrot', 'Parrot'],
        ...           ['Captive', 'Wild', 'Captive', 'Wild']]
        >>> index = pd.MultiIndex.from_arrays(arrays, names=('Animal', 'Type'))
        >>> df = pd.DataFrame({'Max Speed': [390., 350., 30., 20.]},
        ...                   index=index)
        >>> df
                        Max Speed
        Animal Type
        Falcon Captive      390.0
               Wild         350.0
        Parrot Captive       30.0
               Wild          20.0
        >>> df.groupby(level=0).mean()
                Max Speed
        Animal
        Falcon      370.0
        Parrot       25.0
        >>> df.groupby(level=1).mean()
                 Max Speed
        Type
        Captive      210.0
        Wild         185.0
        """
        from pandas.core.groupby.groupby import groupby

        if level is None and by is None:
            raise TypeError("You have to supply one of 'by' and 'level'")
        axis = self._get_axis_number(axis)
        return groupby(self, by=by, axis=axis, level=level, as_index=as_index,
                       sort=sort, group_keys=group_keys, squeeze=squeeze,
                       observed=observed, **kwargs)

    def asfreq(self, freq, method=None, how=None, normalize=False,
               fill_value=None):
        """
        Convert TimeSeries to specified frequency.

        Optionally provide filling method to pad/backfill missing values.

        Returns the original data conformed to a new index with the specified
        frequency. ``resample`` is more appropriate if an operation, such as
        summarization, is necessary to represent the data at the new frequency.

        Parameters
        ----------
        freq : DateOffset object, or string
        method : {'backfill'/'bfill', 'pad'/'ffill'}, default None
            Method to use for filling holes in reindexed Series (note this
            does not fill NaNs that already were present):

            * 'pad' / 'ffill': propagate last valid observation forward to next
              valid
            * 'backfill' / 'bfill': use NEXT valid observation to fill
        how : {'start', 'end'}, default end
            For PeriodIndex only, see PeriodIndex.asfreq
        normalize : bool, default False
            Whether to reset output index to midnight
        fill_value : scalar, optional
            Value to use for missing values, applied during upsampling (note
            this does not fill NaNs that already were present).

            .. versionadded:: 0.20.0

        Returns
        -------
        converted : same type as caller

        See Also
        --------
        reindex

        Notes
        -----
        To learn more about the frequency strings, please see `this link
        <http://pandas.pydata.org/pandas-docs/stable/timeseries.html#offset-aliases>`__.

        Examples
        --------

        Start by creating a series with 4 one minute timestamps.

        >>> index = pd.date_range('1/1/2000', periods=4, freq='T')
        >>> series = pd.Series([0.0, None, 2.0, 3.0], index=index)
        >>> df = pd.DataFrame({'s':series})
        >>> df
                               s
        2000-01-01 00:00:00    0.0
        2000-01-01 00:01:00    NaN
        2000-01-01 00:02:00    2.0
        2000-01-01 00:03:00    3.0

        Upsample the series into 30 second bins.

        >>> df.asfreq(freq='30S')
                               s
        2000-01-01 00:00:00    0.0
        2000-01-01 00:00:30    NaN
        2000-01-01 00:01:00    NaN
        2000-01-01 00:01:30    NaN
        2000-01-01 00:02:00    2.0
        2000-01-01 00:02:30    NaN
        2000-01-01 00:03:00    3.0

        Upsample again, providing a ``fill value``.

        >>> df.asfreq(freq='30S', fill_value=9.0)
                               s
        2000-01-01 00:00:00    0.0
        2000-01-01 00:00:30    9.0
        2000-01-01 00:01:00    NaN
        2000-01-01 00:01:30    9.0
        2000-01-01 00:02:00    2.0
        2000-01-01 00:02:30    9.0
        2000-01-01 00:03:00    3.0

        Upsample again, providing a ``method``.

        >>> df.asfreq(freq='30S', method='bfill')
                               s
        2000-01-01 00:00:00    0.0
        2000-01-01 00:00:30    NaN
        2000-01-01 00:01:00    NaN
        2000-01-01 00:01:30    2.0
        2000-01-01 00:02:00    2.0
        2000-01-01 00:02:30    3.0
        2000-01-01 00:03:00    3.0
        """
        from pandas.core.resample import asfreq
        return asfreq(self, freq, method=method, how=how, normalize=normalize,
                      fill_value=fill_value)

    def at_time(self, time, asof=False, axis=None):
        """
        Select values at particular time of day (e.g. 9:30AM).

        Parameters
        ----------
        time : datetime.time or str
        axis : {0 or 'index', 1 or 'columns'}, default 0

            .. versionadded:: 0.24.0

        Returns
        -------
        Series or DataFrame

        Raises
        ------
        TypeError
            If the index is not  a :class:`DatetimeIndex`

        See Also
        --------
        between_time : Select values between particular times of the day.
        first : Select initial periods of time series based on a date offset.
        last : Select final periods of time series based on a date offset.
        DatetimeIndex.indexer_at_time : Get just the index locations for
            values at particular time of the day.

        Examples
        --------
        >>> i = pd.date_range('2018-04-09', periods=4, freq='12H')
        >>> ts = pd.DataFrame({'A': [1, 2, 3, 4]}, index=i)
        >>> ts
                             A
        2018-04-09 00:00:00  1
        2018-04-09 12:00:00  2
        2018-04-10 00:00:00  3
        2018-04-10 12:00:00  4

        >>> ts.at_time('12:00')
                             A
        2018-04-09 12:00:00  2
        2018-04-10 12:00:00  4
        """
        if axis is None:
            axis = self._stat_axis_number
        axis = self._get_axis_number(axis)

        index = self._get_axis(axis)
        try:
            indexer = index.indexer_at_time(time, asof=asof)
        except AttributeError:
            raise TypeError('Index must be DatetimeIndex')

        return self._take(indexer, axis=axis)

    def between_time(self, start_time, end_time, include_start=True,
                     include_end=True, axis=None):
        """
        Select values between particular times of the day (e.g., 9:00-9:30 AM).

        By setting ``start_time`` to be later than ``end_time``,
        you can get the times that are *not* between the two times.

        Parameters
        ----------
        start_time : datetime.time or str
        end_time : datetime.time or str
        include_start : bool, default True
        include_end : bool, default True
        axis : {0 or 'index', 1 or 'columns'}, default 0

            .. versionadded:: 0.24.0

        Returns
        -------
        Series or DataFrame

        Raises
        ------
        TypeError
            If the index is not  a :class:`DatetimeIndex`

        See Also
        --------
        at_time : Select values at a particular time of the day.
        first : Select initial periods of time series based on a date offset.
        last : Select final periods of time series based on a date offset.
        DatetimeIndex.indexer_between_time : Get just the index locations for
            values between particular times of the day.

        Examples
        --------
        >>> i = pd.date_range('2018-04-09', periods=4, freq='1D20min')
        >>> ts = pd.DataFrame({'A': [1, 2, 3, 4]}, index=i)
        >>> ts
                             A
        2018-04-09 00:00:00  1
        2018-04-10 00:20:00  2
        2018-04-11 00:40:00  3
        2018-04-12 01:00:00  4

        >>> ts.between_time('0:15', '0:45')
                             A
        2018-04-10 00:20:00  2
        2018-04-11 00:40:00  3

        You get the times that are *not* between two times by setting
        ``start_time`` later than ``end_time``:

        >>> ts.between_time('0:45', '0:15')
                             A
        2018-04-09 00:00:00  1
        2018-04-12 01:00:00  4
        """
        if axis is None:
            axis = self._stat_axis_number
        axis = self._get_axis_number(axis)

        index = self._get_axis(axis)
        try:
            indexer = index.indexer_between_time(
                start_time, end_time, include_start=include_start,
                include_end=include_end)
        except AttributeError:
            raise TypeError('Index must be DatetimeIndex')

        return self._take(indexer, axis=axis)

    def resample(self, rule, how=None, axis=0, fill_method=None, closed=None,
                 label=None, convention='start', kind=None, loffset=None,
                 limit=None, base=0, on=None, level=None):
        """
        Resample time-series data.

        Convenience method for frequency conversion and resampling of time
        series. Object must have a datetime-like index (`DatetimeIndex`,
        `PeriodIndex`, or `TimedeltaIndex`), or pass datetime-like values
        to the `on` or `level` keyword.

        Parameters
        ----------
        rule : str
            The offset string or object representing target conversion.
        how : str
            Method for down/re-sampling, default to 'mean' for downsampling.

            .. deprecated:: 0.18.0
               The new syntax is ``.resample(...).mean()``, or
               ``.resample(...).apply(<func>)``
        axis : {0 or 'index', 1 or 'columns'}, default 0
            Which axis to use for up- or down-sampling. For `Series` this
            will default to 0, i.e. along the rows. Must be
            `DatetimeIndex`, `TimedeltaIndex` or `PeriodIndex`.
        fill_method : str, default None
            Filling method for upsampling.

            .. deprecated:: 0.18.0
               The new syntax is ``.resample(...).<func>()``,
               e.g. ``.resample(...).pad()``
        closed : {'right', 'left'}, default None
            Which side of bin interval is closed. The default is 'left'
            for all frequency offsets except for 'M', 'A', 'Q', 'BM',
            'BA', 'BQ', and 'W' which all have a default of 'right'.
        label : {'right', 'left'}, default None
            Which bin edge label to label bucket with. The default is 'left'
            for all frequency offsets except for 'M', 'A', 'Q', 'BM',
            'BA', 'BQ', and 'W' which all have a default of 'right'.
        convention : {'start', 'end', 's', 'e'}, default 'start'
            For `PeriodIndex` only, controls whether to use the start or
            end of `rule`.
        kind : {'timestamp', 'period'}, optional, default None
            Pass 'timestamp' to convert the resulting index to a
            `DateTimeIndex` or 'period' to convert it to a `PeriodIndex`.
            By default the input representation is retained.
        loffset : timedelta, default None
            Adjust the resampled time labels.
        limit : int, default None
            Maximum size gap when reindexing with `fill_method`.

            .. deprecated:: 0.18.0
        base : int, default 0
            For frequencies that evenly subdivide 1 day, the "origin" of the
            aggregated intervals. For example, for '5min' frequency, base could
            range from 0 through 4. Defaults to 0.
        on : str, optional
            For a DataFrame, column to use instead of index for resampling.
            Column must be datetime-like.

            .. versionadded:: 0.19.0

        level : str or int, optional
            For a MultiIndex, level (name or number) to use for
            resampling. `level` must be datetime-like.

            .. versionadded:: 0.19.0

        Returns
        -------
        Resampler object

        See Also
        --------
        groupby : Group by mapping, function, label, or list of labels.
        Series.resample : Resample a Series.
        DataFrame.resample: Resample a DataFrame.

        Notes
        -----
        See the `user guide
        <http://pandas.pydata.org/pandas-docs/stable/timeseries.html#resampling>`_
        for more.

        To learn more about the offset strings, please see `this link
        <http://pandas.pydata.org/pandas-docs/stable/timeseries.html#offset-aliases>`__.

        Examples
        --------

        Start by creating a series with 9 one minute timestamps.

        >>> index = pd.date_range('1/1/2000', periods=9, freq='T')
        >>> series = pd.Series(range(9), index=index)
        >>> series
        2000-01-01 00:00:00    0
        2000-01-01 00:01:00    1
        2000-01-01 00:02:00    2
        2000-01-01 00:03:00    3
        2000-01-01 00:04:00    4
        2000-01-01 00:05:00    5
        2000-01-01 00:06:00    6
        2000-01-01 00:07:00    7
        2000-01-01 00:08:00    8
        Freq: T, dtype: int64

        Downsample the series into 3 minute bins and sum the values
        of the timestamps falling into a bin.

        >>> series.resample('3T').sum()
        2000-01-01 00:00:00     3
        2000-01-01 00:03:00    12
        2000-01-01 00:06:00    21
        Freq: 3T, dtype: int64

        Downsample the series into 3 minute bins as above, but label each
        bin using the right edge instead of the left. Please note that the
        value in the bucket used as the label is not included in the bucket,
        which it labels. For example, in the original series the
        bucket ``2000-01-01 00:03:00`` contains the value 3, but the summed
        value in the resampled bucket with the label ``2000-01-01 00:03:00``
        does not include 3 (if it did, the summed value would be 6, not 3).
        To include this value close the right side of the bin interval as
        illustrated in the example below this one.

        >>> series.resample('3T', label='right').sum()
        2000-01-01 00:03:00     3
        2000-01-01 00:06:00    12
        2000-01-01 00:09:00    21
        Freq: 3T, dtype: int64

        Downsample the series into 3 minute bins as above, but close the right
        side of the bin interval.

        >>> series.resample('3T', label='right', closed='right').sum()
        2000-01-01 00:00:00     0
        2000-01-01 00:03:00     6
        2000-01-01 00:06:00    15
        2000-01-01 00:09:00    15
        Freq: 3T, dtype: int64

        Upsample the series into 30 second bins.

        >>> series.resample('30S').asfreq()[0:5]   # Select first 5 rows
        2000-01-01 00:00:00   0.0
        2000-01-01 00:00:30   NaN
        2000-01-01 00:01:00   1.0
        2000-01-01 00:01:30   NaN
        2000-01-01 00:02:00   2.0
        Freq: 30S, dtype: float64

        Upsample the series into 30 second bins and fill the ``NaN``
        values using the ``pad`` method.

        >>> series.resample('30S').pad()[0:5]
        2000-01-01 00:00:00    0
        2000-01-01 00:00:30    0
        2000-01-01 00:01:00    1
        2000-01-01 00:01:30    1
        2000-01-01 00:02:00    2
        Freq: 30S, dtype: int64

        Upsample the series into 30 second bins and fill the
        ``NaN`` values using the ``bfill`` method.

        >>> series.resample('30S').bfill()[0:5]
        2000-01-01 00:00:00    0
        2000-01-01 00:00:30    1
        2000-01-01 00:01:00    1
        2000-01-01 00:01:30    2
        2000-01-01 00:02:00    2
        Freq: 30S, dtype: int64

        Pass a custom function via ``apply``

        >>> def custom_resampler(array_like):
        ...     return np.sum(array_like) + 5
        ...
        >>> series.resample('3T').apply(custom_resampler)
        2000-01-01 00:00:00     8
        2000-01-01 00:03:00    17
        2000-01-01 00:06:00    26
        Freq: 3T, dtype: int64

        For a Series with a PeriodIndex, the keyword `convention` can be
        used to control whether to use the start or end of `rule`.

        Resample a year by quarter using 'start' `convention`. Values are
        assigned to the first quarter of the period.

        >>> s = pd.Series([1, 2], index=pd.period_range('2012-01-01',
        ...                                             freq='A',
        ...                                             periods=2))
        >>> s
        2012    1
        2013    2
        Freq: A-DEC, dtype: int64
        >>> s.resample('Q', convention='start').asfreq()
        2012Q1    1.0
        2012Q2    NaN
        2012Q3    NaN
        2012Q4    NaN
        2013Q1    2.0
        2013Q2    NaN
        2013Q3    NaN
        2013Q4    NaN
        Freq: Q-DEC, dtype: float64

        Resample quarters by month using 'end' `convention`. Values are
        assigned to the last month of the period.

        >>> q = pd.Series([1, 2, 3, 4], index=pd.period_range('2018-01-01',
        ...                                                   freq='Q',
        ...                                                   periods=4))
        >>> q
        2018Q1    1
        2018Q2    2
        2018Q3    3
        2018Q4    4
        Freq: Q-DEC, dtype: int64
        >>> q.resample('M', convention='end').asfreq()
        2018-03    1.0
        2018-04    NaN
        2018-05    NaN
        2018-06    2.0
        2018-07    NaN
        2018-08    NaN
        2018-09    3.0
        2018-10    NaN
        2018-11    NaN
        2018-12    4.0
        Freq: M, dtype: float64

        For DataFrame objects, the keyword `on` can be used to specify the
        column instead of the index for resampling.

        >>> d = dict({'price': [10, 11, 9, 13, 14, 18, 17, 19],
        ...           'volume': [50, 60, 40, 100, 50, 100, 40, 50]})
        >>> df = pd.DataFrame(d)
        >>> df['week_starting'] = pd.date_range('01/01/2018',
        ...                                     periods=8,
        ...                                     freq='W')
        >>> df
           price  volume week_starting
        0     10      50    2018-01-07
        1     11      60    2018-01-14
        2      9      40    2018-01-21
        3     13     100    2018-01-28
        4     14      50    2018-02-04
        5     18     100    2018-02-11
        6     17      40    2018-02-18
        7     19      50    2018-02-25
        >>> df.resample('M', on='week_starting').mean()
                       price  volume
        week_starting
        2018-01-31     10.75    62.5
        2018-02-28     17.00    60.0

        For a DataFrame with MultiIndex, the keyword `level` can be used to
        specify on which level the resampling needs to take place.

        >>> days = pd.date_range('1/1/2000', periods=4, freq='D')
        >>> d2 = dict({'price': [10, 11, 9, 13, 14, 18, 17, 19],
        ...            'volume': [50, 60, 40, 100, 50, 100, 40, 50]})
        >>> df2 = pd.DataFrame(d2,
        ...                    index=pd.MultiIndex.from_product([days,
        ...                                                     ['morning',
        ...                                                      'afternoon']]
        ...                                                     ))
        >>> df2
                              price  volume
        2000-01-01 morning       10      50
                   afternoon     11      60
        2000-01-02 morning        9      40
                   afternoon     13     100
        2000-01-03 morning       14      50
                   afternoon     18     100
        2000-01-04 morning       17      40
                   afternoon     19      50
        >>> df2.resample('D', level=0).sum()
                    price  volume
        2000-01-01     21     110
        2000-01-02     22     140
        2000-01-03     32     150
        2000-01-04     36      90
        """

        from pandas.core.resample import (resample,
                                          _maybe_process_deprecations)
        axis = self._get_axis_number(axis)
        r = resample(self, freq=rule, label=label, closed=closed,
                     axis=axis, kind=kind, loffset=loffset,
                     convention=convention,
                     base=base, key=on, level=level)
        return _maybe_process_deprecations(r,
                                           how=how,
                                           fill_method=fill_method,
                                           limit=limit)

    def first(self, offset):
        """
        Convenience method for subsetting initial periods of time series data
        based on a date offset.

        Parameters
        ----------
        offset : string, DateOffset, dateutil.relativedelta

        Returns
        -------
        subset : same type as caller

        Raises
        ------
        TypeError
            If the index is not  a :class:`DatetimeIndex`

        See Also
        --------
        last : Select final periods of time series based on a date offset.
        at_time : Select values at a particular time of the day.
        between_time : Select values between particular times of the day.

        Examples
        --------
        >>> i = pd.date_range('2018-04-09', periods=4, freq='2D')
        >>> ts = pd.DataFrame({'A': [1,2,3,4]}, index=i)
        >>> ts
                    A
        2018-04-09  1
        2018-04-11  2
        2018-04-13  3
        2018-04-15  4

        Get the rows for the first 3 days:

        >>> ts.first('3D')
                    A
        2018-04-09  1
        2018-04-11  2

        Notice the data for 3 first calender days were returned, not the first
        3 days observed in the dataset, and therefore data for 2018-04-13 was
        not returned.
        """
        if not isinstance(self.index, DatetimeIndex):
            raise TypeError("'first' only supports a DatetimeIndex index")

        if len(self.index) == 0:
            return self

        offset = to_offset(offset)
        end_date = end = self.index[0] + offset

        # Tick-like, e.g. 3 weeks
        if not offset.isAnchored() and hasattr(offset, '_inc'):
            if end_date in self.index:
                end = self.index.searchsorted(end_date, side='left')
                return self.iloc[:end]

        return self.loc[:end]

    def last(self, offset):
        """
        Convenience method for subsetting final periods of time series data
        based on a date offset.

        Parameters
        ----------
        offset : string, DateOffset, dateutil.relativedelta

        Returns
        -------
        subset : same type as caller

        Raises
        ------
        TypeError
            If the index is not  a :class:`DatetimeIndex`

        See Also
        --------
        first : Select initial periods of time series based on a date offset.
        at_time : Select values at a particular time of the day.
        between_time : Select values between particular times of the day.

        Examples
        --------
        >>> i = pd.date_range('2018-04-09', periods=4, freq='2D')
        >>> ts = pd.DataFrame({'A': [1,2,3,4]}, index=i)
        >>> ts
                    A
        2018-04-09  1
        2018-04-11  2
        2018-04-13  3
        2018-04-15  4

        Get the rows for the last 3 days:

        >>> ts.last('3D')
                    A
        2018-04-13  3
        2018-04-15  4

        Notice the data for 3 last calender days were returned, not the last
        3 observed days in the dataset, and therefore data for 2018-04-11 was
        not returned.
        """
        if not isinstance(self.index, DatetimeIndex):
            raise TypeError("'last' only supports a DatetimeIndex index")

        if len(self.index) == 0:
            return self

        offset = to_offset(offset)

        start_date = self.index[-1] - offset
        start = self.index.searchsorted(start_date, side='right')
        return self.iloc[start:]

    def rank(self, axis=0, method='average', numeric_only=None,
             na_option='keep', ascending=True, pct=False):
        """
        Compute numerical data ranks (1 through n) along axis.

        By default, equal values are assigned a rank that is the average of the
        ranks of those values.

        Parameters
        ----------
        axis : {0 or 'index', 1 or 'columns'}, default 0
            Index to direct ranking.
        method : {'average', 'min', 'max', 'first', 'dense'}, default 'average'
            How to rank the group of records that have the same value
            (i.e. ties):

            * average: average rank of the group
            * min: lowest rank in the group
            * max: highest rank in the group
            * first: ranks assigned in order they appear in the array
            * dense: like 'min', but rank always increases by 1 between groups
<<<<<<< HEAD
        numeric_only : boolean, default None
            Include only float, int, boolean data. Valid only for DataFrames.
        na_option : {'keep', 'top', 'bottom'}
            * keep: leave NA values where they are
            * top: smallest rank if ascending
            * bottom: smallest rank if descending
        ascending : boolean, default True
            False for ranks by high (1) to low (N)
        pct : boolean, default False
            Computes percentage rank of data
=======
        numeric_only : bool, optional
            For DataFrame objects, rank only numeric columns if set to True.
        na_option : {'keep', 'top', 'bottom'}, default 'keep'
            How to rank NaN values:

            * keep: assign NaN rank to NaN values
            * top: assign smallest rank to NaN values if ascending
            * bottom: assign highest rank to NaN values if ascending
        ascending : bool, default True
            Whether or not the elements should be ranked in ascending order.
        pct : bool, default False
            Whether or not to display the returned rankings in percentile
            form.
>>>>>>> 5eead579

        Returns
        -------
        same type as caller
            Return a Series or DataFrame with data ranks as values.

        See Also
        --------
        core.groupby.GroupBy.rank : Rank of values within each group.

        Examples
        --------

        >>> df = pd.DataFrame(data={'Animal': ['cat', 'penguin', 'dog',
        ...                                    'spider', 'snake'],
        ...                         'Number_legs': [4, 2, 4, 8, np.nan]})
        >>> df
            Animal  Number_legs
        0      cat          4.0
        1  penguin          2.0
        2      dog          4.0
        3   spider          8.0
        4    snake          NaN

        The following example shows how the method behaves with the above
        parameters:

        * default_rank: this is the default behaviour obtained without using
          any parameter.
        * max_rank: setting ``method = 'max'`` the records that have the
          same values are ranked using the highest rank (e.g.: since 'cat'
          and 'dog' are both in the 2nd and 3rd position, rank 3 is assigned.)
        * NA_bottom: choosing ``na_option = 'bottom'``, if there are records
          with NaN values they are placed at the bottom of the ranking.
        * pct_rank: when setting ``pct = True``, the ranking is expressed as
          percentile rank.

        >>> df['default_rank'] = df['Number_legs'].rank()
        >>> df['max_rank'] = df['Number_legs'].rank(method='max')
        >>> df['NA_bottom'] = df['Number_legs'].rank(na_option='bottom')
        >>> df['pct_rank'] = df['Number_legs'].rank(pct=True)
        >>> df
            Animal  Number_legs  default_rank  max_rank  NA_bottom  pct_rank
        0      cat          4.0           2.5       3.0        2.5     0.625
        1  penguin          2.0           1.0       1.0        1.0     0.250
        2      dog          4.0           2.5       3.0        2.5     0.625
        3   spider          8.0           4.0       4.0        4.0     1.000
        4    snake          NaN           NaN       NaN        5.0       NaN
        """
        axis = self._get_axis_number(axis)

        if self.ndim > 2:
            msg = "rank does not make sense when ndim > 2"
            raise NotImplementedError(msg)

        if na_option not in {'keep', 'top', 'bottom'}:
            msg = "na_option must be one of 'keep', 'top', or 'bottom'"
            raise ValueError(msg)

        def ranker(data):
            ranks = algos.rank(data.values, axis=axis, method=method,
                               ascending=ascending, na_option=na_option,
                               pct=pct)
            ranks = self._constructor(ranks, **data._construct_axes_dict())
            return ranks.__finalize__(self)

        # if numeric_only is None, and we can't get anything, we try with
        # numeric_only=True
        if numeric_only is None:
            try:
                return ranker(self)
            except TypeError:
                numeric_only = True

        if numeric_only:
            data = self._get_numeric_data()
        else:
            data = self

        return ranker(data)

    _shared_docs['align'] = ("""
        Align two objects on their axes with the
        specified join method for each axis Index.

        Parameters
        ----------
        other : DataFrame or Series
        join : {'outer', 'inner', 'left', 'right'}, default 'outer'
        axis : allowed axis of the other object, default None
            Align on index (0), columns (1), or both (None)
        level : int or level name, default None
            Broadcast across a level, matching Index values on the
            passed MultiIndex level
        copy : boolean, default True
            Always returns new objects. If copy=False and no reindexing is
            required then original objects are returned.
        fill_value : scalar, default np.NaN
            Value to use for missing values. Defaults to NaN, but can be any
            "compatible" value
        method : {'backfill', 'bfill', 'pad', 'ffill', None}, default None
            Method to use for filling holes in reindexed Series
            pad / ffill: propagate last valid observation forward to next valid
            backfill / bfill: use NEXT valid observation to fill gap
        limit : int, default None
            If method is specified, this is the maximum number of consecutive
            NaN values to forward/backward fill. In other words, if there is
            a gap with more than this number of consecutive NaNs, it will only
            be partially filled. If method is not specified, this is the
            maximum number of entries along the entire axis where NaNs will be
            filled. Must be greater than 0 if not None.
        fill_axis : %(axes_single_arg)s, default 0
            Filling axis, method and limit
        broadcast_axis : %(axes_single_arg)s, default None
            Broadcast values along this axis, if aligning two objects of
            different dimensions

        Returns
        -------
        (left, right) : (%(klass)s, type of other)
            Aligned objects.
        """)

    @Appender(_shared_docs['align'] % _shared_doc_kwargs)
    def align(self, other, join='outer', axis=None, level=None, copy=True,
              fill_value=None, method=None, limit=None, fill_axis=0,
              broadcast_axis=None):
        from pandas import DataFrame, Series
        method = missing.clean_fill_method(method)

        if broadcast_axis == 1 and self.ndim != other.ndim:
            if isinstance(self, Series):
                # this means other is a DataFrame, and we need to broadcast
                # self
                cons = self._constructor_expanddim
                df = cons({c: self for c in other.columns},
                          **other._construct_axes_dict())
                return df._align_frame(other, join=join, axis=axis,
                                       level=level, copy=copy,
                                       fill_value=fill_value, method=method,
                                       limit=limit, fill_axis=fill_axis)
            elif isinstance(other, Series):
                # this means self is a DataFrame, and we need to broadcast
                # other
                cons = other._constructor_expanddim
                df = cons({c: other for c in self.columns},
                          **self._construct_axes_dict())
                return self._align_frame(df, join=join, axis=axis, level=level,
                                         copy=copy, fill_value=fill_value,
                                         method=method, limit=limit,
                                         fill_axis=fill_axis)

        if axis is not None:
            axis = self._get_axis_number(axis)
        if isinstance(other, DataFrame):
            return self._align_frame(other, join=join, axis=axis, level=level,
                                     copy=copy, fill_value=fill_value,
                                     method=method, limit=limit,
                                     fill_axis=fill_axis)
        elif isinstance(other, Series):
            return self._align_series(other, join=join, axis=axis, level=level,
                                      copy=copy, fill_value=fill_value,
                                      method=method, limit=limit,
                                      fill_axis=fill_axis)
        else:  # pragma: no cover
            raise TypeError('unsupported type: %s' % type(other))

    def _align_frame(self, other, join='outer', axis=None, level=None,
                     copy=True, fill_value=None, method=None, limit=None,
                     fill_axis=0):
        # defaults
        join_index, join_columns = None, None
        ilidx, iridx = None, None
        clidx, cridx = None, None

        is_series = isinstance(self, ABCSeries)

        if axis is None or axis == 0:
            if not self.index.equals(other.index):
                join_index, ilidx, iridx = self.index.join(
                    other.index, how=join, level=level, return_indexers=True)

        if axis is None or axis == 1:
            if not is_series and not self.columns.equals(other.columns):
                join_columns, clidx, cridx = self.columns.join(
                    other.columns, how=join, level=level, return_indexers=True)

        if is_series:
            reindexers = {0: [join_index, ilidx]}
        else:
            reindexers = {0: [join_index, ilidx], 1: [join_columns, clidx]}

        left = self._reindex_with_indexers(reindexers, copy=copy,
                                           fill_value=fill_value,
                                           allow_dups=True)
        # other must be always DataFrame
        right = other._reindex_with_indexers({0: [join_index, iridx],
                                              1: [join_columns, cridx]},
                                             copy=copy, fill_value=fill_value,
                                             allow_dups=True)

        if method is not None:
            left = left.fillna(axis=fill_axis, method=method, limit=limit)
            right = right.fillna(axis=fill_axis, method=method, limit=limit)

        # if DatetimeIndex have different tz, convert to UTC
        if is_datetime64tz_dtype(left.index):
            if left.index.tz != right.index.tz:
                if join_index is not None:
                    left.index = join_index
                    right.index = join_index

        return left.__finalize__(self), right.__finalize__(other)

    def _align_series(self, other, join='outer', axis=None, level=None,
                      copy=True, fill_value=None, method=None, limit=None,
                      fill_axis=0):

        is_series = isinstance(self, ABCSeries)

        # series/series compat, other must always be a Series
        if is_series:
            if axis:
                raise ValueError('cannot align series to a series other than '
                                 'axis 0')

            # equal
            if self.index.equals(other.index):
                join_index, lidx, ridx = None, None, None
            else:
                join_index, lidx, ridx = self.index.join(other.index, how=join,
                                                         level=level,
                                                         return_indexers=True)

            left = self._reindex_indexer(join_index, lidx, copy)
            right = other._reindex_indexer(join_index, ridx, copy)

        else:
            # one has > 1 ndim
            fdata = self._data
            if axis == 0:
                join_index = self.index
                lidx, ridx = None, None
                if not self.index.equals(other.index):
                    join_index, lidx, ridx = self.index.join(
                        other.index, how=join, level=level,
                        return_indexers=True)

                if lidx is not None:
                    fdata = fdata.reindex_indexer(join_index, lidx, axis=1)

            elif axis == 1:
                join_index = self.columns
                lidx, ridx = None, None
                if not self.columns.equals(other.index):
                    join_index, lidx, ridx = self.columns.join(
                        other.index, how=join, level=level,
                        return_indexers=True)

                if lidx is not None:
                    fdata = fdata.reindex_indexer(join_index, lidx, axis=0)
            else:
                raise ValueError('Must specify axis=0 or 1')

            if copy and fdata is self._data:
                fdata = fdata.copy()

            left = self._constructor(fdata)

            if ridx is None:
                right = other
            else:
                right = other.reindex(join_index, level=level)

        # fill
        fill_na = notna(fill_value) or (method is not None)
        if fill_na:
            left = left.fillna(fill_value, method=method, limit=limit,
                               axis=fill_axis)
            right = right.fillna(fill_value, method=method, limit=limit)

        # if DatetimeIndex have different tz, convert to UTC
        if is_series or (not is_series and axis == 0):
            if is_datetime64tz_dtype(left.index):
                if left.index.tz != right.index.tz:
                    if join_index is not None:
                        left.index = join_index
                        right.index = join_index

        return left.__finalize__(self), right.__finalize__(other)

    def _where(self, cond, other=np.nan, inplace=False, axis=None, level=None,
               errors='raise', try_cast=False):
        """
        Equivalent to public method `where`, except that `other` is not
        applied as a function even if callable. Used in __setitem__.
        """
        inplace = validate_bool_kwarg(inplace, 'inplace')

        # align the cond to same shape as myself
        cond = com.apply_if_callable(cond, self)
        if isinstance(cond, NDFrame):
            cond, _ = cond.align(self, join='right', broadcast_axis=1)
        else:
            if not hasattr(cond, 'shape'):
                cond = np.asanyarray(cond)
            if cond.shape != self.shape:
                raise ValueError('Array conditional must be same shape as '
                                 'self')
            cond = self._constructor(cond, **self._construct_axes_dict())

        # make sure we are boolean
        fill_value = bool(inplace)
        cond = cond.fillna(fill_value)

        msg = "Boolean array expected for the condition, not {dtype}"

        if not isinstance(cond, pd.DataFrame):
            # This is a single-dimensional object.
            if not is_bool_dtype(cond):
                raise ValueError(msg.format(dtype=cond.dtype))
        elif not cond.empty:
            for dt in cond.dtypes:
                if not is_bool_dtype(dt):
                    raise ValueError(msg.format(dtype=dt))

        cond = -cond if inplace else cond

        # try to align with other
        try_quick = True
        if hasattr(other, 'align'):

            # align with me
            if other.ndim <= self.ndim:

                _, other = self.align(other, join='left', axis=axis,
                                      level=level, fill_value=np.nan)

                # if we are NOT aligned, raise as we cannot where index
                if (axis is None and
                        not all(other._get_axis(i).equals(ax)
                                for i, ax in enumerate(self.axes))):
                    raise InvalidIndexError

            # slice me out of the other
            else:
                raise NotImplementedError("cannot align with a higher "
                                          "dimensional NDFrame")

        if isinstance(other, np.ndarray):

            if other.shape != self.shape:

                if self.ndim == 1:

                    icond = cond.values

                    # GH 2745 / GH 4192
                    # treat like a scalar
                    if len(other) == 1:
                        other = np.array(other[0])

                    # GH 3235
                    # match True cond to other
                    elif len(cond[icond]) == len(other):

                        # try to not change dtype at first (if try_quick)
                        if try_quick:

                            try:
                                new_other = com.values_from_object(self)
                                new_other = new_other.copy()
                                new_other[icond] = other
                                other = new_other
                            except Exception:
                                try_quick = False

                        # let's create a new (if we failed at the above
                        # or not try_quick
                        if not try_quick:

                            dtype, fill_value = maybe_promote(other.dtype)
                            new_other = np.empty(len(icond), dtype=dtype)
                            new_other.fill(fill_value)
                            maybe_upcast_putmask(new_other, icond, other)
                            other = new_other

                    else:
                        raise ValueError('Length of replacements must equal '
                                         'series length')

                else:
                    raise ValueError('other must be the same shape as self '
                                     'when an ndarray')

            # we are the same shape, so create an actual object for alignment
            else:
                other = self._constructor(other, **self._construct_axes_dict())

        if axis is None:
            axis = 0

        if self.ndim == getattr(other, 'ndim', 0):
            align = True
        else:
            align = (self._get_axis_number(axis) == 1)

        block_axis = self._get_block_manager_axis(axis)

        if inplace:
            # we may have different type blocks come out of putmask, so
            # reconstruct the block manager

            self._check_inplace_setting(other)
            new_data = self._data.putmask(mask=cond, new=other, align=align,
                                          inplace=True, axis=block_axis,
                                          transpose=self._AXIS_REVERSED)
            self._update_inplace(new_data)

        else:
            new_data = self._data.where(other=other, cond=cond, align=align,
                                        errors=errors,
                                        try_cast=try_cast, axis=block_axis,
                                        transpose=self._AXIS_REVERSED)

            return self._constructor(new_data).__finalize__(self)

    _shared_docs['where'] = ("""
        Replace values where the condition is %(cond_rev)s.

        Parameters
        ----------
        cond : boolean %(klass)s, array-like, or callable
            Where `cond` is %(cond)s, keep the original value. Where
            %(cond_rev)s, replace with corresponding value from `other`.
            If `cond` is callable, it is computed on the %(klass)s and
            should return boolean %(klass)s or array. The callable must
            not change input %(klass)s (though pandas doesn't check it).

            .. versionadded:: 0.18.1
                A callable can be used as cond.

        other : scalar, %(klass)s, or callable
            Entries where `cond` is %(cond_rev)s are replaced with
            corresponding value from `other`.
            If other is callable, it is computed on the %(klass)s and
            should return scalar or %(klass)s. The callable must not
            change input %(klass)s (though pandas doesn't check it).

            .. versionadded:: 0.18.1
                A callable can be used as other.

        inplace : bool, default False
            Whether to perform the operation in place on the data.
        axis : int, default None
            Alignment axis if needed.
        level : int, default None
            Alignment level if needed.
        errors : str, {'raise', 'ignore'}, default 'raise'
            Note that currently this parameter won't affect
            the results and will always coerce to a suitable dtype.

            - 'raise' : allow exceptions to be raised.
            - 'ignore' : suppress exceptions. On error return original object.

        try_cast : bool, default False
            Try to cast the result back to the input type (if possible).
        raise_on_error : bool, default True
            Whether to raise on invalid data types (e.g. trying to where on
            strings).

            .. deprecated:: 0.21.0

               Use `errors`.

        Returns
        -------
        Same type as caller

        See Also
        --------
        :func:`DataFrame.%(name_other)s` : Return an object of same shape as
            self.

        Notes
        -----
        The %(name)s method is an application of the if-then idiom. For each
        element in the calling DataFrame, if ``cond`` is ``%(cond)s`` the
        element is used; otherwise the corresponding element from the DataFrame
        ``other`` is used.

        The signature for :func:`DataFrame.where` differs from
        :func:`numpy.where`. Roughly ``df1.where(m, df2)`` is equivalent to
        ``np.where(m, df1, df2)``.

        For further details and examples see the ``%(name)s`` documentation in
        :ref:`indexing <indexing.where_mask>`.

        Examples
        --------
        >>> s = pd.Series(range(5))
        >>> s.where(s > 0)
        0    NaN
        1    1.0
        2    2.0
        3    3.0
        4    4.0
        dtype: float64

        >>> s.mask(s > 0)
        0    0.0
        1    NaN
        2    NaN
        3    NaN
        4    NaN
        dtype: float64

        >>> s.where(s > 1, 10)
        0    10
        1    10
        2    2
        3    3
        4    4
        dtype: int64

        >>> df = pd.DataFrame(np.arange(10).reshape(-1, 2), columns=['A', 'B'])
        >>> df
           A  B
        0  0  1
        1  2  3
        2  4  5
        3  6  7
        4  8  9
        >>> m = df %% 3 == 0
        >>> df.where(m, -df)
           A  B
        0  0 -1
        1 -2  3
        2 -4 -5
        3  6 -7
        4 -8  9
        >>> df.where(m, -df) == np.where(m, df, -df)
              A     B
        0  True  True
        1  True  True
        2  True  True
        3  True  True
        4  True  True
        >>> df.where(m, -df) == df.mask(~m, -df)
              A     B
        0  True  True
        1  True  True
        2  True  True
        3  True  True
        4  True  True
        """)

    @Appender(_shared_docs['where'] % dict(_shared_doc_kwargs, cond="True",
                                           cond_rev="False", name='where',
                                           name_other='mask'))
    def where(self, cond, other=np.nan, inplace=False, axis=None, level=None,
              errors='raise', try_cast=False, raise_on_error=None):

        if raise_on_error is not None:
            warnings.warn(
                "raise_on_error is deprecated in "
                "favor of errors='raise|ignore'",
                FutureWarning, stacklevel=2)

            if raise_on_error:
                errors = 'raise'
            else:
                errors = 'ignore'

        other = com.apply_if_callable(other, self)
        return self._where(cond, other, inplace, axis, level,
                           errors=errors, try_cast=try_cast)

    @Appender(_shared_docs['where'] % dict(_shared_doc_kwargs, cond="False",
                                           cond_rev="True", name='mask',
                                           name_other='where'))
    def mask(self, cond, other=np.nan, inplace=False, axis=None, level=None,
             errors='raise', try_cast=False, raise_on_error=None):

        if raise_on_error is not None:
            warnings.warn(
                "raise_on_error is deprecated in "
                "favor of errors='raise|ignore'",
                FutureWarning, stacklevel=2)

            if raise_on_error:
                errors = 'raise'
            else:
                errors = 'ignore'

        inplace = validate_bool_kwarg(inplace, 'inplace')
        cond = com.apply_if_callable(cond, self)

        # see gh-21891
        if not hasattr(cond, "__invert__"):
            cond = np.array(cond)

        return self.where(~cond, other=other, inplace=inplace, axis=axis,
                          level=level, try_cast=try_cast,
                          errors=errors)

    _shared_docs['shift'] = ("""
        Shift index by desired number of periods with an optional time `freq`.

        When `freq` is not passed, shift the index without realigning the data.
        If `freq` is passed (in this case, the index must be date or datetime,
        or it will raise a `NotImplementedError`), the index will be
        increased using the periods and the `freq`.

        Parameters
        ----------
        periods : int
            Number of periods to shift. Can be positive or negative.
        freq : DateOffset, tseries.offsets, timedelta, or str, optional
            Offset to use from the tseries module or time rule (e.g. 'EOM').
            If `freq` is specified then the index values are shifted but the
            data is not realigned. That is, use `freq` if you would like to
            extend the index when shifting and preserve the original data.
        axis : {0 or 'index', 1 or 'columns', None}, default None
            Shift direction.
        fill_value : object, optional
            The scalar value to use for newly introduced missing values.
            the default depends on the dtype of `self`.
            For numeric data, ``np.nan`` is used.
            For datetime, timedelta, or period data, etc. :attr:`NaT` is used.
            For extension dtypes, ``self.dtype.na_value`` is used.

            .. versionchanged:: 0.24.0

        Returns
        -------
        %(klass)s
            Copy of input object, shifted.

        See Also
        --------
        Index.shift : Shift values of Index.
        DatetimeIndex.shift : Shift values of DatetimeIndex.
        PeriodIndex.shift : Shift values of PeriodIndex.
        tshift : Shift the time index, using the index's frequency if
            available.

        Examples
        --------
        >>> df = pd.DataFrame({'Col1': [10, 20, 15, 30, 45],
        ...                    'Col2': [13, 23, 18, 33, 48],
        ...                    'Col3': [17, 27, 22, 37, 52]})

        >>> df.shift(periods=3)
           Col1  Col2  Col3
        0   NaN   NaN   NaN
        1   NaN   NaN   NaN
        2   NaN   NaN   NaN
        3  10.0  13.0  17.0
        4  20.0  23.0  27.0

        >>> df.shift(periods=1, axis='columns')
           Col1  Col2  Col3
        0   NaN  10.0  13.0
        1   NaN  20.0  23.0
        2   NaN  15.0  18.0
        3   NaN  30.0  33.0
        4   NaN  45.0  48.0

        >>> df.shift(periods=3, fill_value=0)
           Col1  Col2  Col3
        0     0     0     0
        1     0     0     0
        2     0     0     0
        3    10    13    17
        4    20    23    27
    """)

    @Appender(_shared_docs['shift'] % _shared_doc_kwargs)
    def shift(self, periods=1, freq=None, axis=0, fill_value=None):
        if periods == 0:
            return self.copy()

        block_axis = self._get_block_manager_axis(axis)
        if freq is None:
            new_data = self._data.shift(periods=periods, axis=block_axis,
                                        fill_value=fill_value)
        else:
            return self.tshift(periods, freq)

        return self._constructor(new_data).__finalize__(self)

    def slice_shift(self, periods=1, axis=0):
        """
        Equivalent to `shift` without copying data. The shifted data will
        not include the dropped periods and the shifted axis will be smaller
        than the original.

        Parameters
        ----------
        periods : int
            Number of periods to move, can be positive or negative

        Returns
        -------
        shifted : same type as caller

        Notes
        -----
        While the `slice_shift` is faster than `shift`, you may pay for it
        later during alignment.
        """
        if periods == 0:
            return self

        if periods > 0:
            vslicer = slice(None, -periods)
            islicer = slice(periods, None)
        else:
            vslicer = slice(-periods, None)
            islicer = slice(None, periods)

        new_obj = self._slice(vslicer, axis=axis)
        shifted_axis = self._get_axis(axis)[islicer]
        new_obj.set_axis(shifted_axis, axis=axis, inplace=True)

        return new_obj.__finalize__(self)

    def tshift(self, periods=1, freq=None, axis=0):
        """
        Shift the time index, using the index's frequency if available.

        Parameters
        ----------
        periods : int
            Number of periods to move, can be positive or negative
        freq : DateOffset, timedelta, or time rule string, default None
            Increment to use from the tseries module or time rule (e.g. 'EOM')
        axis : int or basestring
            Corresponds to the axis that contains the Index

        Returns
        -------
        shifted : NDFrame

        Notes
        -----
        If freq is not specified then tries to use the freq or inferred_freq
        attributes of the index. If neither of those attributes exist, a
        ValueError is thrown
        """

        index = self._get_axis(axis)
        if freq is None:
            freq = getattr(index, 'freq', None)

        if freq is None:
            freq = getattr(index, 'inferred_freq', None)

        if freq is None:
            msg = 'Freq was not given and was not set in the index'
            raise ValueError(msg)

        if periods == 0:
            return self

        if isinstance(freq, str):
            freq = to_offset(freq)

        block_axis = self._get_block_manager_axis(axis)
        if isinstance(index, PeriodIndex):
            orig_freq = to_offset(index.freq)
            if freq == orig_freq:
                new_data = self._data.copy()
                new_data.axes[block_axis] = index.shift(periods)
            else:
                msg = ('Given freq %s does not match PeriodIndex freq %s' %
                       (freq.rule_code, orig_freq.rule_code))
                raise ValueError(msg)
        else:
            new_data = self._data.copy()
            new_data.axes[block_axis] = index.shift(periods, freq)

        return self._constructor(new_data).__finalize__(self)

    def truncate(self, before=None, after=None, axis=None, copy=True):
        """
        Truncate a Series or DataFrame before and after some index value.

        This is a useful shorthand for boolean indexing based on index
        values above or below certain thresholds.

        Parameters
        ----------
        before : date, string, int
            Truncate all rows before this index value.
        after : date, string, int
            Truncate all rows after this index value.
        axis : {0 or 'index', 1 or 'columns'}, optional
            Axis to truncate. Truncates the index (rows) by default.
        copy : boolean, default is True,
            Return a copy of the truncated section.

        Returns
        -------
        type of caller
            The truncated Series or DataFrame.

        See Also
        --------
        DataFrame.loc : Select a subset of a DataFrame by label.
        DataFrame.iloc : Select a subset of a DataFrame by position.

        Notes
        -----
        If the index being truncated contains only datetime values,
        `before` and `after` may be specified as strings instead of
        Timestamps.

        Examples
        --------
        >>> df = pd.DataFrame({'A': ['a', 'b', 'c', 'd', 'e'],
        ...                    'B': ['f', 'g', 'h', 'i', 'j'],
        ...                    'C': ['k', 'l', 'm', 'n', 'o']},
        ...                    index=[1, 2, 3, 4, 5])
        >>> df
           A  B  C
        1  a  f  k
        2  b  g  l
        3  c  h  m
        4  d  i  n
        5  e  j  o

        >>> df.truncate(before=2, after=4)
           A  B  C
        2  b  g  l
        3  c  h  m
        4  d  i  n

        The columns of a DataFrame can be truncated.

        >>> df.truncate(before="A", after="B", axis="columns")
           A  B
        1  a  f
        2  b  g
        3  c  h
        4  d  i
        5  e  j

        For Series, only rows can be truncated.

        >>> df['A'].truncate(before=2, after=4)
        2    b
        3    c
        4    d
        Name: A, dtype: object

        The index values in ``truncate`` can be datetimes or string
        dates.

        >>> dates = pd.date_range('2016-01-01', '2016-02-01', freq='s')
        >>> df = pd.DataFrame(index=dates, data={'A': 1})
        >>> df.tail()
                             A
        2016-01-31 23:59:56  1
        2016-01-31 23:59:57  1
        2016-01-31 23:59:58  1
        2016-01-31 23:59:59  1
        2016-02-01 00:00:00  1

        >>> df.truncate(before=pd.Timestamp('2016-01-05'),
        ...             after=pd.Timestamp('2016-01-10')).tail()
                             A
        2016-01-09 23:59:56  1
        2016-01-09 23:59:57  1
        2016-01-09 23:59:58  1
        2016-01-09 23:59:59  1
        2016-01-10 00:00:00  1

        Because the index is a DatetimeIndex containing only dates, we can
        specify `before` and `after` as strings. They will be coerced to
        Timestamps before truncation.

        >>> df.truncate('2016-01-05', '2016-01-10').tail()
                             A
        2016-01-09 23:59:56  1
        2016-01-09 23:59:57  1
        2016-01-09 23:59:58  1
        2016-01-09 23:59:59  1
        2016-01-10 00:00:00  1

        Note that ``truncate`` assumes a 0 value for any unspecified time
        component (midnight). This differs from partial string slicing, which
        returns any partially matching dates.

        >>> df.loc['2016-01-05':'2016-01-10', :].tail()
                             A
        2016-01-10 23:59:55  1
        2016-01-10 23:59:56  1
        2016-01-10 23:59:57  1
        2016-01-10 23:59:58  1
        2016-01-10 23:59:59  1
        """

        if axis is None:
            axis = self._stat_axis_number
        axis = self._get_axis_number(axis)
        ax = self._get_axis(axis)

        # GH 17935
        # Check that index is sorted
        if not ax.is_monotonic_increasing and not ax.is_monotonic_decreasing:
            raise ValueError("truncate requires a sorted index")

        # if we have a date index, convert to dates, otherwise
        # treat like a slice
        if ax.is_all_dates:
            from pandas.core.tools.datetimes import to_datetime
            before = to_datetime(before)
            after = to_datetime(after)

        if before is not None and after is not None:
            if before > after:
                raise ValueError('Truncate: %s must be after %s' %
                                 (after, before))

        slicer = [slice(None, None)] * self._AXIS_LEN
        slicer[axis] = slice(before, after)
        result = self.loc[tuple(slicer)]

        if isinstance(ax, MultiIndex):
            setattr(result, self._get_axis_name(axis),
                    ax.truncate(before, after))

        if copy:
            result = result.copy()

        return result

    def tz_convert(self, tz, axis=0, level=None, copy=True):
        """
        Convert tz-aware axis to target time zone.

        Parameters
        ----------
        tz : string or pytz.timezone object
        axis : the axis to convert
        level : int, str, default None
            If axis ia a MultiIndex, convert a specific level. Otherwise
            must be None
        copy : boolean, default True
            Also make a copy of the underlying data

        Returns
        -------

        Raises
        ------
        TypeError
            If the axis is tz-naive.
        """
        axis = self._get_axis_number(axis)
        ax = self._get_axis(axis)

        def _tz_convert(ax, tz):
            if not hasattr(ax, 'tz_convert'):
                if len(ax) > 0:
                    ax_name = self._get_axis_name(axis)
                    raise TypeError('%s is not a valid DatetimeIndex or '
                                    'PeriodIndex' % ax_name)
                else:
                    ax = DatetimeIndex([], tz=tz)
            else:
                ax = ax.tz_convert(tz)
            return ax

        # if a level is given it must be a MultiIndex level or
        # equivalent to the axis name
        if isinstance(ax, MultiIndex):
            level = ax._get_level_number(level)
            new_level = _tz_convert(ax.levels[level], tz)
            ax = ax.set_levels(new_level, level=level)
        else:
            if level not in (None, 0, ax.name):
                raise ValueError("The level {0} is not valid".format(level))
            ax = _tz_convert(ax, tz)

        result = self._constructor(self._data, copy=copy)
        result = result.set_axis(ax, axis=axis, inplace=False)
        return result.__finalize__(self)

    def tz_localize(self, tz, axis=0, level=None, copy=True,
                    ambiguous='raise', nonexistent='raise'):
        """
        Localize tz-naive index of a Series or DataFrame to target time zone.

        This operation localizes the Index. To localize the values in a
        timezone-naive Series, use :meth:`Series.dt.tz_localize`.

        Parameters
        ----------
        tz : string or pytz.timezone object
        axis : the axis to localize
        level : int, str, default None
            If axis ia a MultiIndex, localize a specific level. Otherwise
            must be None
        copy : boolean, default True
            Also make a copy of the underlying data
        ambiguous : 'infer', bool-ndarray, 'NaT', default 'raise'
            When clocks moved backward due to DST, ambiguous times may arise.
            For example in Central European Time (UTC+01), when going from
            03:00 DST to 02:00 non-DST, 02:30:00 local time occurs both at
            00:30:00 UTC and at 01:30:00 UTC. In such a situation, the
            `ambiguous` parameter dictates how ambiguous times should be
            handled.

            - 'infer' will attempt to infer fall dst-transition hours based on
              order
            - bool-ndarray where True signifies a DST time, False designates
              a non-DST time (note that this flag is only applicable for
              ambiguous times)
            - 'NaT' will return NaT where there are ambiguous times
            - 'raise' will raise an AmbiguousTimeError if there are ambiguous
              times
        nonexistent : str, default 'raise'
            A nonexistent time does not exist in a particular timezone
            where clocks moved forward due to DST. Valid values are:

            - 'shift_forward' will shift the nonexistent time forward to the
              closest existing time
            - 'shift_backward' will shift the nonexistent time backward to the
              closest existing time
            - 'NaT' will return NaT where there are nonexistent times
            - timedelta objects will shift nonexistent times by the timedelta
            - 'raise' will raise an NonExistentTimeError if there are
              nonexistent times

            .. versionadded:: 0.24.0

        Returns
        -------
        Series or DataFrame
            Same type as the input.

        Raises
        ------
        TypeError
            If the TimeSeries is tz-aware and tz is not None.

        Examples
        --------

        Localize local times:

        >>> s = pd.Series([1],
        ... index=pd.DatetimeIndex(['2018-09-15 01:30:00']))
        >>> s.tz_localize('CET')
        2018-09-15 01:30:00+02:00    1
        dtype: int64

        Be careful with DST changes. When there is sequential data, pandas
        can infer the DST time:

        >>> s = pd.Series(range(7), index=pd.DatetimeIndex([
        ... '2018-10-28 01:30:00',
        ... '2018-10-28 02:00:00',
        ... '2018-10-28 02:30:00',
        ... '2018-10-28 02:00:00',
        ... '2018-10-28 02:30:00',
        ... '2018-10-28 03:00:00',
        ... '2018-10-28 03:30:00']))
        >>> s.tz_localize('CET', ambiguous='infer')
        2018-10-28 01:30:00+02:00    0
        2018-10-28 02:00:00+02:00    1
        2018-10-28 02:30:00+02:00    2
        2018-10-28 02:00:00+01:00    3
        2018-10-28 02:30:00+01:00    4
        2018-10-28 03:00:00+01:00    5
        2018-10-28 03:30:00+01:00    6
        dtype: int64

        In some cases, inferring the DST is impossible. In such cases, you can
        pass an ndarray to the ambiguous parameter to set the DST explicitly

        >>> s = pd.Series(range(3), index=pd.DatetimeIndex([
        ... '2018-10-28 01:20:00',
        ... '2018-10-28 02:36:00',
        ... '2018-10-28 03:46:00']))
        >>> s.tz_localize('CET', ambiguous=np.array([True, True, False]))
        2018-10-28 01:20:00+02:00    0
        2018-10-28 02:36:00+02:00    1
        2018-10-28 03:46:00+01:00    2
        dtype: int64

        If the DST transition causes nonexistent times, you can shift these
        dates forward or backwards with a timedelta object or `'shift_forward'`
        or `'shift_backwards'`.
        >>> s = pd.Series(range(2), index=pd.DatetimeIndex([
        ... '2015-03-29 02:30:00',
        ... '2015-03-29 03:30:00']))
        >>> s.tz_localize('Europe/Warsaw', nonexistent='shift_forward')
        2015-03-29 03:00:00+02:00    0
        2015-03-29 03:30:00+02:00    1
        dtype: int64
        >>> s.tz_localize('Europe/Warsaw', nonexistent='shift_backward')
        2015-03-29 01:59:59.999999999+01:00    0
        2015-03-29 03:30:00+02:00              1
        dtype: int64
        >>> s.tz_localize('Europe/Warsaw', nonexistent=pd.Timedelta('1H'))
        2015-03-29 03:30:00+02:00    0
        2015-03-29 03:30:00+02:00    1
        dtype: int64
        """
        nonexistent_options = ('raise', 'NaT', 'shift_forward',
                               'shift_backward')
        if nonexistent not in nonexistent_options and not isinstance(
                nonexistent, timedelta):
            raise ValueError("The nonexistent argument must be one of 'raise',"
                             " 'NaT', 'shift_forward', 'shift_backward' or"
                             " a timedelta object")

        axis = self._get_axis_number(axis)
        ax = self._get_axis(axis)

        def _tz_localize(ax, tz, ambiguous, nonexistent):
            if not hasattr(ax, 'tz_localize'):
                if len(ax) > 0:
                    ax_name = self._get_axis_name(axis)
                    raise TypeError('%s is not a valid DatetimeIndex or '
                                    'PeriodIndex' % ax_name)
                else:
                    ax = DatetimeIndex([], tz=tz)
            else:
                ax = ax.tz_localize(
                    tz, ambiguous=ambiguous, nonexistent=nonexistent
                )
            return ax

        # if a level is given it must be a MultiIndex level or
        # equivalent to the axis name
        if isinstance(ax, MultiIndex):
            level = ax._get_level_number(level)
            new_level = _tz_localize(
                ax.levels[level], tz, ambiguous, nonexistent
            )
            ax = ax.set_levels(new_level, level=level)
        else:
            if level not in (None, 0, ax.name):
                raise ValueError("The level {0} is not valid".format(level))
            ax = _tz_localize(ax, tz, ambiguous, nonexistent)

        result = self._constructor(self._data, copy=copy)
        result = result.set_axis(ax, axis=axis, inplace=False)
        return result.__finalize__(self)

    # ----------------------------------------------------------------------
    # Numeric Methods
    def abs(self):
        """
        Return a Series/DataFrame with absolute numeric value of each element.

        This function only applies to elements that are all numeric.

        Returns
        -------
        abs
            Series/DataFrame containing the absolute value of each element.

        See Also
        --------
        numpy.absolute : Calculate the absolute value element-wise.

        Notes
        -----
        For ``complex`` inputs, ``1.2 + 1j``, the absolute value is
        :math:`\\sqrt{ a^2 + b^2 }`.

        Examples
        --------
        Absolute numeric values in a Series.

        >>> s = pd.Series([-1.10, 2, -3.33, 4])
        >>> s.abs()
        0    1.10
        1    2.00
        2    3.33
        3    4.00
        dtype: float64

        Absolute numeric values in a Series with complex numbers.

        >>> s = pd.Series([1.2 + 1j])
        >>> s.abs()
        0    1.56205
        dtype: float64

        Absolute numeric values in a Series with a Timedelta element.

        >>> s = pd.Series([pd.Timedelta('1 days')])
        >>> s.abs()
        0   1 days
        dtype: timedelta64[ns]

        Select rows with data closest to certain value using argsort (from
        `StackOverflow <https://stackoverflow.com/a/17758115>`__).

        >>> df = pd.DataFrame({
        ...     'a': [4, 5, 6, 7],
        ...     'b': [10, 20, 30, 40],
        ...     'c': [100, 50, -30, -50]
        ... })
        >>> df
             a    b    c
        0    4   10  100
        1    5   20   50
        2    6   30  -30
        3    7   40  -50
        >>> df.loc[(df.c - 43).abs().argsort()]
             a    b    c
        1    5   20   50
        0    4   10  100
        2    6   30  -30
        3    7   40  -50
        """
        return np.abs(self)

    def describe(self, percentiles=None, include=None, exclude=None):
        """
        Generate descriptive statistics that summarize the central tendency,
        dispersion and shape of a dataset's distribution, excluding
        ``NaN`` values.

        Analyzes both numeric and object series, as well
        as ``DataFrame`` column sets of mixed data types. The output
        will vary depending on what is provided. Refer to the notes
        below for more detail.

        Parameters
        ----------
        percentiles : list-like of numbers, optional
            The percentiles to include in the output. All should
            fall between 0 and 1. The default is
            ``[.25, .5, .75]``, which returns the 25th, 50th, and
            75th percentiles.
        include : 'all', list-like of dtypes or None (default), optional
            A white list of data types to include in the result. Ignored
            for ``Series``. Here are the options:

            - 'all' : All columns of the input will be included in the output.
            - A list-like of dtypes : Limits the results to the
              provided data types.
              To limit the result to numeric types submit
              ``numpy.number``. To limit it instead to object columns submit
              the ``numpy.object`` data type. Strings
              can also be used in the style of
              ``select_dtypes`` (e.g. ``df.describe(include=['O'])``). To
              select pandas categorical columns, use ``'category'``
            - None (default) : The result will include all numeric columns.
        exclude : list-like of dtypes or None (default), optional,
            A black list of data types to omit from the result. Ignored
            for ``Series``. Here are the options:

            - A list-like of dtypes : Excludes the provided data types
              from the result. To exclude numeric types submit
              ``numpy.number``. To exclude object columns submit the data
              type ``numpy.object``. Strings can also be used in the style of
              ``select_dtypes`` (e.g. ``df.describe(include=['O'])``). To
              exclude pandas categorical columns, use ``'category'``
            - None (default) : The result will exclude nothing.

        Returns
        -------
        Series or DataFrame
            Summary statistics of the Series or Dataframe provided.

        See Also
        --------
        DataFrame.count: Count number of non-NA/null observations.
        DataFrame.max: Maximum of the values in the object.
        DataFrame.min: Minimum of the values in the object.
        DataFrame.mean: Mean of the values.
        DataFrame.std: Standard deviation of the obersvations.
        DataFrame.select_dtypes: Subset of a DataFrame including/excluding
            columns based on their dtype.

        Notes
        -----
        For numeric data, the result's index will include ``count``,
        ``mean``, ``std``, ``min``, ``max`` as well as lower, ``50`` and
        upper percentiles. By default the lower percentile is ``25`` and the
        upper percentile is ``75``. The ``50`` percentile is the
        same as the median.

        For object data (e.g. strings or timestamps), the result's index
        will include ``count``, ``unique``, ``top``, and ``freq``. The ``top``
        is the most common value. The ``freq`` is the most common value's
        frequency. Timestamps also include the ``first`` and ``last`` items.

        If multiple object values have the highest count, then the
        ``count`` and ``top`` results will be arbitrarily chosen from
        among those with the highest count.

        For mixed data types provided via a ``DataFrame``, the default is to
        return only an analysis of numeric columns. If the dataframe consists
        only of object and categorical data without any numeric columns, the
        default is to return an analysis of both the object and categorical
        columns. If ``include='all'`` is provided as an option, the result
        will include a union of attributes of each type.

        The `include` and `exclude` parameters can be used to limit
        which columns in a ``DataFrame`` are analyzed for the output.
        The parameters are ignored when analyzing a ``Series``.

        Examples
        --------
        Describing a numeric ``Series``.

        >>> s = pd.Series([1, 2, 3])
        >>> s.describe()
        count    3.0
        mean     2.0
        std      1.0
        min      1.0
        25%      1.5
        50%      2.0
        75%      2.5
        max      3.0
        dtype: float64

        Describing a categorical ``Series``.

        >>> s = pd.Series(['a', 'a', 'b', 'c'])
        >>> s.describe()
        count     4
        unique    3
        top       a
        freq      2
        dtype: object

        Describing a timestamp ``Series``.

        >>> s = pd.Series([
        ...   np.datetime64("2000-01-01"),
        ...   np.datetime64("2010-01-01"),
        ...   np.datetime64("2010-01-01")
        ... ])
        >>> s.describe()
        count                       3
        unique                      2
        top       2010-01-01 00:00:00
        freq                        2
        first     2000-01-01 00:00:00
        last      2010-01-01 00:00:00
        dtype: object

        Describing a ``DataFrame``. By default only numeric fields
        are returned.

        >>> df = pd.DataFrame({'categorical': pd.Categorical(['d','e','f']),
        ...                    'numeric': [1, 2, 3],
        ...                    'object': ['a', 'b', 'c']
        ...                   })
        >>> df.describe()
               numeric
        count      3.0
        mean       2.0
        std        1.0
        min        1.0
        25%        1.5
        50%        2.0
        75%        2.5
        max        3.0

        Describing all columns of a ``DataFrame`` regardless of data type.

        >>> df.describe(include='all')
                categorical  numeric object
        count            3      3.0      3
        unique           3      NaN      3
        top              f      NaN      c
        freq             1      NaN      1
        mean           NaN      2.0    NaN
        std            NaN      1.0    NaN
        min            NaN      1.0    NaN
        25%            NaN      1.5    NaN
        50%            NaN      2.0    NaN
        75%            NaN      2.5    NaN
        max            NaN      3.0    NaN

        Describing a column from a ``DataFrame`` by accessing it as
        an attribute.

        >>> df.numeric.describe()
        count    3.0
        mean     2.0
        std      1.0
        min      1.0
        25%      1.5
        50%      2.0
        75%      2.5
        max      3.0
        Name: numeric, dtype: float64

        Including only numeric columns in a ``DataFrame`` description.

        >>> df.describe(include=[np.number])
               numeric
        count      3.0
        mean       2.0
        std        1.0
        min        1.0
        25%        1.5
        50%        2.0
        75%        2.5
        max        3.0

        Including only string columns in a ``DataFrame`` description.

        >>> df.describe(include=[np.object])
               object
        count       3
        unique      3
        top         c
        freq        1

        Including only categorical columns from a ``DataFrame`` description.

        >>> df.describe(include=['category'])
               categorical
        count            3
        unique           3
        top              f
        freq             1

        Excluding numeric columns from a ``DataFrame`` description.

        >>> df.describe(exclude=[np.number])
               categorical object
        count            3      3
        unique           3      3
        top              f      c
        freq             1      1

        Excluding object columns from a ``DataFrame`` description.

        >>> df.describe(exclude=[np.object])
               categorical  numeric
        count            3      3.0
        unique           3      NaN
        top              f      NaN
        freq             1      NaN
        mean           NaN      2.0
        std            NaN      1.0
        min            NaN      1.0
        25%            NaN      1.5
        50%            NaN      2.0
        75%            NaN      2.5
        max            NaN      3.0
        """
        if self.ndim == 2 and self.columns.size == 0:
            raise ValueError("Cannot describe a DataFrame without columns")

        if percentiles is not None:
            # explicit conversion of `percentiles` to list
            percentiles = list(percentiles)

            # get them all to be in [0, 1]
            self._check_percentile(percentiles)

            # median should always be included
            if 0.5 not in percentiles:
                percentiles.append(0.5)
            percentiles = np.asarray(percentiles)
        else:
            percentiles = np.array([0.25, 0.5, 0.75])

        # sort and check for duplicates
        unique_pcts = np.unique(percentiles)
        if len(unique_pcts) < len(percentiles):
            raise ValueError("percentiles cannot contain duplicates")
        percentiles = unique_pcts

        formatted_percentiles = format_percentiles(percentiles)

        def describe_numeric_1d(series):
            stat_index = (['count', 'mean', 'std', 'min'] +
                          formatted_percentiles + ['max'])
            d = ([series.count(), series.mean(), series.std(), series.min()] +
                 series.quantile(percentiles).tolist() + [series.max()])
            return pd.Series(d, index=stat_index, name=series.name)

        def describe_categorical_1d(data):
            names = ['count', 'unique']
            objcounts = data.value_counts()
            count_unique = len(objcounts[objcounts != 0])
            result = [data.count(), count_unique]
            if result[1] > 0:
                top, freq = objcounts.index[0], objcounts.iloc[0]

                if is_datetime64_any_dtype(data):
                    tz = data.dt.tz
                    asint = data.dropna().values.view('i8')
                    top = Timestamp(top)
                    if top.tzinfo is not None and tz is not None:
                        # Don't tz_localize(None) if key is already tz-aware
                        top = top.tz_convert(tz)
                    else:
                        top = top.tz_localize(tz)
                    names += ['top', 'freq', 'first', 'last']
                    result += [top, freq,
                               Timestamp(asint.min(), tz=tz),
                               Timestamp(asint.max(), tz=tz)]
                else:
                    names += ['top', 'freq']
                    result += [top, freq]

            return pd.Series(result, index=names, name=data.name)

        def describe_1d(data):
            if is_bool_dtype(data):
                return describe_categorical_1d(data)
            elif is_numeric_dtype(data):
                return describe_numeric_1d(data)
            elif is_timedelta64_dtype(data):
                return describe_numeric_1d(data)
            else:
                return describe_categorical_1d(data)

        if self.ndim == 1:
            return describe_1d(self)
        elif (include is None) and (exclude is None):
            # when some numerics are found, keep only numerics
            data = self.select_dtypes(include=[np.number])
            if len(data.columns) == 0:
                data = self
        elif include == 'all':
            if exclude is not None:
                msg = "exclude must be None when include is 'all'"
                raise ValueError(msg)
            data = self
        else:
            data = self.select_dtypes(include=include, exclude=exclude)

        ldesc = [describe_1d(s) for _, s in data.iteritems()]
        # set a convenient order for rows
        names = []
        ldesc_indexes = sorted((x.index for x in ldesc), key=len)
        for idxnames in ldesc_indexes:
            for name in idxnames:
                if name not in names:
                    names.append(name)

        d = pd.concat(ldesc, join_axes=pd.Index([names]), axis=1)
        d.columns = data.columns.copy()
        return d

    def _check_percentile(self, q):
        """
        Validate percentiles (used by describe and quantile).
        """

        msg = ("percentiles should all be in the interval [0, 1]. "
               "Try {0} instead.")
        q = np.asarray(q)
        if q.ndim == 0:
            if not 0 <= q <= 1:
                raise ValueError(msg.format(q / 100.0))
        else:
            if not all(0 <= qs <= 1 for qs in q):
                raise ValueError(msg.format(q / 100.0))
        return q

    _shared_docs['pct_change'] = """
        Percentage change between the current and a prior element.

        Computes the percentage change from the immediately previous row by
        default. This is useful in comparing the percentage of change in a time
        series of elements.

        Parameters
        ----------
        periods : int, default 1
            Periods to shift for forming percent change.
        fill_method : str, default 'pad'
            How to handle NAs before computing percent changes.
        limit : int, default None
            The number of consecutive NAs to fill before stopping.
        freq : DateOffset, timedelta, or offset alias string, optional
            Increment to use from time series API (e.g. 'M' or BDay()).
        **kwargs
            Additional keyword arguments are passed into
            `DataFrame.shift` or `Series.shift`.

        Returns
        -------
        chg : Series or DataFrame
            The same type as the calling object.

        See Also
        --------
        Series.diff : Compute the difference of two elements in a Series.
        DataFrame.diff : Compute the difference of two elements in a DataFrame.
        Series.shift : Shift the index by some number of periods.
        DataFrame.shift : Shift the index by some number of periods.

        Examples
        --------
        **Series**

        >>> s = pd.Series([90, 91, 85])
        >>> s
        0    90
        1    91
        2    85
        dtype: int64

        >>> s.pct_change()
        0         NaN
        1    0.011111
        2   -0.065934
        dtype: float64

        >>> s.pct_change(periods=2)
        0         NaN
        1         NaN
        2   -0.055556
        dtype: float64

        See the percentage change in a Series where filling NAs with last
        valid observation forward to next valid.

        >>> s = pd.Series([90, 91, None, 85])
        >>> s
        0    90.0
        1    91.0
        2     NaN
        3    85.0
        dtype: float64

        >>> s.pct_change(fill_method='ffill')
        0         NaN
        1    0.011111
        2    0.000000
        3   -0.065934
        dtype: float64

        **DataFrame**

        Percentage change in French franc, Deutsche Mark, and Italian lira from
        1980-01-01 to 1980-03-01.

        >>> df = pd.DataFrame({
        ...     'FR': [4.0405, 4.0963, 4.3149],
        ...     'GR': [1.7246, 1.7482, 1.8519],
        ...     'IT': [804.74, 810.01, 860.13]},
        ...     index=['1980-01-01', '1980-02-01', '1980-03-01'])
        >>> df
                        FR      GR      IT
        1980-01-01  4.0405  1.7246  804.74
        1980-02-01  4.0963  1.7482  810.01
        1980-03-01  4.3149  1.8519  860.13

        >>> df.pct_change()
                          FR        GR        IT
        1980-01-01       NaN       NaN       NaN
        1980-02-01  0.013810  0.013684  0.006549
        1980-03-01  0.053365  0.059318  0.061876

        Percentage of change in GOOG and APPL stock volume. Shows computing
        the percentage change between columns.

        >>> df = pd.DataFrame({
        ...     '2016': [1769950, 30586265],
        ...     '2015': [1500923, 40912316],
        ...     '2014': [1371819, 41403351]},
        ...     index=['GOOG', 'APPL'])
        >>> df
                  2016      2015      2014
        GOOG   1769950   1500923   1371819
        APPL  30586265  40912316  41403351

        >>> df.pct_change(axis='columns')
              2016      2015      2014
        GOOG   NaN -0.151997 -0.086016
        APPL   NaN  0.337604  0.012002
        """

    @Appender(_shared_docs['pct_change'] % _shared_doc_kwargs)
    def pct_change(self, periods=1, fill_method='pad', limit=None, freq=None,
                   **kwargs):
        # TODO: Not sure if above is correct - need someone to confirm.
        axis = self._get_axis_number(kwargs.pop('axis', self._stat_axis_name))
        if fill_method is None:
            data = self
        else:
            data = self.fillna(method=fill_method, limit=limit, axis=axis)

        rs = (data.div(data.shift(periods=periods, freq=freq, axis=axis,
                                  **kwargs)) - 1)
        rs = rs.reindex_like(data)
        if freq is None:
            mask = isna(com.values_from_object(data))
            np.putmask(rs.values, mask, np.nan)
        return rs

    def _agg_by_level(self, name, axis=0, level=0, skipna=True, **kwargs):
        if axis is None:
            raise ValueError("Must specify 'axis' when aggregating by level.")
        grouped = self.groupby(level=level, axis=axis, sort=False)
        if hasattr(grouped, name) and skipna:
            return getattr(grouped, name)(**kwargs)
        axis = self._get_axis_number(axis)
        method = getattr(type(self), name)
        applyf = lambda x: method(x, axis=axis, skipna=skipna, **kwargs)
        return grouped.aggregate(applyf)

    @classmethod
    def _add_numeric_operations(cls):
        """
        Add the operations to the cls; evaluate the doc strings again
        """

        axis_descr, name, name2 = _doc_parms(cls)

        cls.any = _make_logical_function(
            cls, 'any', name, name2, axis_descr, _any_desc, nanops.nanany,
            _any_see_also, _any_examples, empty_value=False)
        cls.all = _make_logical_function(
            cls, 'all', name, name2, axis_descr, _all_desc, nanops.nanall,
            _all_see_also, _all_examples, empty_value=True)

        @Substitution(desc="Return the mean absolute deviation of the values "
                           "for the requested axis.",
                      name1=name, name2=name2, axis_descr=axis_descr,
                      min_count='', see_also='', examples='')
        @Appender(_num_doc)
        def mad(self, axis=None, skipna=None, level=None):
            if skipna is None:
                skipna = True
            if axis is None:
                axis = self._stat_axis_number
            if level is not None:
                return self._agg_by_level('mad', axis=axis, level=level,
                                          skipna=skipna)

            data = self._get_numeric_data()
            if axis == 0:
                demeaned = data - data.mean(axis=0)
            else:
                demeaned = data.sub(data.mean(axis=1), axis=0)
            return np.abs(demeaned).mean(axis=axis, skipna=skipna)

        cls.mad = mad

        cls.sem = _make_stat_function_ddof(
            cls, 'sem', name, name2, axis_descr,
            "Return unbiased standard error of the mean over requested "
            "axis.\n\nNormalized by N-1 by default. This can be changed "
            "using the ddof argument",
            nanops.nansem)
        cls.var = _make_stat_function_ddof(
            cls, 'var', name, name2, axis_descr,
            "Return unbiased variance over requested axis.\n\nNormalized by "
            "N-1 by default. This can be changed using the ddof argument",
            nanops.nanvar)
        cls.std = _make_stat_function_ddof(
            cls, 'std', name, name2, axis_descr,
            "Return sample standard deviation over requested axis."
            "\n\nNormalized by N-1 by default. This can be changed using the "
            "ddof argument",
            nanops.nanstd)

        @Substitution(desc="Return the compound percentage of the values for "
                      "the requested axis.", name1=name, name2=name2,
                      axis_descr=axis_descr,
                      min_count='', see_also='', examples='')
        @Appender(_num_doc)
        def compound(self, axis=None, skipna=None, level=None):
            if skipna is None:
                skipna = True
            return (1 + self).prod(axis=axis, skipna=skipna, level=level) - 1

        cls.compound = compound

        cls.cummin = _make_cum_function(
            cls, 'cummin', name, name2, axis_descr, "minimum",
            lambda y, axis: np.minimum.accumulate(y, axis), "min",
            np.inf, np.nan, _cummin_examples)
        cls.cumsum = _make_cum_function(
            cls, 'cumsum', name, name2, axis_descr, "sum",
            lambda y, axis: y.cumsum(axis), "sum", 0.,
            np.nan, _cumsum_examples)
        cls.cumprod = _make_cum_function(
            cls, 'cumprod', name, name2, axis_descr, "product",
            lambda y, axis: y.cumprod(axis), "prod", 1.,
            np.nan, _cumprod_examples)
        cls.cummax = _make_cum_function(
            cls, 'cummax', name, name2, axis_descr, "maximum",
            lambda y, axis: np.maximum.accumulate(y, axis), "max",
            -np.inf, np.nan, _cummax_examples)

        cls.sum = _make_min_count_stat_function(
            cls, 'sum', name, name2, axis_descr,
            """Return the sum of the values for the requested axis.\n
            This is equivalent to the method ``numpy.sum``.""",
            nanops.nansum, _stat_func_see_also, _sum_examples)
        cls.mean = _make_stat_function(
            cls, 'mean', name, name2, axis_descr,
            'Return the mean of the values for the requested axis.',
            nanops.nanmean)
        cls.skew = _make_stat_function(
            cls, 'skew', name, name2, axis_descr,
            'Return unbiased skew over requested axis\nNormalized by N-1.',
            nanops.nanskew)
        cls.kurt = _make_stat_function(
            cls, 'kurt', name, name2, axis_descr,
            "Return unbiased kurtosis over requested axis using Fisher's "
            "definition of\nkurtosis (kurtosis of normal == 0.0). Normalized "
            "by N-1.",
            nanops.nankurt)
        cls.kurtosis = cls.kurt
        cls.prod = _make_min_count_stat_function(
            cls, 'prod', name, name2, axis_descr,
            'Return the product of the values for the requested axis.',
            nanops.nanprod, examples=_prod_examples)
        cls.product = cls.prod
        cls.median = _make_stat_function(
            cls, 'median', name, name2, axis_descr,
            'Return the median of the values for the requested axis.',
            nanops.nanmedian)
        cls.max = _make_stat_function(
            cls, 'max', name, name2, axis_descr,
            """Return the maximum of the values for the requested axis.\n
            If you want the *index* of the maximum, use ``idxmax``. This is
            the equivalent of the ``numpy.ndarray`` method ``argmax``.""",
            nanops.nanmax, _stat_func_see_also, _max_examples)
        cls.min = _make_stat_function(
            cls, 'min', name, name2, axis_descr,
            """Return the minimum of the values for the requested axis.\n
            If you want the *index* of the minimum, use ``idxmin``. This is
            the equivalent of the ``numpy.ndarray`` method ``argmin``.""",
            nanops.nanmin, _stat_func_see_also, _min_examples)

    @classmethod
    def _add_series_only_operations(cls):
        """
        Add the series only operations to the cls; evaluate the doc
        strings again.
        """

        axis_descr, name, name2 = _doc_parms(cls)

        def nanptp(values, axis=0, skipna=True):
            nmax = nanops.nanmax(values, axis, skipna)
            nmin = nanops.nanmin(values, axis, skipna)
            warnings.warn("Method .ptp is deprecated and will be removed "
                          "in a future version. Use numpy.ptp instead.",
                          FutureWarning, stacklevel=4)
            return nmax - nmin

        cls.ptp = _make_stat_function(
            cls, 'ptp', name, name2, axis_descr,
            """Return the difference between the maximum value and the
            minimum value in the object. This is the equivalent of the
            ``numpy.ndarray`` method ``ptp``.\n\n.. deprecated:: 0.24.0
                Use numpy.ptp instead""",
            nanptp)

    @classmethod
    def _add_series_or_dataframe_operations(cls):
        """
        Add the series or dataframe only operations to the cls; evaluate
        the doc strings again.
        """

        from pandas.core import window as rwindow

        @Appender(rwindow.rolling.__doc__)
        def rolling(self, window, min_periods=None, center=False,
                    win_type=None, on=None, axis=0, closed=None):
            axis = self._get_axis_number(axis)
            return rwindow.rolling(self, window=window,
                                   min_periods=min_periods,
                                   center=center, win_type=win_type,
                                   on=on, axis=axis, closed=closed)

        cls.rolling = rolling

        @Appender(rwindow.expanding.__doc__)
        def expanding(self, min_periods=1, center=False, axis=0):
            axis = self._get_axis_number(axis)
            return rwindow.expanding(self, min_periods=min_periods,
                                     center=center, axis=axis)

        cls.expanding = expanding

        @Appender(rwindow.ewm.__doc__)
        def ewm(self, com=None, span=None, halflife=None, alpha=None,
                min_periods=0, adjust=True, ignore_na=False,
                axis=0):
            axis = self._get_axis_number(axis)
            return rwindow.ewm(self, com=com, span=span, halflife=halflife,
                               alpha=alpha, min_periods=min_periods,
                               adjust=adjust, ignore_na=ignore_na, axis=axis)

        cls.ewm = ewm

    @Appender(_shared_docs['transform'] % dict(axis="", **_shared_doc_kwargs))
    def transform(self, func, *args, **kwargs):
        result = self.agg(func, *args, **kwargs)
        if is_scalar(result) or len(result) != len(self):
            raise ValueError("transforms cannot produce "
                             "aggregated results")

        return result

    # ----------------------------------------------------------------------
    # Misc methods

    _shared_docs['valid_index'] = """
        Return index for %(position)s non-NA/null value.

        Returns
        --------
        scalar : type of index

        Notes
        --------
        If all elements are non-NA/null, returns None.
        Also returns None for empty %(klass)s.
        """

    def _find_valid_index(self, how):
        """
        Retrieves the index of the first valid value.

        Parameters
        ----------
        how : {'first', 'last'}
            Use this parameter to change between the first or last valid index.

        Returns
        -------
        idx_first_valid : type of index
        """
        assert how in ['first', 'last']

        if len(self) == 0:  # early stop
            return None
        is_valid = ~self.isna()

        if self.ndim == 2:
            is_valid = is_valid.any(1)  # reduce axis 1

        if how == 'first':
            idxpos = is_valid.values[::].argmax()

        if how == 'last':
            idxpos = len(self) - 1 - is_valid.values[::-1].argmax()

        chk_notna = is_valid.iat[idxpos]
        idx = self.index[idxpos]

        if not chk_notna:
            return None
        return idx

    @Appender(_shared_docs['valid_index'] % {'position': 'first',
                                             'klass': 'NDFrame'})
    def first_valid_index(self):
        return self._find_valid_index('first')

    @Appender(_shared_docs['valid_index'] % {'position': 'last',
                                             'klass': 'NDFrame'})
    def last_valid_index(self):
        return self._find_valid_index('last')


def _doc_parms(cls):
    """Return a tuple of the doc parms."""
    axis_descr = "{%s}" % ', '.join("{0} ({1})".format(a, i)
                                    for i, a in enumerate(cls._AXIS_ORDERS))
    name = (cls._constructor_sliced.__name__
            if cls._AXIS_LEN > 1 else 'scalar')
    name2 = cls.__name__
    return axis_descr, name, name2


_num_doc = """
%(desc)s

Parameters
----------
axis : %(axis_descr)s
    Axis for the function to be applied on.
skipna : bool, default True
    Exclude NA/null values when computing the result.
level : int or level name, default None
    If the axis is a MultiIndex (hierarchical), count along a
    particular level, collapsing into a %(name1)s.
numeric_only : bool, default None
    Include only float, int, boolean columns. If None, will attempt to use
    everything, then use only numeric data. Not implemented for Series.
%(min_count)s\
**kwargs
    Additional keyword arguments to be passed to the function.

Returns
-------
%(name1)s or %(name2)s (if level specified)\
%(see_also)s
%(examples)s\
"""

_num_ddof_doc = """
%(desc)s

Parameters
----------
axis : %(axis_descr)s
skipna : bool, default True
    Exclude NA/null values. If an entire row/column is NA, the result
    will be NA
level : int or level name, default None
    If the axis is a MultiIndex (hierarchical), count along a
    particular level, collapsing into a %(name1)s
ddof : int, default 1
    Delta Degrees of Freedom. The divisor used in calculations is N - ddof,
    where N represents the number of elements.
numeric_only : bool, default None
    Include only float, int, boolean columns. If None, will attempt to use
    everything, then use only numeric data. Not implemented for Series.

Returns
-------
%(name1)s or %(name2)s (if level specified)\n"""

_bool_doc = """
%(desc)s

Parameters
----------
axis : {0 or 'index', 1 or 'columns', None}, default 0
    Indicate which axis or axes should be reduced.

    * 0 / 'index' : reduce the index, return a Series whose index is the
      original column labels.
    * 1 / 'columns' : reduce the columns, return a Series whose index is the
      original index.
    * None : reduce all axes, return a scalar.

bool_only : bool, default None
    Include only boolean columns. If None, will attempt to use everything,
    then use only boolean data. Not implemented for Series.
skipna : bool, default True
    Exclude NA/null values. If the entire row/column is NA and skipna is
    True, then the result will be %(empty_value)s, as for an empty row/column.
    If skipna is False, then NA are treated as True, because these are not
    equal to zero.
level : int or level name, default None
    If the axis is a MultiIndex (hierarchical), count along a
    particular level, collapsing into a %(name1)s.
**kwargs : any, default None
    Additional keywords have no effect but might be accepted for
    compatibility with NumPy.

Returns
-------
%(name1)s or %(name2)s
    If level is specified, then, %(name2)s is returned; otherwise, %(name1)s
    is returned.

%(see_also)s
%(examples)s"""

_all_desc = """\
Return whether all elements are True, potentially over an axis.

Returns True unless there at least one element within a series or
along a Dataframe axis that is False or equivalent (e.g. zero or
empty)."""

_all_examples = """\
Examples
--------
**Series**

>>> pd.Series([True, True]).all()
True
>>> pd.Series([True, False]).all()
False
>>> pd.Series([]).all()
True
>>> pd.Series([np.nan]).all()
True
>>> pd.Series([np.nan]).all(skipna=False)
True

**DataFrames**

Create a dataframe from a dictionary.

>>> df = pd.DataFrame({'col1': [True, True], 'col2': [True, False]})
>>> df
   col1   col2
0  True   True
1  True  False

Default behaviour checks if column-wise values all return True.

>>> df.all()
col1     True
col2    False
dtype: bool

Specify ``axis='columns'`` to check if row-wise values all return True.

>>> df.all(axis='columns')
0     True
1    False
dtype: bool

Or ``axis=None`` for whether every value is True.

>>> df.all(axis=None)
False
"""

_all_see_also = """\
See Also
--------
Series.all : Return True if all elements are True.
DataFrame.any : Return True if one (or more) elements are True.
"""

_cnum_doc = """
Return cumulative %(desc)s over a DataFrame or Series axis.

Returns a DataFrame or Series of the same size containing the cumulative
%(desc)s.

Parameters
----------
axis : {0 or 'index', 1 or 'columns'}, default 0
    The index or the name of the axis. 0 is equivalent to None or 'index'.
skipna : boolean, default True
    Exclude NA/null values. If an entire row/column is NA, the result
    will be NA.
*args, **kwargs :
    Additional keywords have no effect but might be accepted for
    compatibility with NumPy.

Returns
-------
%(name1)s or %(name2)s\n
See Also
--------
core.window.Expanding.%(accum_func_name)s : Similar functionality
    but ignores ``NaN`` values.
%(name2)s.%(accum_func_name)s : Return the %(desc)s over
    %(name2)s axis.
%(name2)s.cummax : Return cumulative maximum over %(name2)s axis.
%(name2)s.cummin : Return cumulative minimum over %(name2)s axis.
%(name2)s.cumsum : Return cumulative sum over %(name2)s axis.
%(name2)s.cumprod : Return cumulative product over %(name2)s axis.

%(examples)s"""

_cummin_examples = """\
Examples
--------
**Series**

>>> s = pd.Series([2, np.nan, 5, -1, 0])
>>> s
0    2.0
1    NaN
2    5.0
3   -1.0
4    0.0
dtype: float64

By default, NA values are ignored.

>>> s.cummin()
0    2.0
1    NaN
2    2.0
3   -1.0
4   -1.0
dtype: float64

To include NA values in the operation, use ``skipna=False``

>>> s.cummin(skipna=False)
0    2.0
1    NaN
2    NaN
3    NaN
4    NaN
dtype: float64

**DataFrame**

>>> df = pd.DataFrame([[2.0, 1.0],
...                    [3.0, np.nan],
...                    [1.0, 0.0]],
...                    columns=list('AB'))
>>> df
     A    B
0  2.0  1.0
1  3.0  NaN
2  1.0  0.0

By default, iterates over rows and finds the minimum
in each column. This is equivalent to ``axis=None`` or ``axis='index'``.

>>> df.cummin()
     A    B
0  2.0  1.0
1  2.0  NaN
2  1.0  0.0

To iterate over columns and find the minimum in each row,
use ``axis=1``

>>> df.cummin(axis=1)
     A    B
0  2.0  1.0
1  3.0  NaN
2  1.0  0.0
"""

_cumsum_examples = """\
Examples
--------
**Series**

>>> s = pd.Series([2, np.nan, 5, -1, 0])
>>> s
0    2.0
1    NaN
2    5.0
3   -1.0
4    0.0
dtype: float64

By default, NA values are ignored.

>>> s.cumsum()
0    2.0
1    NaN
2    7.0
3    6.0
4    6.0
dtype: float64

To include NA values in the operation, use ``skipna=False``

>>> s.cumsum(skipna=False)
0    2.0
1    NaN
2    NaN
3    NaN
4    NaN
dtype: float64

**DataFrame**

>>> df = pd.DataFrame([[2.0, 1.0],
...                    [3.0, np.nan],
...                    [1.0, 0.0]],
...                    columns=list('AB'))
>>> df
     A    B
0  2.0  1.0
1  3.0  NaN
2  1.0  0.0

By default, iterates over rows and finds the sum
in each column. This is equivalent to ``axis=None`` or ``axis='index'``.

>>> df.cumsum()
     A    B
0  2.0  1.0
1  5.0  NaN
2  6.0  1.0

To iterate over columns and find the sum in each row,
use ``axis=1``

>>> df.cumsum(axis=1)
     A    B
0  2.0  3.0
1  3.0  NaN
2  1.0  1.0
"""

_cumprod_examples = """\
Examples
--------
**Series**

>>> s = pd.Series([2, np.nan, 5, -1, 0])
>>> s
0    2.0
1    NaN
2    5.0
3   -1.0
4    0.0
dtype: float64

By default, NA values are ignored.

>>> s.cumprod()
0     2.0
1     NaN
2    10.0
3   -10.0
4    -0.0
dtype: float64

To include NA values in the operation, use ``skipna=False``

>>> s.cumprod(skipna=False)
0    2.0
1    NaN
2    NaN
3    NaN
4    NaN
dtype: float64

**DataFrame**

>>> df = pd.DataFrame([[2.0, 1.0],
...                    [3.0, np.nan],
...                    [1.0, 0.0]],
...                    columns=list('AB'))
>>> df
     A    B
0  2.0  1.0
1  3.0  NaN
2  1.0  0.0

By default, iterates over rows and finds the product
in each column. This is equivalent to ``axis=None`` or ``axis='index'``.

>>> df.cumprod()
     A    B
0  2.0  1.0
1  6.0  NaN
2  6.0  0.0

To iterate over columns and find the product in each row,
use ``axis=1``

>>> df.cumprod(axis=1)
     A    B
0  2.0  2.0
1  3.0  NaN
2  1.0  0.0
"""

_cummax_examples = """\
Examples
--------
**Series**

>>> s = pd.Series([2, np.nan, 5, -1, 0])
>>> s
0    2.0
1    NaN
2    5.0
3   -1.0
4    0.0
dtype: float64

By default, NA values are ignored.

>>> s.cummax()
0    2.0
1    NaN
2    5.0
3    5.0
4    5.0
dtype: float64

To include NA values in the operation, use ``skipna=False``

>>> s.cummax(skipna=False)
0    2.0
1    NaN
2    NaN
3    NaN
4    NaN
dtype: float64

**DataFrame**

>>> df = pd.DataFrame([[2.0, 1.0],
...                    [3.0, np.nan],
...                    [1.0, 0.0]],
...                    columns=list('AB'))
>>> df
     A    B
0  2.0  1.0
1  3.0  NaN
2  1.0  0.0

By default, iterates over rows and finds the maximum
in each column. This is equivalent to ``axis=None`` or ``axis='index'``.

>>> df.cummax()
     A    B
0  2.0  1.0
1  3.0  NaN
2  3.0  1.0

To iterate over columns and find the maximum in each row,
use ``axis=1``

>>> df.cummax(axis=1)
     A    B
0  2.0  2.0
1  3.0  NaN
2  1.0  1.0
"""

_any_see_also = """\
See Also
--------
numpy.any : Numpy version of this method.
Series.any : Return whether any element is True.
Series.all : Return whether all elements are True.
DataFrame.any : Return whether any element is True over requested axis.
DataFrame.all : Return whether all elements are True over requested axis.
"""

_any_desc = """\
Return whether any element is True, potentially over an axis.

Returns False unless there at least one element within a series or
along a Dataframe axis that is True or equivalent (e.g. non-zero or
non-empty)."""

_any_examples = """\
Examples
--------
**Series**

For Series input, the output is a scalar indicating whether any element
is True.

>>> pd.Series([False, False]).any()
False
>>> pd.Series([True, False]).any()
True
>>> pd.Series([]).any()
False
>>> pd.Series([np.nan]).any()
False
>>> pd.Series([np.nan]).any(skipna=False)
True

**DataFrame**

Whether each column contains at least one True element (the default).

>>> df = pd.DataFrame({"A": [1, 2], "B": [0, 2], "C": [0, 0]})
>>> df
   A  B  C
0  1  0  0
1  2  2  0

>>> df.any()
A     True
B     True
C    False
dtype: bool

Aggregating over the columns.

>>> df = pd.DataFrame({"A": [True, False], "B": [1, 2]})
>>> df
       A  B
0   True  1
1  False  2

>>> df.any(axis='columns')
0    True
1    True
dtype: bool

>>> df = pd.DataFrame({"A": [True, False], "B": [1, 0]})
>>> df
       A  B
0   True  1
1  False  0

>>> df.any(axis='columns')
0    True
1    False
dtype: bool

Aggregating over the entire DataFrame with ``axis=None``.

>>> df.any(axis=None)
True

`any` for an empty DataFrame is an empty Series.

>>> pd.DataFrame([]).any()
Series([], dtype: bool)
"""

_shared_docs['stat_func_example'] = """\
Examples
--------

>>> idx = pd.MultiIndex.from_arrays([
...     ['warm', 'warm', 'cold', 'cold'],
...     ['dog', 'falcon', 'fish', 'spider']],
...     names=['blooded', 'animal'])
>>> s = pd.Series([4, 2, 0, 8], name='legs', index=idx)
>>> s
blooded  animal
warm     dog       4
         falcon    2
cold     fish      0
         spider    8
Name: legs, dtype: int64

>>> s.{stat_func}()
{default_output}

{verb} using level names, as well as indices.

>>> s.{stat_func}(level='blooded')
blooded
warm    {level_output_0}
cold    {level_output_1}
Name: legs, dtype: int64

>>> s.{stat_func}(level=0)
blooded
warm    {level_output_0}
cold    {level_output_1}
Name: legs, dtype: int64
"""

_sum_examples = _shared_docs['stat_func_example'].format(
    stat_func='sum',
    verb='Sum',
    default_output=14,
    level_output_0=6,
    level_output_1=8)

_sum_examples += """
By default, the sum of an empty or all-NA Series is ``0``.

>>> pd.Series([]).sum()  # min_count=0 is the default
0.0

This can be controlled with the ``min_count`` parameter. For example, if
you'd like the sum of an empty series to be NaN, pass ``min_count=1``.

>>> pd.Series([]).sum(min_count=1)
nan

Thanks to the ``skipna`` parameter, ``min_count`` handles all-NA and
empty series identically.

>>> pd.Series([np.nan]).sum()
0.0

>>> pd.Series([np.nan]).sum(min_count=1)
nan
"""

_max_examples = _shared_docs['stat_func_example'].format(
    stat_func='max',
    verb='Max',
    default_output=8,
    level_output_0=4,
    level_output_1=8)

_min_examples = _shared_docs['stat_func_example'].format(
    stat_func='min',
    verb='Min',
    default_output=0,
    level_output_0=2,
    level_output_1=0)

_stat_func_see_also = """
See Also
--------
Series.sum : Return the sum.
Series.min : Return the minimum.
Series.max : Return the maximum.
Series.idxmin : Return the index of the minimum.
Series.idxmax : Return the index of the maximum.
DataFrame.sum : Return the sum over the requested axis.
DataFrame.min : Return the minimum over the requested axis.
DataFrame.max : Return the maximum over the requested axis.
DataFrame.idxmin : Return the index of the minimum over the requested axis.
DataFrame.idxmax : Return the index of the maximum over the requested axis.
"""

_prod_examples = """\
Examples
--------
By default, the product of an empty or all-NA Series is ``1``

>>> pd.Series([]).prod()
1.0

This can be controlled with the ``min_count`` parameter

>>> pd.Series([]).prod(min_count=1)
nan

Thanks to the ``skipna`` parameter, ``min_count`` handles all-NA and
empty series identically.

>>> pd.Series([np.nan]).prod()
1.0

>>> pd.Series([np.nan]).prod(min_count=1)
nan
"""

_min_count_stub = """\
min_count : int, default 0
    The required number of valid values to perform the operation. If fewer than
    ``min_count`` non-NA values are present the result will be NA.

    .. versionadded :: 0.22.0

       Added with the default being 0. This means the sum of an all-NA
       or empty Series is 0, and the product of an all-NA or empty
       Series is 1.
"""


def _make_min_count_stat_function(cls, name, name1, name2, axis_descr, desc,
                                  f, see_also='', examples=''):
    @Substitution(desc=desc, name1=name1, name2=name2,
                  axis_descr=axis_descr, min_count=_min_count_stub,
                  see_also=see_also, examples=examples)
    @Appender(_num_doc)
    def stat_func(self, axis=None, skipna=None, level=None, numeric_only=None,
                  min_count=0,
                  **kwargs):
        if name == 'sum':
            nv.validate_sum(tuple(), kwargs)
        elif name == 'prod':
            nv.validate_prod(tuple(), kwargs)
        else:
            nv.validate_stat_func(tuple(), kwargs, fname=name)
        if skipna is None:
            skipna = True
        if axis is None:
            axis = self._stat_axis_number
        if level is not None:
            return self._agg_by_level(name, axis=axis, level=level,
                                      skipna=skipna, min_count=min_count)
        return self._reduce(f, name, axis=axis, skipna=skipna,
                            numeric_only=numeric_only, min_count=min_count)

    return set_function_name(stat_func, name, cls)


def _make_stat_function(cls, name, name1, name2, axis_descr, desc, f,
                        see_also='', examples=''):
    @Substitution(desc=desc, name1=name1, name2=name2,
                  axis_descr=axis_descr, min_count='', see_also=see_also,
                  examples=examples)
    @Appender(_num_doc)
    def stat_func(self, axis=None, skipna=None, level=None, numeric_only=None,
                  **kwargs):
        if name == 'median':
            nv.validate_median(tuple(), kwargs)
        else:
            nv.validate_stat_func(tuple(), kwargs, fname=name)
        if skipna is None:
            skipna = True
        if axis is None:
            axis = self._stat_axis_number
        if level is not None:
            return self._agg_by_level(name, axis=axis, level=level,
                                      skipna=skipna)
        return self._reduce(f, name, axis=axis, skipna=skipna,
                            numeric_only=numeric_only)

    return set_function_name(stat_func, name, cls)


def _make_stat_function_ddof(cls, name, name1, name2, axis_descr, desc, f):
    @Substitution(desc=desc, name1=name1, name2=name2,
                  axis_descr=axis_descr)
    @Appender(_num_ddof_doc)
    def stat_func(self, axis=None, skipna=None, level=None, ddof=1,
                  numeric_only=None, **kwargs):
        nv.validate_stat_ddof_func(tuple(), kwargs, fname=name)
        if skipna is None:
            skipna = True
        if axis is None:
            axis = self._stat_axis_number
        if level is not None:
            return self._agg_by_level(name, axis=axis, level=level,
                                      skipna=skipna, ddof=ddof)
        return self._reduce(f, name, axis=axis, numeric_only=numeric_only,
                            skipna=skipna, ddof=ddof)

    return set_function_name(stat_func, name, cls)


def _make_cum_function(cls, name, name1, name2, axis_descr, desc,
                       accum_func, accum_func_name, mask_a, mask_b, examples):
    @Substitution(desc=desc, name1=name1, name2=name2,
                  axis_descr=axis_descr, accum_func_name=accum_func_name,
                  examples=examples)
    @Appender(_cnum_doc)
    def cum_func(self, axis=None, skipna=True, *args, **kwargs):
        skipna = nv.validate_cum_func_with_skipna(skipna, args, kwargs, name)
        if axis is None:
            axis = self._stat_axis_number
        else:
            axis = self._get_axis_number(axis)

        y = com.values_from_object(self).copy()

        if (skipna and
                issubclass(y.dtype.type, (np.datetime64, np.timedelta64))):
            result = accum_func(y, axis)
            mask = isna(self)
            np.putmask(result, mask, iNaT)
        elif skipna and not issubclass(y.dtype.type, (np.integer, np.bool_)):
            mask = isna(self)
            np.putmask(y, mask, mask_a)
            result = accum_func(y, axis)
            np.putmask(result, mask, mask_b)
        else:
            result = accum_func(y, axis)

        d = self._construct_axes_dict()
        d['copy'] = False
        return self._constructor(result, **d).__finalize__(self)

    return set_function_name(cum_func, name, cls)


def _make_logical_function(cls, name, name1, name2, axis_descr, desc, f,
                           see_also, examples, empty_value):
    @Substitution(desc=desc, name1=name1, name2=name2,
                  axis_descr=axis_descr, see_also=see_also, examples=examples,
                  empty_value=empty_value)
    @Appender(_bool_doc)
    def logical_func(self, axis=0, bool_only=None, skipna=True, level=None,
                     **kwargs):
        nv.validate_logical_func(tuple(), kwargs, fname=name)
        if level is not None:
            if bool_only is not None:
                raise NotImplementedError("Option bool_only is not "
                                          "implemented with option level.")
            return self._agg_by_level(name, axis=axis, level=level,
                                      skipna=skipna)
        return self._reduce(f, name, axis=axis, skipna=skipna,
                            numeric_only=bool_only, filter_type='bool')

    return set_function_name(logical_func, name, cls)


# install the indexes
for _name, _indexer in indexing.get_indexers_list():
    NDFrame._create_indexer(_name, _indexer)<|MERGE_RESOLUTION|>--- conflicted
+++ resolved
@@ -8345,18 +8345,6 @@
             * max: highest rank in the group
             * first: ranks assigned in order they appear in the array
             * dense: like 'min', but rank always increases by 1 between groups
-<<<<<<< HEAD
-        numeric_only : boolean, default None
-            Include only float, int, boolean data. Valid only for DataFrames.
-        na_option : {'keep', 'top', 'bottom'}
-            * keep: leave NA values where they are
-            * top: smallest rank if ascending
-            * bottom: smallest rank if descending
-        ascending : boolean, default True
-            False for ranks by high (1) to low (N)
-        pct : boolean, default False
-            Computes percentage rank of data
-=======
         numeric_only : bool, optional
             For DataFrame objects, rank only numeric columns if set to True.
         na_option : {'keep', 'top', 'bottom'}, default 'keep'
@@ -8370,7 +8358,6 @@
         pct : bool, default False
             Whether or not to display the returned rankings in percentile
             form.
->>>>>>> 5eead579
 
         Returns
         -------
