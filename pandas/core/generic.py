from __future__ import annotations

import collections
from datetime import timedelta
import functools
import gc
import json
import operator
import pickle
import re
from typing import (
    TYPE_CHECKING,
    Any,
    Callable,
    Hashable,
    Mapping,
    Sequence,
    cast,
    overload,
)
import warnings
import weakref

import numpy as np

from pandas._config import config

from pandas._libs import lib
from pandas._libs.tslibs import (
    Period,
    Tick,
    Timestamp,
    to_offset,
)
from pandas._typing import (
    Axis,
    CompressionOptions,
    Dtype,
    DtypeArg,
    DtypeObj,
    FilePathOrBuffer,
    FrameOrSeries,
    IndexKeyFunc,
    IndexLabel,
    JSONSerializable,
    Level,
    Manager,
    NpDtype,
    Renamer,
    StorageOptions,
    T,
    TimedeltaConvertibleTypes,
    TimestampConvertibleTypes,
    ValueKeyFunc,
    final,
)
from pandas.compat._optional import import_optional_dependency
from pandas.compat.numpy import function as nv
from pandas.errors import (
    AbstractMethodError,
    InvalidIndexError,
)
from pandas.util._decorators import (
    doc,
    rewrite_axis_style_signature,
)
from pandas.util._validators import (
    validate_ascending,
    validate_bool_kwarg,
    validate_fillna_kwargs,
)

from pandas.core.dtypes.common import (
    ensure_int64,
    ensure_object,
    ensure_str,
    is_bool,
    is_bool_dtype,
    is_datetime64_any_dtype,
    is_datetime64tz_dtype,
    is_dict_like,
    is_dtype_equal,
    is_extension_array_dtype,
    is_float,
    is_list_like,
    is_number,
    is_numeric_dtype,
    is_object_dtype,
    is_re_compilable,
    is_scalar,
    is_timedelta64_dtype,
    pandas_dtype,
)
from pandas.core.dtypes.generic import (
    ABCDataFrame,
    ABCSeries,
)
from pandas.core.dtypes.inference import is_hashable
from pandas.core.dtypes.missing import (
    isna,
    notna,
)

from pandas.core import (
    arraylike,
    indexing,
    missing,
    nanops,
)
import pandas.core.algorithms as algos
from pandas.core.arrays import ExtensionArray
from pandas.core.base import (
    PandasObject,
    SelectionMixin,
)
import pandas.core.common as com
from pandas.core.construction import (
    create_series_with_explicit_dtype,
    extract_array,
)
from pandas.core.describe import describe_ndframe
from pandas.core.flags import Flags
from pandas.core.indexes import base as ibase
from pandas.core.indexes.api import (
    DatetimeIndex,
    Index,
    MultiIndex,
    PeriodIndex,
    RangeIndex,
    ensure_index,
)
from pandas.core.internals import (
    ArrayManager,
    BlockManager,
    SingleArrayManager,
)
from pandas.core.internals.construction import mgr_to_mgr
from pandas.core.missing import find_valid_index
from pandas.core.ops import align_method_FRAME
from pandas.core.reshape.concat import concat
from pandas.core.shared_docs import _shared_docs
from pandas.core.sorting import get_indexer_indexer
from pandas.core.window import (
    Expanding,
    ExponentialMovingWindow,
    Rolling,
    Window,
)

from pandas.io.formats import format as fmt
from pandas.io.formats.format import (
    DataFrameFormatter,
    DataFrameRenderer,
)
from pandas.io.formats.printing import pprint_thing

if TYPE_CHECKING:
    from typing import Literal

    from pandas._libs.tslibs import BaseOffset

    from pandas.core.frame import DataFrame
    from pandas.core.resample import Resampler
    from pandas.core.series import Series
    from pandas.core.window.indexers import BaseIndexer

# goal is to be able to define the docs close to function, while still being
# able to share
_shared_docs = {**_shared_docs}
_shared_doc_kwargs = {
    "axes": "keywords for axes",
    "klass": "Series/DataFrame",
    "axes_single_arg": "int or labels for object",
    "args_transpose": "axes to permute (int or label for object)",
    "inplace": """
    inplace : bool, default False
        If True, performs operation inplace and returns None.""",
    "optional_by": """
        by : str or list of str
            Name or list of names to sort by""",
    "replace_iloc": """
    This differs from updating with ``.loc`` or ``.iloc``, which require
    you to specify a location to update with some value.""",
}


bool_t = bool  # Need alias because NDFrame has def bool:


class NDFrame(PandasObject, SelectionMixin, indexing.IndexingMixin):
    """
    N-dimensional analogue of DataFrame. Store multi-dimensional in a
    size-mutable, labeled data structure

    Parameters
    ----------
    data : BlockManager
    axes : list
    copy : bool, default False
    """

    _internal_names: list[str] = [
        "_mgr",
        "_cacher",
        "_item_cache",
        "_cache",
        "_is_copy",
        "_subtyp",
        "_name",
        "_index",
        "_default_kind",
        "_default_fill_value",
        "_metadata",
        "__array_struct__",
        "__array_interface__",
        "_flags",
    ]
    _internal_names_set: set[str] = set(_internal_names)
    _accessors: set[str] = set()
    _hidden_attrs: frozenset[str] = frozenset(
        ["_AXIS_NAMES", "_AXIS_NUMBERS", "get_values", "tshift"]
    )
    _metadata: list[str] = []
    _is_copy: weakref.ReferenceType[NDFrame] | None = None
    _mgr: Manager
    _attrs: dict[Hashable, Any]
    _typ: str

    # ----------------------------------------------------------------------
    # Constructors

    def __init__(
        self,
        data: Manager,
        copy: bool_t = False,
        attrs: Mapping[Hashable, Any] | None = None,
    ):
        # copy kwarg is retained for mypy compat, is not used

        object.__setattr__(self, "_is_copy", None)
        object.__setattr__(self, "_mgr", data)
        object.__setattr__(self, "_item_cache", {})
        if attrs is None:
            attrs = {}
        else:
            attrs = dict(attrs)
        object.__setattr__(self, "_attrs", attrs)
        object.__setattr__(self, "_flags", Flags(self, allows_duplicate_labels=True))

    @classmethod
    def _init_mgr(
        cls, mgr, axes, dtype: Dtype | None = None, copy: bool_t = False
    ) -> Manager:
        """ passed a manager and a axes dict """
        for a, axe in axes.items():
            if axe is not None:
                axe = ensure_index(axe)
                bm_axis = cls._get_block_manager_axis(a)
                mgr = mgr.reindex_axis(axe, axis=bm_axis, copy=False)

        # make a copy if explicitly requested
        if copy:
            mgr = mgr.copy()
        if dtype is not None:
            # avoid further copies if we can
            if (
                isinstance(mgr, BlockManager)
                and len(mgr.blocks) == 1
                and mgr.blocks[0].values.dtype == dtype
            ):
                pass
            else:
                mgr = mgr.astype(dtype=dtype)
        return mgr

    @classmethod
    def _from_mgr(cls, mgr: Manager):
        """
        Fastpath to create a new DataFrame/Series from just a BlockManager/ArrayManager.

        Notes
        -----
        Skips setting `_flags` attribute; caller is responsible for doing so.
        """
        obj = cls.__new__(cls)
        object.__setattr__(obj, "_is_copy", None)
        object.__setattr__(obj, "_mgr", mgr)
        object.__setattr__(obj, "_item_cache", {})
        object.__setattr__(obj, "_attrs", {})
        return obj

    def _as_manager(self: FrameOrSeries, typ: str) -> FrameOrSeries:
        """
        Private helper function to create a DataFrame with specific manager.

        Parameters
        ----------
        typ : {"block", "array"}

        Returns
        -------
        DataFrame
            New DataFrame using specified manager type. Is not guaranteed
            to be a copy or not.
        """
        new_mgr: Manager
        new_mgr = mgr_to_mgr(self._mgr, typ=typ)
        # fastpath of passing a manager doesn't check the option/manager class
        return self._constructor(new_mgr).__finalize__(self)

    @property
    def _uses_array_manager(self) -> bool_t:
        return isinstance(self._mgr, ArrayManager)

    # ----------------------------------------------------------------------
    # attrs and flags

    @property
    def attrs(self) -> dict[Hashable, Any]:
        """
        Dictionary of global attributes of this dataset.

        .. warning::

           attrs is experimental and may change without warning.

        See Also
        --------
        DataFrame.flags : Global flags applying to this object.
        """
        if self._attrs is None:
            self._attrs = {}
        return self._attrs

    @attrs.setter
    def attrs(self, value: Mapping[Hashable, Any]) -> None:
        self._attrs = dict(value)

    @final
    @property
    def flags(self) -> Flags:
        """
        Get the properties associated with this pandas object.

        The available flags are

        * :attr:`Flags.allows_duplicate_labels`

        See Also
        --------
        Flags : Flags that apply to pandas objects.
        DataFrame.attrs : Global metadata applying to this dataset.

        Notes
        -----
        "Flags" differ from "metadata". Flags reflect properties of the
        pandas object (the Series or DataFrame). Metadata refer to properties
        of the dataset, and should be stored in :attr:`DataFrame.attrs`.

        Examples
        --------
        >>> df = pd.DataFrame({"A": [1, 2]})
        >>> df.flags
        <Flags(allows_duplicate_labels=True)>

        Flags can be get or set using ``.``

        >>> df.flags.allows_duplicate_labels
        True
        >>> df.flags.allows_duplicate_labels = False

        Or by slicing with a key

        >>> df.flags["allows_duplicate_labels"]
        False
        >>> df.flags["allows_duplicate_labels"] = True
        """
        return self._flags

    @final
    def set_flags(
        self: FrameOrSeries,
        *,
        copy: bool_t = False,
        allows_duplicate_labels: bool_t | None = None,
    ) -> FrameOrSeries:
        """
        Return a new object with updated flags.

        Parameters
        ----------
        allows_duplicate_labels : bool, optional
            Whether the returned object allows duplicate labels.

        Returns
        -------
        Series or DataFrame
            The same type as the caller.

        See Also
        --------
        DataFrame.attrs : Global metadata applying to this dataset.
        DataFrame.flags : Global flags applying to this object.

        Notes
        -----
        This method returns a new object that's a view on the same data
        as the input. Mutating the input or the output values will be reflected
        in the other.

        This method is intended to be used in method chains.

        "Flags" differ from "metadata". Flags reflect properties of the
        pandas object (the Series or DataFrame). Metadata refer to properties
        of the dataset, and should be stored in :attr:`DataFrame.attrs`.

        Examples
        --------
        >>> df = pd.DataFrame({"A": [1, 2]})
        >>> df.flags.allows_duplicate_labels
        True
        >>> df2 = df.set_flags(allows_duplicate_labels=False)
        >>> df2.flags.allows_duplicate_labels
        False
        """
        df = self.copy(deep=copy)
        if allows_duplicate_labels is not None:
            df.flags["allows_duplicate_labels"] = allows_duplicate_labels
        return df

    @final
    @classmethod
    def _validate_dtype(cls, dtype) -> DtypeObj | None:
        """ validate the passed dtype """
        if dtype is not None:
            dtype = pandas_dtype(dtype)

            # a compound dtype
            if dtype.kind == "V":
                raise NotImplementedError(
                    "compound dtypes are not implemented "
                    f"in the {cls.__name__} constructor"
                )

        return dtype

    # ----------------------------------------------------------------------
    # Construction

    @property
    def _constructor(self: FrameOrSeries) -> type[FrameOrSeries]:
        """
        Used when a manipulation result has the same dimensions as the
        original.
        """
        raise AbstractMethodError(self)

    # ----------------------------------------------------------------------
    # Internals

    @final
    @property
    def _data(self):
        # GH#33054 retained because some downstream packages uses this,
        #  e.g. fastparquet
        return self._mgr

    # ----------------------------------------------------------------------
    # Axis
    _stat_axis_number = 0
    _stat_axis_name = "index"
    _AXIS_ORDERS: list[str]
    _AXIS_TO_AXIS_NUMBER: dict[Axis, int] = {0: 0, "index": 0, "rows": 0}
    _AXIS_REVERSED: bool_t
    _info_axis_number: int
    _info_axis_name: str
    _AXIS_LEN: int

    @property
    def _AXIS_NUMBERS(self) -> dict[str, int]:
        """.. deprecated:: 1.1.0"""
        warnings.warn("_AXIS_NUMBERS has been deprecated.", FutureWarning, stacklevel=3)
        return {"index": 0}

    @property
    def _AXIS_NAMES(self) -> dict[int, str]:
        """.. deprecated:: 1.1.0"""
        warnings.warn("_AXIS_NAMES has been deprecated.", FutureWarning, stacklevel=3)
        return {0: "index"}

    @final
    def _construct_axes_dict(self, axes=None, **kwargs):
        """Return an axes dictionary for myself."""
        d = {a: self._get_axis(a) for a in (axes or self._AXIS_ORDERS)}
        d.update(kwargs)
        return d

    @final
    @classmethod
    def _construct_axes_from_arguments(
        cls, args, kwargs, require_all: bool_t = False, sentinel=None
    ):
        """
        Construct and returns axes if supplied in args/kwargs.

        If require_all, raise if all axis arguments are not supplied
        return a tuple of (axes, kwargs).

        sentinel specifies the default parameter when an axis is not
        supplied; useful to distinguish when a user explicitly passes None
        in scenarios where None has special meaning.
        """
        # construct the args
        args = list(args)
        for a in cls._AXIS_ORDERS:

            # look for a argument by position
            if a not in kwargs:
                try:
                    kwargs[a] = args.pop(0)
                except IndexError as err:
                    if require_all:
                        raise TypeError(
                            "not enough/duplicate arguments specified!"
                        ) from err

        axes = {a: kwargs.pop(a, sentinel) for a in cls._AXIS_ORDERS}
        return axes, kwargs

    @final
    @classmethod
    def _get_axis_number(cls, axis: Axis) -> int:
        try:
            return cls._AXIS_TO_AXIS_NUMBER[axis]
        except KeyError:
            raise ValueError(f"No axis named {axis} for object type {cls.__name__}")

    @final
    @classmethod
    def _get_axis_name(cls, axis: Axis) -> str:
        axis_number = cls._get_axis_number(axis)
        return cls._AXIS_ORDERS[axis_number]

    @final
    def _get_axis(self, axis: Axis) -> Index:
        axis_number = self._get_axis_number(axis)
        assert axis_number in {0, 1}
        return self.index if axis_number == 0 else self.columns

    @final
    @classmethod
    def _get_block_manager_axis(cls, axis: Axis) -> int:
        """Map the axis to the block_manager axis."""
        axis = cls._get_axis_number(axis)
        if cls._AXIS_REVERSED:
            m = cls._AXIS_LEN - 1
            return m - axis
        return axis

    @final
    def _get_axis_resolvers(self, axis: str) -> dict[str, Series | MultiIndex]:
        # index or columns
        axis_index = getattr(self, axis)
        d = {}
        prefix = axis[0]

        for i, name in enumerate(axis_index.names):
            if name is not None:
                key = level = name
            else:
                # prefix with 'i' or 'c' depending on the input axis
                # e.g., you must do ilevel_0 for the 0th level of an unnamed
                # multiiindex
                key = f"{prefix}level_{i}"
                level = i

            level_values = axis_index.get_level_values(level)
            s = level_values.to_series()
            s.index = axis_index
            d[key] = s

        # put the index/columns itself in the dict
        if isinstance(axis_index, MultiIndex):
            dindex = axis_index
        else:
            dindex = axis_index.to_series()

        d[axis] = dindex
        return d

    @final
    def _get_index_resolvers(self) -> dict[Hashable, Series | MultiIndex]:
        from pandas.core.computation.parsing import clean_column_name

        d: dict[str, Series | MultiIndex] = {}
        for axis_name in self._AXIS_ORDERS:
            d.update(self._get_axis_resolvers(axis_name))

        return {clean_column_name(k): v for k, v in d.items() if not isinstance(k, int)}

    @final
    def _get_cleaned_column_resolvers(self) -> dict[Hashable, Series]:
        """
        Return the special character free column resolvers of a dataframe.

        Column names with special characters are 'cleaned up' so that they can
        be referred to by backtick quoting.
        Used in :meth:`DataFrame.eval`.
        """
        from pandas.core.computation.parsing import clean_column_name

        if isinstance(self, ABCSeries):
            return {clean_column_name(self.name): self}

        return {
            clean_column_name(k): v for k, v in self.items() if not isinstance(k, int)
        }

    @property
    def _info_axis(self) -> Index:
        return getattr(self, self._info_axis_name)

    @property
    def _stat_axis(self) -> Index:
        return getattr(self, self._stat_axis_name)

    @property
    def shape(self) -> tuple[int, ...]:
        """
        Return a tuple of axis dimensions
        """
        return tuple(len(self._get_axis(a)) for a in self._AXIS_ORDERS)

    @property
    def axes(self) -> list[Index]:
        """
        Return index label(s) of the internal NDFrame
        """
        # we do it this way because if we have reversed axes, then
        # the block manager shows then reversed
        return [self._get_axis(a) for a in self._AXIS_ORDERS]

    @property
    def ndim(self) -> int:
        """
        Return an int representing the number of axes / array dimensions.

        Return 1 if Series. Otherwise return 2 if DataFrame.

        See Also
        --------
        ndarray.ndim : Number of array dimensions.

        Examples
        --------
        >>> s = pd.Series({'a': 1, 'b': 2, 'c': 3})
        >>> s.ndim
        1

        >>> df = pd.DataFrame({'col1': [1, 2], 'col2': [3, 4]})
        >>> df.ndim
        2
        """
        return self._mgr.ndim

    @property
    def size(self) -> int:
        """
        Return an int representing the number of elements in this object.

        Return the number of rows if Series. Otherwise return the number of
        rows times number of columns if DataFrame.

        See Also
        --------
        ndarray.size : Number of elements in the array.

        Examples
        --------
        >>> s = pd.Series({'a': 1, 'b': 2, 'c': 3})
        >>> s.size
        3

        >>> df = pd.DataFrame({'col1': [1, 2], 'col2': [3, 4]})
        >>> df.size
        4
        """
        # error: Incompatible return value type (got "number", expected "int")
        return np.prod(self.shape)  # type: ignore[return-value]

    @final
    @property
    def _selected_obj(self: FrameOrSeries) -> FrameOrSeries:
        """ internal compat with SelectionMixin """
        return self

    @final
    @property
    def _obj_with_exclusions(self: FrameOrSeries) -> FrameOrSeries:
        """ internal compat with SelectionMixin """
        return self

    @overload
    def set_axis(
        self: FrameOrSeries, labels, axis: Axis = ..., inplace: Literal[False] = ...
    ) -> FrameOrSeries:
        ...

    @overload
    def set_axis(
        self: FrameOrSeries, labels, axis: Axis, inplace: Literal[True]
    ) -> None:
        ...

    @overload
    def set_axis(self: FrameOrSeries, labels, *, inplace: Literal[True]) -> None:
        ...

    @overload
    def set_axis(
        self: FrameOrSeries, labels, axis: Axis = ..., inplace: bool_t = ...
    ) -> FrameOrSeries | None:
        ...

    def set_axis(self, labels, axis: Axis = 0, inplace: bool_t = False):
        """
        Assign desired index to given axis.

        Indexes for%(extended_summary_sub)s row labels can be changed by assigning
        a list-like or Index.

        Parameters
        ----------
        labels : list-like, Index
            The values for the new index.

        axis : %(axes_single_arg)s, default 0
            The axis to update. The value 0 identifies the rows%(axis_description_sub)s.

        inplace : bool, default False
            Whether to return a new %(klass)s instance.

        Returns
        -------
        renamed : %(klass)s or None
            An object of type %(klass)s or None if ``inplace=True``.

        See Also
        --------
        %(klass)s.rename_axis : Alter the name of the index%(see_also_sub)s.
        """
        self._check_inplace_and_allows_duplicate_labels(inplace)
        return self._set_axis_nocheck(labels, axis, inplace)

    @final
    def _set_axis_nocheck(self, labels, axis: Axis, inplace: bool_t):
        # NDFrame.rename with inplace=False calls set_axis(inplace=True) on a copy.
        if inplace:
            setattr(self, self._get_axis_name(axis), labels)
        else:
            obj = self.copy()
            obj.set_axis(labels, axis=axis, inplace=True)
            return obj

    def _set_axis(self, axis: int, labels: Index) -> None:
        labels = ensure_index(labels)
        self._mgr.set_axis(axis, labels)
        self._clear_item_cache()

    @final
    def swapaxes(self: FrameOrSeries, axis1, axis2, copy=True) -> FrameOrSeries:
        """
        Interchange axes and swap values axes appropriately.

        Returns
        -------
        y : same as input
        """
        i = self._get_axis_number(axis1)
        j = self._get_axis_number(axis2)

        if i == j:
            if copy:
                return self.copy()
            return self

        mapping = {i: j, j: i}

        new_axes = (self._get_axis(mapping.get(k, k)) for k in range(self._AXIS_LEN))
        new_values = self.values.swapaxes(i, j)
        if copy:
            new_values = new_values.copy()

        # ignore needed because of NDFrame constructor is different than
        # DataFrame/Series constructors.
        return self._constructor(
            # error: Argument 1 to "NDFrame" has incompatible type "ndarray"; expected
            # "Union[ArrayManager, BlockManager]"
            # error: Argument 2 to "NDFrame" has incompatible type "*Generator[Index,
            # None, None]"; expected "bool" [arg-type]
            # error: Argument 2 to "NDFrame" has incompatible type "*Generator[Index,
            # None, None]"; expected "Optional[Mapping[Hashable, Any]]"
            new_values,  # type: ignore[arg-type]
            *new_axes,  # type: ignore[arg-type]
        ).__finalize__(self, method="swapaxes")

    @final
    @doc(klass=_shared_doc_kwargs["klass"])
    def droplevel(self: FrameOrSeries, level, axis=0) -> FrameOrSeries:
        """
        Return {klass} with requested index / column level(s) removed.

        .. versionadded:: 0.24.0

        Parameters
        ----------
        level : int, str, or list-like
            If a string is given, must be the name of a level
            If list-like, elements must be names or positional indexes
            of levels.

        axis : {{0 or 'index', 1 or 'columns'}}, default 0
            Axis along which the level(s) is removed:

            * 0 or 'index': remove level(s) in column.
            * 1 or 'columns': remove level(s) in row.

        Returns
        -------
        {klass}
            {klass} with requested index / column level(s) removed.

        Examples
        --------
        >>> df = pd.DataFrame([
        ...     [1, 2, 3, 4],
        ...     [5, 6, 7, 8],
        ...     [9, 10, 11, 12]
        ... ]).set_index([0, 1]).rename_axis(['a', 'b'])

        >>> df.columns = pd.MultiIndex.from_tuples([
        ...     ('c', 'e'), ('d', 'f')
        ... ], names=['level_1', 'level_2'])

        >>> df
        level_1   c   d
        level_2   e   f
        a b
        1 2      3   4
        5 6      7   8
        9 10    11  12

        >>> df.droplevel('a')
        level_1   c   d
        level_2   e   f
        b
        2        3   4
        6        7   8
        10      11  12

        >>> df.droplevel('level_2', axis=1)
        level_1   c   d
        a b
        1 2      3   4
        5 6      7   8
        9 10    11  12
        """
        labels = self._get_axis(axis)
        new_labels = labels.droplevel(level)
        return self.set_axis(new_labels, axis=axis, inplace=False)

    def pop(self, item: Hashable) -> Series | Any:
        result = self[item]
        del self[item]

        return result

    @final
    def squeeze(self, axis=None):
        """
        Squeeze 1 dimensional axis objects into scalars.

        Series or DataFrames with a single element are squeezed to a scalar.
        DataFrames with a single column or a single row are squeezed to a
        Series. Otherwise the object is unchanged.

        This method is most useful when you don't know if your
        object is a Series or DataFrame, but you do know it has just a single
        column. In that case you can safely call `squeeze` to ensure you have a
        Series.

        Parameters
        ----------
        axis : {0 or 'index', 1 or 'columns', None}, default None
            A specific axis to squeeze. By default, all length-1 axes are
            squeezed.

        Returns
        -------
        DataFrame, Series, or scalar
            The projection after squeezing `axis` or all the axes.

        See Also
        --------
        Series.iloc : Integer-location based indexing for selecting scalars.
        DataFrame.iloc : Integer-location based indexing for selecting Series.
        Series.to_frame : Inverse of DataFrame.squeeze for a
            single-column DataFrame.

        Examples
        --------
        >>> primes = pd.Series([2, 3, 5, 7])

        Slicing might produce a Series with a single value:

        >>> even_primes = primes[primes % 2 == 0]
        >>> even_primes
        0    2
        dtype: int64

        >>> even_primes.squeeze()
        2

        Squeezing objects with more than one value in every axis does nothing:

        >>> odd_primes = primes[primes % 2 == 1]
        >>> odd_primes
        1    3
        2    5
        3    7
        dtype: int64

        >>> odd_primes.squeeze()
        1    3
        2    5
        3    7
        dtype: int64

        Squeezing is even more effective when used with DataFrames.

        >>> df = pd.DataFrame([[1, 2], [3, 4]], columns=['a', 'b'])
        >>> df
           a  b
        0  1  2
        1  3  4

        Slicing a single column will produce a DataFrame with the columns
        having only one value:

        >>> df_a = df[['a']]
        >>> df_a
           a
        0  1
        1  3

        So the columns can be squeezed down, resulting in a Series:

        >>> df_a.squeeze('columns')
        0    1
        1    3
        Name: a, dtype: int64

        Slicing a single row from a single column will produce a single
        scalar DataFrame:

        >>> df_0a = df.loc[df.index < 1, ['a']]
        >>> df_0a
           a
        0  1

        Squeezing the rows produces a single scalar Series:

        >>> df_0a.squeeze('rows')
        a    1
        Name: 0, dtype: int64

        Squeezing all axes will project directly into a scalar:

        >>> df_0a.squeeze()
        1
        """
        axis = range(self._AXIS_LEN) if axis is None else (self._get_axis_number(axis),)
        return self.iloc[
            tuple(
                0 if i in axis and len(a) == 1 else slice(None)
                for i, a in enumerate(self.axes)
            )
        ]

    # ----------------------------------------------------------------------
    # Rename

    def rename(
        self: FrameOrSeries,
        mapper: Renamer | None = None,
        *,
        index: Renamer | None = None,
        columns: Renamer | None = None,
        axis: Axis | None = None,
        copy: bool_t = True,
        inplace: bool_t = False,
        level: Level | None = None,
        errors: str = "ignore",
    ) -> FrameOrSeries | None:
        """
        Alter axes input function or functions. Function / dict values must be
        unique (1-to-1). Labels not contained in a dict / Series will be left
        as-is. Extra labels listed don't throw an error. Alternatively, change
        ``Series.name`` with a scalar value (Series only).

        Parameters
        ----------
        %(axes)s : scalar, list-like, dict-like or function, optional
            Scalar or list-like will alter the ``Series.name`` attribute,
            and raise on DataFrame.
            dict-like or functions are transformations to apply to
            that axis' values
        copy : bool, default True
            Also copy underlying data.
        inplace : bool, default False
            Whether to return a new {klass}. If True then value of copy is
            ignored.
        level : int or level name, default None
            In case of a MultiIndex, only rename labels in the specified
            level.
        errors : {'ignore', 'raise'}, default 'ignore'
            If 'raise', raise a `KeyError` when a dict-like `mapper`, `index`,
            or `columns` contains labels that are not present in the Index
            being transformed.
            If 'ignore', existing keys will be renamed and extra keys will be
            ignored.

        Returns
        -------
        renamed : {klass} (new object)

        Raises
        ------
        KeyError
            If any of the labels is not found in the selected axis and
            "errors='raise'".

        See Also
        --------
        NDFrame.rename_axis

        Examples
        --------
        >>> s = pd.Series([1, 2, 3])
        >>> s
        0    1
        1    2
        2    3
        dtype: int64
        >>> s.rename("my_name") # scalar, changes Series.name
        0    1
        1    2
        2    3
        Name: my_name, dtype: int64
        >>> s.rename(lambda x: x ** 2)  # function, changes labels
        0    1
        1    2
        4    3
        dtype: int64
        >>> s.rename({1: 3, 2: 5})  # mapping, changes labels
        0    1
        3    2
        5    3
        dtype: int64

        Since ``DataFrame`` doesn't have a ``.name`` attribute,
        only mapping-type arguments are allowed.

        >>> df = pd.DataFrame({"A": [1, 2, 3], "B": [4, 5, 6]})
        >>> df.rename(2)
        Traceback (most recent call last):
        ...
        TypeError: 'int' object is not callable

        ``DataFrame.rename`` supports two calling conventions

        * ``(index=index_mapper, columns=columns_mapper, ...)``
        * ``(mapper, axis={'index', 'columns'}, ...)``

        We *highly* recommend using keyword arguments to clarify your
        intent.

        >>> df.rename(index=str, columns={"A": "a", "B": "c"})
           a  c
        0  1  4
        1  2  5
        2  3  6

        >>> df.rename(index=str, columns={"A": "a", "C": "c"})
           a  B
        0  1  4
        1  2  5
        2  3  6

        Using axis-style parameters

        >>> df.rename(str.lower, axis='columns')
           a  b
        0  1  4
        1  2  5
        2  3  6

        >>> df.rename({1: 2, 2: 4}, axis='index')
           A  B
        0  1  4
        2  2  5
        4  3  6

        See the :ref:`user guide <basics.rename>` for more.
        """
        if mapper is None and index is None and columns is None:
            raise TypeError("must pass an index to rename")

        if index is not None or columns is not None:
            if axis is not None:
                raise TypeError(
                    "Cannot specify both 'axis' and any of 'index' or 'columns'"
                )
            elif mapper is not None:
                raise TypeError(
                    "Cannot specify both 'mapper' and any of 'index' or 'columns'"
                )
        else:
            # use the mapper argument
            if axis and self._get_axis_number(axis) == 1:
                columns = mapper
            else:
                index = mapper

        self._check_inplace_and_allows_duplicate_labels(inplace)
        result = self if inplace else self.copy(deep=copy)

        for axis_no, replacements in enumerate((index, columns)):
            if replacements is None:
                continue

            ax = self._get_axis(axis_no)
            f = com.get_rename_function(replacements)

            if level is not None:
                level = ax._get_level_number(level)

            # GH 13473
            if not callable(replacements):
                indexer = ax.get_indexer_for(replacements)
                if errors == "raise" and len(indexer[indexer == -1]):
                    missing_labels = [
                        label
                        for index, label in enumerate(replacements)
                        if indexer[index] == -1
                    ]
                    raise KeyError(f"{missing_labels} not found in axis")

            new_index = ax._transform_index(f, level)
            result._set_axis_nocheck(new_index, axis=axis_no, inplace=True)
            result._clear_item_cache()

        if inplace:
            self._update_inplace(result)
            return None
        else:
            return result.__finalize__(self, method="rename")

    @rewrite_axis_style_signature("mapper", [("copy", True), ("inplace", False)])
    def rename_axis(self, mapper=lib.no_default, **kwargs):
        """
        Set the name of the axis for the index or columns.

        Parameters
        ----------
        mapper : scalar, list-like, optional
            Value to set the axis name attribute.
        index, columns : scalar, list-like, dict-like or function, optional
            A scalar, list-like, dict-like or functions transformations to
            apply to that axis' values.
            Note that the ``columns`` parameter is not allowed if the
            object is a Series. This parameter only apply for DataFrame
            type objects.

            Use either ``mapper`` and ``axis`` to
            specify the axis to target with ``mapper``, or ``index``
            and/or ``columns``.

            .. versionchanged:: 0.24.0

        axis : {0 or 'index', 1 or 'columns'}, default 0
            The axis to rename.
        copy : bool, default True
            Also copy underlying data.
        inplace : bool, default False
            Modifies the object directly, instead of creating a new Series
            or DataFrame.

        Returns
        -------
        Series, DataFrame, or None
            The same type as the caller or None if ``inplace=True``.

        See Also
        --------
        Series.rename : Alter Series index labels or name.
        DataFrame.rename : Alter DataFrame index labels or name.
        Index.rename : Set new names on index.

        Notes
        -----
        ``DataFrame.rename_axis`` supports two calling conventions

        * ``(index=index_mapper, columns=columns_mapper, ...)``
        * ``(mapper, axis={'index', 'columns'}, ...)``

        The first calling convention will only modify the names of
        the index and/or the names of the Index object that is the columns.
        In this case, the parameter ``copy`` is ignored.

        The second calling convention will modify the names of the
        corresponding index if mapper is a list or a scalar.
        However, if mapper is dict-like or a function, it will use the
        deprecated behavior of modifying the axis *labels*.

        We *highly* recommend using keyword arguments to clarify your
        intent.

        Examples
        --------
        **Series**

        >>> s = pd.Series(["dog", "cat", "monkey"])
        >>> s
        0       dog
        1       cat
        2    monkey
        dtype: object
        >>> s.rename_axis("animal")
        animal
        0    dog
        1    cat
        2    monkey
        dtype: object

        **DataFrame**

        >>> df = pd.DataFrame({"num_legs": [4, 4, 2],
        ...                    "num_arms": [0, 0, 2]},
        ...                   ["dog", "cat", "monkey"])
        >>> df
                num_legs  num_arms
        dog            4         0
        cat            4         0
        monkey         2         2
        >>> df = df.rename_axis("animal")
        >>> df
                num_legs  num_arms
        animal
        dog            4         0
        cat            4         0
        monkey         2         2
        >>> df = df.rename_axis("limbs", axis="columns")
        >>> df
        limbs   num_legs  num_arms
        animal
        dog            4         0
        cat            4         0
        monkey         2         2

        **MultiIndex**

        >>> df.index = pd.MultiIndex.from_product([['mammal'],
        ...                                        ['dog', 'cat', 'monkey']],
        ...                                       names=['type', 'name'])
        >>> df
        limbs          num_legs  num_arms
        type   name
        mammal dog            4         0
               cat            4         0
               monkey         2         2

        >>> df.rename_axis(index={'type': 'class'})
        limbs          num_legs  num_arms
        class  name
        mammal dog            4         0
               cat            4         0
               monkey         2         2

        >>> df.rename_axis(columns=str.upper)
        LIMBS          num_legs  num_arms
        type   name
        mammal dog            4         0
               cat            4         0
               monkey         2         2
        """
        axes, kwargs = self._construct_axes_from_arguments(
            (), kwargs, sentinel=lib.no_default
        )
        copy = kwargs.pop("copy", True)
        inplace = kwargs.pop("inplace", False)
        axis = kwargs.pop("axis", 0)
        if axis is not None:
            axis = self._get_axis_number(axis)

        if kwargs:
            raise TypeError(
                "rename_axis() got an unexpected keyword "
                f'argument "{list(kwargs.keys())[0]}"'
            )

        inplace = validate_bool_kwarg(inplace, "inplace")

        if mapper is not lib.no_default:
            # Use v0.23 behavior if a scalar or list
            non_mapper = is_scalar(mapper) or (
                is_list_like(mapper) and not is_dict_like(mapper)
            )
            if non_mapper:
                return self._set_axis_name(mapper, axis=axis, inplace=inplace)
            else:
                raise ValueError("Use `.rename` to alter labels with a mapper.")
        else:
            # Use new behavior.  Means that index and/or columns
            # is specified
            result = self if inplace else self.copy(deep=copy)

            for axis in range(self._AXIS_LEN):
                v = axes.get(self._get_axis_name(axis))
                if v is lib.no_default:
                    continue
                non_mapper = is_scalar(v) or (is_list_like(v) and not is_dict_like(v))
                if non_mapper:
                    newnames = v
                else:
                    f = com.get_rename_function(v)
                    curnames = self._get_axis(axis).names
                    newnames = [f(name) for name in curnames]
                result._set_axis_name(newnames, axis=axis, inplace=True)
            if not inplace:
                return result

    @final
    def _set_axis_name(self, name, axis=0, inplace=False):
        """
        Set the name(s) of the axis.

        Parameters
        ----------
        name : str or list of str
            Name(s) to set.
        axis : {0 or 'index', 1 or 'columns'}, default 0
            The axis to set the label. The value 0 or 'index' specifies index,
            and the value 1 or 'columns' specifies columns.
        inplace : bool, default False
            If `True`, do operation inplace and return None.

        Returns
        -------
        Series, DataFrame, or None
            The same type as the caller or `None` if `inplace` is `True`.

        See Also
        --------
        DataFrame.rename : Alter the axis labels of :class:`DataFrame`.
        Series.rename : Alter the index labels or set the index name
            of :class:`Series`.
        Index.rename : Set the name of :class:`Index` or :class:`MultiIndex`.

        Examples
        --------
        >>> df = pd.DataFrame({"num_legs": [4, 4, 2]},
        ...                   ["dog", "cat", "monkey"])
        >>> df
                num_legs
        dog            4
        cat            4
        monkey         2
        >>> df._set_axis_name("animal")
                num_legs
        animal
        dog            4
        cat            4
        monkey         2
        >>> df.index = pd.MultiIndex.from_product(
        ...                [["mammal"], ['dog', 'cat', 'monkey']])
        >>> df._set_axis_name(["type", "name"])
                       num_legs
        type   name
        mammal dog        4
               cat        4
               monkey     2
        """
        axis = self._get_axis_number(axis)
        idx = self._get_axis(axis).set_names(name)

        inplace = validate_bool_kwarg(inplace, "inplace")
        renamed = self if inplace else self.copy()
        renamed.set_axis(idx, axis=axis, inplace=True)
        if not inplace:
            return renamed

    # ----------------------------------------------------------------------
    # Comparison Methods

    @final
    def _indexed_same(self, other) -> bool_t:
        return all(
            self._get_axis(a).equals(other._get_axis(a)) for a in self._AXIS_ORDERS
        )

    @final
    def equals(self, other: object) -> bool_t:
        """
        Test whether two objects contain the same elements.

        This function allows two Series or DataFrames to be compared against
        each other to see if they have the same shape and elements. NaNs in
        the same location are considered equal.

        The row/column index do not need to have the same type, as long
        as the values are considered equal. Corresponding columns must be of
        the same dtype.

        Parameters
        ----------
        other : Series or DataFrame
            The other Series or DataFrame to be compared with the first.

        Returns
        -------
        bool
            True if all elements are the same in both objects, False
            otherwise.

        See Also
        --------
        Series.eq : Compare two Series objects of the same length
            and return a Series where each element is True if the element
            in each Series is equal, False otherwise.
        DataFrame.eq : Compare two DataFrame objects of the same shape and
            return a DataFrame where each element is True if the respective
            element in each DataFrame is equal, False otherwise.
        testing.assert_series_equal : Raises an AssertionError if left and
            right are not equal. Provides an easy interface to ignore
            inequality in dtypes, indexes and precision among others.
        testing.assert_frame_equal : Like assert_series_equal, but targets
            DataFrames.
        numpy.array_equal : Return True if two arrays have the same shape
            and elements, False otherwise.

        Examples
        --------
        >>> df = pd.DataFrame({1: [10], 2: [20]})
        >>> df
            1   2
        0  10  20

        DataFrames df and exactly_equal have the same types and values for
        their elements and column labels, which will return True.

        >>> exactly_equal = pd.DataFrame({1: [10], 2: [20]})
        >>> exactly_equal
            1   2
        0  10  20
        >>> df.equals(exactly_equal)
        True

        DataFrames df and different_column_type have the same element
        types and values, but have different types for the column labels,
        which will still return True.

        >>> different_column_type = pd.DataFrame({1.0: [10], 2.0: [20]})
        >>> different_column_type
           1.0  2.0
        0   10   20
        >>> df.equals(different_column_type)
        True

        DataFrames df and different_data_type have different types for the
        same values for their elements, and will return False even though
        their column labels are the same values and types.

        >>> different_data_type = pd.DataFrame({1: [10.0], 2: [20.0]})
        >>> different_data_type
              1     2
        0  10.0  20.0
        >>> df.equals(different_data_type)
        False
        """
        if not (isinstance(other, type(self)) or isinstance(self, type(other))):
            return False
        other = cast(NDFrame, other)
        return self._mgr.equals(other._mgr)

    # -------------------------------------------------------------------------
    # Unary Methods

    @final
    def __neg__(self):
        values = self._values
        if is_bool_dtype(values):
            arr = operator.inv(values)
        elif (
            is_numeric_dtype(values)
            or is_timedelta64_dtype(values)
            or is_object_dtype(values)
        ):
            arr = operator.neg(values)
        else:
            raise TypeError(f"Unary negative expects numeric dtype, not {values.dtype}")
        return self.__array_wrap__(arr)

    @final
    def __pos__(self):
        values = self._values
        if is_bool_dtype(values):
            arr = values
        elif (
            is_numeric_dtype(values)
            or is_timedelta64_dtype(values)
            or is_object_dtype(values)
        ):
            arr = operator.pos(values)
        else:
            raise TypeError(
                "Unary plus expects bool, numeric, timedelta, "
                f"or object dtype, not {values.dtype}"
            )
        return self.__array_wrap__(arr)

    @final
    def __invert__(self):
        if not self.size:
            # inv fails with 0 len
            return self

        new_data = self._mgr.apply(operator.invert)
        return self._constructor(new_data).__finalize__(self, method="__invert__")

    @final
    def __nonzero__(self):
        raise ValueError(
            f"The truth value of a {type(self).__name__} is ambiguous. "
            "Use a.empty, a.bool(), a.item(), a.any() or a.all()."
        )

    __bool__ = __nonzero__

    @final
    def bool(self):
        """
        Return the bool of a single element Series or DataFrame.

        This must be a boolean scalar value, either True or False. It will raise a
        ValueError if the Series or DataFrame does not have exactly 1 element, or that
        element is not boolean (integer values 0 and 1 will also raise an exception).

        Returns
        -------
        bool
            The value in the Series or DataFrame.

        See Also
        --------
        Series.astype : Change the data type of a Series, including to boolean.
        DataFrame.astype : Change the data type of a DataFrame, including to boolean.
        numpy.bool_ : NumPy boolean data type, used by pandas for boolean values.

        Examples
        --------
        The method will only work for single element objects with a boolean value:

        >>> pd.Series([True]).bool()
        True
        >>> pd.Series([False]).bool()
        False

        >>> pd.DataFrame({'col': [True]}).bool()
        True
        >>> pd.DataFrame({'col': [False]}).bool()
        False
        """
        v = self.squeeze()
        if isinstance(v, (bool, np.bool_)):
            return bool(v)
        elif is_scalar(v):
            raise ValueError(
                "bool cannot act on a non-boolean single element "
                f"{type(self).__name__}"
            )

        self.__nonzero__()

    @final
    def __abs__(self: FrameOrSeries) -> FrameOrSeries:
        return self.abs()

    @final
    def __round__(self: FrameOrSeries, decimals: int = 0) -> FrameOrSeries:
        return self.round(decimals)

    # -------------------------------------------------------------------------
    # Label or Level Combination Helpers
    #
    # A collection of helper methods for DataFrame/Series operations that
    # accept a combination of column/index labels and levels.  All such
    # operations should utilize/extend these methods when possible so that we
    # have consistent precedence and validation logic throughout the library.

    @final
    def _is_level_reference(self, key, axis=0):
        """
        Test whether a key is a level reference for a given axis.

        To be considered a level reference, `key` must be a string that:
          - (axis=0): Matches the name of an index level and does NOT match
            a column label.
          - (axis=1): Matches the name of a column level and does NOT match
            an index label.

        Parameters
        ----------
        key : str
            Potential level name for the given axis
        axis : int, default 0
            Axis that levels are associated with (0 for index, 1 for columns)

        Returns
        -------
        is_level : bool
        """
        axis = self._get_axis_number(axis)

        return (
            key is not None
            and is_hashable(key)
            and key in self.axes[axis].names
            and not self._is_label_reference(key, axis=axis)
        )

    @final
    def _is_label_reference(self, key, axis=0) -> bool_t:
        """
        Test whether a key is a label reference for a given axis.

        To be considered a label reference, `key` must be a string that:
          - (axis=0): Matches a column label
          - (axis=1): Matches an index label

        Parameters
        ----------
        key : str
            Potential label name
        axis : int, default 0
            Axis perpendicular to the axis that labels are associated with
            (0 means search for column labels, 1 means search for index labels)

        Returns
        -------
        is_label: bool
        """
        axis = self._get_axis_number(axis)
        other_axes = (ax for ax in range(self._AXIS_LEN) if ax != axis)

        return (
            key is not None
            and is_hashable(key)
            and any(key in self.axes[ax] for ax in other_axes)
        )

    @final
    def _is_label_or_level_reference(self, key: str, axis: int = 0) -> bool_t:
        """
        Test whether a key is a label or level reference for a given axis.

        To be considered either a label or a level reference, `key` must be a
        string that:
          - (axis=0): Matches a column label or an index level
          - (axis=1): Matches an index label or a column level

        Parameters
        ----------
        key : str
            Potential label or level name
        axis : int, default 0
            Axis that levels are associated with (0 for index, 1 for columns)

        Returns
        -------
        bool
        """
        return self._is_level_reference(key, axis=axis) or self._is_label_reference(
            key, axis=axis
        )

    @final
    def _check_label_or_level_ambiguity(self, key, axis: int = 0) -> None:
        """
        Check whether `key` is ambiguous.

        By ambiguous, we mean that it matches both a level of the input
        `axis` and a label of the other axis.

        Parameters
        ----------
        key : str or object
            Label or level name.
        axis : int, default 0
            Axis that levels are associated with (0 for index, 1 for columns).

        Raises
        ------
        ValueError: `key` is ambiguous
        """
        axis = self._get_axis_number(axis)
        other_axes = (ax for ax in range(self._AXIS_LEN) if ax != axis)

        if (
            key is not None
            and is_hashable(key)
            and key in self.axes[axis].names
            and any(key in self.axes[ax] for ax in other_axes)
        ):

            # Build an informative and grammatical warning
            level_article, level_type = (
                ("an", "index") if axis == 0 else ("a", "column")
            )

            label_article, label_type = (
                ("a", "column") if axis == 0 else ("an", "index")
            )

            msg = (
                f"'{key}' is both {level_article} {level_type} level and "
                f"{label_article} {label_type} label, which is ambiguous."
            )
            raise ValueError(msg)

    @final
    def _get_label_or_level_values(self, key: str, axis: int = 0) -> np.ndarray:
        """
        Return a 1-D array of values associated with `key`, a label or level
        from the given `axis`.

        Retrieval logic:
          - (axis=0): Return column values if `key` matches a column label.
            Otherwise return index level values if `key` matches an index
            level.
          - (axis=1): Return row values if `key` matches an index label.
            Otherwise return column level values if 'key' matches a column
            level

        Parameters
        ----------
        key : str
            Label or level name.
        axis : int, default 0
            Axis that levels are associated with (0 for index, 1 for columns)

        Returns
        -------
        values : np.ndarray

        Raises
        ------
        KeyError
            if `key` matches neither a label nor a level
        ValueError
            if `key` matches multiple labels
        FutureWarning
            if `key` is ambiguous. This will become an ambiguity error in a
            future version
        """
        axis = self._get_axis_number(axis)
        other_axes = [ax for ax in range(self._AXIS_LEN) if ax != axis]

        if self._is_label_reference(key, axis=axis):
            self._check_label_or_level_ambiguity(key, axis=axis)
            values = self.xs(key, axis=other_axes[0])._values
        elif self._is_level_reference(key, axis=axis):
            values = self.axes[axis].get_level_values(key)._values
        else:
            raise KeyError(key)

        # Check for duplicates
        if values.ndim > 1:

            if other_axes and isinstance(self._get_axis(other_axes[0]), MultiIndex):
                multi_message = (
                    "\n"
                    "For a multi-index, the label must be a "
                    "tuple with elements corresponding to each level."
                )
            else:
                multi_message = ""

            label_axis_name = "column" if axis == 0 else "index"
            raise ValueError(
                f"The {label_axis_name} label '{key}' is not unique.{multi_message}"
            )

        return values

    @final
    def _drop_labels_or_levels(self, keys, axis: int = 0):
        """
        Drop labels and/or levels for the given `axis`.

        For each key in `keys`:
          - (axis=0): If key matches a column label then drop the column.
            Otherwise if key matches an index level then drop the level.
          - (axis=1): If key matches an index label then drop the row.
            Otherwise if key matches a column level then drop the level.

        Parameters
        ----------
        keys: str or list of str
            labels or levels to drop
        axis: int, default 0
            Axis that levels are associated with (0 for index, 1 for columns)

        Returns
        -------
        dropped: DataFrame

        Raises
        ------
        ValueError
            if any `keys` match neither a label nor a level
        """
        axis = self._get_axis_number(axis)

        # Validate keys
        keys = com.maybe_make_list(keys)
        invalid_keys = [
            k for k in keys if not self._is_label_or_level_reference(k, axis=axis)
        ]

        if invalid_keys:
            raise ValueError(
                "The following keys are not valid labels or "
                f"levels for axis {axis}: {invalid_keys}"
            )

        # Compute levels and labels to drop
        levels_to_drop = [k for k in keys if self._is_level_reference(k, axis=axis)]

        labels_to_drop = [k for k in keys if not self._is_level_reference(k, axis=axis)]

        # Perform copy upfront and then use inplace operations below.
        # This ensures that we always perform exactly one copy.
        # ``copy`` and/or ``inplace`` options could be added in the future.
        dropped = self.copy()

        if axis == 0:
            # Handle dropping index levels
            if levels_to_drop:
                dropped.reset_index(levels_to_drop, drop=True, inplace=True)

            # Handle dropping columns labels
            if labels_to_drop:
                dropped.drop(labels_to_drop, axis=1, inplace=True)
        else:
            # Handle dropping column levels
            if levels_to_drop:
                if isinstance(dropped.columns, MultiIndex):
                    # Drop the specified levels from the MultiIndex
                    dropped.columns = dropped.columns.droplevel(levels_to_drop)
                else:
                    # Drop the last level of Index by replacing with
                    # a RangeIndex
                    dropped.columns = RangeIndex(dropped.columns.size)

            # Handle dropping index labels
            if labels_to_drop:
                dropped.drop(labels_to_drop, axis=0, inplace=True)

        return dropped

    # ----------------------------------------------------------------------
    # Iteration

    def __hash__(self) -> int:
        raise TypeError(
            f"{repr(type(self).__name__)} objects are mutable, "
            f"thus they cannot be hashed"
        )

    def __iter__(self):
        """
        Iterate over info axis.

        Returns
        -------
        iterator
            Info axis as iterator.
        """
        return iter(self._info_axis)

    # can we get a better explanation of this?
    def keys(self):
        """
        Get the 'info axis' (see Indexing for more).

        This is index for Series, columns for DataFrame.

        Returns
        -------
        Index
            Info axis.
        """
        return self._info_axis

    def items(self):
        """
        Iterate over (label, values) on info axis

        This is index for Series and columns for DataFrame.

        Returns
        -------
        Generator
        """
        for h in self._info_axis:
            yield h, self[h]

    @doc(items)
    def iteritems(self):
        return self.items()

    def __len__(self) -> int:
        """Returns length of info axis"""
        return len(self._info_axis)

    @final
    def __contains__(self, key) -> bool_t:
        """True if the key is in the info axis"""
        return key in self._info_axis

    @property
    def empty(self) -> bool_t:
        """
        Indicator whether DataFrame is empty.

        True if DataFrame is entirely empty (no items), meaning any of the
        axes are of length 0.

        Returns
        -------
        bool
            If DataFrame is empty, return True, if not return False.

        See Also
        --------
        Series.dropna : Return series without null values.
        DataFrame.dropna : Return DataFrame with labels on given axis omitted
            where (all or any) data are missing.

        Notes
        -----
        If DataFrame contains only NaNs, it is still not considered empty. See
        the example below.

        Examples
        --------
        An example of an actual empty DataFrame. Notice the index is empty:

        >>> df_empty = pd.DataFrame({'A' : []})
        >>> df_empty
        Empty DataFrame
        Columns: [A]
        Index: []
        >>> df_empty.empty
        True

        If we only have NaNs in our DataFrame, it is not considered empty! We
        will need to drop the NaNs to make the DataFrame empty:

        >>> df = pd.DataFrame({'A' : [np.nan]})
        >>> df
            A
        0 NaN
        >>> df.empty
        False
        >>> df.dropna().empty
        True
        """
        return any(len(self._get_axis(a)) == 0 for a in self._AXIS_ORDERS)

    # ----------------------------------------------------------------------
    # Array Interface

    # This is also set in IndexOpsMixin
    # GH#23114 Ensure ndarray.__op__(DataFrame) returns NotImplemented
    __array_priority__ = 1000

    def __array__(self, dtype: NpDtype | None = None) -> np.ndarray:
        return np.asarray(self._values, dtype=dtype)

    def __array_wrap__(
        self,
        result: np.ndarray,
        context: tuple[Callable, tuple[Any, ...], int] | None = None,
    ):
        """
        Gets called after a ufunc and other functions.

        Parameters
        ----------
        result: np.ndarray
            The result of the ufunc or other function called on the NumPy array
            returned by __array__
        context: tuple of (func, tuple, int)
            This parameter is returned by ufuncs as a 3-element tuple: (name of the
            ufunc, arguments of the ufunc, domain of the ufunc), but is not set by
            other numpy functions.q

        Notes
        -----
        Series implements __array_ufunc_ so this not called for ufunc on Series.
        """
        res = lib.item_from_zerodim(result)
        if is_scalar(res):
            # e.g. we get here with np.ptp(series)
            # ptp also requires the item_from_zerodim
            return res
        d = self._construct_axes_dict(self._AXIS_ORDERS, copy=False)
        # error: Argument 1 to "NDFrame" has incompatible type "ndarray";
        # expected "BlockManager"
        return self._constructor(res, **d).__finalize__(  # type: ignore[arg-type]
            self, method="__array_wrap__"
        )

    def __array_ufunc__(
        self, ufunc: np.ufunc, method: str, *inputs: Any, **kwargs: Any
    ):
        return arraylike.array_ufunc(self, ufunc, method, *inputs, **kwargs)

    # ideally we would define this to avoid the getattr checks, but
    # is slower
    # @property
    # def __array_interface__(self):
    #    """ provide numpy array interface method """
    #    values = self.values
    #    return dict(typestr=values.dtype.str,shape=values.shape,data=values)

    # ----------------------------------------------------------------------
    # Picklability

    @final
    def __getstate__(self) -> dict[str, Any]:
        meta = {k: getattr(self, k, None) for k in self._metadata}
        return {
            "_mgr": self._mgr,
            "_typ": self._typ,
            "_metadata": self._metadata,
            "attrs": self.attrs,
            "_flags": {k: self.flags[k] for k in self.flags._keys},
            **meta,
        }

    @final
    def __setstate__(self, state):
        if isinstance(state, BlockManager):
            self._mgr = state
        elif isinstance(state, dict):
            if "_data" in state and "_mgr" not in state:
                # compat for older pickles
                state["_mgr"] = state.pop("_data")
            typ = state.get("_typ")
            if typ is not None:
                attrs = state.get("_attrs", {})
                object.__setattr__(self, "_attrs", attrs)
                flags = state.get("_flags", {"allows_duplicate_labels": True})
                object.__setattr__(self, "_flags", Flags(self, **flags))

                # set in the order of internal names
                # to avoid definitional recursion
                # e.g. say fill_value needing _mgr to be
                # defined
                meta = set(self._internal_names + self._metadata)
                for k in list(meta):
                    if k in state and k != "_flags":
                        v = state[k]
                        object.__setattr__(self, k, v)

                for k, v in state.items():
                    if k not in meta:
                        object.__setattr__(self, k, v)

            else:
                raise NotImplementedError("Pre-0.12 pickles are no longer supported")
        elif len(state) == 2:
            raise NotImplementedError("Pre-0.12 pickles are no longer supported")

        self._item_cache = {}

    # ----------------------------------------------------------------------
    # Rendering Methods

    def __repr__(self) -> str:
        # string representation based upon iterating over self
        # (since, by definition, `PandasContainers` are iterable)
        prepr = f"[{','.join(map(pprint_thing, self))}]"
        return f"{type(self).__name__}({prepr})"

    @final
    def _repr_latex_(self):
        """
        Returns a LaTeX representation for a particular object.
        Mainly for use with nbconvert (jupyter notebook conversion to pdf).
        """
        if config.get_option("display.latex.repr"):
            return self.to_latex()
        else:
            return None

    @final
    def _repr_data_resource_(self):
        """
        Not a real Jupyter special repr method, but we use the same
        naming convention.
        """
        if config.get_option("display.html.table_schema"):
            data = self.head(config.get_option("display.max_rows"))

            as_json = data.to_json(orient="table")
            as_json = cast(str, as_json)
            return json.loads(as_json, object_pairs_hook=collections.OrderedDict)

    # ----------------------------------------------------------------------
    # I/O Methods

    @final
    @doc(klass="object", storage_options=_shared_docs["storage_options"])
    def to_excel(
        self,
        excel_writer,
        sheet_name: str = "Sheet1",
        na_rep: str = "",
        float_format: str | None = None,
        columns=None,
        header=True,
        index=True,
        index_label=None,
        startrow=0,
        startcol=0,
        engine=None,
        merge_cells=True,
        encoding=None,
        inf_rep="inf",
        verbose=True,
        freeze_panes=None,
        storage_options: StorageOptions = None,
    ) -> None:
        """
        Write {klass} to an Excel sheet.

        To write a single {klass} to an Excel .xlsx file it is only necessary to
        specify a target file name. To write to multiple sheets it is necessary to
        create an `ExcelWriter` object with a target file name, and specify a sheet
        in the file to write to.

        Multiple sheets may be written to by specifying unique `sheet_name`.
        With all data written to the file it is necessary to save the changes.
        Note that creating an `ExcelWriter` object with a file name that already
        exists will result in the contents of the existing file being erased.

        Parameters
        ----------
        excel_writer : path-like, file-like, or ExcelWriter object
            File path or existing ExcelWriter.
        sheet_name : str, default 'Sheet1'
            Name of sheet which will contain DataFrame.
        na_rep : str, default ''
            Missing data representation.
        float_format : str, optional
            Format string for floating point numbers. For example
            ``float_format="%.2f"`` will format 0.1234 to 0.12.
        columns : sequence or list of str, optional
            Columns to write.
        header : bool or list of str, default True
            Write out the column names. If a list of string is given it is
            assumed to be aliases for the column names.
        index : bool, default True
            Write row names (index).
        index_label : str or sequence, optional
            Column label for index column(s) if desired. If not specified, and
            `header` and `index` are True, then the index names are used. A
            sequence should be given if the DataFrame uses MultiIndex.
        startrow : int, default 0
            Upper left cell row to dump data frame.
        startcol : int, default 0
            Upper left cell column to dump data frame.
        engine : str, optional
            Write engine to use, 'openpyxl' or 'xlsxwriter'. You can also set this
            via the options ``io.excel.xlsx.writer``, ``io.excel.xls.writer``, and
            ``io.excel.xlsm.writer``.

            .. deprecated:: 1.2.0

                As the `xlwt <https://pypi.org/project/xlwt/>`__ package is no longer
                maintained, the ``xlwt`` engine will be removed in a future version
                of pandas.

        merge_cells : bool, default True
            Write MultiIndex and Hierarchical Rows as merged cells.
        encoding : str, optional
            Encoding of the resulting excel file. Only necessary for xlwt,
            other writers support unicode natively.
        inf_rep : str, default 'inf'
            Representation for infinity (there is no native representation for
            infinity in Excel).
        verbose : bool, default True
            Display more information in the error logs.
        freeze_panes : tuple of int (length 2), optional
            Specifies the one-based bottommost row and rightmost column that
            is to be frozen.
        {storage_options}

            .. versionadded:: 1.2.0

        See Also
        --------
        to_csv : Write DataFrame to a comma-separated values (csv) file.
        ExcelWriter : Class for writing DataFrame objects into excel sheets.
        read_excel : Read an Excel file into a pandas DataFrame.
        read_csv : Read a comma-separated values (csv) file into DataFrame.

        Notes
        -----
        For compatibility with :meth:`~DataFrame.to_csv`,
        to_excel serializes lists and dicts to strings before writing.

        Once a workbook has been saved it is not possible write further data
        without rewriting the whole workbook.

        Examples
        --------

        Create, write to and save a workbook:

        >>> df1 = pd.DataFrame([['a', 'b'], ['c', 'd']],
        ...                    index=['row 1', 'row 2'],
        ...                    columns=['col 1', 'col 2'])
        >>> df1.to_excel("output.xlsx")  # doctest: +SKIP

        To specify the sheet name:

        >>> df1.to_excel("output.xlsx",
        ...              sheet_name='Sheet_name_1')  # doctest: +SKIP

        If you wish to write to more than one sheet in the workbook, it is
        necessary to specify an ExcelWriter object:

        >>> df2 = df1.copy()
        >>> with pd.ExcelWriter('output.xlsx') as writer:  # doctest: +SKIP
        ...     df1.to_excel(writer, sheet_name='Sheet_name_1')
        ...     df2.to_excel(writer, sheet_name='Sheet_name_2')

        ExcelWriter can also be used to append to an existing Excel file:

        >>> with pd.ExcelWriter('output.xlsx',
        ...                     mode='a') as writer:  # doctest: +SKIP
        ...     df.to_excel(writer, sheet_name='Sheet_name_3')

        To set the library that is used to write the Excel file,
        you can pass the `engine` keyword (the default engine is
        automatically chosen depending on the file extension):

        >>> df1.to_excel('output1.xlsx', engine='xlsxwriter')  # doctest: +SKIP
        """

        df = self if isinstance(self, ABCDataFrame) else self.to_frame()

        from pandas.io.formats.excel import ExcelFormatter

        formatter = ExcelFormatter(
            df,
            na_rep=na_rep,
            cols=columns,
            header=header,
            float_format=float_format,
            index=index,
            index_label=index_label,
            merge_cells=merge_cells,
            inf_rep=inf_rep,
        )
        formatter.write(
            excel_writer,
            sheet_name=sheet_name,
            startrow=startrow,
            startcol=startcol,
            freeze_panes=freeze_panes,
            engine=engine,
            storage_options=storage_options,
        )

    @final
    @doc(storage_options=_shared_docs["storage_options"])
    def to_json(
        self,
        path_or_buf: FilePathOrBuffer | None = None,
        orient: str | None = None,
        date_format: str | None = None,
        double_precision: int = 10,
        force_ascii: bool_t = True,
        date_unit: str = "ms",
        default_handler: Callable[[Any], JSONSerializable] | None = None,
        lines: bool_t = False,
        compression: CompressionOptions = "infer",
        index: bool_t = True,
        indent: int | None = None,
        storage_options: StorageOptions = None,
    ) -> str | None:
        """
        Convert the object to a JSON string.

        Note NaN's and None will be converted to null and datetime objects
        will be converted to UNIX timestamps.

        Parameters
        ----------
        path_or_buf : str or file handle, optional
            File path or object. If not specified, the result is returned as
            a string.
        orient : str
            Indication of expected JSON string format.

            * Series:

                - default is 'index'
                - allowed values are: {{'split', 'records', 'index', 'table'}}.

            * DataFrame:

                - default is 'columns'
                - allowed values are: {{'split', 'records', 'index', 'columns',
                  'values', 'table'}}.

            * The format of the JSON string:

                - 'split' : dict like {{'index' -> [index], 'columns' -> [columns],
                  'data' -> [values]}}
                - 'records' : list like [{{column -> value}}, ... , {{column -> value}}]
                - 'index' : dict like {{index -> {{column -> value}}}}
                - 'columns' : dict like {{column -> {{index -> value}}}}
                - 'values' : just the values array
                - 'table' : dict like {{'schema': {{schema}}, 'data': {{data}}}}

                Describing the data, where data component is like ``orient='records'``.

        date_format : {{None, 'epoch', 'iso'}}
            Type of date conversion. 'epoch' = epoch milliseconds,
            'iso' = ISO8601. The default depends on the `orient`. For
            ``orient='table'``, the default is 'iso'. For all other orients,
            the default is 'epoch'.
        double_precision : int, default 10
            The number of decimal places to use when encoding
            floating point values.
        force_ascii : bool, default True
            Force encoded string to be ASCII.
        date_unit : str, default 'ms' (milliseconds)
            The time unit to encode to, governs timestamp and ISO8601
            precision.  One of 's', 'ms', 'us', 'ns' for second, millisecond,
            microsecond, and nanosecond respectively.
        default_handler : callable, default None
            Handler to call if object cannot otherwise be converted to a
            suitable format for JSON. Should receive a single argument which is
            the object to convert and return a serialisable object.
        lines : bool, default False
            If 'orient' is 'records' write out line delimited json format. Will
            throw ValueError if incorrect 'orient' since others are not list
            like.

        compression : {{'infer', 'gzip', 'bz2', 'zip', 'xz', None}}

            A string representing the compression to use in the output file,
            only used when the first argument is a filename. By default, the
            compression is inferred from the filename.

            .. versionchanged:: 0.24.0
               'infer' option added and set to default
        index : bool, default True
            Whether to include the index values in the JSON string. Not
            including the index (``index=False``) is only supported when
            orient is 'split' or 'table'.
        indent : int, optional
           Length of whitespace used to indent each record.

           .. versionadded:: 1.0.0

        {storage_options}

            .. versionadded:: 1.2.0

        Returns
        -------
        None or str
            If path_or_buf is None, returns the resulting json format as a
            string. Otherwise returns None.

        See Also
        --------
        read_json : Convert a JSON string to pandas object.

        Notes
        -----
        The behavior of ``indent=0`` varies from the stdlib, which does not
        indent the output but does insert newlines. Currently, ``indent=0``
        and the default ``indent=None`` are equivalent in pandas, though this
        may change in a future release.

        ``orient='table'`` contains a 'pandas_version' field under 'schema'.
        This stores the version of `pandas` used in the latest revision of the
        schema.

        Examples
        --------
        >>> import json
        >>> df = pd.DataFrame(
        ...     [["a", "b"], ["c", "d"]],
        ...     index=["row 1", "row 2"],
        ...     columns=["col 1", "col 2"],
        ... )

        >>> result = df.to_json(orient="split")
        >>> parsed = json.loads(result)
        >>> json.dumps(parsed, indent=4)  # doctest: +SKIP
        {{
            "columns": [
                "col 1",
                "col 2"
            ],
            "index": [
                "row 1",
                "row 2"
            ],
            "data": [
                [
                    "a",
                    "b"
                ],
                [
                    "c",
                    "d"
                ]
            ]
        }}

        Encoding/decoding a Dataframe using ``'records'`` formatted JSON.
        Note that index labels are not preserved with this encoding.

        >>> result = df.to_json(orient="records")
        >>> parsed = json.loads(result)
        >>> json.dumps(parsed, indent=4)  # doctest: +SKIP
        [
            {{
                "col 1": "a",
                "col 2": "b"
            }},
            {{
                "col 1": "c",
                "col 2": "d"
            }}
        ]

        Encoding/decoding a Dataframe using ``'index'`` formatted JSON:

        >>> result = df.to_json(orient="index")
        >>> parsed = json.loads(result)
        >>> json.dumps(parsed, indent=4)  # doctest: +SKIP
        {{
            "row 1": {{
                "col 1": "a",
                "col 2": "b"
            }},
            "row 2": {{
                "col 1": "c",
                "col 2": "d"
            }}
        }}

        Encoding/decoding a Dataframe using ``'columns'`` formatted JSON:

        >>> result = df.to_json(orient="columns")
        >>> parsed = json.loads(result)
        >>> json.dumps(parsed, indent=4)  # doctest: +SKIP
        {{
            "col 1": {{
                "row 1": "a",
                "row 2": "c"
            }},
            "col 2": {{
                "row 1": "b",
                "row 2": "d"
            }}
        }}

        Encoding/decoding a Dataframe using ``'values'`` formatted JSON:

        >>> result = df.to_json(orient="values")
        >>> parsed = json.loads(result)
        >>> json.dumps(parsed, indent=4)  # doctest: +SKIP
        [
            [
                "a",
                "b"
            ],
            [
                "c",
                "d"
            ]
        ]

        Encoding with Table Schema:

        >>> result = df.to_json(orient="table")
        >>> parsed = json.loads(result)
        >>> json.dumps(parsed, indent=4)  # doctest: +SKIP
        {{
            "schema": {{
                "fields": [
                    {{
                        "name": "index",
                        "type": "string"
                    }},
                    {{
                        "name": "col 1",
                        "type": "string"
                    }},
                    {{
                        "name": "col 2",
                        "type": "string"
                    }}
                ],
                "primaryKey": [
                    "index"
                ],
                "pandas_version": "0.20.0"
            }},
            "data": [
                {{
                    "index": "row 1",
                    "col 1": "a",
                    "col 2": "b"
                }},
                {{
                    "index": "row 2",
                    "col 1": "c",
                    "col 2": "d"
                }}
            ]
        }}
        """
        from pandas.io import json

        if date_format is None and orient == "table":
            date_format = "iso"
        elif date_format is None:
            date_format = "epoch"

        config.is_nonnegative_int(indent)
        indent = indent or 0

        return json.to_json(
            path_or_buf=path_or_buf,
            obj=self,
            orient=orient,
            date_format=date_format,
            double_precision=double_precision,
            force_ascii=force_ascii,
            date_unit=date_unit,
            default_handler=default_handler,
            lines=lines,
            compression=compression,
            index=index,
            indent=indent,
            storage_options=storage_options,
        )

    @final
    def to_hdf(
        self,
        path_or_buf,
        key: str,
        mode: str = "a",
        complevel: int | None = None,
        complib: str | None = None,
        append: bool_t = False,
        format: str | None = None,
        index: bool_t = True,
        min_itemsize: int | dict[str, int] | None = None,
        nan_rep=None,
        dropna: bool_t | None = None,
        data_columns: bool_t | list[str] | None = None,
        errors: str = "strict",
        encoding: str = "UTF-8",
    ) -> None:
        """
        Write the contained data to an HDF5 file using HDFStore.

        Hierarchical Data Format (HDF) is self-describing, allowing an
        application to interpret the structure and contents of a file with
        no outside information. One HDF file can hold a mix of related objects
        which can be accessed as a group or as individual objects.

        In order to add another DataFrame or Series to an existing HDF file
        please use append mode and a different a key.

        .. warning::

           One can store a subclass of ``DataFrame`` or ``Series`` to HDF5,
           but the type of the subclass is lost upon storing.

        For more information see the :ref:`user guide <io.hdf5>`.

        Parameters
        ----------
        path_or_buf : str or pandas.HDFStore
            File path or HDFStore object.
        key : str
            Identifier for the group in the store.
        mode : {'a', 'w', 'r+'}, default 'a'
            Mode to open file:

            - 'w': write, a new file is created (an existing file with
              the same name would be deleted).
            - 'a': append, an existing file is opened for reading and
              writing, and if the file does not exist it is created.
            - 'r+': similar to 'a', but the file must already exist.
        complevel : {0-9}, optional
            Specifies a compression level for data.
            A value of 0 disables compression.
        complib : {'zlib', 'lzo', 'bzip2', 'blosc'}, default 'zlib'
            Specifies the compression library to be used.
            As of v0.20.2 these additional compressors for Blosc are supported
            (default if no compressor specified: 'blosc:blosclz'):
            {'blosc:blosclz', 'blosc:lz4', 'blosc:lz4hc', 'blosc:snappy',
            'blosc:zlib', 'blosc:zstd'}.
            Specifying a compression library which is not available issues
            a ValueError.
        append : bool, default False
            For Table formats, append the input data to the existing.
        format : {'fixed', 'table', None}, default 'fixed'
            Possible values:

            - 'fixed': Fixed format. Fast writing/reading. Not-appendable,
              nor searchable.
            - 'table': Table format. Write as a PyTables Table structure
              which may perform worse but allow more flexible operations
              like searching / selecting subsets of the data.
            - If None, pd.get_option('io.hdf.default_format') is checked,
              followed by fallback to "fixed"
        errors : str, default 'strict'
            Specifies how encoding and decoding errors are to be handled.
            See the errors argument for :func:`open` for a full list
            of options.
        encoding : str, default "UTF-8"
        min_itemsize : dict or int, optional
            Map column names to minimum string sizes for columns.
        nan_rep : Any, optional
            How to represent null values as str.
            Not allowed with append=True.
        data_columns : list of columns or True, optional
            List of columns to create as indexed data columns for on-disk
            queries, or True to use all columns. By default only the axes
            of the object are indexed. See :ref:`io.hdf5-query-data-columns`.
            Applicable only to format='table'.

        See Also
        --------
        read_hdf : Read from HDF file.
        DataFrame.to_parquet : Write a DataFrame to the binary parquet format.
        DataFrame.to_sql : Write to a sql table.
        DataFrame.to_feather : Write out feather-format for DataFrames.
        DataFrame.to_csv : Write out to a csv file.

        Examples
        --------
        >>> df = pd.DataFrame({'A': [1, 2, 3], 'B': [4, 5, 6]},
        ...                   index=['a', 'b', 'c'])
        >>> df.to_hdf('data.h5', key='df', mode='w')

        We can add another object to the same file:

        >>> s = pd.Series([1, 2, 3, 4])
        >>> s.to_hdf('data.h5', key='s')

        Reading from HDF file:

        >>> pd.read_hdf('data.h5', 'df')
        A  B
        a  1  4
        b  2  5
        c  3  6
        >>> pd.read_hdf('data.h5', 's')
        0    1
        1    2
        2    3
        3    4
        dtype: int64

        Deleting file with data:

        >>> import os
        >>> os.remove('data.h5')
        """
        from pandas.io import pytables

        pytables.to_hdf(
            path_or_buf,
            key,
            self,
            mode=mode,
            complevel=complevel,
            complib=complib,
            append=append,
            format=format,
            index=index,
            min_itemsize=min_itemsize,
            nan_rep=nan_rep,
            dropna=dropna,
            data_columns=data_columns,
            errors=errors,
            encoding=encoding,
        )

    @final
    def to_sql(
        self,
        name: str,
        con,
        schema=None,
        if_exists: str = "fail",
        index: bool_t = True,
        index_label=None,
        chunksize=None,
        dtype: DtypeArg | None = None,
        method=None,
    ) -> None:
        """
        Write records stored in a DataFrame to a SQL database.

        Databases supported by SQLAlchemy [1]_ are supported. Tables can be
        newly created, appended to, or overwritten.

        Parameters
        ----------
        name : str
            Name of SQL table.
        con : sqlalchemy.engine.(Engine or Connection) or sqlite3.Connection
            Using SQLAlchemy makes it possible to use any DB supported by that
            library. Legacy support is provided for sqlite3.Connection objects. The user
            is responsible for engine disposal and connection closure for the SQLAlchemy
            connectable See `here \
                <https://docs.sqlalchemy.org/en/13/core/connections.html>`_.

        schema : str, optional
            Specify the schema (if database flavor supports this). If None, use
            default schema.
        if_exists : {'fail', 'replace', 'append'}, default 'fail'
            How to behave if the table already exists.

            * fail: Raise a ValueError.
            * replace: Drop the table before inserting new values.
            * append: Insert new values to the existing table.

        index : bool, default True
            Write DataFrame index as a column. Uses `index_label` as the column
            name in the table.
        index_label : str or sequence, default None
            Column label for index column(s). If None is given (default) and
            `index` is True, then the index names are used.
            A sequence should be given if the DataFrame uses MultiIndex.
        chunksize : int, optional
            Specify the number of rows in each batch to be written at a time.
            By default, all rows will be written at once.
        dtype : dict or scalar, optional
            Specifying the datatype for columns. If a dictionary is used, the
            keys should be the column names and the values should be the
            SQLAlchemy types or strings for the sqlite3 legacy mode. If a
            scalar is provided, it will be applied to all columns.
        method : {None, 'multi', callable}, optional
            Controls the SQL insertion clause used:

            * None : Uses standard SQL ``INSERT`` clause (one per row).
            * 'multi': Pass multiple values in a single ``INSERT`` clause.
            * callable with signature ``(pd_table, conn, keys, data_iter)``.

            Details and a sample callable implementation can be found in the
            section :ref:`insert method <io.sql.method>`.

            .. versionadded:: 0.24.0

        Raises
        ------
        ValueError
            When the table already exists and `if_exists` is 'fail' (the
            default).

        See Also
        --------
        read_sql : Read a DataFrame from a table.

        Notes
        -----
        Timezone aware datetime columns will be written as
        ``Timestamp with timezone`` type with SQLAlchemy if supported by the
        database. Otherwise, the datetimes will be stored as timezone unaware
        timestamps local to the original timezone.

        .. versionadded:: 0.24.0

        References
        ----------
        .. [1] https://docs.sqlalchemy.org
        .. [2] https://www.python.org/dev/peps/pep-0249/

        Examples
        --------
        Create an in-memory SQLite database.

        >>> from sqlalchemy import create_engine
        >>> engine = create_engine('sqlite://', echo=False)

        Create a table from scratch with 3 rows.

        >>> df = pd.DataFrame({'name' : ['User 1', 'User 2', 'User 3']})
        >>> df
             name
        0  User 1
        1  User 2
        2  User 3

        >>> df.to_sql('users', con=engine)
        >>> engine.execute("SELECT * FROM users").fetchall()
        [(0, 'User 1'), (1, 'User 2'), (2, 'User 3')]

        An `sqlalchemy.engine.Connection` can also be passed to `con`:

        >>> with engine.begin() as connection:
        ...     df1 = pd.DataFrame({'name' : ['User 4', 'User 5']})
        ...     df1.to_sql('users', con=connection, if_exists='append')

        This is allowed to support operations that require that the same
        DBAPI connection is used for the entire operation.

        >>> df2 = pd.DataFrame({'name' : ['User 6', 'User 7']})
        >>> df2.to_sql('users', con=engine, if_exists='append')
        >>> engine.execute("SELECT * FROM users").fetchall()
        [(0, 'User 1'), (1, 'User 2'), (2, 'User 3'),
         (0, 'User 4'), (1, 'User 5'), (0, 'User 6'),
         (1, 'User 7')]

        Overwrite the table with just ``df2``.

        >>> df2.to_sql('users', con=engine, if_exists='replace',
        ...            index_label='id')
        >>> engine.execute("SELECT * FROM users").fetchall()
        [(0, 'User 6'), (1, 'User 7')]

        Specify the dtype (especially useful for integers with missing values).
        Notice that while pandas is forced to store the data as floating point,
        the database supports nullable integers. When fetching the data with
        Python, we get back integer scalars.

        >>> df = pd.DataFrame({"A": [1, None, 2]})
        >>> df
             A
        0  1.0
        1  NaN
        2  2.0

        >>> from sqlalchemy.types import Integer
        >>> df.to_sql('integers', con=engine, index=False,
        ...           dtype={"A": Integer()})

        >>> engine.execute("SELECT * FROM integers").fetchall()
        [(1,), (None,), (2,)]
        """
        from pandas.io import sql

        sql.to_sql(
            self,
            name,
            con,
            schema=schema,
            if_exists=if_exists,
            index=index,
            index_label=index_label,
            chunksize=chunksize,
            dtype=dtype,
            method=method,
        )

    @final
    @doc(storage_options=_shared_docs["storage_options"])
    def to_pickle(
        self,
        path,
        compression: CompressionOptions = "infer",
        protocol: int = pickle.HIGHEST_PROTOCOL,
        storage_options: StorageOptions = None,
    ) -> None:
        """
        Pickle (serialize) object to file.

        Parameters
        ----------
        path : str
            File path where the pickled object will be stored.
        compression : {{'infer', 'gzip', 'bz2', 'zip', 'xz', None}}, \
        default 'infer'
            A string representing the compression to use in the output file. By
            default, infers from the file extension in specified path.
            Compression mode may be any of the following possible
            values: {{‘infer’, ‘gzip’, ‘bz2’, ‘zip’, ‘xz’, None}}. If compression
            mode is ‘infer’ and path_or_buf is path-like, then detect
            compression mode from the following extensions:
            ‘.gz’, ‘.bz2’, ‘.zip’ or ‘.xz’. (otherwise no compression).
            If dict given and mode is ‘zip’ or inferred as ‘zip’, other entries
            passed as additional compression options.
        protocol : int
            Int which indicates which protocol should be used by the pickler,
            default HIGHEST_PROTOCOL (see [1]_ paragraph 12.1.2). The possible
            values are 0, 1, 2, 3, 4, 5. A negative value for the protocol
            parameter is equivalent to setting its value to HIGHEST_PROTOCOL.

            .. [1] https://docs.python.org/3/library/pickle.html.

        {storage_options}

            .. versionadded:: 1.2.0

        See Also
        --------
        read_pickle : Load pickled pandas object (or any object) from file.
        DataFrame.to_hdf : Write DataFrame to an HDF5 file.
        DataFrame.to_sql : Write DataFrame to a SQL database.
        DataFrame.to_parquet : Write a DataFrame to the binary parquet format.

        Examples
        --------
        >>> original_df = pd.DataFrame({{"foo": range(5), "bar": range(5, 10)}})
        >>> original_df
           foo  bar
        0    0    5
        1    1    6
        2    2    7
        3    3    8
        4    4    9
        >>> original_df.to_pickle("./dummy.pkl")

        >>> unpickled_df = pd.read_pickle("./dummy.pkl")
        >>> unpickled_df
           foo  bar
        0    0    5
        1    1    6
        2    2    7
        3    3    8
        4    4    9

        >>> import os
        >>> os.remove("./dummy.pkl")
        """
        from pandas.io.pickle import to_pickle

        to_pickle(
            self,
            path,
            compression=compression,
            protocol=protocol,
            storage_options=storage_options,
        )

    @final
    def to_clipboard(
        self, excel: bool_t = True, sep: str | None = None, **kwargs
    ) -> None:
        r"""
        Copy object to the system clipboard.

        Write a text representation of object to the system clipboard.
        This can be pasted into Excel, for example.

        Parameters
        ----------
        excel : bool, default True
            Produce output in a csv format for easy pasting into excel.

            - True, use the provided separator for csv pasting.
            - False, write a string representation of the object to the clipboard.

        sep : str, default ``'\t'``
            Field delimiter.
        **kwargs
            These parameters will be passed to DataFrame.to_csv.

        See Also
        --------
        DataFrame.to_csv : Write a DataFrame to a comma-separated values
            (csv) file.
        read_clipboard : Read text from clipboard and pass to read_table.

        Notes
        -----
        Requirements for your platform.

          - Linux : `xclip`, or `xsel` (with `PyQt4` modules)
          - Windows : none
          - OS X : none

        Examples
        --------
        Copy the contents of a DataFrame to the clipboard.

        >>> df = pd.DataFrame([[1, 2, 3], [4, 5, 6]], columns=['A', 'B', 'C'])

        >>> df.to_clipboard(sep=',')  # doctest: +SKIP
        ... # Wrote the following to the system clipboard:
        ... # ,A,B,C
        ... # 0,1,2,3
        ... # 1,4,5,6

        We can omit the index by passing the keyword `index` and setting
        it to false.

        >>> df.to_clipboard(sep=',', index=False)  # doctest: +SKIP
        ... # Wrote the following to the system clipboard:
        ... # A,B,C
        ... # 1,2,3
        ... # 4,5,6
        """
        from pandas.io import clipboards

        clipboards.to_clipboard(self, excel=excel, sep=sep, **kwargs)

    @final
    def to_xarray(self):
        """
        Return an xarray object from the pandas object.

        Returns
        -------
        xarray.DataArray or xarray.Dataset
            Data in the pandas structure converted to Dataset if the object is
            a DataFrame, or a DataArray if the object is a Series.

        See Also
        --------
        DataFrame.to_hdf : Write DataFrame to an HDF5 file.
        DataFrame.to_parquet : Write a DataFrame to the binary parquet format.

        Notes
        -----
        See the `xarray docs <https://xarray.pydata.org/en/stable/>`__

        Examples
        --------
        >>> df = pd.DataFrame([('falcon', 'bird', 389.0, 2),
        ...                    ('parrot', 'bird', 24.0, 2),
        ...                    ('lion', 'mammal', 80.5, 4),
        ...                    ('monkey', 'mammal', np.nan, 4)],
        ...                   columns=['name', 'class', 'max_speed',
        ...                            'num_legs'])
        >>> df
             name   class  max_speed  num_legs
        0  falcon    bird      389.0         2
        1  parrot    bird       24.0         2
        2    lion  mammal       80.5         4
        3  monkey  mammal        NaN         4

        >>> df.to_xarray()
        <xarray.Dataset>
        Dimensions:    (index: 4)
        Coordinates:
          * index      (index) int64 0 1 2 3
        Data variables:
            name       (index) object 'falcon' 'parrot' 'lion' 'monkey'
            class      (index) object 'bird' 'bird' 'mammal' 'mammal'
            max_speed  (index) float64 389.0 24.0 80.5 nan
            num_legs   (index) int64 2 2 4 4

        >>> df['max_speed'].to_xarray()
        <xarray.DataArray 'max_speed' (index: 4)>
        array([389. ,  24. ,  80.5,   nan])
        Coordinates:
          * index    (index) int64 0 1 2 3

        >>> dates = pd.to_datetime(['2018-01-01', '2018-01-01',
        ...                         '2018-01-02', '2018-01-02'])
        >>> df_multiindex = pd.DataFrame({'date': dates,
        ...                               'animal': ['falcon', 'parrot',
        ...                                          'falcon', 'parrot'],
        ...                               'speed': [350, 18, 361, 15]})
        >>> df_multiindex = df_multiindex.set_index(['date', 'animal'])

        >>> df_multiindex
                           speed
        date       animal
        2018-01-01 falcon    350
                   parrot     18
        2018-01-02 falcon    361
                   parrot     15

        >>> df_multiindex.to_xarray()
        <xarray.Dataset>
        Dimensions:  (animal: 2, date: 2)
        Coordinates:
          * date     (date) datetime64[ns] 2018-01-01 2018-01-02
          * animal   (animal) object 'falcon' 'parrot'
        Data variables:
            speed    (date, animal) int64 350 18 361 15
        """
        xarray = import_optional_dependency("xarray")

        if self.ndim == 1:
            return xarray.DataArray.from_series(self)
        else:
            return xarray.Dataset.from_dataframe(self)

    @final
    @doc(returns=fmt.return_docstring)
    def to_latex(
        self,
        buf=None,
        columns=None,
        col_space=None,
        header=True,
        index=True,
        na_rep="NaN",
        formatters=None,
        float_format=None,
        sparsify=None,
        index_names=True,
        bold_rows=False,
        column_format=None,
        longtable=None,
        escape=None,
        encoding=None,
        decimal=".",
        multicolumn=None,
        multicolumn_format=None,
        multirow=None,
        caption=None,
        label=None,
        position=None,
    ):
        r"""
        Render object to a LaTeX tabular, longtable, or nested table/tabular.

        Requires ``\usepackage{{booktabs}}``.  The output can be copy/pasted
        into a main LaTeX document or read from an external file
        with ``\input{{table.tex}}``.

        .. versionchanged:: 1.0.0
           Added caption and label arguments.

        .. versionchanged:: 1.2.0
           Added position argument, changed meaning of caption argument.

        Parameters
        ----------
        buf : str, Path or StringIO-like, optional, default None
            Buffer to write to. If None, the output is returned as a string.
        columns : list of label, optional
            The subset of columns to write. Writes all columns by default.
        col_space : int, optional
            The minimum width of each column.
        header : bool or list of str, default True
            Write out the column names. If a list of strings is given,
            it is assumed to be aliases for the column names.
        index : bool, default True
            Write row names (index).
        na_rep : str, default 'NaN'
            Missing data representation.
        formatters : list of functions or dict of {{str: function}}, optional
            Formatter functions to apply to columns' elements by position or
            name. The result of each function must be a unicode string.
            List must be of length equal to the number of columns.
        float_format : one-parameter function or str, optional, default None
            Formatter for floating point numbers. For example
            ``float_format="%.2f"`` and ``float_format="{{:0.2f}}".format`` will
            both result in 0.1234 being formatted as 0.12.
        sparsify : bool, optional
            Set to False for a DataFrame with a hierarchical index to print
            every multiindex key at each row. By default, the value will be
            read from the config module.
        index_names : bool, default True
            Prints the names of the indexes.
        bold_rows : bool, default False
            Make the row labels bold in the output.
        column_format : str, optional
            The columns format as specified in `LaTeX table format
            <https://en.wikibooks.org/wiki/LaTeX/Tables>`__ e.g. 'rcl' for 3
            columns. By default, 'l' will be used for all columns except
            columns of numbers, which default to 'r'.
        longtable : bool, optional
            By default, the value will be read from the pandas config
            module. Use a longtable environment instead of tabular. Requires
            adding a \usepackage{{longtable}} to your LaTeX preamble.
        escape : bool, optional
            By default, the value will be read from the pandas config
            module. When set to False prevents from escaping latex special
            characters in column names.
        encoding : str, optional
            A string representing the encoding to use in the output file,
            defaults to 'utf-8'.
        decimal : str, default '.'
            Character recognized as decimal separator, e.g. ',' in Europe.
        multicolumn : bool, default True
            Use \multicolumn to enhance MultiIndex columns.
            The default will be read from the config module.
        multicolumn_format : str, default 'l'
            The alignment for multicolumns, similar to `column_format`
            The default will be read from the config module.
        multirow : bool, default False
            Use \multirow to enhance MultiIndex rows. Requires adding a
            \usepackage{{multirow}} to your LaTeX preamble. Will print
            centered labels (instead of top-aligned) across the contained
            rows, separating groups via clines. The default will be read
            from the pandas config module.
        caption : str or tuple, optional
            Tuple (full_caption, short_caption),
            which results in ``\caption[short_caption]{{full_caption}}``;
            if a single string is passed, no short caption will be set.

            .. versionadded:: 1.0.0

            .. versionchanged:: 1.2.0
               Optionally allow caption to be a tuple ``(full_caption, short_caption)``.

        label : str, optional
            The LaTeX label to be placed inside ``\label{{}}`` in the output.
            This is used with ``\ref{{}}`` in the main ``.tex`` file.

            .. versionadded:: 1.0.0
        position : str, optional
            The LaTeX positional argument for tables, to be placed after
            ``\begin{{}}`` in the output.

            .. versionadded:: 1.2.0
        {returns}
        See Also
        --------
        DataFrame.to_string : Render a DataFrame to a console-friendly
            tabular output.
        DataFrame.to_html : Render a DataFrame as an HTML table.

        Examples
        --------
        >>> df = pd.DataFrame(dict(name=['Raphael', 'Donatello'],
        ...                   mask=['red', 'purple'],
        ...                   weapon=['sai', 'bo staff']))
        >>> print(df.to_latex(index=False))  # doctest: +NORMALIZE_WHITESPACE
        \begin{{tabular}}{{lll}}
         \toprule
               name &    mask &    weapon \\
         \midrule
            Raphael &     red &       sai \\
          Donatello &  purple &  bo staff \\
        \bottomrule
        \end{{tabular}}
        """
        # Get defaults from the pandas config
        if self.ndim == 1:
            self = self.to_frame()
        if longtable is None:
            longtable = config.get_option("display.latex.longtable")
        if escape is None:
            escape = config.get_option("display.latex.escape")
        if multicolumn is None:
            multicolumn = config.get_option("display.latex.multicolumn")
        if multicolumn_format is None:
            multicolumn_format = config.get_option("display.latex.multicolumn_format")
        if multirow is None:
            multirow = config.get_option("display.latex.multirow")

        self = cast("DataFrame", self)
        formatter = DataFrameFormatter(
            self,
            columns=columns,
            col_space=col_space,
            na_rep=na_rep,
            header=header,
            index=index,
            formatters=formatters,
            float_format=float_format,
            bold_rows=bold_rows,
            sparsify=sparsify,
            index_names=index_names,
            escape=escape,
            decimal=decimal,
        )
        return DataFrameRenderer(formatter).to_latex(
            buf=buf,
            column_format=column_format,
            longtable=longtable,
            encoding=encoding,
            multicolumn=multicolumn,
            multicolumn_format=multicolumn_format,
            multirow=multirow,
            caption=caption,
            label=label,
            position=position,
        )

    @final
    @doc(storage_options=_shared_docs["storage_options"])
    def to_csv(
        self,
        path_or_buf: FilePathOrBuffer | None = None,
        sep: str = ",",
        na_rep: str = "",
        float_format: str | None = None,
        columns: Sequence[Hashable] | None = None,
        header: bool_t | list[str] = True,
        index: bool_t = True,
        index_label: IndexLabel | None = None,
        mode: str = "w",
        encoding: str | None = None,
        compression: CompressionOptions = "infer",
        quoting: int | None = None,
        quotechar: str = '"',
        line_terminator: str | None = None,
        chunksize: int | None = None,
        date_format: str | None = None,
        doublequote: bool_t = True,
        escapechar: str | None = None,
        decimal: str = ".",
        errors: str = "strict",
        storage_options: StorageOptions = None,
    ) -> str | None:
        r"""
        Write object to a comma-separated values (csv) file.

        .. versionchanged:: 0.24.0
            The order of arguments for Series was changed.

        Parameters
        ----------
        path_or_buf : str or file handle, default None
            File path or object, if None is provided the result is returned as
            a string.  If a non-binary file object is passed, it should be opened
            with `newline=''`, disabling universal newlines. If a binary
            file object is passed, `mode` might need to contain a `'b'`.

            .. versionchanged:: 0.24.0

               Was previously named "path" for Series.

            .. versionchanged:: 1.2.0

               Support for binary file objects was introduced.

        sep : str, default ','
            String of length 1. Field delimiter for the output file.
        na_rep : str, default ''
            Missing data representation.
        float_format : str, default None
            Format string for floating point numbers.
        columns : sequence, optional
            Columns to write.
        header : bool or list of str, default True
            Write out the column names. If a list of strings is given it is
            assumed to be aliases for the column names.

            .. versionchanged:: 0.24.0

               Previously defaulted to False for Series.

        index : bool, default True
            Write row names (index).
        index_label : str or sequence, or False, default None
            Column label for index column(s) if desired. If None is given, and
            `header` and `index` are True, then the index names are used. A
            sequence should be given if the object uses MultiIndex. If
            False do not print fields for index names. Use index_label=False
            for easier importing in R.
        mode : str
            Python write mode, default 'w'.
        encoding : str, optional
            A string representing the encoding to use in the output file,
            defaults to 'utf-8'. `encoding` is not supported if `path_or_buf`
            is a non-binary file object.
        compression : str or dict, default 'infer'
            If str, represents compression mode. If dict, value at 'method' is
            the compression mode. Compression mode may be any of the following
            possible values: {{'infer', 'gzip', 'bz2', 'zip', 'xz', None}}. If
            compression mode is 'infer' and `path_or_buf` is path-like, then
            detect compression mode from the following extensions: '.gz',
            '.bz2', '.zip' or '.xz'. (otherwise no compression). If dict given
            and mode is one of {{'zip', 'gzip', 'bz2'}}, or inferred as
            one of the above, other entries passed as
            additional compression options.

            .. versionchanged:: 1.0.0

               May now be a dict with key 'method' as compression mode
               and other entries as additional compression options if
               compression mode is 'zip'.

            .. versionchanged:: 1.1.0

               Passing compression options as keys in dict is
               supported for compression modes 'gzip' and 'bz2'
               as well as 'zip'.

            .. versionchanged:: 1.2.0

                Compression is supported for binary file objects.

            .. versionchanged:: 1.2.0

                Previous versions forwarded dict entries for 'gzip' to
                `gzip.open` instead of `gzip.GzipFile` which prevented
                setting `mtime`.

        quoting : optional constant from csv module
            Defaults to csv.QUOTE_MINIMAL. If you have set a `float_format`
            then floats are converted to strings and thus csv.QUOTE_NONNUMERIC
            will treat them as non-numeric.
        quotechar : str, default '\"'
            String of length 1. Character used to quote fields.
        line_terminator : str, optional
            The newline character or character sequence to use in the output
            file. Defaults to `os.linesep`, which depends on the OS in which
            this method is called ('\\n' for linux, '\\r\\n' for Windows, i.e.).

            .. versionchanged:: 0.24.0
        chunksize : int or None
            Rows to write at a time.
        date_format : str, default None
            Format string for datetime objects.
        doublequote : bool, default True
            Control quoting of `quotechar` inside a field.
        escapechar : str, default None
            String of length 1. Character used to escape `sep` and `quotechar`
            when appropriate.
        decimal : str, default '.'
            Character recognized as decimal separator. E.g. use ',' for
            European data.
        errors : str, default 'strict'
            Specifies how encoding and decoding errors are to be handled.
            See the errors argument for :func:`open` for a full list
            of options.

            .. versionadded:: 1.1.0

        {storage_options}

            .. versionadded:: 1.2.0

        Returns
        -------
        None or str
            If path_or_buf is None, returns the resulting csv format as a
            string. Otherwise returns None.

        See Also
        --------
        read_csv : Load a CSV file into a DataFrame.
        to_excel : Write DataFrame to an Excel file.

        Examples
        --------
        >>> df = pd.DataFrame({{'name': ['Raphael', 'Donatello'],
        ...                    'mask': ['red', 'purple'],
        ...                    'weapon': ['sai', 'bo staff']}})
        >>> df.to_csv(index=False)
        'name,mask,weapon\nRaphael,red,sai\nDonatello,purple,bo staff\n'

        Create 'out.zip' containing 'out.csv'

        >>> compression_opts = dict(method='zip',
        ...                         archive_name='out.csv')  # doctest: +SKIP
        >>> df.to_csv('out.zip', index=False,
        ...           compression=compression_opts)  # doctest: +SKIP
        """
        df = self if isinstance(self, ABCDataFrame) else self.to_frame()

        formatter = DataFrameFormatter(
            frame=df,
            header=header,
            index=index,
            na_rep=na_rep,
            float_format=float_format,
            decimal=decimal,
        )

        return DataFrameRenderer(formatter).to_csv(
            path_or_buf,
            line_terminator=line_terminator,
            sep=sep,
            encoding=encoding,
            errors=errors,
            compression=compression,
            quoting=quoting,
            columns=columns,
            index_label=index_label,
            mode=mode,
            chunksize=chunksize,
            quotechar=quotechar,
            date_format=date_format,
            doublequote=doublequote,
            escapechar=escapechar,
            storage_options=storage_options,
        )

    # ----------------------------------------------------------------------
    # Lookup Caching

    def _reset_cacher(self) -> None:
        """
        Reset the cacher.
        """
<<<<<<< HEAD
        if hasattr(self, "_cacher"):
            del self._cacher

    @final
    def _maybe_cache_changed(self, item, value) -> None:
        """
        The object has called back to us saying maybe it has changed.
        """
        loc = self._info_axis.get_loc(item)
        arraylike = value._values
        self._mgr.iset(loc, arraylike, inplace=False)

    @final
    @property
    def _is_cached(self) -> bool_t:
        """Return boolean indicating if self is cached or not."""
        return getattr(self, "_cacher", None) is not None

    @final
    def _get_cacher(self):
        """return my cacher or None"""
        cacher = getattr(self, "_cacher", None)
        if cacher is not None:
            cacher = cacher[1]()
        return cacher
=======
        raise AbstractMethodError(self)
>>>>>>> 2196004e

    def _maybe_update_cacher(
        self, clear: bool_t = False, verify_is_copy: bool_t = True
    ) -> None:
        """
        See if we need to update our parent cacher if clear, then clear our
        cache.

        Parameters
        ----------
        clear : bool, default False
            Clear the item cache.
        verify_is_copy : bool, default True
            Provide is_copy checks.
        """

        if verify_is_copy:
            self._check_setitem_copy(stacklevel=5, t="referent")

        if clear:
            self._clear_item_cache()

    def _clear_item_cache(self) -> None:
        raise AbstractMethodError(self)

    # ----------------------------------------------------------------------
    # Indexing Methods

    def take(
        self: FrameOrSeries, indices, axis=0, is_copy: bool_t | None = None, **kwargs
    ) -> FrameOrSeries:
        """
        Return the elements in the given *positional* indices along an axis.

        This means that we are not indexing according to actual values in
        the index attribute of the object. We are indexing according to the
        actual position of the element in the object.

        Parameters
        ----------
        indices : array-like
            An array of ints indicating which positions to take.
        axis : {0 or 'index', 1 or 'columns', None}, default 0
            The axis on which to select elements. ``0`` means that we are
            selecting rows, ``1`` means that we are selecting columns.
        is_copy : bool
            Before pandas 1.0, ``is_copy=False`` can be specified to ensure
            that the return value is an actual copy. Starting with pandas 1.0,
            ``take`` always returns a copy, and the keyword is therefore
            deprecated.

            .. deprecated:: 1.0.0
        **kwargs
            For compatibility with :meth:`numpy.take`. Has no effect on the
            output.

        Returns
        -------
        taken : same type as caller
            An array-like containing the elements taken from the object.

        See Also
        --------
        DataFrame.loc : Select a subset of a DataFrame by labels.
        DataFrame.iloc : Select a subset of a DataFrame by positions.
        numpy.take : Take elements from an array along an axis.

        Examples
        --------
        >>> df = pd.DataFrame([('falcon', 'bird', 389.0),
        ...                    ('parrot', 'bird', 24.0),
        ...                    ('lion', 'mammal', 80.5),
        ...                    ('monkey', 'mammal', np.nan)],
        ...                   columns=['name', 'class', 'max_speed'],
        ...                   index=[0, 2, 3, 1])
        >>> df
             name   class  max_speed
        0  falcon    bird      389.0
        2  parrot    bird       24.0
        3    lion  mammal       80.5
        1  monkey  mammal        NaN

        Take elements at positions 0 and 3 along the axis 0 (default).

        Note how the actual indices selected (0 and 1) do not correspond to
        our selected indices 0 and 3. That's because we are selecting the 0th
        and 3rd rows, not rows whose indices equal 0 and 3.

        >>> df.take([0, 3])
             name   class  max_speed
        0  falcon    bird      389.0
        1  monkey  mammal        NaN

        Take elements at indices 1 and 2 along the axis 1 (column selection).

        >>> df.take([1, 2], axis=1)
            class  max_speed
        0    bird      389.0
        2    bird       24.0
        3  mammal       80.5
        1  mammal        NaN

        We may take elements using negative integers for positive indices,
        starting from the end of the object, just like with Python lists.

        >>> df.take([-1, -2])
             name   class  max_speed
        1  monkey  mammal        NaN
        3    lion  mammal       80.5
        """
        if is_copy is not None:
            warnings.warn(
                "is_copy is deprecated and will be removed in a future version. "
                "'take' always returns a copy, so there is no need to specify this.",
                FutureWarning,
                stacklevel=2,
            )

        nv.validate_take((), kwargs)

        self._consolidate_inplace()

        new_data = self._mgr.take(
            indices, axis=self._get_block_manager_axis(axis), verify=True
        )
        return self._constructor(new_data).__finalize__(self, method="take")

    @final
    def _take_with_is_copy(self: FrameOrSeries, indices, axis=0) -> FrameOrSeries:
        """
        Internal version of the `take` method that sets the `_is_copy`
        attribute to keep track of the parent dataframe (using in indexing
        for the SettingWithCopyWarning).

        See the docstring of `take` for full explanation of the parameters.
        """
        result = self.take(indices=indices, axis=axis)
        # Maybe set copy if we didn't actually change the index.
        if not result._get_axis(axis).equals(self._get_axis(axis)):
            result._set_is_copy(self)
        return result

    @final
    def xs(self, key, axis=0, level=None, drop_level: bool_t = True):
        """
        Return cross-section from the Series/DataFrame.

        This method takes a `key` argument to select data at a particular
        level of a MultiIndex.

        Parameters
        ----------
        key : label or tuple of label
            Label contained in the index, or partially in a MultiIndex.
        axis : {0 or 'index', 1 or 'columns'}, default 0
            Axis to retrieve cross-section on.
        level : object, defaults to first n levels (n=1 or len(key))
            In case of a key partially contained in a MultiIndex, indicate
            which levels are used. Levels can be referred by label or position.
        drop_level : bool, default True
            If False, returns object with same levels as self.

        Returns
        -------
        Series or DataFrame
            Cross-section from the original Series or DataFrame
            corresponding to the selected index levels.

        See Also
        --------
        DataFrame.loc : Access a group of rows and columns
            by label(s) or a boolean array.
        DataFrame.iloc : Purely integer-location based indexing
            for selection by position.

        Notes
        -----
        `xs` can not be used to set values.

        MultiIndex Slicers is a generic way to get/set values on
        any level or levels.
        It is a superset of `xs` functionality, see
        :ref:`MultiIndex Slicers <advanced.mi_slicers>`.

        Examples
        --------
        >>> d = {'num_legs': [4, 4, 2, 2],
        ...      'num_wings': [0, 0, 2, 2],
        ...      'class': ['mammal', 'mammal', 'mammal', 'bird'],
        ...      'animal': ['cat', 'dog', 'bat', 'penguin'],
        ...      'locomotion': ['walks', 'walks', 'flies', 'walks']}
        >>> df = pd.DataFrame(data=d)
        >>> df = df.set_index(['class', 'animal', 'locomotion'])
        >>> df
                                   num_legs  num_wings
        class  animal  locomotion
        mammal cat     walks              4          0
               dog     walks              4          0
               bat     flies              2          2
        bird   penguin walks              2          2

        Get values at specified index

        >>> df.xs('mammal')
                           num_legs  num_wings
        animal locomotion
        cat    walks              4          0
        dog    walks              4          0
        bat    flies              2          2

        Get values at several indexes

        >>> df.xs(('mammal', 'dog'))
                    num_legs  num_wings
        locomotion
        walks              4          0

        Get values at specified index and level

        >>> df.xs('cat', level=1)
                           num_legs  num_wings
        class  locomotion
        mammal walks              4          0

        Get values at several indexes and levels

        >>> df.xs(('bird', 'walks'),
        ...       level=[0, 'locomotion'])
                 num_legs  num_wings
        animal
        penguin         2          2

        Get values at specified column and axis

        >>> df.xs('num_wings', axis=1)
        class   animal   locomotion
        mammal  cat      walks         0
                dog      walks         0
                bat      flies         2
        bird    penguin  walks         2
        Name: num_wings, dtype: int64
        """
        axis = self._get_axis_number(axis)
        labels = self._get_axis(axis)
        if level is not None:
            if not isinstance(labels, MultiIndex):
                raise TypeError("Index must be a MultiIndex")
            loc, new_ax = labels.get_loc_level(key, level=level, drop_level=drop_level)

            # create the tuple of the indexer
            _indexer = [slice(None)] * self.ndim
            _indexer[axis] = loc
            indexer = tuple(_indexer)

            result = self.iloc[indexer]
            setattr(result, result._get_axis_name(axis), new_ax)
            return result

        if axis == 1:
            if drop_level:
                return self[key]
            index = self.columns
        else:
            index = self.index

        self._consolidate_inplace()

        if isinstance(index, MultiIndex):
            try:
                loc, new_index = index._get_loc_level(
                    key, level=0, drop_level=drop_level
                )
            except TypeError as e:
                raise TypeError(f"Expected label or tuple of labels, got {key}") from e
        else:
            loc = index.get_loc(key)

            if isinstance(loc, np.ndarray):
                if loc.dtype == np.bool_:
                    (inds,) = loc.nonzero()
                    return self._take_with_is_copy(inds, axis=axis)
                else:
                    return self._take_with_is_copy(loc, axis=axis)

            if not is_scalar(loc):
                new_index = index[loc]

        if is_scalar(loc) and axis == 0:
            # In this case loc should be an integer
            if self.ndim == 1:
                # if we encounter an array-like and we only have 1 dim
                # that means that their are list/ndarrays inside the Series!
                # so just return them (GH 6394)
                return self._values[loc]

            new_values = self._mgr.fast_xs(loc)

            result = self._constructor_sliced(
                new_values,
                index=self.columns,
                name=self.index[loc],
                dtype=new_values.dtype,
            )
        elif is_scalar(loc):
            result = self.iloc[:, slice(loc, loc + 1)]
        elif axis == 1:
            result = self.iloc[:, loc]
        else:
            result = self.iloc[loc]
            result.index = new_index

        # this could be a view
        # but only in a single-dtyped view sliceable case
        result._set_is_copy(self, copy=not result._is_view)
        return result

    def __getitem__(self, item):
        raise AbstractMethodError(self)

    def _slice(self: FrameOrSeries, slobj: slice, axis=0) -> FrameOrSeries:
        """
        Construct a slice of this container.

        Slicing with this method is *always* positional.
        """
        assert isinstance(slobj, slice), type(slobj)
        axis = self._get_block_manager_axis(axis)
        result = self._constructor(self._mgr.get_slice(slobj, axis=axis))
        result = result.__finalize__(self)

        # this could be a view
        # but only in a single-dtyped view sliceable case
        is_copy = axis != 0 or result._is_view
        result._set_is_copy(self, copy=is_copy)
        return result

    @final
    def _set_is_copy(self, ref: FrameOrSeries, copy: bool_t = True) -> None:
        if not copy:
            self._is_copy = None
        else:
            assert ref is not None
            self._is_copy = weakref.ref(ref)

    def _check_is_chained_assignment_possible(self) -> bool_t:
        """
        Check if we are a view, have a cacher, and are of mixed type.
        If so, then force a setitem_copy check.

        Should be called just near setting a value

        Will return a boolean if it we are a view and are cached, but a
        single-dtype meaning that the cacher should be updated following
        setting.
        """
        if self._is_copy:
            self._check_setitem_copy(stacklevel=4, t="referent")
        return False

    @final
    def _check_setitem_copy(self, stacklevel=4, t="setting", force=False):
        """

        Parameters
        ----------
        stacklevel : int, default 4
           the level to show of the stack when the error is output
        t : str, the type of setting error
        force : bool, default False
           If True, then force showing an error.

        validate if we are doing a setitem on a chained copy.

        If you call this function, be sure to set the stacklevel such that the
        user will see the error *at the level of setting*

        It is technically possible to figure out that we are setting on
        a copy even WITH a multi-dtyped pandas object. In other words, some
        blocks may be views while other are not. Currently _is_view will ALWAYS
        return False for multi-blocks to avoid having to handle this case.

        df = DataFrame(np.arange(0,9), columns=['count'])
        df['group'] = 'b'

        # This technically need not raise SettingWithCopy if both are view
        # (which is not # generally guaranteed but is usually True.  However,
        # this is in general not a good practice and we recommend using .loc.
        df.iloc[0:5]['group'] = 'a'

        """
        # return early if the check is not needed
        if not (force or self._is_copy):
            return

        value = config.get_option("mode.chained_assignment")
        if value is None:
            return

        # see if the copy is not actually referred; if so, then dissolve
        # the copy weakref
        if self._is_copy is not None and not isinstance(self._is_copy, str):
            r = self._is_copy()
            if not gc.get_referents(r) or (r is not None and r.shape == self.shape):
                self._is_copy = None
                return

        # a custom message
        if isinstance(self._is_copy, str):
            t = self._is_copy

        elif t == "referent":
            t = (
                "\n"
                "A value is trying to be set on a copy of a slice from a "
                "DataFrame\n\n"
                "See the caveats in the documentation: "
                "https://pandas.pydata.org/pandas-docs/stable/user_guide/"
                "indexing.html#returning-a-view-versus-a-copy"
            )

        else:
            t = (
                "\n"
                "A value is trying to be set on a copy of a slice from a "
                "DataFrame.\n"
                "Try using .loc[row_indexer,col_indexer] = value "
                "instead\n\nSee the caveats in the documentation: "
                "https://pandas.pydata.org/pandas-docs/stable/user_guide/"
                "indexing.html#returning-a-view-versus-a-copy"
            )

        if value == "raise":
            raise com.SettingWithCopyError(t)
        elif value == "warn":
            warnings.warn(t, com.SettingWithCopyWarning, stacklevel=stacklevel)

    def __delitem__(self, key) -> None:
        """
        Delete item
        """
        deleted = False

        maybe_shortcut = False
        if self.ndim == 2 and isinstance(self.columns, MultiIndex):
            try:
                maybe_shortcut = key not in self.columns._engine
            except TypeError:
                pass

        if maybe_shortcut:
            # Allow shorthand to delete all columns whose first len(key)
            # elements match key:
            if not isinstance(key, tuple):
                key = (key,)
            for col in self.columns:
                if isinstance(col, tuple) and col[: len(key)] == key:
                    del self[col]
                    deleted = True
        if not deleted:
            # If the above loop ran and didn't delete anything because
            # there was no match, this call should raise the appropriate
            # exception:
            loc = self.axes[-1].get_loc(key)
            self._mgr = self._mgr.idelete(loc)

        # delete from the caches
        try:
            del self._item_cache[key]
        except KeyError:
            pass

    # ----------------------------------------------------------------------
    # Unsorted

    @final
    def _check_inplace_and_allows_duplicate_labels(self, inplace):
        if inplace and not self.flags.allows_duplicate_labels:
            raise ValueError(
                "Cannot specify 'inplace=True' when "
                "'self.flags.allows_duplicate_labels' is False."
            )

    @final
    def get(self, key, default=None):
        """
        Get item from object for given key (ex: DataFrame column).

        Returns default value if not found.

        Parameters
        ----------
        key : object

        Returns
        -------
        value : same type as items contained in object
        """
        try:
            return self[key]
        except (KeyError, ValueError, IndexError):
            return default

    @final
    @property
    def _is_view(self) -> bool_t:
        """Return boolean indicating if self is view of another array """
        return self._mgr.is_view

    @final
    def reindex_like(
        self: FrameOrSeries,
        other,
        method: str | None = None,
        copy: bool_t = True,
        limit=None,
        tolerance=None,
    ) -> FrameOrSeries:
        """
        Return an object with matching indices as other object.

        Conform the object to the same index on all axes. Optional
        filling logic, placing NaN in locations having no value
        in the previous index. A new object is produced unless the
        new index is equivalent to the current one and copy=False.

        Parameters
        ----------
        other : Object of the same data type
            Its row and column indices are used to define the new indices
            of this object.
        method : {None, 'backfill'/'bfill', 'pad'/'ffill', 'nearest'}
            Method to use for filling holes in reindexed DataFrame.
            Please note: this is only applicable to DataFrames/Series with a
            monotonically increasing/decreasing index.

            * None (default): don't fill gaps
            * pad / ffill: propagate last valid observation forward to next
              valid
            * backfill / bfill: use next valid observation to fill gap
            * nearest: use nearest valid observations to fill gap.

        copy : bool, default True
            Return a new object, even if the passed indexes are the same.
        limit : int, default None
            Maximum number of consecutive labels to fill for inexact matches.
        tolerance : optional
            Maximum distance between original and new labels for inexact
            matches. The values of the index at the matching locations must
            satisfy the equation ``abs(index[indexer] - target) <= tolerance``.

            Tolerance may be a scalar value, which applies the same tolerance
            to all values, or list-like, which applies variable tolerance per
            element. List-like includes list, tuple, array, Series, and must be
            the same size as the index and its dtype must exactly match the
            index's type.

        Returns
        -------
        Series or DataFrame
            Same type as caller, but with changed indices on each axis.

        See Also
        --------
        DataFrame.set_index : Set row labels.
        DataFrame.reset_index : Remove row labels or move them to new columns.
        DataFrame.reindex : Change to new indices or expand indices.

        Notes
        -----
        Same as calling
        ``.reindex(index=other.index, columns=other.columns,...)``.

        Examples
        --------
        >>> df1 = pd.DataFrame([[24.3, 75.7, 'high'],
        ...                     [31, 87.8, 'high'],
        ...                     [22, 71.6, 'medium'],
        ...                     [35, 95, 'medium']],
        ...                    columns=['temp_celsius', 'temp_fahrenheit',
        ...                             'windspeed'],
        ...                    index=pd.date_range(start='2014-02-12',
        ...                                        end='2014-02-15', freq='D'))

        >>> df1
                    temp_celsius  temp_fahrenheit windspeed
        2014-02-12          24.3             75.7      high
        2014-02-13          31.0             87.8      high
        2014-02-14          22.0             71.6    medium
        2014-02-15          35.0             95.0    medium

        >>> df2 = pd.DataFrame([[28, 'low'],
        ...                     [30, 'low'],
        ...                     [35.1, 'medium']],
        ...                    columns=['temp_celsius', 'windspeed'],
        ...                    index=pd.DatetimeIndex(['2014-02-12', '2014-02-13',
        ...                                            '2014-02-15']))

        >>> df2
                    temp_celsius windspeed
        2014-02-12          28.0       low
        2014-02-13          30.0       low
        2014-02-15          35.1    medium

        >>> df2.reindex_like(df1)
                    temp_celsius  temp_fahrenheit windspeed
        2014-02-12          28.0              NaN       low
        2014-02-13          30.0              NaN       low
        2014-02-14           NaN              NaN       NaN
        2014-02-15          35.1              NaN    medium
        """
        d = other._construct_axes_dict(
            axes=self._AXIS_ORDERS,
            method=method,
            copy=copy,
            limit=limit,
            tolerance=tolerance,
        )

        return self.reindex(**d)

    def drop(
        self,
        labels=None,
        axis=0,
        index=None,
        columns=None,
        level=None,
        inplace: bool_t = False,
        errors: str = "raise",
    ):

        inplace = validate_bool_kwarg(inplace, "inplace")

        if labels is not None:
            if index is not None or columns is not None:
                raise ValueError("Cannot specify both 'labels' and 'index'/'columns'")
            axis_name = self._get_axis_name(axis)
            axes = {axis_name: labels}
        elif index is not None or columns is not None:
            axes, _ = self._construct_axes_from_arguments((index, columns), {})
        else:
            raise ValueError(
                "Need to specify at least one of 'labels', 'index' or 'columns'"
            )

        obj = self

        for axis, labels in axes.items():
            if labels is not None:
                obj = obj._drop_axis(labels, axis, level=level, errors=errors)

        if inplace:
            self._update_inplace(obj)
        else:
            return obj

    @final
    def _drop_axis(
        self: FrameOrSeries, labels, axis, level=None, errors: str = "raise"
    ) -> FrameOrSeries:
        """
        Drop labels from specified axis. Used in the ``drop`` method
        internally.

        Parameters
        ----------
        labels : single label or list-like
        axis : int or axis name
        level : int or level name, default None
            For MultiIndex
        errors : {'ignore', 'raise'}, default 'raise'
            If 'ignore', suppress error and existing labels are dropped.

        """
        axis = self._get_axis_number(axis)
        axis_name = self._get_axis_name(axis)
        axis = self._get_axis(axis)

        if axis.is_unique:
            if level is not None:
                if not isinstance(axis, MultiIndex):
                    raise AssertionError("axis must be a MultiIndex")
                new_axis = axis.drop(labels, level=level, errors=errors)
            else:
                new_axis = axis.drop(labels, errors=errors)
            result = self.reindex(**{axis_name: new_axis})

        # Case for non-unique axis
        else:
            labels = ensure_object(com.index_labels_to_array(labels))
            if level is not None:
                if not isinstance(axis, MultiIndex):
                    raise AssertionError("axis must be a MultiIndex")
                indexer = ~axis.get_level_values(level).isin(labels)

                # GH 18561 MultiIndex.drop should raise if label is absent
                if errors == "raise" and indexer.all():
                    raise KeyError(f"{labels} not found in axis")
            elif isinstance(axis, MultiIndex) and labels.dtype == "object":
                # Set level to zero in case of MultiIndex and label is string,
                #  because isin can't handle strings for MultiIndexes GH#36293
                indexer = ~axis.get_level_values(0).isin(labels)
            else:
                indexer = ~axis.isin(labels)
                # Check if label doesn't exist along axis
                labels_missing = (axis.get_indexer_for(labels) == -1).any()
                if errors == "raise" and labels_missing:
                    raise KeyError(f"{labels} not found in axis")

            slicer = [slice(None)] * self.ndim
            slicer[self._get_axis_number(axis_name)] = indexer

            result = self.loc[tuple(slicer)]

        return result

    @final
    def _update_inplace(self, result, verify_is_copy: bool_t = True) -> None:
        """
        Replace self internals with result.

        Parameters
        ----------
        result : same type as self
        verify_is_copy : bool, default True
            Provide is_copy checks.
        """
        # NOTE: This does *not* call __finalize__ and that's an explicit
        # decision that we may revisit in the future.
        self._reset_cache()
        self._clear_item_cache()
        self._mgr = result._mgr
        self._maybe_update_cacher(verify_is_copy=verify_is_copy)

    @final
    def add_prefix(self: FrameOrSeries, prefix: str) -> FrameOrSeries:
        """
        Prefix labels with string `prefix`.

        For Series, the row labels are prefixed.
        For DataFrame, the column labels are prefixed.

        Parameters
        ----------
        prefix : str
            The string to add before each label.

        Returns
        -------
        Series or DataFrame
            New Series or DataFrame with updated labels.

        See Also
        --------
        Series.add_suffix: Suffix row labels with string `suffix`.
        DataFrame.add_suffix: Suffix column labels with string `suffix`.

        Examples
        --------
        >>> s = pd.Series([1, 2, 3, 4])
        >>> s
        0    1
        1    2
        2    3
        3    4
        dtype: int64

        >>> s.add_prefix('item_')
        item_0    1
        item_1    2
        item_2    3
        item_3    4
        dtype: int64

        >>> df = pd.DataFrame({'A': [1, 2, 3, 4], 'B': [3, 4, 5, 6]})
        >>> df
           A  B
        0  1  3
        1  2  4
        2  3  5
        3  4  6

        >>> df.add_prefix('col_')
             col_A  col_B
        0       1       3
        1       2       4
        2       3       5
        3       4       6
        """
        f = functools.partial("{prefix}{}".format, prefix=prefix)

        mapper = {self._info_axis_name: f}
        # error: Incompatible return value type (got "Optional[FrameOrSeries]",
        # expected "FrameOrSeries")
        # error: Argument 1 to "rename" of "NDFrame" has incompatible type
        # "**Dict[str, partial[str]]"; expected "Union[str, int, None]"
        return self.rename(**mapper)  # type: ignore[return-value, arg-type]

    @final
    def add_suffix(self: FrameOrSeries, suffix: str) -> FrameOrSeries:
        """
        Suffix labels with string `suffix`.

        For Series, the row labels are suffixed.
        For DataFrame, the column labels are suffixed.

        Parameters
        ----------
        suffix : str
            The string to add after each label.

        Returns
        -------
        Series or DataFrame
            New Series or DataFrame with updated labels.

        See Also
        --------
        Series.add_prefix: Prefix row labels with string `prefix`.
        DataFrame.add_prefix: Prefix column labels with string `prefix`.

        Examples
        --------
        >>> s = pd.Series([1, 2, 3, 4])
        >>> s
        0    1
        1    2
        2    3
        3    4
        dtype: int64

        >>> s.add_suffix('_item')
        0_item    1
        1_item    2
        2_item    3
        3_item    4
        dtype: int64

        >>> df = pd.DataFrame({'A': [1, 2, 3, 4], 'B': [3, 4, 5, 6]})
        >>> df
           A  B
        0  1  3
        1  2  4
        2  3  5
        3  4  6

        >>> df.add_suffix('_col')
             A_col  B_col
        0       1       3
        1       2       4
        2       3       5
        3       4       6
        """
        f = functools.partial("{}{suffix}".format, suffix=suffix)

        mapper = {self._info_axis_name: f}
        # error: Incompatible return value type (got "Optional[FrameOrSeries]",
        # expected "FrameOrSeries")
        # error: Argument 1 to "rename" of "NDFrame" has incompatible type
        # "**Dict[str, partial[str]]"; expected "Union[str, int, None]"
        return self.rename(**mapper)  # type: ignore[return-value, arg-type]

    def sort_values(
        self,
        axis=0,
        ascending=True,
        inplace: bool_t = False,
        kind: str = "quicksort",
        na_position: str = "last",
        ignore_index: bool_t = False,
        key: ValueKeyFunc = None,
    ):
        """
        Sort by the values along either axis.

        Parameters
        ----------%(optional_by)s
        axis : %(axes_single_arg)s, default 0
             Axis to be sorted.
        ascending : bool or list of bool, default True
             Sort ascending vs. descending. Specify list for multiple sort
             orders.  If this is a list of bools, must match the length of
             the by.
        inplace : bool, default False
             If True, perform operation in-place.
        kind : {'quicksort', 'mergesort', 'heapsort', 'stable'}, default 'quicksort'
             Choice of sorting algorithm. See also :func:`numpy.sort` for more
             information. `mergesort` and `stable` are the only stable algorithms. For
             DataFrames, this option is only applied when sorting on a single
             column or label.
        na_position : {'first', 'last'}, default 'last'
             Puts NaNs at the beginning if `first`; `last` puts NaNs at the
             end.
        ignore_index : bool, default False
             If True, the resulting axis will be labeled 0, 1, …, n - 1.

             .. versionadded:: 1.0.0

        key : callable, optional
            Apply the key function to the values
            before sorting. This is similar to the `key` argument in the
            builtin :meth:`sorted` function, with the notable difference that
            this `key` function should be *vectorized*. It should expect a
            ``Series`` and return a Series with the same shape as the input.
            It will be applied to each column in `by` independently.

            .. versionadded:: 1.1.0

        Returns
        -------
        DataFrame or None
            DataFrame with sorted values or None if ``inplace=True``.

        See Also
        --------
        DataFrame.sort_index : Sort a DataFrame by the index.
        Series.sort_values : Similar method for a Series.

        Examples
        --------
        >>> df = pd.DataFrame({
        ...     'col1': ['A', 'A', 'B', np.nan, 'D', 'C'],
        ...     'col2': [2, 1, 9, 8, 7, 4],
        ...     'col3': [0, 1, 9, 4, 2, 3],
        ...     'col4': ['a', 'B', 'c', 'D', 'e', 'F']
        ... })
        >>> df
          col1  col2  col3 col4
        0    A     2     0    a
        1    A     1     1    B
        2    B     9     9    c
        3  NaN     8     4    D
        4    D     7     2    e
        5    C     4     3    F

        Sort by col1

        >>> df.sort_values(by=['col1'])
          col1  col2  col3 col4
        0    A     2     0    a
        1    A     1     1    B
        2    B     9     9    c
        5    C     4     3    F
        4    D     7     2    e
        3  NaN     8     4    D

        Sort by multiple columns

        >>> df.sort_values(by=['col1', 'col2'])
          col1  col2  col3 col4
        1    A     1     1    B
        0    A     2     0    a
        2    B     9     9    c
        5    C     4     3    F
        4    D     7     2    e
        3  NaN     8     4    D

        Sort Descending

        >>> df.sort_values(by='col1', ascending=False)
          col1  col2  col3 col4
        4    D     7     2    e
        5    C     4     3    F
        2    B     9     9    c
        0    A     2     0    a
        1    A     1     1    B
        3  NaN     8     4    D

        Putting NAs first

        >>> df.sort_values(by='col1', ascending=False, na_position='first')
          col1  col2  col3 col4
        3  NaN     8     4    D
        4    D     7     2    e
        5    C     4     3    F
        2    B     9     9    c
        0    A     2     0    a
        1    A     1     1    B

        Sorting with a key function

        >>> df.sort_values(by='col4', key=lambda col: col.str.lower())
           col1  col2  col3 col4
        0    A     2     0    a
        1    A     1     1    B
        2    B     9     9    c
        3  NaN     8     4    D
        4    D     7     2    e
        5    C     4     3    F

        Natural sort with the key argument,
        using the `natsort <https://github.com/SethMMorton/natsort>` package.

        >>> df = pd.DataFrame({
        ...    "time": ['0hr', '128hr', '72hr', '48hr', '96hr'],
        ...    "value": [10, 20, 30, 40, 50]
        ... })
        >>> df
            time  value
        0    0hr     10
        1  128hr     20
        2   72hr     30
        3   48hr     40
        4   96hr     50
        >>> from natsort import index_natsorted
        >>> df.sort_values(
        ...    by="time",
        ...    key=lambda x: np.argsort(index_natsorted(df["time"]))
        ... )
            time  value
        0    0hr     10
        3   48hr     40
        2   72hr     30
        4   96hr     50
        1  128hr     20
        """
        raise AbstractMethodError(self)

    def sort_index(
        self,
        axis=0,
        level=None,
        ascending: bool_t | int | Sequence[bool_t | int] = True,
        inplace: bool_t = False,
        kind: str = "quicksort",
        na_position: str = "last",
        sort_remaining: bool_t = True,
        ignore_index: bool_t = False,
        key: IndexKeyFunc = None,
    ):

        inplace = validate_bool_kwarg(inplace, "inplace")
        axis = self._get_axis_number(axis)
        ascending = validate_ascending(ascending)

        target = self._get_axis(axis)

        indexer = get_indexer_indexer(
            target, level, ascending, kind, na_position, sort_remaining, key
        )

        if indexer is None:
            if inplace:
                return
            else:
                return self.copy()

        baxis = self._get_block_manager_axis(axis)
        new_data = self._mgr.take(indexer, axis=baxis, verify=False)

        # reconstruct axis if needed
        new_data.set_axis(baxis, new_data.axes[baxis]._sort_levels_monotonic())

        if ignore_index:
            axis = 1 if isinstance(self, ABCDataFrame) else 0
            new_data.set_axis(axis, ibase.default_index(len(indexer)))

        result = self._constructor(new_data)

        if inplace:
            return self._update_inplace(result)
        else:
            return result.__finalize__(self, method="sort_index")

    @doc(
        klass=_shared_doc_kwargs["klass"],
        axes=_shared_doc_kwargs["axes"],
        optional_labels="",
        optional_axis="",
    )
    def reindex(self: FrameOrSeries, *args, **kwargs) -> FrameOrSeries:
        """
        Conform {klass} to new index with optional filling logic.

        Places NA/NaN in locations having no value in the previous index. A new object
        is produced unless the new index is equivalent to the current one and
        ``copy=False``.

        Parameters
        ----------
        {optional_labels}
        {axes} : array-like, optional
            New labels / index to conform to, should be specified using
            keywords. Preferably an Index object to avoid duplicating data.
        {optional_axis}
        method : {{None, 'backfill'/'bfill', 'pad'/'ffill', 'nearest'}}
            Method to use for filling holes in reindexed DataFrame.
            Please note: this is only applicable to DataFrames/Series with a
            monotonically increasing/decreasing index.

            * None (default): don't fill gaps
            * pad / ffill: Propagate last valid observation forward to next
              valid.
            * backfill / bfill: Use next valid observation to fill gap.
            * nearest: Use nearest valid observations to fill gap.

        copy : bool, default True
            Return a new object, even if the passed indexes are the same.
        level : int or name
            Broadcast across a level, matching Index values on the
            passed MultiIndex level.
        fill_value : scalar, default np.NaN
            Value to use for missing values. Defaults to NaN, but can be any
            "compatible" value.
        limit : int, default None
            Maximum number of consecutive elements to forward or backward fill.
        tolerance : optional
            Maximum distance between original and new labels for inexact
            matches. The values of the index at the matching locations most
            satisfy the equation ``abs(index[indexer] - target) <= tolerance``.

            Tolerance may be a scalar value, which applies the same tolerance
            to all values, or list-like, which applies variable tolerance per
            element. List-like includes list, tuple, array, Series, and must be
            the same size as the index and its dtype must exactly match the
            index's type.

        Returns
        -------
        {klass} with changed index.

        See Also
        --------
        DataFrame.set_index : Set row labels.
        DataFrame.reset_index : Remove row labels or move them to new columns.
        DataFrame.reindex_like : Change to same indices as other DataFrame.

        Examples
        --------
        ``DataFrame.reindex`` supports two calling conventions

        * ``(index=index_labels, columns=column_labels, ...)``
        * ``(labels, axis={{'index', 'columns'}}, ...)``

        We *highly* recommend using keyword arguments to clarify your
        intent.

        Create a dataframe with some fictional data.

        >>> index = ['Firefox', 'Chrome', 'Safari', 'IE10', 'Konqueror']
        >>> df = pd.DataFrame({{'http_status': [200, 200, 404, 404, 301],
        ...                   'response_time': [0.04, 0.02, 0.07, 0.08, 1.0]}},
        ...                   index=index)
        >>> df
                   http_status  response_time
        Firefox            200           0.04
        Chrome             200           0.02
        Safari             404           0.07
        IE10               404           0.08
        Konqueror          301           1.00

        Create a new index and reindex the dataframe. By default
        values in the new index that do not have corresponding
        records in the dataframe are assigned ``NaN``.

        >>> new_index = ['Safari', 'Iceweasel', 'Comodo Dragon', 'IE10',
        ...              'Chrome']
        >>> df.reindex(new_index)
                       http_status  response_time
        Safari               404.0           0.07
        Iceweasel              NaN            NaN
        Comodo Dragon          NaN            NaN
        IE10                 404.0           0.08
        Chrome               200.0           0.02

        We can fill in the missing values by passing a value to
        the keyword ``fill_value``. Because the index is not monotonically
        increasing or decreasing, we cannot use arguments to the keyword
        ``method`` to fill the ``NaN`` values.

        >>> df.reindex(new_index, fill_value=0)
                       http_status  response_time
        Safari                 404           0.07
        Iceweasel                0           0.00
        Comodo Dragon            0           0.00
        IE10                   404           0.08
        Chrome                 200           0.02

        >>> df.reindex(new_index, fill_value='missing')
                      http_status response_time
        Safari                404          0.07
        Iceweasel         missing       missing
        Comodo Dragon     missing       missing
        IE10                  404          0.08
        Chrome                200          0.02

        We can also reindex the columns.

        >>> df.reindex(columns=['http_status', 'user_agent'])
                   http_status  user_agent
        Firefox            200         NaN
        Chrome             200         NaN
        Safari             404         NaN
        IE10               404         NaN
        Konqueror          301         NaN

        Or we can use "axis-style" keyword arguments

        >>> df.reindex(['http_status', 'user_agent'], axis="columns")
                   http_status  user_agent
        Firefox            200         NaN
        Chrome             200         NaN
        Safari             404         NaN
        IE10               404         NaN
        Konqueror          301         NaN

        To further illustrate the filling functionality in
        ``reindex``, we will create a dataframe with a
        monotonically increasing index (for example, a sequence
        of dates).

        >>> date_index = pd.date_range('1/1/2010', periods=6, freq='D')
        >>> df2 = pd.DataFrame({{"prices": [100, 101, np.nan, 100, 89, 88]}},
        ...                    index=date_index)
        >>> df2
                    prices
        2010-01-01   100.0
        2010-01-02   101.0
        2010-01-03     NaN
        2010-01-04   100.0
        2010-01-05    89.0
        2010-01-06    88.0

        Suppose we decide to expand the dataframe to cover a wider
        date range.

        >>> date_index2 = pd.date_range('12/29/2009', periods=10, freq='D')
        >>> df2.reindex(date_index2)
                    prices
        2009-12-29     NaN
        2009-12-30     NaN
        2009-12-31     NaN
        2010-01-01   100.0
        2010-01-02   101.0
        2010-01-03     NaN
        2010-01-04   100.0
        2010-01-05    89.0
        2010-01-06    88.0
        2010-01-07     NaN

        The index entries that did not have a value in the original data frame
        (for example, '2009-12-29') are by default filled with ``NaN``.
        If desired, we can fill in the missing values using one of several
        options.

        For example, to back-propagate the last valid value to fill the ``NaN``
        values, pass ``bfill`` as an argument to the ``method`` keyword.

        >>> df2.reindex(date_index2, method='bfill')
                    prices
        2009-12-29   100.0
        2009-12-30   100.0
        2009-12-31   100.0
        2010-01-01   100.0
        2010-01-02   101.0
        2010-01-03     NaN
        2010-01-04   100.0
        2010-01-05    89.0
        2010-01-06    88.0
        2010-01-07     NaN

        Please note that the ``NaN`` value present in the original dataframe
        (at index value 2010-01-03) will not be filled by any of the
        value propagation schemes. This is because filling while reindexing
        does not look at dataframe values, but only compares the original and
        desired indexes. If you do want to fill in the ``NaN`` values present
        in the original dataframe, use the ``fillna()`` method.

        See the :ref:`user guide <basics.reindexing>` for more.
        """
        # TODO: Decide if we care about having different examples for different
        # kinds

        # construct the args
        axes, kwargs = self._construct_axes_from_arguments(args, kwargs)
        method = missing.clean_reindex_fill_method(kwargs.pop("method", None))
        level = kwargs.pop("level", None)
        copy = kwargs.pop("copy", True)
        limit = kwargs.pop("limit", None)
        tolerance = kwargs.pop("tolerance", None)
        fill_value = kwargs.pop("fill_value", None)

        # Series.reindex doesn't use / need the axis kwarg
        # We pop and ignore it here, to make writing Series/Frame generic code
        # easier
        kwargs.pop("axis", None)

        if kwargs:
            raise TypeError(
                "reindex() got an unexpected keyword "
                f'argument "{list(kwargs.keys())[0]}"'
            )

        self._consolidate_inplace()

        # if all axes that are requested to reindex are equal, then only copy
        # if indicated must have index names equal here as well as values
        if all(
            self._get_axis(axis).identical(ax)
            for axis, ax in axes.items()
            if ax is not None
        ):
            if copy:
                return self.copy()
            return self

        # check if we are a multi reindex
        if self._needs_reindex_multi(axes, method, level):
            return self._reindex_multi(axes, copy, fill_value)

        # perform the reindex on the axes
        return self._reindex_axes(
            axes, level, limit, tolerance, method, fill_value, copy
        ).__finalize__(self, method="reindex")

    @final
    def _reindex_axes(
        self: FrameOrSeries, axes, level, limit, tolerance, method, fill_value, copy
    ) -> FrameOrSeries:
        """Perform the reindex for all the axes."""
        obj = self
        for a in self._AXIS_ORDERS:
            labels = axes[a]
            if labels is None:
                continue

            ax = self._get_axis(a)
            new_index, indexer = ax.reindex(
                labels, level=level, limit=limit, tolerance=tolerance, method=method
            )

            axis = self._get_axis_number(a)
            obj = obj._reindex_with_indexers(
                {axis: [new_index, indexer]},
                fill_value=fill_value,
                copy=copy,
                allow_dups=False,
            )

        return obj

    def _needs_reindex_multi(self, axes, method, level) -> bool_t:
        """Check if we do need a multi reindex."""
        return (
            (com.count_not_none(*axes.values()) == self._AXIS_LEN)
            and method is None
            and level is None
            and not self._is_mixed_type
        )

    def _reindex_multi(self, axes, copy, fill_value):
        raise AbstractMethodError(self)

    @final
    def _reindex_with_indexers(
        self: FrameOrSeries,
        reindexers,
        fill_value=None,
        copy: bool_t = False,
        allow_dups: bool_t = False,
    ) -> FrameOrSeries:
        """allow_dups indicates an internal call here """
        # reindex doing multiple operations on different axes if indicated
        new_data = self._mgr
        for axis in sorted(reindexers.keys()):
            index, indexer = reindexers[axis]
            baxis = self._get_block_manager_axis(axis)

            if index is None:
                continue

            index = ensure_index(index)
            if indexer is not None:
                indexer = ensure_int64(indexer)

            # TODO: speed up on homogeneous DataFrame objects
            new_data = new_data.reindex_indexer(
                index,
                indexer,
                axis=baxis,
                fill_value=fill_value,
                allow_dups=allow_dups,
                copy=copy,
            )
            # If we've made a copy once, no need to make another one
            copy = False

        if copy and new_data is self._mgr:
            new_data = new_data.copy()

        return self._constructor(new_data).__finalize__(self)

    def filter(
        self: FrameOrSeries,
        items=None,
        like: str | None = None,
        regex: str | None = None,
        axis=None,
    ) -> FrameOrSeries:
        """
        Subset the dataframe rows or columns according to the specified index labels.

        Note that this routine does not filter a dataframe on its
        contents. The filter is applied to the labels of the index.

        Parameters
        ----------
        items : list-like
            Keep labels from axis which are in items.
        like : str
            Keep labels from axis for which "like in label == True".
        regex : str (regular expression)
            Keep labels from axis for which re.search(regex, label) == True.
        axis : {0 or ‘index’, 1 or ‘columns’, None}, default None
            The axis to filter on, expressed either as an index (int)
            or axis name (str). By default this is the info axis,
            'index' for Series, 'columns' for DataFrame.

        Returns
        -------
        same type as input object

        See Also
        --------
        DataFrame.loc : Access a group of rows and columns
            by label(s) or a boolean array.

        Notes
        -----
        The ``items``, ``like``, and ``regex`` parameters are
        enforced to be mutually exclusive.

        ``axis`` defaults to the info axis that is used when indexing
        with ``[]``.

        Examples
        --------
        >>> df = pd.DataFrame(np.array(([1, 2, 3], [4, 5, 6])),
        ...                   index=['mouse', 'rabbit'],
        ...                   columns=['one', 'two', 'three'])
        >>> df
                one  two  three
        mouse     1    2      3
        rabbit    4    5      6

        >>> # select columns by name
        >>> df.filter(items=['one', 'three'])
                 one  three
        mouse     1      3
        rabbit    4      6

        >>> # select columns by regular expression
        >>> df.filter(regex='e$', axis=1)
                 one  three
        mouse     1      3
        rabbit    4      6

        >>> # select rows containing 'bbi'
        >>> df.filter(like='bbi', axis=0)
                 one  two  three
        rabbit    4    5      6
        """
        nkw = com.count_not_none(items, like, regex)
        if nkw > 1:
            raise TypeError(
                "Keyword arguments `items`, `like`, or `regex` "
                "are mutually exclusive"
            )

        if axis is None:
            axis = self._info_axis_name
        labels = self._get_axis(axis)

        if items is not None:
            name = self._get_axis_name(axis)
            return self.reindex(**{name: [r for r in items if r in labels]})
        elif like:

            def f(x) -> bool_t:
                assert like is not None  # needed for mypy
                return like in ensure_str(x)

            values = labels.map(f)
            return self.loc(axis=axis)[values]
        elif regex:

            def f(x) -> bool_t:
                return matcher.search(ensure_str(x)) is not None

            matcher = re.compile(regex)
            values = labels.map(f)
            return self.loc(axis=axis)[values]
        else:
            raise TypeError("Must pass either `items`, `like`, or `regex`")

    @final
    def head(self: FrameOrSeries, n: int = 5) -> FrameOrSeries:
        """
        Return the first `n` rows.

        This function returns the first `n` rows for the object based
        on position. It is useful for quickly testing if your object
        has the right type of data in it.

        For negative values of `n`, this function returns all rows except
        the last `n` rows, equivalent to ``df[:-n]``.

        Parameters
        ----------
        n : int, default 5
            Number of rows to select.

        Returns
        -------
        same type as caller
            The first `n` rows of the caller object.

        See Also
        --------
        DataFrame.tail: Returns the last `n` rows.

        Examples
        --------
        >>> df = pd.DataFrame({'animal': ['alligator', 'bee', 'falcon', 'lion',
        ...                    'monkey', 'parrot', 'shark', 'whale', 'zebra']})
        >>> df
              animal
        0  alligator
        1        bee
        2     falcon
        3       lion
        4     monkey
        5     parrot
        6      shark
        7      whale
        8      zebra

        Viewing the first 5 lines

        >>> df.head()
              animal
        0  alligator
        1        bee
        2     falcon
        3       lion
        4     monkey

        Viewing the first `n` lines (three in this case)

        >>> df.head(3)
              animal
        0  alligator
        1        bee
        2     falcon

        For negative values of `n`

        >>> df.head(-3)
              animal
        0  alligator
        1        bee
        2     falcon
        3       lion
        4     monkey
        5     parrot
        """
        return self.iloc[:n]

    @final
    def tail(self: FrameOrSeries, n: int = 5) -> FrameOrSeries:
        """
        Return the last `n` rows.

        This function returns last `n` rows from the object based on
        position. It is useful for quickly verifying data, for example,
        after sorting or appending rows.

        For negative values of `n`, this function returns all rows except
        the first `n` rows, equivalent to ``df[n:]``.

        Parameters
        ----------
        n : int, default 5
            Number of rows to select.

        Returns
        -------
        type of caller
            The last `n` rows of the caller object.

        See Also
        --------
        DataFrame.head : The first `n` rows of the caller object.

        Examples
        --------
        >>> df = pd.DataFrame({'animal': ['alligator', 'bee', 'falcon', 'lion',
        ...                    'monkey', 'parrot', 'shark', 'whale', 'zebra']})
        >>> df
              animal
        0  alligator
        1        bee
        2     falcon
        3       lion
        4     monkey
        5     parrot
        6      shark
        7      whale
        8      zebra

        Viewing the last 5 lines

        >>> df.tail()
           animal
        4  monkey
        5  parrot
        6   shark
        7   whale
        8   zebra

        Viewing the last `n` lines (three in this case)

        >>> df.tail(3)
          animal
        6  shark
        7  whale
        8  zebra

        For negative values of `n`

        >>> df.tail(-3)
           animal
        3    lion
        4  monkey
        5  parrot
        6   shark
        7   whale
        8   zebra
        """
        if n == 0:
            return self.iloc[0:0]
        return self.iloc[-n:]

    @final
    def sample(
        self: FrameOrSeries,
        n=None,
        frac=None,
        replace=False,
        weights=None,
        random_state=None,
        axis=None,
    ) -> FrameOrSeries:
        """
        Return a random sample of items from an axis of object.

        You can use `random_state` for reproducibility.

        Parameters
        ----------
        n : int, optional
            Number of items from axis to return. Cannot be used with `frac`.
            Default = 1 if `frac` = None.
        frac : float, optional
            Fraction of axis items to return. Cannot be used with `n`.
        replace : bool, default False
            Allow or disallow sampling of the same row more than once.
        weights : str or ndarray-like, optional
            Default 'None' results in equal probability weighting.
            If passed a Series, will align with target object on index. Index
            values in weights not found in sampled object will be ignored and
            index values in sampled object not in weights will be assigned
            weights of zero.
            If called on a DataFrame, will accept the name of a column
            when axis = 0.
            Unless weights are a Series, weights must be same length as axis
            being sampled.
            If weights do not sum to 1, they will be normalized to sum to 1.
            Missing values in the weights column will be treated as zero.
            Infinite values not allowed.
        random_state : int, array-like, BitGenerator, np.random.RandomState, optional
            If int, array-like, or BitGenerator (NumPy>=1.17), seed for
            random number generator
            If np.random.RandomState, use as numpy RandomState object.

            .. versionchanged:: 1.1.0

                array-like and BitGenerator (for NumPy>=1.17) object now passed to
                np.random.RandomState() as seed

        axis : {0 or ‘index’, 1 or ‘columns’, None}, default None
            Axis to sample. Accepts axis number or name. Default is stat axis
            for given data type (0 for Series and DataFrames).

        Returns
        -------
        Series or DataFrame
            A new object of same type as caller containing `n` items randomly
            sampled from the caller object.

        See Also
        --------
        DataFrameGroupBy.sample: Generates random samples from each group of a
            DataFrame object.
        SeriesGroupBy.sample: Generates random samples from each group of a
            Series object.
        numpy.random.choice: Generates a random sample from a given 1-D numpy
            array.

        Notes
        -----
        If `frac` > 1, `replacement` should be set to `True`.

        Examples
        --------
        >>> df = pd.DataFrame({'num_legs': [2, 4, 8, 0],
        ...                    'num_wings': [2, 0, 0, 0],
        ...                    'num_specimen_seen': [10, 2, 1, 8]},
        ...                   index=['falcon', 'dog', 'spider', 'fish'])
        >>> df
                num_legs  num_wings  num_specimen_seen
        falcon         2          2                 10
        dog            4          0                  2
        spider         8          0                  1
        fish           0          0                  8

        Extract 3 random elements from the ``Series`` ``df['num_legs']``:
        Note that we use `random_state` to ensure the reproducibility of
        the examples.

        >>> df['num_legs'].sample(n=3, random_state=1)
        fish      0
        spider    8
        falcon    2
        Name: num_legs, dtype: int64

        A random 50% sample of the ``DataFrame`` with replacement:

        >>> df.sample(frac=0.5, replace=True, random_state=1)
              num_legs  num_wings  num_specimen_seen
        dog          4          0                  2
        fish         0          0                  8

        An upsample sample of the ``DataFrame`` with replacement:
        Note that `replace` parameter has to be `True` for `frac` parameter > 1.

        >>> df.sample(frac=2, replace=True, random_state=1)
                num_legs  num_wings  num_specimen_seen
        dog            4          0                  2
        fish           0          0                  8
        falcon         2          2                 10
        falcon         2          2                 10
        fish           0          0                  8
        dog            4          0                  2
        fish           0          0                  8
        dog            4          0                  2

        Using a DataFrame column as weights. Rows with larger value in the
        `num_specimen_seen` column are more likely to be sampled.

        >>> df.sample(n=2, weights='num_specimen_seen', random_state=1)
                num_legs  num_wings  num_specimen_seen
        falcon         2          2                 10
        fish           0          0                  8
        """
        if axis is None:
            axis = self._stat_axis_number

        axis = self._get_axis_number(axis)
        axis_length = self.shape[axis]

        # Process random_state argument
        rs = com.random_state(random_state)

        # Check weights for compliance
        if weights is not None:

            # If a series, align with frame
            if isinstance(weights, ABCSeries):
                weights = weights.reindex(self.axes[axis])

            # Strings acceptable if a dataframe and axis = 0
            if isinstance(weights, str):
                if isinstance(self, ABCDataFrame):
                    if axis == 0:
                        try:
                            weights = self[weights]
                        except KeyError as err:
                            raise KeyError(
                                "String passed to weights not a valid column"
                            ) from err
                    else:
                        raise ValueError(
                            "Strings can only be passed to "
                            "weights when sampling from rows on "
                            "a DataFrame"
                        )
                else:
                    raise ValueError(
                        "Strings cannot be passed as weights "
                        "when sampling from a Series."
                    )

            if isinstance(self, ABCSeries):
                func = self._constructor
            else:
                func = self._constructor_sliced
            weights = func(weights, dtype="float64")

            if len(weights) != axis_length:
                raise ValueError(
                    "Weights and axis to be sampled must be of same length"
                )

            if (weights == np.inf).any() or (weights == -np.inf).any():
                raise ValueError("weight vector may not include `inf` values")

            if (weights < 0).any():
                raise ValueError("weight vector many not include negative values")

            # If has nan, set to zero.
            weights = weights.fillna(0)

            # Renormalize if don't sum to 1
            if weights.sum() != 1:
                if weights.sum() != 0:
                    weights = weights / weights.sum()
                else:
                    raise ValueError("Invalid weights: weights sum to zero")

            weights = weights._values

        # If no frac or n, default to n=1.
        if n is None and frac is None:
            n = 1
        elif frac is not None and frac > 1 and not replace:
            raise ValueError(
                "Replace has to be set to `True` when "
                "upsampling the population `frac` > 1."
            )
        elif frac is None and n % 1 != 0:
            raise ValueError("Only integers accepted as `n` values")
        elif n is None and frac is not None:
            n = round(frac * axis_length)
        elif frac is not None:
            raise ValueError("Please enter a value for `frac` OR `n`, not both")

        # Check for negative sizes
        if n < 0:
            raise ValueError(
                "A negative number of rows requested. Please provide positive value."
            )

        locs = rs.choice(axis_length, size=n, replace=replace, p=weights)
        return self.take(locs, axis=axis)

    @final
    @doc(klass=_shared_doc_kwargs["klass"])
    def pipe(
        self,
        func: Callable[..., T] | tuple[Callable[..., T], str],
        *args,
        **kwargs,
    ) -> T:
        r"""
        Apply func(self, \*args, \*\*kwargs).

        Parameters
        ----------
        func : function
            Function to apply to the {klass}.
            ``args``, and ``kwargs`` are passed into ``func``.
            Alternatively a ``(callable, data_keyword)`` tuple where
            ``data_keyword`` is a string indicating the keyword of
            ``callable`` that expects the {klass}.
        args : iterable, optional
            Positional arguments passed into ``func``.
        kwargs : mapping, optional
            A dictionary of keyword arguments passed into ``func``.

        Returns
        -------
        object : the return type of ``func``.

        See Also
        --------
        DataFrame.apply : Apply a function along input axis of DataFrame.
        DataFrame.applymap : Apply a function elementwise on a whole DataFrame.
        Series.map : Apply a mapping correspondence on a
            :class:`~pandas.Series`.

        Notes
        -----
        Use ``.pipe`` when chaining together functions that expect
        Series, DataFrames or GroupBy objects. Instead of writing

        >>> func(g(h(df), arg1=a), arg2=b, arg3=c)  # doctest: +SKIP

        You can write

        >>> (df.pipe(h)
        ...    .pipe(g, arg1=a)
        ...    .pipe(func, arg2=b, arg3=c)
        ... )  # doctest: +SKIP

        If you have a function that takes the data as (say) the second
        argument, pass a tuple indicating which keyword expects the
        data. For example, suppose ``f`` takes its data as ``arg2``:

        >>> (df.pipe(h)
        ...    .pipe(g, arg1=a)
        ...    .pipe((func, 'arg2'), arg1=a, arg3=c)
        ...  )  # doctest: +SKIP
        """
        return com.pipe(self, func, *args, **kwargs)

    # ----------------------------------------------------------------------
    # Attribute access

    @final
    def __finalize__(
        self: FrameOrSeries, other, method: str | None = None, **kwargs
    ) -> FrameOrSeries:
        """
        Propagate metadata from other to self.

        Parameters
        ----------
        other : the object from which to get the attributes that we are going
            to propagate
        method : str, optional
            A passed method name providing context on where ``__finalize__``
            was called.

            .. warning::

               The value passed as `method` are not currently considered
               stable across pandas releases.
        """
        if isinstance(other, NDFrame):
            for name in other.attrs:
                self.attrs[name] = other.attrs[name]

            self.flags.allows_duplicate_labels = other.flags.allows_duplicate_labels
            # For subclasses using _metadata.
            for name in set(self._metadata) & set(other._metadata):
                assert isinstance(name, str)
                object.__setattr__(self, name, getattr(other, name, None))

        if method == "concat":
            allows_duplicate_labels = all(
                x.flags.allows_duplicate_labels for x in other.objs
            )
            self.flags.allows_duplicate_labels = allows_duplicate_labels

        return self

    def __getattr__(self, name: str):
        """
        After regular attribute access, try looking up the name
        This allows simpler access to columns for interactive use.
        """
        # Note: obj.x will always call obj.__getattribute__('x') prior to
        # calling obj.__getattr__('x').
        if (
            name not in self._internal_names_set
            and name not in self._metadata
            and name not in self._accessors
            and self._info_axis._can_hold_identifiers_and_holds_name(name)
        ):
            return self[name]
        return object.__getattribute__(self, name)

    def __setattr__(self, name: str, value) -> None:
        """
        After regular attribute access, try setting the name
        This allows simpler access to columns for interactive use.
        """
        # first try regular attribute access via __getattribute__, so that
        # e.g. ``obj.x`` and ``obj.x = 4`` will always reference/modify
        # the same attribute.

        try:
            object.__getattribute__(self, name)
            return object.__setattr__(self, name, value)
        except AttributeError:
            pass

        # if this fails, go on to more involved attribute setting
        # (note that this matches __getattr__, above).
        if name in self._internal_names_set:
            object.__setattr__(self, name, value)
        elif name in self._metadata:
            object.__setattr__(self, name, value)
        else:
            try:
                existing = getattr(self, name)
                if isinstance(existing, Index):
                    object.__setattr__(self, name, value)
                elif name in self._info_axis:
                    self[name] = value
                else:
                    object.__setattr__(self, name, value)
            except (AttributeError, TypeError):
                if isinstance(self, ABCDataFrame) and (is_list_like(value)):
                    warnings.warn(
                        "Pandas doesn't allow columns to be "
                        "created via a new attribute name - see "
                        "https://pandas.pydata.org/pandas-docs/"
                        "stable/indexing.html#attribute-access",
                        stacklevel=2,
                    )
                object.__setattr__(self, name, value)

    @final
    def _dir_additions(self) -> set[str]:
        """
        add the string-like attributes from the info_axis.
        If info_axis is a MultiIndex, its first level values are used.
        """
        additions = super()._dir_additions()
        if self._info_axis._can_hold_strings:
            additions.update(self._info_axis._dir_additions_for_owner)
        return additions

    # ----------------------------------------------------------------------
    # Consolidation of internals

    @final
    def _protect_consolidate(self, f):
        """
        Consolidate _mgr -- if the blocks have changed, then clear the
        cache
        """
        if isinstance(self._mgr, (ArrayManager, SingleArrayManager)):
            return f()
        blocks_before = len(self._mgr.blocks)
        result = f()
        if len(self._mgr.blocks) != blocks_before:
            self._clear_item_cache()
        return result

    @final
    def _consolidate_inplace(self) -> None:
        """Consolidate data in place and return None"""

        def f():
            self._mgr = self._mgr.consolidate()

        self._protect_consolidate(f)

    @final
    def _consolidate(self):
        """
        Compute NDFrame with "consolidated" internals (data of each dtype
        grouped together in a single ndarray).

        Returns
        -------
        consolidated : same type as caller
        """
        f = lambda: self._mgr.consolidate()
        cons_data = self._protect_consolidate(f)
        return self._constructor(cons_data).__finalize__(self)

    @final
    @property
    def _is_mixed_type(self) -> bool_t:
        if self._mgr.is_single_block:
            return False

        if self._mgr.any_extension_types:
            # Even if they have the same dtype, we can't consolidate them,
            #  so we pretend this is "mixed'"
            return True

        return self.dtypes.nunique() > 1

    @final
    def _check_inplace_setting(self, value) -> bool_t:
        """ check whether we allow in-place setting with this type of value """
        if self._is_mixed_type and not self._mgr.is_numeric_mixed_type:

            # allow an actual np.nan thru
            if is_float(value) and np.isnan(value):
                return True

            raise TypeError(
                "Cannot do inplace boolean setting on "
                "mixed-types with a non np.nan value"
            )

        return True

    @final
    def _get_numeric_data(self):
        return self._constructor(self._mgr.get_numeric_data()).__finalize__(self)

    @final
    def _get_bool_data(self):
        return self._constructor(self._mgr.get_bool_data()).__finalize__(self)

    # ----------------------------------------------------------------------
    # Internal Interface Methods

    @property
    def values(self) -> np.ndarray:
        """
        Return a Numpy representation of the DataFrame.

        .. warning::

           We recommend using :meth:`DataFrame.to_numpy` instead.

        Only the values in the DataFrame will be returned, the axes labels
        will be removed.

        Returns
        -------
        numpy.ndarray
            The values of the DataFrame.

        See Also
        --------
        DataFrame.to_numpy : Recommended alternative to this method.
        DataFrame.index : Retrieve the index labels.
        DataFrame.columns : Retrieving the column names.

        Notes
        -----
        The dtype will be a lower-common-denominator dtype (implicit
        upcasting); that is to say if the dtypes (even of numeric types)
        are mixed, the one that accommodates all will be chosen. Use this
        with care if you are not dealing with the blocks.

        e.g. If the dtypes are float16 and float32, dtype will be upcast to
        float32.  If dtypes are int32 and uint8, dtype will be upcast to
        int32. By :func:`numpy.find_common_type` convention, mixing int64
        and uint64 will result in a float64 dtype.

        Examples
        --------
        A DataFrame where all columns are the same type (e.g., int64) results
        in an array of the same type.

        >>> df = pd.DataFrame({'age':    [ 3,  29],
        ...                    'height': [94, 170],
        ...                    'weight': [31, 115]})
        >>> df
           age  height  weight
        0    3      94      31
        1   29     170     115
        >>> df.dtypes
        age       int64
        height    int64
        weight    int64
        dtype: object
        >>> df.values
        array([[  3,  94,  31],
               [ 29, 170, 115]])

        A DataFrame with mixed type columns(e.g., str/object, int64, float32)
        results in an ndarray of the broadest type that accommodates these
        mixed types (e.g., object).

        >>> df2 = pd.DataFrame([('parrot',   24.0, 'second'),
        ...                     ('lion',     80.5, 1),
        ...                     ('monkey', np.nan, None)],
        ...                   columns=('name', 'max_speed', 'rank'))
        >>> df2.dtypes
        name          object
        max_speed    float64
        rank          object
        dtype: object
        >>> df2.values
        array([['parrot', 24.0, 'second'],
               ['lion', 80.5, 1],
               ['monkey', nan, None]], dtype=object)
        """
        self._consolidate_inplace()
        return self._mgr.as_array(transpose=self._AXIS_REVERSED)

    @property
    def _values(self) -> np.ndarray:
        """internal implementation"""
        return self.values

    @property
    def dtypes(self):
        """
        Return the dtypes in the DataFrame.

        This returns a Series with the data type of each column.
        The result's index is the original DataFrame's columns. Columns
        with mixed types are stored with the ``object`` dtype. See
        :ref:`the User Guide <basics.dtypes>` for more.

        Returns
        -------
        pandas.Series
            The data type of each column.

        Examples
        --------
        >>> df = pd.DataFrame({'float': [1.0],
        ...                    'int': [1],
        ...                    'datetime': [pd.Timestamp('20180310')],
        ...                    'string': ['foo']})
        >>> df.dtypes
        float              float64
        int                  int64
        datetime    datetime64[ns]
        string              object
        dtype: object
        """
        data = self._mgr.get_dtypes()
        return self._constructor_sliced(data, index=self._info_axis, dtype=np.object_)

    @final
    def _to_dict_of_blocks(self, copy: bool_t = True):
        """
        Return a dict of dtype -> Constructor Types that
        each is a homogeneous dtype.

        Internal ONLY - only works for BlockManager
        """
        mgr = self._mgr
        # convert to BlockManager if needed -> this way support ArrayManager as well
        mgr = mgr_to_mgr(mgr, "block")
        mgr = cast(BlockManager, mgr)
        return {
            k: self._constructor(v).__finalize__(self)
            for k, v, in mgr.to_dict(copy=copy).items()
        }

    def astype(
        self: FrameOrSeries, dtype, copy: bool_t = True, errors: str = "raise"
    ) -> FrameOrSeries:
        """
        Cast a pandas object to a specified dtype ``dtype``.

        Parameters
        ----------
        dtype : data type, or dict of column name -> data type
            Use a numpy.dtype or Python type to cast entire pandas object to
            the same type. Alternatively, use {col: dtype, ...}, where col is a
            column label and dtype is a numpy.dtype or Python type to cast one
            or more of the DataFrame's columns to column-specific types.
        copy : bool, default True
            Return a copy when ``copy=True`` (be very careful setting
            ``copy=False`` as changes to values then may propagate to other
            pandas objects).
        errors : {'raise', 'ignore'}, default 'raise'
            Control raising of exceptions on invalid data for provided dtype.

            - ``raise`` : allow exceptions to be raised
            - ``ignore`` : suppress exceptions. On error return original object.

        Returns
        -------
        casted : same type as caller

        See Also
        --------
        to_datetime : Convert argument to datetime.
        to_timedelta : Convert argument to timedelta.
        to_numeric : Convert argument to a numeric type.
        numpy.ndarray.astype : Cast a numpy array to a specified type.

        Examples
        --------
        Create a DataFrame:

        >>> d = {'col1': [1, 2], 'col2': [3, 4]}
        >>> df = pd.DataFrame(data=d)
        >>> df.dtypes
        col1    int64
        col2    int64
        dtype: object

        Cast all columns to int32:

        >>> df.astype('int32').dtypes
        col1    int32
        col2    int32
        dtype: object

        Cast col1 to int32 using a dictionary:

        >>> df.astype({'col1': 'int32'}).dtypes
        col1    int32
        col2    int64
        dtype: object

        Create a series:

        >>> ser = pd.Series([1, 2], dtype='int32')
        >>> ser
        0    1
        1    2
        dtype: int32
        >>> ser.astype('int64')
        0    1
        1    2
        dtype: int64

        Convert to categorical type:

        >>> ser.astype('category')
        0    1
        1    2
        dtype: category
        Categories (2, int64): [1, 2]

        Convert to ordered categorical type with custom ordering:

        >>> from pandas.api.types import CategoricalDtype
        >>> cat_dtype = CategoricalDtype(
        ...     categories=[2, 1], ordered=True)
        >>> ser.astype(cat_dtype)
        0    1
        1    2
        dtype: category
        Categories (2, int64): [2 < 1]

        Note that using ``copy=False`` and changing data on a new
        pandas object may propagate changes:

        >>> s1 = pd.Series([1, 2])
        >>> s2 = s1.astype('int64', copy=False)
        >>> s2[0] = 10
        >>> s1  # note that s1[0] has changed too
        0    10
        1     2
        dtype: int64

        Create a series of dates:

        >>> ser_date = pd.Series(pd.date_range('20200101', periods=3))
        >>> ser_date
        0   2020-01-01
        1   2020-01-02
        2   2020-01-03
        dtype: datetime64[ns]

        Datetimes are localized to UTC first before
        converting to the specified timezone:

        >>> ser_date.astype('datetime64[ns, US/Eastern]')
        0   2019-12-31 19:00:00-05:00
        1   2020-01-01 19:00:00-05:00
        2   2020-01-02 19:00:00-05:00
        dtype: datetime64[ns, US/Eastern]
        """
        if is_dict_like(dtype):
            if self.ndim == 1:  # i.e. Series
                if len(dtype) > 1 or self.name not in dtype:
                    raise KeyError(
                        "Only the Series name can be used for "
                        "the key in Series dtype mappings."
                    )
                new_type = dtype[self.name]
                return self.astype(new_type, copy, errors)

            for col_name in dtype.keys():
                if col_name not in self:
                    raise KeyError(
                        "Only a column name can be used for the "
                        "key in a dtype mappings argument."
                    )
            results = []
            for col_name, col in self.items():
                if col_name in dtype:
                    results.append(
                        col.astype(dtype=dtype[col_name], copy=copy, errors=errors)
                    )
                else:
                    results.append(col.copy() if copy else col)

        elif is_extension_array_dtype(dtype) and self.ndim > 1:
            # GH 18099/22869: columnwise conversion to extension dtype
            # GH 24704: use iloc to handle duplicate column names
            # TODO(EA2D): special case not needed with 2D EAs
            results = [
                self.iloc[:, i].astype(dtype, copy=copy)
                for i in range(len(self.columns))
            ]

        else:
            # else, only a single dtype is given
            new_data = self._mgr.astype(dtype=dtype, copy=copy, errors=errors)
            return self._constructor(new_data).__finalize__(self, method="astype")

        # GH 33113: handle empty frame or series
        if not results:
            return self.copy()

        # GH 19920: retain column metadata after concat
        result = concat(results, axis=1, copy=False)
        result.columns = self.columns
        return result

    @final
    def copy(self: FrameOrSeries, deep: bool_t = True) -> FrameOrSeries:
        """
        Make a copy of this object's indices and data.

        When ``deep=True`` (default), a new object will be created with a
        copy of the calling object's data and indices. Modifications to
        the data or indices of the copy will not be reflected in the
        original object (see notes below).

        When ``deep=False``, a new object will be created without copying
        the calling object's data or index (only references to the data
        and index are copied). Any changes to the data of the original
        will be reflected in the shallow copy (and vice versa).

        Parameters
        ----------
        deep : bool, default True
            Make a deep copy, including a copy of the data and the indices.
            With ``deep=False`` neither the indices nor the data are copied.

        Returns
        -------
        copy : Series or DataFrame
            Object type matches caller.

        Notes
        -----
        When ``deep=True``, data is copied but actual Python objects
        will not be copied recursively, only the reference to the object.
        This is in contrast to `copy.deepcopy` in the Standard Library,
        which recursively copies object data (see examples below).

        While ``Index`` objects are copied when ``deep=True``, the underlying
        numpy array is not copied for performance reasons. Since ``Index`` is
        immutable, the underlying data can be safely shared and a copy
        is not needed.

        Examples
        --------
        >>> s = pd.Series([1, 2], index=["a", "b"])
        >>> s
        a    1
        b    2
        dtype: int64

        >>> s_copy = s.copy()
        >>> s_copy
        a    1
        b    2
        dtype: int64

        **Shallow copy versus default (deep) copy:**

        >>> s = pd.Series([1, 2], index=["a", "b"])
        >>> deep = s.copy()
        >>> shallow = s.copy(deep=False)

        Shallow copy shares data and index with original.

        >>> s is shallow
        False
        >>> s.values is shallow.values and s.index is shallow.index
        True

        Deep copy has own copy of data and index.

        >>> s is deep
        False
        >>> s.values is deep.values or s.index is deep.index
        False

        Updates to the data shared by shallow copy and original is reflected
        in both; deep copy remains unchanged.

        >>> s[0] = 3
        >>> shallow[1] = 4
        >>> s
        a    3
        b    4
        dtype: int64
        >>> shallow
        a    3
        b    4
        dtype: int64
        >>> deep
        a    1
        b    2
        dtype: int64

        Note that when copying an object containing Python objects, a deep copy
        will copy the data, but will not do so recursively. Updating a nested
        data object will be reflected in the deep copy.

        >>> s = pd.Series([[1, 2], [3, 4]])
        >>> deep = s.copy()
        >>> s[0][0] = 10
        >>> s
        0    [10, 2]
        1     [3, 4]
        dtype: object
        >>> deep
        0    [10, 2]
        1     [3, 4]
        dtype: object
        """
        data = self._mgr.copy(deep=deep)
        self._clear_item_cache()
        return self._constructor(data).__finalize__(self, method="copy")

    @final
    def __copy__(self: FrameOrSeries, deep: bool_t = True) -> FrameOrSeries:
        return self.copy(deep=deep)

    @final
    def __deepcopy__(self: FrameOrSeries, memo=None) -> FrameOrSeries:
        """
        Parameters
        ----------
        memo, default None
            Standard signature. Unused
        """
        return self.copy(deep=True)

    @final
    def _convert(
        self: FrameOrSeries,
        datetime: bool_t = False,
        numeric: bool_t = False,
        timedelta: bool_t = False,
    ) -> FrameOrSeries:
        """
        Attempt to infer better dtype for object columns

        Parameters
        ----------
        datetime : bool, default False
            If True, convert to date where possible.
        numeric : bool, default False
            If True, attempt to convert to numbers (including strings), with
            unconvertible values becoming NaN.
        timedelta : bool, default False
            If True, convert to timedelta where possible.

        Returns
        -------
        converted : same as input object
        """
        validate_bool_kwarg(datetime, "datetime")
        validate_bool_kwarg(numeric, "numeric")
        validate_bool_kwarg(timedelta, "timedelta")
        return self._constructor(
            self._mgr.convert(
                datetime=datetime,
                numeric=numeric,
                timedelta=timedelta,
                copy=True,
            )
        ).__finalize__(self)

    @final
    def infer_objects(self: FrameOrSeries) -> FrameOrSeries:
        """
        Attempt to infer better dtypes for object columns.

        Attempts soft conversion of object-dtyped
        columns, leaving non-object and unconvertible
        columns unchanged. The inference rules are the
        same as during normal Series/DataFrame construction.

        Returns
        -------
        converted : same type as input object

        See Also
        --------
        to_datetime : Convert argument to datetime.
        to_timedelta : Convert argument to timedelta.
        to_numeric : Convert argument to numeric type.
        convert_dtypes : Convert argument to best possible dtype.

        Examples
        --------
        >>> df = pd.DataFrame({"A": ["a", 1, 2, 3]})
        >>> df = df.iloc[1:]
        >>> df
           A
        1  1
        2  2
        3  3

        >>> df.dtypes
        A    object
        dtype: object

        >>> df.infer_objects().dtypes
        A    int64
        dtype: object
        """
        # numeric=False necessary to only soft convert;
        # python objects will still be converted to
        # native numpy numeric types
        return self._constructor(
            self._mgr.convert(datetime=True, numeric=False, timedelta=True, copy=True)
        ).__finalize__(self, method="infer_objects")

    @final
    def convert_dtypes(
        self: FrameOrSeries,
        infer_objects: bool_t = True,
        convert_string: bool_t = True,
        convert_integer: bool_t = True,
        convert_boolean: bool_t = True,
        convert_floating: bool_t = True,
    ) -> FrameOrSeries:
        """
        Convert columns to best possible dtypes using dtypes supporting ``pd.NA``.

        .. versionadded:: 1.0.0

        Parameters
        ----------
        infer_objects : bool, default True
            Whether object dtypes should be converted to the best possible types.
        convert_string : bool, default True
            Whether object dtypes should be converted to ``StringDtype()``.
        convert_integer : bool, default True
            Whether, if possible, conversion can be done to integer extension types.
        convert_boolean : bool, defaults True
            Whether object dtypes should be converted to ``BooleanDtypes()``.
        convert_floating : bool, defaults True
            Whether, if possible, conversion can be done to floating extension types.
            If `convert_integer` is also True, preference will be give to integer
            dtypes if the floats can be faithfully casted to integers.

            .. versionadded:: 1.2.0

        Returns
        -------
        Series or DataFrame
            Copy of input object with new dtype.

        See Also
        --------
        infer_objects : Infer dtypes of objects.
        to_datetime : Convert argument to datetime.
        to_timedelta : Convert argument to timedelta.
        to_numeric : Convert argument to a numeric type.

        Notes
        -----
        By default, ``convert_dtypes`` will attempt to convert a Series (or each
        Series in a DataFrame) to dtypes that support ``pd.NA``. By using the options
        ``convert_string``, ``convert_integer``, ``convert_boolean`` and
        ``convert_boolean``, it is possible to turn off individual conversions
        to ``StringDtype``, the integer extension types, ``BooleanDtype``
        or floating extension types, respectively.

        For object-dtyped columns, if ``infer_objects`` is ``True``, use the inference
        rules as during normal Series/DataFrame construction.  Then, if possible,
        convert to ``StringDtype``, ``BooleanDtype`` or an appropriate integer
        or floating extension type, otherwise leave as ``object``.

        If the dtype is integer, convert to an appropriate integer extension type.

        If the dtype is numeric, and consists of all integers, convert to an
        appropriate integer extension type. Otherwise, convert to an
        appropriate floating extension type.

        .. versionchanged:: 1.2
            Starting with pandas 1.2, this method also converts float columns
            to the nullable floating extension type.

        In the future, as new dtypes are added that support ``pd.NA``, the results
        of this method will change to support those new dtypes.

        Examples
        --------
        >>> df = pd.DataFrame(
        ...     {
        ...         "a": pd.Series([1, 2, 3], dtype=np.dtype("int32")),
        ...         "b": pd.Series(["x", "y", "z"], dtype=np.dtype("O")),
        ...         "c": pd.Series([True, False, np.nan], dtype=np.dtype("O")),
        ...         "d": pd.Series(["h", "i", np.nan], dtype=np.dtype("O")),
        ...         "e": pd.Series([10, np.nan, 20], dtype=np.dtype("float")),
        ...         "f": pd.Series([np.nan, 100.5, 200], dtype=np.dtype("float")),
        ...     }
        ... )

        Start with a DataFrame with default dtypes.

        >>> df
           a  b      c    d     e      f
        0  1  x   True    h  10.0    NaN
        1  2  y  False    i   NaN  100.5
        2  3  z    NaN  NaN  20.0  200.0

        >>> df.dtypes
        a      int32
        b     object
        c     object
        d     object
        e    float64
        f    float64
        dtype: object

        Convert the DataFrame to use best possible dtypes.

        >>> dfn = df.convert_dtypes()
        >>> dfn
           a  b      c     d     e      f
        0  1  x   True     h    10   <NA>
        1  2  y  False     i  <NA>  100.5
        2  3  z   <NA>  <NA>    20  200.0

        >>> dfn.dtypes
        a      Int32
        b     string
        c    boolean
        d     string
        e      Int64
        f    Float64
        dtype: object

        Start with a Series of strings and missing data represented by ``np.nan``.

        >>> s = pd.Series(["a", "b", np.nan])
        >>> s
        0      a
        1      b
        2    NaN
        dtype: object

        Obtain a Series with dtype ``StringDtype``.

        >>> s.convert_dtypes()
        0       a
        1       b
        2    <NA>
        dtype: string
        """
        if self.ndim == 1:
            return self._convert_dtypes(
                infer_objects,
                convert_string,
                convert_integer,
                convert_boolean,
                convert_floating,
            )
        else:
            results = [
                col._convert_dtypes(
                    infer_objects,
                    convert_string,
                    convert_integer,
                    convert_boolean,
                    convert_floating,
                )
                for col_name, col in self.items()
            ]
            if len(results) > 0:
                return concat(results, axis=1, copy=False)
            else:
                return self.copy()

    # ----------------------------------------------------------------------
    # Filling NA's

    @doc(**_shared_doc_kwargs)
    def fillna(
        self: FrameOrSeries,
        value=None,
        method=None,
        axis=None,
        inplace: bool_t = False,
        limit=None,
        downcast=None,
    ) -> FrameOrSeries | None:
        """
        Fill NA/NaN values using the specified method.

        Parameters
        ----------
        value : scalar, dict, Series, or DataFrame
            Value to use to fill holes (e.g. 0), alternately a
            dict/Series/DataFrame of values specifying which value to use for
            each index (for a Series) or column (for a DataFrame).  Values not
            in the dict/Series/DataFrame will not be filled. This value cannot
            be a list.
        method : {{'backfill', 'bfill', 'pad', 'ffill', None}}, default None
            Method to use for filling holes in reindexed Series
            pad / ffill: propagate last valid observation forward to next valid
            backfill / bfill: use next valid observation to fill gap.
        axis : {axes_single_arg}
            Axis along which to fill missing values.
        inplace : bool, default False
            If True, fill in-place. Note: this will modify any
            other views on this object (e.g., a no-copy slice for a column in a
            DataFrame).
        limit : int, default None
            If method is specified, this is the maximum number of consecutive
            NaN values to forward/backward fill. In other words, if there is
            a gap with more than this number of consecutive NaNs, it will only
            be partially filled. If method is not specified, this is the
            maximum number of entries along the entire axis where NaNs will be
            filled. Must be greater than 0 if not None.
        downcast : dict, default is None
            A dict of item->dtype of what to downcast if possible,
            or the string 'infer' which will try to downcast to an appropriate
            equal type (e.g. float64 to int64 if possible).

        Returns
        -------
        {klass} or None
            Object with missing values filled or None if ``inplace=True``.

        See Also
        --------
        interpolate : Fill NaN values using interpolation.
        reindex : Conform object to new index.
        asfreq : Convert TimeSeries to specified frequency.

        Examples
        --------
        >>> df = pd.DataFrame([[np.nan, 2, np.nan, 0],
        ...                    [3, 4, np.nan, 1],
        ...                    [np.nan, np.nan, np.nan, 5],
        ...                    [np.nan, 3, np.nan, 4]],
        ...                   columns=list("ABCD"))
        >>> df
             A    B   C  D
        0  NaN  2.0 NaN  0
        1  3.0  4.0 NaN  1
        2  NaN  NaN NaN  5
        3  NaN  3.0 NaN  4

        Replace all NaN elements with 0s.

        >>> df.fillna(0)
            A   B   C   D
        0   0.0 2.0 0.0 0
        1   3.0 4.0 0.0 1
        2   0.0 0.0 0.0 5
        3   0.0 3.0 0.0 4

        We can also propagate non-null values forward or backward.

        >>> df.fillna(method="ffill")
            A   B   C   D
        0   NaN 2.0 NaN 0
        1   3.0 4.0 NaN 1
        2   3.0 4.0 NaN 5
        3   3.0 3.0 NaN 4

        Replace all NaN elements in column 'A', 'B', 'C', and 'D', with 0, 1,
        2, and 3 respectively.

        >>> values = {{"A": 0, "B": 1, "C": 2, "D": 3}}
        >>> df.fillna(value=values)
            A   B   C   D
        0   0.0 2.0 2.0 0
        1   3.0 4.0 2.0 1
        2   0.0 1.0 2.0 5
        3   0.0 3.0 2.0 4

        Only replace the first NaN element.

        >>> df.fillna(value=values, limit=1)
            A   B   C   D
        0   0.0 2.0 2.0 0
        1   3.0 4.0 NaN 1
        2   NaN 1.0 NaN 5
        3   NaN 3.0 NaN 4

        When filling using a DataFrame, replacement happens along
        the same column names and same indices

        >>> df2 = pd.DataFrame(np.zeros((4, 4)), columns=list("ABCE"))
        >>> df.fillna(df2)
            A   B   C   D
        0   0.0 2.0 0.0 0
        1   3.0 4.0 0.0 1
        2   0.0 0.0 0.0 5
        3   0.0 3.0 0.0 4
        """
        inplace = validate_bool_kwarg(inplace, "inplace")
        value, method = validate_fillna_kwargs(value, method)

        self._consolidate_inplace()

        # set the default here, so functions examining the signaure
        # can detect if something was set (e.g. in groupby) (GH9221)
        if axis is None:
            axis = 0
        axis = self._get_axis_number(axis)

        if value is None:
            if not self._mgr.is_single_block and axis == 1:
                if inplace:
                    raise NotImplementedError()
                result = self.T.fillna(method=method, limit=limit).T

                # need to downcast here because of all of the transposes
                result._mgr = result._mgr.downcast()

                return result

            new_data = self._mgr.interpolate(
                method=method,
                axis=axis,
                limit=limit,
                inplace=inplace,
                coerce=True,
                downcast=downcast,
            )
        else:
            if self.ndim == 1:
                if isinstance(value, (dict, ABCSeries)):
                    value = create_series_with_explicit_dtype(
                        value, dtype_if_empty=object
                    )
                    value = value.reindex(self.index, copy=False)
                    value = value._values
                elif not is_list_like(value):
                    pass
                else:
                    raise TypeError(
                        '"value" parameter must be a scalar, dict '
                        "or Series, but you passed a "
                        f'"{type(value).__name__}"'
                    )

                new_data = self._mgr.fillna(
                    value=value, limit=limit, inplace=inplace, downcast=downcast
                )

            elif isinstance(value, (dict, ABCSeries)):
                if axis == 1:
                    raise NotImplementedError(
                        "Currently only can fill "
                        "with dict/Series column "
                        "by column"
                    )

                result = self if inplace else self.copy()
                for k, v in value.items():
                    if k not in result:
                        continue
                    obj = result[k]
                    obj.fillna(v, limit=limit, inplace=True, downcast=downcast)
                return result if not inplace else None

            elif not is_list_like(value):
                new_data = self._mgr.fillna(
                    value=value, limit=limit, inplace=inplace, downcast=downcast
                )
            elif isinstance(value, ABCDataFrame) and self.ndim == 2:
                new_data = self.where(self.notna(), value)._data
            else:
                raise ValueError(f"invalid fill value with a {type(value)}")

        result = self._constructor(new_data)
        if inplace:
            return self._update_inplace(result)
        else:
            return result.__finalize__(self, method="fillna")

    @final
    @doc(klass=_shared_doc_kwargs["klass"])
    def ffill(
        self: FrameOrSeries,
        axis=None,
        inplace: bool_t = False,
        limit=None,
        downcast=None,
    ) -> FrameOrSeries | None:
        """
        Synonym for :meth:`DataFrame.fillna` with ``method='ffill'``.

        Returns
        -------
        {klass} or None
            Object with missing values filled or None if ``inplace=True``.
        """
        return self.fillna(
            method="ffill", axis=axis, inplace=inplace, limit=limit, downcast=downcast
        )

    pad = ffill

    @final
    @doc(klass=_shared_doc_kwargs["klass"])
    def bfill(
        self: FrameOrSeries,
        axis=None,
        inplace: bool_t = False,
        limit=None,
        downcast=None,
    ) -> FrameOrSeries | None:
        """
        Synonym for :meth:`DataFrame.fillna` with ``method='bfill'``.

        Returns
        -------
        {klass} or None
            Object with missing values filled or None if ``inplace=True``.
        """
        return self.fillna(
            method="bfill", axis=axis, inplace=inplace, limit=limit, downcast=downcast
        )

    backfill = bfill

    @doc(
        _shared_docs["replace"],
        klass=_shared_doc_kwargs["klass"],
        inplace=_shared_doc_kwargs["inplace"],
        replace_iloc=_shared_doc_kwargs["replace_iloc"],
    )
    def replace(
        self,
        to_replace=None,
        value=None,
        inplace: bool_t = False,
        limit: int | None = None,
        regex=False,
        method="pad",
    ):
        if not (
            is_scalar(to_replace)
            or is_re_compilable(to_replace)
            or is_list_like(to_replace)
        ):
            raise TypeError(
                "Expecting 'to_replace' to be either a scalar, array-like, "
                "dict or None, got invalid type "
                f"{repr(type(to_replace).__name__)}"
            )

        inplace = validate_bool_kwarg(inplace, "inplace")
        if not is_bool(regex) and to_replace is not None:
            raise ValueError("'to_replace' must be 'None' if 'regex' is not a bool")

        self._consolidate_inplace()

        if value is None:
            # passing a single value that is scalar like
            # when value is None (GH5319), for compat
            if not is_dict_like(to_replace) and not is_dict_like(regex):
                to_replace = [to_replace]

            if isinstance(to_replace, (tuple, list)):
                if isinstance(self, ABCDataFrame):
                    return self.apply(
                        self._constructor_sliced._replace_single,
                        args=(to_replace, method, inplace, limit),
                    )
                self = cast("Series", self)
                return self._replace_single(to_replace, method, inplace, limit)

            if not is_dict_like(to_replace):
                if not is_dict_like(regex):
                    raise TypeError(
                        'If "to_replace" and "value" are both None '
                        'and "to_replace" is not a list, then '
                        "regex must be a mapping"
                    )
                to_replace = regex
                regex = True

            items = list(to_replace.items())
            if items:
                keys, values = zip(*items)
            else:
                keys, values = ([], [])

            are_mappings = [is_dict_like(v) for v in values]

            if any(are_mappings):
                if not all(are_mappings):
                    raise TypeError(
                        "If a nested mapping is passed, all values "
                        "of the top level mapping must be mappings"
                    )
                # passed a nested dict/Series
                to_rep_dict = {}
                value_dict = {}

                for k, v in items:
                    keys, values = list(zip(*v.items())) or ([], [])

                    to_rep_dict[k] = list(keys)
                    value_dict[k] = list(values)

                to_replace, value = to_rep_dict, value_dict
            else:
                to_replace, value = keys, values

            return self.replace(
                to_replace, value, inplace=inplace, limit=limit, regex=regex
            )
        else:

            # need a non-zero len on all axes
            if not self.size:
                if inplace:
                    return
                return self.copy()

            if is_dict_like(to_replace):
                if is_dict_like(value):  # {'A' : NA} -> {'A' : 0}
                    # Note: Checking below for `in foo.keys()` instead of
                    #  `in foo` is needed for when we have a Series and not dict
                    mapping = {
                        col: (to_replace[col], value[col])
                        for col in to_replace.keys()
                        if col in value.keys() and col in self
                    }
                    return self._replace_columnwise(mapping, inplace, regex)

                # {'A': NA} -> 0
                elif not is_list_like(value):
                    # Operate column-wise
                    if self.ndim == 1:
                        raise ValueError(
                            "Series.replace cannot use dict-like to_replace "
                            "and non-None value"
                        )
                    mapping = {
                        col: (to_rep, value) for col, to_rep in to_replace.items()
                    }
                    return self._replace_columnwise(mapping, inplace, regex)
                else:
                    raise TypeError("value argument must be scalar, dict, or Series")

            elif is_list_like(to_replace):
                if not is_list_like(value):
                    # e.g. to_replace = [NA, ''] and value is 0,
                    #  so we replace NA with 0 and then replace '' with 0
                    value = [value] * len(to_replace)

                # e.g. we have to_replace = [NA, ''] and value = [0, 'missing']
                if len(to_replace) != len(value):
                    raise ValueError(
                        f"Replacement lists must match in length. "
                        f"Expecting {len(to_replace)} got {len(value)} "
                    )
                new_data = self._mgr.replace_list(
                    src_list=to_replace,
                    dest_list=value,
                    inplace=inplace,
                    regex=regex,
                )

            elif to_replace is None:
                if not (
                    is_re_compilable(regex)
                    or is_list_like(regex)
                    or is_dict_like(regex)
                ):
                    raise TypeError(
                        f"'regex' must be a string or a compiled regular expression "
                        f"or a list or dict of strings or regular expressions, "
                        f"you passed a {repr(type(regex).__name__)}"
                    )
                return self.replace(
                    regex, value, inplace=inplace, limit=limit, regex=True
                )
            else:

                # dest iterable dict-like
                if is_dict_like(value):  # NA -> {'A' : 0, 'B' : -1}
                    # Operate column-wise
                    if self.ndim == 1:
                        raise ValueError(
                            "Series.replace cannot use dict-value and "
                            "non-None to_replace"
                        )
                    mapping = {col: (to_replace, val) for col, val in value.items()}
                    return self._replace_columnwise(mapping, inplace, regex)

                elif not is_list_like(value):  # NA -> 0
                    new_data = self._mgr.replace(
                        to_replace=to_replace, value=value, inplace=inplace, regex=regex
                    )
                else:
                    raise TypeError(
                        f'Invalid "to_replace" type: {repr(type(to_replace).__name__)}'
                    )

        result = self._constructor(new_data)
        if inplace:
            return self._update_inplace(result)
        else:
            return result.__finalize__(self, method="replace")

    @final
    def interpolate(
        self: FrameOrSeries,
        method: str = "linear",
        axis: Axis = 0,
        limit: int | None = None,
        inplace: bool_t = False,
        limit_direction: str | None = None,
        limit_area: str | None = None,
        downcast: str | None = None,
        **kwargs,
    ) -> FrameOrSeries | None:
        """
        Fill NaN values using an interpolation method.

        Please note that only ``method='linear'`` is supported for
        DataFrame/Series with a MultiIndex.

        Parameters
        ----------
        method : str, default 'linear'
            Interpolation technique to use. One of:

            * 'linear': Ignore the index and treat the values as equally
              spaced. This is the only method supported on MultiIndexes.
            * 'time': Works on daily and higher resolution data to interpolate
              given length of interval.
            * 'index', 'values': use the actual numerical values of the index.
            * 'pad': Fill in NaNs using existing values.
            * 'nearest', 'zero', 'slinear', 'quadratic', 'cubic', 'spline',
              'barycentric', 'polynomial': Passed to
              `scipy.interpolate.interp1d`. These methods use the numerical
              values of the index.  Both 'polynomial' and 'spline' require that
              you also specify an `order` (int), e.g.
              ``df.interpolate(method='polynomial', order=5)``.
            * 'krogh', 'piecewise_polynomial', 'spline', 'pchip', 'akima',
              'cubicspline': Wrappers around the SciPy interpolation methods of
              similar names. See `Notes`.
            * 'from_derivatives': Refers to
              `scipy.interpolate.BPoly.from_derivatives` which
              replaces 'piecewise_polynomial' interpolation method in
              scipy 0.18.

        axis : {{0 or 'index', 1 or 'columns', None}}, default None
            Axis to interpolate along.
        limit : int, optional
            Maximum number of consecutive NaNs to fill. Must be greater than
            0.
        inplace : bool, default False
            Update the data in place if possible.
        limit_direction : {{'forward', 'backward', 'both'}}, Optional
            Consecutive NaNs will be filled in this direction.

            If limit is specified:
                * If 'method' is 'pad' or 'ffill', 'limit_direction' must be 'forward'.
                * If 'method' is 'backfill' or 'bfill', 'limit_direction' must be
                  'backwards'.

            If 'limit' is not specified:
                * If 'method' is 'backfill' or 'bfill', the default is 'backward'
                * else the default is 'forward'

            .. versionchanged:: 1.1.0
                raises ValueError if `limit_direction` is 'forward' or 'both' and
                    method is 'backfill' or 'bfill'.
                raises ValueError if `limit_direction` is 'backward' or 'both' and
                    method is 'pad' or 'ffill'.

        limit_area : {{`None`, 'inside', 'outside'}}, default None
            If limit is specified, consecutive NaNs will be filled with this
            restriction.

            * ``None``: No fill restriction.
            * 'inside': Only fill NaNs surrounded by valid values
              (interpolate).
            * 'outside': Only fill NaNs outside valid values (extrapolate).

        downcast : optional, 'infer' or None, defaults to None
            Downcast dtypes if possible.
        ``**kwargs`` : optional
            Keyword arguments to pass on to the interpolating function.

        Returns
        -------
        Series or DataFrame or None
            Returns the same object type as the caller, interpolated at
            some or all ``NaN`` values or None if ``inplace=True``.

        See Also
        --------
        fillna : Fill missing values using different methods.
        scipy.interpolate.Akima1DInterpolator : Piecewise cubic polynomials
            (Akima interpolator).
        scipy.interpolate.BPoly.from_derivatives : Piecewise polynomial in the
            Bernstein basis.
        scipy.interpolate.interp1d : Interpolate a 1-D function.
        scipy.interpolate.KroghInterpolator : Interpolate polynomial (Krogh
            interpolator).
        scipy.interpolate.PchipInterpolator : PCHIP 1-d monotonic cubic
            interpolation.
        scipy.interpolate.CubicSpline : Cubic spline data interpolator.

        Notes
        -----
        The 'krogh', 'piecewise_polynomial', 'spline', 'pchip' and 'akima'
        methods are wrappers around the respective SciPy implementations of
        similar names. These use the actual numerical values of the index.
        For more information on their behavior, see the
        `SciPy documentation
        <https://docs.scipy.org/doc/scipy/reference/interpolate.html#univariate-interpolation>`__
        and `SciPy tutorial
        <https://docs.scipy.org/doc/scipy/reference/tutorial/interpolate.html>`__.

        Examples
        --------
        Filling in ``NaN`` in a :class:`~pandas.Series` via linear
        interpolation.

        >>> s = pd.Series([0, 1, np.nan, 3])
        >>> s
        0    0.0
        1    1.0
        2    NaN
        3    3.0
        dtype: float64
        >>> s.interpolate()
        0    0.0
        1    1.0
        2    2.0
        3    3.0
        dtype: float64

        Filling in ``NaN`` in a Series by padding, but filling at most two
        consecutive ``NaN`` at a time.

        >>> s = pd.Series([np.nan, "single_one", np.nan,
        ...                "fill_two_more", np.nan, np.nan, np.nan,
        ...                4.71, np.nan])
        >>> s
        0              NaN
        1       single_one
        2              NaN
        3    fill_two_more
        4              NaN
        5              NaN
        6              NaN
        7             4.71
        8              NaN
        dtype: object
        >>> s.interpolate(method='pad', limit=2)
        0              NaN
        1       single_one
        2       single_one
        3    fill_two_more
        4    fill_two_more
        5    fill_two_more
        6              NaN
        7             4.71
        8             4.71
        dtype: object

        Filling in ``NaN`` in a Series via polynomial interpolation or splines:
        Both 'polynomial' and 'spline' methods require that you also specify
        an ``order`` (int).

        >>> s = pd.Series([0, 2, np.nan, 8])
        >>> s.interpolate(method='polynomial', order=2)
        0    0.000000
        1    2.000000
        2    4.666667
        3    8.000000
        dtype: float64

        Fill the DataFrame forward (that is, going down) along each column
        using linear interpolation.

        Note how the last entry in column 'a' is interpolated differently,
        because there is no entry after it to use for interpolation.
        Note how the first entry in column 'b' remains ``NaN``, because there
        is no entry before it to use for interpolation.

        >>> df = pd.DataFrame([(0.0, np.nan, -1.0, 1.0),
        ...                    (np.nan, 2.0, np.nan, np.nan),
        ...                    (2.0, 3.0, np.nan, 9.0),
        ...                    (np.nan, 4.0, -4.0, 16.0)],
        ...                   columns=list('abcd'))
        >>> df
             a    b    c     d
        0  0.0  NaN -1.0   1.0
        1  NaN  2.0  NaN   NaN
        2  2.0  3.0  NaN   9.0
        3  NaN  4.0 -4.0  16.0
        >>> df.interpolate(method='linear', limit_direction='forward', axis=0)
             a    b    c     d
        0  0.0  NaN -1.0   1.0
        1  1.0  2.0 -2.0   5.0
        2  2.0  3.0 -3.0   9.0
        3  2.0  4.0 -4.0  16.0

        Using polynomial interpolation.

        >>> df['d'].interpolate(method='polynomial', order=2)
        0     1.0
        1     4.0
        2     9.0
        3    16.0
        Name: d, dtype: float64
        """
        inplace = validate_bool_kwarg(inplace, "inplace")

        axis = self._get_axis_number(axis)

        fillna_methods = ["ffill", "bfill", "pad", "backfill"]
        should_transpose = axis == 1 and method not in fillna_methods

        obj = self.T if should_transpose else self

        if obj.empty:
            return self.copy()

        if method not in fillna_methods:
            axis = self._info_axis_number

        if isinstance(obj.index, MultiIndex) and method != "linear":
            raise ValueError(
                "Only `method=linear` interpolation is supported on MultiIndexes."
            )

        # Set `limit_direction` depending on `method`
        if limit_direction is None:
            limit_direction = (
                "backward" if method in ("backfill", "bfill") else "forward"
            )
        else:
            if method in ("pad", "ffill") and limit_direction != "forward":
                raise ValueError(
                    f"`limit_direction` must be 'forward' for method `{method}`"
                )
            if method in ("backfill", "bfill") and limit_direction != "backward":
                raise ValueError(
                    f"`limit_direction` must be 'backward' for method `{method}`"
                )

        if obj.ndim == 2 and np.all(obj.dtypes == np.dtype("object")):
            raise TypeError(
                "Cannot interpolate with all object-dtype columns "
                "in the DataFrame. Try setting at least one "
                "column to a numeric dtype."
            )

        # create/use the index
        if method == "linear":
            # prior default
            index = np.arange(len(obj.index))
            index = Index(index)
        else:
            index = obj.index
            methods = {"index", "values", "nearest", "time"}
            is_numeric_or_datetime = (
                is_numeric_dtype(index.dtype)
                or is_datetime64_any_dtype(index.dtype)
                or is_timedelta64_dtype(index.dtype)
            )
            if method not in methods and not is_numeric_or_datetime:
                raise ValueError(
                    "Index column must be numeric or datetime type when "
                    f"using {method} method other than linear. "
                    "Try setting a numeric or datetime index column before "
                    "interpolating."
                )

        if isna(index).any():
            raise NotImplementedError(
                "Interpolation with NaNs in the index "
                "has not been implemented. Try filling "
                "those NaNs before interpolating."
            )
        new_data = obj._mgr.interpolate(
            method=method,
            axis=axis,
            index=index,
            limit=limit,
            limit_direction=limit_direction,
            limit_area=limit_area,
            inplace=inplace,
            downcast=downcast,
            **kwargs,
        )

        result = self._constructor(new_data)
        if should_transpose:
            result = result.T
        if inplace:
            return self._update_inplace(result)
        else:
            return result.__finalize__(self, method="interpolate")

    # ----------------------------------------------------------------------
    # Timeseries methods Methods

    @final
    def asof(self, where, subset=None):
        """
        Return the last row(s) without any NaNs before `where`.

        The last row (for each element in `where`, if list) without any
        NaN is taken.
        In case of a :class:`~pandas.DataFrame`, the last row without NaN
        considering only the subset of columns (if not `None`)

        If there is no good value, NaN is returned for a Series or
        a Series of NaN values for a DataFrame

        Parameters
        ----------
        where : date or array-like of dates
            Date(s) before which the last row(s) are returned.
        subset : str or array-like of str, default `None`
            For DataFrame, if not `None`, only use these columns to
            check for NaNs.

        Returns
        -------
        scalar, Series, or DataFrame

            The return can be:

            * scalar : when `self` is a Series and `where` is a scalar
            * Series: when `self` is a Series and `where` is an array-like,
              or when `self` is a DataFrame and `where` is a scalar
            * DataFrame : when `self` is a DataFrame and `where` is an
              array-like

            Return scalar, Series, or DataFrame.

        See Also
        --------
        merge_asof : Perform an asof merge. Similar to left join.

        Notes
        -----
        Dates are assumed to be sorted. Raises if this is not the case.

        Examples
        --------
        A Series and a scalar `where`.

        >>> s = pd.Series([1, 2, np.nan, 4], index=[10, 20, 30, 40])
        >>> s
        10    1.0
        20    2.0
        30    NaN
        40    4.0
        dtype: float64

        >>> s.asof(20)
        2.0

        For a sequence `where`, a Series is returned. The first value is
        NaN, because the first element of `where` is before the first
        index value.

        >>> s.asof([5, 20])
        5     NaN
        20    2.0
        dtype: float64

        Missing values are not considered. The following is ``2.0``, not
        NaN, even though NaN is at the index location for ``30``.

        >>> s.asof(30)
        2.0

        Take all columns into consideration

        >>> df = pd.DataFrame({'a': [10, 20, 30, 40, 50],
        ...                    'b': [None, None, None, None, 500]},
        ...                   index=pd.DatetimeIndex(['2018-02-27 09:01:00',
        ...                                           '2018-02-27 09:02:00',
        ...                                           '2018-02-27 09:03:00',
        ...                                           '2018-02-27 09:04:00',
        ...                                           '2018-02-27 09:05:00']))
        >>> df.asof(pd.DatetimeIndex(['2018-02-27 09:03:30',
        ...                           '2018-02-27 09:04:30']))
                              a   b
        2018-02-27 09:03:30 NaN NaN
        2018-02-27 09:04:30 NaN NaN

        Take a single column into consideration

        >>> df.asof(pd.DatetimeIndex(['2018-02-27 09:03:30',
        ...                           '2018-02-27 09:04:30']),
        ...         subset=['a'])
                                 a   b
        2018-02-27 09:03:30   30.0 NaN
        2018-02-27 09:04:30   40.0 NaN
        """
        if isinstance(where, str):
            where = Timestamp(where)

        if not self.index.is_monotonic:
            raise ValueError("asof requires a sorted index")

        is_series = isinstance(self, ABCSeries)
        if is_series:
            if subset is not None:
                raise ValueError("subset is not valid for Series")
        else:
            if subset is None:
                subset = self.columns
            if not is_list_like(subset):
                subset = [subset]

        is_list = is_list_like(where)
        if not is_list:
            start = self.index[0]
            if isinstance(self.index, PeriodIndex):
                where = Period(where, freq=self.index.freq)

            if where < start:
                if not is_series:
                    return self._constructor_sliced(
                        index=self.columns, name=where, dtype=np.float64
                    )
                return np.nan

            # It's always much faster to use a *while* loop here for
            # Series than pre-computing all the NAs. However a
            # *while* loop is extremely expensive for DataFrame
            # so we later pre-compute all the NAs and use the same
            # code path whether *where* is a scalar or list.
            # See PR: https://github.com/pandas-dev/pandas/pull/14476
            if is_series:
                loc = self.index.searchsorted(where, side="right")
                if loc > 0:
                    loc -= 1

                values = self._values
                while loc > 0 and isna(values[loc]):
                    loc -= 1
                return values[loc]

        if not isinstance(where, Index):
            where = Index(where) if is_list else Index([where])

        nulls = self.isna() if is_series else self[subset].isna().any(1)
        if nulls.all():
            if is_series:
                self = cast("Series", self)
                return self._constructor(np.nan, index=where, name=self.name)
            elif is_list:
                self = cast("DataFrame", self)
                return self._constructor(np.nan, index=where, columns=self.columns)
            else:
                self = cast("DataFrame", self)
                return self._constructor_sliced(
                    np.nan, index=self.columns, name=where[0]
                )

        locs = self.index.asof_locs(where, ~(nulls._values))

        # mask the missing
        missing = locs == -1
        data = self.take(locs)
        data.index = where
        data.loc[missing] = np.nan
        return data if is_list else data.iloc[-1]

    # ----------------------------------------------------------------------
    # Action Methods

    @doc(klass=_shared_doc_kwargs["klass"])
    def isna(self: FrameOrSeries) -> FrameOrSeries:
        """
        Detect missing values.

        Return a boolean same-sized object indicating if the values are NA.
        NA values, such as None or :attr:`numpy.NaN`, gets mapped to True
        values.
        Everything else gets mapped to False values. Characters such as empty
        strings ``''`` or :attr:`numpy.inf` are not considered NA values
        (unless you set ``pandas.options.mode.use_inf_as_na = True``).

        Returns
        -------
        {klass}
            Mask of bool values for each element in {klass} that
            indicates whether an element is an NA value.

        See Also
        --------
        {klass}.isnull : Alias of isna.
        {klass}.notna : Boolean inverse of isna.
        {klass}.dropna : Omit axes labels with missing values.
        isna : Top-level isna.

        Examples
        --------
        Show which entries in a DataFrame are NA.

        >>> df = pd.DataFrame(dict(age=[5, 6, np.NaN],
        ...                    born=[pd.NaT, pd.Timestamp('1939-05-27'),
        ...                          pd.Timestamp('1940-04-25')],
        ...                    name=['Alfred', 'Batman', ''],
        ...                    toy=[None, 'Batmobile', 'Joker']))
        >>> df
           age       born    name        toy
        0  5.0        NaT  Alfred       None
        1  6.0 1939-05-27  Batman  Batmobile
        2  NaN 1940-04-25              Joker

        >>> df.isna()
             age   born   name    toy
        0  False   True  False   True
        1  False  False  False  False
        2   True  False  False  False

        Show which entries in a Series are NA.

        >>> ser = pd.Series([5, 6, np.NaN])
        >>> ser
        0    5.0
        1    6.0
        2    NaN
        dtype: float64

        >>> ser.isna()
        0    False
        1    False
        2     True
        dtype: bool
        """
        return isna(self).__finalize__(self, method="isna")

    @doc(isna, klass=_shared_doc_kwargs["klass"])
    def isnull(self: FrameOrSeries) -> FrameOrSeries:
        return isna(self).__finalize__(self, method="isnull")

    @doc(klass=_shared_doc_kwargs["klass"])
    def notna(self: FrameOrSeries) -> FrameOrSeries:
        """
        Detect existing (non-missing) values.

        Return a boolean same-sized object indicating if the values are not NA.
        Non-missing values get mapped to True. Characters such as empty
        strings ``''`` or :attr:`numpy.inf` are not considered NA values
        (unless you set ``pandas.options.mode.use_inf_as_na = True``).
        NA values, such as None or :attr:`numpy.NaN`, get mapped to False
        values.

        Returns
        -------
        {klass}
            Mask of bool values for each element in {klass} that
            indicates whether an element is not an NA value.

        See Also
        --------
        {klass}.notnull : Alias of notna.
        {klass}.isna : Boolean inverse of notna.
        {klass}.dropna : Omit axes labels with missing values.
        notna : Top-level notna.

        Examples
        --------
        Show which entries in a DataFrame are not NA.

        >>> df = pd.DataFrame(dict(age=[5, 6, np.NaN],
        ...                    born=[pd.NaT, pd.Timestamp('1939-05-27'),
        ...                          pd.Timestamp('1940-04-25')],
        ...                    name=['Alfred', 'Batman', ''],
        ...                    toy=[None, 'Batmobile', 'Joker']))
        >>> df
           age       born    name        toy
        0  5.0        NaT  Alfred       None
        1  6.0 1939-05-27  Batman  Batmobile
        2  NaN 1940-04-25              Joker

        >>> df.notna()
             age   born  name    toy
        0   True  False  True  False
        1   True   True  True   True
        2  False   True  True   True

        Show which entries in a Series are not NA.

        >>> ser = pd.Series([5, 6, np.NaN])
        >>> ser
        0    5.0
        1    6.0
        2    NaN
        dtype: float64

        >>> ser.notna()
        0     True
        1     True
        2    False
        dtype: bool
        """
        return notna(self).__finalize__(self, method="notna")

    @doc(notna, klass=_shared_doc_kwargs["klass"])
    def notnull(self: FrameOrSeries) -> FrameOrSeries:
        return notna(self).__finalize__(self, method="notnull")

    @final
    def _clip_with_scalar(self, lower, upper, inplace: bool_t = False):
        if (lower is not None and np.any(isna(lower))) or (
            upper is not None and np.any(isna(upper))
        ):
            raise ValueError("Cannot use an NA value as a clip threshold")

        result = self
        mask = isna(self._values)

        with np.errstate(all="ignore"):
            if upper is not None:
                subset = self.to_numpy() <= upper
                result = result.where(subset, upper, axis=None, inplace=False)
            if lower is not None:
                subset = self.to_numpy() >= lower
                result = result.where(subset, lower, axis=None, inplace=False)

        if np.any(mask):
            result[mask] = np.nan

        if inplace:
            return self._update_inplace(result)
        else:
            return result

    @final
    def _clip_with_one_bound(self, threshold, method, axis, inplace):

        if axis is not None:
            axis = self._get_axis_number(axis)

        # method is self.le for upper bound and self.ge for lower bound
        if is_scalar(threshold) and is_number(threshold):
            if method.__name__ == "le":
                return self._clip_with_scalar(None, threshold, inplace=inplace)
            return self._clip_with_scalar(threshold, None, inplace=inplace)

        subset = method(threshold, axis=axis) | isna(self)

        # GH #15390
        # In order for where method to work, the threshold must
        # be transformed to NDFrame from other array like structure.
        if (not isinstance(threshold, ABCSeries)) and is_list_like(threshold):
            if isinstance(self, ABCSeries):
                threshold = self._constructor(threshold, index=self.index)
            else:
                threshold = align_method_FRAME(self, threshold, axis, flex=None)[1]
        return self.where(subset, threshold, axis=axis, inplace=inplace)

    @final
    def clip(
        self: FrameOrSeries,
        lower=None,
        upper=None,
        axis=None,
        inplace: bool_t = False,
        *args,
        **kwargs,
    ) -> FrameOrSeries:
        """
        Trim values at input threshold(s).

        Assigns values outside boundary to boundary values. Thresholds
        can be singular values or array like, and in the latter case
        the clipping is performed element-wise in the specified axis.

        Parameters
        ----------
        lower : float or array_like, default None
            Minimum threshold value. All values below this
            threshold will be set to it.
        upper : float or array_like, default None
            Maximum threshold value. All values above this
            threshold will be set to it.
        axis : int or str axis name, optional
            Align object with lower and upper along the given axis.
        inplace : bool, default False
            Whether to perform the operation in place on the data.
        *args, **kwargs
            Additional keywords have no effect but might be accepted
            for compatibility with numpy.

        Returns
        -------
        Series or DataFrame or None
            Same type as calling object with the values outside the
            clip boundaries replaced or None if ``inplace=True``.

        See Also
        --------
        Series.clip : Trim values at input threshold in series.
        DataFrame.clip : Trim values at input threshold in dataframe.
        numpy.clip : Clip (limit) the values in an array.

        Examples
        --------
        >>> data = {'col_0': [9, -3, 0, -1, 5], 'col_1': [-2, -7, 6, 8, -5]}
        >>> df = pd.DataFrame(data)
        >>> df
           col_0  col_1
        0      9     -2
        1     -3     -7
        2      0      6
        3     -1      8
        4      5     -5

        Clips per column using lower and upper thresholds:

        >>> df.clip(-4, 6)
           col_0  col_1
        0      6     -2
        1     -3     -4
        2      0      6
        3     -1      6
        4      5     -4

        Clips using specific lower and upper thresholds per column element:

        >>> t = pd.Series([2, -4, -1, 6, 3])
        >>> t
        0    2
        1   -4
        2   -1
        3    6
        4    3
        dtype: int64

        >>> df.clip(t, t + 4, axis=0)
           col_0  col_1
        0      6      2
        1     -3     -4
        2      0      3
        3      6      8
        4      5      3
        """
        inplace = validate_bool_kwarg(inplace, "inplace")

        axis = nv.validate_clip_with_axis(axis, args, kwargs)
        if axis is not None:
            axis = self._get_axis_number(axis)

        # GH 17276
        # numpy doesn't like NaN as a clip value
        # so ignore
        # GH 19992
        # numpy doesn't drop a list-like bound containing NaN
        if not is_list_like(lower) and np.any(isna(lower)):
            lower = None
        if not is_list_like(upper) and np.any(isna(upper)):
            upper = None

        # GH 2747 (arguments were reversed)
        if (
            lower is not None
            and upper is not None
            and is_scalar(lower)
            and is_scalar(upper)
        ):
            lower, upper = min(lower, upper), max(lower, upper)

        # fast-path for scalars
        if (lower is None or (is_scalar(lower) and is_number(lower))) and (
            upper is None or (is_scalar(upper) and is_number(upper))
        ):
            return self._clip_with_scalar(lower, upper, inplace=inplace)

        result = self
        if lower is not None:
            result = result._clip_with_one_bound(
                lower, method=self.ge, axis=axis, inplace=inplace
            )
        if upper is not None:
            if inplace:
                result = self
            result = result._clip_with_one_bound(
                upper, method=self.le, axis=axis, inplace=inplace
            )

        return result

    @doc(**_shared_doc_kwargs)
    def asfreq(
        self: FrameOrSeries,
        freq,
        method=None,
        how: str | None = None,
        normalize: bool_t = False,
        fill_value=None,
    ) -> FrameOrSeries:
        """
        Convert time series to specified frequency.

        Returns the original data conformed to a new index with the specified
        frequency.

        If the index of this {klass} is a :class:`~pandas.PeriodIndex`, the new index
        is the result of transforming the original index with
        :meth:`PeriodIndex.asfreq <pandas.PeriodIndex.asfreq>` (so the original index
        will map one-to-one to the new index).

        Otherwise, the new index will be equivalent to ``pd.date_range(start, end,
        freq=freq)`` where ``start`` and ``end`` are, respectively, the first and
        last entries in the original index (see :func:`pandas.date_range`). The
        values corresponding to any timesteps in the new index which were not present
        in the original index will be null (``NaN``), unless a method for filling
        such unknowns is provided (see the ``method`` parameter below).

        The :meth:`resample` method is more appropriate if an operation on each group of
        timesteps (such as an aggregate) is necessary to represent the data at the new
        frequency.

        Parameters
        ----------
        freq : DateOffset or str
            Frequency DateOffset or string.
        method : {{'backfill'/'bfill', 'pad'/'ffill'}}, default None
            Method to use for filling holes in reindexed Series (note this
            does not fill NaNs that already were present):

            * 'pad' / 'ffill': propagate last valid observation forward to next
              valid
            * 'backfill' / 'bfill': use NEXT valid observation to fill.
        how : {{'start', 'end'}}, default end
            For PeriodIndex only (see PeriodIndex.asfreq).
        normalize : bool, default False
            Whether to reset output index to midnight.
        fill_value : scalar, optional
            Value to use for missing values, applied during upsampling (note
            this does not fill NaNs that already were present).

        Returns
        -------
        {klass}
            {klass} object reindexed to the specified frequency.

        See Also
        --------
        reindex : Conform DataFrame to new index with optional filling logic.

        Notes
        -----
        To learn more about the frequency strings, please see `this link
        <https://pandas.pydata.org/pandas-docs/stable/user_guide/timeseries.html#offset-aliases>`__.

        Examples
        --------
        Start by creating a series with 4 one minute timestamps.

        >>> index = pd.date_range('1/1/2000', periods=4, freq='T')
        >>> series = pd.Series([0.0, None, 2.0, 3.0], index=index)
        >>> df = pd.DataFrame({{'s': series}})
        >>> df
                               s
        2000-01-01 00:00:00    0.0
        2000-01-01 00:01:00    NaN
        2000-01-01 00:02:00    2.0
        2000-01-01 00:03:00    3.0

        Upsample the series into 30 second bins.

        >>> df.asfreq(freq='30S')
                               s
        2000-01-01 00:00:00    0.0
        2000-01-01 00:00:30    NaN
        2000-01-01 00:01:00    NaN
        2000-01-01 00:01:30    NaN
        2000-01-01 00:02:00    2.0
        2000-01-01 00:02:30    NaN
        2000-01-01 00:03:00    3.0

        Upsample again, providing a ``fill value``.

        >>> df.asfreq(freq='30S', fill_value=9.0)
                               s
        2000-01-01 00:00:00    0.0
        2000-01-01 00:00:30    9.0
        2000-01-01 00:01:00    NaN
        2000-01-01 00:01:30    9.0
        2000-01-01 00:02:00    2.0
        2000-01-01 00:02:30    9.0
        2000-01-01 00:03:00    3.0

        Upsample again, providing a ``method``.

        >>> df.asfreq(freq='30S', method='bfill')
                               s
        2000-01-01 00:00:00    0.0
        2000-01-01 00:00:30    NaN
        2000-01-01 00:01:00    NaN
        2000-01-01 00:01:30    2.0
        2000-01-01 00:02:00    2.0
        2000-01-01 00:02:30    3.0
        2000-01-01 00:03:00    3.0
        """
        from pandas.core.resample import asfreq

        return asfreq(
            self,
            freq,
            method=method,
            how=how,
            normalize=normalize,
            fill_value=fill_value,
        )

    @final
    def at_time(
        self: FrameOrSeries, time, asof: bool_t = False, axis=None
    ) -> FrameOrSeries:
        """
        Select values at particular time of day (e.g., 9:30AM).

        Parameters
        ----------
        time : datetime.time or str
        axis : {0 or 'index', 1 or 'columns'}, default 0

            .. versionadded:: 0.24.0

        Returns
        -------
        Series or DataFrame

        Raises
        ------
        TypeError
            If the index is not  a :class:`DatetimeIndex`

        See Also
        --------
        between_time : Select values between particular times of the day.
        first : Select initial periods of time series based on a date offset.
        last : Select final periods of time series based on a date offset.
        DatetimeIndex.indexer_at_time : Get just the index locations for
            values at particular time of the day.

        Examples
        --------
        >>> i = pd.date_range('2018-04-09', periods=4, freq='12H')
        >>> ts = pd.DataFrame({'A': [1, 2, 3, 4]}, index=i)
        >>> ts
                             A
        2018-04-09 00:00:00  1
        2018-04-09 12:00:00  2
        2018-04-10 00:00:00  3
        2018-04-10 12:00:00  4

        >>> ts.at_time('12:00')
                             A
        2018-04-09 12:00:00  2
        2018-04-10 12:00:00  4
        """
        if axis is None:
            axis = self._stat_axis_number
        axis = self._get_axis_number(axis)

        index = self._get_axis(axis)

        if not isinstance(index, DatetimeIndex):
            raise TypeError("Index must be DatetimeIndex")

        indexer = index.indexer_at_time(time, asof=asof)
        return self._take_with_is_copy(indexer, axis=axis)

    @final
    def between_time(
        self: FrameOrSeries,
        start_time,
        end_time,
        include_start: bool_t = True,
        include_end: bool_t = True,
        axis=None,
    ) -> FrameOrSeries:
        """
        Select values between particular times of the day (e.g., 9:00-9:30 AM).

        By setting ``start_time`` to be later than ``end_time``,
        you can get the times that are *not* between the two times.

        Parameters
        ----------
        start_time : datetime.time or str
            Initial time as a time filter limit.
        end_time : datetime.time or str
            End time as a time filter limit.
        include_start : bool, default True
            Whether the start time needs to be included in the result.
        include_end : bool, default True
            Whether the end time needs to be included in the result.
        axis : {0 or 'index', 1 or 'columns'}, default 0
            Determine range time on index or columns value.

            .. versionadded:: 0.24.0

        Returns
        -------
        Series or DataFrame
            Data from the original object filtered to the specified dates range.

        Raises
        ------
        TypeError
            If the index is not  a :class:`DatetimeIndex`

        See Also
        --------
        at_time : Select values at a particular time of the day.
        first : Select initial periods of time series based on a date offset.
        last : Select final periods of time series based on a date offset.
        DatetimeIndex.indexer_between_time : Get just the index locations for
            values between particular times of the day.

        Examples
        --------
        >>> i = pd.date_range('2018-04-09', periods=4, freq='1D20min')
        >>> ts = pd.DataFrame({'A': [1, 2, 3, 4]}, index=i)
        >>> ts
                             A
        2018-04-09 00:00:00  1
        2018-04-10 00:20:00  2
        2018-04-11 00:40:00  3
        2018-04-12 01:00:00  4

        >>> ts.between_time('0:15', '0:45')
                             A
        2018-04-10 00:20:00  2
        2018-04-11 00:40:00  3

        You get the times that are *not* between two times by setting
        ``start_time`` later than ``end_time``:

        >>> ts.between_time('0:45', '0:15')
                             A
        2018-04-09 00:00:00  1
        2018-04-12 01:00:00  4
        """
        if axis is None:
            axis = self._stat_axis_number
        axis = self._get_axis_number(axis)

        index = self._get_axis(axis)
        if not isinstance(index, DatetimeIndex):
            raise TypeError("Index must be DatetimeIndex")

        indexer = index.indexer_between_time(
            start_time, end_time, include_start=include_start, include_end=include_end
        )
        return self._take_with_is_copy(indexer, axis=axis)

    @doc(**_shared_doc_kwargs)
    def resample(
        self,
        rule,
        axis=0,
        closed: str | None = None,
        label: str | None = None,
        convention: str = "start",
        kind: str | None = None,
        loffset=None,
        base: int | None = None,
        on=None,
        level=None,
        origin: str | TimestampConvertibleTypes = "start_day",
        offset: TimedeltaConvertibleTypes | None = None,
    ) -> Resampler:
        """
        Resample time-series data.

        Convenience method for frequency conversion and resampling of time series.
        The object must have a datetime-like index (`DatetimeIndex`, `PeriodIndex`,
        or `TimedeltaIndex`), or the caller must pass the label of a datetime-like
        series/index to the ``on``/``level`` keyword parameter.

        Parameters
        ----------
        rule : DateOffset, Timedelta or str
            The offset string or object representing target conversion.
        axis : {{0 or 'index', 1 or 'columns'}}, default 0
            Which axis to use for up- or down-sampling. For `Series` this
            will default to 0, i.e. along the rows. Must be
            `DatetimeIndex`, `TimedeltaIndex` or `PeriodIndex`.
        closed : {{'right', 'left'}}, default None
            Which side of bin interval is closed. The default is 'left'
            for all frequency offsets except for 'M', 'A', 'Q', 'BM',
            'BA', 'BQ', and 'W' which all have a default of 'right'.
        label : {{'right', 'left'}}, default None
            Which bin edge label to label bucket with. The default is 'left'
            for all frequency offsets except for 'M', 'A', 'Q', 'BM',
            'BA', 'BQ', and 'W' which all have a default of 'right'.
        convention : {{'start', 'end', 's', 'e'}}, default 'start'
            For `PeriodIndex` only, controls whether to use the start or
            end of `rule`.
        kind : {{'timestamp', 'period'}}, optional, default None
            Pass 'timestamp' to convert the resulting index to a
            `DateTimeIndex` or 'period' to convert it to a `PeriodIndex`.
            By default the input representation is retained.
        loffset : timedelta, default None
            Adjust the resampled time labels.

            .. deprecated:: 1.1.0
                You should add the loffset to the `df.index` after the resample.
                See below.

        base : int, default 0
            For frequencies that evenly subdivide 1 day, the "origin" of the
            aggregated intervals. For example, for '5min' frequency, base could
            range from 0 through 4. Defaults to 0.

            .. deprecated:: 1.1.0
                The new arguments that you should use are 'offset' or 'origin'.

        on : str, optional
            For a DataFrame, column to use instead of index for resampling.
            Column must be datetime-like.
        level : str or int, optional
            For a MultiIndex, level (name or number) to use for
            resampling. `level` must be datetime-like.
        origin : {{'epoch', 'start', 'start_day', 'end', 'end_day'}}, Timestamp
            or str, default 'start_day'
            The timestamp on which to adjust the grouping. The timezone of origin
            must match the timezone of the index.
            If a timestamp is not used, these values are also supported:

            - 'epoch': `origin` is 1970-01-01
            - 'start': `origin` is the first value of the timeseries
            - 'start_day': `origin` is the first day at midnight of the timeseries

            .. versionadded:: 1.1.0

            - 'end': `origin` is the last value of the timeseries
            - 'end_day': `origin` is the ceiling midnight of the last day

            .. versionadded:: 1.3.0

        offset : Timedelta or str, default is None
            An offset timedelta added to the origin.

            .. versionadded:: 1.1.0

        Returns
        -------
        pandas.core.Resampler
            :class:`~pandas.core.Resampler` object.

        See Also
        --------
        Series.resample : Resample a Series.
        DataFrame.resample : Resample a DataFrame.
        groupby : Group {klass} by mapping, function, label, or list of labels.
        asfreq : Reindex a {klass} with the given frequency without grouping.

        Notes
        -----
        See the `user guide
        <https://pandas.pydata.org/pandas-docs/stable/user_guide/timeseries.html#resampling>`__
        for more.

        To learn more about the offset strings, please see `this link
        <https://pandas.pydata.org/pandas-docs/stable/user_guide/timeseries.html#dateoffset-objects>`__.

        Examples
        --------
        Start by creating a series with 9 one minute timestamps.

        >>> index = pd.date_range('1/1/2000', periods=9, freq='T')
        >>> series = pd.Series(range(9), index=index)
        >>> series
        2000-01-01 00:00:00    0
        2000-01-01 00:01:00    1
        2000-01-01 00:02:00    2
        2000-01-01 00:03:00    3
        2000-01-01 00:04:00    4
        2000-01-01 00:05:00    5
        2000-01-01 00:06:00    6
        2000-01-01 00:07:00    7
        2000-01-01 00:08:00    8
        Freq: T, dtype: int64

        Downsample the series into 3 minute bins and sum the values
        of the timestamps falling into a bin.

        >>> series.resample('3T').sum()
        2000-01-01 00:00:00     3
        2000-01-01 00:03:00    12
        2000-01-01 00:06:00    21
        Freq: 3T, dtype: int64

        Downsample the series into 3 minute bins as above, but label each
        bin using the right edge instead of the left. Please note that the
        value in the bucket used as the label is not included in the bucket,
        which it labels. For example, in the original series the
        bucket ``2000-01-01 00:03:00`` contains the value 3, but the summed
        value in the resampled bucket with the label ``2000-01-01 00:03:00``
        does not include 3 (if it did, the summed value would be 6, not 3).
        To include this value close the right side of the bin interval as
        illustrated in the example below this one.

        >>> series.resample('3T', label='right').sum()
        2000-01-01 00:03:00     3
        2000-01-01 00:06:00    12
        2000-01-01 00:09:00    21
        Freq: 3T, dtype: int64

        Downsample the series into 3 minute bins as above, but close the right
        side of the bin interval.

        >>> series.resample('3T', label='right', closed='right').sum()
        2000-01-01 00:00:00     0
        2000-01-01 00:03:00     6
        2000-01-01 00:06:00    15
        2000-01-01 00:09:00    15
        Freq: 3T, dtype: int64

        Upsample the series into 30 second bins.

        >>> series.resample('30S').asfreq()[0:5]   # Select first 5 rows
        2000-01-01 00:00:00   0.0
        2000-01-01 00:00:30   NaN
        2000-01-01 00:01:00   1.0
        2000-01-01 00:01:30   NaN
        2000-01-01 00:02:00   2.0
        Freq: 30S, dtype: float64

        Upsample the series into 30 second bins and fill the ``NaN``
        values using the ``pad`` method.

        >>> series.resample('30S').pad()[0:5]
        2000-01-01 00:00:00    0
        2000-01-01 00:00:30    0
        2000-01-01 00:01:00    1
        2000-01-01 00:01:30    1
        2000-01-01 00:02:00    2
        Freq: 30S, dtype: int64

        Upsample the series into 30 second bins and fill the
        ``NaN`` values using the ``bfill`` method.

        >>> series.resample('30S').bfill()[0:5]
        2000-01-01 00:00:00    0
        2000-01-01 00:00:30    1
        2000-01-01 00:01:00    1
        2000-01-01 00:01:30    2
        2000-01-01 00:02:00    2
        Freq: 30S, dtype: int64

        Pass a custom function via ``apply``

        >>> def custom_resampler(array_like):
        ...     return np.sum(array_like) + 5
        ...
        >>> series.resample('3T').apply(custom_resampler)
        2000-01-01 00:00:00     8
        2000-01-01 00:03:00    17
        2000-01-01 00:06:00    26
        Freq: 3T, dtype: int64

        For a Series with a PeriodIndex, the keyword `convention` can be
        used to control whether to use the start or end of `rule`.

        Resample a year by quarter using 'start' `convention`. Values are
        assigned to the first quarter of the period.

        >>> s = pd.Series([1, 2], index=pd.period_range('2012-01-01',
        ...                                             freq='A',
        ...                                             periods=2))
        >>> s
        2012    1
        2013    2
        Freq: A-DEC, dtype: int64
        >>> s.resample('Q', convention='start').asfreq()
        2012Q1    1.0
        2012Q2    NaN
        2012Q3    NaN
        2012Q4    NaN
        2013Q1    2.0
        2013Q2    NaN
        2013Q3    NaN
        2013Q4    NaN
        Freq: Q-DEC, dtype: float64

        Resample quarters by month using 'end' `convention`. Values are
        assigned to the last month of the period.

        >>> q = pd.Series([1, 2, 3, 4], index=pd.period_range('2018-01-01',
        ...                                                   freq='Q',
        ...                                                   periods=4))
        >>> q
        2018Q1    1
        2018Q2    2
        2018Q3    3
        2018Q4    4
        Freq: Q-DEC, dtype: int64
        >>> q.resample('M', convention='end').asfreq()
        2018-03    1.0
        2018-04    NaN
        2018-05    NaN
        2018-06    2.0
        2018-07    NaN
        2018-08    NaN
        2018-09    3.0
        2018-10    NaN
        2018-11    NaN
        2018-12    4.0
        Freq: M, dtype: float64

        For DataFrame objects, the keyword `on` can be used to specify the
        column instead of the index for resampling.

        >>> d = {{'price': [10, 11, 9, 13, 14, 18, 17, 19],
        ...      'volume': [50, 60, 40, 100, 50, 100, 40, 50]}}
        >>> df = pd.DataFrame(d)
        >>> df['week_starting'] = pd.date_range('01/01/2018',
        ...                                     periods=8,
        ...                                     freq='W')
        >>> df
           price  volume week_starting
        0     10      50    2018-01-07
        1     11      60    2018-01-14
        2      9      40    2018-01-21
        3     13     100    2018-01-28
        4     14      50    2018-02-04
        5     18     100    2018-02-11
        6     17      40    2018-02-18
        7     19      50    2018-02-25
        >>> df.resample('M', on='week_starting').mean()
                       price  volume
        week_starting
        2018-01-31     10.75    62.5
        2018-02-28     17.00    60.0

        For a DataFrame with MultiIndex, the keyword `level` can be used to
        specify on which level the resampling needs to take place.

        >>> days = pd.date_range('1/1/2000', periods=4, freq='D')
        >>> d2 = {{'price': [10, 11, 9, 13, 14, 18, 17, 19],
        ...       'volume': [50, 60, 40, 100, 50, 100, 40, 50]}}
        >>> df2 = pd.DataFrame(
        ...     d2,
        ...     index=pd.MultiIndex.from_product(
        ...         [days, ['morning', 'afternoon']]
        ...     )
        ... )
        >>> df2
                              price  volume
        2000-01-01 morning       10      50
                   afternoon     11      60
        2000-01-02 morning        9      40
                   afternoon     13     100
        2000-01-03 morning       14      50
                   afternoon     18     100
        2000-01-04 morning       17      40
                   afternoon     19      50
        >>> df2.resample('D', level=0).sum()
                    price  volume
        2000-01-01     21     110
        2000-01-02     22     140
        2000-01-03     32     150
        2000-01-04     36      90

        If you want to adjust the start of the bins based on a fixed timestamp:

        >>> start, end = '2000-10-01 23:30:00', '2000-10-02 00:30:00'
        >>> rng = pd.date_range(start, end, freq='7min')
        >>> ts = pd.Series(np.arange(len(rng)) * 3, index=rng)
        >>> ts
        2000-10-01 23:30:00     0
        2000-10-01 23:37:00     3
        2000-10-01 23:44:00     6
        2000-10-01 23:51:00     9
        2000-10-01 23:58:00    12
        2000-10-02 00:05:00    15
        2000-10-02 00:12:00    18
        2000-10-02 00:19:00    21
        2000-10-02 00:26:00    24
        Freq: 7T, dtype: int64

        >>> ts.resample('17min').sum()
        2000-10-01 23:14:00     0
        2000-10-01 23:31:00     9
        2000-10-01 23:48:00    21
        2000-10-02 00:05:00    54
        2000-10-02 00:22:00    24
        Freq: 17T, dtype: int64

        >>> ts.resample('17min', origin='epoch').sum()
        2000-10-01 23:18:00     0
        2000-10-01 23:35:00    18
        2000-10-01 23:52:00    27
        2000-10-02 00:09:00    39
        2000-10-02 00:26:00    24
        Freq: 17T, dtype: int64

        >>> ts.resample('17min', origin='2000-01-01').sum()
        2000-10-01 23:24:00     3
        2000-10-01 23:41:00    15
        2000-10-01 23:58:00    45
        2000-10-02 00:15:00    45
        Freq: 17T, dtype: int64

        If you want to adjust the start of the bins with an `offset` Timedelta, the two
        following lines are equivalent:

        >>> ts.resample('17min', origin='start').sum()
        2000-10-01 23:30:00     9
        2000-10-01 23:47:00    21
        2000-10-02 00:04:00    54
        2000-10-02 00:21:00    24
        Freq: 17T, dtype: int64

        >>> ts.resample('17min', offset='23h30min').sum()
        2000-10-01 23:30:00     9
        2000-10-01 23:47:00    21
        2000-10-02 00:04:00    54
        2000-10-02 00:21:00    24
        Freq: 17T, dtype: int64

        If you want to take the largest Timestamp as the end of the bins:

        >>> ts.resample('17min', origin='end').sum()
        2000-10-01 23:35:00     0
        2000-10-01 23:52:00    18
        2000-10-02 00:09:00    27
        2000-10-02 00:26:00    63
        Freq: 17T, dtype: int64

        In contrast with the `start_day`, you can use `end_day` to take the ceiling
        midnight of the largest Timestamp as the end of the bins and drop the bins
        not containing data:

        >>> ts.resample('17min', origin='end_day').sum()
        2000-10-01 23:38:00     3
        2000-10-01 23:55:00    15
        2000-10-02 00:12:00    45
        2000-10-02 00:29:00    45
        Freq: 17T, dtype: int64

        To replace the use of the deprecated `base` argument, you can now use `offset`,
        in this example it is equivalent to have `base=2`:

        >>> ts.resample('17min', offset='2min').sum()
        2000-10-01 23:16:00     0
        2000-10-01 23:33:00     9
        2000-10-01 23:50:00    36
        2000-10-02 00:07:00    39
        2000-10-02 00:24:00    24
        Freq: 17T, dtype: int64

        To replace the use of the deprecated `loffset` argument:

        >>> from pandas.tseries.frequencies import to_offset
        >>> loffset = '19min'
        >>> ts_out = ts.resample('17min').sum()
        >>> ts_out.index = ts_out.index + to_offset(loffset)
        >>> ts_out
        2000-10-01 23:33:00     0
        2000-10-01 23:50:00     9
        2000-10-02 00:07:00    21
        2000-10-02 00:24:00    54
        2000-10-02 00:41:00    24
        Freq: 17T, dtype: int64
        """
        from pandas.core.resample import get_resampler

        axis = self._get_axis_number(axis)
        return get_resampler(
            self,
            freq=rule,
            label=label,
            closed=closed,
            axis=axis,
            kind=kind,
            loffset=loffset,
            convention=convention,
            base=base,
            key=on,
            level=level,
            origin=origin,
            offset=offset,
        )

    @final
    def first(self: FrameOrSeries, offset) -> FrameOrSeries:
        """
        Select initial periods of time series data based on a date offset.

        When having a DataFrame with dates as index, this function can
        select the first few rows based on a date offset.

        Parameters
        ----------
        offset : str, DateOffset or dateutil.relativedelta
            The offset length of the data that will be selected. For instance,
            '1M' will display all the rows having their index within the first month.

        Returns
        -------
        Series or DataFrame
            A subset of the caller.

        Raises
        ------
        TypeError
            If the index is not  a :class:`DatetimeIndex`

        See Also
        --------
        last : Select final periods of time series based on a date offset.
        at_time : Select values at a particular time of the day.
        between_time : Select values between particular times of the day.

        Examples
        --------
        >>> i = pd.date_range('2018-04-09', periods=4, freq='2D')
        >>> ts = pd.DataFrame({'A': [1, 2, 3, 4]}, index=i)
        >>> ts
                    A
        2018-04-09  1
        2018-04-11  2
        2018-04-13  3
        2018-04-15  4

        Get the rows for the first 3 days:

        >>> ts.first('3D')
                    A
        2018-04-09  1
        2018-04-11  2

        Notice the data for 3 first calendar days were returned, not the first
        3 days observed in the dataset, and therefore data for 2018-04-13 was
        not returned.
        """
        if not isinstance(self.index, DatetimeIndex):
            raise TypeError("'first' only supports a DatetimeIndex index")

        if len(self.index) == 0:
            return self

        offset = to_offset(offset)
        if not isinstance(offset, Tick) and offset.is_on_offset(self.index[0]):
            # GH#29623 if first value is end of period, remove offset with n = 1
            #  before adding the real offset
            end_date = end = self.index[0] - offset.base + offset
        else:
            end_date = end = self.index[0] + offset

        # Tick-like, e.g. 3 weeks
        if isinstance(offset, Tick) and end_date in self.index:
            end = self.index.searchsorted(end_date, side="left")
            return self.iloc[:end]

        return self.loc[:end]

    @final
    def last(self: FrameOrSeries, offset) -> FrameOrSeries:
        """
        Select final periods of time series data based on a date offset.

        For a DataFrame with a sorted DatetimeIndex, this function
        selects the last few rows based on a date offset.

        Parameters
        ----------
        offset : str, DateOffset, dateutil.relativedelta
            The offset length of the data that will be selected. For instance,
            '3D' will display all the rows having their index within the last 3 days.

        Returns
        -------
        Series or DataFrame
            A subset of the caller.

        Raises
        ------
        TypeError
            If the index is not  a :class:`DatetimeIndex`

        See Also
        --------
        first : Select initial periods of time series based on a date offset.
        at_time : Select values at a particular time of the day.
        between_time : Select values between particular times of the day.

        Examples
        --------
        >>> i = pd.date_range('2018-04-09', periods=4, freq='2D')
        >>> ts = pd.DataFrame({'A': [1, 2, 3, 4]}, index=i)
        >>> ts
                    A
        2018-04-09  1
        2018-04-11  2
        2018-04-13  3
        2018-04-15  4

        Get the rows for the last 3 days:

        >>> ts.last('3D')
                    A
        2018-04-13  3
        2018-04-15  4

        Notice the data for 3 last calendar days were returned, not the last
        3 observed days in the dataset, and therefore data for 2018-04-11 was
        not returned.
        """
        if not isinstance(self.index, DatetimeIndex):
            raise TypeError("'last' only supports a DatetimeIndex index")

        if len(self.index) == 0:
            return self

        offset = to_offset(offset)

        start_date = self.index[-1] - offset
        start = self.index.searchsorted(start_date, side="right")
        # error: Slice index must be an integer or None
        return self.iloc[start:]  # type: ignore[misc]

    @final
    def rank(
        self: FrameOrSeries,
        axis=0,
        method: str = "average",
        numeric_only: bool_t | None = None,
        na_option: str = "keep",
        ascending: bool_t = True,
        pct: bool_t = False,
    ) -> FrameOrSeries:
        """
        Compute numerical data ranks (1 through n) along axis.

        By default, equal values are assigned a rank that is the average of the
        ranks of those values.

        Parameters
        ----------
        axis : {0 or 'index', 1 or 'columns'}, default 0
            Index to direct ranking.
        method : {'average', 'min', 'max', 'first', 'dense'}, default 'average'
            How to rank the group of records that have the same value (i.e. ties):

            * average: average rank of the group
            * min: lowest rank in the group
            * max: highest rank in the group
            * first: ranks assigned in order they appear in the array
            * dense: like 'min', but rank always increases by 1 between groups.

        numeric_only : bool, optional
            For DataFrame objects, rank only numeric columns if set to True.
        na_option : {'keep', 'top', 'bottom'}, default 'keep'
            How to rank NaN values:

            * keep: assign NaN rank to NaN values
            * top: assign smallest rank to NaN values if ascending
            * bottom: assign highest rank to NaN values if ascending.

        ascending : bool, default True
            Whether or not the elements should be ranked in ascending order.
        pct : bool, default False
            Whether or not to display the returned rankings in percentile
            form.

        Returns
        -------
        same type as caller
            Return a Series or DataFrame with data ranks as values.

        See Also
        --------
        core.groupby.GroupBy.rank : Rank of values within each group.

        Examples
        --------
        >>> df = pd.DataFrame(data={'Animal': ['cat', 'penguin', 'dog',
        ...                                    'spider', 'snake'],
        ...                         'Number_legs': [4, 2, 4, 8, np.nan]})
        >>> df
            Animal  Number_legs
        0      cat          4.0
        1  penguin          2.0
        2      dog          4.0
        3   spider          8.0
        4    snake          NaN

        The following example shows how the method behaves with the above
        parameters:

        * default_rank: this is the default behaviour obtained without using
          any parameter.
        * max_rank: setting ``method = 'max'`` the records that have the
          same values are ranked using the highest rank (e.g.: since 'cat'
          and 'dog' are both in the 2nd and 3rd position, rank 3 is assigned.)
        * NA_bottom: choosing ``na_option = 'bottom'``, if there are records
          with NaN values they are placed at the bottom of the ranking.
        * pct_rank: when setting ``pct = True``, the ranking is expressed as
          percentile rank.

        >>> df['default_rank'] = df['Number_legs'].rank()
        >>> df['max_rank'] = df['Number_legs'].rank(method='max')
        >>> df['NA_bottom'] = df['Number_legs'].rank(na_option='bottom')
        >>> df['pct_rank'] = df['Number_legs'].rank(pct=True)
        >>> df
            Animal  Number_legs  default_rank  max_rank  NA_bottom  pct_rank
        0      cat          4.0           2.5       3.0        2.5     0.625
        1  penguin          2.0           1.0       1.0        1.0     0.250
        2      dog          4.0           2.5       3.0        2.5     0.625
        3   spider          8.0           4.0       4.0        4.0     1.000
        4    snake          NaN           NaN       NaN        5.0       NaN
        """
        axis = self._get_axis_number(axis)

        if na_option not in {"keep", "top", "bottom"}:
            msg = "na_option must be one of 'keep', 'top', or 'bottom'"
            raise ValueError(msg)

        def ranker(data):
            ranks = algos.rank(
                data.values,
                axis=axis,
                method=method,
                ascending=ascending,
                na_option=na_option,
                pct=pct,
            )
            # error: Argument 1 to "NDFrame" has incompatible type "ndarray"; expected
            # "Union[ArrayManager, BlockManager]"
            ranks_obj = self._constructor(
                ranks, **data._construct_axes_dict()  # type: ignore[arg-type]
            )
            return ranks_obj.__finalize__(self, method="rank")

        # if numeric_only is None, and we can't get anything, we try with
        # numeric_only=True
        if numeric_only is None:
            try:
                return ranker(self)
            except TypeError:
                numeric_only = True

        if numeric_only:
            data = self._get_numeric_data()
        else:
            data = self

        return ranker(data)

    @doc(_shared_docs["compare"], klass=_shared_doc_kwargs["klass"])
    def compare(
        self,
        other,
        align_axis: Axis = 1,
        keep_shape: bool_t = False,
        keep_equal: bool_t = False,
    ):
        from pandas.core.reshape.concat import concat

        if type(self) is not type(other):
            cls_self, cls_other = type(self).__name__, type(other).__name__
            raise TypeError(
                f"can only compare '{cls_self}' (not '{cls_other}') with '{cls_self}'"
            )

        mask = ~((self == other) | (self.isna() & other.isna()))
        keys = ["self", "other"]

        if not keep_equal:
            self = self.where(mask)
            other = other.where(mask)

        if not keep_shape:
            if isinstance(self, ABCDataFrame):
                cmask = mask.any()
                rmask = mask.any(axis=1)
                self = self.loc[rmask, cmask]
                other = other.loc[rmask, cmask]
            else:
                self = self[mask]
                other = other[mask]

        if align_axis in (1, "columns"):  # This is needed for Series
            axis = 1
        else:
            axis = self._get_axis_number(align_axis)

        diff = concat([self, other], axis=axis, keys=keys)

        if axis >= self.ndim:
            # No need to reorganize data if stacking on new axis
            # This currently applies for stacking two Series on columns
            return diff

        ax = diff._get_axis(axis)
        ax_names = np.array(ax.names)

        # set index names to positions to avoid confusion
        ax.names = np.arange(len(ax_names))

        # bring self-other to inner level
        order = list(range(1, ax.nlevels)) + [0]
        if isinstance(diff, ABCDataFrame):
            diff = diff.reorder_levels(order, axis=axis)
        else:
            diff = diff.reorder_levels(order)

        # restore the index names in order
        diff._get_axis(axis=axis).names = ax_names[order]

        # reorder axis to keep things organized
        indices = (
            np.arange(diff.shape[axis]).reshape([2, diff.shape[axis] // 2]).T.flatten()
        )
        diff = diff.take(indices, axis=axis)

        return diff

    @doc(**_shared_doc_kwargs)
    def align(
        self,
        other,
        join="outer",
        axis=None,
        level=None,
        copy=True,
        fill_value=None,
        method=None,
        limit=None,
        fill_axis=0,
        broadcast_axis=None,
    ):
        """
        Align two objects on their axes with the specified join method.

        Join method is specified for each axis Index.

        Parameters
        ----------
        other : DataFrame or Series
        join : {{'outer', 'inner', 'left', 'right'}}, default 'outer'
        axis : allowed axis of the other object, default None
            Align on index (0), columns (1), or both (None).
        level : int or level name, default None
            Broadcast across a level, matching Index values on the
            passed MultiIndex level.
        copy : bool, default True
            Always returns new objects. If copy=False and no reindexing is
            required then original objects are returned.
        fill_value : scalar, default np.NaN
            Value to use for missing values. Defaults to NaN, but can be any
            "compatible" value.
        method : {{'backfill', 'bfill', 'pad', 'ffill', None}}, default None
            Method to use for filling holes in reindexed Series:

            - pad / ffill: propagate last valid observation forward to next valid.
            - backfill / bfill: use NEXT valid observation to fill gap.

        limit : int, default None
            If method is specified, this is the maximum number of consecutive
            NaN values to forward/backward fill. In other words, if there is
            a gap with more than this number of consecutive NaNs, it will only
            be partially filled. If method is not specified, this is the
            maximum number of entries along the entire axis where NaNs will be
            filled. Must be greater than 0 if not None.
        fill_axis : {axes_single_arg}, default 0
            Filling axis, method and limit.
        broadcast_axis : {axes_single_arg}, default None
            Broadcast values along this axis, if aligning two objects of
            different dimensions.

        Returns
        -------
        (left, right) : ({klass}, type of other)
            Aligned objects.
        """

        method = missing.clean_fill_method(method)

        if broadcast_axis == 1 and self.ndim != other.ndim:
            if isinstance(self, ABCSeries):
                # this means other is a DataFrame, and we need to broadcast
                # self
                cons = self._constructor_expanddim
                df = cons(
                    {c: self for c in other.columns}, **other._construct_axes_dict()
                )
                return df._align_frame(
                    other,
                    join=join,
                    axis=axis,
                    level=level,
                    copy=copy,
                    fill_value=fill_value,
                    method=method,
                    limit=limit,
                    fill_axis=fill_axis,
                )
            elif isinstance(other, ABCSeries):
                # this means self is a DataFrame, and we need to broadcast
                # other
                cons = other._constructor_expanddim
                df = cons(
                    {c: other for c in self.columns}, **self._construct_axes_dict()
                )
                return self._align_frame(
                    df,
                    join=join,
                    axis=axis,
                    level=level,
                    copy=copy,
                    fill_value=fill_value,
                    method=method,
                    limit=limit,
                    fill_axis=fill_axis,
                )

        if axis is not None:
            axis = self._get_axis_number(axis)
        if isinstance(other, ABCDataFrame):
            return self._align_frame(
                other,
                join=join,
                axis=axis,
                level=level,
                copy=copy,
                fill_value=fill_value,
                method=method,
                limit=limit,
                fill_axis=fill_axis,
            )
        elif isinstance(other, ABCSeries):
            return self._align_series(
                other,
                join=join,
                axis=axis,
                level=level,
                copy=copy,
                fill_value=fill_value,
                method=method,
                limit=limit,
                fill_axis=fill_axis,
            )
        else:  # pragma: no cover
            raise TypeError(f"unsupported type: {type(other)}")

    @final
    def _align_frame(
        self,
        other,
        join="outer",
        axis=None,
        level=None,
        copy: bool_t = True,
        fill_value=None,
        method=None,
        limit=None,
        fill_axis=0,
    ):
        # defaults
        join_index, join_columns = None, None
        ilidx, iridx = None, None
        clidx, cridx = None, None

        is_series = isinstance(self, ABCSeries)

        if (axis is None or axis == 0) and not self.index.equals(other.index):
            join_index, ilidx, iridx = self.index.join(
                other.index, how=join, level=level, return_indexers=True
            )

        if (
            (axis is None or axis == 1)
            and not is_series
            and not self.columns.equals(other.columns)
        ):
            join_columns, clidx, cridx = self.columns.join(
                other.columns, how=join, level=level, return_indexers=True
            )

        if is_series:
            reindexers = {0: [join_index, ilidx]}
        else:
            reindexers = {0: [join_index, ilidx], 1: [join_columns, clidx]}

        left = self._reindex_with_indexers(
            reindexers, copy=copy, fill_value=fill_value, allow_dups=True
        )
        # other must be always DataFrame
        right = other._reindex_with_indexers(
            {0: [join_index, iridx], 1: [join_columns, cridx]},
            copy=copy,
            fill_value=fill_value,
            allow_dups=True,
        )

        if method is not None:
            _left = left.fillna(method=method, axis=fill_axis, limit=limit)
            assert _left is not None  # needed for mypy
            left = _left
            right = right.fillna(method=method, axis=fill_axis, limit=limit)

        # if DatetimeIndex have different tz, convert to UTC
        if is_datetime64tz_dtype(left.index.dtype):
            if left.index.tz != right.index.tz:
                if join_index is not None:
                    # GH#33671 ensure we don't change the index on
                    #  our original Series (NB: by default deep=False)
                    left = left.copy()
                    right = right.copy()
                    left.index = join_index
                    right.index = join_index

        return (
            left.__finalize__(self),
            right.__finalize__(other),
        )

    @final
    def _align_series(
        self,
        other,
        join="outer",
        axis=None,
        level=None,
        copy: bool_t = True,
        fill_value=None,
        method=None,
        limit=None,
        fill_axis=0,
    ):

        is_series = isinstance(self, ABCSeries)

        # series/series compat, other must always be a Series
        if is_series:
            if axis:
                raise ValueError("cannot align series to a series other than axis 0")

            # equal
            if self.index.equals(other.index):
                join_index, lidx, ridx = None, None, None
            else:
                join_index, lidx, ridx = self.index.join(
                    other.index, how=join, level=level, return_indexers=True
                )

            left = self._reindex_indexer(join_index, lidx, copy)
            right = other._reindex_indexer(join_index, ridx, copy)

        else:
            # one has > 1 ndim
            fdata = self._mgr
            if axis == 0:
                join_index = self.index
                lidx, ridx = None, None
                if not self.index.equals(other.index):
                    join_index, lidx, ridx = self.index.join(
                        other.index, how=join, level=level, return_indexers=True
                    )

                if lidx is not None:
                    fdata = fdata.reindex_indexer(join_index, lidx, axis=1)

            elif axis == 1:
                join_index = self.columns
                lidx, ridx = None, None
                if not self.columns.equals(other.index):
                    join_index, lidx, ridx = self.columns.join(
                        other.index, how=join, level=level, return_indexers=True
                    )

                if lidx is not None:
                    fdata = fdata.reindex_indexer(join_index, lidx, axis=0)
            else:
                raise ValueError("Must specify axis=0 or 1")

            if copy and fdata is self._mgr:
                fdata = fdata.copy()

            left = self._constructor(fdata)

            if ridx is None:
                right = other
            else:
                right = other.reindex(join_index, level=level)

        # fill
        fill_na = notna(fill_value) or (method is not None)
        if fill_na:
            left = left.fillna(fill_value, method=method, limit=limit, axis=fill_axis)
            right = right.fillna(fill_value, method=method, limit=limit)

        # if DatetimeIndex have different tz, convert to UTC
        if is_series or (not is_series and axis == 0):
            if is_datetime64tz_dtype(left.index.dtype):
                if left.index.tz != right.index.tz:
                    if join_index is not None:
                        # GH#33671 ensure we don't change the index on
                        #  our original Series (NB: by default deep=False)
                        left = left.copy()
                        right = right.copy()
                        left.index = join_index
                        right.index = join_index

        return (
            left.__finalize__(self),
            right.__finalize__(other),
        )

    @final
    def _where(
        self,
        cond,
        other=np.nan,
        inplace=False,
        axis=None,
        level=None,
        errors="raise",
    ):
        """
        Equivalent to public method `where`, except that `other` is not
        applied as a function even if callable. Used in __setitem__.
        """
        inplace = validate_bool_kwarg(inplace, "inplace")

        if axis is not None:
            axis = self._get_axis_number(axis)

        # align the cond to same shape as myself
        cond = com.apply_if_callable(cond, self)
        if isinstance(cond, NDFrame):
            cond, _ = cond.align(self, join="right", broadcast_axis=1, copy=False)
        else:
            if not hasattr(cond, "shape"):
                cond = np.asanyarray(cond)
            if cond.shape != self.shape:
                raise ValueError("Array conditional must be same shape as self")
            cond = self._constructor(cond, **self._construct_axes_dict())

        # make sure we are boolean
        fill_value = bool(inplace)
        cond = cond.fillna(fill_value)

        msg = "Boolean array expected for the condition, not {dtype}"

        if not cond.empty:
            if not isinstance(cond, ABCDataFrame):
                # This is a single-dimensional object.
                if not is_bool_dtype(cond):
                    raise ValueError(msg.format(dtype=cond.dtype))
            else:
                for dt in cond.dtypes:
                    if not is_bool_dtype(dt):
                        raise ValueError(msg.format(dtype=dt))
        else:
            # GH#21947 we have an empty DataFrame/Series, could be object-dtype
            cond = cond.astype(bool)

        cond = -cond if inplace else cond
        cond = cond.reindex(self._info_axis, axis=self._info_axis_number, copy=False)

        # try to align with other
        if isinstance(other, NDFrame):

            # align with me
            if other.ndim <= self.ndim:

                _, other = self.align(
                    other,
                    join="left",
                    axis=axis,
                    level=level,
                    fill_value=np.nan,
                    copy=False,
                )

                # if we are NOT aligned, raise as we cannot where index
                if axis is None and not other._indexed_same(self):
                    raise InvalidIndexError

                elif other.ndim < self.ndim:
                    # TODO(EA2D): avoid object-dtype cast in EA case GH#38729
                    other = other._values
                    if axis == 0:
                        other = np.reshape(other, (-1, 1))
                    elif axis == 1:
                        other = np.reshape(other, (1, -1))

                    other = np.broadcast_to(other, self.shape)

            # slice me out of the other
            else:
                raise NotImplementedError(
                    "cannot align with a higher dimensional NDFrame"
                )

        elif not isinstance(other, (MultiIndex, NDFrame)):
            # mainly just catching Index here
            other = extract_array(other, extract_numpy=True)

        if isinstance(other, (np.ndarray, ExtensionArray)):

            if other.shape != self.shape:
                if self.ndim != 1:
                    # In the ndim == 1 case we may have
                    #  other length 1, which we treat as scalar (GH#2745, GH#4192)
                    #  or len(other) == icond.sum(), which we treat like
                    #  __setitem__ (GH#3235)
                    raise ValueError(
                        "other must be the same shape as self when an ndarray"
                    )

            # we are the same shape, so create an actual object for alignment
            else:
                # error: Argument 1 to "NDFrame" has incompatible type "ndarray";
                # expected "BlockManager"
                other = self._constructor(
                    other, **self._construct_axes_dict()  # type: ignore[arg-type]
                )

        if axis is None:
            axis = 0

        if self.ndim == getattr(other, "ndim", 0):
            align = True
        else:
            align = self._get_axis_number(axis) == 1

        if inplace:
            # we may have different type blocks come out of putmask, so
            # reconstruct the block manager

            self._check_inplace_setting(other)
            new_data = self._mgr.putmask(mask=cond, new=other, align=align)
            result = self._constructor(new_data)
            return self._update_inplace(result)

        else:
            new_data = self._mgr.where(
                other=other,
                cond=cond,
                align=align,
                errors=errors,
            )
            result = self._constructor(new_data)
            return result.__finalize__(self)

    @final
    @doc(
        klass=_shared_doc_kwargs["klass"],
        cond="True",
        cond_rev="False",
        name="where",
        name_other="mask",
    )
    def where(
        self,
        cond,
        other=np.nan,
        inplace=False,
        axis=None,
        level=None,
        errors="raise",
        try_cast=lib.no_default,
    ):
        """
        Replace values where the condition is {cond_rev}.

        Parameters
        ----------
        cond : bool {klass}, array-like, or callable
            Where `cond` is {cond}, keep the original value. Where
            {cond_rev}, replace with corresponding value from `other`.
            If `cond` is callable, it is computed on the {klass} and
            should return boolean {klass} or array. The callable must
            not change input {klass} (though pandas doesn't check it).
        other : scalar, {klass}, or callable
            Entries where `cond` is {cond_rev} are replaced with
            corresponding value from `other`.
            If other is callable, it is computed on the {klass} and
            should return scalar or {klass}. The callable must not
            change input {klass} (though pandas doesn't check it).
        inplace : bool, default False
            Whether to perform the operation in place on the data.
        axis : int, default None
            Alignment axis if needed.
        level : int, default None
            Alignment level if needed.
        errors : str, {{'raise', 'ignore'}}, default 'raise'
            Note that currently this parameter won't affect
            the results and will always coerce to a suitable dtype.

            - 'raise' : allow exceptions to be raised.
            - 'ignore' : suppress exceptions. On error return original object.

        try_cast : bool, default None
            Try to cast the result back to the input type (if possible).

            .. deprecated:: 1.3.0
                Manually cast back if necessary.

        Returns
        -------
        Same type as caller or None if ``inplace=True``.

        See Also
        --------
        :func:`DataFrame.{name_other}` : Return an object of same shape as
            self.

        Notes
        -----
        The {name} method is an application of the if-then idiom. For each
        element in the calling DataFrame, if ``cond`` is ``{cond}`` the
        element is used; otherwise the corresponding element from the DataFrame
        ``other`` is used.

        The signature for :func:`DataFrame.where` differs from
        :func:`numpy.where`. Roughly ``df1.where(m, df2)`` is equivalent to
        ``np.where(m, df1, df2)``.

        For further details and examples see the ``{name}`` documentation in
        :ref:`indexing <indexing.where_mask>`.

        Examples
        --------
        >>> s = pd.Series(range(5))
        >>> s.where(s > 0)
        0    NaN
        1    1.0
        2    2.0
        3    3.0
        4    4.0
        dtype: float64
        >>> s.mask(s > 0)
        0    0.0
        1    NaN
        2    NaN
        3    NaN
        4    NaN
        dtype: float64

        >>> s.where(s > 1, 10)
        0    10
        1    10
        2    2
        3    3
        4    4
        dtype: int64
        >>> s.mask(s > 1, 10)
        0     0
        1     1
        2    10
        3    10
        4    10
        dtype: int64

        >>> df = pd.DataFrame(np.arange(10).reshape(-1, 2), columns=['A', 'B'])
        >>> df
           A  B
        0  0  1
        1  2  3
        2  4  5
        3  6  7
        4  8  9
        >>> m = df % 3 == 0
        >>> df.where(m, -df)
           A  B
        0  0 -1
        1 -2  3
        2 -4 -5
        3  6 -7
        4 -8  9
        >>> df.where(m, -df) == np.where(m, df, -df)
              A     B
        0  True  True
        1  True  True
        2  True  True
        3  True  True
        4  True  True
        >>> df.where(m, -df) == df.mask(~m, -df)
              A     B
        0  True  True
        1  True  True
        2  True  True
        3  True  True
        4  True  True
        """
        other = com.apply_if_callable(other, self)

        if try_cast is not lib.no_default:
            warnings.warn(
                "try_cast keyword is deprecated and will be removed in a "
                "future version",
                FutureWarning,
                stacklevel=2,
            )

        return self._where(cond, other, inplace, axis, level, errors=errors)

    @final
    @doc(
        where,
        klass=_shared_doc_kwargs["klass"],
        cond="False",
        cond_rev="True",
        name="mask",
        name_other="where",
    )
    def mask(
        self,
        cond,
        other=np.nan,
        inplace=False,
        axis=None,
        level=None,
        errors="raise",
        try_cast=lib.no_default,
    ):

        inplace = validate_bool_kwarg(inplace, "inplace")
        cond = com.apply_if_callable(cond, self)

        if try_cast is not lib.no_default:
            warnings.warn(
                "try_cast keyword is deprecated and will be removed in a "
                "future version",
                FutureWarning,
                stacklevel=2,
            )

        # see gh-21891
        if not hasattr(cond, "__invert__"):
            cond = np.array(cond)

        return self.where(
            ~cond,
            other=other,
            inplace=inplace,
            axis=axis,
            level=level,
            errors=errors,
        )

    @doc(klass=_shared_doc_kwargs["klass"])
    def shift(
        self: FrameOrSeries, periods=1, freq=None, axis=0, fill_value=None
    ) -> FrameOrSeries:
        """
        Shift index by desired number of periods with an optional time `freq`.

        When `freq` is not passed, shift the index without realigning the data.
        If `freq` is passed (in this case, the index must be date or datetime,
        or it will raise a `NotImplementedError`), the index will be
        increased using the periods and the `freq`. `freq` can be inferred
        when specified as "infer" as long as either freq or inferred_freq
        attribute is set in the index.

        Parameters
        ----------
        periods : int
            Number of periods to shift. Can be positive or negative.
        freq : DateOffset, tseries.offsets, timedelta, or str, optional
            Offset to use from the tseries module or time rule (e.g. 'EOM').
            If `freq` is specified then the index values are shifted but the
            data is not realigned. That is, use `freq` if you would like to
            extend the index when shifting and preserve the original data.
            If `freq` is specified as "infer" then it will be inferred from
            the freq or inferred_freq attributes of the index. If neither of
            those attributes exist, a ValueError is thrown.
        axis : {{0 or 'index', 1 or 'columns', None}}, default None
            Shift direction.
        fill_value : object, optional
            The scalar value to use for newly introduced missing values.
            the default depends on the dtype of `self`.
            For numeric data, ``np.nan`` is used.
            For datetime, timedelta, or period data, etc. :attr:`NaT` is used.
            For extension dtypes, ``self.dtype.na_value`` is used.

            .. versionchanged:: 1.1.0

        Returns
        -------
        {klass}
            Copy of input object, shifted.

        See Also
        --------
        Index.shift : Shift values of Index.
        DatetimeIndex.shift : Shift values of DatetimeIndex.
        PeriodIndex.shift : Shift values of PeriodIndex.
        tshift : Shift the time index, using the index's frequency if
            available.

        Examples
        --------
        >>> df = pd.DataFrame({{"Col1": [10, 20, 15, 30, 45],
        ...                    "Col2": [13, 23, 18, 33, 48],
        ...                    "Col3": [17, 27, 22, 37, 52]}},
        ...                   index=pd.date_range("2020-01-01", "2020-01-05"))
        >>> df
                    Col1  Col2  Col3
        2020-01-01    10    13    17
        2020-01-02    20    23    27
        2020-01-03    15    18    22
        2020-01-04    30    33    37
        2020-01-05    45    48    52

        >>> df.shift(periods=3)
                    Col1  Col2  Col3
        2020-01-01   NaN   NaN   NaN
        2020-01-02   NaN   NaN   NaN
        2020-01-03   NaN   NaN   NaN
        2020-01-04  10.0  13.0  17.0
        2020-01-05  20.0  23.0  27.0

        >>> df.shift(periods=1, axis="columns")
                    Col1  Col2  Col3
        2020-01-01   NaN    10    13
        2020-01-02   NaN    20    23
        2020-01-03   NaN    15    18
        2020-01-04   NaN    30    33
        2020-01-05   NaN    45    48

        >>> df.shift(periods=3, fill_value=0)
                    Col1  Col2  Col3
        2020-01-01     0     0     0
        2020-01-02     0     0     0
        2020-01-03     0     0     0
        2020-01-04    10    13    17
        2020-01-05    20    23    27

        >>> df.shift(periods=3, freq="D")
                    Col1  Col2  Col3
        2020-01-04    10    13    17
        2020-01-05    20    23    27
        2020-01-06    15    18    22
        2020-01-07    30    33    37
        2020-01-08    45    48    52

        >>> df.shift(periods=3, freq="infer")
                    Col1  Col2  Col3
        2020-01-04    10    13    17
        2020-01-05    20    23    27
        2020-01-06    15    18    22
        2020-01-07    30    33    37
        2020-01-08    45    48    52
        """
        if periods == 0:
            return self.copy()

        if freq is None:
            # when freq is None, data is shifted, index is not
            axis = self._get_axis_number(axis)
            new_data = self._mgr.shift(
                periods=periods, axis=axis, fill_value=fill_value
            )
            return self._constructor(new_data).__finalize__(self, method="shift")

        # when freq is given, index is shifted, data is not
        index = self._get_axis(axis)

        if freq == "infer":
            freq = getattr(index, "freq", None)

            if freq is None:
                freq = getattr(index, "inferred_freq", None)

            if freq is None:
                msg = "Freq was not set in the index hence cannot be inferred"
                raise ValueError(msg)

        elif isinstance(freq, str):
            freq = to_offset(freq)

        if isinstance(index, PeriodIndex):
            orig_freq = to_offset(index.freq)
            if freq != orig_freq:
                assert orig_freq is not None  # for mypy
                raise ValueError(
                    f"Given freq {freq.rule_code} does not match "
                    f"PeriodIndex freq {orig_freq.rule_code}"
                )
            new_ax = index.shift(periods)
        else:
            new_ax = index.shift(periods, freq)

        result = self.set_axis(new_ax, axis)
        return result.__finalize__(self, method="shift")

    @final
    def slice_shift(self: FrameOrSeries, periods: int = 1, axis=0) -> FrameOrSeries:
        """
        Equivalent to `shift` without copying data.
        The shifted data will not include the dropped periods and the
        shifted axis will be smaller than the original.

        .. deprecated:: 1.2.0
            slice_shift is deprecated,
            use DataFrame/Series.shift instead.

        Parameters
        ----------
        periods : int
            Number of periods to move, can be positive or negative.

        Returns
        -------
        shifted : same type as caller

        Notes
        -----
        While the `slice_shift` is faster than `shift`, you may pay for it
        later during alignment.
        """

        msg = (
            "The 'slice_shift' method is deprecated "
            "and will be removed in a future version. "
            "You can use DataFrame/Series.shift instead"
        )
        warnings.warn(msg, FutureWarning, stacklevel=2)

        if periods == 0:
            return self

        if periods > 0:
            vslicer = slice(None, -periods)
            islicer = slice(periods, None)
        else:
            vslicer = slice(-periods, None)
            islicer = slice(None, periods)

        new_obj = self._slice(vslicer, axis=axis)
        shifted_axis = self._get_axis(axis)[islicer]
        new_obj.set_axis(shifted_axis, axis=axis, inplace=True)

        return new_obj.__finalize__(self, method="slice_shift")

    @final
    def tshift(
        self: FrameOrSeries, periods: int = 1, freq=None, axis: Axis = 0
    ) -> FrameOrSeries:
        """
        Shift the time index, using the index's frequency if available.

        .. deprecated:: 1.1.0
            Use `shift` instead.

        Parameters
        ----------
        periods : int
            Number of periods to move, can be positive or negative.
        freq : DateOffset, timedelta, or str, default None
            Increment to use from the tseries module
            or time rule expressed as a string (e.g. 'EOM').
        axis : {0 or ‘index’, 1 or ‘columns’, None}, default 0
            Corresponds to the axis that contains the Index.

        Returns
        -------
        shifted : Series/DataFrame

        Notes
        -----
        If freq is not specified then tries to use the freq or inferred_freq
        attributes of the index. If neither of those attributes exist, a
        ValueError is thrown
        """
        warnings.warn(
            (
                "tshift is deprecated and will be removed in a future version. "
                "Please use shift instead."
            ),
            FutureWarning,
            stacklevel=2,
        )

        if freq is None:
            freq = "infer"

        return self.shift(periods, freq, axis)

    def truncate(
        self: FrameOrSeries, before=None, after=None, axis=None, copy: bool_t = True
    ) -> FrameOrSeries:
        """
        Truncate a Series or DataFrame before and after some index value.

        This is a useful shorthand for boolean indexing based on index
        values above or below certain thresholds.

        Parameters
        ----------
        before : date, str, int
            Truncate all rows before this index value.
        after : date, str, int
            Truncate all rows after this index value.
        axis : {0 or 'index', 1 or 'columns'}, optional
            Axis to truncate. Truncates the index (rows) by default.
        copy : bool, default is True,
            Return a copy of the truncated section.

        Returns
        -------
        type of caller
            The truncated Series or DataFrame.

        See Also
        --------
        DataFrame.loc : Select a subset of a DataFrame by label.
        DataFrame.iloc : Select a subset of a DataFrame by position.

        Notes
        -----
        If the index being truncated contains only datetime values,
        `before` and `after` may be specified as strings instead of
        Timestamps.

        Examples
        --------
        >>> df = pd.DataFrame({'A': ['a', 'b', 'c', 'd', 'e'],
        ...                    'B': ['f', 'g', 'h', 'i', 'j'],
        ...                    'C': ['k', 'l', 'm', 'n', 'o']},
        ...                   index=[1, 2, 3, 4, 5])
        >>> df
           A  B  C
        1  a  f  k
        2  b  g  l
        3  c  h  m
        4  d  i  n
        5  e  j  o

        >>> df.truncate(before=2, after=4)
           A  B  C
        2  b  g  l
        3  c  h  m
        4  d  i  n

        The columns of a DataFrame can be truncated.

        >>> df.truncate(before="A", after="B", axis="columns")
           A  B
        1  a  f
        2  b  g
        3  c  h
        4  d  i
        5  e  j

        For Series, only rows can be truncated.

        >>> df['A'].truncate(before=2, after=4)
        2    b
        3    c
        4    d
        Name: A, dtype: object

        The index values in ``truncate`` can be datetimes or string
        dates.

        >>> dates = pd.date_range('2016-01-01', '2016-02-01', freq='s')
        >>> df = pd.DataFrame(index=dates, data={'A': 1})
        >>> df.tail()
                             A
        2016-01-31 23:59:56  1
        2016-01-31 23:59:57  1
        2016-01-31 23:59:58  1
        2016-01-31 23:59:59  1
        2016-02-01 00:00:00  1

        >>> df.truncate(before=pd.Timestamp('2016-01-05'),
        ...             after=pd.Timestamp('2016-01-10')).tail()
                             A
        2016-01-09 23:59:56  1
        2016-01-09 23:59:57  1
        2016-01-09 23:59:58  1
        2016-01-09 23:59:59  1
        2016-01-10 00:00:00  1

        Because the index is a DatetimeIndex containing only dates, we can
        specify `before` and `after` as strings. They will be coerced to
        Timestamps before truncation.

        >>> df.truncate('2016-01-05', '2016-01-10').tail()
                             A
        2016-01-09 23:59:56  1
        2016-01-09 23:59:57  1
        2016-01-09 23:59:58  1
        2016-01-09 23:59:59  1
        2016-01-10 00:00:00  1

        Note that ``truncate`` assumes a 0 value for any unspecified time
        component (midnight). This differs from partial string slicing, which
        returns any partially matching dates.

        >>> df.loc['2016-01-05':'2016-01-10', :].tail()
                             A
        2016-01-10 23:59:55  1
        2016-01-10 23:59:56  1
        2016-01-10 23:59:57  1
        2016-01-10 23:59:58  1
        2016-01-10 23:59:59  1
        """
        if axis is None:
            axis = self._stat_axis_number
        axis = self._get_axis_number(axis)
        ax = self._get_axis(axis)

        # GH 17935
        # Check that index is sorted
        if not ax.is_monotonic_increasing and not ax.is_monotonic_decreasing:
            raise ValueError("truncate requires a sorted index")

        # if we have a date index, convert to dates, otherwise
        # treat like a slice
        if ax._is_all_dates:
            from pandas.core.tools.datetimes import to_datetime

            before = to_datetime(before)
            after = to_datetime(after)

        if before is not None and after is not None and before > after:
            raise ValueError(f"Truncate: {after} must be after {before}")

        if len(ax) > 1 and ax.is_monotonic_decreasing:
            before, after = after, before

        slicer = [slice(None, None)] * self._AXIS_LEN
        slicer[axis] = slice(before, after)
        result = self.loc[tuple(slicer)]

        if isinstance(ax, MultiIndex):
            setattr(result, self._get_axis_name(axis), ax.truncate(before, after))

        if copy:
            result = result.copy()

        return result

    @final
    def tz_convert(
        self: FrameOrSeries, tz, axis=0, level=None, copy: bool_t = True
    ) -> FrameOrSeries:
        """
        Convert tz-aware axis to target time zone.

        Parameters
        ----------
        tz : str or tzinfo object
        axis : the axis to convert
        level : int, str, default None
            If axis is a MultiIndex, convert a specific level. Otherwise
            must be None.
        copy : bool, default True
            Also make a copy of the underlying data.

        Returns
        -------
        {klass}
            Object with time zone converted axis.

        Raises
        ------
        TypeError
            If the axis is tz-naive.
        """
        axis = self._get_axis_number(axis)
        ax = self._get_axis(axis)

        def _tz_convert(ax, tz):
            if not hasattr(ax, "tz_convert"):
                if len(ax) > 0:
                    ax_name = self._get_axis_name(axis)
                    raise TypeError(
                        f"{ax_name} is not a valid DatetimeIndex or PeriodIndex"
                    )
                else:
                    ax = DatetimeIndex([], tz=tz)
            else:
                ax = ax.tz_convert(tz)
            return ax

        # if a level is given it must be a MultiIndex level or
        # equivalent to the axis name
        if isinstance(ax, MultiIndex):
            level = ax._get_level_number(level)
            new_level = _tz_convert(ax.levels[level], tz)
            ax = ax.set_levels(new_level, level=level)
        else:
            if level not in (None, 0, ax.name):
                raise ValueError(f"The level {level} is not valid")
            ax = _tz_convert(ax, tz)

        result = self.copy(deep=copy)
        result = result.set_axis(ax, axis=axis, inplace=False)
        return result.__finalize__(self, method="tz_convert")

    @final
    def tz_localize(
        self: FrameOrSeries,
        tz,
        axis=0,
        level=None,
        copy: bool_t = True,
        ambiguous="raise",
        nonexistent: str = "raise",
    ) -> FrameOrSeries:
        """
        Localize tz-naive index of a Series or DataFrame to target time zone.

        This operation localizes the Index. To localize the values in a
        timezone-naive Series, use :meth:`Series.dt.tz_localize`.

        Parameters
        ----------
        tz : str or tzinfo
        axis : the axis to localize
        level : int, str, default None
            If axis ia a MultiIndex, localize a specific level. Otherwise
            must be None.
        copy : bool, default True
            Also make a copy of the underlying data.
        ambiguous : 'infer', bool-ndarray, 'NaT', default 'raise'
            When clocks moved backward due to DST, ambiguous times may arise.
            For example in Central European Time (UTC+01), when going from
            03:00 DST to 02:00 non-DST, 02:30:00 local time occurs both at
            00:30:00 UTC and at 01:30:00 UTC. In such a situation, the
            `ambiguous` parameter dictates how ambiguous times should be
            handled.

            - 'infer' will attempt to infer fall dst-transition hours based on
              order
            - bool-ndarray where True signifies a DST time, False designates
              a non-DST time (note that this flag is only applicable for
              ambiguous times)
            - 'NaT' will return NaT where there are ambiguous times
            - 'raise' will raise an AmbiguousTimeError if there are ambiguous
              times.
        nonexistent : str, default 'raise'
            A nonexistent time does not exist in a particular timezone
            where clocks moved forward due to DST. Valid values are:

            - 'shift_forward' will shift the nonexistent time forward to the
              closest existing time
            - 'shift_backward' will shift the nonexistent time backward to the
              closest existing time
            - 'NaT' will return NaT where there are nonexistent times
            - timedelta objects will shift nonexistent times by the timedelta
            - 'raise' will raise an NonExistentTimeError if there are
              nonexistent times.

            .. versionadded:: 0.24.0

        Returns
        -------
        Series or DataFrame
            Same type as the input.

        Raises
        ------
        TypeError
            If the TimeSeries is tz-aware and tz is not None.

        Examples
        --------
        Localize local times:

        >>> s = pd.Series([1],
        ...               index=pd.DatetimeIndex(['2018-09-15 01:30:00']))
        >>> s.tz_localize('CET')
        2018-09-15 01:30:00+02:00    1
        dtype: int64

        Be careful with DST changes. When there is sequential data, pandas
        can infer the DST time:

        >>> s = pd.Series(range(7),
        ...               index=pd.DatetimeIndex(['2018-10-28 01:30:00',
        ...                                       '2018-10-28 02:00:00',
        ...                                       '2018-10-28 02:30:00',
        ...                                       '2018-10-28 02:00:00',
        ...                                       '2018-10-28 02:30:00',
        ...                                       '2018-10-28 03:00:00',
        ...                                       '2018-10-28 03:30:00']))
        >>> s.tz_localize('CET', ambiguous='infer')
        2018-10-28 01:30:00+02:00    0
        2018-10-28 02:00:00+02:00    1
        2018-10-28 02:30:00+02:00    2
        2018-10-28 02:00:00+01:00    3
        2018-10-28 02:30:00+01:00    4
        2018-10-28 03:00:00+01:00    5
        2018-10-28 03:30:00+01:00    6
        dtype: int64

        In some cases, inferring the DST is impossible. In such cases, you can
        pass an ndarray to the ambiguous parameter to set the DST explicitly

        >>> s = pd.Series(range(3),
        ...               index=pd.DatetimeIndex(['2018-10-28 01:20:00',
        ...                                       '2018-10-28 02:36:00',
        ...                                       '2018-10-28 03:46:00']))
        >>> s.tz_localize('CET', ambiguous=np.array([True, True, False]))
        2018-10-28 01:20:00+02:00    0
        2018-10-28 02:36:00+02:00    1
        2018-10-28 03:46:00+01:00    2
        dtype: int64

        If the DST transition causes nonexistent times, you can shift these
        dates forward or backward with a timedelta object or `'shift_forward'`
        or `'shift_backward'`.

        >>> s = pd.Series(range(2),
        ...               index=pd.DatetimeIndex(['2015-03-29 02:30:00',
        ...                                       '2015-03-29 03:30:00']))
        >>> s.tz_localize('Europe/Warsaw', nonexistent='shift_forward')
        2015-03-29 03:00:00+02:00    0
        2015-03-29 03:30:00+02:00    1
        dtype: int64
        >>> s.tz_localize('Europe/Warsaw', nonexistent='shift_backward')
        2015-03-29 01:59:59.999999999+01:00    0
        2015-03-29 03:30:00+02:00              1
        dtype: int64
        >>> s.tz_localize('Europe/Warsaw', nonexistent=pd.Timedelta('1H'))
        2015-03-29 03:30:00+02:00    0
        2015-03-29 03:30:00+02:00    1
        dtype: int64
        """
        nonexistent_options = ("raise", "NaT", "shift_forward", "shift_backward")
        if nonexistent not in nonexistent_options and not isinstance(
            nonexistent, timedelta
        ):
            raise ValueError(
                "The nonexistent argument must be one of 'raise', "
                "'NaT', 'shift_forward', 'shift_backward' or "
                "a timedelta object"
            )

        axis = self._get_axis_number(axis)
        ax = self._get_axis(axis)

        def _tz_localize(ax, tz, ambiguous, nonexistent):
            if not hasattr(ax, "tz_localize"):
                if len(ax) > 0:
                    ax_name = self._get_axis_name(axis)
                    raise TypeError(
                        f"{ax_name} is not a valid DatetimeIndex or PeriodIndex"
                    )
                else:
                    ax = DatetimeIndex([], tz=tz)
            else:
                ax = ax.tz_localize(tz, ambiguous=ambiguous, nonexistent=nonexistent)
            return ax

        # if a level is given it must be a MultiIndex level or
        # equivalent to the axis name
        if isinstance(ax, MultiIndex):
            level = ax._get_level_number(level)
            new_level = _tz_localize(ax.levels[level], tz, ambiguous, nonexistent)
            ax = ax.set_levels(new_level, level=level)
        else:
            if level not in (None, 0, ax.name):
                raise ValueError(f"The level {level} is not valid")
            ax = _tz_localize(ax, tz, ambiguous, nonexistent)

        result = self.copy(deep=copy)
        result = result.set_axis(ax, axis=axis, inplace=False)
        return result.__finalize__(self, method="tz_localize")

    # ----------------------------------------------------------------------
    # Numeric Methods

    @final
    def abs(self: FrameOrSeries) -> FrameOrSeries:
        """
        Return a Series/DataFrame with absolute numeric value of each element.

        This function only applies to elements that are all numeric.

        Returns
        -------
        abs
            Series/DataFrame containing the absolute value of each element.

        See Also
        --------
        numpy.absolute : Calculate the absolute value element-wise.

        Notes
        -----
        For ``complex`` inputs, ``1.2 + 1j``, the absolute value is
        :math:`\\sqrt{ a^2 + b^2 }`.

        Examples
        --------
        Absolute numeric values in a Series.

        >>> s = pd.Series([-1.10, 2, -3.33, 4])
        >>> s.abs()
        0    1.10
        1    2.00
        2    3.33
        3    4.00
        dtype: float64

        Absolute numeric values in a Series with complex numbers.

        >>> s = pd.Series([1.2 + 1j])
        >>> s.abs()
        0    1.56205
        dtype: float64

        Absolute numeric values in a Series with a Timedelta element.

        >>> s = pd.Series([pd.Timedelta('1 days')])
        >>> s.abs()
        0   1 days
        dtype: timedelta64[ns]

        Select rows with data closest to certain value using argsort (from
        `StackOverflow <https://stackoverflow.com/a/17758115>`__).

        >>> df = pd.DataFrame({
        ...     'a': [4, 5, 6, 7],
        ...     'b': [10, 20, 30, 40],
        ...     'c': [100, 50, -30, -50]
        ... })
        >>> df
             a    b    c
        0    4   10  100
        1    5   20   50
        2    6   30  -30
        3    7   40  -50
        >>> df.loc[(df.c - 43).abs().argsort()]
             a    b    c
        1    5   20   50
        0    4   10  100
        2    6   30  -30
        3    7   40  -50
        """
        # error: Argument 1 to "__call__" of "ufunc" has incompatible type
        # "FrameOrSeries"; expected "Union[Union[int, float, complex, str, bytes,
        # generic], Sequence[Union[int, float, complex, str, bytes, generic]],
        # Sequence[Sequence[Any]], _SupportsArray]"
        return np.abs(self)  # type: ignore[arg-type]

    @final
    def describe(
        self: FrameOrSeries,
        percentiles=None,
        include=None,
        exclude=None,
        datetime_is_numeric=False,
    ) -> FrameOrSeries:
        """
        Generate descriptive statistics.

        Descriptive statistics include those that summarize the central
        tendency, dispersion and shape of a
        dataset's distribution, excluding ``NaN`` values.

        Analyzes both numeric and object series, as well
        as ``DataFrame`` column sets of mixed data types. The output
        will vary depending on what is provided. Refer to the notes
        below for more detail.

        Parameters
        ----------
        percentiles : list-like of numbers, optional
            The percentiles to include in the output. All should
            fall between 0 and 1. The default is
            ``[.25, .5, .75]``, which returns the 25th, 50th, and
            75th percentiles.
        include : 'all', list-like of dtypes or None (default), optional
            A white list of data types to include in the result. Ignored
            for ``Series``. Here are the options:

            - 'all' : All columns of the input will be included in the output.
            - A list-like of dtypes : Limits the results to the
              provided data types.
              To limit the result to numeric types submit
              ``numpy.number``. To limit it instead to object columns submit
              the ``numpy.object`` data type. Strings
              can also be used in the style of
              ``select_dtypes`` (e.g. ``df.describe(include=['O'])``). To
              select pandas categorical columns, use ``'category'``
            - None (default) : The result will include all numeric columns.
        exclude : list-like of dtypes or None (default), optional,
            A black list of data types to omit from the result. Ignored
            for ``Series``. Here are the options:

            - A list-like of dtypes : Excludes the provided data types
              from the result. To exclude numeric types submit
              ``numpy.number``. To exclude object columns submit the data
              type ``numpy.object``. Strings can also be used in the style of
              ``select_dtypes`` (e.g. ``df.describe(include=['O'])``). To
              exclude pandas categorical columns, use ``'category'``
            - None (default) : The result will exclude nothing.
        datetime_is_numeric : bool, default False
            Whether to treat datetime dtypes as numeric. This affects statistics
            calculated for the column. For DataFrame input, this also
            controls whether datetime columns are included by default.

            .. versionadded:: 1.1.0

        Returns
        -------
        Series or DataFrame
            Summary statistics of the Series or Dataframe provided.

        See Also
        --------
        DataFrame.count: Count number of non-NA/null observations.
        DataFrame.max: Maximum of the values in the object.
        DataFrame.min: Minimum of the values in the object.
        DataFrame.mean: Mean of the values.
        DataFrame.std: Standard deviation of the observations.
        DataFrame.select_dtypes: Subset of a DataFrame including/excluding
            columns based on their dtype.

        Notes
        -----
        For numeric data, the result's index will include ``count``,
        ``mean``, ``std``, ``min``, ``max`` as well as lower, ``50`` and
        upper percentiles. By default the lower percentile is ``25`` and the
        upper percentile is ``75``. The ``50`` percentile is the
        same as the median.

        For object data (e.g. strings or timestamps), the result's index
        will include ``count``, ``unique``, ``top``, and ``freq``. The ``top``
        is the most common value. The ``freq`` is the most common value's
        frequency. Timestamps also include the ``first`` and ``last`` items.

        If multiple object values have the highest count, then the
        ``count`` and ``top`` results will be arbitrarily chosen from
        among those with the highest count.

        For mixed data types provided via a ``DataFrame``, the default is to
        return only an analysis of numeric columns. If the dataframe consists
        only of object and categorical data without any numeric columns, the
        default is to return an analysis of both the object and categorical
        columns. If ``include='all'`` is provided as an option, the result
        will include a union of attributes of each type.

        The `include` and `exclude` parameters can be used to limit
        which columns in a ``DataFrame`` are analyzed for the output.
        The parameters are ignored when analyzing a ``Series``.

        Examples
        --------
        Describing a numeric ``Series``.

        >>> s = pd.Series([1, 2, 3])
        >>> s.describe()
        count    3.0
        mean     2.0
        std      1.0
        min      1.0
        25%      1.5
        50%      2.0
        75%      2.5
        max      3.0
        dtype: float64

        Describing a categorical ``Series``.

        >>> s = pd.Series(['a', 'a', 'b', 'c'])
        >>> s.describe()
        count     4
        unique    3
        top       a
        freq      2
        dtype: object

        Describing a timestamp ``Series``.

        >>> s = pd.Series([
        ...   np.datetime64("2000-01-01"),
        ...   np.datetime64("2010-01-01"),
        ...   np.datetime64("2010-01-01")
        ... ])
        >>> s.describe(datetime_is_numeric=True)
        count                      3
        mean     2006-09-01 08:00:00
        min      2000-01-01 00:00:00
        25%      2004-12-31 12:00:00
        50%      2010-01-01 00:00:00
        75%      2010-01-01 00:00:00
        max      2010-01-01 00:00:00
        dtype: object

        Describing a ``DataFrame``. By default only numeric fields
        are returned.

        >>> df = pd.DataFrame({'categorical': pd.Categorical(['d','e','f']),
        ...                    'numeric': [1, 2, 3],
        ...                    'object': ['a', 'b', 'c']
        ...                   })
        >>> df.describe()
               numeric
        count      3.0
        mean       2.0
        std        1.0
        min        1.0
        25%        1.5
        50%        2.0
        75%        2.5
        max        3.0

        Describing all columns of a ``DataFrame`` regardless of data type.

        >>> df.describe(include='all')  # doctest: +SKIP
               categorical  numeric object
        count            3      3.0      3
        unique           3      NaN      3
        top              f      NaN      a
        freq             1      NaN      1
        mean           NaN      2.0    NaN
        std            NaN      1.0    NaN
        min            NaN      1.0    NaN
        25%            NaN      1.5    NaN
        50%            NaN      2.0    NaN
        75%            NaN      2.5    NaN
        max            NaN      3.0    NaN

        Describing a column from a ``DataFrame`` by accessing it as
        an attribute.

        >>> df.numeric.describe()
        count    3.0
        mean     2.0
        std      1.0
        min      1.0
        25%      1.5
        50%      2.0
        75%      2.5
        max      3.0
        Name: numeric, dtype: float64

        Including only numeric columns in a ``DataFrame`` description.

        >>> df.describe(include=[np.number])
               numeric
        count      3.0
        mean       2.0
        std        1.0
        min        1.0
        25%        1.5
        50%        2.0
        75%        2.5
        max        3.0

        Including only string columns in a ``DataFrame`` description.

        >>> df.describe(include=[object])  # doctest: +SKIP
               object
        count       3
        unique      3
        top         a
        freq        1

        Including only categorical columns from a ``DataFrame`` description.

        >>> df.describe(include=['category'])
               categorical
        count            3
        unique           3
        top              d
        freq             1

        Excluding numeric columns from a ``DataFrame`` description.

        >>> df.describe(exclude=[np.number])  # doctest: +SKIP
               categorical object
        count            3      3
        unique           3      3
        top              f      a
        freq             1      1

        Excluding object columns from a ``DataFrame`` description.

        >>> df.describe(exclude=[object])  # doctest: +SKIP
               categorical  numeric
        count            3      3.0
        unique           3      NaN
        top              f      NaN
        freq             1      NaN
        mean           NaN      2.0
        std            NaN      1.0
        min            NaN      1.0
        25%            NaN      1.5
        50%            NaN      2.0
        75%            NaN      2.5
        max            NaN      3.0
        """
        return describe_ndframe(
            obj=self,
            include=include,
            exclude=exclude,
            datetime_is_numeric=datetime_is_numeric,
            percentiles=percentiles,
        )

    @final
    def pct_change(
        self: FrameOrSeries,
        periods=1,
        fill_method="pad",
        limit=None,
        freq=None,
        **kwargs,
    ) -> FrameOrSeries:
        """
        Percentage change between the current and a prior element.

        Computes the percentage change from the immediately previous row by
        default. This is useful in comparing the percentage of change in a time
        series of elements.

        Parameters
        ----------
        periods : int, default 1
            Periods to shift for forming percent change.
        fill_method : str, default 'pad'
            How to handle NAs before computing percent changes.
        limit : int, default None
            The number of consecutive NAs to fill before stopping.
        freq : DateOffset, timedelta, or str, optional
            Increment to use from time series API (e.g. 'M' or BDay()).
        **kwargs
            Additional keyword arguments are passed into
            `DataFrame.shift` or `Series.shift`.

        Returns
        -------
        chg : Series or DataFrame
            The same type as the calling object.

        See Also
        --------
        Series.diff : Compute the difference of two elements in a Series.
        DataFrame.diff : Compute the difference of two elements in a DataFrame.
        Series.shift : Shift the index by some number of periods.
        DataFrame.shift : Shift the index by some number of periods.

        Examples
        --------
        **Series**

        >>> s = pd.Series([90, 91, 85])
        >>> s
        0    90
        1    91
        2    85
        dtype: int64

        >>> s.pct_change()
        0         NaN
        1    0.011111
        2   -0.065934
        dtype: float64

        >>> s.pct_change(periods=2)
        0         NaN
        1         NaN
        2   -0.055556
        dtype: float64

        See the percentage change in a Series where filling NAs with last
        valid observation forward to next valid.

        >>> s = pd.Series([90, 91, None, 85])
        >>> s
        0    90.0
        1    91.0
        2     NaN
        3    85.0
        dtype: float64

        >>> s.pct_change(fill_method='ffill')
        0         NaN
        1    0.011111
        2    0.000000
        3   -0.065934
        dtype: float64

        **DataFrame**

        Percentage change in French franc, Deutsche Mark, and Italian lira from
        1980-01-01 to 1980-03-01.

        >>> df = pd.DataFrame({
        ...     'FR': [4.0405, 4.0963, 4.3149],
        ...     'GR': [1.7246, 1.7482, 1.8519],
        ...     'IT': [804.74, 810.01, 860.13]},
        ...     index=['1980-01-01', '1980-02-01', '1980-03-01'])
        >>> df
                        FR      GR      IT
        1980-01-01  4.0405  1.7246  804.74
        1980-02-01  4.0963  1.7482  810.01
        1980-03-01  4.3149  1.8519  860.13

        >>> df.pct_change()
                          FR        GR        IT
        1980-01-01       NaN       NaN       NaN
        1980-02-01  0.013810  0.013684  0.006549
        1980-03-01  0.053365  0.059318  0.061876

        Percentage of change in GOOG and APPL stock volume. Shows computing
        the percentage change between columns.

        >>> df = pd.DataFrame({
        ...     '2016': [1769950, 30586265],
        ...     '2015': [1500923, 40912316],
        ...     '2014': [1371819, 41403351]},
        ...     index=['GOOG', 'APPL'])
        >>> df
                  2016      2015      2014
        GOOG   1769950   1500923   1371819
        APPL  30586265  40912316  41403351

        >>> df.pct_change(axis='columns', periods=-1)
                  2016      2015  2014
        GOOG  0.179241  0.094112   NaN
        APPL -0.252395 -0.011860   NaN
        """
        axis = self._get_axis_number(kwargs.pop("axis", self._stat_axis_name))
        if fill_method is None:
            data = self
        else:
            _data = self.fillna(method=fill_method, axis=axis, limit=limit)
            assert _data is not None  # needed for mypy
            data = _data

        rs = data.div(data.shift(periods=periods, freq=freq, axis=axis, **kwargs)) - 1
        if freq is not None:
            # Shift method is implemented differently when freq is not None
            # We want to restore the original index
            rs = rs.loc[~rs.index.duplicated()]
            rs = rs.reindex_like(data)
        return rs

    @final
    def _agg_by_level(self, name, axis=0, level=0, skipna=True, **kwargs):
        if axis is None:
            raise ValueError("Must specify 'axis' when aggregating by level.")
        grouped = self.groupby(level=level, axis=axis, sort=False)
        if hasattr(grouped, name) and skipna:
            return getattr(grouped, name)(**kwargs)
        axis = self._get_axis_number(axis)
        method = getattr(type(self), name)
        applyf = lambda x: method(x, axis=axis, skipna=skipna, **kwargs)
        return grouped.aggregate(applyf)

    @final
    def _logical_func(
        self, name: str, func, axis=0, bool_only=None, skipna=True, level=None, **kwargs
    ):
        nv.validate_logical_func((), kwargs, fname=name)
        if level is not None:
            if bool_only is not None:
                raise NotImplementedError(
                    "Option bool_only is not implemented with option level."
                )
            return self._agg_by_level(name, axis=axis, level=level, skipna=skipna)

        if self.ndim > 1 and axis is None:
            # Reduce along one dimension then the other, to simplify DataFrame._reduce
            res = self._logical_func(
                name, func, axis=0, bool_only=bool_only, skipna=skipna, **kwargs
            )
            return res._logical_func(name, func, skipna=skipna, **kwargs)

        return self._reduce(
            func,
            name=name,
            axis=axis,
            skipna=skipna,
            numeric_only=bool_only,
            filter_type="bool",
        )

    def any(self, axis=0, bool_only=None, skipna=True, level=None, **kwargs):
        return self._logical_func(
            "any", nanops.nanany, axis, bool_only, skipna, level, **kwargs
        )

    def all(self, axis=0, bool_only=None, skipna=True, level=None, **kwargs):
        return self._logical_func(
            "all", nanops.nanall, axis, bool_only, skipna, level, **kwargs
        )

    @final
    def _accum_func(self, name: str, func, axis=None, skipna=True, *args, **kwargs):
        skipna = nv.validate_cum_func_with_skipna(skipna, args, kwargs, name)
        if axis is None:
            axis = self._stat_axis_number
        else:
            axis = self._get_axis_number(axis)

        if axis == 1:
            return self.T._accum_func(
                name, func, axis=0, skipna=skipna, *args, **kwargs
            ).T

        def block_accum_func(blk_values):
            values = blk_values.T if hasattr(blk_values, "T") else blk_values

            result = nanops.na_accum_func(values, func, skipna=skipna)

            result = result.T if hasattr(result, "T") else result
            return result

        result = self._mgr.apply(block_accum_func)

        return self._constructor(result).__finalize__(self, method=name)

    def cummax(self, axis=None, skipna=True, *args, **kwargs):
        return self._accum_func(
            "cummax", np.maximum.accumulate, axis, skipna, *args, **kwargs
        )

    def cummin(self, axis=None, skipna=True, *args, **kwargs):
        return self._accum_func(
            "cummin", np.minimum.accumulate, axis, skipna, *args, **kwargs
        )

    def cumsum(self, axis=None, skipna=True, *args, **kwargs):
        return self._accum_func("cumsum", np.cumsum, axis, skipna, *args, **kwargs)

    def cumprod(self, axis=None, skipna=True, *args, **kwargs):
        return self._accum_func("cumprod", np.cumprod, axis, skipna, *args, **kwargs)

    @final
    def _stat_function_ddof(
        self,
        name: str,
        func,
        axis=None,
        skipna=None,
        level=None,
        ddof=1,
        numeric_only=None,
        **kwargs,
    ):
        nv.validate_stat_ddof_func((), kwargs, fname=name)
        if skipna is None:
            skipna = True
        if axis is None:
            axis = self._stat_axis_number
        if level is not None:
            return self._agg_by_level(
                name, axis=axis, level=level, skipna=skipna, ddof=ddof
            )
        return self._reduce(
            func, name, axis=axis, numeric_only=numeric_only, skipna=skipna, ddof=ddof
        )

    def sem(
        self, axis=None, skipna=None, level=None, ddof=1, numeric_only=None, **kwargs
    ):
        return self._stat_function_ddof(
            "sem", nanops.nansem, axis, skipna, level, ddof, numeric_only, **kwargs
        )

    def var(
        self, axis=None, skipna=None, level=None, ddof=1, numeric_only=None, **kwargs
    ):
        return self._stat_function_ddof(
            "var", nanops.nanvar, axis, skipna, level, ddof, numeric_only, **kwargs
        )

    def std(
        self, axis=None, skipna=None, level=None, ddof=1, numeric_only=None, **kwargs
    ):
        return self._stat_function_ddof(
            "std", nanops.nanstd, axis, skipna, level, ddof, numeric_only, **kwargs
        )

    @final
    def _stat_function(
        self,
        name: str,
        func,
        axis=None,
        skipna=None,
        level=None,
        numeric_only=None,
        **kwargs,
    ):
        if name == "median":
            nv.validate_median((), kwargs)
        else:
            nv.validate_stat_func((), kwargs, fname=name)
        if skipna is None:
            skipna = True
        if axis is None:
            axis = self._stat_axis_number
        if level is not None:
            return self._agg_by_level(name, axis=axis, level=level, skipna=skipna)
        return self._reduce(
            func, name=name, axis=axis, skipna=skipna, numeric_only=numeric_only
        )

    def min(self, axis=None, skipna=None, level=None, numeric_only=None, **kwargs):
        return self._stat_function(
            "min", nanops.nanmin, axis, skipna, level, numeric_only, **kwargs
        )

    def max(self, axis=None, skipna=None, level=None, numeric_only=None, **kwargs):
        return self._stat_function(
            "max", nanops.nanmax, axis, skipna, level, numeric_only, **kwargs
        )

    def mean(self, axis=None, skipna=None, level=None, numeric_only=None, **kwargs):
        return self._stat_function(
            "mean", nanops.nanmean, axis, skipna, level, numeric_only, **kwargs
        )

    def median(self, axis=None, skipna=None, level=None, numeric_only=None, **kwargs):
        return self._stat_function(
            "median", nanops.nanmedian, axis, skipna, level, numeric_only, **kwargs
        )

    def skew(self, axis=None, skipna=None, level=None, numeric_only=None, **kwargs):
        return self._stat_function(
            "skew", nanops.nanskew, axis, skipna, level, numeric_only, **kwargs
        )

    def kurt(self, axis=None, skipna=None, level=None, numeric_only=None, **kwargs):
        return self._stat_function(
            "kurt", nanops.nankurt, axis, skipna, level, numeric_only, **kwargs
        )

    kurtosis = kurt

    @final
    def _min_count_stat_function(
        self,
        name: str,
        func,
        axis=None,
        skipna=None,
        level=None,
        numeric_only=None,
        min_count=0,
        **kwargs,
    ):
        if name == "sum":
            nv.validate_sum((), kwargs)
        elif name == "prod":
            nv.validate_prod((), kwargs)
        else:
            nv.validate_stat_func((), kwargs, fname=name)
        if skipna is None:
            skipna = True
        if axis is None:
            axis = self._stat_axis_number
        if level is not None:
            return self._agg_by_level(
                name, axis=axis, level=level, skipna=skipna, min_count=min_count
            )
        return self._reduce(
            func,
            name=name,
            axis=axis,
            skipna=skipna,
            numeric_only=numeric_only,
            min_count=min_count,
        )

    def sum(
        self,
        axis=None,
        skipna=None,
        level=None,
        numeric_only=None,
        min_count=0,
        **kwargs,
    ):
        return self._min_count_stat_function(
            "sum", nanops.nansum, axis, skipna, level, numeric_only, min_count, **kwargs
        )

    def prod(
        self,
        axis=None,
        skipna=None,
        level=None,
        numeric_only=None,
        min_count=0,
        **kwargs,
    ):
        return self._min_count_stat_function(
            "prod",
            nanops.nanprod,
            axis,
            skipna,
            level,
            numeric_only,
            min_count,
            **kwargs,
        )

    product = prod

    def mad(self, axis=None, skipna=None, level=None):
        """
        {desc}

        Parameters
        ----------
        axis : {axis_descr}
            Axis for the function to be applied on.
        skipna : bool, default None
            Exclude NA/null values when computing the result.
        level : int or level name, default None
            If the axis is a MultiIndex (hierarchical), count along a
            particular level, collapsing into a {name1}.

        Returns
        -------
        {name1} or {name2} (if level specified)\
        {see_also}\
        {examples}
        """
        if skipna is None:
            skipna = True
        if axis is None:
            axis = self._stat_axis_number
        if level is not None:
            return self._agg_by_level("mad", axis=axis, level=level, skipna=skipna)

        data = self._get_numeric_data()
        if axis == 0:
            demeaned = data - data.mean(axis=0)
        else:
            demeaned = data.sub(data.mean(axis=1), axis=0)
        return np.abs(demeaned).mean(axis=axis, skipna=skipna)

    @classmethod
    def _add_numeric_operations(cls):
        """
        Add the operations to the cls; evaluate the doc strings again
        """
        axis_descr, name1, name2 = _doc_params(cls)

        @doc(
            _bool_doc,
            desc=_any_desc,
            name1=name1,
            name2=name2,
            axis_descr=axis_descr,
            see_also=_any_see_also,
            examples=_any_examples,
            empty_value=False,
        )
        def any(self, axis=0, bool_only=None, skipna=True, level=None, **kwargs):
            return NDFrame.any(self, axis, bool_only, skipna, level, **kwargs)

        setattr(cls, "any", any)

        @doc(
            _bool_doc,
            desc=_all_desc,
            name1=name1,
            name2=name2,
            axis_descr=axis_descr,
            see_also=_all_see_also,
            examples=_all_examples,
            empty_value=True,
        )
        def all(self, axis=0, bool_only=None, skipna=True, level=None, **kwargs):
            return NDFrame.all(self, axis, bool_only, skipna, level, **kwargs)

        setattr(cls, "all", all)

        # error: Argument 1 to "doc" has incompatible type "Optional[str]"; expected
        # "Union[str, Callable[..., Any]]"
        @doc(
            NDFrame.mad.__doc__,  # type: ignore[arg-type]
            desc="Return the mean absolute deviation of the values "
            "over the requested axis.",
            name1=name1,
            name2=name2,
            axis_descr=axis_descr,
            see_also="",
            examples="",
        )
        def mad(self, axis=None, skipna=None, level=None):
            return NDFrame.mad(self, axis, skipna, level)

        setattr(cls, "mad", mad)

        @doc(
            _num_ddof_doc,
            desc="Return unbiased standard error of the mean over requested "
            "axis.\n\nNormalized by N-1 by default. This can be changed "
            "using the ddof argument",
            name1=name1,
            name2=name2,
            axis_descr=axis_descr,
        )
        def sem(
            self,
            axis=None,
            skipna=None,
            level=None,
            ddof=1,
            numeric_only=None,
            **kwargs,
        ):
            return NDFrame.sem(self, axis, skipna, level, ddof, numeric_only, **kwargs)

        setattr(cls, "sem", sem)

        @doc(
            _num_ddof_doc,
            desc="Return unbiased variance over requested axis.\n\nNormalized by "
            "N-1 by default. This can be changed using the ddof argument",
            name1=name1,
            name2=name2,
            axis_descr=axis_descr,
        )
        def var(
            self,
            axis=None,
            skipna=None,
            level=None,
            ddof=1,
            numeric_only=None,
            **kwargs,
        ):
            return NDFrame.var(self, axis, skipna, level, ddof, numeric_only, **kwargs)

        setattr(cls, "var", var)

        @doc(
            _num_ddof_doc,
            desc="Return sample standard deviation over requested axis."
            "\n\nNormalized by N-1 by default. This can be changed using the "
            "ddof argument",
            name1=name1,
            name2=name2,
            axis_descr=axis_descr,
        )
        def std(
            self,
            axis=None,
            skipna=None,
            level=None,
            ddof=1,
            numeric_only=None,
            **kwargs,
        ):
            return NDFrame.std(self, axis, skipna, level, ddof, numeric_only, **kwargs)

        setattr(cls, "std", std)

        @doc(
            _cnum_doc,
            desc="minimum",
            name1=name1,
            name2=name2,
            axis_descr=axis_descr,
            accum_func_name="min",
            examples=_cummin_examples,
        )
        def cummin(self, axis=None, skipna=True, *args, **kwargs):
            return NDFrame.cummin(self, axis, skipna, *args, **kwargs)

        setattr(cls, "cummin", cummin)

        @doc(
            _cnum_doc,
            desc="maximum",
            name1=name1,
            name2=name2,
            axis_descr=axis_descr,
            accum_func_name="max",
            examples=_cummax_examples,
        )
        def cummax(self, axis=None, skipna=True, *args, **kwargs):
            return NDFrame.cummax(self, axis, skipna, *args, **kwargs)

        setattr(cls, "cummax", cummax)

        @doc(
            _cnum_doc,
            desc="sum",
            name1=name1,
            name2=name2,
            axis_descr=axis_descr,
            accum_func_name="sum",
            examples=_cumsum_examples,
        )
        def cumsum(self, axis=None, skipna=True, *args, **kwargs):
            return NDFrame.cumsum(self, axis, skipna, *args, **kwargs)

        setattr(cls, "cumsum", cumsum)

        @doc(
            _cnum_doc,
            desc="product",
            name1=name1,
            name2=name2,
            axis_descr=axis_descr,
            accum_func_name="prod",
            examples=_cumprod_examples,
        )
        def cumprod(self, axis=None, skipna=True, *args, **kwargs):
            return NDFrame.cumprod(self, axis, skipna, *args, **kwargs)

        setattr(cls, "cumprod", cumprod)

        @doc(
            _num_doc,
            desc="Return the sum of the values over the requested axis.\n\n"
            "This is equivalent to the method ``numpy.sum``.",
            name1=name1,
            name2=name2,
            axis_descr=axis_descr,
            min_count=_min_count_stub,
            see_also=_stat_func_see_also,
            examples=_sum_examples,
        )
        def sum(
            self,
            axis=None,
            skipna=None,
            level=None,
            numeric_only=None,
            min_count=0,
            **kwargs,
        ):
            return NDFrame.sum(
                self, axis, skipna, level, numeric_only, min_count, **kwargs
            )

        setattr(cls, "sum", sum)

        @doc(
            _num_doc,
            desc="Return the product of the values over the requested axis.",
            name1=name1,
            name2=name2,
            axis_descr=axis_descr,
            min_count=_min_count_stub,
            see_also=_stat_func_see_also,
            examples=_prod_examples,
        )
        def prod(
            self,
            axis=None,
            skipna=None,
            level=None,
            numeric_only=None,
            min_count=0,
            **kwargs,
        ):
            return NDFrame.prod(
                self, axis, skipna, level, numeric_only, min_count, **kwargs
            )

        setattr(cls, "prod", prod)
        cls.product = prod

        @doc(
            _num_doc,
            desc="Return the mean of the values over the requested axis.",
            name1=name1,
            name2=name2,
            axis_descr=axis_descr,
            min_count="",
            see_also="",
            examples="",
        )
        def mean(self, axis=None, skipna=None, level=None, numeric_only=None, **kwargs):
            return NDFrame.mean(self, axis, skipna, level, numeric_only, **kwargs)

        setattr(cls, "mean", mean)

        @doc(
            _num_doc,
            desc="Return unbiased skew over requested axis.\n\nNormalized by N-1.",
            name1=name1,
            name2=name2,
            axis_descr=axis_descr,
            min_count="",
            see_also="",
            examples="",
        )
        def skew(self, axis=None, skipna=None, level=None, numeric_only=None, **kwargs):
            return NDFrame.skew(self, axis, skipna, level, numeric_only, **kwargs)

        setattr(cls, "skew", skew)

        @doc(
            _num_doc,
            desc="Return unbiased kurtosis over requested axis.\n\n"
            "Kurtosis obtained using Fisher's definition of\n"
            "kurtosis (kurtosis of normal == 0.0). Normalized "
            "by N-1.",
            name1=name1,
            name2=name2,
            axis_descr=axis_descr,
            min_count="",
            see_also="",
            examples="",
        )
        def kurt(self, axis=None, skipna=None, level=None, numeric_only=None, **kwargs):
            return NDFrame.kurt(self, axis, skipna, level, numeric_only, **kwargs)

        setattr(cls, "kurt", kurt)
        cls.kurtosis = kurt

        @doc(
            _num_doc,
            desc="Return the median of the values over the requested axis.",
            name1=name1,
            name2=name2,
            axis_descr=axis_descr,
            min_count="",
            see_also="",
            examples="",
        )
        def median(
            self, axis=None, skipna=None, level=None, numeric_only=None, **kwargs
        ):
            return NDFrame.median(self, axis, skipna, level, numeric_only, **kwargs)

        setattr(cls, "median", median)

        @doc(
            _num_doc,
            desc="Return the maximum of the values over the requested axis.\n\n"
            "If you want the *index* of the maximum, use ``idxmax``. This is"
            "the equivalent of the ``numpy.ndarray`` method ``argmax``.",
            name1=name1,
            name2=name2,
            axis_descr=axis_descr,
            min_count="",
            see_also=_stat_func_see_also,
            examples=_max_examples,
        )
        def max(self, axis=None, skipna=None, level=None, numeric_only=None, **kwargs):
            return NDFrame.max(self, axis, skipna, level, numeric_only, **kwargs)

        setattr(cls, "max", max)

        @doc(
            _num_doc,
            desc="Return the minimum of the values over the requested axis.\n\n"
            "If you want the *index* of the minimum, use ``idxmin``. This is"
            "the equivalent of the ``numpy.ndarray`` method ``argmin``.",
            name1=name1,
            name2=name2,
            axis_descr=axis_descr,
            min_count="",
            see_also=_stat_func_see_also,
            examples=_min_examples,
        )
        def min(self, axis=None, skipna=None, level=None, numeric_only=None, **kwargs):
            return NDFrame.min(self, axis, skipna, level, numeric_only, **kwargs)

        setattr(cls, "min", min)

    @final
    @doc(Rolling)
    def rolling(
        self,
        window: int | timedelta | BaseOffset | BaseIndexer,
        min_periods: int | None = None,
        center: bool_t = False,
        win_type: str | None = None,
        on: str | None = None,
        axis: Axis = 0,
        closed: str | None = None,
        method: str = "single",
    ):
        axis = self._get_axis_number(axis)

        if win_type is not None:
            return Window(
                self,
                window=window,
                min_periods=min_periods,
                center=center,
                win_type=win_type,
                on=on,
                axis=axis,
                closed=closed,
                method=method,
            )

        return Rolling(
            self,
            window=window,
            min_periods=min_periods,
            center=center,
            win_type=win_type,
            on=on,
            axis=axis,
            closed=closed,
            method=method,
        )

    @final
    @doc(Expanding)
    def expanding(
        self,
        min_periods: int = 1,
        center: bool_t | None = None,
        axis: Axis = 0,
        method: str = "single",
    ) -> Expanding:
        axis = self._get_axis_number(axis)
        if center is not None:
            warnings.warn(
                "The `center` argument on `expanding` will be removed in the future",
                FutureWarning,
                stacklevel=2,
            )
        else:
            center = False

        return Expanding(
            self, min_periods=min_periods, center=center, axis=axis, method=method
        )

    @final
    @doc(ExponentialMovingWindow)
    def ewm(
        self,
        com: float | None = None,
        span: float | None = None,
        halflife: float | TimedeltaConvertibleTypes | None = None,
        alpha: float | None = None,
        min_periods: int = 0,
        adjust: bool_t = True,
        ignore_na: bool_t = False,
        axis: Axis = 0,
        times: str | np.ndarray | FrameOrSeries | None = None,
    ) -> ExponentialMovingWindow:
        axis = self._get_axis_number(axis)
        # error: Value of type variable "FrameOrSeries" of "ExponentialMovingWindow"
        # cannot be "object"
        return ExponentialMovingWindow(  # type: ignore[type-var]
            self,
            com=com,
            span=span,
            halflife=halflife,
            alpha=alpha,
            min_periods=min_periods,
            adjust=adjust,
            ignore_na=ignore_na,
            axis=axis,
            times=times,
        )

    # ----------------------------------------------------------------------
    # Arithmetic Methods

    @final
    def _inplace_method(self, other, op):
        """
        Wrap arithmetic method to operate inplace.
        """
        result = op(self, other)

        if (
            self.ndim == 1
            and result._indexed_same(self)
            and is_dtype_equal(result.dtype, self.dtype)
        ):
            # GH#36498 this inplace op can _actually_ be inplace.
            self._values[:] = result._values
            return self

        # Delete cacher
        self._reset_cacher()

        # this makes sure that we are aligned like the input
        # we are updating inplace so we want to ignore is_copy
        self._update_inplace(
            result.reindex_like(self, copy=False), verify_is_copy=False
        )
        return self

    def __iadd__(self, other):
        # error: Unsupported left operand type for + ("Type[NDFrame]")
        return self._inplace_method(other, type(self).__add__)  # type: ignore[operator]

    def __isub__(self, other):
        # error: Unsupported left operand type for - ("Type[NDFrame]")
        return self._inplace_method(other, type(self).__sub__)  # type: ignore[operator]

    def __imul__(self, other):
        # error: Unsupported left operand type for * ("Type[NDFrame]")
        return self._inplace_method(other, type(self).__mul__)  # type: ignore[operator]

    def __itruediv__(self, other):
        # error: Unsupported left operand type for / ("Type[NDFrame]")
        return self._inplace_method(
            other, type(self).__truediv__  # type: ignore[operator]
        )

    def __ifloordiv__(self, other):
        # error: Unsupported left operand type for // ("Type[NDFrame]")
        return self._inplace_method(
            other, type(self).__floordiv__  # type: ignore[operator]
        )

    def __imod__(self, other):
        # error: Unsupported left operand type for % ("Type[NDFrame]")
        return self._inplace_method(other, type(self).__mod__)  # type: ignore[operator]

    def __ipow__(self, other):
        # error: Unsupported left operand type for ** ("Type[NDFrame]")
        return self._inplace_method(other, type(self).__pow__)  # type: ignore[operator]

    def __iand__(self, other):
        # error: Unsupported left operand type for & ("Type[NDFrame]")
        return self._inplace_method(other, type(self).__and__)  # type: ignore[operator]

    def __ior__(self, other):
        # error: Unsupported left operand type for | ("Type[NDFrame]")
        return self._inplace_method(other, type(self).__or__)  # type: ignore[operator]

    def __ixor__(self, other):
        # error: Unsupported left operand type for ^ ("Type[NDFrame]")
        return self._inplace_method(other, type(self).__xor__)  # type: ignore[operator]

    # ----------------------------------------------------------------------
    # Misc methods

    @final
    def _find_valid_index(self, *, how: str) -> Hashable | None:
        """
        Retrieves the index of the first valid value.

        Parameters
        ----------
        how : {'first', 'last'}
            Use this parameter to change between the first or last valid index.

        Returns
        -------
        idx_first_valid : type of index
        """
        idxpos = find_valid_index(self._values, how=how)
        if idxpos is None:
            return None
        return self.index[idxpos]

    @final
    @doc(position="first", klass=_shared_doc_kwargs["klass"])
    def first_valid_index(self) -> Hashable | None:
        """
        Return index for {position} non-NA value or None, if no NA value is found.

        Returns
        -------
        scalar : type of index

        Notes
        -----
        If all elements are non-NA/null, returns None.
        Also returns None for empty {klass}.
        """
        return self._find_valid_index(how="first")

    @final
    @doc(first_valid_index, position="last", klass=_shared_doc_kwargs["klass"])
    def last_valid_index(self) -> Hashable | None:
        return self._find_valid_index(how="last")


def _doc_params(cls):
    """Return a tuple of the doc params."""
    axis_descr = (
        f"{{{', '.join(f'{a} ({i})' for i, a in enumerate(cls._AXIS_ORDERS))}}}"
    )
    name = cls._constructor_sliced.__name__ if cls._AXIS_LEN > 1 else "scalar"
    name2 = cls.__name__
    return axis_descr, name, name2


_num_doc = """
{desc}

Parameters
----------
axis : {axis_descr}
    Axis for the function to be applied on.
skipna : bool, default True
    Exclude NA/null values when computing the result.
level : int or level name, default None
    If the axis is a MultiIndex (hierarchical), count along a
    particular level, collapsing into a {name1}.
numeric_only : bool, default None
    Include only float, int, boolean columns. If None, will attempt to use
    everything, then use only numeric data. Not implemented for Series.
{min_count}\
**kwargs
    Additional keyword arguments to be passed to the function.

Returns
-------
{name1} or {name2} (if level specified)\
{see_also}\
{examples}
"""

_num_ddof_doc = """
{desc}

Parameters
----------
axis : {axis_descr}
skipna : bool, default True
    Exclude NA/null values. If an entire row/column is NA, the result
    will be NA.
level : int or level name, default None
    If the axis is a MultiIndex (hierarchical), count along a
    particular level, collapsing into a {name1}.
ddof : int, default 1
    Delta Degrees of Freedom. The divisor used in calculations is N - ddof,
    where N represents the number of elements.
numeric_only : bool, default None
    Include only float, int, boolean columns. If None, will attempt to use
    everything, then use only numeric data. Not implemented for Series.

Returns
-------
{name1} or {name2} (if level specified)

Notes
-----
To have the same behaviour as `numpy.std`, use `ddof=0` (instead of the
default `ddof=1`)\n"""

_bool_doc = """
{desc}

Parameters
----------
axis : {{0 or 'index', 1 or 'columns', None}}, default 0
    Indicate which axis or axes should be reduced.

    * 0 / 'index' : reduce the index, return a Series whose index is the
      original column labels.
    * 1 / 'columns' : reduce the columns, return a Series whose index is the
      original index.
    * None : reduce all axes, return a scalar.

bool_only : bool, default None
    Include only boolean columns. If None, will attempt to use everything,
    then use only boolean data. Not implemented for Series.
skipna : bool, default True
    Exclude NA/null values. If the entire row/column is NA and skipna is
    True, then the result will be {empty_value}, as for an empty row/column.
    If skipna is False, then NA are treated as True, because these are not
    equal to zero.
level : int or level name, default None
    If the axis is a MultiIndex (hierarchical), count along a
    particular level, collapsing into a {name1}.
**kwargs : any, default None
    Additional keywords have no effect but might be accepted for
    compatibility with NumPy.

Returns
-------
{name1} or {name2}
    If level is specified, then, {name2} is returned; otherwise, {name1}
    is returned.

{see_also}
{examples}"""

_all_desc = """\
Return whether all elements are True, potentially over an axis.

Returns True unless there at least one element within a series or
along a Dataframe axis that is False or equivalent (e.g. zero or
empty)."""

_all_examples = """\
Examples
--------
**Series**

>>> pd.Series([True, True]).all()
True
>>> pd.Series([True, False]).all()
False
>>> pd.Series([]).all()
True
>>> pd.Series([np.nan]).all()
True
>>> pd.Series([np.nan]).all(skipna=False)
True

**DataFrames**

Create a dataframe from a dictionary.

>>> df = pd.DataFrame({'col1': [True, True], 'col2': [True, False]})
>>> df
   col1   col2
0  True   True
1  True  False

Default behaviour checks if column-wise values all return True.

>>> df.all()
col1     True
col2    False
dtype: bool

Specify ``axis='columns'`` to check if row-wise values all return True.

>>> df.all(axis='columns')
0     True
1    False
dtype: bool

Or ``axis=None`` for whether every value is True.

>>> df.all(axis=None)
False
"""

_all_see_also = """\
See Also
--------
Series.all : Return True if all elements are True.
DataFrame.any : Return True if one (or more) elements are True.
"""

_cnum_doc = """
Return cumulative {desc} over a DataFrame or Series axis.

Returns a DataFrame or Series of the same size containing the cumulative
{desc}.

Parameters
----------
axis : {{0 or 'index', 1 or 'columns'}}, default 0
    The index or the name of the axis. 0 is equivalent to None or 'index'.
skipna : bool, default True
    Exclude NA/null values. If an entire row/column is NA, the result
    will be NA.
*args, **kwargs
    Additional keywords have no effect but might be accepted for
    compatibility with NumPy.

Returns
-------
{name1} or {name2}
    Return cumulative {desc} of {name1} or {name2}.

See Also
--------
core.window.Expanding.{accum_func_name} : Similar functionality
    but ignores ``NaN`` values.
{name2}.{accum_func_name} : Return the {desc} over
    {name2} axis.
{name2}.cummax : Return cumulative maximum over {name2} axis.
{name2}.cummin : Return cumulative minimum over {name2} axis.
{name2}.cumsum : Return cumulative sum over {name2} axis.
{name2}.cumprod : Return cumulative product over {name2} axis.

{examples}"""

_cummin_examples = """\
Examples
--------
**Series**

>>> s = pd.Series([2, np.nan, 5, -1, 0])
>>> s
0    2.0
1    NaN
2    5.0
3   -1.0
4    0.0
dtype: float64

By default, NA values are ignored.

>>> s.cummin()
0    2.0
1    NaN
2    2.0
3   -1.0
4   -1.0
dtype: float64

To include NA values in the operation, use ``skipna=False``

>>> s.cummin(skipna=False)
0    2.0
1    NaN
2    NaN
3    NaN
4    NaN
dtype: float64

**DataFrame**

>>> df = pd.DataFrame([[2.0, 1.0],
...                    [3.0, np.nan],
...                    [1.0, 0.0]],
...                    columns=list('AB'))
>>> df
     A    B
0  2.0  1.0
1  3.0  NaN
2  1.0  0.0

By default, iterates over rows and finds the minimum
in each column. This is equivalent to ``axis=None`` or ``axis='index'``.

>>> df.cummin()
     A    B
0  2.0  1.0
1  2.0  NaN
2  1.0  0.0

To iterate over columns and find the minimum in each row,
use ``axis=1``

>>> df.cummin(axis=1)
     A    B
0  2.0  1.0
1  3.0  NaN
2  1.0  0.0
"""

_cumsum_examples = """\
Examples
--------
**Series**

>>> s = pd.Series([2, np.nan, 5, -1, 0])
>>> s
0    2.0
1    NaN
2    5.0
3   -1.0
4    0.0
dtype: float64

By default, NA values are ignored.

>>> s.cumsum()
0    2.0
1    NaN
2    7.0
3    6.0
4    6.0
dtype: float64

To include NA values in the operation, use ``skipna=False``

>>> s.cumsum(skipna=False)
0    2.0
1    NaN
2    NaN
3    NaN
4    NaN
dtype: float64

**DataFrame**

>>> df = pd.DataFrame([[2.0, 1.0],
...                    [3.0, np.nan],
...                    [1.0, 0.0]],
...                    columns=list('AB'))
>>> df
     A    B
0  2.0  1.0
1  3.0  NaN
2  1.0  0.0

By default, iterates over rows and finds the sum
in each column. This is equivalent to ``axis=None`` or ``axis='index'``.

>>> df.cumsum()
     A    B
0  2.0  1.0
1  5.0  NaN
2  6.0  1.0

To iterate over columns and find the sum in each row,
use ``axis=1``

>>> df.cumsum(axis=1)
     A    B
0  2.0  3.0
1  3.0  NaN
2  1.0  1.0
"""

_cumprod_examples = """\
Examples
--------
**Series**

>>> s = pd.Series([2, np.nan, 5, -1, 0])
>>> s
0    2.0
1    NaN
2    5.0
3   -1.0
4    0.0
dtype: float64

By default, NA values are ignored.

>>> s.cumprod()
0     2.0
1     NaN
2    10.0
3   -10.0
4    -0.0
dtype: float64

To include NA values in the operation, use ``skipna=False``

>>> s.cumprod(skipna=False)
0    2.0
1    NaN
2    NaN
3    NaN
4    NaN
dtype: float64

**DataFrame**

>>> df = pd.DataFrame([[2.0, 1.0],
...                    [3.0, np.nan],
...                    [1.0, 0.0]],
...                    columns=list('AB'))
>>> df
     A    B
0  2.0  1.0
1  3.0  NaN
2  1.0  0.0

By default, iterates over rows and finds the product
in each column. This is equivalent to ``axis=None`` or ``axis='index'``.

>>> df.cumprod()
     A    B
0  2.0  1.0
1  6.0  NaN
2  6.0  0.0

To iterate over columns and find the product in each row,
use ``axis=1``

>>> df.cumprod(axis=1)
     A    B
0  2.0  2.0
1  3.0  NaN
2  1.0  0.0
"""

_cummax_examples = """\
Examples
--------
**Series**

>>> s = pd.Series([2, np.nan, 5, -1, 0])
>>> s
0    2.0
1    NaN
2    5.0
3   -1.0
4    0.0
dtype: float64

By default, NA values are ignored.

>>> s.cummax()
0    2.0
1    NaN
2    5.0
3    5.0
4    5.0
dtype: float64

To include NA values in the operation, use ``skipna=False``

>>> s.cummax(skipna=False)
0    2.0
1    NaN
2    NaN
3    NaN
4    NaN
dtype: float64

**DataFrame**

>>> df = pd.DataFrame([[2.0, 1.0],
...                    [3.0, np.nan],
...                    [1.0, 0.0]],
...                    columns=list('AB'))
>>> df
     A    B
0  2.0  1.0
1  3.0  NaN
2  1.0  0.0

By default, iterates over rows and finds the maximum
in each column. This is equivalent to ``axis=None`` or ``axis='index'``.

>>> df.cummax()
     A    B
0  2.0  1.0
1  3.0  NaN
2  3.0  1.0

To iterate over columns and find the maximum in each row,
use ``axis=1``

>>> df.cummax(axis=1)
     A    B
0  2.0  2.0
1  3.0  NaN
2  1.0  1.0
"""

_any_see_also = """\
See Also
--------
numpy.any : Numpy version of this method.
Series.any : Return whether any element is True.
Series.all : Return whether all elements are True.
DataFrame.any : Return whether any element is True over requested axis.
DataFrame.all : Return whether all elements are True over requested axis.
"""

_any_desc = """\
Return whether any element is True, potentially over an axis.

Returns False unless there is at least one element within a series or
along a Dataframe axis that is True or equivalent (e.g. non-zero or
non-empty)."""

_any_examples = """\
Examples
--------
**Series**

For Series input, the output is a scalar indicating whether any element
is True.

>>> pd.Series([False, False]).any()
False
>>> pd.Series([True, False]).any()
True
>>> pd.Series([]).any()
False
>>> pd.Series([np.nan]).any()
False
>>> pd.Series([np.nan]).any(skipna=False)
True

**DataFrame**

Whether each column contains at least one True element (the default).

>>> df = pd.DataFrame({"A": [1, 2], "B": [0, 2], "C": [0, 0]})
>>> df
   A  B  C
0  1  0  0
1  2  2  0

>>> df.any()
A     True
B     True
C    False
dtype: bool

Aggregating over the columns.

>>> df = pd.DataFrame({"A": [True, False], "B": [1, 2]})
>>> df
       A  B
0   True  1
1  False  2

>>> df.any(axis='columns')
0    True
1    True
dtype: bool

>>> df = pd.DataFrame({"A": [True, False], "B": [1, 0]})
>>> df
       A  B
0   True  1
1  False  0

>>> df.any(axis='columns')
0    True
1    False
dtype: bool

Aggregating over the entire DataFrame with ``axis=None``.

>>> df.any(axis=None)
True

`any` for an empty DataFrame is an empty Series.

>>> pd.DataFrame([]).any()
Series([], dtype: bool)
"""

_shared_docs[
    "stat_func_example"
] = """

Examples
--------
>>> idx = pd.MultiIndex.from_arrays([
...     ['warm', 'warm', 'cold', 'cold'],
...     ['dog', 'falcon', 'fish', 'spider']],
...     names=['blooded', 'animal'])
>>> s = pd.Series([4, 2, 0, 8], name='legs', index=idx)
>>> s
blooded  animal
warm     dog       4
         falcon    2
cold     fish      0
         spider    8
Name: legs, dtype: int64

>>> s.{stat_func}()
{default_output}

{verb} using level names, as well as indices.

>>> s.{stat_func}(level='blooded')
blooded
warm    {level_output_0}
cold    {level_output_1}
Name: legs, dtype: int64

>>> s.{stat_func}(level=0)
blooded
warm    {level_output_0}
cold    {level_output_1}
Name: legs, dtype: int64"""

_sum_examples = _shared_docs["stat_func_example"].format(
    stat_func="sum", verb="Sum", default_output=14, level_output_0=6, level_output_1=8
)

_sum_examples += """

By default, the sum of an empty or all-NA Series is ``0``.

>>> pd.Series([]).sum()  # min_count=0 is the default
0.0

This can be controlled with the ``min_count`` parameter. For example, if
you'd like the sum of an empty series to be NaN, pass ``min_count=1``.

>>> pd.Series([]).sum(min_count=1)
nan

Thanks to the ``skipna`` parameter, ``min_count`` handles all-NA and
empty series identically.

>>> pd.Series([np.nan]).sum()
0.0

>>> pd.Series([np.nan]).sum(min_count=1)
nan"""

_max_examples = _shared_docs["stat_func_example"].format(
    stat_func="max", verb="Max", default_output=8, level_output_0=4, level_output_1=8
)

_min_examples = _shared_docs["stat_func_example"].format(
    stat_func="min", verb="Min", default_output=0, level_output_0=2, level_output_1=0
)

_stat_func_see_also = """

See Also
--------
Series.sum : Return the sum.
Series.min : Return the minimum.
Series.max : Return the maximum.
Series.idxmin : Return the index of the minimum.
Series.idxmax : Return the index of the maximum.
DataFrame.sum : Return the sum over the requested axis.
DataFrame.min : Return the minimum over the requested axis.
DataFrame.max : Return the maximum over the requested axis.
DataFrame.idxmin : Return the index of the minimum over the requested axis.
DataFrame.idxmax : Return the index of the maximum over the requested axis."""

_prod_examples = """

Examples
--------
By default, the product of an empty or all-NA Series is ``1``

>>> pd.Series([]).prod()
1.0

This can be controlled with the ``min_count`` parameter

>>> pd.Series([]).prod(min_count=1)
nan

Thanks to the ``skipna`` parameter, ``min_count`` handles all-NA and
empty series identically.

>>> pd.Series([np.nan]).prod()
1.0

>>> pd.Series([np.nan]).prod(min_count=1)
nan"""

_min_count_stub = """\
min_count : int, default 0
    The required number of valid values to perform the operation. If fewer than
    ``min_count`` non-NA values are present the result will be NA.
"""<|MERGE_RESOLUTION|>--- conflicted
+++ resolved
@@ -3517,35 +3517,7 @@
         """
         Reset the cacher.
         """
-<<<<<<< HEAD
-        if hasattr(self, "_cacher"):
-            del self._cacher
-
-    @final
-    def _maybe_cache_changed(self, item, value) -> None:
-        """
-        The object has called back to us saying maybe it has changed.
-        """
-        loc = self._info_axis.get_loc(item)
-        arraylike = value._values
-        self._mgr.iset(loc, arraylike, inplace=False)
-
-    @final
-    @property
-    def _is_cached(self) -> bool_t:
-        """Return boolean indicating if self is cached or not."""
-        return getattr(self, "_cacher", None) is not None
-
-    @final
-    def _get_cacher(self):
-        """return my cacher or None"""
-        cacher = getattr(self, "_cacher", None)
-        if cacher is not None:
-            cacher = cacher[1]()
-        return cacher
-=======
         raise AbstractMethodError(self)
->>>>>>> 2196004e
 
     def _maybe_update_cacher(
         self, clear: bool_t = False, verify_is_copy: bool_t = True
