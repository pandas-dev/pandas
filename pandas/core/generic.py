import collections
from datetime import timedelta
import functools
import gc
import json
import operator
import pickle
import re
from textwrap import dedent
from typing import (
    TYPE_CHECKING,
    Any,
    Callable,
    Dict,
    FrozenSet,
    Hashable,
    List,
    Mapping,
    Optional,
    Sequence,
    Set,
    Union,
    cast,
)
import warnings
import weakref

import numpy as np

from pandas._config import config

from pandas._libs import Timestamp, iNaT, properties
from pandas.compat import set_function_name
from pandas.compat._optional import import_optional_dependency
from pandas.compat.numpy import function as nv
from pandas.errors import AbstractMethodError
from pandas.util._decorators import Appender, Substitution, rewrite_axis_style_signature
from pandas.util._validators import (
    validate_bool_kwarg,
    validate_fillna_kwargs,
    validate_percentile,
)

from pandas.core.dtypes.common import (
    ensure_int64,
    ensure_object,
    ensure_str,
    is_bool,
    is_bool_dtype,
    is_datetime64_any_dtype,
    is_datetime64tz_dtype,
    is_dict_like,
    is_extension_array_dtype,
    is_float,
    is_integer,
    is_list_like,
    is_number,
    is_numeric_dtype,
    is_object_dtype,
    is_period_arraylike,
    is_re_compilable,
    is_scalar,
    is_timedelta64_dtype,
    pandas_dtype,
)
from pandas.core.dtypes.generic import ABCDataFrame, ABCSeries
from pandas.core.dtypes.inference import is_hashable
from pandas.core.dtypes.missing import isna, notna

import pandas as pd
from pandas._typing import Dtype, FilePathOrBuffer, JSONSerializable
from pandas.core import missing, nanops
import pandas.core.algorithms as algos
from pandas.core.base import PandasObject, SelectionMixin
import pandas.core.common as com
from pandas.core.index import (
    Index,
    InvalidIndexError,
    MultiIndex,
    RangeIndex,
    ensure_index,
)
from pandas.core.indexes.datetimes import DatetimeIndex
from pandas.core.indexes.period import Period, PeriodIndex
import pandas.core.indexing as indexing
from pandas.core.internals import BlockManager
from pandas.core.missing import find_valid_index
from pandas.core.ops import _align_method_FRAME

from pandas.io.formats import format as fmt
from pandas.io.formats.format import DataFrameFormatter, format_percentiles
from pandas.io.formats.printing import pprint_thing
from pandas.tseries.frequencies import to_offset

if TYPE_CHECKING:
    from pandas import Series  # noqa: F401

# goal is to be able to define the docs close to function, while still being
# able to share
_shared_docs: Dict[str, str] = dict()
_shared_doc_kwargs = dict(
    axes="keywords for axes",
    klass="Series/DataFrame",
    axes_single_arg="int or labels for object",
    args_transpose="axes to permute (int or label for object)",
    optional_by="""
        by : str or list of str
            Name or list of names to sort by""",
)

# sentinel value to use as kwarg in place of None when None has special meaning
# and needs to be distinguished from a user explicitly passing None.
sentinel = object()


def _single_replace(self, to_replace, method, inplace, limit):
    """
    Replaces values in a Series using the fill method specified when no
    replacement value is given in the replace method
    """
    if self.ndim != 1:
        raise TypeError(
            "cannot replace {0} with method {1} on a {2}".format(
                to_replace, method, type(self).__name__
            )
        )

    orig_dtype = self.dtype
    result = self if inplace else self.copy()
    fill_f = missing.get_fill_func(method)

    mask = missing.mask_missing(result.values, to_replace)
    values = fill_f(result.values, limit=limit, mask=mask)

    if values.dtype == orig_dtype and inplace:
        return

    result = pd.Series(values, index=self.index, dtype=self.dtype).__finalize__(self)

    if inplace:
        self._update_inplace(result._data)
        return

    return result


bool_t = bool  # Need alias because NDFrame has def bool:


class NDFrame(PandasObject, SelectionMixin):
    """
    N-dimensional analogue of DataFrame. Store multi-dimensional in a
    size-mutable, labeled data structure

    Parameters
    ----------
    data : BlockManager
    axes : list
    copy : bool, default False
    """

    _internal_names: List[str] = [
        "_data",
        "_cacher",
        "_item_cache",
        "_cache",
        "_is_copy",
        "_subtyp",
        "_name",
        "_index",
        "_default_kind",
        "_default_fill_value",
        "_metadata",
        "__array_struct__",
        "__array_interface__",
    ]
    _internal_names_set: Set[str] = set(_internal_names)
    _accessors: Set[str] = set()
    _deprecations: FrozenSet[str] = frozenset(
        ["get_dtype_counts", "get_values", "ftypes", "ix"]
    )
    _metadata: List[str] = []
    _is_copy = None
<<<<<<< HEAD
    _data = None  # type: BlockManager
    _AXIS_NAMES: Dict[int, str]
=======
    _data: BlockManager
>>>>>>> 35029d20
    _attrs: Dict[Optional[Hashable], Any]

    # ----------------------------------------------------------------------
    # Constructors

    def __init__(
        self,
        data: BlockManager,
        axes: Optional[List[Index]] = None,
        copy: bool = False,
        dtype: Optional[Dtype] = None,
        attrs: Optional[Mapping[Optional[Hashable], Any]] = None,
        fastpath: bool = False,
    ):

        if not fastpath:
            if dtype is not None:
                data = data.astype(dtype)
            elif copy:
                data = data.copy()

            if axes is not None:
                for i, ax in enumerate(axes):
                    data = data.reindex_axis(ax, axis=i)

        object.__setattr__(self, "_is_copy", None)
        object.__setattr__(self, "_data", data)
        object.__setattr__(self, "_item_cache", {})
        if attrs is None:
            attrs = {}
        else:
            attrs = dict(attrs)
        object.__setattr__(self, "_attrs", attrs)

    def _init_mgr(self, mgr, axes=None, dtype=None, copy=False):
        """ passed a manager and a axes dict """
        for a, axe in axes.items():
            if axe is not None:
                mgr = mgr.reindex_axis(
                    axe, axis=self._get_block_manager_axis(a), copy=False
                )

        # make a copy if explicitly requested
        if copy:
            mgr = mgr.copy()
        if dtype is not None:
            # avoid further copies if we can
            if len(mgr.blocks) > 1 or mgr.blocks[0].values.dtype != dtype:
                mgr = mgr.astype(dtype=dtype)
        return mgr

    # ----------------------------------------------------------------------

    @property
    def attrs(self) -> Dict[Optional[Hashable], Any]:
        """
        Dictionary of global attributes on this object.
        """
        if self._attrs is None:
            self._attrs = {}
        return self._attrs

    @attrs.setter
    def attrs(self, value: Mapping[Optional[Hashable], Any]) -> None:
        self._attrs = dict(value)

    def _validate_dtype(self, dtype):
        """ validate the passed dtype """

        if dtype is not None:
            dtype = pandas_dtype(dtype)

            # a compound dtype
            if dtype.kind == "V":
                raise NotImplementedError(
                    "compound dtypes are not implemented"
                    " in the {0} constructor".format(self.__class__.__name__)
                )

        return dtype

    # ----------------------------------------------------------------------
    # Construction

    @property
    def _constructor(self):
        """Used when a manipulation result has the same dimensions as the
        original.
        """
        raise AbstractMethodError(self)

    @property
    def _constructor_sliced(self):
        """Used when a manipulation result has one lower dimension(s) as the
        original, such as DataFrame single columns slicing.
        """
        raise AbstractMethodError(self)

    @property
    def _constructor_expanddim(self):
        """Used when a manipulation result has one higher dimension as the
        original, such as Series.to_frame()
        """
        raise NotImplementedError

    # ----------------------------------------------------------------------
    # Axis

    @classmethod
    def _setup_axes(
        cls,
        axes,
        info_axis=None,
        stat_axis=None,
        aliases=None,
        axes_are_reversed=False,
        build_axes=True,
        ns=None,
        docs=None,
    ):
        """
        Provide axes setup for the major PandasObjects.

        Parameters
        ----------
        axes : the names of the axes in order (lowest to highest)
        info_axis_num : the axis of the selector dimension (int)
        stat_axis_num : the number of axis for the default stats (int)
        aliases : other names for a single axis (dict)
        axes_are_reversed : bool
            Whether to treat passed axes as reversed (DataFrame).
        build_axes : setup the axis properties (default True)
        """

        cls._AXIS_ORDERS = axes
        cls._AXIS_NUMBERS = {a: i for i, a in enumerate(axes)}
        cls._AXIS_LEN = len(axes)
        cls._AXIS_ALIASES = aliases or dict()
        cls._AXIS_IALIASES = {v: k for k, v in cls._AXIS_ALIASES.items()}
        cls._AXIS_NAMES = dict(enumerate(axes))
        cls._AXIS_REVERSED = axes_are_reversed

        # typ
        setattr(cls, "_typ", cls.__name__.lower())

        # indexing support
        cls._ix = None

        if info_axis is not None:
            cls._info_axis_number = info_axis
            cls._info_axis_name = axes[info_axis]

        if stat_axis is not None:
            cls._stat_axis_number = stat_axis
            cls._stat_axis_name = axes[stat_axis]

        # setup the actual axis
        if build_axes:

            def set_axis(a, i):
                setattr(cls, a, properties.AxisProperty(i, docs.get(a, a)))
                cls._internal_names_set.add(a)

            if axes_are_reversed:
                m = cls._AXIS_LEN - 1
                for i, a in cls._AXIS_NAMES.items():
                    set_axis(a, m - i)
            else:
                for i, a in cls._AXIS_NAMES.items():
                    set_axis(a, i)

        assert not isinstance(ns, dict)

    def _construct_axes_dict(self, axes=None, **kwargs):
        """Return an axes dictionary for myself."""
        d = {a: self._get_axis(a) for a in (axes or self._AXIS_ORDERS)}
        d.update(kwargs)
        return d

    @staticmethod
    def _construct_axes_dict_from(self, axes, **kwargs):
        """Return an axes dictionary for the passed axes."""
        d = {a: ax for a, ax in zip(self._AXIS_ORDERS, axes)}
        d.update(kwargs)
        return d

    def _construct_axes_from_arguments(
        self, args, kwargs, require_all=False, sentinel=None
    ):
        """Construct and returns axes if supplied in args/kwargs.

        If require_all, raise if all axis arguments are not supplied
        return a tuple of (axes, kwargs).

        sentinel specifies the default parameter when an axis is not
        supplied; useful to distinguish when a user explicitly passes None
        in scenarios where None has special meaning.
        """

        # construct the args
        args = list(args)
        for a in self._AXIS_ORDERS:

            # if we have an alias for this axis
            alias = self._AXIS_IALIASES.get(a)
            if alias is not None:
                if a in kwargs:
                    if alias in kwargs:
                        raise TypeError(
                            f"arguments are mutually exclusive for [{a},{alias}]"
                        )
                    continue
                if alias in kwargs:
                    kwargs[a] = kwargs.pop(alias)
                    continue

            # look for a argument by position
            if a not in kwargs:
                try:
                    kwargs[a] = args.pop(0)
                except IndexError:
                    if require_all:
                        raise TypeError("not enough/duplicate arguments specified!")

        axes = {a: kwargs.pop(a, sentinel) for a in self._AXIS_ORDERS}
        return axes, kwargs

    @classmethod
    def _from_axes(cls, data, axes, **kwargs):
        # for construction from BlockManager
        if isinstance(data, BlockManager):
            return cls(data, **kwargs)
        else:
            if cls._AXIS_REVERSED:
                axes = axes[::-1]
            d = cls._construct_axes_dict_from(cls, axes, copy=False)
            d.update(kwargs)
            return cls(data, **d)

    @classmethod
    def _get_axis_number(cls, axis):
        axis = cls._AXIS_ALIASES.get(axis, axis)
        if is_integer(axis):
            if axis in cls._AXIS_NAMES:
                return axis
        else:
            try:
                return cls._AXIS_NUMBERS[axis]
            except KeyError:
                pass
        raise ValueError("No axis named {0} for object type {1}".format(axis, cls))

    @classmethod
    def _get_axis_name(cls, axis):
        axis = cls._AXIS_ALIASES.get(axis, axis)
        if isinstance(axis, str):
            if axis in cls._AXIS_NUMBERS:
                return axis
        else:
            try:
                return cls._AXIS_NAMES[axis]
            except KeyError:
                pass
        raise ValueError("No axis named {0} for object type {1}".format(axis, cls))

    def _get_axis(self, axis):
        name = self._get_axis_name(axis)
        return getattr(self, name)

    @classmethod
    def _get_block_manager_axis(cls, axis):
        """Map the axis to the block_manager axis."""
        axis = cls._get_axis_number(axis)
        if cls._AXIS_REVERSED:
            m = cls._AXIS_LEN - 1
            return m - axis
        return axis

    def _get_axis_resolvers(self, axis: str) -> Dict[str, Union["Series", MultiIndex]]:
        # index or columns
        axis_index = getattr(self, axis)
        d = dict()
        prefix = axis[0]

        for i, name in enumerate(axis_index.names):
            if name is not None:
                key = level = name
            else:
                # prefix with 'i' or 'c' depending on the input axis
                # e.g., you must do ilevel_0 for the 0th level of an unnamed
                # multiiindex
                key = "{prefix}level_{i}".format(prefix=prefix, i=i)
                level = i

            level_values = axis_index.get_level_values(level)
            s = level_values.to_series()
            s.index = axis_index
            d[key] = s

        # put the index/columns itself in the dict
        if isinstance(axis_index, MultiIndex):
            dindex = axis_index
        else:
            dindex = axis_index.to_series()

        d[axis] = dindex
        return d

    def _get_index_resolvers(self) -> Dict[str, Union["Series", MultiIndex]]:
        d: Dict[str, Union["Series", MultiIndex]] = {}
        for axis_name in self._AXIS_ORDERS:
            d.update(self._get_axis_resolvers(axis_name))
        return d

    def _get_space_character_free_column_resolvers(self):
        """Return the space character free column resolvers of a dataframe.

        Column names with spaces are 'cleaned up' so that they can be referred
        to by backtick quoting.
        Used in :meth:`DataFrame.eval`.
        """
        from pandas.core.computation.common import _remove_spaces_column_name

        return {_remove_spaces_column_name(k): v for k, v in self.items()}

    @property
    def _info_axis(self):
        return getattr(self, self._info_axis_name)

    @property
    def _stat_axis(self):
        return getattr(self, self._stat_axis_name)

    @property
    def shape(self):
        """
        Return a tuple of axis dimensions
        """
        return tuple(len(self._get_axis(a)) for a in self._AXIS_ORDERS)

    @property
    def axes(self):
        """
        Return index label(s) of the internal NDFrame
        """
        # we do it this way because if we have reversed axes, then
        # the block manager shows then reversed
        return [self._get_axis(a) for a in self._AXIS_ORDERS]

    @property
    def ndim(self) -> int:
        """
        Return an int representing the number of axes / array dimensions.

        Return 1 if Series. Otherwise return 2 if DataFrame.

        See Also
        --------
        ndarray.ndim : Number of array dimensions.

        Examples
        --------
        >>> s = pd.Series({'a': 1, 'b': 2, 'c': 3})
        >>> s.ndim
        1

        >>> df = pd.DataFrame({'col1': [1, 2], 'col2': [3, 4]})
        >>> df.ndim
        2
        """
        return self._data.ndim

    @property
    def size(self):
        """
        Return an int representing the number of elements in this object.

        Return the number of rows if Series. Otherwise return the number of
        rows times number of columns if DataFrame.

        See Also
        --------
        ndarray.size : Number of elements in the array.

        Examples
        --------
        >>> s = pd.Series({'a': 1, 'b': 2, 'c': 3})
        >>> s.size
        3

        >>> df = pd.DataFrame({'col1': [1, 2], 'col2': [3, 4]})
        >>> df.size
        4
        """
        return np.prod(self.shape)

    @property
    def _selected_obj(self):
        """ internal compat with SelectionMixin """
        return self

    @property
    def _obj_with_exclusions(self):
        """ internal compat with SelectionMixin """
        return self

    def set_axis(self, labels, axis=0, inplace=False):
        """
        Assign desired index to given axis.

        Indexes for column or row labels can be changed by assigning
        a list-like or Index.

        .. versionchanged:: 0.21.0

           The signature is now `labels` and `axis`, consistent with
           the rest of pandas API. Previously, the `axis` and `labels`
           arguments were respectively the first and second positional
           arguments.

        Parameters
        ----------
        labels : list-like, Index
            The values for the new index.

        axis : {0 or 'index', 1 or 'columns'}, default 0
            The axis to update. The value 0 identifies the rows, and 1
            identifies the columns.

        inplace : bool, default False
            Whether to return a new %(klass)s instance.

        Returns
        -------
        renamed : %(klass)s or None
            An object of same type as caller if inplace=False, None otherwise.

        See Also
        --------
        DataFrame.rename_axis : Alter the name of the index or columns.

        Examples
        --------
        **Series**

        >>> s = pd.Series([1, 2, 3])
        >>> s
        0    1
        1    2
        2    3
        dtype: int64

        >>> s.set_axis(['a', 'b', 'c'], axis=0)
        a    1
        b    2
        c    3
        dtype: int64

        **DataFrame**

        >>> df = pd.DataFrame({"A": [1, 2, 3], "B": [4, 5, 6]})

        Change the row labels.

        >>> df.set_axis(['a', 'b', 'c'], axis='index')
           A  B
        a  1  4
        b  2  5
        c  3  6

        Change the column labels.

        >>> df.set_axis(['I', 'II'], axis='columns')
           I  II
        0  1   4
        1  2   5
        2  3   6

        Now, update the labels inplace.

        >>> df.set_axis(['i', 'ii'], axis='columns', inplace=True)
        >>> df
           i  ii
        0  1   4
        1  2   5
        2  3   6
        """
        if is_scalar(labels):
            warnings.warn(
                'set_axis now takes "labels" as first argument, and '
                '"axis" as named parameter. The old form, with "axis" as '
                'first parameter and "labels" as second, is still supported '
                "but will be deprecated in a future version of pandas.",
                FutureWarning,
                stacklevel=2,
            )
            labels, axis = axis, labels

        if inplace:
            setattr(self, self._get_axis_name(axis), labels)
        else:
            obj = self.copy()
            obj.set_axis(labels, axis=axis, inplace=True)
            return obj

    def _set_axis(self, axis, labels):
        self._data.set_axis(axis, labels)
        self._clear_item_cache()

    def transpose(self, *args, **kwargs):
        """
        Permute the dimensions of the %(klass)s

        Parameters
        ----------
        args : %(args_transpose)s
        copy : bool, default False
            Make a copy of the underlying data. Mixed-dtype data will
            always result in a copy
        **kwargs
            Additional keyword arguments will be passed to the function.

        Returns
        -------
        y : same as input

        Examples
        --------
        >>> p.transpose(2, 0, 1)
        >>> p.transpose(2, 0, 1, copy=True)
        """

        # construct the args
        axes, kwargs = self._construct_axes_from_arguments(
            args, kwargs, require_all=True
        )
        axes_names = tuple(self._get_axis_name(axes[a]) for a in self._AXIS_ORDERS)
        axes_numbers = tuple(self._get_axis_number(axes[a]) for a in self._AXIS_ORDERS)

        # we must have unique axes
        if len(axes) != len(set(axes)):
            raise ValueError(f"Must specify {self._AXIS_LEN} unique axes")

        new_axes = self._construct_axes_dict_from(
            self, [self._get_axis(x) for x in axes_names]
        )
        new_values = self.values.transpose(axes_numbers)
        if kwargs.pop("copy", None) or (len(args) and args[-1]):
            new_values = new_values.copy()

        nv.validate_transpose(tuple(), kwargs)
        return self._constructor(new_values, **new_axes).__finalize__(self)

    def swapaxes(self, axis1, axis2, copy=True):
        """
        Interchange axes and swap values axes appropriately.

        Returns
        -------
        y : same as input
        """
        i = self._get_axis_number(axis1)
        j = self._get_axis_number(axis2)

        if i == j:
            if copy:
                return self.copy()
            return self

        mapping = {i: j, j: i}

        new_axes = (self._get_axis(mapping.get(k, k)) for k in range(self._AXIS_LEN))
        new_values = self.values.swapaxes(i, j)
        if copy:
            new_values = new_values.copy()

        return self._constructor(new_values, *new_axes).__finalize__(self)

    def droplevel(self, level, axis=0):
        """
        Return DataFrame with requested index / column level(s) removed.

        .. versionadded:: 0.24.0

        Parameters
        ----------
        level : int, str, or list-like
            If a string is given, must be the name of a level
            If list-like, elements must be names or positional indexes
            of levels.

        axis : {0 or 'index', 1 or 'columns'}, default 0

        Returns
        -------
        DataFrame
            DataFrame with requested index / column level(s) removed.

        Examples
        --------
        >>> df = pd.DataFrame([
        ...     [1, 2, 3, 4],
        ...     [5, 6, 7, 8],
        ...     [9, 10, 11, 12]
        ... ]).set_index([0, 1]).rename_axis(['a', 'b'])

        >>> df.columns = pd.MultiIndex.from_tuples([
        ...    ('c', 'e'), ('d', 'f')
        ... ], names=['level_1', 'level_2'])

        >>> df
        level_1   c   d
        level_2   e   f
        a b
        1 2      3   4
        5 6      7   8
        9 10    11  12

        >>> df.droplevel('a')
        level_1   c   d
        level_2   e   f
        b
        2        3   4
        6        7   8
        10      11  12

        >>> df.droplevel('level2', axis=1)
        level_1   c   d
        a b
        1 2      3   4
        5 6      7   8
        9 10    11  12
        """
        labels = self._get_axis(axis)
        new_labels = labels.droplevel(level)
        result = self.set_axis(new_labels, axis=axis, inplace=False)
        return result

    def pop(self, item):
        """
        Return item and drop from frame. Raise KeyError if not found.

        Parameters
        ----------
        item : str
            Label of column to be popped.

        Returns
        -------
        Series

        Examples
        --------
        >>> df = pd.DataFrame([('falcon', 'bird', 389.0),
        ...                    ('parrot', 'bird', 24.0),
        ...                    ('lion', 'mammal', 80.5),
        ...                    ('monkey','mammal', np.nan)],
        ...                   columns=('name', 'class', 'max_speed'))
        >>> df
             name   class  max_speed
        0  falcon    bird      389.0
        1  parrot    bird       24.0
        2    lion  mammal       80.5
        3  monkey  mammal        NaN

        >>> df.pop('class')
        0      bird
        1      bird
        2    mammal
        3    mammal
        Name: class, dtype: object

        >>> df
             name  max_speed
        0  falcon      389.0
        1  parrot       24.0
        2    lion       80.5
        3  monkey        NaN
        """
        result = self[item]
        del self[item]
        try:
            result._reset_cacher()
        except AttributeError:
            pass

        return result

    def squeeze(self, axis=None):
        """
        Squeeze 1 dimensional axis objects into scalars.

        Series or DataFrames with a single element are squeezed to a scalar.
        DataFrames with a single column or a single row are squeezed to a
        Series. Otherwise the object is unchanged.

        This method is most useful when you don't know if your
        object is a Series or DataFrame, but you do know it has just a single
        column. In that case you can safely call `squeeze` to ensure you have a
        Series.

        Parameters
        ----------
        axis : {0 or 'index', 1 or 'columns', None}, default None
            A specific axis to squeeze. By default, all length-1 axes are
            squeezed.

        Returns
        -------
        DataFrame, Series, or scalar
            The projection after squeezing `axis` or all the axes.

        See Also
        --------
        Series.iloc : Integer-location based indexing for selecting scalars.
        DataFrame.iloc : Integer-location based indexing for selecting Series.
        Series.to_frame : Inverse of DataFrame.squeeze for a
            single-column DataFrame.

        Examples
        --------
        >>> primes = pd.Series([2, 3, 5, 7])

        Slicing might produce a Series with a single value:

        >>> even_primes = primes[primes % 2 == 0]
        >>> even_primes
        0    2
        dtype: int64

        >>> even_primes.squeeze()
        2

        Squeezing objects with more than one value in every axis does nothing:

        >>> odd_primes = primes[primes % 2 == 1]
        >>> odd_primes
        1    3
        2    5
        3    7
        dtype: int64

        >>> odd_primes.squeeze()
        1    3
        2    5
        3    7
        dtype: int64

        Squeezing is even more effective when used with DataFrames.

        >>> df = pd.DataFrame([[1, 2], [3, 4]], columns=['a', 'b'])
        >>> df
           a  b
        0  1  2
        1  3  4

        Slicing a single column will produce a DataFrame with the columns
        having only one value:

        >>> df_a = df[['a']]
        >>> df_a
           a
        0  1
        1  3

        So the columns can be squeezed down, resulting in a Series:

        >>> df_a.squeeze('columns')
        0    1
        1    3
        Name: a, dtype: int64

        Slicing a single row from a single column will produce a single
        scalar DataFrame:

        >>> df_0a = df.loc[df.index < 1, ['a']]
        >>> df_0a
           a
        0  1

        Squeezing the rows produces a single scalar Series:

        >>> df_0a.squeeze('rows')
        a    1
        Name: 0, dtype: int64

        Squeezing all axes will project directly into a scalar:

        >>> df_0a.squeeze()
        1
        """
        axis = self._AXIS_NAMES if axis is None else (self._get_axis_number(axis),)
        return self.iloc[
            tuple(
                0 if i in axis and len(a) == 1 else slice(None)
                for i, a in enumerate(self.axes)
            )
        ]

    def swaplevel(self, i=-2, j=-1, axis=0):
        """
        Swap levels i and j in a MultiIndex on a particular axis

        Parameters
        ----------
        i, j : int, str (can be mixed)
            Level of index to be swapped. Can pass level name as string.

        Returns
        -------
        swapped : same type as caller (new object)
        """
        axis = self._get_axis_number(axis)
        result = self.copy()
        labels = result._data.axes[axis]
        result._data.set_axis(axis, labels.swaplevel(i, j))
        return result

    # ----------------------------------------------------------------------
    # Rename

    def rename(self, *args, **kwargs):
        """
        Alter axes input function or functions. Function / dict values must be
        unique (1-to-1). Labels not contained in a dict / Series will be left
        as-is. Extra labels listed don't throw an error. Alternatively, change
        ``Series.name`` with a scalar value (Series only).

        Parameters
        ----------
        %(axes)s : scalar, list-like, dict-like or function, optional
            Scalar or list-like will alter the ``Series.name`` attribute,
            and raise on DataFrame.
            dict-like or functions are transformations to apply to
            that axis' values
        copy : bool, default True
            Also copy underlying data.
        inplace : bool, default False
            Whether to return a new %(klass)s. If True then value of copy is
            ignored.
        level : int or level name, default None
            In case of a MultiIndex, only rename labels in the specified
            level.
        errors : {'ignore', 'raise'}, default 'ignore'
            If 'raise', raise a `KeyError` when a dict-like `mapper`, `index`,
            or `columns` contains labels that are not present in the Index
            being transformed.
            If 'ignore', existing keys will be renamed and extra keys will be
            ignored.

        Returns
        -------
        renamed : %(klass)s (new object)

        Raises
        ------
        KeyError
            If any of the labels is not found in the selected axis and
            "errors='raise'".

        See Also
        --------
        NDFrame.rename_axis

        Examples
        --------

        >>> s = pd.Series([1, 2, 3])
        >>> s
        0    1
        1    2
        2    3
        dtype: int64
        >>> s.rename("my_name") # scalar, changes Series.name
        0    1
        1    2
        2    3
        Name: my_name, dtype: int64
        >>> s.rename(lambda x: x ** 2)  # function, changes labels
        0    1
        1    2
        4    3
        dtype: int64
        >>> s.rename({1: 3, 2: 5})  # mapping, changes labels
        0    1
        3    2
        5    3
        dtype: int64

        Since ``DataFrame`` doesn't have a ``.name`` attribute,
        only mapping-type arguments are allowed.

        >>> df = pd.DataFrame({"A": [1, 2, 3], "B": [4, 5, 6]})
        >>> df.rename(2)
        Traceback (most recent call last):
        ...
        TypeError: 'int' object is not callable

        ``DataFrame.rename`` supports two calling conventions

        * ``(index=index_mapper, columns=columns_mapper, ...)``
        * ``(mapper, axis={'index', 'columns'}, ...)``

        We *highly* recommend using keyword arguments to clarify your
        intent.

        >>> df.rename(index=str, columns={"A": "a", "B": "c"})
           a  c
        0  1  4
        1  2  5
        2  3  6

        >>> df.rename(index=str, columns={"A": "a", "C": "c"})
           a  B
        0  1  4
        1  2  5
        2  3  6

        Using axis-style parameters

        >>> df.rename(str.lower, axis='columns')
           a  b
        0  1  4
        1  2  5
        2  3  6

        >>> df.rename({1: 2, 2: 4}, axis='index')
           A  B
        0  1  4
        2  2  5
        4  3  6

        See the :ref:`user guide <basics.rename>` for more.
        """
        axes, kwargs = self._construct_axes_from_arguments(args, kwargs)
        copy = kwargs.pop("copy", True)
        inplace = kwargs.pop("inplace", False)
        level = kwargs.pop("level", None)
        axis = kwargs.pop("axis", None)
        errors = kwargs.pop("errors", "ignore")
        if axis is not None:
            # Validate the axis
            self._get_axis_number(axis)

        if kwargs:
            raise TypeError(
                "rename() got an unexpected keyword "
                'argument "{0}"'.format(list(kwargs.keys())[0])
            )

        if com.count_not_none(*axes.values()) == 0:
            raise TypeError("must pass an index to rename")

        self._consolidate_inplace()
        result = self if inplace else self.copy(deep=copy)

        # start in the axis order to eliminate too many copies
        for axis in range(self._AXIS_LEN):
            v = axes.get(self._AXIS_NAMES[axis])
            if v is None:
                continue
            f = com.get_rename_function(v)
            baxis = self._get_block_manager_axis(axis)
            if level is not None:
                level = self.axes[axis]._get_level_number(level)

            # GH 13473
            if not callable(v):
                indexer = self.axes[axis].get_indexer_for(v)
                if errors == "raise" and len(indexer[indexer == -1]):
                    missing_labels = [
                        label for index, label in enumerate(v) if indexer[index] == -1
                    ]
                    raise KeyError("{} not found in axis".format(missing_labels))

            result._data = result._data.rename_axis(
                f, axis=baxis, copy=copy, level=level
            )
            result._clear_item_cache()

        if inplace:
            self._update_inplace(result._data)
        else:
            return result.__finalize__(self)

    @rewrite_axis_style_signature("mapper", [("copy", True), ("inplace", False)])
    def rename_axis(self, mapper=sentinel, **kwargs):
        """
        Set the name of the axis for the index or columns.

        Parameters
        ----------
        mapper : scalar, list-like, optional
            Value to set the axis name attribute.
        index, columns : scalar, list-like, dict-like or function, optional
            A scalar, list-like, dict-like or functions transformations to
            apply to that axis' values.

            Use either ``mapper`` and ``axis`` to
            specify the axis to target with ``mapper``, or ``index``
            and/or ``columns``.

            .. versionchanged:: 0.24.0

        axis : {0 or 'index', 1 or 'columns'}, default 0
            The axis to rename.
        copy : bool, default True
            Also copy underlying data.
        inplace : bool, default False
            Modifies the object directly, instead of creating a new Series
            or DataFrame.

        Returns
        -------
        Series, DataFrame, or None
            The same type as the caller or None if `inplace` is True.

        See Also
        --------
        Series.rename : Alter Series index labels or name.
        DataFrame.rename : Alter DataFrame index labels or name.
        Index.rename : Set new names on index.

        Notes
        -----
        ``DataFrame.rename_axis`` supports two calling conventions

        * ``(index=index_mapper, columns=columns_mapper, ...)``
        * ``(mapper, axis={'index', 'columns'}, ...)``

        The first calling convention will only modify the names of
        the index and/or the names of the Index object that is the columns.
        In this case, the parameter ``copy`` is ignored.

        The second calling convention will modify the names of the
        the corresponding index if mapper is a list or a scalar.
        However, if mapper is dict-like or a function, it will use the
        deprecated behavior of modifying the axis *labels*.

        We *highly* recommend using keyword arguments to clarify your
        intent.

        Examples
        --------
        **Series**

        >>> s = pd.Series(["dog", "cat", "monkey"])
        >>> s
        0       dog
        1       cat
        2    monkey
        dtype: object
        >>> s.rename_axis("animal")
        animal
        0    dog
        1    cat
        2    monkey
        dtype: object

        **DataFrame**

        >>> df = pd.DataFrame({"num_legs": [4, 4, 2],
        ...                    "num_arms": [0, 0, 2]},
        ...                   ["dog", "cat", "monkey"])
        >>> df
                num_legs  num_arms
        dog            4         0
        cat            4         0
        monkey         2         2
        >>> df = df.rename_axis("animal")
        >>> df
                num_legs  num_arms
        animal
        dog            4         0
        cat            4         0
        monkey         2         2
        >>> df = df.rename_axis("limbs", axis="columns")
        >>> df
        limbs   num_legs  num_arms
        animal
        dog            4         0
        cat            4         0
        monkey         2         2

        **MultiIndex**

        >>> df.index = pd.MultiIndex.from_product([['mammal'],
        ...                                        ['dog', 'cat', 'monkey']],
        ...                                       names=['type', 'name'])
        >>> df
        limbs          num_legs  num_arms
        type   name
        mammal dog            4         0
               cat            4         0
               monkey         2         2

        >>> df.rename_axis(index={'type': 'class'})
        limbs          num_legs  num_arms
        class  name
        mammal dog            4         0
               cat            4         0
               monkey         2         2

        >>> df.rename_axis(columns=str.upper)
        LIMBS          num_legs  num_arms
        type   name
        mammal dog            4         0
               cat            4         0
               monkey         2         2
        """
        axes, kwargs = self._construct_axes_from_arguments(
            (), kwargs, sentinel=sentinel
        )
        copy = kwargs.pop("copy", True)
        inplace = kwargs.pop("inplace", False)
        axis = kwargs.pop("axis", 0)
        if axis is not None:
            axis = self._get_axis_number(axis)

        if kwargs:
            raise TypeError(
                "rename_axis() got an unexpected keyword "
                'argument "{0}"'.format(list(kwargs.keys())[0])
            )

        inplace = validate_bool_kwarg(inplace, "inplace")

        if mapper is not sentinel:
            # Use v0.23 behavior if a scalar or list
            non_mapper = is_scalar(mapper) or (
                is_list_like(mapper) and not is_dict_like(mapper)
            )
            if non_mapper:
                return self._set_axis_name(mapper, axis=axis, inplace=inplace)
            else:
                raise ValueError("Use `.rename` to alter labels with a mapper.")
        else:
            # Use new behavior.  Means that index and/or columns
            # is specified
            result = self if inplace else self.copy(deep=copy)

            for axis in range(self._AXIS_LEN):
                v = axes.get(self._AXIS_NAMES[axis])
                if v is sentinel:
                    continue
                non_mapper = is_scalar(v) or (is_list_like(v) and not is_dict_like(v))
                if non_mapper:
                    newnames = v
                else:
                    f = com.get_rename_function(v)
                    curnames = self._get_axis(axis).names
                    newnames = [f(name) for name in curnames]
                result._set_axis_name(newnames, axis=axis, inplace=True)
            if not inplace:
                return result

    def _set_axis_name(self, name, axis=0, inplace=False):
        """
        Set the name(s) of the axis.

        Parameters
        ----------
        name : str or list of str
            Name(s) to set.
        axis : {0 or 'index', 1 or 'columns'}, default 0
            The axis to set the label. The value 0 or 'index' specifies index,
            and the value 1 or 'columns' specifies columns.
        inplace : bool, default False
            If `True`, do operation inplace and return None.

            .. versionadded:: 0.21.0

        Returns
        -------
        Series, DataFrame, or None
            The same type as the caller or `None` if `inplace` is `True`.

        See Also
        --------
        DataFrame.rename : Alter the axis labels of :class:`DataFrame`.
        Series.rename : Alter the index labels or set the index name
            of :class:`Series`.
        Index.rename : Set the name of :class:`Index` or :class:`MultiIndex`.

        Examples
        --------
        >>> df = pd.DataFrame({"num_legs": [4, 4, 2]},
        ...                   ["dog", "cat", "monkey"])
        >>> df
                num_legs
        dog            4
        cat            4
        monkey         2
        >>> df._set_axis_name("animal")
                num_legs
        animal
        dog            4
        cat            4
        monkey         2
        >>> df.index = pd.MultiIndex.from_product(
        ...                [["mammal"], ['dog', 'cat', 'monkey']])
        >>> df._set_axis_name(["type", "name"])
                       legs
        type   name
        mammal dog        4
               cat        4
               monkey     2
        """
        axis = self._get_axis_number(axis)
        idx = self._get_axis(axis).set_names(name)

        inplace = validate_bool_kwarg(inplace, "inplace")
        renamed = self if inplace else self.copy()
        renamed.set_axis(idx, axis=axis, inplace=True)
        if not inplace:
            return renamed

    # ----------------------------------------------------------------------
    # Comparison Methods

    def _indexed_same(self, other):
        return all(
            self._get_axis(a).equals(other._get_axis(a)) for a in self._AXIS_ORDERS
        )

    def equals(self, other):
        """
        Test whether two objects contain the same elements.

        This function allows two Series or DataFrames to be compared against
        each other to see if they have the same shape and elements. NaNs in
        the same location are considered equal. The column headers do not
        need to have the same type, but the elements within the columns must
        be the same dtype.

        Parameters
        ----------
        other : Series or DataFrame
            The other Series or DataFrame to be compared with the first.

        Returns
        -------
        bool
            True if all elements are the same in both objects, False
            otherwise.

        See Also
        --------
        Series.eq : Compare two Series objects of the same length
            and return a Series where each element is True if the element
            in each Series is equal, False otherwise.
        DataFrame.eq : Compare two DataFrame objects of the same shape and
            return a DataFrame where each element is True if the respective
            element in each DataFrame is equal, False otherwise.
        testing.assert_series_equal : Raises an AssertionError if left and
            right are not equal. Provides an easy interface to ignore
            inequality in dtypes, indexes and precision among others.
        testing.assert_frame_equal : Like assert_series_equal, but targets
            DataFrames.
        numpy.array_equal : Return True if two arrays have the same shape
            and elements, False otherwise.

        Notes
        -----
        This function requires that the elements have the same dtype as their
        respective elements in the other Series or DataFrame. However, the
        column labels do not need to have the same type, as long as they are
        still considered equal.

        Examples
        --------
        >>> df = pd.DataFrame({1: [10], 2: [20]})
        >>> df
            1   2
        0  10  20

        DataFrames df and exactly_equal have the same types and values for
        their elements and column labels, which will return True.

        >>> exactly_equal = pd.DataFrame({1: [10], 2: [20]})
        >>> exactly_equal
            1   2
        0  10  20
        >>> df.equals(exactly_equal)
        True

        DataFrames df and different_column_type have the same element
        types and values, but have different types for the column labels,
        which will still return True.

        >>> different_column_type = pd.DataFrame({1.0: [10], 2.0: [20]})
        >>> different_column_type
           1.0  2.0
        0   10   20
        >>> df.equals(different_column_type)
        True

        DataFrames df and different_data_type have different types for the
        same values for their elements, and will return False even though
        their column labels are the same values and types.

        >>> different_data_type = pd.DataFrame({1: [10.0], 2: [20.0]})
        >>> different_data_type
              1     2
        0  10.0  20.0
        >>> df.equals(different_data_type)
        False
        """
        if not isinstance(other, self._constructor):
            return False
        return self._data.equals(other._data)

    # -------------------------------------------------------------------------
    # Unary Methods

    def __neg__(self):
        values = com.values_from_object(self)
        if is_bool_dtype(values):
            arr = operator.inv(values)
        elif (
            is_numeric_dtype(values)
            or is_timedelta64_dtype(values)
            or is_object_dtype(values)
        ):
            arr = operator.neg(values)
        else:
            raise TypeError(
                "Unary negative expects numeric dtype, not {}".format(values.dtype)
            )
        return self.__array_wrap__(arr)

    def __pos__(self):
        values = com.values_from_object(self)
        if is_bool_dtype(values) or is_period_arraylike(values):
            arr = values
        elif (
            is_numeric_dtype(values)
            or is_timedelta64_dtype(values)
            or is_object_dtype(values)
        ):
            arr = operator.pos(values)
        else:
            raise TypeError(
                "Unary plus expects numeric dtype, not {}".format(values.dtype)
            )
        return self.__array_wrap__(arr)

    def __invert__(self):
        if not self.size:
            # inv fails with 0 len
            return self

        arr = operator.inv(com.values_from_object(self))
        return self.__array_wrap__(arr)

    def __nonzero__(self):
        raise ValueError(
            "The truth value of a {0} is ambiguous. "
            "Use a.empty, a.bool(), a.item(), a.any() or a.all().".format(
                self.__class__.__name__
            )
        )

    __bool__ = __nonzero__

    def bool(self):
        """
        Return the bool of a single element PandasObject.

        This must be a boolean scalar value, either True or False.  Raise a
        ValueError if the PandasObject does not have exactly 1 element, or that
        element is not boolean

        Returns
        -------
        bool
            Same single boolean value converted to bool type.
        """
        v = self.squeeze()
        if isinstance(v, (bool, np.bool_)):
            return bool(v)
        elif is_scalar(v):
            raise ValueError(
                "bool cannot act on a non-boolean single element "
                "{0}".format(self.__class__.__name__)
            )

        self.__nonzero__()

    def __abs__(self):
        return self.abs()

    def __round__(self, decimals=0):
        return self.round(decimals)

    # -------------------------------------------------------------------------
    # Label or Level Combination Helpers
    #
    # A collection of helper methods for DataFrame/Series operations that
    # accept a combination of column/index labels and levels.  All such
    # operations should utilize/extend these methods when possible so that we
    # have consistent precedence and validation logic throughout the library.

    def _is_level_reference(self, key, axis=0):
        """
        Test whether a key is a level reference for a given axis.

        To be considered a level reference, `key` must be a string that:
          - (axis=0): Matches the name of an index level and does NOT match
            a column label.
          - (axis=1): Matches the name of a column level and does NOT match
            an index label.

        Parameters
        ----------
        key : str
            Potential level name for the given axis
        axis : int, default 0
            Axis that levels are associated with (0 for index, 1 for columns)

        Returns
        -------
        is_level : bool
        """
        axis = self._get_axis_number(axis)

        return (
            key is not None
            and is_hashable(key)
            and key in self.axes[axis].names
            and not self._is_label_reference(key, axis=axis)
        )

    def _is_label_reference(self, key, axis=0):
        """
        Test whether a key is a label reference for a given axis.

        To be considered a label reference, `key` must be a string that:
          - (axis=0): Matches a column label
          - (axis=1): Matches an index label

        Parameters
        ----------
        key: str
            Potential label name
        axis: int, default 0
            Axis perpendicular to the axis that labels are associated with
            (0 means search for column labels, 1 means search for index labels)

        Returns
        -------
        is_label: bool
        """
        axis = self._get_axis_number(axis)
        other_axes = (ax for ax in range(self._AXIS_LEN) if ax != axis)

        return (
            key is not None
            and is_hashable(key)
            and any(key in self.axes[ax] for ax in other_axes)
        )

    def _is_label_or_level_reference(self, key, axis=0):
        """
        Test whether a key is a label or level reference for a given axis.

        To be considered either a label or a level reference, `key` must be a
        string that:
          - (axis=0): Matches a column label or an index level
          - (axis=1): Matches an index label or a column level

        Parameters
        ----------
        key: str
            Potential label or level name
        axis: int, default 0
            Axis that levels are associated with (0 for index, 1 for columns)

        Returns
        -------
        is_label_or_level: bool
        """
        return self._is_level_reference(key, axis=axis) or self._is_label_reference(
            key, axis=axis
        )

    def _check_label_or_level_ambiguity(self, key, axis=0):
        """
        Check whether `key` is ambiguous.

        By ambiguous, we mean that it matches both a level of the input
        `axis` and a label of the other axis.

        Parameters
        ----------
        key: str or object
            Label or level name.
        axis: int, default 0
            Axis that levels are associated with (0 for index, 1 for columns).

        Raises
        ------
        ValueError: `key` is ambiguous
        """
        axis = self._get_axis_number(axis)
        other_axes = (ax for ax in range(self._AXIS_LEN) if ax != axis)

        if (
            key is not None
            and is_hashable(key)
            and key in self.axes[axis].names
            and any(key in self.axes[ax] for ax in other_axes)
        ):

            # Build an informative and grammatical warning
            level_article, level_type = (
                ("an", "index") if axis == 0 else ("a", "column")
            )

            label_article, label_type = (
                ("a", "column") if axis == 0 else ("an", "index")
            )

            msg = (
                "'{key}' is both {level_article} {level_type} level and "
                "{label_article} {label_type} label, which is ambiguous."
            ).format(
                key=key,
                level_article=level_article,
                level_type=level_type,
                label_article=label_article,
                label_type=label_type,
            )
            raise ValueError(msg)

    def _get_label_or_level_values(self, key, axis=0):
        """
        Return a 1-D array of values associated with `key`, a label or level
        from the given `axis`.

        Retrieval logic:
          - (axis=0): Return column values if `key` matches a column label.
            Otherwise return index level values if `key` matches an index
            level.
          - (axis=1): Return row values if `key` matches an index label.
            Otherwise return column level values if 'key' matches a column
            level

        Parameters
        ----------
        key: str
            Label or level name.
        axis: int, default 0
            Axis that levels are associated with (0 for index, 1 for columns)

        Returns
        -------
        values: np.ndarray

        Raises
        ------
        KeyError
            if `key` matches neither a label nor a level
        ValueError
            if `key` matches multiple labels
        FutureWarning
            if `key` is ambiguous. This will become an ambiguity error in a
            future version
        """
        axis = self._get_axis_number(axis)
        other_axes = [ax for ax in range(self._AXIS_LEN) if ax != axis]

        if self._is_label_reference(key, axis=axis):
            self._check_label_or_level_ambiguity(key, axis=axis)
            values = self.xs(key, axis=other_axes[0])._values
        elif self._is_level_reference(key, axis=axis):
            values = self.axes[axis].get_level_values(key)._values
        else:
            raise KeyError(key)

        # Check for duplicates
        if values.ndim > 1:

            if other_axes and isinstance(self._get_axis(other_axes[0]), MultiIndex):
                multi_message = (
                    "\n"
                    "For a multi-index, the label must be a "
                    "tuple with elements corresponding to "
                    "each level."
                )
            else:
                multi_message = ""

            label_axis_name = "column" if axis == 0 else "index"
            raise ValueError(
                (
                    "The {label_axis_name} label '{key}' "
                    "is not unique.{multi_message}"
                ).format(
                    key=key,
                    label_axis_name=label_axis_name,
                    multi_message=multi_message,
                )
            )

        return values

    def _drop_labels_or_levels(self, keys, axis=0):
        """
        Drop labels and/or levels for the given `axis`.

        For each key in `keys`:
          - (axis=0): If key matches a column label then drop the column.
            Otherwise if key matches an index level then drop the level.
          - (axis=1): If key matches an index label then drop the row.
            Otherwise if key matches a column level then drop the level.

        Parameters
        ----------
        keys: str or list of str
            labels or levels to drop
        axis: int, default 0
            Axis that levels are associated with (0 for index, 1 for columns)

        Returns
        -------
        dropped: DataFrame

        Raises
        ------
        ValueError
            if any `keys` match neither a label nor a level
        """
        axis = self._get_axis_number(axis)

        # Validate keys
        keys = com.maybe_make_list(keys)
        invalid_keys = [
            k for k in keys if not self._is_label_or_level_reference(k, axis=axis)
        ]

        if invalid_keys:
            raise ValueError(
                (
                    "The following keys are not valid labels or "
                    "levels for axis {axis}: {invalid_keys}"
                ).format(axis=axis, invalid_keys=invalid_keys)
            )

        # Compute levels and labels to drop
        levels_to_drop = [k for k in keys if self._is_level_reference(k, axis=axis)]

        labels_to_drop = [k for k in keys if not self._is_level_reference(k, axis=axis)]

        # Perform copy upfront and then use inplace operations below.
        # This ensures that we always perform exactly one copy.
        # ``copy`` and/or ``inplace`` options could be added in the future.
        dropped = self.copy()

        if axis == 0:
            # Handle dropping index levels
            if levels_to_drop:
                dropped.reset_index(levels_to_drop, drop=True, inplace=True)

            # Handle dropping columns labels
            if labels_to_drop:
                dropped.drop(labels_to_drop, axis=1, inplace=True)
        else:
            # Handle dropping column levels
            if levels_to_drop:
                if isinstance(dropped.columns, MultiIndex):
                    # Drop the specified levels from the MultiIndex
                    dropped.columns = dropped.columns.droplevel(levels_to_drop)
                else:
                    # Drop the last level of Index by replacing with
                    # a RangeIndex
                    dropped.columns = RangeIndex(dropped.columns.size)

            # Handle dropping index labels
            if labels_to_drop:
                dropped.drop(labels_to_drop, axis=0, inplace=True)

        return dropped

    # ----------------------------------------------------------------------
    # Iteration

    def __hash__(self):
        raise TypeError(
            "{0!r} objects are mutable, thus they cannot be"
            " hashed".format(self.__class__.__name__)
        )

    def __iter__(self):
        """
        Iterate over info axis.

        Returns
        -------
        iterator
            Info axis as iterator.
        """
        return iter(self._info_axis)

    # can we get a better explanation of this?
    def keys(self):
        """
        Get the 'info axis' (see Indexing for more).

        This is index for Series, columns for DataFrame.

        Returns
        -------
        Index
            Info axis.
        """
        return self._info_axis

    def items(self):
        """Iterate over (label, values) on info axis

        This is index for Series and columns for DataFrame.

        Returns
        -------
        Generator
        """
        for h in self._info_axis:
            yield h, self[h]

    @Appender(items.__doc__)
    def iteritems(self):
        return self.items()

    def __len__(self) -> int:
        """Returns length of info axis"""
        return len(self._info_axis)

    def __contains__(self, key):
        """True if the key is in the info axis"""
        return key in self._info_axis

    @property
    def empty(self):
        """
        Indicator whether DataFrame is empty.

        True if DataFrame is entirely empty (no items), meaning any of the
        axes are of length 0.

        Returns
        -------
        bool
            If DataFrame is empty, return True, if not return False.

        See Also
        --------
        Series.dropna
        DataFrame.dropna

        Notes
        -----
        If DataFrame contains only NaNs, it is still not considered empty. See
        the example below.

        Examples
        --------
        An example of an actual empty DataFrame. Notice the index is empty:

        >>> df_empty = pd.DataFrame({'A' : []})
        >>> df_empty
        Empty DataFrame
        Columns: [A]
        Index: []
        >>> df_empty.empty
        True

        If we only have NaNs in our DataFrame, it is not considered empty! We
        will need to drop the NaNs to make the DataFrame empty:

        >>> df = pd.DataFrame({'A' : [np.nan]})
        >>> df
            A
        0 NaN
        >>> df.empty
        False
        >>> df.dropna().empty
        True
        """
        return any(len(self._get_axis(a)) == 0 for a in self._AXIS_ORDERS)

    # ----------------------------------------------------------------------
    # Array Interface

    # This is also set in IndexOpsMixin
    # GH#23114 Ensure ndarray.__op__(DataFrame) returns NotImplemented
    __array_priority__ = 1000

    def __array__(self, dtype=None):
        return com.values_from_object(self)

    def __array_wrap__(self, result, context=None):
        d = self._construct_axes_dict(self._AXIS_ORDERS, copy=False)
        return self._constructor(result, **d).__finalize__(self)

    # ideally we would define this to avoid the getattr checks, but
    # is slower
    # @property
    # def __array_interface__(self):
    #    """ provide numpy array interface method """
    #    values = self.values
    #    return dict(typestr=values.dtype.str,shape=values.shape,data=values)

    def to_dense(self):
        """
        Return dense representation of Series/DataFrame (as opposed to sparse).

        .. deprecated:: 0.25.0

        Returns
        -------
        %(klass)s
            Dense %(klass)s.
        """
        warnings.warn(
            "DataFrame/Series.to_dense is deprecated "
            "and will be removed in a future version",
            FutureWarning,
            stacklevel=2,
        )
        # compat
        return self

    # ----------------------------------------------------------------------
    # Picklability

    def __getstate__(self):
        meta = {k: getattr(self, k, None) for k in self._metadata}
        return dict(
            _data=self._data,
            _typ=self._typ,
            _metadata=self._metadata,
            attrs=self.attrs,
            **meta,
        )

    def __setstate__(self, state):

        if isinstance(state, BlockManager):
            self._data = state
        elif isinstance(state, dict):
            typ = state.get("_typ")
            if typ is not None:
                attrs = state.get("_attrs", {})
                object.__setattr__(self, "_attrs", attrs)

                # set in the order of internal names
                # to avoid definitional recursion
                # e.g. say fill_value needing _data to be
                # defined
                meta = set(self._internal_names + self._metadata)
                for k in list(meta):
                    if k in state:
                        v = state[k]
                        object.__setattr__(self, k, v)

                for k, v in state.items():
                    if k not in meta:
                        object.__setattr__(self, k, v)

            else:
                self._unpickle_series_compat(state)
        elif len(state) == 2:
            self._unpickle_series_compat(state)

        self._item_cache: Dict = {}

    # ----------------------------------------------------------------------
    # Rendering Methods

    def __repr__(self) -> str:
        # string representation based upon iterating over self
        # (since, by definition, `PandasContainers` are iterable)
        prepr = "[%s]" % ",".join(map(pprint_thing, self))
        return f"{self.__class__.__name__}({prepr})"

    def _repr_latex_(self):
        """
        Returns a LaTeX representation for a particular object.
        Mainly for use with nbconvert (jupyter notebook conversion to pdf).
        """
        if config.get_option("display.latex.repr"):
            return self.to_latex()
        else:
            return None

    def _repr_data_resource_(self):
        """
        Not a real Jupyter special repr method, but we use the same
        naming convention.
        """
        if config.get_option("display.html.table_schema"):
            data = self.head(config.get_option("display.max_rows"))
            payload = json.loads(
                data.to_json(orient="table"), object_pairs_hook=collections.OrderedDict
            )
            return payload

    # ----------------------------------------------------------------------
    # I/O Methods

    _shared_docs[
        "to_excel"
    ] = """
    Write %(klass)s to an Excel sheet.

    To write a single %(klass)s to an Excel .xlsx file it is only necessary to
    specify a target file name. To write to multiple sheets it is necessary to
    create an `ExcelWriter` object with a target file name, and specify a sheet
    in the file to write to.

    Multiple sheets may be written to by specifying unique `sheet_name`.
    With all data written to the file it is necessary to save the changes.
    Note that creating an `ExcelWriter` object with a file name that already
    exists will result in the contents of the existing file being erased.

    Parameters
    ----------
    excel_writer : str or ExcelWriter object
        File path or existing ExcelWriter.
    sheet_name : str, default 'Sheet1'
        Name of sheet which will contain DataFrame.
    na_rep : str, default ''
        Missing data representation.
    float_format : str, optional
        Format string for floating point numbers. For example
        ``float_format="%%.2f"`` will format 0.1234 to 0.12.
    columns : sequence or list of str, optional
        Columns to write.
    header : bool or list of str, default True
        Write out the column names. If a list of string is given it is
        assumed to be aliases for the column names.
    index : bool, default True
        Write row names (index).
    index_label : str or sequence, optional
        Column label for index column(s) if desired. If not specified, and
        `header` and `index` are True, then the index names are used. A
        sequence should be given if the DataFrame uses MultiIndex.
    startrow : int, default 0
        Upper left cell row to dump data frame.
    startcol : int, default 0
        Upper left cell column to dump data frame.
    engine : str, optional
        Write engine to use, 'openpyxl' or 'xlsxwriter'. You can also set this
        via the options ``io.excel.xlsx.writer``, ``io.excel.xls.writer``, and
        ``io.excel.xlsm.writer``.
    merge_cells : bool, default True
        Write MultiIndex and Hierarchical Rows as merged cells.
    encoding : str, optional
        Encoding of the resulting excel file. Only necessary for xlwt,
        other writers support unicode natively.
    inf_rep : str, default 'inf'
        Representation for infinity (there is no native representation for
        infinity in Excel).
    verbose : bool, default True
        Display more information in the error logs.
    freeze_panes : tuple of int (length 2), optional
        Specifies the one-based bottommost row and rightmost column that
        is to be frozen.

    See Also
    --------
    to_csv : Write DataFrame to a comma-separated values (csv) file.
    ExcelWriter : Class for writing DataFrame objects into excel sheets.
    read_excel : Read an Excel file into a pandas DataFrame.
    read_csv : Read a comma-separated values (csv) file into DataFrame.

    Notes
    -----
    For compatibility with :meth:`~DataFrame.to_csv`,
    to_excel serializes lists and dicts to strings before writing.

    Once a workbook has been saved it is not possible write further data
    without rewriting the whole workbook.

    Examples
    --------

    Create, write to and save a workbook:

    >>> df1 = pd.DataFrame([['a', 'b'], ['c', 'd']],
    ...                    index=['row 1', 'row 2'],
    ...                    columns=['col 1', 'col 2'])
    >>> df1.to_excel("output.xlsx")  # doctest: +SKIP

    To specify the sheet name:

    >>> df1.to_excel("output.xlsx",
    ...              sheet_name='Sheet_name_1')  # doctest: +SKIP

    If you wish to write to more than one sheet in the workbook, it is
    necessary to specify an ExcelWriter object:

    >>> df2 = df1.copy()
    >>> with pd.ExcelWriter('output.xlsx') as writer:  # doctest: +SKIP
    ...     df1.to_excel(writer, sheet_name='Sheet_name_1')
    ...     df2.to_excel(writer, sheet_name='Sheet_name_2')

    ExcelWriter can also be used to append to an existing Excel file:

    >>> with pd.ExcelWriter('output.xlsx',
    ...                     mode='a') as writer:  # doctest: +SKIP
    ...     df.to_excel(writer, sheet_name='Sheet_name_3')

    To set the library that is used to write the Excel file,
    you can pass the `engine` keyword (the default engine is
    automatically chosen depending on the file extension):

    >>> df1.to_excel('output1.xlsx', engine='xlsxwriter')  # doctest: +SKIP
    """

    @Appender(_shared_docs["to_excel"] % dict(klass="object"))
    def to_excel(
        self,
        excel_writer,
        sheet_name="Sheet1",
        na_rep="",
        float_format=None,
        columns=None,
        header=True,
        index=True,
        index_label=None,
        startrow=0,
        startcol=0,
        engine=None,
        merge_cells=True,
        encoding=None,
        inf_rep="inf",
        verbose=True,
        freeze_panes=None,
    ):
        df = self if isinstance(self, ABCDataFrame) else self.to_frame()

        from pandas.io.formats.excel import ExcelFormatter

        formatter = ExcelFormatter(
            df,
            na_rep=na_rep,
            cols=columns,
            header=header,
            float_format=float_format,
            index=index,
            index_label=index_label,
            merge_cells=merge_cells,
            inf_rep=inf_rep,
        )
        formatter.write(
            excel_writer,
            sheet_name=sheet_name,
            startrow=startrow,
            startcol=startcol,
            freeze_panes=freeze_panes,
            engine=engine,
        )

    def to_json(
        self,
        path_or_buf: Optional[FilePathOrBuffer] = None,
        orient: Optional[str] = None,
        date_format: Optional[str] = None,
        double_precision: int = 10,
        force_ascii: bool_t = True,
        date_unit: str = "ms",
        default_handler: Optional[Callable[[Any], JSONSerializable]] = None,
        lines: bool_t = False,
        compression: Optional[str] = "infer",
        index: bool_t = True,
        indent: Optional[int] = None,
    ) -> Optional[str]:
        """
        Convert the object to a JSON string.

        Note NaN's and None will be converted to null and datetime objects
        will be converted to UNIX timestamps.

        Parameters
        ----------
        path_or_buf : str or file handle, optional
            File path or object. If not specified, the result is returned as
            a string.
        orient : str
            Indication of expected JSON string format.

            * Series:

                - default is 'index'
                - allowed values are: {'split','records','index','table'}.

            * DataFrame:

                - default is 'columns'
                - allowed values are: {'split', 'records', 'index', 'columns',
                  'values', 'table'}.

            * The format of the JSON string:

                - 'split' : dict like {'index' -> [index], 'columns' -> [columns],
                  'data' -> [values]}
                - 'records' : list like [{column -> value}, ... , {column -> value}]
                - 'index' : dict like {index -> {column -> value}}
                - 'columns' : dict like {column -> {index -> value}}
                - 'values' : just the values array
                - 'table' : dict like {'schema': {schema}, 'data': {data}}

                Describing the data, where data component is like ``orient='records'``.

            .. versionchanged:: 0.20.0

        date_format : {None, 'epoch', 'iso'}
            Type of date conversion. 'epoch' = epoch milliseconds,
            'iso' = ISO8601. The default depends on the `orient`. For
            ``orient='table'``, the default is 'iso'. For all other orients,
            the default is 'epoch'.
        double_precision : int, default 10
            The number of decimal places to use when encoding
            floating point values.
        force_ascii : bool, default True
            Force encoded string to be ASCII.
        date_unit : str, default 'ms' (milliseconds)
            The time unit to encode to, governs timestamp and ISO8601
            precision.  One of 's', 'ms', 'us', 'ns' for second, millisecond,
            microsecond, and nanosecond respectively.
        default_handler : callable, default None
            Handler to call if object cannot otherwise be converted to a
            suitable format for JSON. Should receive a single argument which is
            the object to convert and return a serialisable object.
        lines : bool, default False
            If 'orient' is 'records' write out line delimited json format. Will
            throw ValueError if incorrect 'orient' since others are not list
            like.

        compression : {'infer', 'gzip', 'bz2', 'zip', 'xz', None}

            A string representing the compression to use in the output file,
            only used when the first argument is a filename. By default, the
            compression is inferred from the filename.

            .. versionadded:: 0.21.0
            .. versionchanged:: 0.24.0
               'infer' option added and set to default
        index : bool, default True
            Whether to include the index values in the JSON string. Not
            including the index (``index=False``) is only supported when
            orient is 'split' or 'table'.

            .. versionadded:: 0.23.0

        indent : int, optional
           Length of whitespace used to indent each record.

           .. versionadded:: 1.0.0

        Returns
        -------
        None or str
            If path_or_buf is None, returns the resulting json format as a
            string. Otherwise returns None.

        See Also
        --------
        read_json

        Notes
        -----
        The behavior of ``indent=0`` varies from the stdlib, which does not
        indent the output but does insert newlines. Currently, ``indent=0``
        and the default ``indent=None`` are equivalent in pandas, though this
        may change in a future release.

        Examples
        --------

        >>> df = pd.DataFrame([['a', 'b'], ['c', 'd']],
        ...                   index=['row 1', 'row 2'],
        ...                   columns=['col 1', 'col 2'])
        >>> df.to_json(orient='split')
        '{"columns":["col 1","col 2"],
          "index":["row 1","row 2"],
          "data":[["a","b"],["c","d"]]}'

        Encoding/decoding a Dataframe using ``'records'`` formatted JSON.
        Note that index labels are not preserved with this encoding.

        >>> df.to_json(orient='records')
        '[{"col 1":"a","col 2":"b"},{"col 1":"c","col 2":"d"}]'

        Encoding/decoding a Dataframe using ``'index'`` formatted JSON:

        >>> df.to_json(orient='index')
        '{"row 1":{"col 1":"a","col 2":"b"},"row 2":{"col 1":"c","col 2":"d"}}'

        Encoding/decoding a Dataframe using ``'columns'`` formatted JSON:

        >>> df.to_json(orient='columns')
        '{"col 1":{"row 1":"a","row 2":"c"},"col 2":{"row 1":"b","row 2":"d"}}'

        Encoding/decoding a Dataframe using ``'values'`` formatted JSON:

        >>> df.to_json(orient='values')
        '[["a","b"],["c","d"]]'

        Encoding with Table Schema

        >>> df.to_json(orient='table')
        '{"schema": {"fields": [{"name": "index", "type": "string"},
                                {"name": "col 1", "type": "string"},
                                {"name": "col 2", "type": "string"}],
                     "primaryKey": "index",
                     "pandas_version": "0.20.0"},
          "data": [{"index": "row 1", "col 1": "a", "col 2": "b"},
                   {"index": "row 2", "col 1": "c", "col 2": "d"}]}'
        """

        from pandas.io import json

        if date_format is None and orient == "table":
            date_format = "iso"
        elif date_format is None:
            date_format = "epoch"

        config.is_nonnegative_int(indent)
        indent = indent or 0

        return json.to_json(
            path_or_buf=path_or_buf,
            obj=self,
            orient=orient,
            date_format=date_format,
            double_precision=double_precision,
            force_ascii=force_ascii,
            date_unit=date_unit,
            default_handler=default_handler,
            lines=lines,
            compression=compression,
            index=index,
            indent=indent,
        )

    def to_hdf(self, path_or_buf, key, **kwargs):
        """
        Write the contained data to an HDF5 file using HDFStore.

        Hierarchical Data Format (HDF) is self-describing, allowing an
        application to interpret the structure and contents of a file with
        no outside information. One HDF file can hold a mix of related objects
        which can be accessed as a group or as individual objects.

        In order to add another DataFrame or Series to an existing HDF file
        please use append mode and a different a key.

        For more information see the :ref:`user guide <io.hdf5>`.

        Parameters
        ----------
        path_or_buf : str or pandas.HDFStore
            File path or HDFStore object.
        key : str
            Identifier for the group in the store.
        mode : {'a', 'w', 'r+'}, default 'a'
            Mode to open file:

            - 'w': write, a new file is created (an existing file with
              the same name would be deleted).
            - 'a': append, an existing file is opened for reading and
              writing, and if the file does not exist it is created.
            - 'r+': similar to 'a', but the file must already exist.
        format : {'fixed', 'table'}, default 'fixed'
            Possible values:

            - 'fixed': Fixed format. Fast writing/reading. Not-appendable,
              nor searchable.
            - 'table': Table format. Write as a PyTables Table structure
              which may perform worse but allow more flexible operations
              like searching / selecting subsets of the data.
        append : bool, default False
            For Table formats, append the input data to the existing.
        data_columns : list of columns or True, optional
            List of columns to create as indexed data columns for on-disk
            queries, or True to use all columns. By default only the axes
            of the object are indexed. See :ref:`io.hdf5-query-data-columns`.
            Applicable only to format='table'.
        complevel : {0-9}, optional
            Specifies a compression level for data.
            A value of 0 disables compression.
        complib : {'zlib', 'lzo', 'bzip2', 'blosc'}, default 'zlib'
            Specifies the compression library to be used.
            As of v0.20.2 these additional compressors for Blosc are supported
            (default if no compressor specified: 'blosc:blosclz'):
            {'blosc:blosclz', 'blosc:lz4', 'blosc:lz4hc', 'blosc:snappy',
            'blosc:zlib', 'blosc:zstd'}.
            Specifying a compression library which is not available issues
            a ValueError.
        fletcher32 : bool, default False
            If applying compression use the fletcher32 checksum.
        dropna : bool, default False
            If true, ALL nan rows will not be written to store.
        errors : str, default 'strict'
            Specifies how encoding and decoding errors are to be handled.
            See the errors argument for :func:`open` for a full list
            of options.

        See Also
        --------
        DataFrame.read_hdf : Read from HDF file.
        DataFrame.to_parquet : Write a DataFrame to the binary parquet format.
        DataFrame.to_sql : Write to a sql table.
        DataFrame.to_feather : Write out feather-format for DataFrames.
        DataFrame.to_csv : Write out to a csv file.

        Examples
        --------
        >>> df = pd.DataFrame({'A': [1, 2, 3], 'B': [4, 5, 6]},
        ...                   index=['a', 'b', 'c'])
        >>> df.to_hdf('data.h5', key='df', mode='w')

        We can add another object to the same file:

        >>> s = pd.Series([1, 2, 3, 4])
        >>> s.to_hdf('data.h5', key='s')

        Reading from HDF file:

        >>> pd.read_hdf('data.h5', 'df')
        A  B
        a  1  4
        b  2  5
        c  3  6
        >>> pd.read_hdf('data.h5', 's')
        0    1
        1    2
        2    3
        3    4
        dtype: int64

        Deleting file with data:

        >>> import os
        >>> os.remove('data.h5')
        """
        from pandas.io import pytables

        pytables.to_hdf(path_or_buf, key, self, **kwargs)

    def to_msgpack(self, path_or_buf=None, encoding="utf-8", **kwargs):
        """
        Serialize object to input file path using msgpack format.

        .. deprecated:: 0.25.0

        to_msgpack is deprecated and will be removed in a future version.
        It is recommended to use pyarrow for on-the-wire transmission of
        pandas objects.

        Example pyarrow usage:

        >>> import pandas as pd
        >>> import pyarrow as pa
        >>> df = pd.DataFrame({'A': [1, 2, 3]})
        >>> context = pa.default_serialization_context()
        >>> df_bytestring = context.serialize(df).to_buffer().to_pybytes()

        For documentation on pyarrow, see `here
        <https://arrow.apache.org/docs/python/index.html>`__.

        Parameters
        ----------
        path : str, buffer-like, or None
            Destination for the serialized object.
            If None, return generated bytes.
        append : bool, default False
            Whether to append to an existing msgpack.
        compress : str, default None
            Type of compressor (zlib, blosc or None).

        Returns
        -------
        None or bytes
            If path_or_buf is None, returns the resulting msgpack format as a
            byte string. Otherwise returns None.
        """

        from pandas.io import packers

        return packers.to_msgpack(path_or_buf, self, encoding=encoding, **kwargs)

    def to_sql(
        self,
        name: str,
        con,
        schema=None,
        if_exists="fail",
        index=True,
        index_label=None,
        chunksize=None,
        dtype=None,
        method=None,
    ):
        """
        Write records stored in a DataFrame to a SQL database.

        Databases supported by SQLAlchemy [1]_ are supported. Tables can be
        newly created, appended to, or overwritten.

        Parameters
        ----------
        name : str
            Name of SQL table.
        con : sqlalchemy.engine.Engine or sqlite3.Connection
            Using SQLAlchemy makes it possible to use any DB supported by that
            library. Legacy support is provided for sqlite3.Connection objects. The user
            is responsible for engine disposal and connection closure for the SQLAlchemy
            connectable See `here \
                <https://docs.sqlalchemy.org/en/13/core/connections.html>`_

        schema : str, optional
            Specify the schema (if database flavor supports this). If None, use
            default schema.
        if_exists : {'fail', 'replace', 'append'}, default 'fail'
            How to behave if the table already exists.

            * fail: Raise a ValueError.
            * replace: Drop the table before inserting new values.
            * append: Insert new values to the existing table.

        index : bool, default True
            Write DataFrame index as a column. Uses `index_label` as the column
            name in the table.
        index_label : str or sequence, default None
            Column label for index column(s). If None is given (default) and
            `index` is True, then the index names are used.
            A sequence should be given if the DataFrame uses MultiIndex.
        chunksize : int, optional
            Specify the number of rows in each batch to be written at a time.
            By default, all rows will be written at once.
        dtype : dict or scalar, optional
            Specifying the datatype for columns. If a dictionary is used, the
            keys should be the column names and the values should be the
            SQLAlchemy types or strings for the sqlite3 legacy mode. If a
            scalar is provided, it will be applied to all columns.
        method : {None, 'multi', callable}, optional
            Controls the SQL insertion clause used:

            * None : Uses standard SQL ``INSERT`` clause (one per row).
            * 'multi': Pass multiple values in a single ``INSERT`` clause.
            * callable with signature ``(pd_table, conn, keys, data_iter)``.

            Details and a sample callable implementation can be found in the
            section :ref:`insert method <io.sql.method>`.

            .. versionadded:: 0.24.0

        Raises
        ------
        ValueError
            When the table already exists and `if_exists` is 'fail' (the
            default).

        See Also
        --------
        read_sql : Read a DataFrame from a table.

        Notes
        -----
        Timezone aware datetime columns will be written as
        ``Timestamp with timezone`` type with SQLAlchemy if supported by the
        database. Otherwise, the datetimes will be stored as timezone unaware
        timestamps local to the original timezone.

        .. versionadded:: 0.24.0

        References
        ----------
        .. [1] http://docs.sqlalchemy.org
        .. [2] https://www.python.org/dev/peps/pep-0249/

        Examples
        --------

        Create an in-memory SQLite database.

        >>> from sqlalchemy import create_engine
        >>> engine = create_engine('sqlite://', echo=False)

        Create a table from scratch with 3 rows.

        >>> df = pd.DataFrame({'name' : ['User 1', 'User 2', 'User 3']})
        >>> df
             name
        0  User 1
        1  User 2
        2  User 3

        >>> df.to_sql('users', con=engine)
        >>> engine.execute("SELECT * FROM users").fetchall()
        [(0, 'User 1'), (1, 'User 2'), (2, 'User 3')]

        >>> df1 = pd.DataFrame({'name' : ['User 4', 'User 5']})
        >>> df1.to_sql('users', con=engine, if_exists='append')
        >>> engine.execute("SELECT * FROM users").fetchall()
        [(0, 'User 1'), (1, 'User 2'), (2, 'User 3'),
         (0, 'User 4'), (1, 'User 5')]

        Overwrite the table with just ``df1``.

        >>> df1.to_sql('users', con=engine, if_exists='replace',
        ...            index_label='id')
        >>> engine.execute("SELECT * FROM users").fetchall()
        [(0, 'User 4'), (1, 'User 5')]

        Specify the dtype (especially useful for integers with missing values).
        Notice that while pandas is forced to store the data as floating point,
        the database supports nullable integers. When fetching the data with
        Python, we get back integer scalars.

        >>> df = pd.DataFrame({"A": [1, None, 2]})
        >>> df
             A
        0  1.0
        1  NaN
        2  2.0

        >>> from sqlalchemy.types import Integer
        >>> df.to_sql('integers', con=engine, index=False,
        ...           dtype={"A": Integer()})

        >>> engine.execute("SELECT * FROM integers").fetchall()
        [(1,), (None,), (2,)]
        """
        from pandas.io import sql

        sql.to_sql(
            self,
            name,
            con,
            schema=schema,
            if_exists=if_exists,
            index=index,
            index_label=index_label,
            chunksize=chunksize,
            dtype=dtype,
            method=method,
        )

    def to_pickle(self, path, compression="infer", protocol=pickle.HIGHEST_PROTOCOL):
        """
        Pickle (serialize) object to file.

        Parameters
        ----------
        path : str
            File path where the pickled object will be stored.
        compression : {'infer', 'gzip', 'bz2', 'zip', 'xz', None}, \
        default 'infer'
            A string representing the compression to use in the output file. By
            default, infers from the file extension in specified path.
        protocol : int
            Int which indicates which protocol should be used by the pickler,
            default HIGHEST_PROTOCOL (see [1]_ paragraph 12.1.2). The possible
            values are 0, 1, 2, 3, 4. A negative value for the protocol
            parameter is equivalent to setting its value to HIGHEST_PROTOCOL.

            .. [1] https://docs.python.org/3/library/pickle.html.
            .. versionadded:: 0.21.0.

        See Also
        --------
        read_pickle : Load pickled pandas object (or any object) from file.
        DataFrame.to_hdf : Write DataFrame to an HDF5 file.
        DataFrame.to_sql : Write DataFrame to a SQL database.
        DataFrame.to_parquet : Write a DataFrame to the binary parquet format.

        Examples
        --------
        >>> original_df = pd.DataFrame({"foo": range(5), "bar": range(5, 10)})
        >>> original_df
           foo  bar
        0    0    5
        1    1    6
        2    2    7
        3    3    8
        4    4    9
        >>> original_df.to_pickle("./dummy.pkl")

        >>> unpickled_df = pd.read_pickle("./dummy.pkl")
        >>> unpickled_df
           foo  bar
        0    0    5
        1    1    6
        2    2    7
        3    3    8
        4    4    9

        >>> import os
        >>> os.remove("./dummy.pkl")
        """
        from pandas.io.pickle import to_pickle

        to_pickle(self, path, compression=compression, protocol=protocol)

    def to_clipboard(self, excel=True, sep=None, **kwargs):
        r"""
        Copy object to the system clipboard.

        Write a text representation of object to the system clipboard.
        This can be pasted into Excel, for example.

        Parameters
        ----------
        excel : bool, default True
            Produce output in a csv format for easy pasting into excel.

            - True, use the provided separator for csv pasting.
            - False, write a string representation of the object to the clipboard.

        sep : str, default ``'\t'``
            Field delimiter.
        **kwargs
            These parameters will be passed to DataFrame.to_csv.

        See Also
        --------
        DataFrame.to_csv : Write a DataFrame to a comma-separated values
            (csv) file.
        read_clipboard : Read text from clipboard and pass to read_table.

        Notes
        -----
        Requirements for your platform.

          - Linux : `xclip`, or `xsel` (with `PyQt4` modules)
          - Windows : none
          - OS X : none

        Examples
        --------
        Copy the contents of a DataFrame to the clipboard.

        >>> df = pd.DataFrame([[1, 2, 3], [4, 5, 6]], columns=['A', 'B', 'C'])
        >>> df.to_clipboard(sep=',')
        ... # Wrote the following to the system clipboard:
        ... # ,A,B,C
        ... # 0,1,2,3
        ... # 1,4,5,6

        We can omit the the index by passing the keyword `index` and setting
        it to false.

        >>> df.to_clipboard(sep=',', index=False)
        ... # Wrote the following to the system clipboard:
        ... # A,B,C
        ... # 1,2,3
        ... # 4,5,6
        """
        from pandas.io import clipboards

        clipboards.to_clipboard(self, excel=excel, sep=sep, **kwargs)

    def to_xarray(self):
        """
        Return an xarray object from the pandas object.

        Returns
        -------
        xarray.DataArray or xarray.Dataset
            Data in the pandas structure converted to Dataset if the object is
            a DataFrame, or a DataArray if the object is a Series.

        See Also
        --------
        DataFrame.to_hdf : Write DataFrame to an HDF5 file.
        DataFrame.to_parquet : Write a DataFrame to the binary parquet format.

        Notes
        -----
        See the `xarray docs <http://xarray.pydata.org/en/stable/>`__

        Examples
        --------
        >>> df = pd.DataFrame([('falcon', 'bird',  389.0, 2),
        ...                    ('parrot', 'bird', 24.0, 2),
        ...                    ('lion',   'mammal', 80.5, 4),
        ...                    ('monkey', 'mammal', np.nan, 4)],
        ...                    columns=['name', 'class', 'max_speed',
        ...                             'num_legs'])
        >>> df
             name   class  max_speed  num_legs
        0  falcon    bird      389.0         2
        1  parrot    bird       24.0         2
        2    lion  mammal       80.5         4
        3  monkey  mammal        NaN         4

        >>> df.to_xarray()
        <xarray.Dataset>
        Dimensions:    (index: 4)
        Coordinates:
          * index      (index) int64 0 1 2 3
        Data variables:
            name       (index) object 'falcon' 'parrot' 'lion' 'monkey'
            class      (index) object 'bird' 'bird' 'mammal' 'mammal'
            max_speed  (index) float64 389.0 24.0 80.5 nan
            num_legs   (index) int64 2 2 4 4

        >>> df['max_speed'].to_xarray()
        <xarray.DataArray 'max_speed' (index: 4)>
        array([389. ,  24. ,  80.5,   nan])
        Coordinates:
          * index    (index) int64 0 1 2 3

        >>> dates = pd.to_datetime(['2018-01-01', '2018-01-01',
        ...                         '2018-01-02', '2018-01-02'])
        >>> df_multiindex = pd.DataFrame({'date': dates,
        ...                    'animal': ['falcon', 'parrot', 'falcon',
        ...                               'parrot'],
        ...                    'speed': [350, 18, 361, 15]}).set_index(['date',
        ...                                                    'animal'])
        >>> df_multiindex
                           speed
        date       animal
        2018-01-01 falcon    350
                   parrot     18
        2018-01-02 falcon    361
                   parrot     15

        >>> df_multiindex.to_xarray()
        <xarray.Dataset>
        Dimensions:  (animal: 2, date: 2)
        Coordinates:
          * date     (date) datetime64[ns] 2018-01-01 2018-01-02
          * animal   (animal) object 'falcon' 'parrot'
        Data variables:
            speed    (date, animal) int64 350 18 361 15
        """
        xarray = import_optional_dependency("xarray")

        if self.ndim == 1:
            return xarray.DataArray.from_series(self)
        else:
            return xarray.Dataset.from_dataframe(self)

    @Substitution(returns=fmt.return_docstring)
    def to_latex(
        self,
        buf=None,
        columns=None,
        col_space=None,
        header=True,
        index=True,
        na_rep="NaN",
        formatters=None,
        float_format=None,
        sparsify=None,
        index_names=True,
        bold_rows=False,
        column_format=None,
        longtable=None,
        escape=None,
        encoding=None,
        decimal=".",
        multicolumn=None,
        multicolumn_format=None,
        multirow=None,
        caption=None,
        label=None,
    ):
        r"""
        Render object to a LaTeX tabular, longtable, or nested table/tabular.

        Requires ``\usepackage{booktabs}``.  The output can be copy/pasted
        into a main LaTeX document or read from an external file
        with ``\input{table.tex}``.

        .. versionchanged:: 0.20.2
           Added to Series.

        .. versionchanged:: 1.0.0
           Added caption and label arguments.

        Parameters
        ----------
        buf : str, Path or StringIO-like, optional, default None
            Buffer to write to. If None, the output is returned as a string.
        columns : list of label, optional
            The subset of columns to write. Writes all columns by default.
        col_space : int, optional
            The minimum width of each column.
        header : bool or list of str, default True
            Write out the column names. If a list of strings is given,
            it is assumed to be aliases for the column names.
        index : bool, default True
            Write row names (index).
        na_rep : str, default 'NaN'
            Missing data representation.
        formatters : list of functions or dict of {str: function}, optional
            Formatter functions to apply to columns' elements by position or
            name. The result of each function must be a unicode string.
            List must be of length equal to the number of columns.
        float_format : one-parameter function or str, optional, default None
            Formatter for floating point numbers. For example
            ``float_format="%%.2f"`` and ``float_format="{:0.2f}".format`` will
            both result in 0.1234 being formatted as 0.12.
        sparsify : bool, optional
            Set to False for a DataFrame with a hierarchical index to print
            every multiindex key at each row. By default, the value will be
            read from the config module.
        index_names : bool, default True
            Prints the names of the indexes.
        bold_rows : bool, default False
            Make the row labels bold in the output.
        column_format : str, optional
            The columns format as specified in `LaTeX table format
            <https://en.wikibooks.org/wiki/LaTeX/Tables>`__ e.g. 'rcl' for 3
            columns. By default, 'l' will be used for all columns except
            columns of numbers, which default to 'r'.
        longtable : bool, optional
            By default, the value will be read from the pandas config
            module. Use a longtable environment instead of tabular. Requires
            adding a \usepackage{longtable} to your LaTeX preamble.
        escape : bool, optional
            By default, the value will be read from the pandas config
            module. When set to False prevents from escaping latex special
            characters in column names.
        encoding : str, optional
            A string representing the encoding to use in the output file,
            defaults to 'utf-8'.
        decimal : str, default '.'
            Character recognized as decimal separator, e.g. ',' in Europe.
        multicolumn : bool, default True
            Use \multicolumn to enhance MultiIndex columns.
            The default will be read from the config module.
        multicolumn_format : str, default 'l'
            The alignment for multicolumns, similar to `column_format`
            The default will be read from the config module.
        multirow : bool, default False
            Use \multirow to enhance MultiIndex rows. Requires adding a
            \usepackage{multirow} to your LaTeX preamble. Will print
            centered labels (instead of top-aligned) across the contained
            rows, separating groups via clines. The default will be read
            from the pandas config module.
        caption : str, optional
            The LaTeX caption to be placed inside ``\caption{}`` in the output.

            .. versionadded:: 1.0.0

        label : str, optional
            The LaTeX label to be placed inside ``\label{}`` in the output.
            This is used with ``\ref{}`` in the main ``.tex`` file.

            .. versionadded:: 1.0.0
        %(returns)s
        See Also
        --------
        DataFrame.to_string : Render a DataFrame to a console-friendly
            tabular output.
        DataFrame.to_html : Render a DataFrame as an HTML table.

        Examples
        --------
        >>> df = pd.DataFrame({'name': ['Raphael', 'Donatello'],
        ...                    'mask': ['red', 'purple'],
        ...                    'weapon': ['sai', 'bo staff']})
        >>> print(df.to_latex(index=False))  # doctest: +NORMALIZE_WHITESPACE
        \begin{tabular}{lll}
         \toprule
               name &    mask &    weapon \\
         \midrule
            Raphael &     red &       sai \\
          Donatello &  purple &  bo staff \\
        \bottomrule
        \end{tabular}
        """
        # Get defaults from the pandas config
        if self.ndim == 1:
            self = self.to_frame()
        if longtable is None:
            longtable = config.get_option("display.latex.longtable")
        if escape is None:
            escape = config.get_option("display.latex.escape")
        if multicolumn is None:
            multicolumn = config.get_option("display.latex.multicolumn")
        if multicolumn_format is None:
            multicolumn_format = config.get_option("display.latex.multicolumn_format")
        if multirow is None:
            multirow = config.get_option("display.latex.multirow")

        formatter = DataFrameFormatter(
            self,
            columns=columns,
            col_space=col_space,
            na_rep=na_rep,
            header=header,
            index=index,
            formatters=formatters,
            float_format=float_format,
            bold_rows=bold_rows,
            sparsify=sparsify,
            index_names=index_names,
            escape=escape,
            decimal=decimal,
        )
        return formatter.to_latex(
            buf=buf,
            column_format=column_format,
            longtable=longtable,
            encoding=encoding,
            multicolumn=multicolumn,
            multicolumn_format=multicolumn_format,
            multirow=multirow,
            caption=caption,
            label=label,
        )

    def to_csv(
        self,
        path_or_buf: Optional[FilePathOrBuffer] = None,
        sep: str = ",",
        na_rep: str = "",
        float_format: Optional[str] = None,
        columns: Optional[Sequence[Optional[Hashable]]] = None,
        header: Union[bool_t, List[str]] = True,
        index: bool_t = True,
        index_label: Optional[Union[bool_t, str, Sequence[Optional[Hashable]]]] = None,
        mode: str = "w",
        encoding: Optional[str] = None,
        compression: Optional[Union[str, Mapping[str, str]]] = "infer",
        quoting: Optional[int] = None,
        quotechar: str = '"',
        line_terminator: Optional[str] = None,
        chunksize: Optional[int] = None,
        date_format: Optional[str] = None,
        doublequote: bool_t = True,
        escapechar: Optional[str] = None,
        decimal: Optional[str] = ".",
    ) -> Optional[str]:
        r"""
        Write object to a comma-separated values (csv) file.

        .. versionchanged:: 0.24.0
            The order of arguments for Series was changed.

        Parameters
        ----------
        path_or_buf : str or file handle, default None
            File path or object, if None is provided the result is returned as
            a string.  If a file object is passed it should be opened with
            `newline=''`, disabling universal newlines.

            .. versionchanged:: 0.24.0

               Was previously named "path" for Series.

        sep : str, default ','
            String of length 1. Field delimiter for the output file.
        na_rep : str, default ''
            Missing data representation.
        float_format : str, default None
            Format string for floating point numbers.
        columns : sequence, optional
            Columns to write.
        header : bool or list of str, default True
            Write out the column names. If a list of strings is given it is
            assumed to be aliases for the column names.

            .. versionchanged:: 0.24.0

               Previously defaulted to False for Series.

        index : bool, default True
            Write row names (index).
        index_label : str or sequence, or False, default None
            Column label for index column(s) if desired. If None is given, and
            `header` and `index` are True, then the index names are used. A
            sequence should be given if the object uses MultiIndex. If
            False do not print fields for index names. Use index_label=False
            for easier importing in R.
        mode : str
            Python write mode, default 'w'.
        encoding : str, optional
            A string representing the encoding to use in the output file,
            defaults to 'utf-8'.
        compression : str or dict, default 'infer'
            If str, represents compression mode. If dict, value at 'method' is
            the compression mode. Compression mode may be any of the following
            possible values: {'infer', 'gzip', 'bz2', 'zip', 'xz', None}. If
            compression mode is 'infer' and `path_or_buf` is path-like, then
            detect compression mode from the following extensions: '.gz',
            '.bz2', '.zip' or '.xz'. (otherwise no compression). If dict given
            and mode is 'zip' or inferred as 'zip', other entries passed as
            additional compression options.

            .. versionchanged:: 1.0.0

               May now be a dict with key 'method' as compression mode
               and other entries as additional compression options if
               compression mode is 'zip'.

        quoting : optional constant from csv module
            Defaults to csv.QUOTE_MINIMAL. If you have set a `float_format`
            then floats are converted to strings and thus csv.QUOTE_NONNUMERIC
            will treat them as non-numeric.
        quotechar : str, default '\"'
            String of length 1. Character used to quote fields.
        line_terminator : str, optional
            The newline character or character sequence to use in the output
            file. Defaults to `os.linesep`, which depends on the OS in which
            this method is called ('\n' for linux, '\r\n' for Windows, i.e.).

            .. versionchanged:: 0.24.0
        chunksize : int or None
            Rows to write at a time.
        date_format : str, default None
            Format string for datetime objects.
        doublequote : bool, default True
            Control quoting of `quotechar` inside a field.
        escapechar : str, default None
            String of length 1. Character used to escape `sep` and `quotechar`
            when appropriate.
        decimal : str, default '.'
            Character recognized as decimal separator. E.g. use ',' for
            European data.

        Returns
        -------
        None or str
            If path_or_buf is None, returns the resulting csv format as a
            string. Otherwise returns None.

        See Also
        --------
        read_csv : Load a CSV file into a DataFrame.
        to_excel : Write DataFrame to an Excel file.

        Examples
        --------
        >>> df = pd.DataFrame({'name': ['Raphael', 'Donatello'],
        ...                    'mask': ['red', 'purple'],
        ...                    'weapon': ['sai', 'bo staff']})
        >>> df.to_csv(index=False)
        'name,mask,weapon\nRaphael,red,sai\nDonatello,purple,bo staff\n'

        # create 'out.zip' containing 'out.csv'
        >>> compression_opts = dict(method='zip',
        ...                         archive_name='out.csv')  # doctest: +SKIP

        >>> df.to_csv('out.zip', index=False,
        ...           compression=compression_opts)  # doctest: +SKIP
        """

        df = self if isinstance(self, ABCDataFrame) else self.to_frame()

        from pandas.io.formats.csvs import CSVFormatter

        formatter = CSVFormatter(
            df,
            path_or_buf,
            line_terminator=line_terminator,
            sep=sep,
            encoding=encoding,
            compression=compression,
            quoting=quoting,
            na_rep=na_rep,
            float_format=float_format,
            cols=columns,
            header=header,
            index=index,
            index_label=index_label,
            mode=mode,
            chunksize=chunksize,
            quotechar=quotechar,
            date_format=date_format,
            doublequote=doublequote,
            escapechar=escapechar,
            decimal=decimal,
        )
        formatter.save()

        if path_or_buf is None:
            return formatter.path_or_buf.getvalue()

        return None

    # ----------------------------------------------------------------------
    # Fancy Indexing

    @classmethod
    def _create_indexer(cls, name, indexer):
        """Create an indexer like _name in the class."""
        if getattr(cls, name, None) is None:
            _indexer = functools.partial(indexer, name)
            setattr(cls, name, property(_indexer, doc=indexer.__doc__))

    # ----------------------------------------------------------------------
    # Lookup Caching

    def _set_as_cached(self, item, cacher):
        """Set the _cacher attribute on the calling object with a weakref to
        cacher.
        """
        self._cacher = (item, weakref.ref(cacher))

    def _reset_cacher(self):
        """Reset the cacher."""
        if hasattr(self, "_cacher"):
            del self._cacher

    def _maybe_cache_changed(self, item, value):
        """The object has called back to us saying maybe it has changed.
        """
        self._data.set(item, value)

    @property
    def _is_cached(self):
        """Return boolean indicating if self is cached or not."""
        return getattr(self, "_cacher", None) is not None

    def _get_cacher(self):
        """return my cacher or None"""
        cacher = getattr(self, "_cacher", None)
        if cacher is not None:
            cacher = cacher[1]()
        return cacher

    def _maybe_update_cacher(self, clear=False, verify_is_copy=True):
        """
        See if we need to update our parent cacher if clear, then clear our
        cache.

        Parameters
        ----------
        clear : bool, default False
            Clear the item cache.
        verify_is_copy : bool, default True
            Provide is_copy checks.
        """

        cacher = getattr(self, "_cacher", None)
        if cacher is not None:
            ref = cacher[1]()

            # we are trying to reference a dead referant, hence
            # a copy
            if ref is None:
                del self._cacher
            else:
                # Note: we need to call ref._maybe_cache_changed even in the
                #  case where it will raise.  (Uh, not clear why)
                try:
                    ref._maybe_cache_changed(cacher[0], self)
                except AssertionError:
                    # ref._data.setitem can raise
                    #  AssertionError because of shape mismatch
                    pass

        if verify_is_copy:
            self._check_setitem_copy(stacklevel=5, t="referant")

        if clear:
            self._clear_item_cache()

    def _clear_item_cache(self):
        self._item_cache.clear()

    # ----------------------------------------------------------------------
    # Indexing Methods

    def take(self, indices, axis=0, is_copy=True, **kwargs):
        """
        Return the elements in the given *positional* indices along an axis.

        This means that we are not indexing according to actual values in
        the index attribute of the object. We are indexing according to the
        actual position of the element in the object.

        Parameters
        ----------
        indices : array-like
            An array of ints indicating which positions to take.
        axis : {0 or 'index', 1 or 'columns', None}, default 0
            The axis on which to select elements. ``0`` means that we are
            selecting rows, ``1`` means that we are selecting columns.
        is_copy : bool, default True
            Whether to return a copy of the original object or not.
        **kwargs
            For compatibility with :meth:`numpy.take`. Has no effect on the
            output.

        Returns
        -------
        taken : same type as caller
            An array-like containing the elements taken from the object.

        See Also
        --------
        DataFrame.loc : Select a subset of a DataFrame by labels.
        DataFrame.iloc : Select a subset of a DataFrame by positions.
        numpy.take : Take elements from an array along an axis.

        Examples
        --------
        >>> df = pd.DataFrame([('falcon', 'bird',    389.0),
        ...                    ('parrot', 'bird',     24.0),
        ...                    ('lion',   'mammal',   80.5),
        ...                    ('monkey', 'mammal', np.nan)],
        ...                    columns=['name', 'class', 'max_speed'],
        ...                    index=[0, 2, 3, 1])
        >>> df
             name   class  max_speed
        0  falcon    bird      389.0
        2  parrot    bird       24.0
        3    lion  mammal       80.5
        1  monkey  mammal        NaN

        Take elements at positions 0 and 3 along the axis 0 (default).

        Note how the actual indices selected (0 and 1) do not correspond to
        our selected indices 0 and 3. That's because we are selecting the 0th
        and 3rd rows, not rows whose indices equal 0 and 3.

        >>> df.take([0, 3])
             name   class  max_speed
        0  falcon    bird      389.0
        1  monkey  mammal        NaN

        Take elements at indices 1 and 2 along the axis 1 (column selection).

        >>> df.take([1, 2], axis=1)
            class  max_speed
        0    bird      389.0
        2    bird       24.0
        3  mammal       80.5
        1  mammal        NaN

        We may take elements using negative integers for positive indices,
        starting from the end of the object, just like with Python lists.

        >>> df.take([-1, -2])
             name   class  max_speed
        1  monkey  mammal        NaN
        3    lion  mammal       80.5
        """
        nv.validate_take(tuple(), kwargs)

        self._consolidate_inplace()

        new_data = self._data.take(
            indices, axis=self._get_block_manager_axis(axis), verify=True
        )
        result = self._constructor(new_data).__finalize__(self)

        # Maybe set copy if we didn't actually change the index.
        if is_copy:
            if not result._get_axis(axis).equals(self._get_axis(axis)):
                result._set_is_copy(self)

        return result

    def xs(self, key, axis=0, level=None, drop_level=True):
        """
        Return cross-section from the Series/DataFrame.

        This method takes a `key` argument to select data at a particular
        level of a MultiIndex.

        Parameters
        ----------
        key : label or tuple of label
            Label contained in the index, or partially in a MultiIndex.
        axis : {0 or 'index', 1 or 'columns'}, default 0
            Axis to retrieve cross-section on.
        level : object, defaults to first n levels (n=1 or len(key))
            In case of a key partially contained in a MultiIndex, indicate
            which levels are used. Levels can be referred by label or position.
        drop_level : bool, default True
            If False, returns object with same levels as self.

        Returns
        -------
        Series or DataFrame
            Cross-section from the original Series or DataFrame
            corresponding to the selected index levels.

        See Also
        --------
        DataFrame.loc : Access a group of rows and columns
            by label(s) or a boolean array.
        DataFrame.iloc : Purely integer-location based indexing
            for selection by position.

        Notes
        -----
        `xs` can not be used to set values.

        MultiIndex Slicers is a generic way to get/set values on
        any level or levels.
        It is a superset of `xs` functionality, see
        :ref:`MultiIndex Slicers <advanced.mi_slicers>`.

        Examples
        --------
        >>> d = {'num_legs': [4, 4, 2, 2],
        ...      'num_wings': [0, 0, 2, 2],
        ...      'class': ['mammal', 'mammal', 'mammal', 'bird'],
        ...      'animal': ['cat', 'dog', 'bat', 'penguin'],
        ...      'locomotion': ['walks', 'walks', 'flies', 'walks']}
        >>> df = pd.DataFrame(data=d)
        >>> df = df.set_index(['class', 'animal', 'locomotion'])
        >>> df
                                   num_legs  num_wings
        class  animal  locomotion
        mammal cat     walks              4          0
               dog     walks              4          0
               bat     flies              2          2
        bird   penguin walks              2          2

        Get values at specified index

        >>> df.xs('mammal')
                           num_legs  num_wings
        animal locomotion
        cat    walks              4          0
        dog    walks              4          0
        bat    flies              2          2

        Get values at several indexes

        >>> df.xs(('mammal', 'dog'))
                    num_legs  num_wings
        locomotion
        walks              4          0

        Get values at specified index and level

        >>> df.xs('cat', level=1)
                           num_legs  num_wings
        class  locomotion
        mammal walks              4          0

        Get values at several indexes and levels

        >>> df.xs(('bird', 'walks'),
        ...       level=[0, 'locomotion'])
                 num_legs  num_wings
        animal
        penguin         2          2

        Get values at specified column and axis

        >>> df.xs('num_wings', axis=1)
        class   animal   locomotion
        mammal  cat      walks         0
                dog      walks         0
                bat      flies         2
        bird    penguin  walks         2
        Name: num_wings, dtype: int64
        """
        axis = self._get_axis_number(axis)
        labels = self._get_axis(axis)
        if level is not None:
            loc, new_ax = labels.get_loc_level(key, level=level, drop_level=drop_level)

            # create the tuple of the indexer
            indexer_ = [slice(None)] * self.ndim
            indexer_[axis] = loc
            indexer = tuple(indexer_)

            result = self.iloc[indexer]
            setattr(result, result._get_axis_name(axis), new_ax)
            return result

        if axis == 1:
            return self[key]

        self._consolidate_inplace()

        index = self.index
        if isinstance(index, MultiIndex):
            loc, new_index = self.index.get_loc_level(key, drop_level=drop_level)
        else:
            loc = self.index.get_loc(key)

            if isinstance(loc, np.ndarray):
                if loc.dtype == np.bool_:
                    (inds,) = loc.nonzero()
                    return self.take(inds, axis=axis)
                else:
                    return self.take(loc, axis=axis)

            if not is_scalar(loc):
                new_index = self.index[loc]

        if is_scalar(loc):
            new_values = self._data.fast_xs(loc)

            # may need to box a datelike-scalar
            #
            # if we encounter an array-like and we only have 1 dim
            # that means that their are list/ndarrays inside the Series!
            # so just return them (GH 6394)
            if not is_list_like(new_values) or self.ndim == 1:
                return com.maybe_box_datetimelike(new_values)

            result = self._constructor_sliced(
                new_values,
                index=self.columns,
                name=self.index[loc],
                dtype=new_values.dtype,
            )

        else:
            result = self.iloc[loc]
            result.index = new_index

        # this could be a view
        # but only in a single-dtyped view sliceable case
        result._set_is_copy(self, copy=not result._is_view)
        return result

    _xs: Callable = xs

    def __getitem__(self, item):
        raise AbstractMethodError(self)

    def _get_item_cache(self, item):
        """Return the cached item, item represents a label indexer."""
        cache = self._item_cache
        res = cache.get(item)
        if res is None:
            values = self._data.get(item)
            res = self._box_item_values(item, values)
            cache[item] = res
            res._set_as_cached(item, self)

            # for a chain
            res._is_copy = self._is_copy
        return res

    def _iget_item_cache(self, item):
        """Return the cached item, item represents a positional indexer."""
        ax = self._info_axis
        if ax.is_unique:
            lower = self._get_item_cache(ax[item])
        else:
            lower = self.take(item, axis=self._info_axis_number)
        return lower

    def _box_item_values(self, key, values):
        raise AbstractMethodError(self)

    def _slice(self, slobj: slice, axis=0, kind=None):
        """
        Construct a slice of this container.

        kind parameter is maintained for compatibility with Series slicing.
        """
        axis = self._get_block_manager_axis(axis)
        result = self._constructor(self._data.get_slice(slobj, axis=axis))
        result = result.__finalize__(self)

        # this could be a view
        # but only in a single-dtyped view sliceable case
        is_copy = axis != 0 or result._is_view
        result._set_is_copy(self, copy=is_copy)
        return result

    def _set_item(self, key, value):
        self._data.set(key, value)
        self._clear_item_cache()

    def _set_is_copy(self, ref=None, copy=True):
        if not copy:
            self._is_copy = None
        else:
            if ref is not None:
                self._is_copy = weakref.ref(ref)
            else:
                self._is_copy = None

    def _check_is_chained_assignment_possible(self):
        """
        Check if we are a view, have a cacher, and are of mixed type.
        If so, then force a setitem_copy check.

        Should be called just near setting a value

        Will return a boolean if it we are a view and are cached, but a
        single-dtype meaning that the cacher should be updated following
        setting.
        """
        if self._is_view and self._is_cached:
            ref = self._get_cacher()
            if ref is not None and ref._is_mixed_type:
                self._check_setitem_copy(stacklevel=4, t="referant", force=True)
            return True
        elif self._is_copy:
            self._check_setitem_copy(stacklevel=4, t="referant")
        return False

    def _check_setitem_copy(self, stacklevel=4, t="setting", force=False):
        """

        Parameters
        ----------
        stacklevel : int, default 4
           the level to show of the stack when the error is output
        t : str, the type of setting error
        force : bool, default False
           If True, then force showing an error.

        validate if we are doing a setitem on a chained copy.

        If you call this function, be sure to set the stacklevel such that the
        user will see the error *at the level of setting*

        It is technically possible to figure out that we are setting on
        a copy even WITH a multi-dtyped pandas object. In other words, some
        blocks may be views while other are not. Currently _is_view will ALWAYS
        return False for multi-blocks to avoid having to handle this case.

        df = DataFrame(np.arange(0,9), columns=['count'])
        df['group'] = 'b'

        # This technically need not raise SettingWithCopy if both are view
        # (which is not # generally guaranteed but is usually True.  However,
        # this is in general not a good practice and we recommend using .loc.
        df.iloc[0:5]['group'] = 'a'

        """

        # return early if the check is not needed
        if not (force or self._is_copy):
            return

        value = config.get_option("mode.chained_assignment")
        if value is None:
            return

        # see if the copy is not actually referred; if so, then dissolve
        # the copy weakref
        if self._is_copy is not None and not isinstance(self._is_copy, str):
            r = self._is_copy()
            if not gc.get_referents(r) or r.shape == self.shape:
                self._is_copy = None
                return

        # a custom message
        if isinstance(self._is_copy, str):
            t = self._is_copy

        elif t == "referant":
            t = (
                "\n"
                "A value is trying to be set on a copy of a slice from a "
                "DataFrame\n\n"
                "See the caveats in the documentation: "
                "http://pandas.pydata.org/pandas-docs/stable/user_guide/"
                "indexing.html#returning-a-view-versus-a-copy"
            )

        else:
            t = (
                "\n"
                "A value is trying to be set on a copy of a slice from a "
                "DataFrame.\n"
                "Try using .loc[row_indexer,col_indexer] = value "
                "instead\n\nSee the caveats in the documentation: "
                "http://pandas.pydata.org/pandas-docs/stable/user_guide/"
                "indexing.html#returning-a-view-versus-a-copy"
            )

        if value == "raise":
            raise com.SettingWithCopyError(t)
        elif value == "warn":
            warnings.warn(t, com.SettingWithCopyWarning, stacklevel=stacklevel)

    def __delitem__(self, key):
        """
        Delete item
        """
        deleted = False

        maybe_shortcut = False
        if self.ndim == 2 and isinstance(self.columns, MultiIndex):
            try:
                maybe_shortcut = key not in self.columns._engine
            except TypeError:
                pass

        if maybe_shortcut:
            # Allow shorthand to delete all columns whose first len(key)
            # elements match key:
            if not isinstance(key, tuple):
                key = (key,)
            for col in self.columns:
                if isinstance(col, tuple) and col[: len(key)] == key:
                    del self[col]
                    deleted = True
        if not deleted:
            # If the above loop ran and didn't delete anything because
            # there was no match, this call should raise the appropriate
            # exception:
            self._data.delete(key)

        # delete from the caches
        try:
            del self._item_cache[key]
        except KeyError:
            pass

    # ----------------------------------------------------------------------
    # Unsorted

    def get(self, key, default=None):
        """
        Get item from object for given key (ex: DataFrame column).

        Returns default value if not found.

        Parameters
        ----------
        key : object

        Returns
        -------
        value : same type as items contained in object
        """
        try:
            return self[key]
        except (KeyError, ValueError, IndexError):
            return default

    @property
    def _is_view(self):
        """Return boolean indicating if self is view of another array """
        return self._data.is_view

    def reindex_like(self, other, method=None, copy=True, limit=None, tolerance=None):
        """
        Return an object with matching indices as other object.

        Conform the object to the same index on all axes. Optional
        filling logic, placing NaN in locations having no value
        in the previous index. A new object is produced unless the
        new index is equivalent to the current one and copy=False.

        Parameters
        ----------
        other : Object of the same data type
            Its row and column indices are used to define the new indices
            of this object.
        method : {None, 'backfill'/'bfill', 'pad'/'ffill', 'nearest'}
            Method to use for filling holes in reindexed DataFrame.
            Please note: this is only applicable to DataFrames/Series with a
            monotonically increasing/decreasing index.

            * None (default): don't fill gaps
            * pad / ffill: propagate last valid observation forward to next
              valid
            * backfill / bfill: use next valid observation to fill gap
            * nearest: use nearest valid observations to fill gap.

        copy : bool, default True
            Return a new object, even if the passed indexes are the same.
        limit : int, default None
            Maximum number of consecutive labels to fill for inexact matches.
        tolerance : optional
            Maximum distance between original and new labels for inexact
            matches. The values of the index at the matching locations most
            satisfy the equation ``abs(index[indexer] - target) <= tolerance``.

            Tolerance may be a scalar value, which applies the same tolerance
            to all values, or list-like, which applies variable tolerance per
            element. List-like includes list, tuple, array, Series, and must be
            the same size as the index and its dtype must exactly match the
            index's type.

            .. versionadded:: 0.21.0 (list-like tolerance)

        Returns
        -------
        Series or DataFrame
            Same type as caller, but with changed indices on each axis.

        See Also
        --------
        DataFrame.set_index : Set row labels.
        DataFrame.reset_index : Remove row labels or move them to new columns.
        DataFrame.reindex : Change to new indices or expand indices.

        Notes
        -----
        Same as calling
        ``.reindex(index=other.index, columns=other.columns,...)``.

        Examples
        --------
        >>> df1 = pd.DataFrame([[24.3, 75.7, 'high'],
        ...                     [31, 87.8, 'high'],
        ...                     [22, 71.6, 'medium'],
        ...                     [35, 95, 'medium']],
        ...     columns=['temp_celsius', 'temp_fahrenheit', 'windspeed'],
        ...     index=pd.date_range(start='2014-02-12',
        ...                         end='2014-02-15', freq='D'))

        >>> df1
                    temp_celsius  temp_fahrenheit windspeed
        2014-02-12          24.3             75.7      high
        2014-02-13          31.0             87.8      high
        2014-02-14          22.0             71.6    medium
        2014-02-15          35.0             95.0    medium

        >>> df2 = pd.DataFrame([[28, 'low'],
        ...                     [30, 'low'],
        ...                     [35.1, 'medium']],
        ...     columns=['temp_celsius', 'windspeed'],
        ...     index=pd.DatetimeIndex(['2014-02-12', '2014-02-13',
        ...                             '2014-02-15']))

        >>> df2
                    temp_celsius windspeed
        2014-02-12          28.0       low
        2014-02-13          30.0       low
        2014-02-15          35.1    medium

        >>> df2.reindex_like(df1)
                    temp_celsius  temp_fahrenheit windspeed
        2014-02-12          28.0              NaN       low
        2014-02-13          30.0              NaN       low
        2014-02-14           NaN              NaN       NaN
        2014-02-15          35.1              NaN    medium
        """
        d = other._construct_axes_dict(
            axes=self._AXIS_ORDERS,
            method=method,
            copy=copy,
            limit=limit,
            tolerance=tolerance,
        )

        return self.reindex(**d)

    def drop(
        self,
        labels=None,
        axis=0,
        index=None,
        columns=None,
        level=None,
        inplace=False,
        errors="raise",
    ):

        inplace = validate_bool_kwarg(inplace, "inplace")

        if labels is not None:
            if index is not None or columns is not None:
                raise ValueError("Cannot specify both 'labels' and 'index'/'columns'")
            axis_name = self._get_axis_name(axis)
            axes = {axis_name: labels}
        elif index is not None or columns is not None:
            axes, _ = self._construct_axes_from_arguments((index, columns), {})
        else:
            raise ValueError(
                "Need to specify at least one of 'labels', 'index' or 'columns'"
            )

        obj = self

        for axis, labels in axes.items():
            if labels is not None:
                obj = obj._drop_axis(labels, axis, level=level, errors=errors)

        if inplace:
            self._update_inplace(obj)
        else:
            return obj

    def _drop_axis(self, labels, axis, level=None, errors="raise"):
        """
        Drop labels from specified axis. Used in the ``drop`` method
        internally.

        Parameters
        ----------
        labels : single label or list-like
        axis : int or axis name
        level : int or level name, default None
            For MultiIndex
        errors : {'ignore', 'raise'}, default 'raise'
            If 'ignore', suppress error and existing labels are dropped.

        """
        axis = self._get_axis_number(axis)
        axis_name = self._get_axis_name(axis)
        axis = self._get_axis(axis)

        if axis.is_unique:
            if level is not None:
                if not isinstance(axis, MultiIndex):
                    raise AssertionError("axis must be a MultiIndex")
                new_axis = axis.drop(labels, level=level, errors=errors)
            else:
                new_axis = axis.drop(labels, errors=errors)
            result = self.reindex(**{axis_name: new_axis})

        # Case for non-unique axis
        else:
            labels = ensure_object(com.index_labels_to_array(labels))
            if level is not None:
                if not isinstance(axis, MultiIndex):
                    raise AssertionError("axis must be a MultiIndex")
                indexer = ~axis.get_level_values(level).isin(labels)

                # GH 18561 MultiIndex.drop should raise if label is absent
                if errors == "raise" and indexer.all():
                    raise KeyError("{} not found in axis".format(labels))
            else:
                indexer = ~axis.isin(labels)
                # Check if label doesn't exist along axis
                labels_missing = (axis.get_indexer_for(labels) == -1).any()
                if errors == "raise" and labels_missing:
                    raise KeyError("{} not found in axis".format(labels))

            slicer = [slice(None)] * self.ndim
            slicer[self._get_axis_number(axis_name)] = indexer

            result = self.loc[tuple(slicer)]

        return result

    def _update_inplace(self, result, verify_is_copy=True):
        """
        Replace self internals with result.

        Parameters
        ----------
        verify_is_copy : bool, default True
            Provide is_copy checks.
        """
        # NOTE: This does *not* call __finalize__ and that's an explicit
        # decision that we may revisit in the future.

        self._reset_cache()
        self._clear_item_cache()
        self._data = getattr(result, "_data", result)
        self._maybe_update_cacher(verify_is_copy=verify_is_copy)

    def add_prefix(self, prefix):
        """
        Prefix labels with string `prefix`.

        For Series, the row labels are prefixed.
        For DataFrame, the column labels are prefixed.

        Parameters
        ----------
        prefix : str
            The string to add before each label.

        Returns
        -------
        Series or DataFrame
            New Series or DataFrame with updated labels.

        See Also
        --------
        Series.add_suffix: Suffix row labels with string `suffix`.
        DataFrame.add_suffix: Suffix column labels with string `suffix`.

        Examples
        --------
        >>> s = pd.Series([1, 2, 3, 4])
        >>> s
        0    1
        1    2
        2    3
        3    4
        dtype: int64

        >>> s.add_prefix('item_')
        item_0    1
        item_1    2
        item_2    3
        item_3    4
        dtype: int64

        >>> df = pd.DataFrame({'A': [1, 2, 3, 4],  'B': [3, 4, 5, 6]})
        >>> df
           A  B
        0  1  3
        1  2  4
        2  3  5
        3  4  6

        >>> df.add_prefix('col_')
             col_A  col_B
        0       1       3
        1       2       4
        2       3       5
        3       4       6
        """
        f = functools.partial("{prefix}{}".format, prefix=prefix)

        mapper = {self._info_axis_name: f}
        return self.rename(**mapper)

    def add_suffix(self, suffix):
        """
        Suffix labels with string `suffix`.

        For Series, the row labels are suffixed.
        For DataFrame, the column labels are suffixed.

        Parameters
        ----------
        suffix : str
            The string to add after each label.

        Returns
        -------
        Series or DataFrame
            New Series or DataFrame with updated labels.

        See Also
        --------
        Series.add_prefix: Prefix row labels with string `prefix`.
        DataFrame.add_prefix: Prefix column labels with string `prefix`.

        Examples
        --------
        >>> s = pd.Series([1, 2, 3, 4])
        >>> s
        0    1
        1    2
        2    3
        3    4
        dtype: int64

        >>> s.add_suffix('_item')
        0_item    1
        1_item    2
        2_item    3
        3_item    4
        dtype: int64

        >>> df = pd.DataFrame({'A': [1, 2, 3, 4],  'B': [3, 4, 5, 6]})
        >>> df
           A  B
        0  1  3
        1  2  4
        2  3  5
        3  4  6

        >>> df.add_suffix('_col')
             A_col  B_col
        0       1       3
        1       2       4
        2       3       5
        3       4       6
        """
        f = functools.partial("{}{suffix}".format, suffix=suffix)

        mapper = {self._info_axis_name: f}
        return self.rename(**mapper)

    def sort_values(
        self,
        by=None,
        axis=0,
        ascending=True,
        inplace=False,
        kind="quicksort",
        na_position="last",
    ):
        """
        Sort by the values along either axis.

        Parameters
        ----------%(optional_by)s
        axis : %(axes_single_arg)s, default 0
             Axis to be sorted.
        ascending : bool or list of bool, default True
             Sort ascending vs. descending. Specify list for multiple sort
             orders.  If this is a list of bools, must match the length of
             the by.
        inplace : bool, default False
             If True, perform operation in-place.
        kind : {'quicksort', 'mergesort', 'heapsort'}, default 'quicksort'
             Choice of sorting algorithm. See also ndarray.np.sort for more
             information.  `mergesort` is the only stable algorithm. For
             DataFrames, this option is only applied when sorting on a single
             column or label.
        na_position : {'first', 'last'}, default 'last'
             Puts NaNs at the beginning if `first`; `last` puts NaNs at the
             end.

        Returns
        -------
        sorted_obj : DataFrame or None
            DataFrame with sorted values if inplace=False, None otherwise.

        Examples
        --------
        >>> df = pd.DataFrame({
        ...     'col1': ['A', 'A', 'B', np.nan, 'D', 'C'],
        ...     'col2': [2, 1, 9, 8, 7, 4],
        ...     'col3': [0, 1, 9, 4, 2, 3],
        ... })
        >>> df
            col1 col2 col3
        0   A    2    0
        1   A    1    1
        2   B    9    9
        3   NaN  8    4
        4   D    7    2
        5   C    4    3

        Sort by col1

        >>> df.sort_values(by=['col1'])
            col1 col2 col3
        0   A    2    0
        1   A    1    1
        2   B    9    9
        5   C    4    3
        4   D    7    2
        3   NaN  8    4

        Sort by multiple columns

        >>> df.sort_values(by=['col1', 'col2'])
            col1 col2 col3
        1   A    1    1
        0   A    2    0
        2   B    9    9
        5   C    4    3
        4   D    7    2
        3   NaN  8    4

        Sort Descending

        >>> df.sort_values(by='col1', ascending=False)
            col1 col2 col3
        4   D    7    2
        5   C    4    3
        2   B    9    9
        0   A    2    0
        1   A    1    1
        3   NaN  8    4

        Putting NAs first

        >>> df.sort_values(by='col1', ascending=False, na_position='first')
            col1 col2 col3
        3   NaN  8    4
        4   D    7    2
        5   C    4    3
        2   B    9    9
        0   A    2    0
        1   A    1    1
        """
        raise AbstractMethodError(self)

    def sort_index(
        self,
        axis=0,
        level=None,
        ascending=True,
        inplace=False,
        kind="quicksort",
        na_position="last",
        sort_remaining=True,
    ):
        """
        Sort object by labels (along an axis).

        Parameters
        ----------
        axis : {0 or 'index', 1 or 'columns'}, default 0
            The axis along which to sort.  The value 0 identifies the rows,
            and 1 identifies the columns.
        level : int or level name or list of ints or list of level names
            If not None, sort on values in specified index level(s).
        ascending : bool, default True
            Sort ascending vs. descending.
        inplace : bool, default False
            If True, perform operation in-place.
        kind : {'quicksort', 'mergesort', 'heapsort'}, default 'quicksort'
            Choice of sorting algorithm. See also ndarray.np.sort for more
            information.  `mergesort` is the only stable algorithm. For
            DataFrames, this option is only applied when sorting on a single
            column or label.
        na_position : {'first', 'last'}, default 'last'
            Puts NaNs at the beginning if `first`; `last` puts NaNs at the end.
            Not implemented for MultiIndex.
        sort_remaining : bool, default True
            If True and sorting by level and index is multilevel, sort by other
            levels too (in order) after sorting by specified level.

        Returns
        -------
        sorted_obj : DataFrame or None
            DataFrame with sorted index if inplace=False, None otherwise.
        """
        inplace = validate_bool_kwarg(inplace, "inplace")
        axis = self._get_axis_number(axis)
        axis_name = self._get_axis_name(axis)
        labels = self._get_axis(axis)

        if level is not None:
            raise NotImplementedError("level is not implemented")
        if inplace:
            raise NotImplementedError("inplace is not implemented")

        sort_index = labels.argsort()
        if not ascending:
            sort_index = sort_index[::-1]

        new_axis = labels.take(sort_index)
        return self.reindex(**{axis_name: new_axis})

    def reindex(self, *args, **kwargs):
        """
        Conform %(klass)s to new index with optional filling logic.

        Places NA/NaN in locations having no value in the previous index. A new object
        is produced unless the new index is equivalent to the current one and
        ``copy=False``.

        Parameters
        ----------
        %(optional_labels)s
        %(axes)s : array-like, optional
            New labels / index to conform to, should be specified using
            keywords. Preferably an Index object to avoid duplicating data.
        %(optional_axis)s
        method : {None, 'backfill'/'bfill', 'pad'/'ffill', 'nearest'}
            Method to use for filling holes in reindexed DataFrame.
            Please note: this is only applicable to DataFrames/Series with a
            monotonically increasing/decreasing index.

            * None (default): don't fill gaps
            * pad / ffill: Propagate last valid observation forward to next
              valid.
            * backfill / bfill: Use next valid observation to fill gap.
            * nearest: Use nearest valid observations to fill gap.

        copy : bool, default True
            Return a new object, even if the passed indexes are the same.
        level : int or name
            Broadcast across a level, matching Index values on the
            passed MultiIndex level.
        fill_value : scalar, default np.NaN
            Value to use for missing values. Defaults to NaN, but can be any
            "compatible" value.
        limit : int, default None
            Maximum number of consecutive elements to forward or backward fill.
        tolerance : optional
            Maximum distance between original and new labels for inexact
            matches. The values of the index at the matching locations most
            satisfy the equation ``abs(index[indexer] - target) <= tolerance``.

            Tolerance may be a scalar value, which applies the same tolerance
            to all values, or list-like, which applies variable tolerance per
            element. List-like includes list, tuple, array, Series, and must be
            the same size as the index and its dtype must exactly match the
            index's type.

            .. versionadded:: 0.21.0 (list-like tolerance)

        Returns
        -------
        %(klass)s with changed index.

        See Also
        --------
        DataFrame.set_index : Set row labels.
        DataFrame.reset_index : Remove row labels or move them to new columns.
        DataFrame.reindex_like : Change to same indices as other DataFrame.

        Examples
        --------

        ``DataFrame.reindex`` supports two calling conventions

        * ``(index=index_labels, columns=column_labels, ...)``
        * ``(labels, axis={'index', 'columns'}, ...)``

        We *highly* recommend using keyword arguments to clarify your
        intent.

        Create a dataframe with some fictional data.

        >>> index = ['Firefox', 'Chrome', 'Safari', 'IE10', 'Konqueror']
        >>> df = pd.DataFrame({
        ...      'http_status': [200,200,404,404,301],
        ...      'response_time': [0.04, 0.02, 0.07, 0.08, 1.0]},
        ...       index=index)
        >>> df
                   http_status  response_time
        Firefox            200           0.04
        Chrome             200           0.02
        Safari             404           0.07
        IE10               404           0.08
        Konqueror          301           1.00

        Create a new index and reindex the dataframe. By default
        values in the new index that do not have corresponding
        records in the dataframe are assigned ``NaN``.

        >>> new_index= ['Safari', 'Iceweasel', 'Comodo Dragon', 'IE10',
        ...             'Chrome']
        >>> df.reindex(new_index)
                       http_status  response_time
        Safari               404.0           0.07
        Iceweasel              NaN            NaN
        Comodo Dragon          NaN            NaN
        IE10                 404.0           0.08
        Chrome               200.0           0.02

        We can fill in the missing values by passing a value to
        the keyword ``fill_value``. Because the index is not monotonically
        increasing or decreasing, we cannot use arguments to the keyword
        ``method`` to fill the ``NaN`` values.

        >>> df.reindex(new_index, fill_value=0)
                       http_status  response_time
        Safari                 404           0.07
        Iceweasel                0           0.00
        Comodo Dragon            0           0.00
        IE10                   404           0.08
        Chrome                 200           0.02

        >>> df.reindex(new_index, fill_value='missing')
                      http_status response_time
        Safari                404          0.07
        Iceweasel         missing       missing
        Comodo Dragon     missing       missing
        IE10                  404          0.08
        Chrome                200          0.02

        We can also reindex the columns.

        >>> df.reindex(columns=['http_status', 'user_agent'])
                   http_status  user_agent
        Firefox            200         NaN
        Chrome             200         NaN
        Safari             404         NaN
        IE10               404         NaN
        Konqueror          301         NaN

        Or we can use "axis-style" keyword arguments

        >>> df.reindex(['http_status', 'user_agent'], axis="columns")
                   http_status  user_agent
        Firefox            200         NaN
        Chrome             200         NaN
        Safari             404         NaN
        IE10               404         NaN
        Konqueror          301         NaN

        To further illustrate the filling functionality in
        ``reindex``, we will create a dataframe with a
        monotonically increasing index (for example, a sequence
        of dates).

        >>> date_index = pd.date_range('1/1/2010', periods=6, freq='D')
        >>> df2 = pd.DataFrame({"prices": [100, 101, np.nan, 100, 89, 88]},
        ...                    index=date_index)
        >>> df2
                    prices
        2010-01-01   100.0
        2010-01-02   101.0
        2010-01-03     NaN
        2010-01-04   100.0
        2010-01-05    89.0
        2010-01-06    88.0

        Suppose we decide to expand the dataframe to cover a wider
        date range.

        >>> date_index2 = pd.date_range('12/29/2009', periods=10, freq='D')
        >>> df2.reindex(date_index2)
                    prices
        2009-12-29     NaN
        2009-12-30     NaN
        2009-12-31     NaN
        2010-01-01   100.0
        2010-01-02   101.0
        2010-01-03     NaN
        2010-01-04   100.0
        2010-01-05    89.0
        2010-01-06    88.0
        2010-01-07     NaN

        The index entries that did not have a value in the original data frame
        (for example, '2009-12-29') are by default filled with ``NaN``.
        If desired, we can fill in the missing values using one of several
        options.

        For example, to back-propagate the last valid value to fill the ``NaN``
        values, pass ``bfill`` as an argument to the ``method`` keyword.

        >>> df2.reindex(date_index2, method='bfill')
                    prices
        2009-12-29   100.0
        2009-12-30   100.0
        2009-12-31   100.0
        2010-01-01   100.0
        2010-01-02   101.0
        2010-01-03     NaN
        2010-01-04   100.0
        2010-01-05    89.0
        2010-01-06    88.0
        2010-01-07     NaN

        Please note that the ``NaN`` value present in the original dataframe
        (at index value 2010-01-03) will not be filled by any of the
        value propagation schemes. This is because filling while reindexing
        does not look at dataframe values, but only compares the original and
        desired indexes. If you do want to fill in the ``NaN`` values present
        in the original dataframe, use the ``fillna()`` method.

        See the :ref:`user guide <basics.reindexing>` for more.
        """
        # TODO: Decide if we care about having different examples for different
        # kinds

        # construct the args
        axes, kwargs = self._construct_axes_from_arguments(args, kwargs)
        method = missing.clean_reindex_fill_method(kwargs.pop("method", None))
        level = kwargs.pop("level", None)
        copy = kwargs.pop("copy", True)
        limit = kwargs.pop("limit", None)
        tolerance = kwargs.pop("tolerance", None)
        fill_value = kwargs.pop("fill_value", None)

        # Series.reindex doesn't use / need the axis kwarg
        # We pop and ignore it here, to make writing Series/Frame generic code
        # easier
        kwargs.pop("axis", None)

        if kwargs:
            raise TypeError(
                "reindex() got an unexpected keyword "
                'argument "{0}"'.format(list(kwargs.keys())[0])
            )

        self._consolidate_inplace()

        # if all axes that are requested to reindex are equal, then only copy
        # if indicated must have index names equal here as well as values
        if all(
            self._get_axis(axis).identical(ax)
            for axis, ax in axes.items()
            if ax is not None
        ):
            if copy:
                return self.copy()
            return self

        # check if we are a multi reindex
        if self._needs_reindex_multi(axes, method, level):
            return self._reindex_multi(axes, copy, fill_value)

        # perform the reindex on the axes
        return self._reindex_axes(
            axes, level, limit, tolerance, method, fill_value, copy
        ).__finalize__(self)

    def _reindex_axes(self, axes, level, limit, tolerance, method, fill_value, copy):
        """Perform the reindex for all the axes."""
        obj = self
        for a in self._AXIS_ORDERS:
            labels = axes[a]
            if labels is None:
                continue

            ax = self._get_axis(a)
            new_index, indexer = ax.reindex(
                labels, level=level, limit=limit, tolerance=tolerance, method=method
            )

            axis = self._get_axis_number(a)
            obj = obj._reindex_with_indexers(
                {axis: [new_index, indexer]},
                fill_value=fill_value,
                copy=copy,
                allow_dups=False,
            )

        return obj

    def _needs_reindex_multi(self, axes, method, level):
        """Check if we do need a multi reindex."""
        return (
            (com.count_not_none(*axes.values()) == self._AXIS_LEN)
            and method is None
            and level is None
            and not self._is_mixed_type
        )

    def _reindex_multi(self, axes, copy, fill_value):
        raise AbstractMethodError(self)

    def _reindex_with_indexers(
        self, reindexers, fill_value=None, copy=False, allow_dups=False
    ):
        """allow_dups indicates an internal call here """

        # reindex doing multiple operations on different axes if indicated
        new_data = self._data
        for axis in sorted(reindexers.keys()):
            index, indexer = reindexers[axis]
            baxis = self._get_block_manager_axis(axis)

            if index is None:
                continue

            index = ensure_index(index)
            if indexer is not None:
                indexer = ensure_int64(indexer)

            # TODO: speed up on homogeneous DataFrame objects
            new_data = new_data.reindex_indexer(
                index,
                indexer,
                axis=baxis,
                fill_value=fill_value,
                allow_dups=allow_dups,
                copy=copy,
            )

        if copy and new_data is self._data:
            new_data = new_data.copy()

        return self._constructor(new_data).__finalize__(self)

    def filter(self, items=None, like=None, regex=None, axis=None):
        """
        Subset the dataframe rows or columns according to the specified index labels.

        Note that this routine does not filter a dataframe on its
        contents. The filter is applied to the labels of the index.

        Parameters
        ----------
        items : list-like
            Keep labels from axis which are in items.
        like : str
            Keep labels from axis for which "like in label == True".
        regex : str (regular expression)
            Keep labels from axis for which re.search(regex, label) == True.
        axis : {0 or ‘index’, 1 or ‘columns’, None}, default None
            The axis to filter on, expressed either as an index (int)
            or axis name (str). By default this is the info axis,
            'index' for Series, 'columns' for DataFrame.

        Returns
        -------
        same type as input object

        See Also
        --------
        DataFrame.loc

        Notes
        -----
        The ``items``, ``like``, and ``regex`` parameters are
        enforced to be mutually exclusive.

        ``axis`` defaults to the info axis that is used when indexing
        with ``[]``.

        Examples
        --------
        >>> df = pd.DataFrame(np.array(([1, 2, 3], [4, 5, 6])),
        ...                   index=['mouse', 'rabbit'],
        ...                   columns=['one', 'two', 'three'])

        >>> # select columns by name
        >>> df.filter(items=['one', 'three'])
                 one  three
        mouse     1      3
        rabbit    4      6

        >>> # select columns by regular expression
        >>> df.filter(regex='e$', axis=1)
                 one  three
        mouse     1      3
        rabbit    4      6

        >>> # select rows containing 'bbi'
        >>> df.filter(like='bbi', axis=0)
                 one  two  three
        rabbit    4    5      6
        """
        nkw = com.count_not_none(items, like, regex)
        if nkw > 1:
            raise TypeError(
                "Keyword arguments `items`, `like`, or `regex` "
                "are mutually exclusive"
            )

        if axis is None:
            axis = self._info_axis_name
        labels = self._get_axis(axis)

        if items is not None:
            name = self._get_axis_name(axis)
            return self.reindex(**{name: [r for r in items if r in labels]})
        elif like:

            def f(x):
                return like in ensure_str(x)

            values = labels.map(f)
            return self.loc(axis=axis)[values]
        elif regex:

            def f(x):
                return matcher.search(ensure_str(x)) is not None

            matcher = re.compile(regex)
            values = labels.map(f)
            return self.loc(axis=axis)[values]
        else:
            raise TypeError("Must pass either `items`, `like`, or `regex`")

    def head(self, n=5):
        """
        Return the first `n` rows.

        This function returns the first `n` rows for the object based
        on position. It is useful for quickly testing if your object
        has the right type of data in it.

        Parameters
        ----------
        n : int, default 5
            Number of rows to select.

        Returns
        -------
        obj_head : same type as caller
            The first `n` rows of the caller object.

        See Also
        --------
        DataFrame.tail: Returns the last `n` rows.

        Examples
        --------
        >>> df = pd.DataFrame({'animal':['alligator', 'bee', 'falcon', 'lion',
        ...                    'monkey', 'parrot', 'shark', 'whale', 'zebra']})
        >>> df
              animal
        0  alligator
        1        bee
        2     falcon
        3       lion
        4     monkey
        5     parrot
        6      shark
        7      whale
        8      zebra

        Viewing the first 5 lines

        >>> df.head()
              animal
        0  alligator
        1        bee
        2     falcon
        3       lion
        4     monkey

        Viewing the first `n` lines (three in this case)

        >>> df.head(3)
              animal
        0  alligator
        1        bee
        2     falcon
        """

        return self.iloc[:n]

    def tail(self, n=5):
        """
        Return the last `n` rows.

        This function returns last `n` rows from the object based on
        position. It is useful for quickly verifying data, for example,
        after sorting or appending rows.

        Parameters
        ----------
        n : int, default 5
            Number of rows to select.

        Returns
        -------
        type of caller
            The last `n` rows of the caller object.

        See Also
        --------
        DataFrame.head : The first `n` rows of the caller object.

        Examples
        --------
        >>> df = pd.DataFrame({'animal':['alligator', 'bee', 'falcon', 'lion',
        ...                    'monkey', 'parrot', 'shark', 'whale', 'zebra']})
        >>> df
              animal
        0  alligator
        1        bee
        2     falcon
        3       lion
        4     monkey
        5     parrot
        6      shark
        7      whale
        8      zebra

        Viewing the last 5 lines

        >>> df.tail()
           animal
        4  monkey
        5  parrot
        6   shark
        7   whale
        8   zebra

        Viewing the last `n` lines (three in this case)

        >>> df.tail(3)
          animal
        6  shark
        7  whale
        8  zebra
        """

        if n == 0:
            return self.iloc[0:0]
        return self.iloc[-n:]

    def sample(
        self,
        n=None,
        frac=None,
        replace=False,
        weights=None,
        random_state=None,
        axis=None,
    ):
        """
        Return a random sample of items from an axis of object.

        You can use `random_state` for reproducibility.

        Parameters
        ----------
        n : int, optional
            Number of items from axis to return. Cannot be used with `frac`.
            Default = 1 if `frac` = None.
        frac : float, optional
            Fraction of axis items to return. Cannot be used with `n`.
        replace : bool, default False
            Allow or disallow sampling of the same row more than once.
        weights : str or ndarray-like, optional
            Default 'None' results in equal probability weighting.
            If passed a Series, will align with target object on index. Index
            values in weights not found in sampled object will be ignored and
            index values in sampled object not in weights will be assigned
            weights of zero.
            If called on a DataFrame, will accept the name of a column
            when axis = 0.
            Unless weights are a Series, weights must be same length as axis
            being sampled.
            If weights do not sum to 1, they will be normalized to sum to 1.
            Missing values in the weights column will be treated as zero.
            Infinite values not allowed.
        random_state : int or numpy.random.RandomState, optional
            Seed for the random number generator (if int), or numpy RandomState
            object.
        axis : {0 or ‘index’, 1 or ‘columns’, None}, default None
            Axis to sample. Accepts axis number or name. Default is stat axis
            for given data type (0 for Series and DataFrames).

        Returns
        -------
        Series or DataFrame
            A new object of same type as caller containing `n` items randomly
            sampled from the caller object.

        See Also
        --------
        numpy.random.choice: Generates a random sample from a given 1-D numpy
            array.

        Notes
        -----
        If `frac` > 1, `replacement` should be set to `True`.

        Examples
        --------
        >>> df = pd.DataFrame({'num_legs': [2, 4, 8, 0],
        ...                    'num_wings': [2, 0, 0, 0],
        ...                    'num_specimen_seen': [10, 2, 1, 8]},
        ...                   index=['falcon', 'dog', 'spider', 'fish'])
        >>> df
                num_legs  num_wings  num_specimen_seen
        falcon         2          2                 10
        dog            4          0                  2
        spider         8          0                  1
        fish           0          0                  8

        Extract 3 random elements from the ``Series`` ``df['num_legs']``:
        Note that we use `random_state` to ensure the reproducibility of
        the examples.

        >>> df['num_legs'].sample(n=3, random_state=1)
        fish      0
        spider    8
        falcon    2
        Name: num_legs, dtype: int64

        A random 50% sample of the ``DataFrame`` with replacement:

        >>> df.sample(frac=0.5, replace=True, random_state=1)
              num_legs  num_wings  num_specimen_seen
        dog          4          0                  2
        fish         0          0                  8

        An upsample sample of the ``DataFrame`` with replacement:
        Note that `replace` parameter has to be `True` for `frac` parameter > 1.

        >>> df.sample(frac=2, replace=True, random_state=1)
                num_legs  num_wings  num_specimen_seen
        dog            4          0                  2
        fish           0          0                  8
        falcon         2          2                 10
        falcon         2          2                 10
        fish           0          0                  8
        dog            4          0                  2
        fish           0          0                  8
        dog            4          0                  2

        Using a DataFrame column as weights. Rows with larger value in the
        `num_specimen_seen` column are more likely to be sampled.

        >>> df.sample(n=2, weights='num_specimen_seen', random_state=1)
                num_legs  num_wings  num_specimen_seen
        falcon         2          2                 10
        fish           0          0                  8
        """

        if axis is None:
            axis = self._stat_axis_number

        axis = self._get_axis_number(axis)
        axis_length = self.shape[axis]

        # Process random_state argument
        rs = com.random_state(random_state)

        # Check weights for compliance
        if weights is not None:

            # If a series, align with frame
            if isinstance(weights, ABCSeries):
                weights = weights.reindex(self.axes[axis])

            # Strings acceptable if a dataframe and axis = 0
            if isinstance(weights, str):
                if isinstance(self, ABCDataFrame):
                    if axis == 0:
                        try:
                            weights = self[weights]
                        except KeyError:
                            raise KeyError(
                                "String passed to weights not a valid column"
                            )
                    else:
                        raise ValueError(
                            "Strings can only be passed to "
                            "weights when sampling from rows on "
                            "a DataFrame"
                        )
                else:
                    raise ValueError(
                        "Strings cannot be passed as weights "
                        "when sampling from a Series."
                    )

            weights = pd.Series(weights, dtype="float64")

            if len(weights) != axis_length:
                raise ValueError(
                    "Weights and axis to be sampled must be of same length"
                )

            if (weights == np.inf).any() or (weights == -np.inf).any():
                raise ValueError("weight vector may not include `inf` values")

            if (weights < 0).any():
                raise ValueError("weight vector many not include negative values")

            # If has nan, set to zero.
            weights = weights.fillna(0)

            # Renormalize if don't sum to 1
            if weights.sum() != 1:
                if weights.sum() != 0:
                    weights = weights / weights.sum()
                else:
                    raise ValueError("Invalid weights: weights sum to zero")

            weights = weights.values

        # If no frac or n, default to n=1.
        if n is None and frac is None:
            n = 1
        elif frac is not None and frac > 1 and not replace:
            raise ValueError(
                "Replace has to be set to `True` when "
                "upsampling the population `frac` > 1."
            )
        elif n is not None and frac is None and n % 1 != 0:
            raise ValueError("Only integers accepted as `n` values")
        elif n is None and frac is not None:
            n = int(round(frac * axis_length))
        elif n is not None and frac is not None:
            raise ValueError("Please enter a value for `frac` OR `n`, not both")

        # Check for negative sizes
        if n < 0:
            raise ValueError(
                "A negative number of rows requested. Please provide positive value."
            )

        locs = rs.choice(axis_length, size=n, replace=replace, p=weights)
        return self.take(locs, axis=axis, is_copy=False)

    _shared_docs[
        "pipe"
    ] = r"""
        Apply func(self, \*args, \*\*kwargs).

        Parameters
        ----------
        func : function
            Function to apply to the %(klass)s.
            ``args``, and ``kwargs`` are passed into ``func``.
            Alternatively a ``(callable, data_keyword)`` tuple where
            ``data_keyword`` is a string indicating the keyword of
            ``callable`` that expects the %(klass)s.
        args : iterable, optional
            Positional arguments passed into ``func``.
        kwargs : mapping, optional
            A dictionary of keyword arguments passed into ``func``.

        Returns
        -------
        object : the return type of ``func``.

        See Also
        --------
        DataFrame.apply
        DataFrame.applymap
        Series.map

        Notes
        -----

        Use ``.pipe`` when chaining together functions that expect
        Series, DataFrames or GroupBy objects. Instead of writing

        >>> f(g(h(df), arg1=a), arg2=b, arg3=c)

        You can write

        >>> (df.pipe(h)
        ...    .pipe(g, arg1=a)
        ...    .pipe(f, arg2=b, arg3=c)
        ... )

        If you have a function that takes the data as (say) the second
        argument, pass a tuple indicating which keyword expects the
        data. For example, suppose ``f`` takes its data as ``arg2``:

        >>> (df.pipe(h)
        ...    .pipe(g, arg1=a)
        ...    .pipe((f, 'arg2'), arg1=a, arg3=c)
        ...  )
    """

    @Appender(_shared_docs["pipe"] % _shared_doc_kwargs)
    def pipe(self, func, *args, **kwargs):
        return com.pipe(self, func, *args, **kwargs)

    _shared_docs["aggregate"] = dedent(
        """
    Aggregate using one or more operations over the specified axis.
    %(versionadded)s
    Parameters
    ----------
    func : function, str, list or dict
        Function to use for aggregating the data. If a function, must either
        work when passed a %(klass)s or when passed to %(klass)s.apply.

        Accepted combinations are:

        - function
        - string function name
        - list of functions and/or function names, e.g. ``[np.sum, 'mean']``
        - dict of axis labels -> functions, function names or list of such.
    %(axis)s
    *args
        Positional arguments to pass to `func`.
    **kwargs
        Keyword arguments to pass to `func`.

    Returns
    -------
    scalar, Series or DataFrame

        The return can be:

        * scalar : when Series.agg is called with single function
        * Series : when DataFrame.agg is called with a single function
        * DataFrame : when DataFrame.agg is called with several functions

        Return scalar, Series or DataFrame.
    %(see_also)s
    Notes
    -----
    `agg` is an alias for `aggregate`. Use the alias.

    A passed user-defined-function will be passed a Series for evaluation.
    %(examples)s"""
    )

    _shared_docs[
        "transform"
    ] = """
    Call ``func`` on self producing a %(klass)s with transformed values.

    Produced %(klass)s will have same axis length as self.

    Parameters
    ----------
    func : function, str, list or dict
        Function to use for transforming the data. If a function, must either
        work when passed a %(klass)s or when passed to %(klass)s.apply.

        Accepted combinations are:

        - function
        - string function name
        - list of functions and/or function names, e.g. ``[np.exp. 'sqrt']``
        - dict of axis labels -> functions, function names or list of such.
    %(axis)s
    *args
        Positional arguments to pass to `func`.
    **kwargs
        Keyword arguments to pass to `func`.

    Returns
    -------
    %(klass)s
        A %(klass)s that must have the same length as self.

    Raises
    ------
    ValueError : If the returned %(klass)s has a different length than self.

    See Also
    --------
    %(klass)s.agg : Only perform aggregating type operations.
    %(klass)s.apply : Invoke function on a %(klass)s.

    Examples
    --------
    >>> df = pd.DataFrame({'A': range(3), 'B': range(1, 4)})
    >>> df
       A  B
    0  0  1
    1  1  2
    2  2  3
    >>> df.transform(lambda x: x + 1)
       A  B
    0  1  2
    1  2  3
    2  3  4

    Even though the resulting %(klass)s must have the same length as the
    input %(klass)s, it is possible to provide several input functions:

    >>> s = pd.Series(range(3))
    >>> s
    0    0
    1    1
    2    2
    dtype: int64
    >>> s.transform([np.sqrt, np.exp])
           sqrt        exp
    0  0.000000   1.000000
    1  1.000000   2.718282
    2  1.414214   7.389056
    """

    # ----------------------------------------------------------------------
    # Attribute access

    def __finalize__(self, other, method=None, **kwargs):
        """
        Propagate metadata from other to self.

        Parameters
        ----------
        other : the object from which to get the attributes that we are going
            to propagate
        method : optional, a passed method name ; possibly to take different
            types of propagation actions based on this

        """
        if isinstance(other, NDFrame):
            for name in other.attrs:
                self.attrs[name] = other.attrs[name]
            # For subclasses using _metadata.
            for name in self._metadata:
                object.__setattr__(self, name, getattr(other, name, None))
        return self

    def __getattr__(self, name):
        """After regular attribute access, try looking up the name
        This allows simpler access to columns for interactive use.
        """

        # Note: obj.x will always call obj.__getattribute__('x') prior to
        # calling obj.__getattr__('x').

        if (
            name in self._internal_names_set
            or name in self._metadata
            or name in self._accessors
        ):
            return object.__getattribute__(self, name)
        else:
            if self._info_axis._can_hold_identifiers_and_holds_name(name):
                return self[name]
            return object.__getattribute__(self, name)

    def __setattr__(self, name, value):
        """After regular attribute access, try setting the name
        This allows simpler access to columns for interactive use.
        """

        # first try regular attribute access via __getattribute__, so that
        # e.g. ``obj.x`` and ``obj.x = 4`` will always reference/modify
        # the same attribute.

        try:
            object.__getattribute__(self, name)
            return object.__setattr__(self, name, value)
        except AttributeError:
            pass

        # if this fails, go on to more involved attribute setting
        # (note that this matches __getattr__, above).
        if name in self._internal_names_set:
            object.__setattr__(self, name, value)
        elif name in self._metadata:
            object.__setattr__(self, name, value)
        else:
            try:
                existing = getattr(self, name)
                if isinstance(existing, Index):
                    object.__setattr__(self, name, value)
                elif name in self._info_axis:
                    self[name] = value
                else:
                    object.__setattr__(self, name, value)
            except (AttributeError, TypeError):
                if isinstance(self, ABCDataFrame) and (is_list_like(value)):
                    warnings.warn(
                        "Pandas doesn't allow columns to be "
                        "created via a new attribute name - see "
                        "https://pandas.pydata.org/pandas-docs/"
                        "stable/indexing.html#attribute-access",
                        stacklevel=2,
                    )
                object.__setattr__(self, name, value)

    def _dir_additions(self):
        """ add the string-like attributes from the info_axis.
        If info_axis is a MultiIndex, it's first level values are used.
        """
        additions = {
            c
            for c in self._info_axis.unique(level=0)[:100]
            if isinstance(c, str) and c.isidentifier()
        }
        return super()._dir_additions().union(additions)

    # ----------------------------------------------------------------------
    # Consolidation of internals

    def _protect_consolidate(self, f):
        """Consolidate _data -- if the blocks have changed, then clear the
        cache
        """
        blocks_before = len(self._data.blocks)
        result = f()
        if len(self._data.blocks) != blocks_before:
            self._clear_item_cache()
        return result

    def _consolidate_inplace(self):
        """Consolidate data in place and return None"""

        def f():
            self._data = self._data.consolidate()

        self._protect_consolidate(f)

    def _consolidate(self, inplace=False):
        """
        Compute NDFrame with "consolidated" internals (data of each dtype
        grouped together in a single ndarray).

        Parameters
        ----------
        inplace : bool, default False
            If False return new object, otherwise modify existing object.

        Returns
        -------
        consolidated : same type as caller
        """
        inplace = validate_bool_kwarg(inplace, "inplace")
        if inplace:
            self._consolidate_inplace()
        else:
            f = lambda: self._data.consolidate()
            cons_data = self._protect_consolidate(f)
            return self._constructor(cons_data).__finalize__(self)

    @property
    def _is_mixed_type(self):
        f = lambda: self._data.is_mixed_type
        return self._protect_consolidate(f)

    @property
    def _is_numeric_mixed_type(self):
        f = lambda: self._data.is_numeric_mixed_type
        return self._protect_consolidate(f)

    @property
    def _is_datelike_mixed_type(self):
        f = lambda: self._data.is_datelike_mixed_type
        return self._protect_consolidate(f)

    def _check_inplace_setting(self, value):
        """ check whether we allow in-place setting with this type of value """

        if self._is_mixed_type:
            if not self._is_numeric_mixed_type:

                # allow an actual np.nan thru
                if is_float(value) and np.isnan(value):
                    return True

                raise TypeError(
                    "Cannot do inplace boolean setting on "
                    "mixed-types with a non np.nan value"
                )

        return True

    def _get_numeric_data(self):
        return self._constructor(self._data.get_numeric_data()).__finalize__(self)

    def _get_bool_data(self):
        return self._constructor(self._data.get_bool_data()).__finalize__(self)

    # ----------------------------------------------------------------------
    # Internal Interface Methods

    @property
    def values(self):
        """
        Return a Numpy representation of the DataFrame.

        .. warning::

           We recommend using :meth:`DataFrame.to_numpy` instead.

        Only the values in the DataFrame will be returned, the axes labels
        will be removed.

        Returns
        -------
        numpy.ndarray
            The values of the DataFrame.

        See Also
        --------
        DataFrame.to_numpy : Recommended alternative to this method.
        DataFrame.index : Retrieve the index labels.
        DataFrame.columns : Retrieving the column names.

        Notes
        -----
        The dtype will be a lower-common-denominator dtype (implicit
        upcasting); that is to say if the dtypes (even of numeric types)
        are mixed, the one that accommodates all will be chosen. Use this
        with care if you are not dealing with the blocks.

        e.g. If the dtypes are float16 and float32, dtype will be upcast to
        float32.  If dtypes are int32 and uint8, dtype will be upcast to
        int32. By :func:`numpy.find_common_type` convention, mixing int64
        and uint64 will result in a float64 dtype.

        Examples
        --------
        A DataFrame where all columns are the same type (e.g., int64) results
        in an array of the same type.

        >>> df = pd.DataFrame({'age':    [ 3,  29],
        ...                    'height': [94, 170],
        ...                    'weight': [31, 115]})
        >>> df
           age  height  weight
        0    3      94      31
        1   29     170     115
        >>> df.dtypes
        age       int64
        height    int64
        weight    int64
        dtype: object
        >>> df.values
        array([[  3,  94,  31],
               [ 29, 170, 115]], dtype=int64)

        A DataFrame with mixed type columns(e.g., str/object, int64, float32)
        results in an ndarray of the broadest type that accommodates these
        mixed types (e.g., object).

        >>> df2 = pd.DataFrame([('parrot',   24.0, 'second'),
        ...                     ('lion',     80.5, 1),
        ...                     ('monkey', np.nan, None)],
        ...                   columns=('name', 'max_speed', 'rank'))
        >>> df2.dtypes
        name          object
        max_speed    float64
        rank          object
        dtype: object
        >>> df2.values
        array([['parrot', 24.0, 'second'],
               ['lion', 80.5, 1],
               ['monkey', nan, None]], dtype=object)
        """
        self._consolidate_inplace()
        return self._data.as_array(transpose=self._AXIS_REVERSED)

    @property
    def _values(self):
        """internal implementation"""
        return self.values

    @property
    def _get_values(self):
        # compat
        return self.values

    def get_values(self):
        """
        Return an ndarray after converting sparse values to dense.

        .. deprecated:: 0.25.0
            Use ``np.asarray(..)`` or :meth:`DataFrame.values` instead.

        This is the same as ``.values`` for non-sparse data. For sparse
        data contained in a `SparseArray`, the data are first
        converted to a dense representation.

        Returns
        -------
        numpy.ndarray
            Numpy representation of DataFrame.

        See Also
        --------
        values : Numpy representation of DataFrame.
        SparseArray : Container for sparse data.

        Examples
        --------
        >>> df = pd.DataFrame({'a': [1, 2], 'b': [True, False],
        ...                    'c': [1.0, 2.0]})
        >>> df
           a      b    c
        0  1   True  1.0
        1  2  False  2.0

        >>> df.get_values()
        array([[1, True, 1.0], [2, False, 2.0]], dtype=object)

        >>> df = pd.DataFrame({"a": pd.SparseArray([1, None, None]),
        ...                    "c": [1.0, 2.0, 3.0]})
        >>> df
             a    c
        0  1.0  1.0
        1  NaN  2.0
        2  NaN  3.0

        >>> df.get_values()
        array([[ 1.,  1.],
               [nan,  2.],
               [nan,  3.]])
        """
        warnings.warn(
            "The 'get_values' method is deprecated and will be removed in a "
            "future version. Use '.values' or 'np.asarray(..)' instead.",
            FutureWarning,
            stacklevel=2,
        )
        return self._internal_get_values()

    def _internal_get_values(self):
        return self.values

    def get_dtype_counts(self):
        """
        Return counts of unique dtypes in this object.

        .. deprecated:: 0.25.0

        Use `.dtypes.value_counts()` instead.

        Returns
        -------
        dtype : Series
            Series with the count of columns with each dtype.

        See Also
        --------
        dtypes : Return the dtypes in this object.

        Examples
        --------
        >>> a = [['a', 1, 1.0], ['b', 2, 2.0], ['c', 3, 3.0]]
        >>> df = pd.DataFrame(a, columns=['str', 'int', 'float'])
        >>> df
          str  int  float
        0   a    1    1.0
        1   b    2    2.0
        2   c    3    3.0

        >>> df.get_dtype_counts()
        float64    1
        int64      1
        object     1
        dtype: int64
        """
        warnings.warn(
            "`get_dtype_counts` has been deprecated and will be "
            "removed in a future version. For DataFrames use "
            "`.dtypes.value_counts()",
            FutureWarning,
            stacklevel=2,
        )

        from pandas import Series  # noqa: F811

        return Series(self._data.get_dtype_counts())

<<<<<<< HEAD
    def get_ftype_counts(self):
        """
        Return counts of unique ftypes in this object.

        .. deprecated:: 0.23.0

        Returns
        -------
        dtype : Series
            Series with the count of columns with each type and
            sparsity (dense/sparse).

        See Also
        --------
        ftypes : Return ftypes (indication of sparse/dense and dtype) in
            this object.

        Examples
        --------
        >>> a = [['a', 1, 1.0], ['b', 2, 2.0], ['c', 3, 3.0]]
        >>> df = pd.DataFrame(a, columns=['str', 'int', 'float'])
        >>> df
          str  int  float
        0   a    1    1.0
        1   b    2    2.0
        2   c    3    3.0

        >>> df.get_ftype_counts()  # doctest: +SKIP
        float64:dense    1
        int64:dense      1
        object:dense     1
        dtype: int64
        """
        warnings.warn(
            "get_ftype_counts is deprecated and will be removed in a future version",
            FutureWarning,
            stacklevel=2,
        )

        from pandas import Series  # noqa: F811

        return Series(self._data.get_ftype_counts())

=======
>>>>>>> 35029d20
    @property
    def dtypes(self):
        """
        Return the dtypes in the DataFrame.

        This returns a Series with the data type of each column.
        The result's index is the original DataFrame's columns. Columns
        with mixed types are stored with the ``object`` dtype. See
        :ref:`the User Guide <basics.dtypes>` for more.

        Returns
        -------
        pandas.Series
            The data type of each column.

        See Also
        --------
        DataFrame.ftypes : Dtype and sparsity information.

        Examples
        --------
        >>> df = pd.DataFrame({'float': [1.0],
        ...                    'int': [1],
        ...                    'datetime': [pd.Timestamp('20180310')],
        ...                    'string': ['foo']})
        >>> df.dtypes
        float              float64
        int                  int64
        datetime    datetime64[ns]
        string              object
        dtype: object
        """
        from pandas import Series  # noqa: F811

        return Series(self._data.get_dtypes(), index=self._info_axis, dtype=np.object_)

    @property
    def ftypes(self):
        """
        Return the ftypes (indication of sparse/dense and dtype) in DataFrame.

        .. deprecated:: 0.25.0
           Use :func:`dtypes` instead.

        This returns a Series with the data type of each column.
        The result's index is the original DataFrame's columns. Columns
        with mixed types are stored with the ``object`` dtype.  See
        :ref:`the User Guide <basics.dtypes>` for more.

        Returns
        -------
        pandas.Series
            The data type and indication of sparse/dense of each column.

        See Also
        --------
        DataFrame.dtypes: Series with just dtype information.

        Notes
        -----
        Sparse data should have the same dtypes as its dense representation.

        Examples
        --------
        >>> arr = np.random.RandomState(0).randn(100, 4)
        >>> arr[arr < .8] = np.nan
        >>> pd.DataFrame(arr).ftypes
        0    float64:dense
        1    float64:dense
        2    float64:dense
        3    float64:dense
        dtype: object
        """
        warnings.warn(
            "DataFrame.ftypes is deprecated and will "
            "be removed in a future version. "
            "Use DataFrame.dtypes instead.",
            FutureWarning,
            stacklevel=2,
        )

        from pandas import Series  # noqa: F811

        return Series(self._data.get_ftypes(), index=self._info_axis, dtype=np.object_)

    def _to_dict_of_blocks(self, copy=True):
        """
        Return a dict of dtype -> Constructor Types that
        each is a homogeneous dtype.

        Internal ONLY
        """
        return {
            k: self._constructor(v).__finalize__(self)
            for k, v, in self._data.to_dict(copy=copy).items()
        }

    def astype(self, dtype, copy=True, errors="raise"):
        """
        Cast a pandas object to a specified dtype ``dtype``.

        Parameters
        ----------
        dtype : data type, or dict of column name -> data type
            Use a numpy.dtype or Python type to cast entire pandas object to
            the same type. Alternatively, use {col: dtype, ...}, where col is a
            column label and dtype is a numpy.dtype or Python type to cast one
            or more of the DataFrame's columns to column-specific types.
        copy : bool, default True
            Return a copy when ``copy=True`` (be very careful setting
            ``copy=False`` as changes to values then may propagate to other
            pandas objects).
        errors : {'raise', 'ignore'}, default 'raise'
            Control raising of exceptions on invalid data for provided dtype.

            - ``raise`` : allow exceptions to be raised
            - ``ignore`` : suppress exceptions. On error return original object.

        Returns
        -------
        casted : same type as caller

        See Also
        --------
        to_datetime : Convert argument to datetime.
        to_timedelta : Convert argument to timedelta.
        to_numeric : Convert argument to a numeric type.
        numpy.ndarray.astype : Cast a numpy array to a specified type.

        Examples
        --------
        Create a DataFrame:

        >>> d = {'col1': [1, 2], 'col2': [3, 4]}
        >>> df = pd.DataFrame(data=d)
        >>> df.dtypes
        col1    int64
        col2    int64
        dtype: object

        Cast all columns to int32:

        >>> df.astype('int32').dtypes
        col1    int32
        col2    int32
        dtype: object

        Cast col1 to int32 using a dictionary:

        >>> df.astype({'col1': 'int32'}).dtypes
        col1    int32
        col2    int64
        dtype: object

        Create a series:

        >>> ser = pd.Series([1, 2], dtype='int32')
        >>> ser
        0    1
        1    2
        dtype: int32
        >>> ser.astype('int64')
        0    1
        1    2
        dtype: int64

        Convert to categorical type:

        >>> ser.astype('category')
        0    1
        1    2
        dtype: category
        Categories (2, int64): [1, 2]

        Convert to ordered categorical type with custom ordering:

        >>> cat_dtype = pd.api.types.CategoricalDtype(
        ...     categories=[2, 1], ordered=True)
        >>> ser.astype(cat_dtype)
        0    1
        1    2
        dtype: category
        Categories (2, int64): [2 < 1]

        Note that using ``copy=False`` and changing data on a new
        pandas object may propagate changes:

        >>> s1 = pd.Series([1, 2])
        >>> s2 = s1.astype('int64', copy=False)
        >>> s2[0] = 10
        >>> s1  # note that s1[0] has changed too
        0    10
        1     2
        dtype: int64
        """
        if is_dict_like(dtype):
            if self.ndim == 1:  # i.e. Series
                if len(dtype) > 1 or self.name not in dtype:
                    raise KeyError(
                        "Only the Series name can be used for "
                        "the key in Series dtype mappings."
                    )
                new_type = dtype[self.name]
                return self.astype(new_type, copy, errors)

            for col_name in dtype.keys():
                if col_name not in self:
                    raise KeyError(
                        "Only a column name can be used for the "
                        "key in a dtype mappings argument."
                    )
            results = []
            for col_name, col in self.items():
                if col_name in dtype:
                    results.append(
                        col.astype(dtype=dtype[col_name], copy=copy, errors=errors)
                    )
                else:
                    results.append(col.copy() if copy else col)

        elif is_extension_array_dtype(dtype) and self.ndim > 1:
            # GH 18099/22869: columnwise conversion to extension dtype
            # GH 24704: use iloc to handle duplicate column names
            results = [
                self.iloc[:, i].astype(dtype, copy=copy)
                for i in range(len(self.columns))
            ]

        else:
            # else, only a single dtype is given
            new_data = self._data.astype(dtype=dtype, copy=copy, errors=errors)
            return self._constructor(new_data).__finalize__(self)

        # GH 19920: retain column metadata after concat
        result = pd.concat(results, axis=1, copy=False)
        result.columns = self.columns
        return result

    def copy(self, deep=True):
        """
        Make a copy of this object's indices and data.

        When ``deep=True`` (default), a new object will be created with a
        copy of the calling object's data and indices. Modifications to
        the data or indices of the copy will not be reflected in the
        original object (see notes below).

        When ``deep=False``, a new object will be created without copying
        the calling object's data or index (only references to the data
        and index are copied). Any changes to the data of the original
        will be reflected in the shallow copy (and vice versa).

        Parameters
        ----------
        deep : bool, default True
            Make a deep copy, including a copy of the data and the indices.
            With ``deep=False`` neither the indices nor the data are copied.

        Returns
        -------
        copy : Series or DataFrame
            Object type matches caller.

        Notes
        -----
        When ``deep=True``, data is copied but actual Python objects
        will not be copied recursively, only the reference to the object.
        This is in contrast to `copy.deepcopy` in the Standard Library,
        which recursively copies object data (see examples below).

        While ``Index`` objects are copied when ``deep=True``, the underlying
        numpy array is not copied for performance reasons. Since ``Index`` is
        immutable, the underlying data can be safely shared and a copy
        is not needed.

        Examples
        --------
        >>> s = pd.Series([1, 2], index=["a", "b"])
        >>> s
        a    1
        b    2
        dtype: int64

        >>> s_copy = s.copy()
        >>> s_copy
        a    1
        b    2
        dtype: int64

        **Shallow copy versus default (deep) copy:**

        >>> s = pd.Series([1, 2], index=["a", "b"])
        >>> deep = s.copy()
        >>> shallow = s.copy(deep=False)

        Shallow copy shares data and index with original.

        >>> s is shallow
        False
        >>> s.values is shallow.values and s.index is shallow.index
        True

        Deep copy has own copy of data and index.

        >>> s is deep
        False
        >>> s.values is deep.values or s.index is deep.index
        False

        Updates to the data shared by shallow copy and original is reflected
        in both; deep copy remains unchanged.

        >>> s[0] = 3
        >>> shallow[1] = 4
        >>> s
        a    3
        b    4
        dtype: int64
        >>> shallow
        a    3
        b    4
        dtype: int64
        >>> deep
        a    1
        b    2
        dtype: int64

        Note that when copying an object containing Python objects, a deep copy
        will copy the data, but will not do so recursively. Updating a nested
        data object will be reflected in the deep copy.

        >>> s = pd.Series([[1, 2], [3, 4]])
        >>> deep = s.copy()
        >>> s[0][0] = 10
        >>> s
        0    [10, 2]
        1     [3, 4]
        dtype: object
        >>> deep
        0    [10, 2]
        1     [3, 4]
        dtype: object
        """
        data = self._data.copy(deep=deep)
        return self._constructor(data).__finalize__(self)

    def __copy__(self, deep=True):
        return self.copy(deep=deep)

    def __deepcopy__(self, memo=None):
        """
        Parameters
        ----------
        memo, default None
            Standard signature. Unused
        """
        if memo is None:
            memo = {}
        return self.copy(deep=True)

    def _convert(
        self, datetime=False, numeric=False, timedelta=False, coerce=False, copy=True
    ):
        """
        Attempt to infer better dtype for object columns

        Parameters
        ----------
        datetime : bool, default False
            If True, convert to date where possible.
        numeric : bool, default False
            If True, attempt to convert to numbers (including strings), with
            unconvertible values becoming NaN.
        timedelta : bool, default False
            If True, convert to timedelta where possible.
        coerce : bool, default False
            If True, force conversion with unconvertible values converted to
            nulls (NaN or NaT).
        copy : bool, default True
            If True, return a copy even if no copy is necessary (e.g. no
            conversion was done). Note: This is meant for internal use, and
            should not be confused with inplace.

        Returns
        -------
        converted : same as input object
        """
        validate_bool_kwarg(datetime, "datetime")
        validate_bool_kwarg(numeric, "numeric")
        validate_bool_kwarg(timedelta, "timedelta")
        validate_bool_kwarg(coerce, "coerce")
        validate_bool_kwarg(copy, "copy")
        return self._constructor(
            self._data.convert(
                datetime=datetime,
                numeric=numeric,
                timedelta=timedelta,
                coerce=coerce,
                copy=copy,
            )
        ).__finalize__(self)

    def infer_objects(self):
        """
        Attempt to infer better dtypes for object columns.

        Attempts soft conversion of object-dtyped
        columns, leaving non-object and unconvertible
        columns unchanged. The inference rules are the
        same as during normal Series/DataFrame construction.

        .. versionadded:: 0.21.0

        Returns
        -------
        converted : same type as input object

        See Also
        --------
        to_datetime : Convert argument to datetime.
        to_timedelta : Convert argument to timedelta.
        to_numeric : Convert argument to numeric type.

        Examples
        --------
        >>> df = pd.DataFrame({"A": ["a", 1, 2, 3]})
        >>> df = df.iloc[1:]
        >>> df
           A
        1  1
        2  2
        3  3

        >>> df.dtypes
        A    object
        dtype: object

        >>> df.infer_objects().dtypes
        A    int64
        dtype: object
        """
        # numeric=False necessary to only soft convert;
        # python objects will still be converted to
        # native numpy numeric types
        return self._constructor(
            self._data.convert(
                datetime=True, numeric=False, timedelta=True, coerce=False, copy=True
            )
        ).__finalize__(self)

    # ----------------------------------------------------------------------
    # Filling NA's

    def fillna(
        self,
        value=None,
        method=None,
        axis=None,
        inplace=False,
        limit=None,
        downcast=None,
    ):
        """
        Fill NA/NaN values using the specified method.

        Parameters
        ----------
        value : scalar, dict, Series, or DataFrame
            Value to use to fill holes (e.g. 0), alternately a
            dict/Series/DataFrame of values specifying which value to use for
            each index (for a Series) or column (for a DataFrame).  Values not
            in the dict/Series/DataFrame will not be filled. This value cannot
            be a list.
        method : {'backfill', 'bfill', 'pad', 'ffill', None}, default None
            Method to use for filling holes in reindexed Series
            pad / ffill: propagate last valid observation forward to next valid
            backfill / bfill: use next valid observation to fill gap.
        axis : %(axes_single_arg)s
            Axis along which to fill missing values.
        inplace : bool, default False
            If True, fill in-place. Note: this will modify any
            other views on this object (e.g., a no-copy slice for a column in a
            DataFrame).
        limit : int, default None
            If method is specified, this is the maximum number of consecutive
            NaN values to forward/backward fill. In other words, if there is
            a gap with more than this number of consecutive NaNs, it will only
            be partially filled. If method is not specified, this is the
            maximum number of entries along the entire axis where NaNs will be
            filled. Must be greater than 0 if not None.
        downcast : dict, default is None
            A dict of item->dtype of what to downcast if possible,
            or the string 'infer' which will try to downcast to an appropriate
            equal type (e.g. float64 to int64 if possible).

        Returns
        -------
        %(klass)s
            Object with missing values filled.

        See Also
        --------
        interpolate : Fill NaN values using interpolation.
        reindex : Conform object to new index.
        asfreq : Convert TimeSeries to specified frequency.

        Examples
        --------
        >>> df = pd.DataFrame([[np.nan, 2, np.nan, 0],
        ...                    [3, 4, np.nan, 1],
        ...                    [np.nan, np.nan, np.nan, 5],
        ...                    [np.nan, 3, np.nan, 4]],
        ...                   columns=list('ABCD'))
        >>> df
             A    B   C  D
        0  NaN  2.0 NaN  0
        1  3.0  4.0 NaN  1
        2  NaN  NaN NaN  5
        3  NaN  3.0 NaN  4

        Replace all NaN elements with 0s.

        >>> df.fillna(0)
            A   B   C   D
        0   0.0 2.0 0.0 0
        1   3.0 4.0 0.0 1
        2   0.0 0.0 0.0 5
        3   0.0 3.0 0.0 4

        We can also propagate non-null values forward or backward.

        >>> df.fillna(method='ffill')
            A   B   C   D
        0   NaN 2.0 NaN 0
        1   3.0 4.0 NaN 1
        2   3.0 4.0 NaN 5
        3   3.0 3.0 NaN 4

        Replace all NaN elements in column 'A', 'B', 'C', and 'D', with 0, 1,
        2, and 3 respectively.

        >>> values = {'A': 0, 'B': 1, 'C': 2, 'D': 3}
        >>> df.fillna(value=values)
            A   B   C   D
        0   0.0 2.0 2.0 0
        1   3.0 4.0 2.0 1
        2   0.0 1.0 2.0 5
        3   0.0 3.0 2.0 4

        Only replace the first NaN element.

        >>> df.fillna(value=values, limit=1)
            A   B   C   D
        0   0.0 2.0 2.0 0
        1   3.0 4.0 NaN 1
        2   NaN 1.0 NaN 5
        3   NaN 3.0 NaN 4
        """
        inplace = validate_bool_kwarg(inplace, "inplace")
        value, method = validate_fillna_kwargs(value, method)

        self._consolidate_inplace()

        # set the default here, so functions examining the signaure
        # can detect if something was set (e.g. in groupby) (GH9221)
        if axis is None:
            axis = 0
        axis = self._get_axis_number(axis)

        if value is None:

            if self._is_mixed_type and axis == 1:
                if inplace:
                    raise NotImplementedError()
                result = self.T.fillna(method=method, limit=limit).T

                # need to downcast here because of all of the transposes
                result._data = result._data.downcast()

                return result

            new_data = self._data.interpolate(
                method=method,
                axis=axis,
                limit=limit,
                inplace=inplace,
                coerce=True,
                downcast=downcast,
            )
        else:
            if len(self._get_axis(axis)) == 0:
                return self

            if self.ndim == 1:
                if isinstance(value, (dict, ABCSeries)):
                    from pandas import Series  # noqa: F811

                    value = Series(value)
                elif not is_list_like(value):
                    pass
                else:
                    raise TypeError(
                        '"value" parameter must be a scalar, dict '
                        "or Series, but you passed a "
                        '"{0}"'.format(type(value).__name__)
                    )

                new_data = self._data.fillna(
                    value=value, limit=limit, inplace=inplace, downcast=downcast
                )

            elif isinstance(value, (dict, ABCSeries)):
                if axis == 1:
                    raise NotImplementedError(
                        "Currently only can fill "
                        "with dict/Series column "
                        "by column"
                    )

                result = self if inplace else self.copy()
                for k, v in value.items():
                    if k not in result:
                        continue
                    obj = result[k]
                    obj.fillna(v, limit=limit, inplace=True, downcast=downcast)
                return result if not inplace else None

            elif not is_list_like(value):
                new_data = self._data.fillna(
                    value=value, limit=limit, inplace=inplace, downcast=downcast
                )
            elif isinstance(value, ABCDataFrame) and self.ndim == 2:
                new_data = self.where(self.notna(), value)
            else:
                raise ValueError(f"invalid fill value with a {type(value)}")

        if inplace:
            self._update_inplace(new_data)
        else:
            return self._constructor(new_data).__finalize__(self)

    def ffill(self, axis=None, inplace=False, limit=None, downcast=None):
        """
        Synonym for :meth:`DataFrame.fillna` with ``method='ffill'``.

        Returns
        -------
        %(klass)s
            Object with missing values filled.
        """
        return self.fillna(
            method="ffill", axis=axis, inplace=inplace, limit=limit, downcast=downcast
        )

    def bfill(self, axis=None, inplace=False, limit=None, downcast=None):
        """
        Synonym for :meth:`DataFrame.fillna` with ``method='bfill'``.

        Returns
        -------
        %(klass)s
            Object with missing values filled.
        """
        return self.fillna(
            method="bfill", axis=axis, inplace=inplace, limit=limit, downcast=downcast
        )

    _shared_docs[
        "replace"
    ] = """
        Replace values given in `to_replace` with `value`.

        Values of the %(klass)s are replaced with other values dynamically.
        This differs from updating with ``.loc`` or ``.iloc``, which require
        you to specify a location to update with some value.

        Parameters
        ----------
        to_replace : str, regex, list, dict, Series, int, float, or None
            How to find the values that will be replaced.

            * numeric, str or regex:

                - numeric: numeric values equal to `to_replace` will be
                  replaced with `value`
                - str: string exactly matching `to_replace` will be replaced
                  with `value`
                - regex: regexs matching `to_replace` will be replaced with
                  `value`

            * list of str, regex, or numeric:

                - First, if `to_replace` and `value` are both lists, they
                  **must** be the same length.
                - Second, if ``regex=True`` then all of the strings in **both**
                  lists will be interpreted as regexs otherwise they will match
                  directly. This doesn't matter much for `value` since there
                  are only a few possible substitution regexes you can use.
                - str, regex and numeric rules apply as above.

            * dict:

                - Dicts can be used to specify different replacement values
                  for different existing values. For example,
                  ``{'a': 'b', 'y': 'z'}`` replaces the value 'a' with 'b' and
                  'y' with 'z'. To use a dict in this way the `value`
                  parameter should be `None`.
                - For a DataFrame a dict can specify that different values
                  should be replaced in different columns. For example,
                  ``{'a': 1, 'b': 'z'}`` looks for the value 1 in column 'a'
                  and the value 'z' in column 'b' and replaces these values
                  with whatever is specified in `value`. The `value` parameter
                  should not be ``None`` in this case. You can treat this as a
                  special case of passing two lists except that you are
                  specifying the column to search in.
                - For a DataFrame nested dictionaries, e.g.,
                  ``{'a': {'b': np.nan}}``, are read as follows: look in column
                  'a' for the value 'b' and replace it with NaN. The `value`
                  parameter should be ``None`` to use a nested dict in this
                  way. You can nest regular expressions as well. Note that
                  column names (the top-level dictionary keys in a nested
                  dictionary) **cannot** be regular expressions.

            * None:

                - This means that the `regex` argument must be a string,
                  compiled regular expression, or list, dict, ndarray or
                  Series of such elements. If `value` is also ``None`` then
                  this **must** be a nested dictionary or Series.

            See the examples section for examples of each of these.
        value : scalar, dict, list, str, regex, default None
            Value to replace any values matching `to_replace` with.
            For a DataFrame a dict of values can be used to specify which
            value to use for each column (columns not in the dict will not be
            filled). Regular expressions, strings and lists or dicts of such
            objects are also allowed.
        inplace : bool, default False
            If True, in place. Note: this will modify any
            other views on this object (e.g. a column from a DataFrame).
            Returns the caller if this is True.
        limit : int, default None
            Maximum size gap to forward or backward fill.
        regex : bool or same types as `to_replace`, default False
            Whether to interpret `to_replace` and/or `value` as regular
            expressions. If this is ``True`` then `to_replace` *must* be a
            string. Alternatively, this could be a regular expression or a
            list, dict, or array of regular expressions in which case
            `to_replace` must be ``None``.
        method : {'pad', 'ffill', 'bfill', `None`}
            The method to use when for replacement, when `to_replace` is a
            scalar, list or tuple and `value` is ``None``.

            .. versionchanged:: 0.23.0
                Added to DataFrame.

        Returns
        -------
        %(klass)s
            Object after replacement.

        Raises
        ------
        AssertionError
            * If `regex` is not a ``bool`` and `to_replace` is not
              ``None``.
        TypeError
            * If `to_replace` is a ``dict`` and `value` is not a ``list``,
              ``dict``, ``ndarray``, or ``Series``
            * If `to_replace` is ``None`` and `regex` is not compilable
              into a regular expression or is a list, dict, ndarray, or
              Series.
            * When replacing multiple ``bool`` or ``datetime64`` objects and
              the arguments to `to_replace` does not match the type of the
              value being replaced
        ValueError
            * If a ``list`` or an ``ndarray`` is passed to `to_replace` and
              `value` but they are not the same length.

        See Also
        --------
        %(klass)s.fillna : Fill NA values.
        %(klass)s.where : Replace values based on boolean condition.
        Series.str.replace : Simple string replacement.

        Notes
        -----
        * Regex substitution is performed under the hood with ``re.sub``. The
          rules for substitution for ``re.sub`` are the same.
        * Regular expressions will only substitute on strings, meaning you
          cannot provide, for example, a regular expression matching floating
          point numbers and expect the columns in your frame that have a
          numeric dtype to be matched. However, if those floating point
          numbers *are* strings, then you can do this.
        * This method has *a lot* of options. You are encouraged to experiment
          and play with this method to gain intuition about how it works.
        * When dict is used as the `to_replace` value, it is like
          key(s) in the dict are the to_replace part and
          value(s) in the dict are the value parameter.

        Examples
        --------

        **Scalar `to_replace` and `value`**

        >>> s = pd.Series([0, 1, 2, 3, 4])
        >>> s.replace(0, 5)
        0    5
        1    1
        2    2
        3    3
        4    4
        dtype: int64

        >>> df = pd.DataFrame({'A': [0, 1, 2, 3, 4],
        ...                    'B': [5, 6, 7, 8, 9],
        ...                    'C': ['a', 'b', 'c', 'd', 'e']})
        >>> df.replace(0, 5)
           A  B  C
        0  5  5  a
        1  1  6  b
        2  2  7  c
        3  3  8  d
        4  4  9  e

        **List-like `to_replace`**

        >>> df.replace([0, 1, 2, 3], 4)
           A  B  C
        0  4  5  a
        1  4  6  b
        2  4  7  c
        3  4  8  d
        4  4  9  e

        >>> df.replace([0, 1, 2, 3], [4, 3, 2, 1])
           A  B  C
        0  4  5  a
        1  3  6  b
        2  2  7  c
        3  1  8  d
        4  4  9  e

        >>> s.replace([1, 2], method='bfill')
        0    0
        1    3
        2    3
        3    3
        4    4
        dtype: int64

        **dict-like `to_replace`**

        >>> df.replace({0: 10, 1: 100})
             A  B  C
        0   10  5  a
        1  100  6  b
        2    2  7  c
        3    3  8  d
        4    4  9  e

        >>> df.replace({'A': 0, 'B': 5}, 100)
             A    B  C
        0  100  100  a
        1    1    6  b
        2    2    7  c
        3    3    8  d
        4    4    9  e

        >>> df.replace({'A': {0: 100, 4: 400}})
             A  B  C
        0  100  5  a
        1    1  6  b
        2    2  7  c
        3    3  8  d
        4  400  9  e

        **Regular expression `to_replace`**

        >>> df = pd.DataFrame({'A': ['bat', 'foo', 'bait'],
        ...                    'B': ['abc', 'bar', 'xyz']})
        >>> df.replace(to_replace=r'^ba.$', value='new', regex=True)
              A    B
        0   new  abc
        1   foo  new
        2  bait  xyz

        >>> df.replace({'A': r'^ba.$'}, {'A': 'new'}, regex=True)
              A    B
        0   new  abc
        1   foo  bar
        2  bait  xyz

        >>> df.replace(regex=r'^ba.$', value='new')
              A    B
        0   new  abc
        1   foo  new
        2  bait  xyz

        >>> df.replace(regex={r'^ba.$': 'new', 'foo': 'xyz'})
              A    B
        0   new  abc
        1   xyz  new
        2  bait  xyz

        >>> df.replace(regex=[r'^ba.$', 'foo'], value='new')
              A    B
        0   new  abc
        1   new  new
        2  bait  xyz

        Note that when replacing multiple ``bool`` or ``datetime64`` objects,
        the data types in the `to_replace` parameter must match the data
        type of the value being replaced:

        >>> df = pd.DataFrame({'A': [True, False, True],
        ...                    'B': [False, True, False]})
        >>> df.replace({'a string': 'new value', True: False})  # raises
        Traceback (most recent call last):
            ...
        TypeError: Cannot compare types 'ndarray(dtype=bool)' and 'str'

        This raises a ``TypeError`` because one of the ``dict`` keys is not of
        the correct type for replacement.

        Compare the behavior of ``s.replace({'a': None})`` and
        ``s.replace('a', None)`` to understand the peculiarities
        of the `to_replace` parameter:

        >>> s = pd.Series([10, 'a', 'a', 'b', 'a'])

        When one uses a dict as the `to_replace` value, it is like the
        value(s) in the dict are equal to the `value` parameter.
        ``s.replace({'a': None})`` is equivalent to
        ``s.replace(to_replace={'a': None}, value=None, method=None)``:

        >>> s.replace({'a': None})
        0      10
        1    None
        2    None
        3       b
        4    None
        dtype: object

        When ``value=None`` and `to_replace` is a scalar, list or
        tuple, `replace` uses the method parameter (default 'pad') to do the
        replacement. So this is why the 'a' values are being replaced by 10
        in rows 1 and 2 and 'b' in row 4 in this case.
        The command ``s.replace('a', None)`` is actually equivalent to
        ``s.replace(to_replace='a', value=None, method='pad')``:

        >>> s.replace('a', None)
        0    10
        1    10
        2    10
        3     b
        4     b
        dtype: object
    """

    @Appender(_shared_docs["replace"] % _shared_doc_kwargs)
    def replace(
        self,
        to_replace=None,
        value=None,
        inplace=False,
        limit=None,
        regex=False,
        method="pad",
    ):
        inplace = validate_bool_kwarg(inplace, "inplace")
        if not is_bool(regex) and to_replace is not None:
            raise AssertionError("'to_replace' must be 'None' if 'regex' is not a bool")

        self._consolidate_inplace()

        if value is None:
            # passing a single value that is scalar like
            # when value is None (GH5319), for compat
            if not is_dict_like(to_replace) and not is_dict_like(regex):
                to_replace = [to_replace]

            if isinstance(to_replace, (tuple, list)):
                if isinstance(self, ABCDataFrame):
                    return self.apply(
                        _single_replace, args=(to_replace, method, inplace, limit)
                    )
                return _single_replace(self, to_replace, method, inplace, limit)

            if not is_dict_like(to_replace):
                if not is_dict_like(regex):
                    raise TypeError(
                        'If "to_replace" and "value" are both None'
                        ' and "to_replace" is not a list, then '
                        "regex must be a mapping"
                    )
                to_replace = regex
                regex = True

            items = list(cast(dict, to_replace).items())
            if items:
                keys, values = zip(*items)
            else:
                keys, values = ([], [])

            are_mappings = [is_dict_like(v) for v in values]

            if any(are_mappings):
                if not all(are_mappings):
                    raise TypeError(
                        "If a nested mapping is passed, all values"
                        " of the top level mapping must be "
                        "mappings"
                    )
                # passed a nested dict/Series
                to_rep_dict = {}
                value_dict = {}

                for k, v in items:
                    keys, values = list(zip(*v.items())) or ([], [])

                    to_rep_dict[k] = list(keys)
                    value_dict[k] = list(values)

                to_replace, value = to_rep_dict, value_dict
            else:
                to_replace, value = keys, values

            return self.replace(
                to_replace, value, inplace=inplace, limit=limit, regex=regex
            )
        else:

            # need a non-zero len on all axes
            if not self.size:
                return self

            new_data = self._data
            if is_dict_like(to_replace):
                if is_dict_like(value):  # {'A' : NA} -> {'A' : 0}
                    res = self if inplace else self.copy()
                    for c, src in to_replace.items():
                        if c in value and c in self:
                            # object conversion is handled in
                            # series.replace which is called recursively
                            res[c] = res[c].replace(
                                to_replace=src,
                                value=value[c],
                                inplace=False,
                                regex=regex,
                            )
                    return None if inplace else res

                # {'A': NA} -> 0
                elif not is_list_like(value):
                    keys = [(k, src) for k, src in to_replace.items() if k in self]
                    keys_len = len(keys) - 1
                    for i, (k, src) in enumerate(keys):
                        convert = i == keys_len
                        new_data = new_data.replace(
                            to_replace=src,
                            value=value,
                            filter=[k],
                            inplace=inplace,
                            regex=regex,
                            convert=convert,
                        )
                else:
                    raise TypeError("value argument must be scalar, dict, or Series")

            elif is_list_like(to_replace):  # [NA, ''] -> [0, 'missing']
                if is_list_like(value):
                    if len(to_replace) != len(value):
                        raise ValueError(
                            f"Replacement lists must match in length. "
                            f"Expecting {len(to_replace)} got {len(value)} "
                        )

                    new_data = self._data.replace_list(
                        src_list=to_replace,
                        dest_list=value,
                        inplace=inplace,
                        regex=regex,
                    )

                else:  # [NA, ''] -> 0
                    new_data = self._data.replace(
                        to_replace=to_replace, value=value, inplace=inplace, regex=regex
                    )
            elif to_replace is None:
                if not (
                    is_re_compilable(regex)
                    or is_list_like(regex)
                    or is_dict_like(regex)
                ):
                    raise TypeError(
                        "'regex' must be a string or a compiled "
                        "regular expression or a list or dict of "
                        "strings or regular expressions, you "
                        "passed a"
                        " {0!r}".format(type(regex).__name__)
                    )
                return self.replace(
                    regex, value, inplace=inplace, limit=limit, regex=True
                )
            else:

                # dest iterable dict-like
                if is_dict_like(value):  # NA -> {'A' : 0, 'B' : -1}
                    new_data = self._data

                    for k, v in value.items():
                        if k in self:
                            new_data = new_data.replace(
                                to_replace=to_replace,
                                value=v,
                                filter=[k],
                                inplace=inplace,
                                regex=regex,
                            )

                elif not is_list_like(value):  # NA -> 0
                    new_data = self._data.replace(
                        to_replace=to_replace, value=value, inplace=inplace, regex=regex
                    )
                else:
                    msg = ('Invalid "to_replace" type: ' "{0!r}").format(
                        type(to_replace).__name__
                    )
                    raise TypeError(msg)  # pragma: no cover

        if inplace:
            self._update_inplace(new_data)
        else:
            return self._constructor(new_data).__finalize__(self)

    _shared_docs[
        "interpolate"
    ] = """
        Please note that only ``method='linear'`` is supported for
        DataFrame/Series with a MultiIndex.

        Parameters
        ----------
        method : str, default 'linear'
            Interpolation technique to use. One of:

            * 'linear': Ignore the index and treat the values as equally
              spaced. This is the only method supported on MultiIndexes.
            * 'time': Works on daily and higher resolution data to interpolate
              given length of interval.
            * 'index', 'values': use the actual numerical values of the index.
            * 'pad': Fill in NaNs using existing values.
            * 'nearest', 'zero', 'slinear', 'quadratic', 'cubic', 'spline',
              'barycentric', 'polynomial': Passed to
              `scipy.interpolate.interp1d`. These methods use the numerical
              values of the index.  Both 'polynomial' and 'spline' require that
              you also specify an `order` (int), e.g.
              ``df.interpolate(method='polynomial', order=5)``.
            * 'krogh', 'piecewise_polynomial', 'spline', 'pchip', 'akima':
              Wrappers around the SciPy interpolation methods of similar
              names. See `Notes`.
            * 'from_derivatives': Refers to
              `scipy.interpolate.BPoly.from_derivatives` which
              replaces 'piecewise_polynomial' interpolation method in
              scipy 0.18.
        axis : {0 or 'index', 1 or 'columns', None}, default None
            Axis to interpolate along.
        limit : int, optional
            Maximum number of consecutive NaNs to fill. Must be greater than
            0.
        inplace : bool, default False
            Update the data in place if possible.
        limit_direction : {'forward', 'backward', 'both'}, default 'forward'
            If limit is specified, consecutive NaNs will be filled in this
            direction.
        limit_area : {`None`, 'inside', 'outside'}, default None
            If limit is specified, consecutive NaNs will be filled with this
            restriction.

            * ``None``: No fill restriction.
            * 'inside': Only fill NaNs surrounded by valid values
              (interpolate).
            * 'outside': Only fill NaNs outside valid values (extrapolate).

            .. versionadded:: 0.23.0

        downcast : optional, 'infer' or None, defaults to None
            Downcast dtypes if possible.
        **kwargs
            Keyword arguments to pass on to the interpolating function.

        Returns
        -------
        Series or DataFrame
            Returns the same object type as the caller, interpolated at
            some or all ``NaN`` values.

        See Also
        --------
        fillna : Fill missing values using different methods.
        scipy.interpolate.Akima1DInterpolator : Piecewise cubic polynomials
            (Akima interpolator).
        scipy.interpolate.BPoly.from_derivatives : Piecewise polynomial in the
            Bernstein basis.
        scipy.interpolate.interp1d : Interpolate a 1-D function.
        scipy.interpolate.KroghInterpolator : Interpolate polynomial (Krogh
            interpolator).
        scipy.interpolate.PchipInterpolator : PCHIP 1-d monotonic cubic
            interpolation.
        scipy.interpolate.CubicSpline : Cubic spline data interpolator.

        Notes
        -----
        The 'krogh', 'piecewise_polynomial', 'spline', 'pchip' and 'akima'
        methods are wrappers around the respective SciPy implementations of
        similar names. These use the actual numerical values of the index.
        For more information on their behavior, see the
        `SciPy documentation
        <http://docs.scipy.org/doc/scipy/reference/interpolate.html#univariate-interpolation>`__
        and `SciPy tutorial
        <http://docs.scipy.org/doc/scipy/reference/tutorial/interpolate.html>`__.

        Examples
        --------
        Filling in ``NaN`` in a :class:`~pandas.Series` via linear
        interpolation.

        >>> s = pd.Series([0, 1, np.nan, 3])
        >>> s
        0    0.0
        1    1.0
        2    NaN
        3    3.0
        dtype: float64
        >>> s.interpolate()
        0    0.0
        1    1.0
        2    2.0
        3    3.0
        dtype: float64

        Filling in ``NaN`` in a Series by padding, but filling at most two
        consecutive ``NaN`` at a time.

        >>> s = pd.Series([np.nan, "single_one", np.nan,
        ...                "fill_two_more", np.nan, np.nan, np.nan,
        ...                4.71, np.nan])
        >>> s
        0              NaN
        1       single_one
        2              NaN
        3    fill_two_more
        4              NaN
        5              NaN
        6              NaN
        7             4.71
        8              NaN
        dtype: object
        >>> s.interpolate(method='pad', limit=2)
        0              NaN
        1       single_one
        2       single_one
        3    fill_two_more
        4    fill_two_more
        5    fill_two_more
        6              NaN
        7             4.71
        8             4.71
        dtype: object

        Filling in ``NaN`` in a Series via polynomial interpolation or splines:
        Both 'polynomial' and 'spline' methods require that you also specify
        an ``order`` (int).

        >>> s = pd.Series([0, 2, np.nan, 8])
        >>> s.interpolate(method='polynomial', order=2)
        0    0.000000
        1    2.000000
        2    4.666667
        3    8.000000
        dtype: float64

        Fill the DataFrame forward (that is, going down) along each column
        using linear interpolation.

        Note how the last entry in column 'a' is interpolated differently,
        because there is no entry after it to use for interpolation.
        Note how the first entry in column 'b' remains ``NaN``, because there
        is no entry before it to use for interpolation.

        >>> df = pd.DataFrame([(0.0, np.nan, -1.0, 1.0),
        ...                    (np.nan, 2.0, np.nan, np.nan),
        ...                    (2.0, 3.0, np.nan, 9.0),
        ...                    (np.nan, 4.0, -4.0, 16.0)],
        ...                   columns=list('abcd'))
        >>> df
             a    b    c     d
        0  0.0  NaN -1.0   1.0
        1  NaN  2.0  NaN   NaN
        2  2.0  3.0  NaN   9.0
        3  NaN  4.0 -4.0  16.0
        >>> df.interpolate(method='linear', limit_direction='forward', axis=0)
             a    b    c     d
        0  0.0  NaN -1.0   1.0
        1  1.0  2.0 -2.0   5.0
        2  2.0  3.0 -3.0   9.0
        3  2.0  4.0 -4.0  16.0

        Using polynomial interpolation.

        >>> df['d'].interpolate(method='polynomial', order=2)
        0     1.0
        1     4.0
        2     9.0
        3    16.0
        Name: d, dtype: float64
        """

    @Appender(_shared_docs["interpolate"] % _shared_doc_kwargs)
    def interpolate(
        self,
        method="linear",
        axis=0,
        limit=None,
        inplace=False,
        limit_direction="forward",
        limit_area=None,
        downcast=None,
        **kwargs,
    ):
        """
        Interpolate values according to different methods.
        """
        inplace = validate_bool_kwarg(inplace, "inplace")

        axis = self._get_axis_number(axis)

        if axis == 0:
            ax = self._info_axis_name
            _maybe_transposed_self = self
        elif axis == 1:
            _maybe_transposed_self = self.T
            ax = 1

        ax = _maybe_transposed_self._get_axis_number(ax)

        if _maybe_transposed_self.ndim == 2:
            alt_ax = 1 - ax
        else:
            alt_ax = ax

        if isinstance(_maybe_transposed_self.index, MultiIndex) and method != "linear":
            raise ValueError(
                "Only `method=linear` interpolation is supported on MultiIndexes."
            )

        if _maybe_transposed_self._data.get_dtype_counts().get("object") == len(
            _maybe_transposed_self.T
        ):
            raise TypeError(
                "Cannot interpolate with all object-dtype columns "
                "in the DataFrame. Try setting at least one "
                "column to a numeric dtype."
            )

        # create/use the index
        if method == "linear":
            # prior default
            index = np.arange(len(_maybe_transposed_self._get_axis(alt_ax)))
        else:
            index = _maybe_transposed_self._get_axis(alt_ax)
            methods = {"index", "values", "nearest", "time"}
            is_numeric_or_datetime = (
                is_numeric_dtype(index)
                or is_datetime64_any_dtype(index)
                or is_timedelta64_dtype(index)
            )
            if method not in methods and not is_numeric_or_datetime:
                raise ValueError(
                    "Index column must be numeric or datetime type when "
                    "using {method} method other than linear. "
                    "Try setting a numeric or datetime index column before "
                    "interpolating.".format(method=method)
                )

        if isna(index).any():
            raise NotImplementedError(
                "Interpolation with NaNs in the index "
                "has not been implemented. Try filling "
                "those NaNs before interpolating."
            )
        data = _maybe_transposed_self._data
        new_data = data.interpolate(
            method=method,
            axis=ax,
            index=index,
            values=_maybe_transposed_self,
            limit=limit,
            limit_direction=limit_direction,
            limit_area=limit_area,
            inplace=inplace,
            downcast=downcast,
            **kwargs,
        )

        if inplace:
            if axis == 1:
                new_data = self._constructor(new_data).T._data
            self._update_inplace(new_data)
        else:
            res = self._constructor(new_data).__finalize__(self)
            if axis == 1:
                res = res.T
            return res

    # ----------------------------------------------------------------------
    # Timeseries methods Methods

    def asof(self, where, subset=None):
        """
        Return the last row(s) without any NaNs before `where`.

        The last row (for each element in `where`, if list) without any
        NaN is taken.
        In case of a :class:`~pandas.DataFrame`, the last row without NaN
        considering only the subset of columns (if not `None`)

        If there is no good value, NaN is returned for a Series or
        a Series of NaN values for a DataFrame

        Parameters
        ----------
        where : date or array-like of dates
            Date(s) before which the last row(s) are returned.
        subset : str or array-like of str, default `None`
            For DataFrame, if not `None`, only use these columns to
            check for NaNs.

        Returns
        -------
        scalar, Series, or DataFrame

            The return can be:

            * scalar : when `self` is a Series and `where` is a scalar
            * Series: when `self` is a Series and `where` is an array-like,
              or when `self` is a DataFrame and `where` is a scalar
            * DataFrame : when `self` is a DataFrame and `where` is an
              array-like

            Return scalar, Series, or DataFrame.

        See Also
        --------
        merge_asof : Perform an asof merge. Similar to left join.

        Notes
        -----
        Dates are assumed to be sorted. Raises if this is not the case.

        Examples
        --------
        A Series and a scalar `where`.

        >>> s = pd.Series([1, 2, np.nan, 4], index=[10, 20, 30, 40])
        >>> s
        10    1.0
        20    2.0
        30    NaN
        40    4.0
        dtype: float64

        >>> s.asof(20)
        2.0

        For a sequence `where`, a Series is returned. The first value is
        NaN, because the first element of `where` is before the first
        index value.

        >>> s.asof([5, 20])
        5     NaN
        20    2.0
        dtype: float64

        Missing values are not considered. The following is ``2.0``, not
        NaN, even though NaN is at the index location for ``30``.

        >>> s.asof(30)
        2.0

        Take all columns into consideration

        >>> df = pd.DataFrame({'a': [10, 20, 30, 40, 50],
        ...                    'b': [None, None, None, None, 500]},
        ...                   index=pd.DatetimeIndex(['2018-02-27 09:01:00',
        ...                                           '2018-02-27 09:02:00',
        ...                                           '2018-02-27 09:03:00',
        ...                                           '2018-02-27 09:04:00',
        ...                                           '2018-02-27 09:05:00']))
        >>> df.asof(pd.DatetimeIndex(['2018-02-27 09:03:30',
        ...                           '2018-02-27 09:04:30']))
                              a   b
        2018-02-27 09:03:30 NaN NaN
        2018-02-27 09:04:30 NaN NaN

        Take a single column into consideration

        >>> df.asof(pd.DatetimeIndex(['2018-02-27 09:03:30',
        ...                           '2018-02-27 09:04:30']),
        ...         subset=['a'])
                                 a   b
        2018-02-27 09:03:30   30.0 NaN
        2018-02-27 09:04:30   40.0 NaN
        """
        if isinstance(where, str):
            where = Timestamp(where)

        if not self.index.is_monotonic:
            raise ValueError("asof requires a sorted index")

        is_series = isinstance(self, ABCSeries)
        if is_series:
            if subset is not None:
                raise ValueError("subset is not valid for Series")
        else:
            if subset is None:
                subset = self.columns
            if not is_list_like(subset):
                subset = [subset]

        is_list = is_list_like(where)
        if not is_list:
            start = self.index[0]
            if isinstance(self.index, PeriodIndex):
                where = Period(where, freq=self.index.freq).ordinal
                start = start.ordinal

            if where < start:
                if not is_series:
                    from pandas import Series  # noqa: F811

                    return Series(index=self.columns, name=where)
                return np.nan

            # It's always much faster to use a *while* loop here for
            # Series than pre-computing all the NAs. However a
            # *while* loop is extremely expensive for DataFrame
            # so we later pre-compute all the NAs and use the same
            # code path whether *where* is a scalar or list.
            # See PR: https://github.com/pandas-dev/pandas/pull/14476
            if is_series:
                loc = self.index.searchsorted(where, side="right")
                if loc > 0:
                    loc -= 1

                values = self._values
                while loc > 0 and isna(values[loc]):
                    loc -= 1
                return values[loc]

        if not isinstance(where, Index):
            where = Index(where) if is_list else Index([where])

        nulls = self.isna() if is_series else self[subset].isna().any(1)
        if nulls.all():
            if is_series:
                return self._constructor(np.nan, index=where, name=self.name)
            elif is_list:
                from pandas import DataFrame

                return DataFrame(np.nan, index=where, columns=self.columns)
            else:
                from pandas import Series

                return Series(np.nan, index=self.columns, name=where[0])

        locs = self.index.asof_locs(where, ~(nulls.values))

        # mask the missing
        missing = locs == -1
        data = self.take(locs, is_copy=False)
        data.index = where
        data.loc[missing] = np.nan
        return data if is_list else data.iloc[-1]

    # ----------------------------------------------------------------------
    # Action Methods

    _shared_docs[
        "isna"
    ] = """
        Detect missing values.

        Return a boolean same-sized object indicating if the values are NA.
        NA values, such as None or :attr:`numpy.NaN`, gets mapped to True
        values.
        Everything else gets mapped to False values. Characters such as empty
        strings ``''`` or :attr:`numpy.inf` are not considered NA values
        (unless you set ``pandas.options.mode.use_inf_as_na = True``).

        Returns
        -------
        %(klass)s
            Mask of bool values for each element in %(klass)s that
            indicates whether an element is not an NA value.

        See Also
        --------
        %(klass)s.isnull : Alias of isna.
        %(klass)s.notna : Boolean inverse of isna.
        %(klass)s.dropna : Omit axes labels with missing values.
        isna : Top-level isna.

        Examples
        --------
        Show which entries in a DataFrame are NA.

        >>> df = pd.DataFrame({'age': [5, 6, np.NaN],
        ...                    'born': [pd.NaT, pd.Timestamp('1939-05-27'),
        ...                             pd.Timestamp('1940-04-25')],
        ...                    'name': ['Alfred', 'Batman', ''],
        ...                    'toy': [None, 'Batmobile', 'Joker']})
        >>> df
           age       born    name        toy
        0  5.0        NaT  Alfred       None
        1  6.0 1939-05-27  Batman  Batmobile
        2  NaN 1940-04-25              Joker

        >>> df.isna()
             age   born   name    toy
        0  False   True  False   True
        1  False  False  False  False
        2   True  False  False  False

        Show which entries in a Series are NA.

        >>> ser = pd.Series([5, 6, np.NaN])
        >>> ser
        0    5.0
        1    6.0
        2    NaN
        dtype: float64

        >>> ser.isna()
        0    False
        1    False
        2     True
        dtype: bool
        """

    @Appender(_shared_docs["isna"] % _shared_doc_kwargs)
    def isna(self):
        return isna(self).__finalize__(self)

    @Appender(_shared_docs["isna"] % _shared_doc_kwargs)
    def isnull(self):
        return isna(self).__finalize__(self)

    _shared_docs[
        "notna"
    ] = """
        Detect existing (non-missing) values.

        Return a boolean same-sized object indicating if the values are not NA.
        Non-missing values get mapped to True. Characters such as empty
        strings ``''`` or :attr:`numpy.inf` are not considered NA values
        (unless you set ``pandas.options.mode.use_inf_as_na = True``).
        NA values, such as None or :attr:`numpy.NaN`, get mapped to False
        values.

        Returns
        -------
        %(klass)s
            Mask of bool values for each element in %(klass)s that
            indicates whether an element is not an NA value.

        See Also
        --------
        %(klass)s.notnull : Alias of notna.
        %(klass)s.isna : Boolean inverse of notna.
        %(klass)s.dropna : Omit axes labels with missing values.
        notna : Top-level notna.

        Examples
        --------
        Show which entries in a DataFrame are not NA.

        >>> df = pd.DataFrame({'age': [5, 6, np.NaN],
        ...                    'born': [pd.NaT, pd.Timestamp('1939-05-27'),
        ...                             pd.Timestamp('1940-04-25')],
        ...                    'name': ['Alfred', 'Batman', ''],
        ...                    'toy': [None, 'Batmobile', 'Joker']})
        >>> df
           age       born    name        toy
        0  5.0        NaT  Alfred       None
        1  6.0 1939-05-27  Batman  Batmobile
        2  NaN 1940-04-25              Joker

        >>> df.notna()
             age   born  name    toy
        0   True  False  True  False
        1   True   True  True   True
        2  False   True  True   True

        Show which entries in a Series are not NA.

        >>> ser = pd.Series([5, 6, np.NaN])
        >>> ser
        0    5.0
        1    6.0
        2    NaN
        dtype: float64

        >>> ser.notna()
        0     True
        1     True
        2    False
        dtype: bool
        """

    @Appender(_shared_docs["notna"] % _shared_doc_kwargs)
    def notna(self):
        return notna(self).__finalize__(self)

    @Appender(_shared_docs["notna"] % _shared_doc_kwargs)
    def notnull(self):
        return notna(self).__finalize__(self)

    def _clip_with_scalar(self, lower, upper, inplace=False):
        if (lower is not None and np.any(isna(lower))) or (
            upper is not None and np.any(isna(upper))
        ):
            raise ValueError("Cannot use an NA value as a clip threshold")

        result = self
        mask = isna(self.values)

        with np.errstate(all="ignore"):
            if upper is not None:
                subset = self.to_numpy() <= upper
                result = result.where(subset, upper, axis=None, inplace=False)
            if lower is not None:
                subset = self.to_numpy() >= lower
                result = result.where(subset, lower, axis=None, inplace=False)

        if np.any(mask):
            result[mask] = np.nan

        if inplace:
            self._update_inplace(result)
        else:
            return result

    def _clip_with_one_bound(self, threshold, method, axis, inplace):

        if axis is not None:
            axis = self._get_axis_number(axis)

        # method is self.le for upper bound and self.ge for lower bound
        if is_scalar(threshold) and is_number(threshold):
            if method.__name__ == "le":
                return self._clip_with_scalar(None, threshold, inplace=inplace)
            return self._clip_with_scalar(threshold, None, inplace=inplace)

        subset = method(threshold, axis=axis) | isna(self)

        # GH #15390
        # In order for where method to work, the threshold must
        # be transformed to NDFrame from other array like structure.
        if (not isinstance(threshold, ABCSeries)) and is_list_like(threshold):
            if isinstance(self, ABCSeries):
                threshold = self._constructor(threshold, index=self.index)
            else:
                threshold = _align_method_FRAME(self, threshold, axis)
        return self.where(subset, threshold, axis=axis, inplace=inplace)

    def clip(self, lower=None, upper=None, axis=None, inplace=False, *args, **kwargs):
        """
        Trim values at input threshold(s).

        Assigns values outside boundary to boundary values. Thresholds
        can be singular values or array like, and in the latter case
        the clipping is performed element-wise in the specified axis.

        Parameters
        ----------
        lower : float or array_like, default None
            Minimum threshold value. All values below this
            threshold will be set to it.
        upper : float or array_like, default None
            Maximum threshold value. All values above this
            threshold will be set to it.
        axis : int or str axis name, optional
            Align object with lower and upper along the given axis.
        inplace : bool, default False
            Whether to perform the operation in place on the data.

            .. versionadded:: 0.21.0
        *args, **kwargs
            Additional keywords have no effect but might be accepted
            for compatibility with numpy.

        Returns
        -------
        Series or DataFrame
            Same type as calling object with the values outside the
            clip boundaries replaced.

        Examples
        --------
        >>> data = {'col_0': [9, -3, 0, -1, 5], 'col_1': [-2, -7, 6, 8, -5]}
        >>> df = pd.DataFrame(data)
        >>> df
           col_0  col_1
        0      9     -2
        1     -3     -7
        2      0      6
        3     -1      8
        4      5     -5

        Clips per column using lower and upper thresholds:

        >>> df.clip(-4, 6)
           col_0  col_1
        0      6     -2
        1     -3     -4
        2      0      6
        3     -1      6
        4      5     -4

        Clips using specific lower and upper thresholds per column element:

        >>> t = pd.Series([2, -4, -1, 6, 3])
        >>> t
        0    2
        1   -4
        2   -1
        3    6
        4    3
        dtype: int64

        >>> df.clip(t, t + 4, axis=0)
           col_0  col_1
        0      6      2
        1     -3     -4
        2      0      3
        3      6      8
        4      5      3
        """
        inplace = validate_bool_kwarg(inplace, "inplace")

        axis = nv.validate_clip_with_axis(axis, args, kwargs)
        if axis is not None:
            axis = self._get_axis_number(axis)

        # GH 17276
        # numpy doesn't like NaN as a clip value
        # so ignore
        # GH 19992
        # numpy doesn't drop a list-like bound containing NaN
        if not is_list_like(lower) and np.any(isna(lower)):
            lower = None
        if not is_list_like(upper) and np.any(isna(upper)):
            upper = None

        # GH 2747 (arguments were reversed)
        if lower is not None and upper is not None:
            if is_scalar(lower) and is_scalar(upper):
                lower, upper = min(lower, upper), max(lower, upper)

        # fast-path for scalars
        if (lower is None or (is_scalar(lower) and is_number(lower))) and (
            upper is None or (is_scalar(upper) and is_number(upper))
        ):
            return self._clip_with_scalar(lower, upper, inplace=inplace)

        result = self
        if lower is not None:
            result = result._clip_with_one_bound(
                lower, method=self.ge, axis=axis, inplace=inplace
            )
        if upper is not None:
            if inplace:
                result = self
            result = result._clip_with_one_bound(
                upper, method=self.le, axis=axis, inplace=inplace
            )

        return result

    def groupby(
        self,
        by=None,
        axis=0,
        level=None,
        as_index=True,
        sort=True,
        group_keys=True,
        squeeze=False,
        observed=False,
    ):
        """
        Group DataFrame or Series using a mapper or by a Series of columns.

        A groupby operation involves some combination of splitting the
        object, applying a function, and combining the results. This can be
        used to group large amounts of data and compute operations on these
        groups.

        Parameters
        ----------
        by : mapping, function, label, or list of labels
            Used to determine the groups for the groupby.
            If ``by`` is a function, it's called on each value of the object's
            index. If a dict or Series is passed, the Series or dict VALUES
            will be used to determine the groups (the Series' values are first
            aligned; see ``.align()`` method). If an ndarray is passed, the
            values are used as-is determine the groups. A label or list of
            labels may be passed to group by the columns in ``self``. Notice
            that a tuple is interpreted as a (single) key.
        axis : {0 or 'index', 1 or 'columns'}, default 0
            Split along rows (0) or columns (1).
        level : int, level name, or sequence of such, default None
            If the axis is a MultiIndex (hierarchical), group by a particular
            level or levels.
        as_index : bool, default True
            For aggregated output, return object with group labels as the
            index. Only relevant for DataFrame input. as_index=False is
            effectively "SQL-style" grouped output.
        sort : bool, default True
            Sort group keys. Get better performance by turning this off.
            Note this does not influence the order of observations within each
            group. Groupby preserves the order of rows within each group.
        group_keys : bool, default True
            When calling apply, add group keys to index to identify pieces.
        squeeze : bool, default False
            Reduce the dimensionality of the return type if possible,
            otherwise return a consistent type.
        observed : bool, default False
            This only applies if any of the groupers are Categoricals.
            If True: only show observed values for categorical groupers.
            If False: show all values for categorical groupers.

            .. versionadded:: 0.23.0

        Returns
        -------
        DataFrameGroupBy or SeriesGroupBy
            Depends on the calling object and returns groupby object that
            contains information about the groups.

        See Also
        --------
        resample : Convenience method for frequency conversion and resampling
            of time series.

        Notes
        -----
        See the `user guide
        <http://pandas.pydata.org/pandas-docs/stable/groupby.html>`_ for more.

        Examples
        --------
        >>> df = pd.DataFrame({'Animal': ['Falcon', 'Falcon',
        ...                               'Parrot', 'Parrot'],
        ...                    'Max Speed': [380., 370., 24., 26.]})
        >>> df
           Animal  Max Speed
        0  Falcon      380.0
        1  Falcon      370.0
        2  Parrot       24.0
        3  Parrot       26.0
        >>> df.groupby(['Animal']).mean()
                Max Speed
        Animal
        Falcon      375.0
        Parrot       25.0

        **Hierarchical Indexes**

        We can groupby different levels of a hierarchical index
        using the `level` parameter:

        >>> arrays = [['Falcon', 'Falcon', 'Parrot', 'Parrot'],
        ...           ['Captive', 'Wild', 'Captive', 'Wild']]
        >>> index = pd.MultiIndex.from_arrays(arrays, names=('Animal', 'Type'))
        >>> df = pd.DataFrame({'Max Speed': [390., 350., 30., 20.]},
        ...                   index=index)
        >>> df
                        Max Speed
        Animal Type
        Falcon Captive      390.0
               Wild         350.0
        Parrot Captive       30.0
               Wild          20.0
        >>> df.groupby(level=0).mean()
                Max Speed
        Animal
        Falcon      370.0
        Parrot       25.0
        >>> df.groupby(level=1).mean()
                 Max Speed
        Type
        Captive      210.0
        Wild         185.0
        """
        from pandas.core.groupby.groupby import get_groupby

        if level is None and by is None:
            raise TypeError("You have to supply one of 'by' and 'level'")
        axis = self._get_axis_number(axis)

        return get_groupby(
            self,
            by=by,
            axis=axis,
            level=level,
            as_index=as_index,
            sort=sort,
            group_keys=group_keys,
            squeeze=squeeze,
            observed=observed,
        )

    def asfreq(self, freq, method=None, how=None, normalize=False, fill_value=None):
        """
        Convert TimeSeries to specified frequency.

        Optionally provide filling method to pad/backfill missing values.

        Returns the original data conformed to a new index with the specified
        frequency. ``resample`` is more appropriate if an operation, such as
        summarization, is necessary to represent the data at the new frequency.

        Parameters
        ----------
        freq : DateOffset or str
        method : {'backfill'/'bfill', 'pad'/'ffill'}, default None
            Method to use for filling holes in reindexed Series (note this
            does not fill NaNs that already were present):

            * 'pad' / 'ffill': propagate last valid observation forward to next
              valid
            * 'backfill' / 'bfill': use NEXT valid observation to fill.
        how : {'start', 'end'}, default end
            For PeriodIndex only (see PeriodIndex.asfreq).
        normalize : bool, default False
            Whether to reset output index to midnight.
        fill_value : scalar, optional
            Value to use for missing values, applied during upsampling (note
            this does not fill NaNs that already were present).

        Returns
        -------
        converted : same type as caller

        See Also
        --------
        reindex

        Notes
        -----
        To learn more about the frequency strings, please see `this link
        <http://pandas.pydata.org/pandas-docs/stable/user_guide/timeseries.html#offset-aliases>`__.

        Examples
        --------

        Start by creating a series with 4 one minute timestamps.

        >>> index = pd.date_range('1/1/2000', periods=4, freq='T')
        >>> series = pd.Series([0.0, None, 2.0, 3.0], index=index)
        >>> df = pd.DataFrame({'s':series})
        >>> df
                               s
        2000-01-01 00:00:00    0.0
        2000-01-01 00:01:00    NaN
        2000-01-01 00:02:00    2.0
        2000-01-01 00:03:00    3.0

        Upsample the series into 30 second bins.

        >>> df.asfreq(freq='30S')
                               s
        2000-01-01 00:00:00    0.0
        2000-01-01 00:00:30    NaN
        2000-01-01 00:01:00    NaN
        2000-01-01 00:01:30    NaN
        2000-01-01 00:02:00    2.0
        2000-01-01 00:02:30    NaN
        2000-01-01 00:03:00    3.0

        Upsample again, providing a ``fill value``.

        >>> df.asfreq(freq='30S', fill_value=9.0)
                               s
        2000-01-01 00:00:00    0.0
        2000-01-01 00:00:30    9.0
        2000-01-01 00:01:00    NaN
        2000-01-01 00:01:30    9.0
        2000-01-01 00:02:00    2.0
        2000-01-01 00:02:30    9.0
        2000-01-01 00:03:00    3.0

        Upsample again, providing a ``method``.

        >>> df.asfreq(freq='30S', method='bfill')
                               s
        2000-01-01 00:00:00    0.0
        2000-01-01 00:00:30    NaN
        2000-01-01 00:01:00    NaN
        2000-01-01 00:01:30    2.0
        2000-01-01 00:02:00    2.0
        2000-01-01 00:02:30    3.0
        2000-01-01 00:03:00    3.0
        """
        from pandas.core.resample import asfreq

        return asfreq(
            self,
            freq,
            method=method,
            how=how,
            normalize=normalize,
            fill_value=fill_value,
        )

    def at_time(self, time, asof=False, axis=None):
        """
        Select values at particular time of day (e.g. 9:30AM).

        Parameters
        ----------
        time : datetime.time or str
        axis : {0 or 'index', 1 or 'columns'}, default 0

            .. versionadded:: 0.24.0

        Returns
        -------
        Series or DataFrame

        Raises
        ------
        TypeError
            If the index is not  a :class:`DatetimeIndex`

        See Also
        --------
        between_time : Select values between particular times of the day.
        first : Select initial periods of time series based on a date offset.
        last : Select final periods of time series based on a date offset.
        DatetimeIndex.indexer_at_time : Get just the index locations for
            values at particular time of the day.

        Examples
        --------
        >>> i = pd.date_range('2018-04-09', periods=4, freq='12H')
        >>> ts = pd.DataFrame({'A': [1, 2, 3, 4]}, index=i)
        >>> ts
                             A
        2018-04-09 00:00:00  1
        2018-04-09 12:00:00  2
        2018-04-10 00:00:00  3
        2018-04-10 12:00:00  4

        >>> ts.at_time('12:00')
                             A
        2018-04-09 12:00:00  2
        2018-04-10 12:00:00  4
        """
        if axis is None:
            axis = self._stat_axis_number
        axis = self._get_axis_number(axis)

        index = self._get_axis(axis)
        try:
            indexer = index.indexer_at_time(time, asof=asof)
        except AttributeError:
            raise TypeError("Index must be DatetimeIndex")

        return self.take(indexer, axis=axis)

    def between_time(
        self, start_time, end_time, include_start=True, include_end=True, axis=None
    ):
        """
        Select values between particular times of the day (e.g., 9:00-9:30 AM).

        By setting ``start_time`` to be later than ``end_time``,
        you can get the times that are *not* between the two times.

        Parameters
        ----------
        start_time : datetime.time or str
        end_time : datetime.time or str
        include_start : bool, default True
        include_end : bool, default True
        axis : {0 or 'index', 1 or 'columns'}, default 0

            .. versionadded:: 0.24.0

        Returns
        -------
        Series or DataFrame

        Raises
        ------
        TypeError
            If the index is not  a :class:`DatetimeIndex`

        See Also
        --------
        at_time : Select values at a particular time of the day.
        first : Select initial periods of time series based on a date offset.
        last : Select final periods of time series based on a date offset.
        DatetimeIndex.indexer_between_time : Get just the index locations for
            values between particular times of the day.

        Examples
        --------
        >>> i = pd.date_range('2018-04-09', periods=4, freq='1D20min')
        >>> ts = pd.DataFrame({'A': [1, 2, 3, 4]}, index=i)
        >>> ts
                             A
        2018-04-09 00:00:00  1
        2018-04-10 00:20:00  2
        2018-04-11 00:40:00  3
        2018-04-12 01:00:00  4

        >>> ts.between_time('0:15', '0:45')
                             A
        2018-04-10 00:20:00  2
        2018-04-11 00:40:00  3

        You get the times that are *not* between two times by setting
        ``start_time`` later than ``end_time``:

        >>> ts.between_time('0:45', '0:15')
                             A
        2018-04-09 00:00:00  1
        2018-04-12 01:00:00  4
        """
        if axis is None:
            axis = self._stat_axis_number
        axis = self._get_axis_number(axis)

        index = self._get_axis(axis)
        try:
            indexer = index.indexer_between_time(
                start_time,
                end_time,
                include_start=include_start,
                include_end=include_end,
            )
        except AttributeError:
            raise TypeError("Index must be DatetimeIndex")

        return self.take(indexer, axis=axis)

    def resample(
        self,
        rule,
        how=None,
        axis=0,
        fill_method=None,
        closed=None,
        label=None,
        convention="start",
        kind=None,
        loffset=None,
        limit=None,
        base=0,
        on=None,
        level=None,
    ):
        """
        Resample time-series data.

        Convenience method for frequency conversion and resampling of time
        series. Object must have a datetime-like index (`DatetimeIndex`,
        `PeriodIndex`, or `TimedeltaIndex`), or pass datetime-like values
        to the `on` or `level` keyword.

        Parameters
        ----------
        rule : DateOffset, Timedelta or str
            The offset string or object representing target conversion.
        how : str
            Method for down/re-sampling, default to 'mean' for downsampling.

            .. deprecated:: 0.18.0
               The new syntax is ``.resample(...).mean()``, or
               ``.resample(...).apply(<func>)``
        axis : {0 or 'index', 1 or 'columns'}, default 0
            Which axis to use for up- or down-sampling. For `Series` this
            will default to 0, i.e. along the rows. Must be
            `DatetimeIndex`, `TimedeltaIndex` or `PeriodIndex`.
        fill_method : str, default None
            Filling method for upsampling.

            .. deprecated:: 0.18.0
               The new syntax is ``.resample(...).<func>()``,
               e.g. ``.resample(...).pad()``
        closed : {'right', 'left'}, default None
            Which side of bin interval is closed. The default is 'left'
            for all frequency offsets except for 'M', 'A', 'Q', 'BM',
            'BA', 'BQ', and 'W' which all have a default of 'right'.
        label : {'right', 'left'}, default None
            Which bin edge label to label bucket with. The default is 'left'
            for all frequency offsets except for 'M', 'A', 'Q', 'BM',
            'BA', 'BQ', and 'W' which all have a default of 'right'.
        convention : {'start', 'end', 's', 'e'}, default 'start'
            For `PeriodIndex` only, controls whether to use the start or
            end of `rule`.
        kind : {'timestamp', 'period'}, optional, default None
            Pass 'timestamp' to convert the resulting index to a
            `DateTimeIndex` or 'period' to convert it to a `PeriodIndex`.
            By default the input representation is retained.
        loffset : timedelta, default None
            Adjust the resampled time labels.
        limit : int, default None
            Maximum size gap when reindexing with `fill_method`.

            .. deprecated:: 0.18.0
        base : int, default 0
            For frequencies that evenly subdivide 1 day, the "origin" of the
            aggregated intervals. For example, for '5min' frequency, base could
            range from 0 through 4. Defaults to 0.
        on : str, optional
            For a DataFrame, column to use instead of index for resampling.
            Column must be datetime-like.

        level : str or int, optional
            For a MultiIndex, level (name or number) to use for
            resampling. `level` must be datetime-like.

        Returns
        -------
        Resampler object

        See Also
        --------
        groupby : Group by mapping, function, label, or list of labels.
        Series.resample : Resample a Series.
        DataFrame.resample: Resample a DataFrame.

        Notes
        -----
        See the `user guide
        <https://pandas.pydata.org/pandas-docs/stable/user_guide/timeseries.html#resampling>`_
        for more.

        To learn more about the offset strings, please see `this link
        <http://pandas.pydata.org/pandas-docs/stable/user_guide/timeseries.html#dateoffset-objects>`__.

        Examples
        --------

        Start by creating a series with 9 one minute timestamps.

        >>> index = pd.date_range('1/1/2000', periods=9, freq='T')
        >>> series = pd.Series(range(9), index=index)
        >>> series
        2000-01-01 00:00:00    0
        2000-01-01 00:01:00    1
        2000-01-01 00:02:00    2
        2000-01-01 00:03:00    3
        2000-01-01 00:04:00    4
        2000-01-01 00:05:00    5
        2000-01-01 00:06:00    6
        2000-01-01 00:07:00    7
        2000-01-01 00:08:00    8
        Freq: T, dtype: int64

        Downsample the series into 3 minute bins and sum the values
        of the timestamps falling into a bin.

        >>> series.resample('3T').sum()
        2000-01-01 00:00:00     3
        2000-01-01 00:03:00    12
        2000-01-01 00:06:00    21
        Freq: 3T, dtype: int64

        Downsample the series into 3 minute bins as above, but label each
        bin using the right edge instead of the left. Please note that the
        value in the bucket used as the label is not included in the bucket,
        which it labels. For example, in the original series the
        bucket ``2000-01-01 00:03:00`` contains the value 3, but the summed
        value in the resampled bucket with the label ``2000-01-01 00:03:00``
        does not include 3 (if it did, the summed value would be 6, not 3).
        To include this value close the right side of the bin interval as
        illustrated in the example below this one.

        >>> series.resample('3T', label='right').sum()
        2000-01-01 00:03:00     3
        2000-01-01 00:06:00    12
        2000-01-01 00:09:00    21
        Freq: 3T, dtype: int64

        Downsample the series into 3 minute bins as above, but close the right
        side of the bin interval.

        >>> series.resample('3T', label='right', closed='right').sum()
        2000-01-01 00:00:00     0
        2000-01-01 00:03:00     6
        2000-01-01 00:06:00    15
        2000-01-01 00:09:00    15
        Freq: 3T, dtype: int64

        Upsample the series into 30 second bins.

        >>> series.resample('30S').asfreq()[0:5]   # Select first 5 rows
        2000-01-01 00:00:00   0.0
        2000-01-01 00:00:30   NaN
        2000-01-01 00:01:00   1.0
        2000-01-01 00:01:30   NaN
        2000-01-01 00:02:00   2.0
        Freq: 30S, dtype: float64

        Upsample the series into 30 second bins and fill the ``NaN``
        values using the ``pad`` method.

        >>> series.resample('30S').pad()[0:5]
        2000-01-01 00:00:00    0
        2000-01-01 00:00:30    0
        2000-01-01 00:01:00    1
        2000-01-01 00:01:30    1
        2000-01-01 00:02:00    2
        Freq: 30S, dtype: int64

        Upsample the series into 30 second bins and fill the
        ``NaN`` values using the ``bfill`` method.

        >>> series.resample('30S').bfill()[0:5]
        2000-01-01 00:00:00    0
        2000-01-01 00:00:30    1
        2000-01-01 00:01:00    1
        2000-01-01 00:01:30    2
        2000-01-01 00:02:00    2
        Freq: 30S, dtype: int64

        Pass a custom function via ``apply``

        >>> def custom_resampler(array_like):
        ...     return np.sum(array_like) + 5
        ...
        >>> series.resample('3T').apply(custom_resampler)
        2000-01-01 00:00:00     8
        2000-01-01 00:03:00    17
        2000-01-01 00:06:00    26
        Freq: 3T, dtype: int64

        For a Series with a PeriodIndex, the keyword `convention` can be
        used to control whether to use the start or end of `rule`.

        Resample a year by quarter using 'start' `convention`. Values are
        assigned to the first quarter of the period.

        >>> s = pd.Series([1, 2], index=pd.period_range('2012-01-01',
        ...                                             freq='A',
        ...                                             periods=2))
        >>> s
        2012    1
        2013    2
        Freq: A-DEC, dtype: int64
        >>> s.resample('Q', convention='start').asfreq()
        2012Q1    1.0
        2012Q2    NaN
        2012Q3    NaN
        2012Q4    NaN
        2013Q1    2.0
        2013Q2    NaN
        2013Q3    NaN
        2013Q4    NaN
        Freq: Q-DEC, dtype: float64

        Resample quarters by month using 'end' `convention`. Values are
        assigned to the last month of the period.

        >>> q = pd.Series([1, 2, 3, 4], index=pd.period_range('2018-01-01',
        ...                                                   freq='Q',
        ...                                                   periods=4))
        >>> q
        2018Q1    1
        2018Q2    2
        2018Q3    3
        2018Q4    4
        Freq: Q-DEC, dtype: int64
        >>> q.resample('M', convention='end').asfreq()
        2018-03    1.0
        2018-04    NaN
        2018-05    NaN
        2018-06    2.0
        2018-07    NaN
        2018-08    NaN
        2018-09    3.0
        2018-10    NaN
        2018-11    NaN
        2018-12    4.0
        Freq: M, dtype: float64

        For DataFrame objects, the keyword `on` can be used to specify the
        column instead of the index for resampling.

        >>> d = dict({'price': [10, 11, 9, 13, 14, 18, 17, 19],
        ...           'volume': [50, 60, 40, 100, 50, 100, 40, 50]})
        >>> df = pd.DataFrame(d)
        >>> df['week_starting'] = pd.date_range('01/01/2018',
        ...                                     periods=8,
        ...                                     freq='W')
        >>> df
           price  volume week_starting
        0     10      50    2018-01-07
        1     11      60    2018-01-14
        2      9      40    2018-01-21
        3     13     100    2018-01-28
        4     14      50    2018-02-04
        5     18     100    2018-02-11
        6     17      40    2018-02-18
        7     19      50    2018-02-25
        >>> df.resample('M', on='week_starting').mean()
                       price  volume
        week_starting
        2018-01-31     10.75    62.5
        2018-02-28     17.00    60.0

        For a DataFrame with MultiIndex, the keyword `level` can be used to
        specify on which level the resampling needs to take place.

        >>> days = pd.date_range('1/1/2000', periods=4, freq='D')
        >>> d2 = dict({'price': [10, 11, 9, 13, 14, 18, 17, 19],
        ...            'volume': [50, 60, 40, 100, 50, 100, 40, 50]})
        >>> df2 = pd.DataFrame(d2,
        ...                    index=pd.MultiIndex.from_product([days,
        ...                                                     ['morning',
        ...                                                      'afternoon']]
        ...                                                     ))
        >>> df2
                              price  volume
        2000-01-01 morning       10      50
                   afternoon     11      60
        2000-01-02 morning        9      40
                   afternoon     13     100
        2000-01-03 morning       14      50
                   afternoon     18     100
        2000-01-04 morning       17      40
                   afternoon     19      50
        >>> df2.resample('D', level=0).sum()
                    price  volume
        2000-01-01     21     110
        2000-01-02     22     140
        2000-01-03     32     150
        2000-01-04     36      90
        """

        from pandas.core.resample import resample, _maybe_process_deprecations

        axis = self._get_axis_number(axis)
        r = resample(
            self,
            freq=rule,
            label=label,
            closed=closed,
            axis=axis,
            kind=kind,
            loffset=loffset,
            convention=convention,
            base=base,
            key=on,
            level=level,
        )
        return _maybe_process_deprecations(
            r, how=how, fill_method=fill_method, limit=limit
        )

    def first(self, offset):
        """
        Method to subset initial periods of time series data based on a date offset.

        Parameters
        ----------
        offset : str, DateOffset, dateutil.relativedelta

        Returns
        -------
        subset : same type as caller

        Raises
        ------
        TypeError
            If the index is not  a :class:`DatetimeIndex`

        See Also
        --------
        last : Select final periods of time series based on a date offset.
        at_time : Select values at a particular time of the day.
        between_time : Select values between particular times of the day.

        Examples
        --------
        >>> i = pd.date_range('2018-04-09', periods=4, freq='2D')
        >>> ts = pd.DataFrame({'A': [1,2,3,4]}, index=i)
        >>> ts
                    A
        2018-04-09  1
        2018-04-11  2
        2018-04-13  3
        2018-04-15  4

        Get the rows for the first 3 days:

        >>> ts.first('3D')
                    A
        2018-04-09  1
        2018-04-11  2

        Notice the data for 3 first calender days were returned, not the first
        3 days observed in the dataset, and therefore data for 2018-04-13 was
        not returned.
        """
        if not isinstance(self.index, DatetimeIndex):
            raise TypeError("'first' only supports a DatetimeIndex index")

        if len(self.index) == 0:
            return self

        offset = to_offset(offset)
        end_date = end = self.index[0] + offset

        # Tick-like, e.g. 3 weeks
        if not offset.isAnchored() and hasattr(offset, "_inc"):
            if end_date in self.index:
                end = self.index.searchsorted(end_date, side="left")
                return self.iloc[:end]

        return self.loc[:end]

    def last(self, offset):
        """
        Method to subset final periods of time series data based on a date offset.

        Parameters
        ----------
        offset : str, DateOffset, dateutil.relativedelta

        Returns
        -------
        subset : same type as caller

        Raises
        ------
        TypeError
            If the index is not  a :class:`DatetimeIndex`

        See Also
        --------
        first : Select initial periods of time series based on a date offset.
        at_time : Select values at a particular time of the day.
        between_time : Select values between particular times of the day.

        Examples
        --------
        >>> i = pd.date_range('2018-04-09', periods=4, freq='2D')
        >>> ts = pd.DataFrame({'A': [1,2,3,4]}, index=i)
        >>> ts
                    A
        2018-04-09  1
        2018-04-11  2
        2018-04-13  3
        2018-04-15  4

        Get the rows for the last 3 days:

        >>> ts.last('3D')
                    A
        2018-04-13  3
        2018-04-15  4

        Notice the data for 3 last calender days were returned, not the last
        3 observed days in the dataset, and therefore data for 2018-04-11 was
        not returned.
        """
        if not isinstance(self.index, DatetimeIndex):
            raise TypeError("'last' only supports a DatetimeIndex index")

        if len(self.index) == 0:
            return self

        offset = to_offset(offset)

        start_date = self.index[-1] - offset
        start = self.index.searchsorted(start_date, side="right")
        return self.iloc[start:]

    def rank(
        self,
        axis=0,
        method="average",
        numeric_only=None,
        na_option="keep",
        ascending=True,
        pct=False,
    ):
        """
        Compute numerical data ranks (1 through n) along axis.

        By default, equal values are assigned a rank that is the average of the
        ranks of those values.

        Parameters
        ----------
        axis : {0 or 'index', 1 or 'columns'}, default 0
            Index to direct ranking.
        method : {'average', 'min', 'max', 'first', 'dense'}, default 'average'
            How to rank the group of records that have the same value (i.e. ties):

            * average: average rank of the group
            * min: lowest rank in the group
            * max: highest rank in the group
            * first: ranks assigned in order they appear in the array
            * dense: like 'min', but rank always increases by 1 between groups.

        numeric_only : bool, optional
            For DataFrame objects, rank only numeric columns if set to True.
        na_option : {'keep', 'top', 'bottom'}, default 'keep'
            How to rank NaN values:

            * keep: assign NaN rank to NaN values
            * top: assign smallest rank to NaN values if ascending
            * bottom: assign highest rank to NaN values if ascending.

        ascending : bool, default True
            Whether or not the elements should be ranked in ascending order.
        pct : bool, default False
            Whether or not to display the returned rankings in percentile
            form.

        Returns
        -------
        same type as caller
            Return a Series or DataFrame with data ranks as values.

        See Also
        --------
        core.groupby.GroupBy.rank : Rank of values within each group.

        Examples
        --------

        >>> df = pd.DataFrame(data={'Animal': ['cat', 'penguin', 'dog',
        ...                                    'spider', 'snake'],
        ...                         'Number_legs': [4, 2, 4, 8, np.nan]})
        >>> df
            Animal  Number_legs
        0      cat          4.0
        1  penguin          2.0
        2      dog          4.0
        3   spider          8.0
        4    snake          NaN

        The following example shows how the method behaves with the above
        parameters:

        * default_rank: this is the default behaviour obtained without using
          any parameter.
        * max_rank: setting ``method = 'max'`` the records that have the
          same values are ranked using the highest rank (e.g.: since 'cat'
          and 'dog' are both in the 2nd and 3rd position, rank 3 is assigned.)
        * NA_bottom: choosing ``na_option = 'bottom'``, if there are records
          with NaN values they are placed at the bottom of the ranking.
        * pct_rank: when setting ``pct = True``, the ranking is expressed as
          percentile rank.

        >>> df['default_rank'] = df['Number_legs'].rank()
        >>> df['max_rank'] = df['Number_legs'].rank(method='max')
        >>> df['NA_bottom'] = df['Number_legs'].rank(na_option='bottom')
        >>> df['pct_rank'] = df['Number_legs'].rank(pct=True)
        >>> df
            Animal  Number_legs  default_rank  max_rank  NA_bottom  pct_rank
        0      cat          4.0           2.5       3.0        2.5     0.625
        1  penguin          2.0           1.0       1.0        1.0     0.250
        2      dog          4.0           2.5       3.0        2.5     0.625
        3   spider          8.0           4.0       4.0        4.0     1.000
        4    snake          NaN           NaN       NaN        5.0       NaN
        """
        axis = self._get_axis_number(axis)

        if na_option not in {"keep", "top", "bottom"}:
            msg = "na_option must be one of 'keep', 'top', or 'bottom'"
            raise ValueError(msg)

        def ranker(data):
            ranks = algos.rank(
                data.values,
                axis=axis,
                method=method,
                ascending=ascending,
                na_option=na_option,
                pct=pct,
            )
            ranks = self._constructor(ranks, **data._construct_axes_dict())
            return ranks.__finalize__(self)

        # if numeric_only is None, and we can't get anything, we try with
        # numeric_only=True
        if numeric_only is None:
            try:
                return ranker(self)
            except TypeError:
                numeric_only = True

        if numeric_only:
            data = self._get_numeric_data()
        else:
            data = self

        return ranker(data)

    _shared_docs[
        "align"
    ] = """
        Align two objects on their axes with the specified join method.

        Join method is specified for each axis Index.

        Parameters
        ----------
        other : DataFrame or Series
        join : {'outer', 'inner', 'left', 'right'}, default 'outer'
        axis : allowed axis of the other object, default None
            Align on index (0), columns (1), or both (None).
        level : int or level name, default None
            Broadcast across a level, matching Index values on the
            passed MultiIndex level.
        copy : bool, default True
            Always returns new objects. If copy=False and no reindexing is
            required then original objects are returned.
        fill_value : scalar, default np.NaN
            Value to use for missing values. Defaults to NaN, but can be any
            "compatible" value.
        method : {'backfill', 'bfill', 'pad', 'ffill', None}, default None
            Method to use for filling holes in reindexed Series:

            - pad / ffill: propagate last valid observation forward to next valid.
            - backfill / bfill: use NEXT valid observation to fill gap.

        limit : int, default None
            If method is specified, this is the maximum number of consecutive
            NaN values to forward/backward fill. In other words, if there is
            a gap with more than this number of consecutive NaNs, it will only
            be partially filled. If method is not specified, this is the
            maximum number of entries along the entire axis where NaNs will be
            filled. Must be greater than 0 if not None.
        fill_axis : %(axes_single_arg)s, default 0
            Filling axis, method and limit.
        broadcast_axis : %(axes_single_arg)s, default None
            Broadcast values along this axis, if aligning two objects of
            different dimensions.

        Returns
        -------
        (left, right) : (%(klass)s, type of other)
            Aligned objects.
        """

    @Appender(_shared_docs["align"] % _shared_doc_kwargs)
    def align(
        self,
        other,
        join="outer",
        axis=None,
        level=None,
        copy=True,
        fill_value=None,
        method=None,
        limit=None,
        fill_axis=0,
        broadcast_axis=None,
    ):
        method = missing.clean_fill_method(method)

        if broadcast_axis == 1 and self.ndim != other.ndim:
            if isinstance(self, ABCSeries):
                # this means other is a DataFrame, and we need to broadcast
                # self
                cons = self._constructor_expanddim
                df = cons(
                    {c: self for c in other.columns}, **other._construct_axes_dict()
                )
                return df._align_frame(
                    other,
                    join=join,
                    axis=axis,
                    level=level,
                    copy=copy,
                    fill_value=fill_value,
                    method=method,
                    limit=limit,
                    fill_axis=fill_axis,
                )
            elif isinstance(other, ABCSeries):
                # this means self is a DataFrame, and we need to broadcast
                # other
                cons = other._constructor_expanddim
                df = cons(
                    {c: other for c in self.columns}, **self._construct_axes_dict()
                )
                return self._align_frame(
                    df,
                    join=join,
                    axis=axis,
                    level=level,
                    copy=copy,
                    fill_value=fill_value,
                    method=method,
                    limit=limit,
                    fill_axis=fill_axis,
                )

        if axis is not None:
            axis = self._get_axis_number(axis)
        if isinstance(other, ABCDataFrame):
            return self._align_frame(
                other,
                join=join,
                axis=axis,
                level=level,
                copy=copy,
                fill_value=fill_value,
                method=method,
                limit=limit,
                fill_axis=fill_axis,
            )
        elif isinstance(other, ABCSeries):
            return self._align_series(
                other,
                join=join,
                axis=axis,
                level=level,
                copy=copy,
                fill_value=fill_value,
                method=method,
                limit=limit,
                fill_axis=fill_axis,
            )
        else:  # pragma: no cover
            raise TypeError(f"unsupported type: {type(other)}")

    def _align_frame(
        self,
        other,
        join="outer",
        axis=None,
        level=None,
        copy=True,
        fill_value=None,
        method=None,
        limit=None,
        fill_axis=0,
    ):
        # defaults
        join_index, join_columns = None, None
        ilidx, iridx = None, None
        clidx, cridx = None, None

        is_series = isinstance(self, ABCSeries)

        if axis is None or axis == 0:
            if not self.index.equals(other.index):
                join_index, ilidx, iridx = self.index.join(
                    other.index, how=join, level=level, return_indexers=True
                )

        if axis is None or axis == 1:
            if not is_series and not self.columns.equals(other.columns):
                join_columns, clidx, cridx = self.columns.join(
                    other.columns, how=join, level=level, return_indexers=True
                )

        if is_series:
            reindexers = {0: [join_index, ilidx]}
        else:
            reindexers = {0: [join_index, ilidx], 1: [join_columns, clidx]}

        left = self._reindex_with_indexers(
            reindexers, copy=copy, fill_value=fill_value, allow_dups=True
        )
        # other must be always DataFrame
        right = other._reindex_with_indexers(
            {0: [join_index, iridx], 1: [join_columns, cridx]},
            copy=copy,
            fill_value=fill_value,
            allow_dups=True,
        )

        if method is not None:
            left = left.fillna(axis=fill_axis, method=method, limit=limit)
            right = right.fillna(axis=fill_axis, method=method, limit=limit)

        # if DatetimeIndex have different tz, convert to UTC
        if is_datetime64tz_dtype(left.index):
            if left.index.tz != right.index.tz:
                if join_index is not None:
                    left.index = join_index
                    right.index = join_index

        return left.__finalize__(self), right.__finalize__(other)

    def _align_series(
        self,
        other,
        join="outer",
        axis=None,
        level=None,
        copy=True,
        fill_value=None,
        method=None,
        limit=None,
        fill_axis=0,
    ):

        is_series = isinstance(self, ABCSeries)

        # series/series compat, other must always be a Series
        if is_series:
            if axis:
                raise ValueError("cannot align series to a series other than axis 0")

            # equal
            if self.index.equals(other.index):
                join_index, lidx, ridx = None, None, None
            else:
                join_index, lidx, ridx = self.index.join(
                    other.index, how=join, level=level, return_indexers=True
                )

            left = self._reindex_indexer(join_index, lidx, copy)
            right = other._reindex_indexer(join_index, ridx, copy)

        else:
            # one has > 1 ndim
            fdata = self._data
            if axis == 0:
                join_index = self.index
                lidx, ridx = None, None
                if not self.index.equals(other.index):
                    join_index, lidx, ridx = self.index.join(
                        other.index, how=join, level=level, return_indexers=True
                    )

                if lidx is not None:
                    fdata = fdata.reindex_indexer(join_index, lidx, axis=1)

            elif axis == 1:
                join_index = self.columns
                lidx, ridx = None, None
                if not self.columns.equals(other.index):
                    join_index, lidx, ridx = self.columns.join(
                        other.index, how=join, level=level, return_indexers=True
                    )

                if lidx is not None:
                    fdata = fdata.reindex_indexer(join_index, lidx, axis=0)
            else:
                raise ValueError("Must specify axis=0 or 1")

            if copy and fdata is self._data:
                fdata = fdata.copy()

            left = self._constructor(fdata)

            if ridx is None:
                right = other
            else:
                right = other.reindex(join_index, level=level)

        # fill
        fill_na = notna(fill_value) or (method is not None)
        if fill_na:
            left = left.fillna(fill_value, method=method, limit=limit, axis=fill_axis)
            right = right.fillna(fill_value, method=method, limit=limit)

        # if DatetimeIndex have different tz, convert to UTC
        if is_series or (not is_series and axis == 0):
            if is_datetime64tz_dtype(left.index):
                if left.index.tz != right.index.tz:
                    if join_index is not None:
                        left.index = join_index
                        right.index = join_index

        return left.__finalize__(self), right.__finalize__(other)

    def _where(
        self,
        cond,
        other=np.nan,
        inplace=False,
        axis=None,
        level=None,
        errors="raise",
        try_cast=False,
    ):
        """
        Equivalent to public method `where`, except that `other` is not
        applied as a function even if callable. Used in __setitem__.
        """
        inplace = validate_bool_kwarg(inplace, "inplace")

        # align the cond to same shape as myself
        cond = com.apply_if_callable(cond, self)
        if isinstance(cond, NDFrame):
            cond, _ = cond.align(self, join="right", broadcast_axis=1)
        else:
            if not hasattr(cond, "shape"):
                cond = np.asanyarray(cond)
            if cond.shape != self.shape:
                raise ValueError("Array conditional must be same shape as self")
            cond = self._constructor(cond, **self._construct_axes_dict())

        # make sure we are boolean
        fill_value = bool(inplace)
        cond = cond.fillna(fill_value)

        msg = "Boolean array expected for the condition, not {dtype}"

        if not isinstance(cond, ABCDataFrame):
            # This is a single-dimensional object.
            if not is_bool_dtype(cond):
                raise ValueError(msg.format(dtype=cond.dtype))
        elif not cond.empty:
            for dt in cond.dtypes:
                if not is_bool_dtype(dt):
                    raise ValueError(msg.format(dtype=dt))

        cond = -cond if inplace else cond

        # try to align with other
        try_quick = True
        if hasattr(other, "align"):

            # align with me
            if other.ndim <= self.ndim:

                _, other = self.align(
                    other, join="left", axis=axis, level=level, fill_value=np.nan
                )

                # if we are NOT aligned, raise as we cannot where index
                if axis is None and not all(
                    other._get_axis(i).equals(ax) for i, ax in enumerate(self.axes)
                ):
                    raise InvalidIndexError

            # slice me out of the other
            else:
                raise NotImplementedError(
                    "cannot align with a higher dimensional NDFrame"
                )

        if isinstance(other, np.ndarray):

            if other.shape != self.shape:

                if self.ndim == 1:

                    icond = cond.values

                    # GH 2745 / GH 4192
                    # treat like a scalar
                    if len(other) == 1:
                        other = np.array(other[0])

                    # GH 3235
                    # match True cond to other
                    elif len(cond[icond]) == len(other):

                        # try to not change dtype at first (if try_quick)
                        if try_quick:
                            new_other = com.values_from_object(self)
                            new_other = new_other.copy()
                            new_other[icond] = other
                            other = new_other

                    else:
                        raise ValueError(
                            "Length of replacements must equal series length"
                        )

                else:
                    raise ValueError(
                        "other must be the same shape as self when an ndarray"
                    )

            # we are the same shape, so create an actual object for alignment
            else:
                other = self._constructor(other, **self._construct_axes_dict())

        if axis is None:
            axis = 0

        if self.ndim == getattr(other, "ndim", 0):
            align = True
        else:
            align = self._get_axis_number(axis) == 1

        block_axis = self._get_block_manager_axis(axis)

        if inplace:
            # we may have different type blocks come out of putmask, so
            # reconstruct the block manager

            self._check_inplace_setting(other)
            new_data = self._data.putmask(
                mask=cond,
                new=other,
                align=align,
                inplace=True,
                axis=block_axis,
                transpose=self._AXIS_REVERSED,
            )
            self._update_inplace(new_data)

        else:
            new_data = self._data.where(
                other=other,
                cond=cond,
                align=align,
                errors=errors,
                try_cast=try_cast,
                axis=block_axis,
            )

            return self._constructor(new_data).__finalize__(self)

    _shared_docs[
        "where"
    ] = """
        Replace values where the condition is %(cond_rev)s.

        Parameters
        ----------
        cond : bool %(klass)s, array-like, or callable
            Where `cond` is %(cond)s, keep the original value. Where
            %(cond_rev)s, replace with corresponding value from `other`.
            If `cond` is callable, it is computed on the %(klass)s and
            should return boolean %(klass)s or array. The callable must
            not change input %(klass)s (though pandas doesn't check it).
        other : scalar, %(klass)s, or callable
            Entries where `cond` is %(cond_rev)s are replaced with
            corresponding value from `other`.
            If other is callable, it is computed on the %(klass)s and
            should return scalar or %(klass)s. The callable must not
            change input %(klass)s (though pandas doesn't check it).
        inplace : bool, default False
            Whether to perform the operation in place on the data.
        axis : int, default None
            Alignment axis if needed.
        level : int, default None
            Alignment level if needed.
        errors : str, {'raise', 'ignore'}, default 'raise'
            Note that currently this parameter won't affect
            the results and will always coerce to a suitable dtype.

            - 'raise' : allow exceptions to be raised.
            - 'ignore' : suppress exceptions. On error return original object.

        try_cast : bool, default False
            Try to cast the result back to the input type (if possible).

        Returns
        -------
        Same type as caller

        See Also
        --------
        :func:`DataFrame.%(name_other)s` : Return an object of same shape as
            self.

        Notes
        -----
        The %(name)s method is an application of the if-then idiom. For each
        element in the calling DataFrame, if ``cond`` is ``%(cond)s`` the
        element is used; otherwise the corresponding element from the DataFrame
        ``other`` is used.

        The signature for :func:`DataFrame.where` differs from
        :func:`numpy.where`. Roughly ``df1.where(m, df2)`` is equivalent to
        ``np.where(m, df1, df2)``.

        For further details and examples see the ``%(name)s`` documentation in
        :ref:`indexing <indexing.where_mask>`.

        Examples
        --------
        >>> s = pd.Series(range(5))
        >>> s.where(s > 0)
        0    NaN
        1    1.0
        2    2.0
        3    3.0
        4    4.0
        dtype: float64

        >>> s.mask(s > 0)
        0    0.0
        1    NaN
        2    NaN
        3    NaN
        4    NaN
        dtype: float64

        >>> s.where(s > 1, 10)
        0    10
        1    10
        2    2
        3    3
        4    4
        dtype: int64

        >>> df = pd.DataFrame(np.arange(10).reshape(-1, 2), columns=['A', 'B'])
        >>> df
           A  B
        0  0  1
        1  2  3
        2  4  5
        3  6  7
        4  8  9
        >>> m = df %% 3 == 0
        >>> df.where(m, -df)
           A  B
        0  0 -1
        1 -2  3
        2 -4 -5
        3  6 -7
        4 -8  9
        >>> df.where(m, -df) == np.where(m, df, -df)
              A     B
        0  True  True
        1  True  True
        2  True  True
        3  True  True
        4  True  True
        >>> df.where(m, -df) == df.mask(~m, -df)
              A     B
        0  True  True
        1  True  True
        2  True  True
        3  True  True
        4  True  True
        """

    @Appender(
        _shared_docs["where"]
        % dict(
            _shared_doc_kwargs,
            cond="True",
            cond_rev="False",
            name="where",
            name_other="mask",
        )
    )
    def where(
        self,
        cond,
        other=np.nan,
        inplace=False,
        axis=None,
        level=None,
        errors="raise",
        try_cast=False,
    ):

        other = com.apply_if_callable(other, self)
        return self._where(
            cond, other, inplace, axis, level, errors=errors, try_cast=try_cast
        )

    @Appender(
        _shared_docs["where"]
        % dict(
            _shared_doc_kwargs,
            cond="False",
            cond_rev="True",
            name="mask",
            name_other="where",
        )
    )
    def mask(
        self,
        cond,
        other=np.nan,
        inplace=False,
        axis=None,
        level=None,
        errors="raise",
        try_cast=False,
    ):

        inplace = validate_bool_kwarg(inplace, "inplace")
        cond = com.apply_if_callable(cond, self)

        # see gh-21891
        if not hasattr(cond, "__invert__"):
            cond = np.array(cond)

        return self.where(
            ~cond,
            other=other,
            inplace=inplace,
            axis=axis,
            level=level,
            try_cast=try_cast,
            errors=errors,
        )

    _shared_docs[
        "shift"
    ] = """
        Shift index by desired number of periods with an optional time `freq`.

        When `freq` is not passed, shift the index without realigning the data.
        If `freq` is passed (in this case, the index must be date or datetime,
        or it will raise a `NotImplementedError`), the index will be
        increased using the periods and the `freq`.

        Parameters
        ----------
        periods : int
            Number of periods to shift. Can be positive or negative.
        freq : DateOffset, tseries.offsets, timedelta, or str, optional
            Offset to use from the tseries module or time rule (e.g. 'EOM').
            If `freq` is specified then the index values are shifted but the
            data is not realigned. That is, use `freq` if you would like to
            extend the index when shifting and preserve the original data.
        axis : {0 or 'index', 1 or 'columns', None}, default None
            Shift direction.
        fill_value : object, optional
            The scalar value to use for newly introduced missing values.
            the default depends on the dtype of `self`.
            For numeric data, ``np.nan`` is used.
            For datetime, timedelta, or period data, etc. :attr:`NaT` is used.
            For extension dtypes, ``self.dtype.na_value`` is used.

            .. versionchanged:: 0.24.0

        Returns
        -------
        %(klass)s
            Copy of input object, shifted.

        See Also
        --------
        Index.shift : Shift values of Index.
        DatetimeIndex.shift : Shift values of DatetimeIndex.
        PeriodIndex.shift : Shift values of PeriodIndex.
        tshift : Shift the time index, using the index's frequency if
            available.

        Examples
        --------
        >>> df = pd.DataFrame({'Col1': [10, 20, 15, 30, 45],
        ...                    'Col2': [13, 23, 18, 33, 48],
        ...                    'Col3': [17, 27, 22, 37, 52]})

        >>> df.shift(periods=3)
           Col1  Col2  Col3
        0   NaN   NaN   NaN
        1   NaN   NaN   NaN
        2   NaN   NaN   NaN
        3  10.0  13.0  17.0
        4  20.0  23.0  27.0

        >>> df.shift(periods=1, axis='columns')
           Col1  Col2  Col3
        0   NaN  10.0  13.0
        1   NaN  20.0  23.0
        2   NaN  15.0  18.0
        3   NaN  30.0  33.0
        4   NaN  45.0  48.0

        >>> df.shift(periods=3, fill_value=0)
           Col1  Col2  Col3
        0     0     0     0
        1     0     0     0
        2     0     0     0
        3    10    13    17
        4    20    23    27
    """

    @Appender(_shared_docs["shift"] % _shared_doc_kwargs)
    def shift(self, periods=1, freq=None, axis=0, fill_value=None):
        if periods == 0:
            return self.copy()

        block_axis = self._get_block_manager_axis(axis)
        if freq is None:
            new_data = self._data.shift(
                periods=periods, axis=block_axis, fill_value=fill_value
            )
        else:
            return self.tshift(periods, freq)

        return self._constructor(new_data).__finalize__(self)

    def slice_shift(self, periods=1, axis=0):
        """
        Equivalent to `shift` without copying data.

        The shifted data will not include the dropped periods and the
        shifted axis will be smaller than the original.

        Parameters
        ----------
        periods : int
            Number of periods to move, can be positive or negative.

        Returns
        -------
        shifted : same type as caller

        Notes
        -----
        While the `slice_shift` is faster than `shift`, you may pay for it
        later during alignment.
        """
        if periods == 0:
            return self

        if periods > 0:
            vslicer = slice(None, -periods)
            islicer = slice(periods, None)
        else:
            vslicer = slice(-periods, None)
            islicer = slice(None, periods)

        new_obj = self._slice(vslicer, axis=axis)
        shifted_axis = self._get_axis(axis)[islicer]
        new_obj.set_axis(shifted_axis, axis=axis, inplace=True)

        return new_obj.__finalize__(self)

    def tshift(self, periods=1, freq=None, axis=0):
        """
        Shift the time index, using the index's frequency if available.

        Parameters
        ----------
        periods : int
            Number of periods to move, can be positive or negative.
        freq : DateOffset, timedelta, or str, default None
            Increment to use from the tseries module
            or time rule expressed as a string (e.g. 'EOM').
        axis : {0 or ‘index’, 1 or ‘columns’, None}, default 0
            Corresponds to the axis that contains the Index.

        Returns
        -------
        shifted : Series/DataFrame

        Notes
        -----
        If freq is not specified then tries to use the freq or inferred_freq
        attributes of the index. If neither of those attributes exist, a
        ValueError is thrown
        """

        index = self._get_axis(axis)
        if freq is None:
            freq = getattr(index, "freq", None)

        if freq is None:
            freq = getattr(index, "inferred_freq", None)

        if freq is None:
            msg = "Freq was not given and was not set in the index"
            raise ValueError(msg)

        if periods == 0:
            return self

        if isinstance(freq, str):
            freq = to_offset(freq)

        block_axis = self._get_block_manager_axis(axis)
        if isinstance(index, PeriodIndex):
            orig_freq = to_offset(index.freq)
            if freq == orig_freq:
                new_data = self._data.copy()
                new_data.axes[block_axis] = index.shift(periods)
            else:
                msg = (
                    f"Given freq {freq.rule_code} does not match"
                    f" PeriodIndex freq {orig_freq.rule_code}"
                )
                raise ValueError(msg)
        else:
            new_data = self._data.copy()
            new_data.axes[block_axis] = index.shift(periods, freq)

        return self._constructor(new_data).__finalize__(self)

    def truncate(self, before=None, after=None, axis=None, copy=True):
        """
        Truncate a Series or DataFrame before and after some index value.

        This is a useful shorthand for boolean indexing based on index
        values above or below certain thresholds.

        Parameters
        ----------
        before : date, str, int
            Truncate all rows before this index value.
        after : date, str, int
            Truncate all rows after this index value.
        axis : {0 or 'index', 1 or 'columns'}, optional
            Axis to truncate. Truncates the index (rows) by default.
        copy : bool, default is True,
            Return a copy of the truncated section.

        Returns
        -------
        type of caller
            The truncated Series or DataFrame.

        See Also
        --------
        DataFrame.loc : Select a subset of a DataFrame by label.
        DataFrame.iloc : Select a subset of a DataFrame by position.

        Notes
        -----
        If the index being truncated contains only datetime values,
        `before` and `after` may be specified as strings instead of
        Timestamps.

        Examples
        --------
        >>> df = pd.DataFrame({'A': ['a', 'b', 'c', 'd', 'e'],
        ...                    'B': ['f', 'g', 'h', 'i', 'j'],
        ...                    'C': ['k', 'l', 'm', 'n', 'o']},
        ...                    index=[1, 2, 3, 4, 5])
        >>> df
           A  B  C
        1  a  f  k
        2  b  g  l
        3  c  h  m
        4  d  i  n
        5  e  j  o

        >>> df.truncate(before=2, after=4)
           A  B  C
        2  b  g  l
        3  c  h  m
        4  d  i  n

        The columns of a DataFrame can be truncated.

        >>> df.truncate(before="A", after="B", axis="columns")
           A  B
        1  a  f
        2  b  g
        3  c  h
        4  d  i
        5  e  j

        For Series, only rows can be truncated.

        >>> df['A'].truncate(before=2, after=4)
        2    b
        3    c
        4    d
        Name: A, dtype: object

        The index values in ``truncate`` can be datetimes or string
        dates.

        >>> dates = pd.date_range('2016-01-01', '2016-02-01', freq='s')
        >>> df = pd.DataFrame(index=dates, data={'A': 1})
        >>> df.tail()
                             A
        2016-01-31 23:59:56  1
        2016-01-31 23:59:57  1
        2016-01-31 23:59:58  1
        2016-01-31 23:59:59  1
        2016-02-01 00:00:00  1

        >>> df.truncate(before=pd.Timestamp('2016-01-05'),
        ...             after=pd.Timestamp('2016-01-10')).tail()
                             A
        2016-01-09 23:59:56  1
        2016-01-09 23:59:57  1
        2016-01-09 23:59:58  1
        2016-01-09 23:59:59  1
        2016-01-10 00:00:00  1

        Because the index is a DatetimeIndex containing only dates, we can
        specify `before` and `after` as strings. They will be coerced to
        Timestamps before truncation.

        >>> df.truncate('2016-01-05', '2016-01-10').tail()
                             A
        2016-01-09 23:59:56  1
        2016-01-09 23:59:57  1
        2016-01-09 23:59:58  1
        2016-01-09 23:59:59  1
        2016-01-10 00:00:00  1

        Note that ``truncate`` assumes a 0 value for any unspecified time
        component (midnight). This differs from partial string slicing, which
        returns any partially matching dates.

        >>> df.loc['2016-01-05':'2016-01-10', :].tail()
                             A
        2016-01-10 23:59:55  1
        2016-01-10 23:59:56  1
        2016-01-10 23:59:57  1
        2016-01-10 23:59:58  1
        2016-01-10 23:59:59  1
        """

        if axis is None:
            axis = self._stat_axis_number
        axis = self._get_axis_number(axis)
        ax = self._get_axis(axis)

        # GH 17935
        # Check that index is sorted
        if not ax.is_monotonic_increasing and not ax.is_monotonic_decreasing:
            raise ValueError("truncate requires a sorted index")

        # if we have a date index, convert to dates, otherwise
        # treat like a slice
        if ax.is_all_dates:
            from pandas.core.tools.datetimes import to_datetime

            before = to_datetime(before)
            after = to_datetime(after)

        if before is not None and after is not None:
            if before > after:
                raise ValueError(f"Truncate: {after} must be after {before}")

        slicer = [slice(None, None)] * self._AXIS_LEN
        slicer[axis] = slice(before, after)
        result = self.loc[tuple(slicer)]

        if isinstance(ax, MultiIndex):
            setattr(result, self._get_axis_name(axis), ax.truncate(before, after))

        if copy:
            result = result.copy()

        return result

    def tz_convert(self, tz, axis=0, level=None, copy=True):
        """
        Convert tz-aware axis to target time zone.

        Parameters
        ----------
        tz : str or tzinfo object
        axis : the axis to convert
        level : int, str, default None
            If axis is a MultiIndex, convert a specific level. Otherwise
            must be None.
        copy : bool, default True
            Also make a copy of the underlying data.

        Returns
        -------
        %(klass)s
            Object with time zone converted axis.

        Raises
        ------
        TypeError
            If the axis is tz-naive.
        """
        axis = self._get_axis_number(axis)
        ax = self._get_axis(axis)

        def _tz_convert(ax, tz):
            if not hasattr(ax, "tz_convert"):
                if len(ax) > 0:
                    ax_name = self._get_axis_name(axis)
                    raise TypeError(
                        f"{ax_name} is not a valid DatetimeIndex or PeriodIndex"
                    )
                else:
                    ax = DatetimeIndex([], tz=tz)
            else:
                ax = ax.tz_convert(tz)
            return ax

        # if a level is given it must be a MultiIndex level or
        # equivalent to the axis name
        if isinstance(ax, MultiIndex):
            level = ax._get_level_number(level)
            new_level = _tz_convert(ax.levels[level], tz)
            ax = ax.set_levels(new_level, level=level)
        else:
            if level not in (None, 0, ax.name):
                raise ValueError("The level {0} is not valid".format(level))
            ax = _tz_convert(ax, tz)

        result = self._constructor(self._data, copy=copy)
        result = result.set_axis(ax, axis=axis, inplace=False)
        return result.__finalize__(self)

    def tz_localize(
        self, tz, axis=0, level=None, copy=True, ambiguous="raise", nonexistent="raise"
    ):
        """
        Localize tz-naive index of a Series or DataFrame to target time zone.

        This operation localizes the Index. To localize the values in a
        timezone-naive Series, use :meth:`Series.dt.tz_localize`.

        Parameters
        ----------
        tz : str or tzinfo
        axis : the axis to localize
        level : int, str, default None
            If axis ia a MultiIndex, localize a specific level. Otherwise
            must be None.
        copy : bool, default True
            Also make a copy of the underlying data.
        ambiguous : 'infer', bool-ndarray, 'NaT', default 'raise'
            When clocks moved backward due to DST, ambiguous times may arise.
            For example in Central European Time (UTC+01), when going from
            03:00 DST to 02:00 non-DST, 02:30:00 local time occurs both at
            00:30:00 UTC and at 01:30:00 UTC. In such a situation, the
            `ambiguous` parameter dictates how ambiguous times should be
            handled.

            - 'infer' will attempt to infer fall dst-transition hours based on
              order
            - bool-ndarray where True signifies a DST time, False designates
              a non-DST time (note that this flag is only applicable for
              ambiguous times)
            - 'NaT' will return NaT where there are ambiguous times
            - 'raise' will raise an AmbiguousTimeError if there are ambiguous
              times.
        nonexistent : str, default 'raise'
            A nonexistent time does not exist in a particular timezone
            where clocks moved forward due to DST. Valid values are:

            - 'shift_forward' will shift the nonexistent time forward to the
              closest existing time
            - 'shift_backward' will shift the nonexistent time backward to the
              closest existing time
            - 'NaT' will return NaT where there are nonexistent times
            - timedelta objects will shift nonexistent times by the timedelta
            - 'raise' will raise an NonExistentTimeError if there are
              nonexistent times.

            .. versionadded:: 0.24.0

        Returns
        -------
        Series or DataFrame
            Same type as the input.

        Raises
        ------
        TypeError
            If the TimeSeries is tz-aware and tz is not None.

        Examples
        --------

        Localize local times:

        >>> s = pd.Series([1],
        ... index=pd.DatetimeIndex(['2018-09-15 01:30:00']))
        >>> s.tz_localize('CET')
        2018-09-15 01:30:00+02:00    1
        dtype: int64

        Be careful with DST changes. When there is sequential data, pandas
        can infer the DST time:

        >>> s = pd.Series(range(7), index=pd.DatetimeIndex([
        ... '2018-10-28 01:30:00',
        ... '2018-10-28 02:00:00',
        ... '2018-10-28 02:30:00',
        ... '2018-10-28 02:00:00',
        ... '2018-10-28 02:30:00',
        ... '2018-10-28 03:00:00',
        ... '2018-10-28 03:30:00']))
        >>> s.tz_localize('CET', ambiguous='infer')
        2018-10-28 01:30:00+02:00    0
        2018-10-28 02:00:00+02:00    1
        2018-10-28 02:30:00+02:00    2
        2018-10-28 02:00:00+01:00    3
        2018-10-28 02:30:00+01:00    4
        2018-10-28 03:00:00+01:00    5
        2018-10-28 03:30:00+01:00    6
        dtype: int64

        In some cases, inferring the DST is impossible. In such cases, you can
        pass an ndarray to the ambiguous parameter to set the DST explicitly

        >>> s = pd.Series(range(3), index=pd.DatetimeIndex([
        ... '2018-10-28 01:20:00',
        ... '2018-10-28 02:36:00',
        ... '2018-10-28 03:46:00']))
        >>> s.tz_localize('CET', ambiguous=np.array([True, True, False]))
        2018-10-28 01:20:00+02:00    0
        2018-10-28 02:36:00+02:00    1
        2018-10-28 03:46:00+01:00    2
        dtype: int64

        If the DST transition causes nonexistent times, you can shift these
        dates forward or backwards with a timedelta object or `'shift_forward'`
        or `'shift_backwards'`.
        >>> s = pd.Series(range(2), index=pd.DatetimeIndex([
        ... '2015-03-29 02:30:00',
        ... '2015-03-29 03:30:00']))
        >>> s.tz_localize('Europe/Warsaw', nonexistent='shift_forward')
        2015-03-29 03:00:00+02:00    0
        2015-03-29 03:30:00+02:00    1
        dtype: int64
        >>> s.tz_localize('Europe/Warsaw', nonexistent='shift_backward')
        2015-03-29 01:59:59.999999999+01:00    0
        2015-03-29 03:30:00+02:00              1
        dtype: int64
        >>> s.tz_localize('Europe/Warsaw', nonexistent=pd.Timedelta('1H'))
        2015-03-29 03:30:00+02:00    0
        2015-03-29 03:30:00+02:00    1
        dtype: int64
        """
        nonexistent_options = ("raise", "NaT", "shift_forward", "shift_backward")
        if nonexistent not in nonexistent_options and not isinstance(
            nonexistent, timedelta
        ):
            raise ValueError(
                "The nonexistent argument must be one of 'raise',"
                " 'NaT', 'shift_forward', 'shift_backward' or"
                " a timedelta object"
            )

        axis = self._get_axis_number(axis)
        ax = self._get_axis(axis)

        def _tz_localize(ax, tz, ambiguous, nonexistent):
            if not hasattr(ax, "tz_localize"):
                if len(ax) > 0:
                    ax_name = self._get_axis_name(axis)
                    raise TypeError(
                        f"{ax_name} is not a valid DatetimeIndex or PeriodIndex"
                    )
                else:
                    ax = DatetimeIndex([], tz=tz)
            else:
                ax = ax.tz_localize(tz, ambiguous=ambiguous, nonexistent=nonexistent)
            return ax

        # if a level is given it must be a MultiIndex level or
        # equivalent to the axis name
        if isinstance(ax, MultiIndex):
            level = ax._get_level_number(level)
            new_level = _tz_localize(ax.levels[level], tz, ambiguous, nonexistent)
            ax = ax.set_levels(new_level, level=level)
        else:
            if level not in (None, 0, ax.name):
                raise ValueError("The level {0} is not valid".format(level))
            ax = _tz_localize(ax, tz, ambiguous, nonexistent)

        result = self._constructor(self._data, copy=copy)
        result = result.set_axis(ax, axis=axis, inplace=False)
        return result.__finalize__(self)

    # ----------------------------------------------------------------------
    # Numeric Methods
    def abs(self):
        """
        Return a Series/DataFrame with absolute numeric value of each element.

        This function only applies to elements that are all numeric.

        Returns
        -------
        abs
            Series/DataFrame containing the absolute value of each element.

        See Also
        --------
        numpy.absolute : Calculate the absolute value element-wise.

        Notes
        -----
        For ``complex`` inputs, ``1.2 + 1j``, the absolute value is
        :math:`\\sqrt{ a^2 + b^2 }`.

        Examples
        --------
        Absolute numeric values in a Series.

        >>> s = pd.Series([-1.10, 2, -3.33, 4])
        >>> s.abs()
        0    1.10
        1    2.00
        2    3.33
        3    4.00
        dtype: float64

        Absolute numeric values in a Series with complex numbers.

        >>> s = pd.Series([1.2 + 1j])
        >>> s.abs()
        0    1.56205
        dtype: float64

        Absolute numeric values in a Series with a Timedelta element.

        >>> s = pd.Series([pd.Timedelta('1 days')])
        >>> s.abs()
        0   1 days
        dtype: timedelta64[ns]

        Select rows with data closest to certain value using argsort (from
        `StackOverflow <https://stackoverflow.com/a/17758115>`__).

        >>> df = pd.DataFrame({
        ...     'a': [4, 5, 6, 7],
        ...     'b': [10, 20, 30, 40],
        ...     'c': [100, 50, -30, -50]
        ... })
        >>> df
             a    b    c
        0    4   10  100
        1    5   20   50
        2    6   30  -30
        3    7   40  -50
        >>> df.loc[(df.c - 43).abs().argsort()]
             a    b    c
        1    5   20   50
        0    4   10  100
        2    6   30  -30
        3    7   40  -50
        """
        return np.abs(self)

    def describe(self, percentiles=None, include=None, exclude=None):
        """
        Generate descriptive statistics.

        Descriptive statistics include those that summarize the central
        tendency, dispersion and shape of a
        dataset's distribution, excluding ``NaN`` values.

        Analyzes both numeric and object series, as well
        as ``DataFrame`` column sets of mixed data types. The output
        will vary depending on what is provided. Refer to the notes
        below for more detail.

        Parameters
        ----------
        percentiles : list-like of numbers, optional
            The percentiles to include in the output. All should
            fall between 0 and 1. The default is
            ``[.25, .5, .75]``, which returns the 25th, 50th, and
            75th percentiles.
        include : 'all', list-like of dtypes or None (default), optional
            A white list of data types to include in the result. Ignored
            for ``Series``. Here are the options:

            - 'all' : All columns of the input will be included in the output.
            - A list-like of dtypes : Limits the results to the
              provided data types.
              To limit the result to numeric types submit
              ``numpy.number``. To limit it instead to object columns submit
              the ``numpy.object`` data type. Strings
              can also be used in the style of
              ``select_dtypes`` (e.g. ``df.describe(include=['O'])``). To
              select pandas categorical columns, use ``'category'``
            - None (default) : The result will include all numeric columns.
        exclude : list-like of dtypes or None (default), optional,
            A black list of data types to omit from the result. Ignored
            for ``Series``. Here are the options:

            - A list-like of dtypes : Excludes the provided data types
              from the result. To exclude numeric types submit
              ``numpy.number``. To exclude object columns submit the data
              type ``numpy.object``. Strings can also be used in the style of
              ``select_dtypes`` (e.g. ``df.describe(include=['O'])``). To
              exclude pandas categorical columns, use ``'category'``
            - None (default) : The result will exclude nothing.

        Returns
        -------
        Series or DataFrame
            Summary statistics of the Series or Dataframe provided.

        See Also
        --------
        DataFrame.count: Count number of non-NA/null observations.
        DataFrame.max: Maximum of the values in the object.
        DataFrame.min: Minimum of the values in the object.
        DataFrame.mean: Mean of the values.
        DataFrame.std: Standard deviation of the observations.
        DataFrame.select_dtypes: Subset of a DataFrame including/excluding
            columns based on their dtype.

        Notes
        -----
        For numeric data, the result's index will include ``count``,
        ``mean``, ``std``, ``min``, ``max`` as well as lower, ``50`` and
        upper percentiles. By default the lower percentile is ``25`` and the
        upper percentile is ``75``. The ``50`` percentile is the
        same as the median.

        For object data (e.g. strings or timestamps), the result's index
        will include ``count``, ``unique``, ``top``, and ``freq``. The ``top``
        is the most common value. The ``freq`` is the most common value's
        frequency. Timestamps also include the ``first`` and ``last`` items.

        If multiple object values have the highest count, then the
        ``count`` and ``top`` results will be arbitrarily chosen from
        among those with the highest count.

        For mixed data types provided via a ``DataFrame``, the default is to
        return only an analysis of numeric columns. If the dataframe consists
        only of object and categorical data without any numeric columns, the
        default is to return an analysis of both the object and categorical
        columns. If ``include='all'`` is provided as an option, the result
        will include a union of attributes of each type.

        The `include` and `exclude` parameters can be used to limit
        which columns in a ``DataFrame`` are analyzed for the output.
        The parameters are ignored when analyzing a ``Series``.

        Examples
        --------
        Describing a numeric ``Series``.

        >>> s = pd.Series([1, 2, 3])
        >>> s.describe()
        count    3.0
        mean     2.0
        std      1.0
        min      1.0
        25%      1.5
        50%      2.0
        75%      2.5
        max      3.0
        dtype: float64

        Describing a categorical ``Series``.

        >>> s = pd.Series(['a', 'a', 'b', 'c'])
        >>> s.describe()
        count     4
        unique    3
        top       a
        freq      2
        dtype: object

        Describing a timestamp ``Series``.

        >>> s = pd.Series([
        ...   np.datetime64("2000-01-01"),
        ...   np.datetime64("2010-01-01"),
        ...   np.datetime64("2010-01-01")
        ... ])
        >>> s.describe()
        count                       3
        unique                      2
        top       2010-01-01 00:00:00
        freq                        2
        first     2000-01-01 00:00:00
        last      2010-01-01 00:00:00
        dtype: object

        Describing a ``DataFrame``. By default only numeric fields
        are returned.

        >>> df = pd.DataFrame({'categorical': pd.Categorical(['d','e','f']),
        ...                    'numeric': [1, 2, 3],
        ...                    'object': ['a', 'b', 'c']
        ...                   })
        >>> df.describe()
               numeric
        count      3.0
        mean       2.0
        std        1.0
        min        1.0
        25%        1.5
        50%        2.0
        75%        2.5
        max        3.0

        Describing all columns of a ``DataFrame`` regardless of data type.

        >>> df.describe(include='all')
                categorical  numeric object
        count            3      3.0      3
        unique           3      NaN      3
        top              f      NaN      c
        freq             1      NaN      1
        mean           NaN      2.0    NaN
        std            NaN      1.0    NaN
        min            NaN      1.0    NaN
        25%            NaN      1.5    NaN
        50%            NaN      2.0    NaN
        75%            NaN      2.5    NaN
        max            NaN      3.0    NaN

        Describing a column from a ``DataFrame`` by accessing it as
        an attribute.

        >>> df.numeric.describe()
        count    3.0
        mean     2.0
        std      1.0
        min      1.0
        25%      1.5
        50%      2.0
        75%      2.5
        max      3.0
        Name: numeric, dtype: float64

        Including only numeric columns in a ``DataFrame`` description.

        >>> df.describe(include=[np.number])
               numeric
        count      3.0
        mean       2.0
        std        1.0
        min        1.0
        25%        1.5
        50%        2.0
        75%        2.5
        max        3.0

        Including only string columns in a ``DataFrame`` description.

        >>> df.describe(include=[np.object])
               object
        count       3
        unique      3
        top         c
        freq        1

        Including only categorical columns from a ``DataFrame`` description.

        >>> df.describe(include=['category'])
               categorical
        count            3
        unique           3
        top              f
        freq             1

        Excluding numeric columns from a ``DataFrame`` description.

        >>> df.describe(exclude=[np.number])
               categorical object
        count            3      3
        unique           3      3
        top              f      c
        freq             1      1

        Excluding object columns from a ``DataFrame`` description.

        >>> df.describe(exclude=[np.object])
               categorical  numeric
        count            3      3.0
        unique           3      NaN
        top              f      NaN
        freq             1      NaN
        mean           NaN      2.0
        std            NaN      1.0
        min            NaN      1.0
        25%            NaN      1.5
        50%            NaN      2.0
        75%            NaN      2.5
        max            NaN      3.0
        """
        if self.ndim == 2 and self.columns.size == 0:
            raise ValueError("Cannot describe a DataFrame without columns")

        if percentiles is not None:
            # explicit conversion of `percentiles` to list
            percentiles = list(percentiles)

            # get them all to be in [0, 1]
            validate_percentile(percentiles)

            # median should always be included
            if 0.5 not in percentiles:
                percentiles.append(0.5)
            percentiles = np.asarray(percentiles)
        else:
            percentiles = np.array([0.25, 0.5, 0.75])

        # sort and check for duplicates
        unique_pcts = np.unique(percentiles)
        if len(unique_pcts) < len(percentiles):
            raise ValueError("percentiles cannot contain duplicates")
        percentiles = unique_pcts

        formatted_percentiles = format_percentiles(percentiles)

        def describe_numeric_1d(series):
            stat_index = (
                ["count", "mean", "std", "min"] + formatted_percentiles + ["max"]
            )
            d = (
                [series.count(), series.mean(), series.std(), series.min()]
                + series.quantile(percentiles).tolist()
                + [series.max()]
            )
            return pd.Series(d, index=stat_index, name=series.name)

        def describe_categorical_1d(data):
            names = ["count", "unique"]
            objcounts = data.value_counts()
            count_unique = len(objcounts[objcounts != 0])
            result = [data.count(), count_unique]
            dtype = None
            if result[1] > 0:
                top, freq = objcounts.index[0], objcounts.iloc[0]

                if is_datetime64_any_dtype(data):
                    tz = data.dt.tz
                    asint = data.dropna().values.view("i8")
                    top = Timestamp(top)
                    if top.tzinfo is not None and tz is not None:
                        # Don't tz_localize(None) if key is already tz-aware
                        top = top.tz_convert(tz)
                    else:
                        top = top.tz_localize(tz)
                    names += ["top", "freq", "first", "last"]
                    result += [
                        top,
                        freq,
                        Timestamp(asint.min(), tz=tz),
                        Timestamp(asint.max(), tz=tz),
                    ]
                else:
                    names += ["top", "freq"]
                    result += [top, freq]

            # If the DataFrame is empty, set 'top' and 'freq' to None
            # to maintain output shape consistency
            else:
                names += ["top", "freq"]
                result += [np.nan, np.nan]
                dtype = "object"

            return pd.Series(result, index=names, name=data.name, dtype=dtype)

        def describe_1d(data):
            if is_bool_dtype(data):
                return describe_categorical_1d(data)
            elif is_numeric_dtype(data):
                return describe_numeric_1d(data)
            elif is_timedelta64_dtype(data):
                return describe_numeric_1d(data)
            else:
                return describe_categorical_1d(data)

        if self.ndim == 1:
            return describe_1d(self)
        elif (include is None) and (exclude is None):
            # when some numerics are found, keep only numerics
            data = self.select_dtypes(include=[np.number])
            if len(data.columns) == 0:
                data = self
        elif include == "all":
            if exclude is not None:
                msg = "exclude must be None when include is 'all'"
                raise ValueError(msg)
            data = self
        else:
            data = self.select_dtypes(include=include, exclude=exclude)

        ldesc = [describe_1d(s) for _, s in data.items()]
        # set a convenient order for rows
        names: List = []
        ldesc_indexes = sorted((x.index for x in ldesc), key=len)
        for idxnames in ldesc_indexes:
            for name in idxnames:
                if name not in names:
                    names.append(name)

        d = pd.concat([x.reindex(names, copy=False) for x in ldesc], axis=1, sort=False)
        d.columns = data.columns.copy()
        return d

    _shared_docs[
        "pct_change"
    ] = """
        Percentage change between the current and a prior element.

        Computes the percentage change from the immediately previous row by
        default. This is useful in comparing the percentage of change in a time
        series of elements.

        Parameters
        ----------
        periods : int, default 1
            Periods to shift for forming percent change.
        fill_method : str, default 'pad'
            How to handle NAs before computing percent changes.
        limit : int, default None
            The number of consecutive NAs to fill before stopping.
        freq : DateOffset, timedelta, or str, optional
            Increment to use from time series API (e.g. 'M' or BDay()).
        **kwargs
            Additional keyword arguments are passed into
            `DataFrame.shift` or `Series.shift`.

        Returns
        -------
        chg : Series or DataFrame
            The same type as the calling object.

        See Also
        --------
        Series.diff : Compute the difference of two elements in a Series.
        DataFrame.diff : Compute the difference of two elements in a DataFrame.
        Series.shift : Shift the index by some number of periods.
        DataFrame.shift : Shift the index by some number of periods.

        Examples
        --------
        **Series**

        >>> s = pd.Series([90, 91, 85])
        >>> s
        0    90
        1    91
        2    85
        dtype: int64

        >>> s.pct_change()
        0         NaN
        1    0.011111
        2   -0.065934
        dtype: float64

        >>> s.pct_change(periods=2)
        0         NaN
        1         NaN
        2   -0.055556
        dtype: float64

        See the percentage change in a Series where filling NAs with last
        valid observation forward to next valid.

        >>> s = pd.Series([90, 91, None, 85])
        >>> s
        0    90.0
        1    91.0
        2     NaN
        3    85.0
        dtype: float64

        >>> s.pct_change(fill_method='ffill')
        0         NaN
        1    0.011111
        2    0.000000
        3   -0.065934
        dtype: float64

        **DataFrame**

        Percentage change in French franc, Deutsche Mark, and Italian lira from
        1980-01-01 to 1980-03-01.

        >>> df = pd.DataFrame({
        ...     'FR': [4.0405, 4.0963, 4.3149],
        ...     'GR': [1.7246, 1.7482, 1.8519],
        ...     'IT': [804.74, 810.01, 860.13]},
        ...     index=['1980-01-01', '1980-02-01', '1980-03-01'])
        >>> df
                        FR      GR      IT
        1980-01-01  4.0405  1.7246  804.74
        1980-02-01  4.0963  1.7482  810.01
        1980-03-01  4.3149  1.8519  860.13

        >>> df.pct_change()
                          FR        GR        IT
        1980-01-01       NaN       NaN       NaN
        1980-02-01  0.013810  0.013684  0.006549
        1980-03-01  0.053365  0.059318  0.061876

        Percentage of change in GOOG and APPL stock volume. Shows computing
        the percentage change between columns.

        >>> df = pd.DataFrame({
        ...     '2016': [1769950, 30586265],
        ...     '2015': [1500923, 40912316],
        ...     '2014': [1371819, 41403351]},
        ...     index=['GOOG', 'APPL'])
        >>> df
                  2016      2015      2014
        GOOG   1769950   1500923   1371819
        APPL  30586265  40912316  41403351

        >>> df.pct_change(axis='columns')
              2016      2015      2014
        GOOG   NaN -0.151997 -0.086016
        APPL   NaN  0.337604  0.012002
        """

    @Appender(_shared_docs["pct_change"] % _shared_doc_kwargs)
    def pct_change(self, periods=1, fill_method="pad", limit=None, freq=None, **kwargs):
        # TODO: Not sure if above is correct - need someone to confirm.
        axis = self._get_axis_number(kwargs.pop("axis", self._stat_axis_name))
        if fill_method is None:
            data = self
        else:
            data = self.fillna(method=fill_method, limit=limit, axis=axis)

        rs = data.div(data.shift(periods=periods, freq=freq, axis=axis, **kwargs)) - 1
        rs = rs.loc[~rs.index.duplicated()]
        rs = rs.reindex_like(data)
        if freq is None:
            mask = isna(com.values_from_object(data))
            np.putmask(rs.values, mask, np.nan)
        return rs

    def _agg_by_level(self, name, axis=0, level=0, skipna=True, **kwargs):
        if axis is None:
            raise ValueError("Must specify 'axis' when aggregating by level.")
        grouped = self.groupby(level=level, axis=axis, sort=False)
        if hasattr(grouped, name) and skipna:
            return getattr(grouped, name)(**kwargs)
        axis = self._get_axis_number(axis)
        method = getattr(type(self), name)
        applyf = lambda x: method(x, axis=axis, skipna=skipna, **kwargs)
        return grouped.aggregate(applyf)

    @classmethod
    def _add_numeric_operations(cls):
        """
        Add the operations to the cls; evaluate the doc strings again
        """

        axis_descr, name, name2 = _doc_parms(cls)

        cls.any = _make_logical_function(
            cls,
            "any",
            name,
            name2,
            axis_descr,
            _any_desc,
            nanops.nanany,
            _any_see_also,
            _any_examples,
            empty_value=False,
        )
        cls.all = _make_logical_function(
            cls,
            "all",
            name,
            name2,
            axis_descr,
            _all_desc,
            nanops.nanall,
            _all_see_also,
            _all_examples,
            empty_value=True,
        )

        @Substitution(
            desc="Return the mean absolute deviation of the values "
            "for the requested axis.",
            name1=name,
            name2=name2,
            axis_descr=axis_descr,
            min_count="",
            see_also="",
            examples="",
        )
        @Appender(_num_doc)
        def mad(self, axis=None, skipna=None, level=None):
            if skipna is None:
                skipna = True
            if axis is None:
                axis = self._stat_axis_number
            if level is not None:
                return self._agg_by_level("mad", axis=axis, level=level, skipna=skipna)

            data = self._get_numeric_data()
            if axis == 0:
                demeaned = data - data.mean(axis=0)
            else:
                demeaned = data.sub(data.mean(axis=1), axis=0)
            return np.abs(demeaned).mean(axis=axis, skipna=skipna)

        cls.mad = mad

        cls.sem = _make_stat_function_ddof(
            cls,
            "sem",
            name,
            name2,
            axis_descr,
            "Return unbiased standard error of the mean over requested "
            "axis.\n\nNormalized by N-1 by default. This can be changed "
            "using the ddof argument",
            nanops.nansem,
        )
        cls.var = _make_stat_function_ddof(
            cls,
            "var",
            name,
            name2,
            axis_descr,
            "Return unbiased variance over requested axis.\n\nNormalized by "
            "N-1 by default. This can be changed using the ddof argument",
            nanops.nanvar,
        )
        cls.std = _make_stat_function_ddof(
            cls,
            "std",
            name,
            name2,
            axis_descr,
            "Return sample standard deviation over requested axis."
            "\n\nNormalized by N-1 by default. This can be changed using the "
            "ddof argument",
            nanops.nanstd,
        )

        @Substitution(
            desc="Return the compound percentage of the values for "
            "the requested axis.\n\n.. deprecated:: 0.25.0",
            name1=name,
            name2=name2,
            axis_descr=axis_descr,
            min_count="",
            see_also="",
            examples="",
        )
        @Appender(_num_doc)
        def compound(self, axis=None, skipna=None, level=None):
            msg = (
                "The 'compound' method is deprecated and will be"
                "removed in a future version."
            )
            warnings.warn(msg, FutureWarning, stacklevel=2)
            if skipna is None:
                skipna = True
            return (1 + self).prod(axis=axis, skipna=skipna, level=level) - 1

        cls.compound = compound

        cls.cummin = _make_cum_function(
            cls,
            "cummin",
            name,
            name2,
            axis_descr,
            "minimum",
            lambda y, axis: np.minimum.accumulate(y, axis),
            "min",
            np.inf,
            np.nan,
            _cummin_examples,
        )
        cls.cumsum = _make_cum_function(
            cls,
            "cumsum",
            name,
            name2,
            axis_descr,
            "sum",
            lambda y, axis: y.cumsum(axis),
            "sum",
            0.0,
            np.nan,
            _cumsum_examples,
        )
        cls.cumprod = _make_cum_function(
            cls,
            "cumprod",
            name,
            name2,
            axis_descr,
            "product",
            lambda y, axis: y.cumprod(axis),
            "prod",
            1.0,
            np.nan,
            _cumprod_examples,
        )
        cls.cummax = _make_cum_function(
            cls,
            "cummax",
            name,
            name2,
            axis_descr,
            "maximum",
            lambda y, axis: np.maximum.accumulate(y, axis),
            "max",
            -np.inf,
            np.nan,
            _cummax_examples,
        )

        cls.sum = _make_min_count_stat_function(
            cls,
            "sum",
            name,
            name2,
            axis_descr,
            """Return the sum of the values for the requested axis.\n
            This is equivalent to the method ``numpy.sum``.""",
            nanops.nansum,
            _stat_func_see_also,
            _sum_examples,
        )
        cls.mean = _make_stat_function(
            cls,
            "mean",
            name,
            name2,
            axis_descr,
            "Return the mean of the values for the requested axis.",
            nanops.nanmean,
        )
        cls.skew = _make_stat_function(
            cls,
            "skew",
            name,
            name2,
            axis_descr,
            "Return unbiased skew over requested axis.\n\nNormalized by N-1.",
            nanops.nanskew,
        )
        cls.kurt = _make_stat_function(
            cls,
            "kurt",
            name,
            name2,
            axis_descr,
            "Return unbiased kurtosis over requested axis.\n\n"
            "Kurtosis obtained using Fisher's definition of\n"
            "kurtosis (kurtosis of normal == 0.0). Normalized "
            "by N-1.",
            nanops.nankurt,
        )
        cls.kurtosis = cls.kurt
        cls.prod = _make_min_count_stat_function(
            cls,
            "prod",
            name,
            name2,
            axis_descr,
            "Return the product of the values for the requested axis.",
            nanops.nanprod,
            examples=_prod_examples,
        )
        cls.product = cls.prod
        cls.median = _make_stat_function(
            cls,
            "median",
            name,
            name2,
            axis_descr,
            "Return the median of the values for the requested axis.",
            nanops.nanmedian,
        )
        cls.max = _make_stat_function(
            cls,
            "max",
            name,
            name2,
            axis_descr,
            """Return the maximum of the values for the requested axis.\n
            If you want the *index* of the maximum, use ``idxmax``. This is
            the equivalent of the ``numpy.ndarray`` method ``argmax``.""",
            nanops.nanmax,
            _stat_func_see_also,
            _max_examples,
        )
        cls.min = _make_stat_function(
            cls,
            "min",
            name,
            name2,
            axis_descr,
            """Return the minimum of the values for the requested axis.\n
            If you want the *index* of the minimum, use ``idxmin``. This is
            the equivalent of the ``numpy.ndarray`` method ``argmin``.""",
            nanops.nanmin,
            _stat_func_see_also,
            _min_examples,
        )

    @classmethod
    def _add_series_only_operations(cls):
        """
        Add the series only operations to the cls; evaluate the doc
        strings again.
        """

        axis_descr, name, name2 = _doc_parms(cls)

        def nanptp(values, axis=0, skipna=True):
            nmax = nanops.nanmax(values, axis, skipna)
            nmin = nanops.nanmin(values, axis, skipna)
            warnings.warn(
                "Method .ptp is deprecated and will be removed "
                "in a future version. Use numpy.ptp instead.",
                FutureWarning,
                stacklevel=4,
            )
            return nmax - nmin

        cls.ptp = _make_stat_function(
            cls,
            "ptp",
            name,
            name2,
            axis_descr,
            """Return the difference between the min and max value.
            \n.. deprecated:: 0.24.0 Use numpy.ptp instead
            \nReturn the difference between the maximum value and the
            minimum value in the object. This is the equivalent of the
            ``numpy.ndarray`` method ``ptp``.""",
            nanptp,
        )

    @classmethod
    def _add_series_or_dataframe_operations(cls):
        """
        Add the series or dataframe only operations to the cls; evaluate
        the doc strings again.
        """

        from pandas.core.window import EWM, Expanding, Rolling, Window

        @Appender(Rolling.__doc__)
        def rolling(
            self,
            window,
            min_periods=None,
            center=False,
            win_type=None,
            on=None,
            axis=0,
            closed=None,
        ):
            axis = self._get_axis_number(axis)

            if win_type is not None:
                return Window(
                    self,
                    window=window,
                    min_periods=min_periods,
                    center=center,
                    win_type=win_type,
                    on=on,
                    axis=axis,
                    closed=closed,
                )

            return Rolling(
                self,
                window=window,
                min_periods=min_periods,
                center=center,
                win_type=win_type,
                on=on,
                axis=axis,
                closed=closed,
            )

        cls.rolling = rolling

        @Appender(Expanding.__doc__)
        def expanding(self, min_periods=1, center=False, axis=0):
            axis = self._get_axis_number(axis)
            return Expanding(self, min_periods=min_periods, center=center, axis=axis)

        cls.expanding = expanding

        @Appender(EWM.__doc__)
        def ewm(
            self,
            com=None,
            span=None,
            halflife=None,
            alpha=None,
            min_periods=0,
            adjust=True,
            ignore_na=False,
            axis=0,
        ):
            axis = self._get_axis_number(axis)
            return EWM(
                self,
                com=com,
                span=span,
                halflife=halflife,
                alpha=alpha,
                min_periods=min_periods,
                adjust=adjust,
                ignore_na=ignore_na,
                axis=axis,
            )

        cls.ewm = ewm

    @Appender(_shared_docs["transform"] % dict(axis="", **_shared_doc_kwargs))
    def transform(self, func, *args, **kwargs):
        result = self.agg(func, *args, **kwargs)
        if is_scalar(result) or len(result) != len(self):
            raise ValueError("transforms cannot produce aggregated results")

        return result

    # ----------------------------------------------------------------------
    # Misc methods

    _shared_docs[
        "valid_index"
    ] = """
        Return index for %(position)s non-NA/null value.

        Returns
        -------
        scalar : type of index

        Notes
        -----
        If all elements are non-NA/null, returns None.
        Also returns None for empty %(klass)s.
        """

    def _find_valid_index(self, how: str):
        """
        Retrieves the index of the first valid value.

        Parameters
        ----------
        how : {'first', 'last'}
            Use this parameter to change between the first or last valid index.

        Returns
        -------
        idx_first_valid : type of index
        """

        idxpos = find_valid_index(self._values, how)
        if idxpos is None:
            return None
        return self.index[idxpos]

    @Appender(
        _shared_docs["valid_index"] % {"position": "first", "klass": "Series/DataFrame"}
    )
    def first_valid_index(self):
        return self._find_valid_index("first")

    @Appender(
        _shared_docs["valid_index"] % {"position": "last", "klass": "Series/DataFrame"}
    )
    def last_valid_index(self):
        return self._find_valid_index("last")


def _doc_parms(cls):
    """Return a tuple of the doc parms."""
    axis_descr = "{%s}" % ", ".join(
        "{0} ({1})".format(a, i) for i, a in enumerate(cls._AXIS_ORDERS)
    )
    name = cls._constructor_sliced.__name__ if cls._AXIS_LEN > 1 else "scalar"
    name2 = cls.__name__
    return axis_descr, name, name2


_num_doc = """
%(desc)s

Parameters
----------
axis : %(axis_descr)s
    Axis for the function to be applied on.
skipna : bool, default True
    Exclude NA/null values when computing the result.
level : int or level name, default None
    If the axis is a MultiIndex (hierarchical), count along a
    particular level, collapsing into a %(name1)s.
numeric_only : bool, default None
    Include only float, int, boolean columns. If None, will attempt to use
    everything, then use only numeric data. Not implemented for Series.
%(min_count)s\
**kwargs
    Additional keyword arguments to be passed to the function.

Returns
-------
%(name1)s or %(name2)s (if level specified)\
%(see_also)s\
%(examples)s
"""

_num_ddof_doc = """
%(desc)s

Parameters
----------
axis : %(axis_descr)s
skipna : bool, default True
    Exclude NA/null values. If an entire row/column is NA, the result
    will be NA.
level : int or level name, default None
    If the axis is a MultiIndex (hierarchical), count along a
    particular level, collapsing into a %(name1)s.
ddof : int, default 1
    Delta Degrees of Freedom. The divisor used in calculations is N - ddof,
    where N represents the number of elements.
numeric_only : bool, default None
    Include only float, int, boolean columns. If None, will attempt to use
    everything, then use only numeric data. Not implemented for Series.

Returns
-------
%(name1)s or %(name2)s (if level specified)\n"""

_bool_doc = """
%(desc)s

Parameters
----------
axis : {0 or 'index', 1 or 'columns', None}, default 0
    Indicate which axis or axes should be reduced.

    * 0 / 'index' : reduce the index, return a Series whose index is the
      original column labels.
    * 1 / 'columns' : reduce the columns, return a Series whose index is the
      original index.
    * None : reduce all axes, return a scalar.

bool_only : bool, default None
    Include only boolean columns. If None, will attempt to use everything,
    then use only boolean data. Not implemented for Series.
skipna : bool, default True
    Exclude NA/null values. If the entire row/column is NA and skipna is
    True, then the result will be %(empty_value)s, as for an empty row/column.
    If skipna is False, then NA are treated as True, because these are not
    equal to zero.
level : int or level name, default None
    If the axis is a MultiIndex (hierarchical), count along a
    particular level, collapsing into a %(name1)s.
**kwargs : any, default None
    Additional keywords have no effect but might be accepted for
    compatibility with NumPy.

Returns
-------
%(name1)s or %(name2)s
    If level is specified, then, %(name2)s is returned; otherwise, %(name1)s
    is returned.

%(see_also)s
%(examples)s"""

_all_desc = """\
Return whether all elements are True, potentially over an axis.

Returns True unless there at least one element within a series or
along a Dataframe axis that is False or equivalent (e.g. zero or
empty)."""

_all_examples = """\
Examples
--------
**Series**

>>> pd.Series([True, True]).all()
True
>>> pd.Series([True, False]).all()
False
>>> pd.Series([]).all()
True
>>> pd.Series([np.nan]).all()
True
>>> pd.Series([np.nan]).all(skipna=False)
True

**DataFrames**

Create a dataframe from a dictionary.

>>> df = pd.DataFrame({'col1': [True, True], 'col2': [True, False]})
>>> df
   col1   col2
0  True   True
1  True  False

Default behaviour checks if column-wise values all return True.

>>> df.all()
col1     True
col2    False
dtype: bool

Specify ``axis='columns'`` to check if row-wise values all return True.

>>> df.all(axis='columns')
0     True
1    False
dtype: bool

Or ``axis=None`` for whether every value is True.

>>> df.all(axis=None)
False
"""

_all_see_also = """\
See Also
--------
Series.all : Return True if all elements are True.
DataFrame.any : Return True if one (or more) elements are True.
"""

_cnum_doc = """
Return cumulative %(desc)s over a DataFrame or Series axis.

Returns a DataFrame or Series of the same size containing the cumulative
%(desc)s.

Parameters
----------
axis : {0 or 'index', 1 or 'columns'}, default 0
    The index or the name of the axis. 0 is equivalent to None or 'index'.
skipna : bool, default True
    Exclude NA/null values. If an entire row/column is NA, the result
    will be NA.
*args, **kwargs :
    Additional keywords have no effect but might be accepted for
    compatibility with NumPy.

Returns
-------
%(name1)s or %(name2)s

See Also
--------
core.window.Expanding.%(accum_func_name)s : Similar functionality
    but ignores ``NaN`` values.
%(name2)s.%(accum_func_name)s : Return the %(desc)s over
    %(name2)s axis.
%(name2)s.cummax : Return cumulative maximum over %(name2)s axis.
%(name2)s.cummin : Return cumulative minimum over %(name2)s axis.
%(name2)s.cumsum : Return cumulative sum over %(name2)s axis.
%(name2)s.cumprod : Return cumulative product over %(name2)s axis.

%(examples)s"""

_cummin_examples = """\
Examples
--------
**Series**

>>> s = pd.Series([2, np.nan, 5, -1, 0])
>>> s
0    2.0
1    NaN
2    5.0
3   -1.0
4    0.0
dtype: float64

By default, NA values are ignored.

>>> s.cummin()
0    2.0
1    NaN
2    2.0
3   -1.0
4   -1.0
dtype: float64

To include NA values in the operation, use ``skipna=False``

>>> s.cummin(skipna=False)
0    2.0
1    NaN
2    NaN
3    NaN
4    NaN
dtype: float64

**DataFrame**

>>> df = pd.DataFrame([[2.0, 1.0],
...                    [3.0, np.nan],
...                    [1.0, 0.0]],
...                    columns=list('AB'))
>>> df
     A    B
0  2.0  1.0
1  3.0  NaN
2  1.0  0.0

By default, iterates over rows and finds the minimum
in each column. This is equivalent to ``axis=None`` or ``axis='index'``.

>>> df.cummin()
     A    B
0  2.0  1.0
1  2.0  NaN
2  1.0  0.0

To iterate over columns and find the minimum in each row,
use ``axis=1``

>>> df.cummin(axis=1)
     A    B
0  2.0  1.0
1  3.0  NaN
2  1.0  0.0
"""

_cumsum_examples = """\
Examples
--------
**Series**

>>> s = pd.Series([2, np.nan, 5, -1, 0])
>>> s
0    2.0
1    NaN
2    5.0
3   -1.0
4    0.0
dtype: float64

By default, NA values are ignored.

>>> s.cumsum()
0    2.0
1    NaN
2    7.0
3    6.0
4    6.0
dtype: float64

To include NA values in the operation, use ``skipna=False``

>>> s.cumsum(skipna=False)
0    2.0
1    NaN
2    NaN
3    NaN
4    NaN
dtype: float64

**DataFrame**

>>> df = pd.DataFrame([[2.0, 1.0],
...                    [3.0, np.nan],
...                    [1.0, 0.0]],
...                    columns=list('AB'))
>>> df
     A    B
0  2.0  1.0
1  3.0  NaN
2  1.0  0.0

By default, iterates over rows and finds the sum
in each column. This is equivalent to ``axis=None`` or ``axis='index'``.

>>> df.cumsum()
     A    B
0  2.0  1.0
1  5.0  NaN
2  6.0  1.0

To iterate over columns and find the sum in each row,
use ``axis=1``

>>> df.cumsum(axis=1)
     A    B
0  2.0  3.0
1  3.0  NaN
2  1.0  1.0
"""

_cumprod_examples = """\
Examples
--------
**Series**

>>> s = pd.Series([2, np.nan, 5, -1, 0])
>>> s
0    2.0
1    NaN
2    5.0
3   -1.0
4    0.0
dtype: float64

By default, NA values are ignored.

>>> s.cumprod()
0     2.0
1     NaN
2    10.0
3   -10.0
4    -0.0
dtype: float64

To include NA values in the operation, use ``skipna=False``

>>> s.cumprod(skipna=False)
0    2.0
1    NaN
2    NaN
3    NaN
4    NaN
dtype: float64

**DataFrame**

>>> df = pd.DataFrame([[2.0, 1.0],
...                    [3.0, np.nan],
...                    [1.0, 0.0]],
...                    columns=list('AB'))
>>> df
     A    B
0  2.0  1.0
1  3.0  NaN
2  1.0  0.0

By default, iterates over rows and finds the product
in each column. This is equivalent to ``axis=None`` or ``axis='index'``.

>>> df.cumprod()
     A    B
0  2.0  1.0
1  6.0  NaN
2  6.0  0.0

To iterate over columns and find the product in each row,
use ``axis=1``

>>> df.cumprod(axis=1)
     A    B
0  2.0  2.0
1  3.0  NaN
2  1.0  0.0
"""

_cummax_examples = """\
Examples
--------
**Series**

>>> s = pd.Series([2, np.nan, 5, -1, 0])
>>> s
0    2.0
1    NaN
2    5.0
3   -1.0
4    0.0
dtype: float64

By default, NA values are ignored.

>>> s.cummax()
0    2.0
1    NaN
2    5.0
3    5.0
4    5.0
dtype: float64

To include NA values in the operation, use ``skipna=False``

>>> s.cummax(skipna=False)
0    2.0
1    NaN
2    NaN
3    NaN
4    NaN
dtype: float64

**DataFrame**

>>> df = pd.DataFrame([[2.0, 1.0],
...                    [3.0, np.nan],
...                    [1.0, 0.0]],
...                    columns=list('AB'))
>>> df
     A    B
0  2.0  1.0
1  3.0  NaN
2  1.0  0.0

By default, iterates over rows and finds the maximum
in each column. This is equivalent to ``axis=None`` or ``axis='index'``.

>>> df.cummax()
     A    B
0  2.0  1.0
1  3.0  NaN
2  3.0  1.0

To iterate over columns and find the maximum in each row,
use ``axis=1``

>>> df.cummax(axis=1)
     A    B
0  2.0  2.0
1  3.0  NaN
2  1.0  1.0
"""

_any_see_also = """\
See Also
--------
numpy.any : Numpy version of this method.
Series.any : Return whether any element is True.
Series.all : Return whether all elements are True.
DataFrame.any : Return whether any element is True over requested axis.
DataFrame.all : Return whether all elements are True over requested axis.
"""

_any_desc = """\
Return whether any element is True, potentially over an axis.

Returns False unless there at least one element within a series or
along a Dataframe axis that is True or equivalent (e.g. non-zero or
non-empty)."""

_any_examples = """\
Examples
--------
**Series**

For Series input, the output is a scalar indicating whether any element
is True.

>>> pd.Series([False, False]).any()
False
>>> pd.Series([True, False]).any()
True
>>> pd.Series([]).any()
False
>>> pd.Series([np.nan]).any()
False
>>> pd.Series([np.nan]).any(skipna=False)
True

**DataFrame**

Whether each column contains at least one True element (the default).

>>> df = pd.DataFrame({"A": [1, 2], "B": [0, 2], "C": [0, 0]})
>>> df
   A  B  C
0  1  0  0
1  2  2  0

>>> df.any()
A     True
B     True
C    False
dtype: bool

Aggregating over the columns.

>>> df = pd.DataFrame({"A": [True, False], "B": [1, 2]})
>>> df
       A  B
0   True  1
1  False  2

>>> df.any(axis='columns')
0    True
1    True
dtype: bool

>>> df = pd.DataFrame({"A": [True, False], "B": [1, 0]})
>>> df
       A  B
0   True  1
1  False  0

>>> df.any(axis='columns')
0    True
1    False
dtype: bool

Aggregating over the entire DataFrame with ``axis=None``.

>>> df.any(axis=None)
True

`any` for an empty DataFrame is an empty Series.

>>> pd.DataFrame([]).any()
Series([], dtype: bool)
"""

_shared_docs[
    "stat_func_example"
] = """

Examples
--------
>>> idx = pd.MultiIndex.from_arrays([
...     ['warm', 'warm', 'cold', 'cold'],
...     ['dog', 'falcon', 'fish', 'spider']],
...     names=['blooded', 'animal'])
>>> s = pd.Series([4, 2, 0, 8], name='legs', index=idx)
>>> s
blooded  animal
warm     dog       4
         falcon    2
cold     fish      0
         spider    8
Name: legs, dtype: int64

>>> s.{stat_func}()
{default_output}

{verb} using level names, as well as indices.

>>> s.{stat_func}(level='blooded')
blooded
warm    {level_output_0}
cold    {level_output_1}
Name: legs, dtype: int64

>>> s.{stat_func}(level=0)
blooded
warm    {level_output_0}
cold    {level_output_1}
Name: legs, dtype: int64"""

_sum_examples = _shared_docs["stat_func_example"].format(
    stat_func="sum", verb="Sum", default_output=14, level_output_0=6, level_output_1=8
)

_sum_examples += """

By default, the sum of an empty or all-NA Series is ``0``.

>>> pd.Series([]).sum()  # min_count=0 is the default
0.0

This can be controlled with the ``min_count`` parameter. For example, if
you'd like the sum of an empty series to be NaN, pass ``min_count=1``.

>>> pd.Series([]).sum(min_count=1)
nan

Thanks to the ``skipna`` parameter, ``min_count`` handles all-NA and
empty series identically.

>>> pd.Series([np.nan]).sum()
0.0

>>> pd.Series([np.nan]).sum(min_count=1)
nan"""

_max_examples = _shared_docs["stat_func_example"].format(
    stat_func="max", verb="Max", default_output=8, level_output_0=4, level_output_1=8
)

_min_examples = _shared_docs["stat_func_example"].format(
    stat_func="min", verb="Min", default_output=0, level_output_0=2, level_output_1=0
)

_stat_func_see_also = """

See Also
--------
Series.sum : Return the sum.
Series.min : Return the minimum.
Series.max : Return the maximum.
Series.idxmin : Return the index of the minimum.
Series.idxmax : Return the index of the maximum.
DataFrame.sum : Return the sum over the requested axis.
DataFrame.min : Return the minimum over the requested axis.
DataFrame.max : Return the maximum over the requested axis.
DataFrame.idxmin : Return the index of the minimum over the requested axis.
DataFrame.idxmax : Return the index of the maximum over the requested axis."""

_prod_examples = """

Examples
--------
By default, the product of an empty or all-NA Series is ``1``

>>> pd.Series([]).prod()
1.0

This can be controlled with the ``min_count`` parameter

>>> pd.Series([]).prod(min_count=1)
nan

Thanks to the ``skipna`` parameter, ``min_count`` handles all-NA and
empty series identically.

>>> pd.Series([np.nan]).prod()
1.0

>>> pd.Series([np.nan]).prod(min_count=1)
nan"""

_min_count_stub = """\
min_count : int, default 0
    The required number of valid values to perform the operation. If fewer than
    ``min_count`` non-NA values are present the result will be NA.

    .. versionadded:: 0.22.0

       Added with the default being 0. This means the sum of an all-NA
       or empty Series is 0, and the product of an all-NA or empty
       Series is 1.
"""


def _make_min_count_stat_function(
    cls, name, name1, name2, axis_descr, desc, f, see_also="", examples=""
):
    @Substitution(
        desc=desc,
        name1=name1,
        name2=name2,
        axis_descr=axis_descr,
        min_count=_min_count_stub,
        see_also=see_also,
        examples=examples,
    )
    @Appender(_num_doc)
    def stat_func(
        self,
        axis=None,
        skipna=None,
        level=None,
        numeric_only=None,
        min_count=0,
        **kwargs,
    ):
        if name == "sum":
            nv.validate_sum(tuple(), kwargs)
        elif name == "prod":
            nv.validate_prod(tuple(), kwargs)
        else:
            nv.validate_stat_func(tuple(), kwargs, fname=name)
        if skipna is None:
            skipna = True
        if axis is None:
            axis = self._stat_axis_number
        if level is not None:
            return self._agg_by_level(
                name, axis=axis, level=level, skipna=skipna, min_count=min_count
            )
        return self._reduce(
            f,
            name,
            axis=axis,
            skipna=skipna,
            numeric_only=numeric_only,
            min_count=min_count,
        )

    return set_function_name(stat_func, name, cls)


def _make_stat_function(
    cls, name, name1, name2, axis_descr, desc, f, see_also="", examples=""
):
    @Substitution(
        desc=desc,
        name1=name1,
        name2=name2,
        axis_descr=axis_descr,
        min_count="",
        see_also=see_also,
        examples=examples,
    )
    @Appender(_num_doc)
    def stat_func(
        self, axis=None, skipna=None, level=None, numeric_only=None, **kwargs
    ):
        if name == "median":
            nv.validate_median(tuple(), kwargs)
        else:
            nv.validate_stat_func(tuple(), kwargs, fname=name)
        if skipna is None:
            skipna = True
        if axis is None:
            axis = self._stat_axis_number
        if level is not None:
            return self._agg_by_level(name, axis=axis, level=level, skipna=skipna)
        return self._reduce(
            f, name, axis=axis, skipna=skipna, numeric_only=numeric_only
        )

    return set_function_name(stat_func, name, cls)


def _make_stat_function_ddof(cls, name, name1, name2, axis_descr, desc, f):
    @Substitution(desc=desc, name1=name1, name2=name2, axis_descr=axis_descr)
    @Appender(_num_ddof_doc)
    def stat_func(
        self, axis=None, skipna=None, level=None, ddof=1, numeric_only=None, **kwargs
    ):
        nv.validate_stat_ddof_func(tuple(), kwargs, fname=name)
        if skipna is None:
            skipna = True
        if axis is None:
            axis = self._stat_axis_number
        if level is not None:
            return self._agg_by_level(
                name, axis=axis, level=level, skipna=skipna, ddof=ddof
            )
        return self._reduce(
            f, name, axis=axis, numeric_only=numeric_only, skipna=skipna, ddof=ddof
        )

    return set_function_name(stat_func, name, cls)


def _make_cum_function(
    cls,
    name,
    name1,
    name2,
    axis_descr,
    desc,
    accum_func,
    accum_func_name,
    mask_a,
    mask_b,
    examples,
):
    @Substitution(
        desc=desc,
        name1=name1,
        name2=name2,
        axis_descr=axis_descr,
        accum_func_name=accum_func_name,
        examples=examples,
    )
    @Appender(_cnum_doc)
    def cum_func(self, axis=None, skipna=True, *args, **kwargs):
        skipna = nv.validate_cum_func_with_skipna(skipna, args, kwargs, name)
        if axis is None:
            axis = self._stat_axis_number
        else:
            axis = self._get_axis_number(axis)

        y = com.values_from_object(self).copy()

        if skipna and issubclass(y.dtype.type, (np.datetime64, np.timedelta64)):
            result = accum_func(y, axis)
            mask = isna(self)
            np.putmask(result, mask, iNaT)
        elif skipna and not issubclass(y.dtype.type, (np.integer, np.bool_)):
            mask = isna(self)
            np.putmask(y, mask, mask_a)
            result = accum_func(y, axis)
            np.putmask(result, mask, mask_b)
        else:
            result = accum_func(y, axis)

        d = self._construct_axes_dict()
        d["copy"] = False
        return self._constructor(result, **d).__finalize__(self)

    return set_function_name(cum_func, name, cls)


def _make_logical_function(
    cls, name, name1, name2, axis_descr, desc, f, see_also, examples, empty_value
):
    @Substitution(
        desc=desc,
        name1=name1,
        name2=name2,
        axis_descr=axis_descr,
        see_also=see_also,
        examples=examples,
        empty_value=empty_value,
    )
    @Appender(_bool_doc)
    def logical_func(self, axis=0, bool_only=None, skipna=True, level=None, **kwargs):
        nv.validate_logical_func(tuple(), kwargs, fname=name)
        if level is not None:
            if bool_only is not None:
                raise NotImplementedError(
                    "Option bool_only is not implemented with option level."
                )
            return self._agg_by_level(name, axis=axis, level=level, skipna=skipna)
        return self._reduce(
            f,
            name,
            axis=axis,
            skipna=skipna,
            numeric_only=bool_only,
            filter_type="bool",
        )

    return set_function_name(logical_func, name, cls)


# install the indexes
for _name, _indexer in indexing.get_indexers_list():
    NDFrame._create_indexer(_name, _indexer)<|MERGE_RESOLUTION|>--- conflicted
+++ resolved
@@ -181,12 +181,8 @@
     )
     _metadata: List[str] = []
     _is_copy = None
-<<<<<<< HEAD
-    _data = None  # type: BlockManager
+    _data: BlockManager
     _AXIS_NAMES: Dict[int, str]
-=======
-    _data: BlockManager
->>>>>>> 35029d20
     _attrs: Dict[Optional[Hashable], Any]
 
     # ----------------------------------------------------------------------
@@ -5577,52 +5573,6 @@
 
         return Series(self._data.get_dtype_counts())
 
-<<<<<<< HEAD
-    def get_ftype_counts(self):
-        """
-        Return counts of unique ftypes in this object.
-
-        .. deprecated:: 0.23.0
-
-        Returns
-        -------
-        dtype : Series
-            Series with the count of columns with each type and
-            sparsity (dense/sparse).
-
-        See Also
-        --------
-        ftypes : Return ftypes (indication of sparse/dense and dtype) in
-            this object.
-
-        Examples
-        --------
-        >>> a = [['a', 1, 1.0], ['b', 2, 2.0], ['c', 3, 3.0]]
-        >>> df = pd.DataFrame(a, columns=['str', 'int', 'float'])
-        >>> df
-          str  int  float
-        0   a    1    1.0
-        1   b    2    2.0
-        2   c    3    3.0
-
-        >>> df.get_ftype_counts()  # doctest: +SKIP
-        float64:dense    1
-        int64:dense      1
-        object:dense     1
-        dtype: int64
-        """
-        warnings.warn(
-            "get_ftype_counts is deprecated and will be removed in a future version",
-            FutureWarning,
-            stacklevel=2,
-        )
-
-        from pandas import Series  # noqa: F811
-
-        return Series(self._data.get_ftype_counts())
-
-=======
->>>>>>> 35029d20
     @property
     def dtypes(self):
         """
