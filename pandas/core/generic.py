--- conflicted
+++ resolved
@@ -5603,58 +5603,6 @@
 
         return Series(self._data.get_dtypes(), index=self._info_axis, dtype=np.object_)
 
-<<<<<<< HEAD
-    @property
-    def ftypes(self):
-        """
-        Return the ftypes (indication of sparse/dense and dtype) in DataFrame.
-
-        .. deprecated:: 0.25.0
-           Use :func:`dtypes` instead.
-
-        This returns a Series with the data type of each column.
-        The result's index is the original DataFrame's columns. Columns
-        with mixed types are stored with the ``object`` dtype.  See
-        :ref:`the User Guide <basics.dtypes>` for more.
-
-        Returns
-        -------
-        pandas.Series
-            The data type and indication of sparse/dense of each column.
-
-        See Also
-        --------
-        DataFrame.dtypes: Series with just dtype information.
-
-        Notes
-        -----
-        Sparse data should have the same dtypes as its dense representation.
-
-        Examples
-        --------
-        >>> arr = np.random.RandomState(0).randn(100, 4)
-        >>> arr[arr < .8] = np.nan
-        >>> pd.DataFrame(arr).ftypes
-        0    float64:dense
-        1    float64:dense
-        2    float64:dense
-        3    float64:dense
-        dtype: object
-        """
-        warnings.warn(
-            "DataFrame.ftypes is deprecated and will "
-            "be removed in a future version. "
-            "Use DataFrame.dtypes instead.",
-            FutureWarning,
-            stacklevel=2,
-        )
-
-        from pandas import Series  # noqa: F811
-
-        return Series(self._data.get_ftypes(), index=self._info_axis, dtype=np.object_)
-
-=======
->>>>>>> 05bb7be9
     def _to_dict_of_blocks(self, copy=True):
         """
         Return a dict of dtype -> Constructor Types that
