import collections
from datetime import timedelta
import functools
import gc
import json
import operator
import pickle
import re
from textwrap import dedent
from typing import (
    TYPE_CHECKING,
    Any,
    Callable,
    Dict,
    FrozenSet,
    Hashable,
    List,
    Mapping,
    Optional,
    Sequence,
    Set,
    Tuple,
    Type,
    Union,
    cast,
)
import warnings
import weakref

import numpy as np

from pandas._config import config

from pandas._libs import Timestamp, iNaT, lib, properties
from pandas._typing import (
    Axis,
    Dtype,
    FilePathOrBuffer,
    FrameOrSeries,
    JSONSerializable,
    Label,
    Level,
    Renamer,
)
from pandas.compat import set_function_name
from pandas.compat._optional import import_optional_dependency
from pandas.compat.numpy import function as nv
from pandas.errors import AbstractMethodError
from pandas.util._decorators import Appender, Substitution, rewrite_axis_style_signature
from pandas.util._validators import (
    validate_bool_kwarg,
    validate_fillna_kwargs,
    validate_percentile,
)

from pandas.core.dtypes.common import (
    ensure_int64,
    ensure_object,
    ensure_str,
    is_bool,
    is_bool_dtype,
    is_datetime64_any_dtype,
    is_datetime64tz_dtype,
    is_dict_like,
    is_extension_array_dtype,
    is_float,
    is_integer,
    is_list_like,
    is_number,
    is_numeric_dtype,
    is_object_dtype,
    is_period_arraylike,
    is_re_compilable,
    is_scalar,
    is_timedelta64_dtype,
    pandas_dtype,
)
from pandas.core.dtypes.generic import ABCDataFrame, ABCSeries
from pandas.core.dtypes.inference import is_hashable
from pandas.core.dtypes.missing import isna, notna

import pandas as pd
from pandas.core import missing, nanops
import pandas.core.algorithms as algos
from pandas.core.base import PandasObject, SelectionMixin
import pandas.core.common as com
from pandas.core.construction import create_series_with_explicit_dtype
from pandas.core.indexes.api import (
    Index,
    InvalidIndexError,
    MultiIndex,
    RangeIndex,
    ensure_index,
)
from pandas.core.indexes.datetimes import DatetimeIndex
from pandas.core.indexes.period import Period, PeriodIndex
import pandas.core.indexing as indexing
from pandas.core.internals import BlockManager
from pandas.core.missing import find_valid_index
from pandas.core.ops import _align_method_FRAME

from pandas.io.formats import format as fmt
from pandas.io.formats.format import DataFrameFormatter, format_percentiles
from pandas.io.formats.printing import pprint_thing
from pandas.tseries.frequencies import to_offset

if TYPE_CHECKING:
<<<<<<< HEAD
    from pandas import Series  # noqa: F401
=======
    from pandas.core.resample import Resampler
>>>>>>> 15bacea8

# goal is to be able to define the docs close to function, while still being
# able to share
_shared_docs: Dict[str, str] = dict()
_shared_doc_kwargs = dict(
    axes="keywords for axes",
    klass="Series/DataFrame",
    axes_single_arg="int or labels for object",
    args_transpose="axes to permute (int or label for object)",
    optional_by="""
        by : str or list of str
            Name or list of names to sort by""",
)


def _single_replace(self, to_replace, method, inplace, limit):
    """
    Replaces values in a Series using the fill method specified when no
    replacement value is given in the replace method
    """
    if self.ndim != 1:
        raise TypeError(
            f"cannot replace {to_replace} with method {method} on a "
            f"{type(self).__name__}"
        )

    orig_dtype = self.dtype
    result = self if inplace else self.copy()
    fill_f = missing.get_fill_func(method)

    mask = missing.mask_missing(result.values, to_replace)
    values = fill_f(result.values, limit=limit, mask=mask)

    if values.dtype == orig_dtype and inplace:
        return

    result = pd.Series(values, index=self.index, dtype=self.dtype).__finalize__(self)

    if inplace:
        self._update_inplace(result._data)
        return

    return result


bool_t = bool  # Need alias because NDFrame has def bool:


class NDFrame(PandasObject, SelectionMixin, indexing.IndexingMixin):
    """
    N-dimensional analogue of DataFrame. Store multi-dimensional in a
    size-mutable, labeled data structure

    Parameters
    ----------
    data : BlockManager
    axes : list
    copy : bool, default False
    """

    _internal_names: List[str] = [
        "_data",
        "_cacher",
        "_item_cache",
        "_cache",
        "_is_copy",
        "_subtyp",
        "_name",
        "_index",
        "_default_kind",
        "_default_fill_value",
        "_metadata",
        "__array_struct__",
        "__array_interface__",
    ]
    _internal_names_set: Set[str] = set(_internal_names)
    _accessors: Set[str] = set()
    _deprecations: FrozenSet[str] = frozenset(["get_values"])
    _metadata: List[str] = []
    _is_copy = None
    _data: BlockManager
    _attrs: Dict[Optional[Hashable], Any]
    _typ: str

    # ----------------------------------------------------------------------
    # Constructors

    def __init__(
        self,
        data: BlockManager,
        axes: Optional[List[Index]] = None,
        copy: bool = False,
        dtype: Optional[Dtype] = None,
        attrs: Optional[Mapping[Optional[Hashable], Any]] = None,
        fastpath: bool = False,
    ):

        if not fastpath:
            if dtype is not None:
                data = data.astype(dtype)
            elif copy:
                data = data.copy()

            if axes is not None:
                for i, ax in enumerate(axes):
                    data = data.reindex_axis(ax, axis=i)

        object.__setattr__(self, "_is_copy", None)
        object.__setattr__(self, "_data", data)
        object.__setattr__(self, "_item_cache", {})
        if attrs is None:
            attrs = {}
        else:
            attrs = dict(attrs)
        object.__setattr__(self, "_attrs", attrs)

    def _init_mgr(self, mgr, axes=None, dtype=None, copy=False):
        """ passed a manager and a axes dict """
        for a, axe in axes.items():
            if axe is not None:
                mgr = mgr.reindex_axis(
                    axe, axis=self._get_block_manager_axis(a), copy=False
                )

        # make a copy if explicitly requested
        if copy:
            mgr = mgr.copy()
        if dtype is not None:
            # avoid further copies if we can
            if len(mgr.blocks) > 1 or mgr.blocks[0].values.dtype != dtype:
                mgr = mgr.astype(dtype=dtype)
        return mgr

    # ----------------------------------------------------------------------

    @property
    def attrs(self) -> Dict[Optional[Hashable], Any]:
        """
        Dictionary of global attributes on this object.

        .. warning::

           attrs is experimental and may change without warning.
        """
        if self._attrs is None:
            self._attrs = {}
        return self._attrs

    @attrs.setter
    def attrs(self, value: Mapping[Optional[Hashable], Any]) -> None:
        self._attrs = dict(value)

    def _validate_dtype(self, dtype):
        """ validate the passed dtype """

        if dtype is not None:
            dtype = pandas_dtype(dtype)

            # a compound dtype
            if dtype.kind == "V":
                raise NotImplementedError(
                    "compound dtypes are not implemented "
                    f"in the {type(self).__name__} constructor"
                )

        return dtype

    # ----------------------------------------------------------------------
    # Construction

    @property
    def _constructor(self: FrameOrSeries) -> Type[FrameOrSeries]:
        """Used when a manipulation result has the same dimensions as the
        original.
        """
        raise AbstractMethodError(self)

    @property
    def _constructor_sliced(self):
        """Used when a manipulation result has one lower dimension(s) as the
        original, such as DataFrame single columns slicing.
        """
        raise AbstractMethodError(self)

    @property
    def _constructor_expanddim(self):
        """Used when a manipulation result has one higher dimension as the
        original, such as Series.to_frame()
        """
        raise NotImplementedError

    # ----------------------------------------------------------------------
    # Axis
    _AXIS_ALIASES = {"rows": 0}
    _AXIS_IALIASES = {0: "rows"}
    _stat_axis_number = 0
    _stat_axis_name = "index"
    _ix = None
    _AXIS_ORDERS: List[str]
    _AXIS_NUMBERS: Dict[str, int]
    _AXIS_NAMES: Dict[int, str]
    _AXIS_REVERSED: bool
    _info_axis_number: int
    _info_axis_name: str
    _AXIS_LEN: int

    @classmethod
    def _setup_axes(cls, axes: List[str], docs: Dict[str, str]) -> None:
        """
        Provide axes setup for the major PandasObjects.

        Parameters
        ----------
        axes : the names of the axes in order (lowest to highest)
        docs : docstrings for the axis properties
        """
        info_axis = len(axes) - 1
        axes_are_reversed = len(axes) > 1

        cls._AXIS_ORDERS = axes
        cls._AXIS_NUMBERS = {a: i for i, a in enumerate(axes)}
        cls._AXIS_LEN = len(axes)
        cls._AXIS_NAMES = dict(enumerate(axes))
        cls._AXIS_REVERSED = axes_are_reversed

        cls._info_axis_number = info_axis
        cls._info_axis_name = axes[info_axis]

        # setup the actual axis
        def set_axis(a, i):
            setattr(cls, a, properties.AxisProperty(i, docs.get(a, a)))
            cls._internal_names_set.add(a)

        if axes_are_reversed:
            for i, a in cls._AXIS_NAMES.items():
                set_axis(a, 1 - i)
        else:
            for i, a in cls._AXIS_NAMES.items():
                set_axis(a, i)

    def _construct_axes_dict(self, axes=None, **kwargs):
        """Return an axes dictionary for myself."""
        d = {a: self._get_axis(a) for a in (axes or self._AXIS_ORDERS)}
        d.update(kwargs)
        return d

    def _construct_axes_from_arguments(
        self, args, kwargs, require_all: bool = False, sentinel=None
    ):
        """Construct and returns axes if supplied in args/kwargs.

        If require_all, raise if all axis arguments are not supplied
        return a tuple of (axes, kwargs).

        sentinel specifies the default parameter when an axis is not
        supplied; useful to distinguish when a user explicitly passes None
        in scenarios where None has special meaning.
        """

        # construct the args
        args = list(args)
        for a in self._AXIS_ORDERS:

            # look for a argument by position
            if a not in kwargs:
                try:
                    kwargs[a] = args.pop(0)
                except IndexError:
                    if require_all:
                        raise TypeError("not enough/duplicate arguments specified!")

        axes = {a: kwargs.pop(a, sentinel) for a in self._AXIS_ORDERS}
        return axes, kwargs

    @classmethod
    def _get_axis_number(cls, axis):
        axis = cls._AXIS_ALIASES.get(axis, axis)
        if is_integer(axis):
            if axis in cls._AXIS_NAMES:
                return axis
        else:
            try:
                return cls._AXIS_NUMBERS[axis]
            except KeyError:
                pass
        raise ValueError(f"No axis named {axis} for object type {cls}")

    @classmethod
    def _get_axis_name(cls, axis):
        axis = cls._AXIS_ALIASES.get(axis, axis)
        if isinstance(axis, str):
            if axis in cls._AXIS_NUMBERS:
                return axis
        else:
            try:
                return cls._AXIS_NAMES[axis]
            except KeyError:
                pass
        raise ValueError(f"No axis named {axis} for object type {cls}")

    def _get_axis(self, axis):
        name = self._get_axis_name(axis)
        return getattr(self, name)

    @classmethod
    def _get_block_manager_axis(cls, axis):
        """Map the axis to the block_manager axis."""
        axis = cls._get_axis_number(axis)
        if cls._AXIS_REVERSED:
            m = cls._AXIS_LEN - 1
            return m - axis
        return axis

    def _get_axis_resolvers(self, axis: str) -> Dict[str, Union["Series", MultiIndex]]:
        # index or columns
        axis_index = getattr(self, axis)
        d = dict()
        prefix = axis[0]

        for i, name in enumerate(axis_index.names):
            if name is not None:
                key = level = name
            else:
                # prefix with 'i' or 'c' depending on the input axis
                # e.g., you must do ilevel_0 for the 0th level of an unnamed
                # multiiindex
                key = f"{prefix}level_{i}"
                level = i

            level_values = axis_index.get_level_values(level)
            s = level_values.to_series()
            s.index = axis_index
            d[key] = s

        # put the index/columns itself in the dict
        if isinstance(axis_index, MultiIndex):
            dindex = axis_index
        else:
            dindex = axis_index.to_series()

        d[axis] = dindex
        return d

    def _get_index_resolvers(self) -> Dict[str, Union["Series", MultiIndex]]:
        from pandas.core.computation.parsing import clean_column_name

        d: Dict[str, Union["Series", MultiIndex]] = {}
        for axis_name in self._AXIS_ORDERS:
            d.update(self._get_axis_resolvers(axis_name))

        return {clean_column_name(k): v for k, v in d.items() if not isinstance(k, int)}

    def _get_cleaned_column_resolvers(self) -> Dict[str, ABCSeries]:
        """
        Return the special character free column resolvers of a dataframe.

        Column names with special characters are 'cleaned up' so that they can
        be referred to by backtick quoting.
        Used in :meth:`DataFrame.eval`.
        """
        from pandas.core.computation.parsing import clean_column_name

        if isinstance(self, ABCSeries):
            return {clean_column_name(self.name): self}

        return {
            clean_column_name(k): v for k, v in self.items() if not isinstance(k, int)
        }

    @property
    def _info_axis(self):
        return getattr(self, self._info_axis_name)

    @property
    def _stat_axis(self):
        return getattr(self, self._stat_axis_name)

    @property
    def shape(self) -> Tuple[int, ...]:
        """
        Return a tuple of axis dimensions
        """
        return tuple(len(self._get_axis(a)) for a in self._AXIS_ORDERS)

    @property
    def axes(self) -> List[Index]:
        """
        Return index label(s) of the internal NDFrame
        """
        # we do it this way because if we have reversed axes, then
        # the block manager shows then reversed
        return [self._get_axis(a) for a in self._AXIS_ORDERS]

    @property
    def ndim(self) -> int:
        """
        Return an int representing the number of axes / array dimensions.

        Return 1 if Series. Otherwise return 2 if DataFrame.

        See Also
        --------
        ndarray.ndim : Number of array dimensions.

        Examples
        --------
        >>> s = pd.Series({'a': 1, 'b': 2, 'c': 3})
        >>> s.ndim
        1

        >>> df = pd.DataFrame({'col1': [1, 2], 'col2': [3, 4]})
        >>> df.ndim
        2
        """
        return self._data.ndim

    @property
    def size(self):
        """
        Return an int representing the number of elements in this object.

        Return the number of rows if Series. Otherwise return the number of
        rows times number of columns if DataFrame.

        See Also
        --------
        ndarray.size : Number of elements in the array.

        Examples
        --------
        >>> s = pd.Series({'a': 1, 'b': 2, 'c': 3})
        >>> s.size
        3

        >>> df = pd.DataFrame({'col1': [1, 2], 'col2': [3, 4]})
        >>> df.size
        4
        """
        return np.prod(self.shape)

    @property
    def _selected_obj(self: FrameOrSeries) -> FrameOrSeries:
        """ internal compat with SelectionMixin """
        return self

    @property
    def _obj_with_exclusions(self: FrameOrSeries) -> FrameOrSeries:
        """ internal compat with SelectionMixin """
        return self

    def set_axis(self, labels, axis=0, inplace=False):
        """
        Assign desired index to given axis.

        Indexes for%(extended_summary_sub)s row labels can be changed by assigning
        a list-like or Index.

        .. versionchanged:: 0.21.0

           The signature is now `labels` and `axis`, consistent with
           the rest of pandas API. Previously, the `axis` and `labels`
           arguments were respectively the first and second positional
           arguments.

        Parameters
        ----------
        labels : list-like, Index
            The values for the new index.

        axis : %(axes_single_arg)s, default 0
            The axis to update. The value 0 identifies the rows%(axis_description_sub)s.

        inplace : bool, default False
            Whether to return a new %(klass)s instance.

        Returns
        -------
        renamed : %(klass)s or None
            An object of type %(klass)s if inplace=False, None otherwise.

        See Also
        --------
        %(klass)s.rename_axis : Alter the name of the index%(see_also_sub)s.

        Examples
        --------
        """
        if inplace:
            setattr(self, self._get_axis_name(axis), labels)
        else:
            obj = self.copy()
            obj.set_axis(labels, axis=axis, inplace=True)
            return obj

    def _set_axis(self, axis, labels) -> None:
        self._data.set_axis(axis, labels)
        self._clear_item_cache()

    def swapaxes(self: FrameOrSeries, axis1, axis2, copy=True) -> FrameOrSeries:
        """
        Interchange axes and swap values axes appropriately.

        Returns
        -------
        y : same as input
        """
        i = self._get_axis_number(axis1)
        j = self._get_axis_number(axis2)

        if i == j:
            if copy:
                return self.copy()
            return self

        mapping = {i: j, j: i}

        new_axes = (self._get_axis(mapping.get(k, k)) for k in range(self._AXIS_LEN))
        new_values = self.values.swapaxes(i, j)
        if copy:
            new_values = new_values.copy()

        return self._constructor(new_values, *new_axes).__finalize__(self)

    def droplevel(self: FrameOrSeries, level, axis=0) -> FrameOrSeries:
        """
        Return DataFrame with requested index / column level(s) removed.

        .. versionadded:: 0.24.0

        Parameters
        ----------
        level : int, str, or list-like
            If a string is given, must be the name of a level
            If list-like, elements must be names or positional indexes
            of levels.

        axis : {0 or 'index', 1 or 'columns'}, default 0

        Returns
        -------
        DataFrame
            DataFrame with requested index / column level(s) removed.

        Examples
        --------
        >>> df = pd.DataFrame([
        ...     [1, 2, 3, 4],
        ...     [5, 6, 7, 8],
        ...     [9, 10, 11, 12]
        ... ]).set_index([0, 1]).rename_axis(['a', 'b'])

        >>> df.columns = pd.MultiIndex.from_tuples([
        ...    ('c', 'e'), ('d', 'f')
        ... ], names=['level_1', 'level_2'])

        >>> df
        level_1   c   d
        level_2   e   f
        a b
        1 2      3   4
        5 6      7   8
        9 10    11  12

        >>> df.droplevel('a')
        level_1   c   d
        level_2   e   f
        b
        2        3   4
        6        7   8
        10      11  12

        >>> df.droplevel('level2', axis=1)
        level_1   c   d
        a b
        1 2      3   4
        5 6      7   8
        9 10    11  12
        """
        labels = self._get_axis(axis)
        new_labels = labels.droplevel(level)
        result = self.set_axis(new_labels, axis=axis, inplace=False)
        return result

    def pop(self: FrameOrSeries, item) -> FrameOrSeries:
        """
        Return item and drop from frame. Raise KeyError if not found.

        Parameters
        ----------
        item : str
            Label of column to be popped.

        Returns
        -------
        Series

        Examples
        --------
        >>> df = pd.DataFrame([('falcon', 'bird', 389.0),
        ...                    ('parrot', 'bird', 24.0),
        ...                    ('lion', 'mammal', 80.5),
        ...                    ('monkey', 'mammal', np.nan)],
        ...                   columns=('name', 'class', 'max_speed'))
        >>> df
             name   class  max_speed
        0  falcon    bird      389.0
        1  parrot    bird       24.0
        2    lion  mammal       80.5
        3  monkey  mammal        NaN

        >>> df.pop('class')
        0      bird
        1      bird
        2    mammal
        3    mammal
        Name: class, dtype: object

        >>> df
             name  max_speed
        0  falcon      389.0
        1  parrot       24.0
        2    lion       80.5
        3  monkey        NaN
        """
        result = self[item]
        del self[item]
        try:
            result._reset_cacher()
        except AttributeError:
            pass

        return result

    def squeeze(self, axis=None):
        """
        Squeeze 1 dimensional axis objects into scalars.

        Series or DataFrames with a single element are squeezed to a scalar.
        DataFrames with a single column or a single row are squeezed to a
        Series. Otherwise the object is unchanged.

        This method is most useful when you don't know if your
        object is a Series or DataFrame, but you do know it has just a single
        column. In that case you can safely call `squeeze` to ensure you have a
        Series.

        Parameters
        ----------
        axis : {0 or 'index', 1 or 'columns', None}, default None
            A specific axis to squeeze. By default, all length-1 axes are
            squeezed.

        Returns
        -------
        DataFrame, Series, or scalar
            The projection after squeezing `axis` or all the axes.

        See Also
        --------
        Series.iloc : Integer-location based indexing for selecting scalars.
        DataFrame.iloc : Integer-location based indexing for selecting Series.
        Series.to_frame : Inverse of DataFrame.squeeze for a
            single-column DataFrame.

        Examples
        --------
        >>> primes = pd.Series([2, 3, 5, 7])

        Slicing might produce a Series with a single value:

        >>> even_primes = primes[primes % 2 == 0]
        >>> even_primes
        0    2
        dtype: int64

        >>> even_primes.squeeze()
        2

        Squeezing objects with more than one value in every axis does nothing:

        >>> odd_primes = primes[primes % 2 == 1]
        >>> odd_primes
        1    3
        2    5
        3    7
        dtype: int64

        >>> odd_primes.squeeze()
        1    3
        2    5
        3    7
        dtype: int64

        Squeezing is even more effective when used with DataFrames.

        >>> df = pd.DataFrame([[1, 2], [3, 4]], columns=['a', 'b'])
        >>> df
           a  b
        0  1  2
        1  3  4

        Slicing a single column will produce a DataFrame with the columns
        having only one value:

        >>> df_a = df[['a']]
        >>> df_a
           a
        0  1
        1  3

        So the columns can be squeezed down, resulting in a Series:

        >>> df_a.squeeze('columns')
        0    1
        1    3
        Name: a, dtype: int64

        Slicing a single row from a single column will produce a single
        scalar DataFrame:

        >>> df_0a = df.loc[df.index < 1, ['a']]
        >>> df_0a
           a
        0  1

        Squeezing the rows produces a single scalar Series:

        >>> df_0a.squeeze('rows')
        a    1
        Name: 0, dtype: int64

        Squeezing all axes will project directly into a scalar:

        >>> df_0a.squeeze()
        1
        """
        axis = self._AXIS_NAMES if axis is None else (self._get_axis_number(axis),)
        return self.iloc[
            tuple(
                0 if i in axis and len(a) == 1 else slice(None)
                for i, a in enumerate(self.axes)
            )
        ]

    # ----------------------------------------------------------------------
    # Rename

    def rename(
        self: FrameOrSeries,
        mapper: Optional[Renamer] = None,
        *,
        index: Optional[Renamer] = None,
        columns: Optional[Renamer] = None,
        axis: Optional[Axis] = None,
        copy: bool = True,
        inplace: bool = False,
        level: Optional[Level] = None,
        errors: str = "ignore",
    ) -> Optional[FrameOrSeries]:
        """
        Alter axes input function or functions. Function / dict values must be
        unique (1-to-1). Labels not contained in a dict / Series will be left
        as-is. Extra labels listed don't throw an error. Alternatively, change
        ``Series.name`` with a scalar value (Series only).

        Parameters
        ----------
        %(axes)s : scalar, list-like, dict-like or function, optional
            Scalar or list-like will alter the ``Series.name`` attribute,
            and raise on DataFrame.
            dict-like or functions are transformations to apply to
            that axis' values
        copy : bool, default True
            Also copy underlying data.
        inplace : bool, default False
            Whether to return a new %(klass)s. If True then value of copy is
            ignored.
        level : int or level name, default None
            In case of a MultiIndex, only rename labels in the specified
            level.
        errors : {'ignore', 'raise'}, default 'ignore'
            If 'raise', raise a `KeyError` when a dict-like `mapper`, `index`,
            or `columns` contains labels that are not present in the Index
            being transformed.
            If 'ignore', existing keys will be renamed and extra keys will be
            ignored.

        Returns
        -------
        renamed : %(klass)s (new object)

        Raises
        ------
        KeyError
            If any of the labels is not found in the selected axis and
            "errors='raise'".

        See Also
        --------
        NDFrame.rename_axis

        Examples
        --------

        >>> s = pd.Series([1, 2, 3])
        >>> s
        0    1
        1    2
        2    3
        dtype: int64
        >>> s.rename("my_name") # scalar, changes Series.name
        0    1
        1    2
        2    3
        Name: my_name, dtype: int64
        >>> s.rename(lambda x: x ** 2)  # function, changes labels
        0    1
        1    2
        4    3
        dtype: int64
        >>> s.rename({1: 3, 2: 5})  # mapping, changes labels
        0    1
        3    2
        5    3
        dtype: int64

        Since ``DataFrame`` doesn't have a ``.name`` attribute,
        only mapping-type arguments are allowed.

        >>> df = pd.DataFrame({"A": [1, 2, 3], "B": [4, 5, 6]})
        >>> df.rename(2)
        Traceback (most recent call last):
        ...
        TypeError: 'int' object is not callable

        ``DataFrame.rename`` supports two calling conventions

        * ``(index=index_mapper, columns=columns_mapper, ...)``
        * ``(mapper, axis={'index', 'columns'}, ...)``

        We *highly* recommend using keyword arguments to clarify your
        intent.

        >>> df.rename(index=str, columns={"A": "a", "B": "c"})
           a  c
        0  1  4
        1  2  5
        2  3  6

        >>> df.rename(index=str, columns={"A": "a", "C": "c"})
           a  B
        0  1  4
        1  2  5
        2  3  6

        Using axis-style parameters

        >>> df.rename(str.lower, axis='columns')
           a  b
        0  1  4
        1  2  5
        2  3  6

        >>> df.rename({1: 2, 2: 4}, axis='index')
           A  B
        0  1  4
        2  2  5
        4  3  6

        See the :ref:`user guide <basics.rename>` for more.
        """
        if mapper is None and index is None and columns is None:
            raise TypeError("must pass an index to rename")

        if index is not None or columns is not None:
            if axis is not None:
                raise TypeError(
                    "Cannot specify both 'axis' and any of 'index' or 'columns'"
                )
            elif mapper is not None:
                raise TypeError(
                    "Cannot specify both 'mapper' and any of 'index' or 'columns'"
                )
        else:
            # use the mapper argument
            if axis and self._get_axis_number(axis) == 1:
                columns = mapper
            else:
                index = mapper

        result = self if inplace else self.copy(deep=copy)

        for axis_no, replacements in enumerate((index, columns)):
            if replacements is None:
                continue

            ax = self._get_axis(axis_no)
            baxis = self._get_block_manager_axis(axis_no)
            f = com.get_rename_function(replacements)

            if level is not None:
                level = ax._get_level_number(level)

            # GH 13473
            if not callable(replacements):
                indexer = ax.get_indexer_for(replacements)
                if errors == "raise" and len(indexer[indexer == -1]):
                    missing_labels = [
                        label
                        for index, label in enumerate(replacements)
                        if indexer[index] == -1
                    ]
                    raise KeyError(f"{missing_labels} not found in axis")

            result._data = result._data.rename_axis(
                f, axis=baxis, copy=copy, level=level
            )
            result._clear_item_cache()

        if inplace:
            self._update_inplace(result._data)
            return None
        else:
            return result.__finalize__(self)

    @rewrite_axis_style_signature("mapper", [("copy", True), ("inplace", False)])
    def rename_axis(self, mapper=lib.no_default, **kwargs):
        """
        Set the name of the axis for the index or columns.

        Parameters
        ----------
        mapper : scalar, list-like, optional
            Value to set the axis name attribute.
        index, columns : scalar, list-like, dict-like or function, optional
            A scalar, list-like, dict-like or functions transformations to
            apply to that axis' values.

            Use either ``mapper`` and ``axis`` to
            specify the axis to target with ``mapper``, or ``index``
            and/or ``columns``.

            .. versionchanged:: 0.24.0

        axis : {0 or 'index', 1 or 'columns'}, default 0
            The axis to rename.
        copy : bool, default True
            Also copy underlying data.
        inplace : bool, default False
            Modifies the object directly, instead of creating a new Series
            or DataFrame.

        Returns
        -------
        Series, DataFrame, or None
            The same type as the caller or None if `inplace` is True.

        See Also
        --------
        Series.rename : Alter Series index labels or name.
        DataFrame.rename : Alter DataFrame index labels or name.
        Index.rename : Set new names on index.

        Notes
        -----
        ``DataFrame.rename_axis`` supports two calling conventions

        * ``(index=index_mapper, columns=columns_mapper, ...)``
        * ``(mapper, axis={'index', 'columns'}, ...)``

        The first calling convention will only modify the names of
        the index and/or the names of the Index object that is the columns.
        In this case, the parameter ``copy`` is ignored.

        The second calling convention will modify the names of the
        the corresponding index if mapper is a list or a scalar.
        However, if mapper is dict-like or a function, it will use the
        deprecated behavior of modifying the axis *labels*.

        We *highly* recommend using keyword arguments to clarify your
        intent.

        Examples
        --------
        **Series**

        >>> s = pd.Series(["dog", "cat", "monkey"])
        >>> s
        0       dog
        1       cat
        2    monkey
        dtype: object
        >>> s.rename_axis("animal")
        animal
        0    dog
        1    cat
        2    monkey
        dtype: object

        **DataFrame**

        >>> df = pd.DataFrame({"num_legs": [4, 4, 2],
        ...                    "num_arms": [0, 0, 2]},
        ...                   ["dog", "cat", "monkey"])
        >>> df
                num_legs  num_arms
        dog            4         0
        cat            4         0
        monkey         2         2
        >>> df = df.rename_axis("animal")
        >>> df
                num_legs  num_arms
        animal
        dog            4         0
        cat            4         0
        monkey         2         2
        >>> df = df.rename_axis("limbs", axis="columns")
        >>> df
        limbs   num_legs  num_arms
        animal
        dog            4         0
        cat            4         0
        monkey         2         2

        **MultiIndex**

        >>> df.index = pd.MultiIndex.from_product([['mammal'],
        ...                                        ['dog', 'cat', 'monkey']],
        ...                                       names=['type', 'name'])
        >>> df
        limbs          num_legs  num_arms
        type   name
        mammal dog            4         0
               cat            4         0
               monkey         2         2

        >>> df.rename_axis(index={'type': 'class'})
        limbs          num_legs  num_arms
        class  name
        mammal dog            4         0
               cat            4         0
               monkey         2         2

        >>> df.rename_axis(columns=str.upper)
        LIMBS          num_legs  num_arms
        type   name
        mammal dog            4         0
               cat            4         0
               monkey         2         2
        """
        axes, kwargs = self._construct_axes_from_arguments(
            (), kwargs, sentinel=lib.no_default
        )
        copy = kwargs.pop("copy", True)
        inplace = kwargs.pop("inplace", False)
        axis = kwargs.pop("axis", 0)
        if axis is not None:
            axis = self._get_axis_number(axis)

        if kwargs:
            raise TypeError(
                "rename_axis() got an unexpected keyword "
                f'argument "{list(kwargs.keys())[0]}"'
            )

        inplace = validate_bool_kwarg(inplace, "inplace")

        if mapper is not lib.no_default:
            # Use v0.23 behavior if a scalar or list
            non_mapper = is_scalar(mapper) or (
                is_list_like(mapper) and not is_dict_like(mapper)
            )
            if non_mapper:
                return self._set_axis_name(mapper, axis=axis, inplace=inplace)
            else:
                raise ValueError("Use `.rename` to alter labels with a mapper.")
        else:
            # Use new behavior.  Means that index and/or columns
            # is specified
            result = self if inplace else self.copy(deep=copy)

            for axis in range(self._AXIS_LEN):
                v = axes.get(self._AXIS_NAMES[axis])
                if v is lib.no_default:
                    continue
                non_mapper = is_scalar(v) or (is_list_like(v) and not is_dict_like(v))
                if non_mapper:
                    newnames = v
                else:
                    f = com.get_rename_function(v)
                    curnames = self._get_axis(axis).names
                    newnames = [f(name) for name in curnames]
                result._set_axis_name(newnames, axis=axis, inplace=True)
            if not inplace:
                return result

    def _set_axis_name(self, name, axis=0, inplace=False):
        """
        Set the name(s) of the axis.

        Parameters
        ----------
        name : str or list of str
            Name(s) to set.
        axis : {0 or 'index', 1 or 'columns'}, default 0
            The axis to set the label. The value 0 or 'index' specifies index,
            and the value 1 or 'columns' specifies columns.
        inplace : bool, default False
            If `True`, do operation inplace and return None.

            .. versionadded:: 0.21.0

        Returns
        -------
        Series, DataFrame, or None
            The same type as the caller or `None` if `inplace` is `True`.

        See Also
        --------
        DataFrame.rename : Alter the axis labels of :class:`DataFrame`.
        Series.rename : Alter the index labels or set the index name
            of :class:`Series`.
        Index.rename : Set the name of :class:`Index` or :class:`MultiIndex`.

        Examples
        --------
        >>> df = pd.DataFrame({"num_legs": [4, 4, 2]},
        ...                   ["dog", "cat", "monkey"])
        >>> df
                num_legs
        dog            4
        cat            4
        monkey         2
        >>> df._set_axis_name("animal")
                num_legs
        animal
        dog            4
        cat            4
        monkey         2
        >>> df.index = pd.MultiIndex.from_product(
        ...                [["mammal"], ['dog', 'cat', 'monkey']])
        >>> df._set_axis_name(["type", "name"])
                       legs
        type   name
        mammal dog        4
               cat        4
               monkey     2
        """
        axis = self._get_axis_number(axis)
        idx = self._get_axis(axis).set_names(name)

        inplace = validate_bool_kwarg(inplace, "inplace")
        renamed = self if inplace else self.copy()
        renamed.set_axis(idx, axis=axis, inplace=True)
        if not inplace:
            return renamed

    # ----------------------------------------------------------------------
    # Comparison Methods

    def _indexed_same(self, other) -> bool:
        return all(
            self._get_axis(a).equals(other._get_axis(a)) for a in self._AXIS_ORDERS
        )

    def equals(self, other):
        """
        Test whether two objects contain the same elements.

        This function allows two Series or DataFrames to be compared against
        each other to see if they have the same shape and elements. NaNs in
        the same location are considered equal. The column headers do not
        need to have the same type, but the elements within the columns must
        be the same dtype.

        Parameters
        ----------
        other : Series or DataFrame
            The other Series or DataFrame to be compared with the first.

        Returns
        -------
        bool
            True if all elements are the same in both objects, False
            otherwise.

        See Also
        --------
        Series.eq : Compare two Series objects of the same length
            and return a Series where each element is True if the element
            in each Series is equal, False otherwise.
        DataFrame.eq : Compare two DataFrame objects of the same shape and
            return a DataFrame where each element is True if the respective
            element in each DataFrame is equal, False otherwise.
        testing.assert_series_equal : Raises an AssertionError if left and
            right are not equal. Provides an easy interface to ignore
            inequality in dtypes, indexes and precision among others.
        testing.assert_frame_equal : Like assert_series_equal, but targets
            DataFrames.
        numpy.array_equal : Return True if two arrays have the same shape
            and elements, False otherwise.

        Notes
        -----
        This function requires that the elements have the same dtype as their
        respective elements in the other Series or DataFrame. However, the
        column labels do not need to have the same type, as long as they are
        still considered equal.

        Examples
        --------
        >>> df = pd.DataFrame({1: [10], 2: [20]})
        >>> df
            1   2
        0  10  20

        DataFrames df and exactly_equal have the same types and values for
        their elements and column labels, which will return True.

        >>> exactly_equal = pd.DataFrame({1: [10], 2: [20]})
        >>> exactly_equal
            1   2
        0  10  20
        >>> df.equals(exactly_equal)
        True

        DataFrames df and different_column_type have the same element
        types and values, but have different types for the column labels,
        which will still return True.

        >>> different_column_type = pd.DataFrame({1.0: [10], 2.0: [20]})
        >>> different_column_type
           1.0  2.0
        0   10   20
        >>> df.equals(different_column_type)
        True

        DataFrames df and different_data_type have different types for the
        same values for their elements, and will return False even though
        their column labels are the same values and types.

        >>> different_data_type = pd.DataFrame({1: [10.0], 2: [20.0]})
        >>> different_data_type
              1     2
        0  10.0  20.0
        >>> df.equals(different_data_type)
        False
        """
        if not isinstance(other, self._constructor):
            return False
        return self._data.equals(other._data)

    # -------------------------------------------------------------------------
    # Unary Methods

    def __neg__(self):
        values = com.values_from_object(self)
        if is_bool_dtype(values):
            arr = operator.inv(values)
        elif (
            is_numeric_dtype(values)
            or is_timedelta64_dtype(values)
            or is_object_dtype(values)
        ):
            arr = operator.neg(values)
        else:
            raise TypeError(f"Unary negative expects numeric dtype, not {values.dtype}")
        return self.__array_wrap__(arr)

    def __pos__(self):
        values = com.values_from_object(self)
        if is_bool_dtype(values) or is_period_arraylike(values):
            arr = values
        elif (
            is_numeric_dtype(values)
            or is_timedelta64_dtype(values)
            or is_object_dtype(values)
        ):
            arr = operator.pos(values)
        else:
            raise TypeError(f"Unary plus expects numeric dtype, not {values.dtype}")
        return self.__array_wrap__(arr)

    def __invert__(self):
        if not self.size:
            # inv fails with 0 len
            return self

        arr = operator.inv(com.values_from_object(self))
        return self.__array_wrap__(arr)

    def __nonzero__(self):
        raise ValueError(
            f"The truth value of a {type(self).__name__} is ambiguous. "
            "Use a.empty, a.bool(), a.item(), a.any() or a.all()."
        )

    __bool__ = __nonzero__

    def bool(self):
        """
        Return the bool of a single element PandasObject.

        This must be a boolean scalar value, either True or False.  Raise a
        ValueError if the PandasObject does not have exactly 1 element, or that
        element is not boolean

        Returns
        -------
        bool
            Same single boolean value converted to bool type.
        """
        v = self.squeeze()
        if isinstance(v, (bool, np.bool_)):
            return bool(v)
        elif is_scalar(v):
            raise ValueError(
                "bool cannot act on a non-boolean single element "
                f"{type(self).__name__}"
            )

        self.__nonzero__()

    def __abs__(self: FrameOrSeries) -> FrameOrSeries:
        return self.abs()

    def __round__(self: FrameOrSeries, decimals: int = 0) -> FrameOrSeries:
        return self.round(decimals)

    # -------------------------------------------------------------------------
    # Label or Level Combination Helpers
    #
    # A collection of helper methods for DataFrame/Series operations that
    # accept a combination of column/index labels and levels.  All such
    # operations should utilize/extend these methods when possible so that we
    # have consistent precedence and validation logic throughout the library.

    def _is_level_reference(self, key, axis=0):
        """
        Test whether a key is a level reference for a given axis.

        To be considered a level reference, `key` must be a string that:
          - (axis=0): Matches the name of an index level and does NOT match
            a column label.
          - (axis=1): Matches the name of a column level and does NOT match
            an index label.

        Parameters
        ----------
        key : str
            Potential level name for the given axis
        axis : int, default 0
            Axis that levels are associated with (0 for index, 1 for columns)

        Returns
        -------
        is_level : bool
        """
        axis = self._get_axis_number(axis)

        return (
            key is not None
            and is_hashable(key)
            and key in self.axes[axis].names
            and not self._is_label_reference(key, axis=axis)
        )

    def _is_label_reference(self, key, axis=0) -> bool_t:
        """
        Test whether a key is a label reference for a given axis.

        To be considered a label reference, `key` must be a string that:
          - (axis=0): Matches a column label
          - (axis=1): Matches an index label

        Parameters
        ----------
        key: str
            Potential label name
        axis: int, default 0
            Axis perpendicular to the axis that labels are associated with
            (0 means search for column labels, 1 means search for index labels)

        Returns
        -------
        is_label: bool
        """
        axis = self._get_axis_number(axis)
        other_axes = (ax for ax in range(self._AXIS_LEN) if ax != axis)

        return (
            key is not None
            and is_hashable(key)
            and any(key in self.axes[ax] for ax in other_axes)
        )

    def _is_label_or_level_reference(self, key: str, axis: int = 0) -> bool_t:
        """
        Test whether a key is a label or level reference for a given axis.

        To be considered either a label or a level reference, `key` must be a
        string that:
          - (axis=0): Matches a column label or an index level
          - (axis=1): Matches an index label or a column level

        Parameters
        ----------
        key: str
            Potential label or level name
        axis: int, default 0
            Axis that levels are associated with (0 for index, 1 for columns)

        Returns
        -------
        is_label_or_level: bool
        """
        return self._is_level_reference(key, axis=axis) or self._is_label_reference(
            key, axis=axis
        )

    def _check_label_or_level_ambiguity(self, key, axis: int = 0) -> None:
        """
        Check whether `key` is ambiguous.

        By ambiguous, we mean that it matches both a level of the input
        `axis` and a label of the other axis.

        Parameters
        ----------
        key: str or object
            Label or level name.
        axis: int, default 0
            Axis that levels are associated with (0 for index, 1 for columns).

        Raises
        ------
        ValueError: `key` is ambiguous
        """
        axis = self._get_axis_number(axis)
        other_axes = (ax for ax in range(self._AXIS_LEN) if ax != axis)

        if (
            key is not None
            and is_hashable(key)
            and key in self.axes[axis].names
            and any(key in self.axes[ax] for ax in other_axes)
        ):

            # Build an informative and grammatical warning
            level_article, level_type = (
                ("an", "index") if axis == 0 else ("a", "column")
            )

            label_article, label_type = (
                ("a", "column") if axis == 0 else ("an", "index")
            )

            msg = (
                f"'{key}' is both {level_article} {level_type} level and "
                f"{label_article} {label_type} label, which is ambiguous."
            )
            raise ValueError(msg)

    def _get_label_or_level_values(self, key: str, axis: int = 0) -> np.ndarray:
        """
        Return a 1-D array of values associated with `key`, a label or level
        from the given `axis`.

        Retrieval logic:
          - (axis=0): Return column values if `key` matches a column label.
            Otherwise return index level values if `key` matches an index
            level.
          - (axis=1): Return row values if `key` matches an index label.
            Otherwise return column level values if 'key' matches a column
            level

        Parameters
        ----------
        key: str
            Label or level name.
        axis: int, default 0
            Axis that levels are associated with (0 for index, 1 for columns)

        Returns
        -------
        values: np.ndarray

        Raises
        ------
        KeyError
            if `key` matches neither a label nor a level
        ValueError
            if `key` matches multiple labels
        FutureWarning
            if `key` is ambiguous. This will become an ambiguity error in a
            future version
        """
        axis = self._get_axis_number(axis)
        other_axes = [ax for ax in range(self._AXIS_LEN) if ax != axis]

        if self._is_label_reference(key, axis=axis):
            self._check_label_or_level_ambiguity(key, axis=axis)
            values = self.xs(key, axis=other_axes[0])._values
        elif self._is_level_reference(key, axis=axis):
            values = self.axes[axis].get_level_values(key)._values
        else:
            raise KeyError(key)

        # Check for duplicates
        if values.ndim > 1:

            if other_axes and isinstance(self._get_axis(other_axes[0]), MultiIndex):
                multi_message = (
                    "\n"
                    "For a multi-index, the label must be a "
                    "tuple with elements corresponding to each level."
                )
            else:
                multi_message = ""

            label_axis_name = "column" if axis == 0 else "index"
            raise ValueError(
                (
                    f"The {label_axis_name} label '{key}' "
                    f"is not unique.{multi_message}"
                )
            )

        return values

    def _drop_labels_or_levels(self, keys, axis: int = 0):
        """
        Drop labels and/or levels for the given `axis`.

        For each key in `keys`:
          - (axis=0): If key matches a column label then drop the column.
            Otherwise if key matches an index level then drop the level.
          - (axis=1): If key matches an index label then drop the row.
            Otherwise if key matches a column level then drop the level.

        Parameters
        ----------
        keys: str or list of str
            labels or levels to drop
        axis: int, default 0
            Axis that levels are associated with (0 for index, 1 for columns)

        Returns
        -------
        dropped: DataFrame

        Raises
        ------
        ValueError
            if any `keys` match neither a label nor a level
        """
        axis = self._get_axis_number(axis)

        # Validate keys
        keys = com.maybe_make_list(keys)
        invalid_keys = [
            k for k in keys if not self._is_label_or_level_reference(k, axis=axis)
        ]

        if invalid_keys:
            raise ValueError(
                (
                    "The following keys are not valid labels or "
                    f"levels for axis {axis}: {invalid_keys}"
                )
            )

        # Compute levels and labels to drop
        levels_to_drop = [k for k in keys if self._is_level_reference(k, axis=axis)]

        labels_to_drop = [k for k in keys if not self._is_level_reference(k, axis=axis)]

        # Perform copy upfront and then use inplace operations below.
        # This ensures that we always perform exactly one copy.
        # ``copy`` and/or ``inplace`` options could be added in the future.
        dropped = self.copy()

        if axis == 0:
            # Handle dropping index levels
            if levels_to_drop:
                dropped.reset_index(levels_to_drop, drop=True, inplace=True)

            # Handle dropping columns labels
            if labels_to_drop:
                dropped.drop(labels_to_drop, axis=1, inplace=True)
        else:
            # Handle dropping column levels
            if levels_to_drop:
                if isinstance(dropped.columns, MultiIndex):
                    # Drop the specified levels from the MultiIndex
                    dropped.columns = dropped.columns.droplevel(levels_to_drop)
                else:
                    # Drop the last level of Index by replacing with
                    # a RangeIndex
                    dropped.columns = RangeIndex(dropped.columns.size)

            # Handle dropping index labels
            if labels_to_drop:
                dropped.drop(labels_to_drop, axis=0, inplace=True)

        return dropped

    # ----------------------------------------------------------------------
    # Iteration

    def __hash__(self):
        raise TypeError(
            f"{repr(type(self).__name__)} objects are mutable, "
            f"thus they cannot be hashed"
        )

    def __iter__(self):
        """
        Iterate over info axis.

        Returns
        -------
        iterator
            Info axis as iterator.
        """
        return iter(self._info_axis)

    # can we get a better explanation of this?
    def keys(self):
        """
        Get the 'info axis' (see Indexing for more).

        This is index for Series, columns for DataFrame.

        Returns
        -------
        Index
            Info axis.
        """
        return self._info_axis

    def items(self):
        """Iterate over (label, values) on info axis

        This is index for Series and columns for DataFrame.

        Returns
        -------
        Generator
        """
        for h in self._info_axis:
            yield h, self[h]

    @Appender(items.__doc__)
    def iteritems(self):
        return self.items()

    def __len__(self) -> int:
        """Returns length of info axis"""
        return len(self._info_axis)

    def __contains__(self, key) -> bool_t:
        """True if the key is in the info axis"""
        return key in self._info_axis

    @property
    def empty(self) -> bool_t:
        """
        Indicator whether DataFrame is empty.

        True if DataFrame is entirely empty (no items), meaning any of the
        axes are of length 0.

        Returns
        -------
        bool
            If DataFrame is empty, return True, if not return False.

        See Also
        --------
        Series.dropna
        DataFrame.dropna

        Notes
        -----
        If DataFrame contains only NaNs, it is still not considered empty. See
        the example below.

        Examples
        --------
        An example of an actual empty DataFrame. Notice the index is empty:

        >>> df_empty = pd.DataFrame({'A' : []})
        >>> df_empty
        Empty DataFrame
        Columns: [A]
        Index: []
        >>> df_empty.empty
        True

        If we only have NaNs in our DataFrame, it is not considered empty! We
        will need to drop the NaNs to make the DataFrame empty:

        >>> df = pd.DataFrame({'A' : [np.nan]})
        >>> df
            A
        0 NaN
        >>> df.empty
        False
        >>> df.dropna().empty
        True
        """
        return any(len(self._get_axis(a)) == 0 for a in self._AXIS_ORDERS)

    # ----------------------------------------------------------------------
    # Array Interface

    # This is also set in IndexOpsMixin
    # GH#23114 Ensure ndarray.__op__(DataFrame) returns NotImplemented
    __array_priority__ = 1000

    def __array__(self, dtype=None) -> np.ndarray:
        return com.values_from_object(self)

    def __array_wrap__(self, result, context=None):
        result = lib.item_from_zerodim(result)
        if is_scalar(result):
            # e.g. we get here with np.ptp(series)
            # ptp also requires the item_from_zerodim
            return result
        d = self._construct_axes_dict(self._AXIS_ORDERS, copy=False)
        return self._constructor(result, **d).__finalize__(self)

    # ideally we would define this to avoid the getattr checks, but
    # is slower
    # @property
    # def __array_interface__(self):
    #    """ provide numpy array interface method """
    #    values = self.values
    #    return dict(typestr=values.dtype.str,shape=values.shape,data=values)

    # ----------------------------------------------------------------------
    # Picklability

    def __getstate__(self) -> Dict[str, Any]:
        meta = {k: getattr(self, k, None) for k in self._metadata}
        return dict(
            _data=self._data,
            _typ=self._typ,
            _metadata=self._metadata,
            attrs=self.attrs,
            **meta,
        )

    def __setstate__(self, state):

        if isinstance(state, BlockManager):
            self._data = state
        elif isinstance(state, dict):
            typ = state.get("_typ")
            if typ is not None:
                attrs = state.get("_attrs", {})
                object.__setattr__(self, "_attrs", attrs)

                # set in the order of internal names
                # to avoid definitional recursion
                # e.g. say fill_value needing _data to be
                # defined
                meta = set(self._internal_names + self._metadata)
                for k in list(meta):
                    if k in state:
                        v = state[k]
                        object.__setattr__(self, k, v)

                for k, v in state.items():
                    if k not in meta:
                        object.__setattr__(self, k, v)

            else:
                raise NotImplementedError("Pre-0.12 pickles are no longer supported")
        elif len(state) == 2:
            raise NotImplementedError("Pre-0.12 pickles are no longer supported")

        self._item_cache: Dict = {}

    # ----------------------------------------------------------------------
    # Rendering Methods

    def __repr__(self) -> str:
        # string representation based upon iterating over self
        # (since, by definition, `PandasContainers` are iterable)
        prepr = f"[{','.join(map(pprint_thing, self))}]"
        return f"{type(self).__name__}({prepr})"

    def _repr_latex_(self):
        """
        Returns a LaTeX representation for a particular object.
        Mainly for use with nbconvert (jupyter notebook conversion to pdf).
        """
        if config.get_option("display.latex.repr"):
            return self.to_latex()
        else:
            return None

    def _repr_data_resource_(self):
        """
        Not a real Jupyter special repr method, but we use the same
        naming convention.
        """
        if config.get_option("display.html.table_schema"):
            data = self.head(config.get_option("display.max_rows"))
            payload = json.loads(
                data.to_json(orient="table"), object_pairs_hook=collections.OrderedDict
            )
            return payload

    # ----------------------------------------------------------------------
    # I/O Methods

    _shared_docs[
        "to_markdown"
    ] = """
    Print %(klass)s in Markdown-friendly format.

    .. versionadded:: 1.0.0

    Parameters
    ----------
    buf : writable buffer, defaults to sys.stdout
        Where to send the output. By default, the output is printed to
        sys.stdout. Pass a writable buffer if you need to further process
        the output.
    mode : str, optional
        Mode in which file is opened.
    **kwargs
        These parameters will be passed to `tabulate`.

    Returns
    -------
    str
        %(klass)s in Markdown-friendly format.
    """

    _shared_docs[
        "to_excel"
    ] = """
    Write %(klass)s to an Excel sheet.

    To write a single %(klass)s to an Excel .xlsx file it is only necessary to
    specify a target file name. To write to multiple sheets it is necessary to
    create an `ExcelWriter` object with a target file name, and specify a sheet
    in the file to write to.

    Multiple sheets may be written to by specifying unique `sheet_name`.
    With all data written to the file it is necessary to save the changes.
    Note that creating an `ExcelWriter` object with a file name that already
    exists will result in the contents of the existing file being erased.

    Parameters
    ----------
    excel_writer : str or ExcelWriter object
        File path or existing ExcelWriter.
    sheet_name : str, default 'Sheet1'
        Name of sheet which will contain DataFrame.
    na_rep : str, default ''
        Missing data representation.
    float_format : str, optional
        Format string for floating point numbers. For example
        ``float_format="%%.2f"`` will format 0.1234 to 0.12.
    columns : sequence or list of str, optional
        Columns to write.
    header : bool or list of str, default True
        Write out the column names. If a list of string is given it is
        assumed to be aliases for the column names.
    index : bool, default True
        Write row names (index).
    index_label : str or sequence, optional
        Column label for index column(s) if desired. If not specified, and
        `header` and `index` are True, then the index names are used. A
        sequence should be given if the DataFrame uses MultiIndex.
    startrow : int, default 0
        Upper left cell row to dump data frame.
    startcol : int, default 0
        Upper left cell column to dump data frame.
    engine : str, optional
        Write engine to use, 'openpyxl' or 'xlsxwriter'. You can also set this
        via the options ``io.excel.xlsx.writer``, ``io.excel.xls.writer``, and
        ``io.excel.xlsm.writer``.
    merge_cells : bool, default True
        Write MultiIndex and Hierarchical Rows as merged cells.
    encoding : str, optional
        Encoding of the resulting excel file. Only necessary for xlwt,
        other writers support unicode natively.
    inf_rep : str, default 'inf'
        Representation for infinity (there is no native representation for
        infinity in Excel).
    verbose : bool, default True
        Display more information in the error logs.
    freeze_panes : tuple of int (length 2), optional
        Specifies the one-based bottommost row and rightmost column that
        is to be frozen.

    See Also
    --------
    to_csv : Write DataFrame to a comma-separated values (csv) file.
    ExcelWriter : Class for writing DataFrame objects into excel sheets.
    read_excel : Read an Excel file into a pandas DataFrame.
    read_csv : Read a comma-separated values (csv) file into DataFrame.

    Notes
    -----
    For compatibility with :meth:`~DataFrame.to_csv`,
    to_excel serializes lists and dicts to strings before writing.

    Once a workbook has been saved it is not possible write further data
    without rewriting the whole workbook.

    Examples
    --------

    Create, write to and save a workbook:

    >>> df1 = pd.DataFrame([['a', 'b'], ['c', 'd']],
    ...                    index=['row 1', 'row 2'],
    ...                    columns=['col 1', 'col 2'])
    >>> df1.to_excel("output.xlsx")  # doctest: +SKIP

    To specify the sheet name:

    >>> df1.to_excel("output.xlsx",
    ...              sheet_name='Sheet_name_1')  # doctest: +SKIP

    If you wish to write to more than one sheet in the workbook, it is
    necessary to specify an ExcelWriter object:

    >>> df2 = df1.copy()
    >>> with pd.ExcelWriter('output.xlsx') as writer:  # doctest: +SKIP
    ...     df1.to_excel(writer, sheet_name='Sheet_name_1')
    ...     df2.to_excel(writer, sheet_name='Sheet_name_2')

    ExcelWriter can also be used to append to an existing Excel file:

    >>> with pd.ExcelWriter('output.xlsx',
    ...                     mode='a') as writer:  # doctest: +SKIP
    ...     df.to_excel(writer, sheet_name='Sheet_name_3')

    To set the library that is used to write the Excel file,
    you can pass the `engine` keyword (the default engine is
    automatically chosen depending on the file extension):

    >>> df1.to_excel('output1.xlsx', engine='xlsxwriter')  # doctest: +SKIP
    """

    @Appender(_shared_docs["to_excel"] % dict(klass="object"))
    def to_excel(
        self,
        excel_writer,
        sheet_name="Sheet1",
        na_rep="",
        float_format=None,
        columns=None,
        header=True,
        index=True,
        index_label=None,
        startrow=0,
        startcol=0,
        engine=None,
        merge_cells=True,
        encoding=None,
        inf_rep="inf",
        verbose=True,
        freeze_panes=None,
    ) -> None:
        df = self if isinstance(self, ABCDataFrame) else self.to_frame()

        from pandas.io.formats.excel import ExcelFormatter

        formatter = ExcelFormatter(
            df,
            na_rep=na_rep,
            cols=columns,
            header=header,
            float_format=float_format,
            index=index,
            index_label=index_label,
            merge_cells=merge_cells,
            inf_rep=inf_rep,
        )
        formatter.write(
            excel_writer,
            sheet_name=sheet_name,
            startrow=startrow,
            startcol=startcol,
            freeze_panes=freeze_panes,
            engine=engine,
        )

    def to_json(
        self,
        path_or_buf: Optional[FilePathOrBuffer] = None,
        orient: Optional[str] = None,
        date_format: Optional[str] = None,
        double_precision: int = 10,
        force_ascii: bool_t = True,
        date_unit: str = "ms",
        default_handler: Optional[Callable[[Any], JSONSerializable]] = None,
        lines: bool_t = False,
        compression: Optional[str] = "infer",
        index: bool_t = True,
        indent: Optional[int] = None,
    ) -> Optional[str]:
        """
        Convert the object to a JSON string.

        Note NaN's and None will be converted to null and datetime objects
        will be converted to UNIX timestamps.

        Parameters
        ----------
        path_or_buf : str or file handle, optional
            File path or object. If not specified, the result is returned as
            a string.
        orient : str
            Indication of expected JSON string format.

            * Series:

                - default is 'index'
                - allowed values are: {'split','records','index','table'}.

            * DataFrame:

                - default is 'columns'
                - allowed values are: {'split', 'records', 'index', 'columns',
                  'values', 'table'}.

            * The format of the JSON string:

                - 'split' : dict like {'index' -> [index], 'columns' -> [columns],
                  'data' -> [values]}
                - 'records' : list like [{column -> value}, ... , {column -> value}]
                - 'index' : dict like {index -> {column -> value}}
                - 'columns' : dict like {column -> {index -> value}}
                - 'values' : just the values array
                - 'table' : dict like {'schema': {schema}, 'data': {data}}

                Describing the data, where data component is like ``orient='records'``.

            .. versionchanged:: 0.20.0

        date_format : {None, 'epoch', 'iso'}
            Type of date conversion. 'epoch' = epoch milliseconds,
            'iso' = ISO8601. The default depends on the `orient`. For
            ``orient='table'``, the default is 'iso'. For all other orients,
            the default is 'epoch'.
        double_precision : int, default 10
            The number of decimal places to use when encoding
            floating point values.
        force_ascii : bool, default True
            Force encoded string to be ASCII.
        date_unit : str, default 'ms' (milliseconds)
            The time unit to encode to, governs timestamp and ISO8601
            precision.  One of 's', 'ms', 'us', 'ns' for second, millisecond,
            microsecond, and nanosecond respectively.
        default_handler : callable, default None
            Handler to call if object cannot otherwise be converted to a
            suitable format for JSON. Should receive a single argument which is
            the object to convert and return a serialisable object.
        lines : bool, default False
            If 'orient' is 'records' write out line delimited json format. Will
            throw ValueError if incorrect 'orient' since others are not list
            like.

        compression : {'infer', 'gzip', 'bz2', 'zip', 'xz', None}

            A string representing the compression to use in the output file,
            only used when the first argument is a filename. By default, the
            compression is inferred from the filename.

            .. versionadded:: 0.21.0
            .. versionchanged:: 0.24.0
               'infer' option added and set to default
        index : bool, default True
            Whether to include the index values in the JSON string. Not
            including the index (``index=False``) is only supported when
            orient is 'split' or 'table'.

            .. versionadded:: 0.23.0

        indent : int, optional
           Length of whitespace used to indent each record.

           .. versionadded:: 1.0.0

        Returns
        -------
        None or str
            If path_or_buf is None, returns the resulting json format as a
            string. Otherwise returns None.

        See Also
        --------
        read_json

        Notes
        -----
        The behavior of ``indent=0`` varies from the stdlib, which does not
        indent the output but does insert newlines. Currently, ``indent=0``
        and the default ``indent=None`` are equivalent in pandas, though this
        may change in a future release.

        Examples
        --------

        >>> df = pd.DataFrame([['a', 'b'], ['c', 'd']],
        ...                   index=['row 1', 'row 2'],
        ...                   columns=['col 1', 'col 2'])
        >>> df.to_json(orient='split')
        '{"columns":["col 1","col 2"],
          "index":["row 1","row 2"],
          "data":[["a","b"],["c","d"]]}'

        Encoding/decoding a Dataframe using ``'records'`` formatted JSON.
        Note that index labels are not preserved with this encoding.

        >>> df.to_json(orient='records')
        '[{"col 1":"a","col 2":"b"},{"col 1":"c","col 2":"d"}]'

        Encoding/decoding a Dataframe using ``'index'`` formatted JSON:

        >>> df.to_json(orient='index')
        '{"row 1":{"col 1":"a","col 2":"b"},"row 2":{"col 1":"c","col 2":"d"}}'

        Encoding/decoding a Dataframe using ``'columns'`` formatted JSON:

        >>> df.to_json(orient='columns')
        '{"col 1":{"row 1":"a","row 2":"c"},"col 2":{"row 1":"b","row 2":"d"}}'

        Encoding/decoding a Dataframe using ``'values'`` formatted JSON:

        >>> df.to_json(orient='values')
        '[["a","b"],["c","d"]]'

        Encoding with Table Schema

        >>> df.to_json(orient='table')
        '{"schema": {"fields": [{"name": "index", "type": "string"},
                                {"name": "col 1", "type": "string"},
                                {"name": "col 2", "type": "string"}],
                     "primaryKey": "index",
                     "pandas_version": "0.20.0"},
          "data": [{"index": "row 1", "col 1": "a", "col 2": "b"},
                   {"index": "row 2", "col 1": "c", "col 2": "d"}]}'
        """

        from pandas.io import json

        if date_format is None and orient == "table":
            date_format = "iso"
        elif date_format is None:
            date_format = "epoch"

        config.is_nonnegative_int(indent)
        indent = indent or 0

        return json.to_json(
            path_or_buf=path_or_buf,
            obj=self,
            orient=orient,
            date_format=date_format,
            double_precision=double_precision,
            force_ascii=force_ascii,
            date_unit=date_unit,
            default_handler=default_handler,
            lines=lines,
            compression=compression,
            index=index,
            indent=indent,
        )

    def to_hdf(
        self,
        path_or_buf,
        key: str,
        mode: str = "a",
        complevel: Optional[int] = None,
        complib: Optional[str] = None,
        append: bool_t = False,
        format: Optional[str] = None,
        index: bool_t = True,
        min_itemsize: Optional[Union[int, Dict[str, int]]] = None,
        nan_rep=None,
        dropna: Optional[bool_t] = None,
        data_columns: Optional[List[str]] = None,
        errors: str = "strict",
        encoding: str = "UTF-8",
    ) -> None:
        """
        Write the contained data to an HDF5 file using HDFStore.

        Hierarchical Data Format (HDF) is self-describing, allowing an
        application to interpret the structure and contents of a file with
        no outside information. One HDF file can hold a mix of related objects
        which can be accessed as a group or as individual objects.

        In order to add another DataFrame or Series to an existing HDF file
        please use append mode and a different a key.

        For more information see the :ref:`user guide <io.hdf5>`.

        Parameters
        ----------
        path_or_buf : str or pandas.HDFStore
            File path or HDFStore object.
        key : str
            Identifier for the group in the store.
        mode : {'a', 'w', 'r+'}, default 'a'
            Mode to open file:

            - 'w': write, a new file is created (an existing file with
              the same name would be deleted).
            - 'a': append, an existing file is opened for reading and
              writing, and if the file does not exist it is created.
            - 'r+': similar to 'a', but the file must already exist.
        complevel : {0-9}, optional
            Specifies a compression level for data.
            A value of 0 disables compression.
        complib : {'zlib', 'lzo', 'bzip2', 'blosc'}, default 'zlib'
            Specifies the compression library to be used.
            As of v0.20.2 these additional compressors for Blosc are supported
            (default if no compressor specified: 'blosc:blosclz'):
            {'blosc:blosclz', 'blosc:lz4', 'blosc:lz4hc', 'blosc:snappy',
            'blosc:zlib', 'blosc:zstd'}.
            Specifying a compression library which is not available issues
            a ValueError.
        append : bool, default False
            For Table formats, append the input data to the existing.
        format : {'fixed', 'table', None}, default 'fixed'
            Possible values:

            - 'fixed': Fixed format. Fast writing/reading. Not-appendable,
              nor searchable.
            - 'table': Table format. Write as a PyTables Table structure
              which may perform worse but allow more flexible operations
              like searching / selecting subsets of the data.
            - If None, pd.get_option('io.hdf.default_format') is checked,
              followed by fallback to "fixed"
        errors : str, default 'strict'
            Specifies how encoding and decoding errors are to be handled.
            See the errors argument for :func:`open` for a full list
            of options.
        encoding : str, default "UTF-8"
        min_itemsize : dict or int, optional
            Map column names to minimum string sizes for columns.
        nan_rep : Any, optional
            How to represent null values as str.
            Not allowed with append=True.
        data_columns : list of columns or True, optional
            List of columns to create as indexed data columns for on-disk
            queries, or True to use all columns. By default only the axes
            of the object are indexed. See :ref:`io.hdf5-query-data-columns`.
            Applicable only to format='table'.

        See Also
        --------
        DataFrame.read_hdf : Read from HDF file.
        DataFrame.to_parquet : Write a DataFrame to the binary parquet format.
        DataFrame.to_sql : Write to a sql table.
        DataFrame.to_feather : Write out feather-format for DataFrames.
        DataFrame.to_csv : Write out to a csv file.

        Examples
        --------
        >>> df = pd.DataFrame({'A': [1, 2, 3], 'B': [4, 5, 6]},
        ...                   index=['a', 'b', 'c'])
        >>> df.to_hdf('data.h5', key='df', mode='w')

        We can add another object to the same file:

        >>> s = pd.Series([1, 2, 3, 4])
        >>> s.to_hdf('data.h5', key='s')

        Reading from HDF file:

        >>> pd.read_hdf('data.h5', 'df')
        A  B
        a  1  4
        b  2  5
        c  3  6
        >>> pd.read_hdf('data.h5', 's')
        0    1
        1    2
        2    3
        3    4
        dtype: int64

        Deleting file with data:

        >>> import os
        >>> os.remove('data.h5')
        """
        from pandas.io import pytables

        pytables.to_hdf(
            path_or_buf,
            key,
            self,
            mode=mode,
            complevel=complevel,
            complib=complib,
            append=append,
            format=format,
            index=index,
            min_itemsize=min_itemsize,
            nan_rep=nan_rep,
            dropna=dropna,
            data_columns=data_columns,
            errors=errors,
            encoding=encoding,
        )

    def to_sql(
        self,
        name: str,
        con,
        schema=None,
        if_exists: str = "fail",
        index: bool_t = True,
        index_label=None,
        chunksize=None,
        dtype=None,
        method=None,
    ) -> None:
        """
        Write records stored in a DataFrame to a SQL database.

        Databases supported by SQLAlchemy [1]_ are supported. Tables can be
        newly created, appended to, or overwritten.

        Parameters
        ----------
        name : str
            Name of SQL table.
        con : sqlalchemy.engine.Engine or sqlite3.Connection
            Using SQLAlchemy makes it possible to use any DB supported by that
            library. Legacy support is provided for sqlite3.Connection objects. The user
            is responsible for engine disposal and connection closure for the SQLAlchemy
            connectable See `here \
                <https://docs.sqlalchemy.org/en/13/core/connections.html>`_

        schema : str, optional
            Specify the schema (if database flavor supports this). If None, use
            default schema.
        if_exists : {'fail', 'replace', 'append'}, default 'fail'
            How to behave if the table already exists.

            * fail: Raise a ValueError.
            * replace: Drop the table before inserting new values.
            * append: Insert new values to the existing table.

        index : bool, default True
            Write DataFrame index as a column. Uses `index_label` as the column
            name in the table.
        index_label : str or sequence, default None
            Column label for index column(s). If None is given (default) and
            `index` is True, then the index names are used.
            A sequence should be given if the DataFrame uses MultiIndex.
        chunksize : int, optional
            Specify the number of rows in each batch to be written at a time.
            By default, all rows will be written at once.
        dtype : dict or scalar, optional
            Specifying the datatype for columns. If a dictionary is used, the
            keys should be the column names and the values should be the
            SQLAlchemy types or strings for the sqlite3 legacy mode. If a
            scalar is provided, it will be applied to all columns.
        method : {None, 'multi', callable}, optional
            Controls the SQL insertion clause used:

            * None : Uses standard SQL ``INSERT`` clause (one per row).
            * 'multi': Pass multiple values in a single ``INSERT`` clause.
            * callable with signature ``(pd_table, conn, keys, data_iter)``.

            Details and a sample callable implementation can be found in the
            section :ref:`insert method <io.sql.method>`.

            .. versionadded:: 0.24.0

        Raises
        ------
        ValueError
            When the table already exists and `if_exists` is 'fail' (the
            default).

        See Also
        --------
        read_sql : Read a DataFrame from a table.

        Notes
        -----
        Timezone aware datetime columns will be written as
        ``Timestamp with timezone`` type with SQLAlchemy if supported by the
        database. Otherwise, the datetimes will be stored as timezone unaware
        timestamps local to the original timezone.

        .. versionadded:: 0.24.0

        References
        ----------
        .. [1] http://docs.sqlalchemy.org
        .. [2] https://www.python.org/dev/peps/pep-0249/

        Examples
        --------

        Create an in-memory SQLite database.

        >>> from sqlalchemy import create_engine
        >>> engine = create_engine('sqlite://', echo=False)

        Create a table from scratch with 3 rows.

        >>> df = pd.DataFrame({'name' : ['User 1', 'User 2', 'User 3']})
        >>> df
             name
        0  User 1
        1  User 2
        2  User 3

        >>> df.to_sql('users', con=engine)
        >>> engine.execute("SELECT * FROM users").fetchall()
        [(0, 'User 1'), (1, 'User 2'), (2, 'User 3')]

        >>> df1 = pd.DataFrame({'name' : ['User 4', 'User 5']})
        >>> df1.to_sql('users', con=engine, if_exists='append')
        >>> engine.execute("SELECT * FROM users").fetchall()
        [(0, 'User 1'), (1, 'User 2'), (2, 'User 3'),
         (0, 'User 4'), (1, 'User 5')]

        Overwrite the table with just ``df1``.

        >>> df1.to_sql('users', con=engine, if_exists='replace',
        ...            index_label='id')
        >>> engine.execute("SELECT * FROM users").fetchall()
        [(0, 'User 4'), (1, 'User 5')]

        Specify the dtype (especially useful for integers with missing values).
        Notice that while pandas is forced to store the data as floating point,
        the database supports nullable integers. When fetching the data with
        Python, we get back integer scalars.

        >>> df = pd.DataFrame({"A": [1, None, 2]})
        >>> df
             A
        0  1.0
        1  NaN
        2  2.0

        >>> from sqlalchemy.types import Integer
        >>> df.to_sql('integers', con=engine, index=False,
        ...           dtype={"A": Integer()})

        >>> engine.execute("SELECT * FROM integers").fetchall()
        [(1,), (None,), (2,)]
        """
        from pandas.io import sql

        sql.to_sql(
            self,
            name,
            con,
            schema=schema,
            if_exists=if_exists,
            index=index,
            index_label=index_label,
            chunksize=chunksize,
            dtype=dtype,
            method=method,
        )

    def to_pickle(
        self,
        path,
        compression: Optional[str] = "infer",
        protocol: int = pickle.HIGHEST_PROTOCOL,
    ) -> None:
        """
        Pickle (serialize) object to file.

        Parameters
        ----------
        path : str
            File path where the pickled object will be stored.
        compression : {'infer', 'gzip', 'bz2', 'zip', 'xz', None}, \
        default 'infer'
            A string representing the compression to use in the output file. By
            default, infers from the file extension in specified path.
        protocol : int
            Int which indicates which protocol should be used by the pickler,
            default HIGHEST_PROTOCOL (see [1]_ paragraph 12.1.2). The possible
            values are 0, 1, 2, 3, 4. A negative value for the protocol
            parameter is equivalent to setting its value to HIGHEST_PROTOCOL.

            .. [1] https://docs.python.org/3/library/pickle.html.
            .. versionadded:: 0.21.0.

        See Also
        --------
        read_pickle : Load pickled pandas object (or any object) from file.
        DataFrame.to_hdf : Write DataFrame to an HDF5 file.
        DataFrame.to_sql : Write DataFrame to a SQL database.
        DataFrame.to_parquet : Write a DataFrame to the binary parquet format.

        Examples
        --------
        >>> original_df = pd.DataFrame({"foo": range(5), "bar": range(5, 10)})
        >>> original_df
           foo  bar
        0    0    5
        1    1    6
        2    2    7
        3    3    8
        4    4    9
        >>> original_df.to_pickle("./dummy.pkl")

        >>> unpickled_df = pd.read_pickle("./dummy.pkl")
        >>> unpickled_df
           foo  bar
        0    0    5
        1    1    6
        2    2    7
        3    3    8
        4    4    9

        >>> import os
        >>> os.remove("./dummy.pkl")
        """
        from pandas.io.pickle import to_pickle

        to_pickle(self, path, compression=compression, protocol=protocol)

    def to_clipboard(
        self, excel: bool_t = True, sep: Optional[str] = None, **kwargs
    ) -> None:
        r"""
        Copy object to the system clipboard.

        Write a text representation of object to the system clipboard.
        This can be pasted into Excel, for example.

        Parameters
        ----------
        excel : bool, default True
            Produce output in a csv format for easy pasting into excel.

            - True, use the provided separator for csv pasting.
            - False, write a string representation of the object to the clipboard.

        sep : str, default ``'\t'``
            Field delimiter.
        **kwargs
            These parameters will be passed to DataFrame.to_csv.

        See Also
        --------
        DataFrame.to_csv : Write a DataFrame to a comma-separated values
            (csv) file.
        read_clipboard : Read text from clipboard and pass to read_table.

        Notes
        -----
        Requirements for your platform.

          - Linux : `xclip`, or `xsel` (with `PyQt4` modules)
          - Windows : none
          - OS X : none

        Examples
        --------
        Copy the contents of a DataFrame to the clipboard.

        >>> df = pd.DataFrame([[1, 2, 3], [4, 5, 6]], columns=['A', 'B', 'C'])
        >>> df.to_clipboard(sep=',')
        ... # Wrote the following to the system clipboard:
        ... # ,A,B,C
        ... # 0,1,2,3
        ... # 1,4,5,6

        We can omit the the index by passing the keyword `index` and setting
        it to false.

        >>> df.to_clipboard(sep=',', index=False)
        ... # Wrote the following to the system clipboard:
        ... # A,B,C
        ... # 1,2,3
        ... # 4,5,6
        """
        from pandas.io import clipboards

        clipboards.to_clipboard(self, excel=excel, sep=sep, **kwargs)

    def to_xarray(self):
        """
        Return an xarray object from the pandas object.

        Returns
        -------
        xarray.DataArray or xarray.Dataset
            Data in the pandas structure converted to Dataset if the object is
            a DataFrame, or a DataArray if the object is a Series.

        See Also
        --------
        DataFrame.to_hdf : Write DataFrame to an HDF5 file.
        DataFrame.to_parquet : Write a DataFrame to the binary parquet format.

        Notes
        -----
        See the `xarray docs <http://xarray.pydata.org/en/stable/>`__

        Examples
        --------
        >>> df = pd.DataFrame([('falcon', 'bird', 389.0, 2),
        ...                    ('parrot', 'bird', 24.0, 2),
        ...                    ('lion', 'mammal', 80.5, 4),
        ...                    ('monkey', 'mammal', np.nan, 4)],
        ...                   columns=['name', 'class', 'max_speed',
        ...                            'num_legs'])
        >>> df
             name   class  max_speed  num_legs
        0  falcon    bird      389.0         2
        1  parrot    bird       24.0         2
        2    lion  mammal       80.5         4
        3  monkey  mammal        NaN         4

        >>> df.to_xarray()
        <xarray.Dataset>
        Dimensions:    (index: 4)
        Coordinates:
          * index      (index) int64 0 1 2 3
        Data variables:
            name       (index) object 'falcon' 'parrot' 'lion' 'monkey'
            class      (index) object 'bird' 'bird' 'mammal' 'mammal'
            max_speed  (index) float64 389.0 24.0 80.5 nan
            num_legs   (index) int64 2 2 4 4

        >>> df['max_speed'].to_xarray()
        <xarray.DataArray 'max_speed' (index: 4)>
        array([389. ,  24. ,  80.5,   nan])
        Coordinates:
          * index    (index) int64 0 1 2 3

        >>> dates = pd.to_datetime(['2018-01-01', '2018-01-01',
        ...                         '2018-01-02', '2018-01-02'])
        >>> df_multiindex = pd.DataFrame({'date': dates,
        ...                               'animal': ['falcon', 'parrot',
        ...                                          'falcon', 'parrot'],
        ...                               'speed': [350, 18, 361, 15]})
        >>> df_multiindex = df_multiindex.set_index(['date', 'animal'])

        >>> df_multiindex
                           speed
        date       animal
        2018-01-01 falcon    350
                   parrot     18
        2018-01-02 falcon    361
                   parrot     15

        >>> df_multiindex.to_xarray()
        <xarray.Dataset>
        Dimensions:  (animal: 2, date: 2)
        Coordinates:
          * date     (date) datetime64[ns] 2018-01-01 2018-01-02
          * animal   (animal) object 'falcon' 'parrot'
        Data variables:
            speed    (date, animal) int64 350 18 361 15
        """
        xarray = import_optional_dependency("xarray")

        if self.ndim == 1:
            return xarray.DataArray.from_series(self)
        else:
            return xarray.Dataset.from_dataframe(self)

    @Substitution(returns=fmt.return_docstring)
    def to_latex(
        self,
        buf=None,
        columns=None,
        col_space=None,
        header=True,
        index=True,
        na_rep="NaN",
        formatters=None,
        float_format=None,
        sparsify=None,
        index_names=True,
        bold_rows=False,
        column_format=None,
        longtable=None,
        escape=None,
        encoding=None,
        decimal=".",
        multicolumn=None,
        multicolumn_format=None,
        multirow=None,
        caption=None,
        label=None,
    ):
        r"""
        Render object to a LaTeX tabular, longtable, or nested table/tabular.

        Requires ``\usepackage{booktabs}``.  The output can be copy/pasted
        into a main LaTeX document or read from an external file
        with ``\input{table.tex}``.

        .. versionchanged:: 0.20.2
           Added to Series.

        .. versionchanged:: 1.0.0
           Added caption and label arguments.

        Parameters
        ----------
        buf : str, Path or StringIO-like, optional, default None
            Buffer to write to. If None, the output is returned as a string.
        columns : list of label, optional
            The subset of columns to write. Writes all columns by default.
        col_space : int, optional
            The minimum width of each column.
        header : bool or list of str, default True
            Write out the column names. If a list of strings is given,
            it is assumed to be aliases for the column names.
        index : bool, default True
            Write row names (index).
        na_rep : str, default 'NaN'
            Missing data representation.
        formatters : list of functions or dict of {str: function}, optional
            Formatter functions to apply to columns' elements by position or
            name. The result of each function must be a unicode string.
            List must be of length equal to the number of columns.
        float_format : one-parameter function or str, optional, default None
            Formatter for floating point numbers. For example
            ``float_format="%%.2f"`` and ``float_format="{:0.2f}".format`` will
            both result in 0.1234 being formatted as 0.12.
        sparsify : bool, optional
            Set to False for a DataFrame with a hierarchical index to print
            every multiindex key at each row. By default, the value will be
            read from the config module.
        index_names : bool, default True
            Prints the names of the indexes.
        bold_rows : bool, default False
            Make the row labels bold in the output.
        column_format : str, optional
            The columns format as specified in `LaTeX table format
            <https://en.wikibooks.org/wiki/LaTeX/Tables>`__ e.g. 'rcl' for 3
            columns. By default, 'l' will be used for all columns except
            columns of numbers, which default to 'r'.
        longtable : bool, optional
            By default, the value will be read from the pandas config
            module. Use a longtable environment instead of tabular. Requires
            adding a \usepackage{longtable} to your LaTeX preamble.
        escape : bool, optional
            By default, the value will be read from the pandas config
            module. When set to False prevents from escaping latex special
            characters in column names.
        encoding : str, optional
            A string representing the encoding to use in the output file,
            defaults to 'utf-8'.
        decimal : str, default '.'
            Character recognized as decimal separator, e.g. ',' in Europe.
        multicolumn : bool, default True
            Use \multicolumn to enhance MultiIndex columns.
            The default will be read from the config module.
        multicolumn_format : str, default 'l'
            The alignment for multicolumns, similar to `column_format`
            The default will be read from the config module.
        multirow : bool, default False
            Use \multirow to enhance MultiIndex rows. Requires adding a
            \usepackage{multirow} to your LaTeX preamble. Will print
            centered labels (instead of top-aligned) across the contained
            rows, separating groups via clines. The default will be read
            from the pandas config module.
        caption : str, optional
            The LaTeX caption to be placed inside ``\caption{}`` in the output.

            .. versionadded:: 1.0.0

        label : str, optional
            The LaTeX label to be placed inside ``\label{}`` in the output.
            This is used with ``\ref{}`` in the main ``.tex`` file.

            .. versionadded:: 1.0.0
        %(returns)s
        See Also
        --------
        DataFrame.to_string : Render a DataFrame to a console-friendly
            tabular output.
        DataFrame.to_html : Render a DataFrame as an HTML table.

        Examples
        --------
        >>> df = pd.DataFrame({'name': ['Raphael', 'Donatello'],
        ...                    'mask': ['red', 'purple'],
        ...                    'weapon': ['sai', 'bo staff']})
        >>> print(df.to_latex(index=False))  # doctest: +NORMALIZE_WHITESPACE
        \begin{tabular}{lll}
         \toprule
               name &    mask &    weapon \\
         \midrule
            Raphael &     red &       sai \\
          Donatello &  purple &  bo staff \\
        \bottomrule
        \end{tabular}
        """
        # Get defaults from the pandas config
        if self.ndim == 1:
            self = self.to_frame()
        if longtable is None:
            longtable = config.get_option("display.latex.longtable")
        if escape is None:
            escape = config.get_option("display.latex.escape")
        if multicolumn is None:
            multicolumn = config.get_option("display.latex.multicolumn")
        if multicolumn_format is None:
            multicolumn_format = config.get_option("display.latex.multicolumn_format")
        if multirow is None:
            multirow = config.get_option("display.latex.multirow")

        formatter = DataFrameFormatter(
            self,
            columns=columns,
            col_space=col_space,
            na_rep=na_rep,
            header=header,
            index=index,
            formatters=formatters,
            float_format=float_format,
            bold_rows=bold_rows,
            sparsify=sparsify,
            index_names=index_names,
            escape=escape,
            decimal=decimal,
        )
        return formatter.to_latex(
            buf=buf,
            column_format=column_format,
            longtable=longtable,
            encoding=encoding,
            multicolumn=multicolumn,
            multicolumn_format=multicolumn_format,
            multirow=multirow,
            caption=caption,
            label=label,
        )

    def to_csv(
        self,
        path_or_buf: Optional[FilePathOrBuffer] = None,
        sep: str = ",",
        na_rep: str = "",
        float_format: Optional[str] = None,
        columns: Optional[Sequence[Label]] = None,
        header: Union[bool_t, List[str]] = True,
        index: bool_t = True,
        index_label: Optional[Union[bool_t, str, Sequence[Label]]] = None,
        mode: str = "w",
        encoding: Optional[str] = None,
        compression: Optional[Union[str, Mapping[str, str]]] = "infer",
        quoting: Optional[int] = None,
        quotechar: str = '"',
        line_terminator: Optional[str] = None,
        chunksize: Optional[int] = None,
        date_format: Optional[str] = None,
        doublequote: bool_t = True,
        escapechar: Optional[str] = None,
        decimal: Optional[str] = ".",
    ) -> Optional[str]:
        r"""
        Write object to a comma-separated values (csv) file.

        .. versionchanged:: 0.24.0
            The order of arguments for Series was changed.

        Parameters
        ----------
        path_or_buf : str or file handle, default None
            File path or object, if None is provided the result is returned as
            a string.  If a file object is passed it should be opened with
            `newline=''`, disabling universal newlines.

            .. versionchanged:: 0.24.0

               Was previously named "path" for Series.

        sep : str, default ','
            String of length 1. Field delimiter for the output file.
        na_rep : str, default ''
            Missing data representation.
        float_format : str, default None
            Format string for floating point numbers.
        columns : sequence, optional
            Columns to write.
        header : bool or list of str, default True
            Write out the column names. If a list of strings is given it is
            assumed to be aliases for the column names.

            .. versionchanged:: 0.24.0

               Previously defaulted to False for Series.

        index : bool, default True
            Write row names (index).
        index_label : str or sequence, or False, default None
            Column label for index column(s) if desired. If None is given, and
            `header` and `index` are True, then the index names are used. A
            sequence should be given if the object uses MultiIndex. If
            False do not print fields for index names. Use index_label=False
            for easier importing in R.
        mode : str
            Python write mode, default 'w'.
        encoding : str, optional
            A string representing the encoding to use in the output file,
            defaults to 'utf-8'.
        compression : str or dict, default 'infer'
            If str, represents compression mode. If dict, value at 'method' is
            the compression mode. Compression mode may be any of the following
            possible values: {'infer', 'gzip', 'bz2', 'zip', 'xz', None}. If
            compression mode is 'infer' and `path_or_buf` is path-like, then
            detect compression mode from the following extensions: '.gz',
            '.bz2', '.zip' or '.xz'. (otherwise no compression). If dict given
            and mode is 'zip' or inferred as 'zip', other entries passed as
            additional compression options.

            .. versionchanged:: 1.0.0

               May now be a dict with key 'method' as compression mode
               and other entries as additional compression options if
               compression mode is 'zip'.

        quoting : optional constant from csv module
            Defaults to csv.QUOTE_MINIMAL. If you have set a `float_format`
            then floats are converted to strings and thus csv.QUOTE_NONNUMERIC
            will treat them as non-numeric.
        quotechar : str, default '\"'
            String of length 1. Character used to quote fields.
        line_terminator : str, optional
            The newline character or character sequence to use in the output
            file. Defaults to `os.linesep`, which depends on the OS in which
            this method is called ('\n' for linux, '\r\n' for Windows, i.e.).

            .. versionchanged:: 0.24.0
        chunksize : int or None
            Rows to write at a time.
        date_format : str, default None
            Format string for datetime objects.
        doublequote : bool, default True
            Control quoting of `quotechar` inside a field.
        escapechar : str, default None
            String of length 1. Character used to escape `sep` and `quotechar`
            when appropriate.
        decimal : str, default '.'
            Character recognized as decimal separator. E.g. use ',' for
            European data.

        Returns
        -------
        None or str
            If path_or_buf is None, returns the resulting csv format as a
            string. Otherwise returns None.

        See Also
        --------
        read_csv : Load a CSV file into a DataFrame.
        to_excel : Write DataFrame to an Excel file.

        Examples
        --------
        >>> df = pd.DataFrame({'name': ['Raphael', 'Donatello'],
        ...                    'mask': ['red', 'purple'],
        ...                    'weapon': ['sai', 'bo staff']})
        >>> df.to_csv(index=False)
        'name,mask,weapon\nRaphael,red,sai\nDonatello,purple,bo staff\n'

        # create 'out.zip' containing 'out.csv'
        >>> compression_opts = dict(method='zip',
        ...                         archive_name='out.csv')  # doctest: +SKIP

        >>> df.to_csv('out.zip', index=False,
        ...           compression=compression_opts)  # doctest: +SKIP
        """

        df = self if isinstance(self, ABCDataFrame) else self.to_frame()

        from pandas.io.formats.csvs import CSVFormatter

        formatter = CSVFormatter(
            df,
            path_or_buf,
            line_terminator=line_terminator,
            sep=sep,
            encoding=encoding,
            compression=compression,
            quoting=quoting,
            na_rep=na_rep,
            float_format=float_format,
            cols=columns,
            header=header,
            index=index,
            index_label=index_label,
            mode=mode,
            chunksize=chunksize,
            quotechar=quotechar,
            date_format=date_format,
            doublequote=doublequote,
            escapechar=escapechar,
            decimal=decimal,
        )
        formatter.save()

        if path_or_buf is None:
            return formatter.path_or_buf.getvalue()

        return None

    # ----------------------------------------------------------------------
    # Lookup Caching

    def _set_as_cached(self, item, cacher) -> None:
        """Set the _cacher attribute on the calling object with a weakref to
        cacher.
        """
        self._cacher = (item, weakref.ref(cacher))

    def _reset_cacher(self) -> None:
        """Reset the cacher."""
        if hasattr(self, "_cacher"):
            del self._cacher

    def _maybe_cache_changed(self, item, value) -> None:
        """The object has called back to us saying maybe it has changed.
        """
        self._data.set(item, value)

    @property
    def _is_cached(self) -> bool_t:
        """Return boolean indicating if self is cached or not."""
        return getattr(self, "_cacher", None) is not None

    def _get_cacher(self):
        """return my cacher or None"""
        cacher = getattr(self, "_cacher", None)
        if cacher is not None:
            cacher = cacher[1]()
        return cacher

    def _maybe_update_cacher(
        self, clear: bool_t = False, verify_is_copy: bool_t = True
    ) -> None:
        """
        See if we need to update our parent cacher if clear, then clear our
        cache.

        Parameters
        ----------
        clear : bool, default False
            Clear the item cache.
        verify_is_copy : bool, default True
            Provide is_copy checks.
        """

        cacher = getattr(self, "_cacher", None)
        if cacher is not None:
            ref = cacher[1]()

            # we are trying to reference a dead referant, hence
            # a copy
            if ref is None:
                del self._cacher
            else:
                # Note: we need to call ref._maybe_cache_changed even in the
                #  case where it will raise.  (Uh, not clear why)
                try:
                    ref._maybe_cache_changed(cacher[0], self)
                except AssertionError:
                    # ref._data.setitem can raise
                    #  AssertionError because of shape mismatch
                    pass

        if verify_is_copy:
            self._check_setitem_copy(stacklevel=5, t="referant")

        if clear:
            self._clear_item_cache()

    def _clear_item_cache(self) -> None:
        self._item_cache.clear()

    # ----------------------------------------------------------------------
    # Indexing Methods

    def take(
        self: FrameOrSeries, indices, axis=0, is_copy: Optional[bool_t] = None, **kwargs
    ) -> FrameOrSeries:
        """
        Return the elements in the given *positional* indices along an axis.

        This means that we are not indexing according to actual values in
        the index attribute of the object. We are indexing according to the
        actual position of the element in the object.

        Parameters
        ----------
        indices : array-like
            An array of ints indicating which positions to take.
        axis : {0 or 'index', 1 or 'columns', None}, default 0
            The axis on which to select elements. ``0`` means that we are
            selecting rows, ``1`` means that we are selecting columns.
        is_copy : bool, default True
            Whether to return a copy of the original object or not.

            .. deprecated:: 1.0.0
        **kwargs
            For compatibility with :meth:`numpy.take`. Has no effect on the
            output.

        Returns
        -------
        taken : same type as caller
            An array-like containing the elements taken from the object.

        See Also
        --------
        DataFrame.loc : Select a subset of a DataFrame by labels.
        DataFrame.iloc : Select a subset of a DataFrame by positions.
        numpy.take : Take elements from an array along an axis.

        Examples
        --------
        >>> df = pd.DataFrame([('falcon', 'bird', 389.0),
        ...                    ('parrot', 'bird', 24.0),
        ...                    ('lion', 'mammal', 80.5),
        ...                    ('monkey', 'mammal', np.nan)],
        ...                   columns=['name', 'class', 'max_speed'],
        ...                   index=[0, 2, 3, 1])
        >>> df
             name   class  max_speed
        0  falcon    bird      389.0
        2  parrot    bird       24.0
        3    lion  mammal       80.5
        1  monkey  mammal        NaN

        Take elements at positions 0 and 3 along the axis 0 (default).

        Note how the actual indices selected (0 and 1) do not correspond to
        our selected indices 0 and 3. That's because we are selecting the 0th
        and 3rd rows, not rows whose indices equal 0 and 3.

        >>> df.take([0, 3])
             name   class  max_speed
        0  falcon    bird      389.0
        1  monkey  mammal        NaN

        Take elements at indices 1 and 2 along the axis 1 (column selection).

        >>> df.take([1, 2], axis=1)
            class  max_speed
        0    bird      389.0
        2    bird       24.0
        3  mammal       80.5
        1  mammal        NaN

        We may take elements using negative integers for positive indices,
        starting from the end of the object, just like with Python lists.

        >>> df.take([-1, -2])
             name   class  max_speed
        1  monkey  mammal        NaN
        3    lion  mammal       80.5
        """
        if is_copy is not None:
            warnings.warn(
                "is_copy is deprecated and will be removed in a future version. "
                "take will always return a copy in the future.",
                FutureWarning,
                stacklevel=2,
            )
        else:
            is_copy = True

        nv.validate_take(tuple(), kwargs)

        self._consolidate_inplace()

        new_data = self._data.take(
            indices, axis=self._get_block_manager_axis(axis), verify=True
        )
        result = self._constructor(new_data).__finalize__(self)

        # Maybe set copy if we didn't actually change the index.
        if is_copy:
            if not result._get_axis(axis).equals(self._get_axis(axis)):
                result._set_is_copy(self)

        return result

    def xs(self, key, axis=0, level=None, drop_level: bool_t = True):
        """
        Return cross-section from the Series/DataFrame.

        This method takes a `key` argument to select data at a particular
        level of a MultiIndex.

        Parameters
        ----------
        key : label or tuple of label
            Label contained in the index, or partially in a MultiIndex.
        axis : {0 or 'index', 1 or 'columns'}, default 0
            Axis to retrieve cross-section on.
        level : object, defaults to first n levels (n=1 or len(key))
            In case of a key partially contained in a MultiIndex, indicate
            which levels are used. Levels can be referred by label or position.
        drop_level : bool, default True
            If False, returns object with same levels as self.

        Returns
        -------
        Series or DataFrame
            Cross-section from the original Series or DataFrame
            corresponding to the selected index levels.

        See Also
        --------
        DataFrame.loc : Access a group of rows and columns
            by label(s) or a boolean array.
        DataFrame.iloc : Purely integer-location based indexing
            for selection by position.

        Notes
        -----
        `xs` can not be used to set values.

        MultiIndex Slicers is a generic way to get/set values on
        any level or levels.
        It is a superset of `xs` functionality, see
        :ref:`MultiIndex Slicers <advanced.mi_slicers>`.

        Examples
        --------
        >>> d = {'num_legs': [4, 4, 2, 2],
        ...      'num_wings': [0, 0, 2, 2],
        ...      'class': ['mammal', 'mammal', 'mammal', 'bird'],
        ...      'animal': ['cat', 'dog', 'bat', 'penguin'],
        ...      'locomotion': ['walks', 'walks', 'flies', 'walks']}
        >>> df = pd.DataFrame(data=d)
        >>> df = df.set_index(['class', 'animal', 'locomotion'])
        >>> df
                                   num_legs  num_wings
        class  animal  locomotion
        mammal cat     walks              4          0
               dog     walks              4          0
               bat     flies              2          2
        bird   penguin walks              2          2

        Get values at specified index

        >>> df.xs('mammal')
                           num_legs  num_wings
        animal locomotion
        cat    walks              4          0
        dog    walks              4          0
        bat    flies              2          2

        Get values at several indexes

        >>> df.xs(('mammal', 'dog'))
                    num_legs  num_wings
        locomotion
        walks              4          0

        Get values at specified index and level

        >>> df.xs('cat', level=1)
                           num_legs  num_wings
        class  locomotion
        mammal walks              4          0

        Get values at several indexes and levels

        >>> df.xs(('bird', 'walks'),
        ...       level=[0, 'locomotion'])
                 num_legs  num_wings
        animal
        penguin         2          2

        Get values at specified column and axis

        >>> df.xs('num_wings', axis=1)
        class   animal   locomotion
        mammal  cat      walks         0
                dog      walks         0
                bat      flies         2
        bird    penguin  walks         2
        Name: num_wings, dtype: int64
        """
        axis = self._get_axis_number(axis)
        labels = self._get_axis(axis)
        if level is not None:
            loc, new_ax = labels.get_loc_level(key, level=level, drop_level=drop_level)

            # create the tuple of the indexer
            _indexer = [slice(None)] * self.ndim
            _indexer[axis] = loc
            indexer = tuple(_indexer)

            result = self.iloc[indexer]
            setattr(result, result._get_axis_name(axis), new_ax)
            return result

        if axis == 1:
            return self[key]

        self._consolidate_inplace()

        index = self.index
        if isinstance(index, MultiIndex):
            loc, new_index = self.index.get_loc_level(key, drop_level=drop_level)
        else:
            loc = self.index.get_loc(key)

            if isinstance(loc, np.ndarray):
                if loc.dtype == np.bool_:
                    (inds,) = loc.nonzero()
                    return self.take(inds, axis=axis)
                else:
                    return self.take(loc, axis=axis)

            if not is_scalar(loc):
                new_index = self.index[loc]

        if is_scalar(loc):
            new_values = self._data.fast_xs(loc)

            # may need to box a datelike-scalar
            #
            # if we encounter an array-like and we only have 1 dim
            # that means that their are list/ndarrays inside the Series!
            # so just return them (GH 6394)
            if not is_list_like(new_values) or self.ndim == 1:
                return com.maybe_box_datetimelike(new_values)

            result = self._constructor_sliced(
                new_values,
                index=self.columns,
                name=self.index[loc],
                dtype=new_values.dtype,
            )

        else:
            result = self.iloc[loc]
            result.index = new_index

        # this could be a view
        # but only in a single-dtyped view sliceable case
        result._set_is_copy(self, copy=not result._is_view)
        return result

    _xs: Callable = xs

    def __getitem__(self, item):
        raise AbstractMethodError(self)

    def _get_item_cache(self, item):
        """Return the cached item, item represents a label indexer."""
        cache = self._item_cache
        res = cache.get(item)
        if res is None:
            values = self._data.get(item)
            res = self._box_item_values(item, values)
            cache[item] = res
            res._set_as_cached(item, self)

            # for a chain
            res._is_copy = self._is_copy
        return res

    def _iget_item_cache(self, item):
        """Return the cached item, item represents a positional indexer."""
        ax = self._info_axis
        if ax.is_unique:
            lower = self._get_item_cache(ax[item])
        else:
            lower = self.take(item, axis=self._info_axis_number)
        return lower

    def _box_item_values(self, key, values):
        raise AbstractMethodError(self)

    def _slice(self: FrameOrSeries, slobj: slice, axis=0, kind=None) -> FrameOrSeries:
        """
        Construct a slice of this container.

        kind parameter is maintained for compatibility with Series slicing.
        """
        axis = self._get_block_manager_axis(axis)
        result = self._constructor(self._data.get_slice(slobj, axis=axis))
        result = result.__finalize__(self)

        # this could be a view
        # but only in a single-dtyped view sliceable case
        is_copy = axis != 0 or result._is_view
        result._set_is_copy(self, copy=is_copy)
        return result

    def _set_item(self, key, value) -> None:
        self._data.set(key, value)
        self._clear_item_cache()

    def _set_is_copy(self, ref, copy: bool_t = True) -> None:
        if not copy:
            self._is_copy = None
        else:
            assert ref is not None
            self._is_copy = weakref.ref(ref)

    def _check_is_chained_assignment_possible(self) -> bool_t:
        """
        Check if we are a view, have a cacher, and are of mixed type.
        If so, then force a setitem_copy check.

        Should be called just near setting a value

        Will return a boolean if it we are a view and are cached, but a
        single-dtype meaning that the cacher should be updated following
        setting.
        """
        if self._is_view and self._is_cached:
            ref = self._get_cacher()
            if ref is not None and ref._is_mixed_type:
                self._check_setitem_copy(stacklevel=4, t="referant", force=True)
            return True
        elif self._is_copy:
            self._check_setitem_copy(stacklevel=4, t="referant")
        return False

    def _check_setitem_copy(self, stacklevel=4, t="setting", force=False):
        """

        Parameters
        ----------
        stacklevel : int, default 4
           the level to show of the stack when the error is output
        t : str, the type of setting error
        force : bool, default False
           If True, then force showing an error.

        validate if we are doing a setitem on a chained copy.

        If you call this function, be sure to set the stacklevel such that the
        user will see the error *at the level of setting*

        It is technically possible to figure out that we are setting on
        a copy even WITH a multi-dtyped pandas object. In other words, some
        blocks may be views while other are not. Currently _is_view will ALWAYS
        return False for multi-blocks to avoid having to handle this case.

        df = DataFrame(np.arange(0,9), columns=['count'])
        df['group'] = 'b'

        # This technically need not raise SettingWithCopy if both are view
        # (which is not # generally guaranteed but is usually True.  However,
        # this is in general not a good practice and we recommend using .loc.
        df.iloc[0:5]['group'] = 'a'

        """

        # return early if the check is not needed
        if not (force or self._is_copy):
            return

        value = config.get_option("mode.chained_assignment")
        if value is None:
            return

        # see if the copy is not actually referred; if so, then dissolve
        # the copy weakref
        if self._is_copy is not None and not isinstance(self._is_copy, str):
            r = self._is_copy()
            if not gc.get_referents(r) or r.shape == self.shape:
                self._is_copy = None
                return

        # a custom message
        if isinstance(self._is_copy, str):
            t = self._is_copy

        elif t == "referant":
            t = (
                "\n"
                "A value is trying to be set on a copy of a slice from a "
                "DataFrame\n\n"
                "See the caveats in the documentation: "
                "https://pandas.pydata.org/pandas-docs/stable/user_guide/"
                "indexing.html#returning-a-view-versus-a-copy"
            )

        else:
            t = (
                "\n"
                "A value is trying to be set on a copy of a slice from a "
                "DataFrame.\n"
                "Try using .loc[row_indexer,col_indexer] = value "
                "instead\n\nSee the caveats in the documentation: "
                "https://pandas.pydata.org/pandas-docs/stable/user_guide/"
                "indexing.html#returning-a-view-versus-a-copy"
            )

        if value == "raise":
            raise com.SettingWithCopyError(t)
        elif value == "warn":
            warnings.warn(t, com.SettingWithCopyWarning, stacklevel=stacklevel)

    def __delitem__(self, key) -> None:
        """
        Delete item
        """
        deleted = False

        maybe_shortcut = False
        if self.ndim == 2 and isinstance(self.columns, MultiIndex):
            try:
                maybe_shortcut = key not in self.columns._engine
            except TypeError:
                pass

        if maybe_shortcut:
            # Allow shorthand to delete all columns whose first len(key)
            # elements match key:
            if not isinstance(key, tuple):
                key = (key,)
            for col in self.columns:
                if isinstance(col, tuple) and col[: len(key)] == key:
                    del self[col]
                    deleted = True
        if not deleted:
            # If the above loop ran and didn't delete anything because
            # there was no match, this call should raise the appropriate
            # exception:
            self._data.delete(key)

        # delete from the caches
        try:
            del self._item_cache[key]
        except KeyError:
            pass

    # ----------------------------------------------------------------------
    # Unsorted

    def get(self, key, default=None):
        """
        Get item from object for given key (ex: DataFrame column).

        Returns default value if not found.

        Parameters
        ----------
        key : object

        Returns
        -------
        value : same type as items contained in object
        """
        try:
            return self[key]
        except (KeyError, ValueError, IndexError):
            return default

    @property
    def _is_view(self):
        """Return boolean indicating if self is view of another array """
        return self._data.is_view

    def reindex_like(
        self: FrameOrSeries,
        other,
        method: Optional[str] = None,
        copy: bool_t = True,
        limit=None,
        tolerance=None,
    ) -> FrameOrSeries:
        """
        Return an object with matching indices as other object.

        Conform the object to the same index on all axes. Optional
        filling logic, placing NaN in locations having no value
        in the previous index. A new object is produced unless the
        new index is equivalent to the current one and copy=False.

        Parameters
        ----------
        other : Object of the same data type
            Its row and column indices are used to define the new indices
            of this object.
        method : {None, 'backfill'/'bfill', 'pad'/'ffill', 'nearest'}
            Method to use for filling holes in reindexed DataFrame.
            Please note: this is only applicable to DataFrames/Series with a
            monotonically increasing/decreasing index.

            * None (default): don't fill gaps
            * pad / ffill: propagate last valid observation forward to next
              valid
            * backfill / bfill: use next valid observation to fill gap
            * nearest: use nearest valid observations to fill gap.

        copy : bool, default True
            Return a new object, even if the passed indexes are the same.
        limit : int, default None
            Maximum number of consecutive labels to fill for inexact matches.
        tolerance : optional
            Maximum distance between original and new labels for inexact
            matches. The values of the index at the matching locations most
            satisfy the equation ``abs(index[indexer] - target) <= tolerance``.

            Tolerance may be a scalar value, which applies the same tolerance
            to all values, or list-like, which applies variable tolerance per
            element. List-like includes list, tuple, array, Series, and must be
            the same size as the index and its dtype must exactly match the
            index's type.

            .. versionadded:: 0.21.0 (list-like tolerance)

        Returns
        -------
        Series or DataFrame
            Same type as caller, but with changed indices on each axis.

        See Also
        --------
        DataFrame.set_index : Set row labels.
        DataFrame.reset_index : Remove row labels or move them to new columns.
        DataFrame.reindex : Change to new indices or expand indices.

        Notes
        -----
        Same as calling
        ``.reindex(index=other.index, columns=other.columns,...)``.

        Examples
        --------
        >>> df1 = pd.DataFrame([[24.3, 75.7, 'high'],
        ...                     [31, 87.8, 'high'],
        ...                     [22, 71.6, 'medium'],
        ...                     [35, 95, 'medium']],
        ...                    columns=['temp_celsius', 'temp_fahrenheit',
        ...                             'windspeed'],
        ...                    index=pd.date_range(start='2014-02-12',
        ...                                        end='2014-02-15', freq='D'))

        >>> df1
                    temp_celsius  temp_fahrenheit windspeed
        2014-02-12          24.3             75.7      high
        2014-02-13          31.0             87.8      high
        2014-02-14          22.0             71.6    medium
        2014-02-15          35.0             95.0    medium

        >>> df2 = pd.DataFrame([[28, 'low'],
        ...                     [30, 'low'],
        ...                     [35.1, 'medium']],
        ...                    columns=['temp_celsius', 'windspeed'],
        ...                    index=pd.DatetimeIndex(['2014-02-12', '2014-02-13',
        ...                                            '2014-02-15']))

        >>> df2
                    temp_celsius windspeed
        2014-02-12          28.0       low
        2014-02-13          30.0       low
        2014-02-15          35.1    medium

        >>> df2.reindex_like(df1)
                    temp_celsius  temp_fahrenheit windspeed
        2014-02-12          28.0              NaN       low
        2014-02-13          30.0              NaN       low
        2014-02-14           NaN              NaN       NaN
        2014-02-15          35.1              NaN    medium
        """
        d = other._construct_axes_dict(
            axes=self._AXIS_ORDERS,
            method=method,
            copy=copy,
            limit=limit,
            tolerance=tolerance,
        )

        return self.reindex(**d)

    def drop(
        self,
        labels=None,
        axis=0,
        index=None,
        columns=None,
        level=None,
        inplace: bool_t = False,
        errors: str = "raise",
    ):

        inplace = validate_bool_kwarg(inplace, "inplace")

        if labels is not None:
            if index is not None or columns is not None:
                raise ValueError("Cannot specify both 'labels' and 'index'/'columns'")
            axis_name = self._get_axis_name(axis)
            axes = {axis_name: labels}
        elif index is not None or columns is not None:
            axes, _ = self._construct_axes_from_arguments((index, columns), {})
        else:
            raise ValueError(
                "Need to specify at least one of 'labels', 'index' or 'columns'"
            )

        obj = self

        for axis, labels in axes.items():
            if labels is not None:
                obj = obj._drop_axis(labels, axis, level=level, errors=errors)

        if inplace:
            self._update_inplace(obj)
        else:
            return obj

    def _drop_axis(
        self: FrameOrSeries, labels, axis, level=None, errors: str = "raise"
    ) -> FrameOrSeries:
        """
        Drop labels from specified axis. Used in the ``drop`` method
        internally.

        Parameters
        ----------
        labels : single label or list-like
        axis : int or axis name
        level : int or level name, default None
            For MultiIndex
        errors : {'ignore', 'raise'}, default 'raise'
            If 'ignore', suppress error and existing labels are dropped.

        """
        axis = self._get_axis_number(axis)
        axis_name = self._get_axis_name(axis)
        axis = self._get_axis(axis)

        if axis.is_unique:
            if level is not None:
                if not isinstance(axis, MultiIndex):
                    raise AssertionError("axis must be a MultiIndex")
                new_axis = axis.drop(labels, level=level, errors=errors)
            else:
                new_axis = axis.drop(labels, errors=errors)
            result = self.reindex(**{axis_name: new_axis})

        # Case for non-unique axis
        else:
            labels = ensure_object(com.index_labels_to_array(labels))
            if level is not None:
                if not isinstance(axis, MultiIndex):
                    raise AssertionError("axis must be a MultiIndex")
                indexer = ~axis.get_level_values(level).isin(labels)

                # GH 18561 MultiIndex.drop should raise if label is absent
                if errors == "raise" and indexer.all():
                    raise KeyError(f"{labels} not found in axis")
            else:
                indexer = ~axis.isin(labels)
                # Check if label doesn't exist along axis
                labels_missing = (axis.get_indexer_for(labels) == -1).any()
                if errors == "raise" and labels_missing:
                    raise KeyError(f"{labels} not found in axis")

            slicer = [slice(None)] * self.ndim
            slicer[self._get_axis_number(axis_name)] = indexer

            result = self.loc[tuple(slicer)]

        return result

    def _update_inplace(self, result, verify_is_copy: bool_t = True) -> None:
        """
        Replace self internals with result.

        Parameters
        ----------
        verify_is_copy : bool, default True
            Provide is_copy checks.
        """
        # NOTE: This does *not* call __finalize__ and that's an explicit
        # decision that we may revisit in the future.

        self._reset_cache()
        self._clear_item_cache()
        self._data = getattr(result, "_data", result)
        self._maybe_update_cacher(verify_is_copy=verify_is_copy)

    def add_prefix(self: FrameOrSeries, prefix: str) -> FrameOrSeries:
        """
        Prefix labels with string `prefix`.

        For Series, the row labels are prefixed.
        For DataFrame, the column labels are prefixed.

        Parameters
        ----------
        prefix : str
            The string to add before each label.

        Returns
        -------
        Series or DataFrame
            New Series or DataFrame with updated labels.

        See Also
        --------
        Series.add_suffix: Suffix row labels with string `suffix`.
        DataFrame.add_suffix: Suffix column labels with string `suffix`.

        Examples
        --------
        >>> s = pd.Series([1, 2, 3, 4])
        >>> s
        0    1
        1    2
        2    3
        3    4
        dtype: int64

        >>> s.add_prefix('item_')
        item_0    1
        item_1    2
        item_2    3
        item_3    4
        dtype: int64

        >>> df = pd.DataFrame({'A': [1, 2, 3, 4], 'B': [3, 4, 5, 6]})
        >>> df
           A  B
        0  1  3
        1  2  4
        2  3  5
        3  4  6

        >>> df.add_prefix('col_')
             col_A  col_B
        0       1       3
        1       2       4
        2       3       5
        3       4       6
        """
        f = functools.partial("{prefix}{}".format, prefix=prefix)

        mapper = {self._info_axis_name: f}
        return self.rename(**mapper)  # type: ignore

    def add_suffix(self: FrameOrSeries, suffix: str) -> FrameOrSeries:
        """
        Suffix labels with string `suffix`.

        For Series, the row labels are suffixed.
        For DataFrame, the column labels are suffixed.

        Parameters
        ----------
        suffix : str
            The string to add after each label.

        Returns
        -------
        Series or DataFrame
            New Series or DataFrame with updated labels.

        See Also
        --------
        Series.add_prefix: Prefix row labels with string `prefix`.
        DataFrame.add_prefix: Prefix column labels with string `prefix`.

        Examples
        --------
        >>> s = pd.Series([1, 2, 3, 4])
        >>> s
        0    1
        1    2
        2    3
        3    4
        dtype: int64

        >>> s.add_suffix('_item')
        0_item    1
        1_item    2
        2_item    3
        3_item    4
        dtype: int64

        >>> df = pd.DataFrame({'A': [1, 2, 3, 4], 'B': [3, 4, 5, 6]})
        >>> df
           A  B
        0  1  3
        1  2  4
        2  3  5
        3  4  6

        >>> df.add_suffix('_col')
             A_col  B_col
        0       1       3
        1       2       4
        2       3       5
        3       4       6
        """
        f = functools.partial("{}{suffix}".format, suffix=suffix)

        mapper = {self._info_axis_name: f}
        return self.rename(**mapper)  # type: ignore

    def sort_values(
        self,
        axis=0,
        ascending=True,
        inplace: bool_t = False,
        kind: str = "quicksort",
        na_position: str = "last",
        ignore_index: bool_t = False,
    ):
        """
        Sort by the values along either axis.

        Parameters
        ----------%(optional_by)s
        axis : %(axes_single_arg)s, default 0
             Axis to be sorted.
        ascending : bool or list of bool, default True
             Sort ascending vs. descending. Specify list for multiple sort
             orders.  If this is a list of bools, must match the length of
             the by.
        inplace : bool, default False
             If True, perform operation in-place.
        kind : {'quicksort', 'mergesort', 'heapsort'}, default 'quicksort'
             Choice of sorting algorithm. See also ndarray.np.sort for more
             information.  `mergesort` is the only stable algorithm. For
             DataFrames, this option is only applied when sorting on a single
             column or label.
        na_position : {'first', 'last'}, default 'last'
             Puts NaNs at the beginning if `first`; `last` puts NaNs at the
             end.
        ignore_index : bool, default False
             If True, the resulting axis will be labeled 0, 1, …, n - 1.

             .. versionadded:: 1.0.0

        Returns
        -------
        sorted_obj : DataFrame or None
            DataFrame with sorted values if inplace=False, None otherwise.

        Examples
        --------
        >>> df = pd.DataFrame({
        ...     'col1': ['A', 'A', 'B', np.nan, 'D', 'C'],
        ...     'col2': [2, 1, 9, 8, 7, 4],
        ...     'col3': [0, 1, 9, 4, 2, 3],
        ... })
        >>> df
            col1 col2 col3
        0   A    2    0
        1   A    1    1
        2   B    9    9
        3   NaN  8    4
        4   D    7    2
        5   C    4    3

        Sort by col1

        >>> df.sort_values(by=['col1'])
            col1 col2 col3
        0   A    2    0
        1   A    1    1
        2   B    9    9
        5   C    4    3
        4   D    7    2
        3   NaN  8    4

        Sort by multiple columns

        >>> df.sort_values(by=['col1', 'col2'])
            col1 col2 col3
        1   A    1    1
        0   A    2    0
        2   B    9    9
        5   C    4    3
        4   D    7    2
        3   NaN  8    4

        Sort Descending

        >>> df.sort_values(by='col1', ascending=False)
            col1 col2 col3
        4   D    7    2
        5   C    4    3
        2   B    9    9
        0   A    2    0
        1   A    1    1
        3   NaN  8    4

        Putting NAs first

        >>> df.sort_values(by='col1', ascending=False, na_position='first')
            col1 col2 col3
        3   NaN  8    4
        4   D    7    2
        5   C    4    3
        2   B    9    9
        0   A    2    0
        1   A    1    1
        """
        raise AbstractMethodError(self)

    def reindex(self: FrameOrSeries, *args, **kwargs) -> FrameOrSeries:
        """
        Conform %(klass)s to new index with optional filling logic.

        Places NA/NaN in locations having no value in the previous index. A new object
        is produced unless the new index is equivalent to the current one and
        ``copy=False``.

        Parameters
        ----------
        %(optional_labels)s
        %(axes)s : array-like, optional
            New labels / index to conform to, should be specified using
            keywords. Preferably an Index object to avoid duplicating data.
        %(optional_axis)s
        method : {None, 'backfill'/'bfill', 'pad'/'ffill', 'nearest'}
            Method to use for filling holes in reindexed DataFrame.
            Please note: this is only applicable to DataFrames/Series with a
            monotonically increasing/decreasing index.

            * None (default): don't fill gaps
            * pad / ffill: Propagate last valid observation forward to next
              valid.
            * backfill / bfill: Use next valid observation to fill gap.
            * nearest: Use nearest valid observations to fill gap.

        copy : bool, default True
            Return a new object, even if the passed indexes are the same.
        level : int or name
            Broadcast across a level, matching Index values on the
            passed MultiIndex level.
        fill_value : scalar, default np.NaN
            Value to use for missing values. Defaults to NaN, but can be any
            "compatible" value.
        limit : int, default None
            Maximum number of consecutive elements to forward or backward fill.
        tolerance : optional
            Maximum distance between original and new labels for inexact
            matches. The values of the index at the matching locations most
            satisfy the equation ``abs(index[indexer] - target) <= tolerance``.

            Tolerance may be a scalar value, which applies the same tolerance
            to all values, or list-like, which applies variable tolerance per
            element. List-like includes list, tuple, array, Series, and must be
            the same size as the index and its dtype must exactly match the
            index's type.

            .. versionadded:: 0.21.0 (list-like tolerance)

        Returns
        -------
        %(klass)s with changed index.

        See Also
        --------
        DataFrame.set_index : Set row labels.
        DataFrame.reset_index : Remove row labels or move them to new columns.
        DataFrame.reindex_like : Change to same indices as other DataFrame.

        Examples
        --------

        ``DataFrame.reindex`` supports two calling conventions

        * ``(index=index_labels, columns=column_labels, ...)``
        * ``(labels, axis={'index', 'columns'}, ...)``

        We *highly* recommend using keyword arguments to clarify your
        intent.

        Create a dataframe with some fictional data.

        >>> index = ['Firefox', 'Chrome', 'Safari', 'IE10', 'Konqueror']
        >>> df = pd.DataFrame({'http_status': [200, 200, 404, 404, 301],
        ...                   'response_time': [0.04, 0.02, 0.07, 0.08, 1.0]},
        ...                   index=index)
        >>> df
                   http_status  response_time
        Firefox            200           0.04
        Chrome             200           0.02
        Safari             404           0.07
        IE10               404           0.08
        Konqueror          301           1.00

        Create a new index and reindex the dataframe. By default
        values in the new index that do not have corresponding
        records in the dataframe are assigned ``NaN``.

        >>> new_index = ['Safari', 'Iceweasel', 'Comodo Dragon', 'IE10',
        ...              'Chrome']
        >>> df.reindex(new_index)
                       http_status  response_time
        Safari               404.0           0.07
        Iceweasel              NaN            NaN
        Comodo Dragon          NaN            NaN
        IE10                 404.0           0.08
        Chrome               200.0           0.02

        We can fill in the missing values by passing a value to
        the keyword ``fill_value``. Because the index is not monotonically
        increasing or decreasing, we cannot use arguments to the keyword
        ``method`` to fill the ``NaN`` values.

        >>> df.reindex(new_index, fill_value=0)
                       http_status  response_time
        Safari                 404           0.07
        Iceweasel                0           0.00
        Comodo Dragon            0           0.00
        IE10                   404           0.08
        Chrome                 200           0.02

        >>> df.reindex(new_index, fill_value='missing')
                      http_status response_time
        Safari                404          0.07
        Iceweasel         missing       missing
        Comodo Dragon     missing       missing
        IE10                  404          0.08
        Chrome                200          0.02

        We can also reindex the columns.

        >>> df.reindex(columns=['http_status', 'user_agent'])
                   http_status  user_agent
        Firefox            200         NaN
        Chrome             200         NaN
        Safari             404         NaN
        IE10               404         NaN
        Konqueror          301         NaN

        Or we can use "axis-style" keyword arguments

        >>> df.reindex(['http_status', 'user_agent'], axis="columns")
                   http_status  user_agent
        Firefox            200         NaN
        Chrome             200         NaN
        Safari             404         NaN
        IE10               404         NaN
        Konqueror          301         NaN

        To further illustrate the filling functionality in
        ``reindex``, we will create a dataframe with a
        monotonically increasing index (for example, a sequence
        of dates).

        >>> date_index = pd.date_range('1/1/2010', periods=6, freq='D')
        >>> df2 = pd.DataFrame({"prices": [100, 101, np.nan, 100, 89, 88]},
        ...                    index=date_index)
        >>> df2
                    prices
        2010-01-01   100.0
        2010-01-02   101.0
        2010-01-03     NaN
        2010-01-04   100.0
        2010-01-05    89.0
        2010-01-06    88.0

        Suppose we decide to expand the dataframe to cover a wider
        date range.

        >>> date_index2 = pd.date_range('12/29/2009', periods=10, freq='D')
        >>> df2.reindex(date_index2)
                    prices
        2009-12-29     NaN
        2009-12-30     NaN
        2009-12-31     NaN
        2010-01-01   100.0
        2010-01-02   101.0
        2010-01-03     NaN
        2010-01-04   100.0
        2010-01-05    89.0
        2010-01-06    88.0
        2010-01-07     NaN

        The index entries that did not have a value in the original data frame
        (for example, '2009-12-29') are by default filled with ``NaN``.
        If desired, we can fill in the missing values using one of several
        options.

        For example, to back-propagate the last valid value to fill the ``NaN``
        values, pass ``bfill`` as an argument to the ``method`` keyword.

        >>> df2.reindex(date_index2, method='bfill')
                    prices
        2009-12-29   100.0
        2009-12-30   100.0
        2009-12-31   100.0
        2010-01-01   100.0
        2010-01-02   101.0
        2010-01-03     NaN
        2010-01-04   100.0
        2010-01-05    89.0
        2010-01-06    88.0
        2010-01-07     NaN

        Please note that the ``NaN`` value present in the original dataframe
        (at index value 2010-01-03) will not be filled by any of the
        value propagation schemes. This is because filling while reindexing
        does not look at dataframe values, but only compares the original and
        desired indexes. If you do want to fill in the ``NaN`` values present
        in the original dataframe, use the ``fillna()`` method.

        See the :ref:`user guide <basics.reindexing>` for more.
        """
        # TODO: Decide if we care about having different examples for different
        # kinds

        # construct the args
        axes, kwargs = self._construct_axes_from_arguments(args, kwargs)
        method = missing.clean_reindex_fill_method(kwargs.pop("method", None))
        level = kwargs.pop("level", None)
        copy = kwargs.pop("copy", True)
        limit = kwargs.pop("limit", None)
        tolerance = kwargs.pop("tolerance", None)
        fill_value = kwargs.pop("fill_value", None)

        # Series.reindex doesn't use / need the axis kwarg
        # We pop and ignore it here, to make writing Series/Frame generic code
        # easier
        kwargs.pop("axis", None)

        if kwargs:
            raise TypeError(
                "reindex() got an unexpected keyword "
                f'argument "{list(kwargs.keys())[0]}"'
            )

        self._consolidate_inplace()

        # if all axes that are requested to reindex are equal, then only copy
        # if indicated must have index names equal here as well as values
        if all(
            self._get_axis(axis).identical(ax)
            for axis, ax in axes.items()
            if ax is not None
        ):
            if copy:
                return self.copy()
            return self

        # check if we are a multi reindex
        if self._needs_reindex_multi(axes, method, level):
            return self._reindex_multi(axes, copy, fill_value)

        # perform the reindex on the axes
        return self._reindex_axes(
            axes, level, limit, tolerance, method, fill_value, copy
        ).__finalize__(self)

    def _reindex_axes(
        self: FrameOrSeries, axes, level, limit, tolerance, method, fill_value, copy
    ) -> FrameOrSeries:
        """Perform the reindex for all the axes."""
        obj = self
        for a in self._AXIS_ORDERS:
            labels = axes[a]
            if labels is None:
                continue

            ax = self._get_axis(a)
            new_index, indexer = ax.reindex(
                labels, level=level, limit=limit, tolerance=tolerance, method=method
            )

            axis = self._get_axis_number(a)
            obj = obj._reindex_with_indexers(
                {axis: [new_index, indexer]},
                fill_value=fill_value,
                copy=copy,
                allow_dups=False,
            )

        return obj

    def _needs_reindex_multi(self, axes, method, level) -> bool_t:
        """Check if we do need a multi reindex."""
        return (
            (com.count_not_none(*axes.values()) == self._AXIS_LEN)
            and method is None
            and level is None
            and not self._is_mixed_type
        )

    def _reindex_multi(self, axes, copy, fill_value):
        raise AbstractMethodError(self)

    def _reindex_with_indexers(
        self: FrameOrSeries,
        reindexers,
        fill_value=None,
        copy: bool_t = False,
        allow_dups: bool_t = False,
    ) -> FrameOrSeries:
        """allow_dups indicates an internal call here """

        # reindex doing multiple operations on different axes if indicated
        new_data = self._data
        for axis in sorted(reindexers.keys()):
            index, indexer = reindexers[axis]
            baxis = self._get_block_manager_axis(axis)

            if index is None:
                continue

            index = ensure_index(index)
            if indexer is not None:
                indexer = ensure_int64(indexer)

            # TODO: speed up on homogeneous DataFrame objects
            new_data = new_data.reindex_indexer(
                index,
                indexer,
                axis=baxis,
                fill_value=fill_value,
                allow_dups=allow_dups,
                copy=copy,
            )

        if copy and new_data is self._data:
            new_data = new_data.copy()

        return self._constructor(new_data).__finalize__(self)

    def filter(
        self: FrameOrSeries,
        items=None,
        like: Optional[str] = None,
        regex: Optional[str] = None,
        axis=None,
    ) -> FrameOrSeries:
        """
        Subset the dataframe rows or columns according to the specified index labels.

        Note that this routine does not filter a dataframe on its
        contents. The filter is applied to the labels of the index.

        Parameters
        ----------
        items : list-like
            Keep labels from axis which are in items.
        like : str
            Keep labels from axis for which "like in label == True".
        regex : str (regular expression)
            Keep labels from axis for which re.search(regex, label) == True.
        axis : {0 or ‘index’, 1 or ‘columns’, None}, default None
            The axis to filter on, expressed either as an index (int)
            or axis name (str). By default this is the info axis,
            'index' for Series, 'columns' for DataFrame.

        Returns
        -------
        same type as input object

        See Also
        --------
        DataFrame.loc

        Notes
        -----
        The ``items``, ``like``, and ``regex`` parameters are
        enforced to be mutually exclusive.

        ``axis`` defaults to the info axis that is used when indexing
        with ``[]``.

        Examples
        --------
        >>> df = pd.DataFrame(np.array(([1, 2, 3], [4, 5, 6])),
        ...                   index=['mouse', 'rabbit'],
        ...                   columns=['one', 'two', 'three'])

        >>> # select columns by name
        >>> df.filter(items=['one', 'three'])
                 one  three
        mouse     1      3
        rabbit    4      6

        >>> # select columns by regular expression
        >>> df.filter(regex='e$', axis=1)
                 one  three
        mouse     1      3
        rabbit    4      6

        >>> # select rows containing 'bbi'
        >>> df.filter(like='bbi', axis=0)
                 one  two  three
        rabbit    4    5      6
        """
        nkw = com.count_not_none(items, like, regex)
        if nkw > 1:
            raise TypeError(
                "Keyword arguments `items`, `like`, or `regex` "
                "are mutually exclusive"
            )

        if axis is None:
            axis = self._info_axis_name
        labels = self._get_axis(axis)

        if items is not None:
            name = self._get_axis_name(axis)
            return self.reindex(**{name: [r for r in items if r in labels]})
        elif like:

            def f(x) -> bool:
                assert like is not None  # needed for mypy
                return like in ensure_str(x)

            values = labels.map(f)
            return self.loc(axis=axis)[values]
        elif regex:

            def f(x) -> bool:
                return matcher.search(ensure_str(x)) is not None

            matcher = re.compile(regex)
            values = labels.map(f)
            return self.loc(axis=axis)[values]
        else:
            raise TypeError("Must pass either `items`, `like`, or `regex`")

    def head(self: FrameOrSeries, n: int = 5) -> FrameOrSeries:
        """
        Return the first `n` rows.

        This function returns the first `n` rows for the object based
        on position. It is useful for quickly testing if your object
        has the right type of data in it.

        For negative values of `n`, this function returns all rows except
        the last `n` rows, equivalent to ``df[:-n]``.

        Parameters
        ----------
        n : int, default 5
            Number of rows to select.

        Returns
        -------
        same type as caller
            The first `n` rows of the caller object.

        See Also
        --------
        DataFrame.tail: Returns the last `n` rows.

        Examples
        --------
        >>> df = pd.DataFrame({'animal': ['alligator', 'bee', 'falcon', 'lion',
        ...                    'monkey', 'parrot', 'shark', 'whale', 'zebra']})
        >>> df
              animal
        0  alligator
        1        bee
        2     falcon
        3       lion
        4     monkey
        5     parrot
        6      shark
        7      whale
        8      zebra

        Viewing the first 5 lines

        >>> df.head()
              animal
        0  alligator
        1        bee
        2     falcon
        3       lion
        4     monkey

        Viewing the first `n` lines (three in this case)

        >>> df.head(3)
              animal
        0  alligator
        1        bee
        2     falcon

        For negative values of `n`

        >>> df.head(-3)
              animal
        0  alligator
        1        bee
        2     falcon
        3       lion
        4     monkey
        5     parrot
        """

        return self.iloc[:n]

    def tail(self: FrameOrSeries, n: int = 5) -> FrameOrSeries:
        """
        Return the last `n` rows.

        This function returns last `n` rows from the object based on
        position. It is useful for quickly verifying data, for example,
        after sorting or appending rows.

        For negative values of `n`, this function returns all rows except
        the first `n` rows, equivalent to ``df[n:]``.

        Parameters
        ----------
        n : int, default 5
            Number of rows to select.

        Returns
        -------
        type of caller
            The last `n` rows of the caller object.

        See Also
        --------
        DataFrame.head : The first `n` rows of the caller object.

        Examples
        --------
        >>> df = pd.DataFrame({'animal': ['alligator', 'bee', 'falcon', 'lion',
        ...                    'monkey', 'parrot', 'shark', 'whale', 'zebra']})
        >>> df
              animal
        0  alligator
        1        bee
        2     falcon
        3       lion
        4     monkey
        5     parrot
        6      shark
        7      whale
        8      zebra

        Viewing the last 5 lines

        >>> df.tail()
           animal
        4  monkey
        5  parrot
        6   shark
        7   whale
        8   zebra

        Viewing the last `n` lines (three in this case)

        >>> df.tail(3)
          animal
        6  shark
        7  whale
        8  zebra

        For negative values of `n`

        >>> df.tail(-3)
           animal
        3    lion
        4  monkey
        5  parrot
        6   shark
        7   whale
        8   zebra
        """

        if n == 0:
            return self.iloc[0:0]
        return self.iloc[-n:]

    def sample(
        self: FrameOrSeries,
        n=None,
        frac=None,
        replace=False,
        weights=None,
        random_state=None,
        axis=None,
    ) -> FrameOrSeries:
        """
        Return a random sample of items from an axis of object.

        You can use `random_state` for reproducibility.

        Parameters
        ----------
        n : int, optional
            Number of items from axis to return. Cannot be used with `frac`.
            Default = 1 if `frac` = None.
        frac : float, optional
            Fraction of axis items to return. Cannot be used with `n`.
        replace : bool, default False
            Allow or disallow sampling of the same row more than once.
        weights : str or ndarray-like, optional
            Default 'None' results in equal probability weighting.
            If passed a Series, will align with target object on index. Index
            values in weights not found in sampled object will be ignored and
            index values in sampled object not in weights will be assigned
            weights of zero.
            If called on a DataFrame, will accept the name of a column
            when axis = 0.
            Unless weights are a Series, weights must be same length as axis
            being sampled.
            If weights do not sum to 1, they will be normalized to sum to 1.
            Missing values in the weights column will be treated as zero.
            Infinite values not allowed.
        random_state : int or numpy.random.RandomState, optional
            Seed for the random number generator (if int), or numpy RandomState
            object.
        axis : {0 or ‘index’, 1 or ‘columns’, None}, default None
            Axis to sample. Accepts axis number or name. Default is stat axis
            for given data type (0 for Series and DataFrames).

        Returns
        -------
        Series or DataFrame
            A new object of same type as caller containing `n` items randomly
            sampled from the caller object.

        See Also
        --------
        numpy.random.choice: Generates a random sample from a given 1-D numpy
            array.

        Notes
        -----
        If `frac` > 1, `replacement` should be set to `True`.

        Examples
        --------
        >>> df = pd.DataFrame({'num_legs': [2, 4, 8, 0],
        ...                    'num_wings': [2, 0, 0, 0],
        ...                    'num_specimen_seen': [10, 2, 1, 8]},
        ...                   index=['falcon', 'dog', 'spider', 'fish'])
        >>> df
                num_legs  num_wings  num_specimen_seen
        falcon         2          2                 10
        dog            4          0                  2
        spider         8          0                  1
        fish           0          0                  8

        Extract 3 random elements from the ``Series`` ``df['num_legs']``:
        Note that we use `random_state` to ensure the reproducibility of
        the examples.

        >>> df['num_legs'].sample(n=3, random_state=1)
        fish      0
        spider    8
        falcon    2
        Name: num_legs, dtype: int64

        A random 50% sample of the ``DataFrame`` with replacement:

        >>> df.sample(frac=0.5, replace=True, random_state=1)
              num_legs  num_wings  num_specimen_seen
        dog          4          0                  2
        fish         0          0                  8

        An upsample sample of the ``DataFrame`` with replacement:
        Note that `replace` parameter has to be `True` for `frac` parameter > 1.

        >>> df.sample(frac=2, replace=True, random_state=1)
                num_legs  num_wings  num_specimen_seen
        dog            4          0                  2
        fish           0          0                  8
        falcon         2          2                 10
        falcon         2          2                 10
        fish           0          0                  8
        dog            4          0                  2
        fish           0          0                  8
        dog            4          0                  2

        Using a DataFrame column as weights. Rows with larger value in the
        `num_specimen_seen` column are more likely to be sampled.

        >>> df.sample(n=2, weights='num_specimen_seen', random_state=1)
                num_legs  num_wings  num_specimen_seen
        falcon         2          2                 10
        fish           0          0                  8
        """

        if axis is None:
            axis = self._stat_axis_number

        axis = self._get_axis_number(axis)
        axis_length = self.shape[axis]

        # Process random_state argument
        rs = com.random_state(random_state)

        # Check weights for compliance
        if weights is not None:

            # If a series, align with frame
            if isinstance(weights, ABCSeries):
                weights = weights.reindex(self.axes[axis])

            # Strings acceptable if a dataframe and axis = 0
            if isinstance(weights, str):
                if isinstance(self, ABCDataFrame):
                    if axis == 0:
                        try:
                            weights = self[weights]
                        except KeyError:
                            raise KeyError(
                                "String passed to weights not a valid column"
                            )
                    else:
                        raise ValueError(
                            "Strings can only be passed to "
                            "weights when sampling from rows on "
                            "a DataFrame"
                        )
                else:
                    raise ValueError(
                        "Strings cannot be passed as weights "
                        "when sampling from a Series."
                    )

            weights = pd.Series(weights, dtype="float64")

            if len(weights) != axis_length:
                raise ValueError(
                    "Weights and axis to be sampled must be of same length"
                )

            if (weights == np.inf).any() or (weights == -np.inf).any():
                raise ValueError("weight vector may not include `inf` values")

            if (weights < 0).any():
                raise ValueError("weight vector many not include negative values")

            # If has nan, set to zero.
            weights = weights.fillna(0)

            # Renormalize if don't sum to 1
            if weights.sum() != 1:
                if weights.sum() != 0:
                    weights = weights / weights.sum()
                else:
                    raise ValueError("Invalid weights: weights sum to zero")

            weights = weights.values

        # If no frac or n, default to n=1.
        if n is None and frac is None:
            n = 1
        elif frac is not None and frac > 1 and not replace:
            raise ValueError(
                "Replace has to be set to `True` when "
                "upsampling the population `frac` > 1."
            )
        elif n is not None and frac is None and n % 1 != 0:
            raise ValueError("Only integers accepted as `n` values")
        elif n is None and frac is not None:
            n = int(round(frac * axis_length))
        elif n is not None and frac is not None:
            raise ValueError("Please enter a value for `frac` OR `n`, not both")

        # Check for negative sizes
        if n < 0:
            raise ValueError(
                "A negative number of rows requested. Please provide positive value."
            )

        locs = rs.choice(axis_length, size=n, replace=replace, p=weights)
        return self.take(locs, axis=axis)

    _shared_docs[
        "pipe"
    ] = r"""
        Apply func(self, \*args, \*\*kwargs).

        Parameters
        ----------
        func : function
            Function to apply to the %(klass)s.
            ``args``, and ``kwargs`` are passed into ``func``.
            Alternatively a ``(callable, data_keyword)`` tuple where
            ``data_keyword`` is a string indicating the keyword of
            ``callable`` that expects the %(klass)s.
        args : iterable, optional
            Positional arguments passed into ``func``.
        kwargs : mapping, optional
            A dictionary of keyword arguments passed into ``func``.

        Returns
        -------
        object : the return type of ``func``.

        See Also
        --------
        DataFrame.apply
        DataFrame.applymap
        Series.map

        Notes
        -----

        Use ``.pipe`` when chaining together functions that expect
        Series, DataFrames or GroupBy objects. Instead of writing

        >>> f(g(h(df), arg1=a), arg2=b, arg3=c)

        You can write

        >>> (df.pipe(h)
        ...    .pipe(g, arg1=a)
        ...    .pipe(f, arg2=b, arg3=c)
        ... )

        If you have a function that takes the data as (say) the second
        argument, pass a tuple indicating which keyword expects the
        data. For example, suppose ``f`` takes its data as ``arg2``:

        >>> (df.pipe(h)
        ...    .pipe(g, arg1=a)
        ...    .pipe((f, 'arg2'), arg1=a, arg3=c)
        ...  )
    """

    @Appender(_shared_docs["pipe"] % _shared_doc_kwargs)
    def pipe(self, func, *args, **kwargs):
        return com.pipe(self, func, *args, **kwargs)

    _shared_docs["aggregate"] = dedent(
        """
    Aggregate using one or more operations over the specified axis.
    %(versionadded)s
    Parameters
    ----------
    func : function, str, list or dict
        Function to use for aggregating the data. If a function, must either
        work when passed a %(klass)s or when passed to %(klass)s.apply.

        Accepted combinations are:

        - function
        - string function name
        - list of functions and/or function names, e.g. ``[np.sum, 'mean']``
        - dict of axis labels -> functions, function names or list of such.
    %(axis)s
    *args
        Positional arguments to pass to `func`.
    **kwargs
        Keyword arguments to pass to `func`.

    Returns
    -------
    scalar, Series or DataFrame

        The return can be:

        * scalar : when Series.agg is called with single function
        * Series : when DataFrame.agg is called with a single function
        * DataFrame : when DataFrame.agg is called with several functions

        Return scalar, Series or DataFrame.
    %(see_also)s
    Notes
    -----
    `agg` is an alias for `aggregate`. Use the alias.

    A passed user-defined-function will be passed a Series for evaluation.
    %(examples)s"""
    )

    _shared_docs[
        "transform"
    ] = """
    Call ``func`` on self producing a %(klass)s with transformed values.

    Produced %(klass)s will have same axis length as self.

    Parameters
    ----------
    func : function, str, list or dict
        Function to use for transforming the data. If a function, must either
        work when passed a %(klass)s or when passed to %(klass)s.apply.

        Accepted combinations are:

        - function
        - string function name
        - list of functions and/or function names, e.g. ``[np.exp. 'sqrt']``
        - dict of axis labels -> functions, function names or list of such.
    %(axis)s
    *args
        Positional arguments to pass to `func`.
    **kwargs
        Keyword arguments to pass to `func`.

    Returns
    -------
    %(klass)s
        A %(klass)s that must have the same length as self.

    Raises
    ------
    ValueError : If the returned %(klass)s has a different length than self.

    See Also
    --------
    %(klass)s.agg : Only perform aggregating type operations.
    %(klass)s.apply : Invoke function on a %(klass)s.

    Examples
    --------
    >>> df = pd.DataFrame({'A': range(3), 'B': range(1, 4)})
    >>> df
       A  B
    0  0  1
    1  1  2
    2  2  3
    >>> df.transform(lambda x: x + 1)
       A  B
    0  1  2
    1  2  3
    2  3  4

    Even though the resulting %(klass)s must have the same length as the
    input %(klass)s, it is possible to provide several input functions:

    >>> s = pd.Series(range(3))
    >>> s
    0    0
    1    1
    2    2
    dtype: int64
    >>> s.transform([np.sqrt, np.exp])
           sqrt        exp
    0  0.000000   1.000000
    1  1.000000   2.718282
    2  1.414214   7.389056
    """

    # ----------------------------------------------------------------------
    # Attribute access

    def __finalize__(
        self: FrameOrSeries, other, method=None, **kwargs
    ) -> FrameOrSeries:
        """
        Propagate metadata from other to self.

        Parameters
        ----------
        other : the object from which to get the attributes that we are going
            to propagate
        method : optional, a passed method name ; possibly to take different
            types of propagation actions based on this

        """
        if isinstance(other, NDFrame):
            for name in other.attrs:
                self.attrs[name] = other.attrs[name]
            # For subclasses using _metadata.
            for name in self._metadata:
                object.__setattr__(self, name, getattr(other, name, None))
        return self

    def __getattr__(self, name: str):
        """After regular attribute access, try looking up the name
        This allows simpler access to columns for interactive use.
        """

        # Note: obj.x will always call obj.__getattribute__('x') prior to
        # calling obj.__getattr__('x').

        if (
            name in self._internal_names_set
            or name in self._metadata
            or name in self._accessors
        ):
            return object.__getattribute__(self, name)
        else:
            if self._info_axis._can_hold_identifiers_and_holds_name(name):
                return self[name]
            return object.__getattribute__(self, name)

    def __setattr__(self, name: str, value) -> None:
        """After regular attribute access, try setting the name
        This allows simpler access to columns for interactive use.
        """

        # first try regular attribute access via __getattribute__, so that
        # e.g. ``obj.x`` and ``obj.x = 4`` will always reference/modify
        # the same attribute.

        try:
            object.__getattribute__(self, name)
            return object.__setattr__(self, name, value)
        except AttributeError:
            pass

        # if this fails, go on to more involved attribute setting
        # (note that this matches __getattr__, above).
        if name in self._internal_names_set:
            object.__setattr__(self, name, value)
        elif name in self._metadata:
            object.__setattr__(self, name, value)
        else:
            try:
                existing = getattr(self, name)
                if isinstance(existing, Index):
                    object.__setattr__(self, name, value)
                elif name in self._info_axis:
                    self[name] = value
                else:
                    object.__setattr__(self, name, value)
            except (AttributeError, TypeError):
                if isinstance(self, ABCDataFrame) and (is_list_like(value)):
                    warnings.warn(
                        "Pandas doesn't allow columns to be "
                        "created via a new attribute name - see "
                        "https://pandas.pydata.org/pandas-docs/"
                        "stable/indexing.html#attribute-access",
                        stacklevel=2,
                    )
                object.__setattr__(self, name, value)

    def _dir_additions(self):
        """ add the string-like attributes from the info_axis.
        If info_axis is a MultiIndex, it's first level values are used.
        """
        additions = {
            c
            for c in self._info_axis.unique(level=0)[:100]
            if isinstance(c, str) and c.isidentifier()
        }
        return super()._dir_additions().union(additions)

    # ----------------------------------------------------------------------
    # Consolidation of internals

    def _protect_consolidate(self, f):
        """Consolidate _data -- if the blocks have changed, then clear the
        cache
        """
        blocks_before = len(self._data.blocks)
        result = f()
        if len(self._data.blocks) != blocks_before:
            self._clear_item_cache()
        return result

    def _consolidate_inplace(self) -> None:
        """Consolidate data in place and return None"""

        def f():
            self._data = self._data.consolidate()

        self._protect_consolidate(f)

    def _consolidate(self, inplace: bool_t = False):
        """
        Compute NDFrame with "consolidated" internals (data of each dtype
        grouped together in a single ndarray).

        Parameters
        ----------
        inplace : bool, default False
            If False return new object, otherwise modify existing object.

        Returns
        -------
        consolidated : same type as caller
        """
        inplace = validate_bool_kwarg(inplace, "inplace")
        if inplace:
            self._consolidate_inplace()
        else:
            f = lambda: self._data.consolidate()
            cons_data = self._protect_consolidate(f)
            return self._constructor(cons_data).__finalize__(self)

    @property
    def _is_mixed_type(self):
        f = lambda: self._data.is_mixed_type
        return self._protect_consolidate(f)

    @property
    def _is_numeric_mixed_type(self):
        f = lambda: self._data.is_numeric_mixed_type
        return self._protect_consolidate(f)

    def _check_inplace_setting(self, value) -> bool_t:
        """ check whether we allow in-place setting with this type of value """

        if self._is_mixed_type:
            if not self._is_numeric_mixed_type:

                # allow an actual np.nan thru
                if is_float(value) and np.isnan(value):
                    return True

                raise TypeError(
                    "Cannot do inplace boolean setting on "
                    "mixed-types with a non np.nan value"
                )

        return True

    def _get_numeric_data(self):
        return self._constructor(self._data.get_numeric_data()).__finalize__(self)

    def _get_bool_data(self):
        return self._constructor(self._data.get_bool_data()).__finalize__(self)

    # ----------------------------------------------------------------------
    # Internal Interface Methods

    @property
    def values(self) -> np.ndarray:
        """
        Return a Numpy representation of the DataFrame.

        .. warning::

           We recommend using :meth:`DataFrame.to_numpy` instead.

        Only the values in the DataFrame will be returned, the axes labels
        will be removed.

        Returns
        -------
        numpy.ndarray
            The values of the DataFrame.

        See Also
        --------
        DataFrame.to_numpy : Recommended alternative to this method.
        DataFrame.index : Retrieve the index labels.
        DataFrame.columns : Retrieving the column names.

        Notes
        -----
        The dtype will be a lower-common-denominator dtype (implicit
        upcasting); that is to say if the dtypes (even of numeric types)
        are mixed, the one that accommodates all will be chosen. Use this
        with care if you are not dealing with the blocks.

        e.g. If the dtypes are float16 and float32, dtype will be upcast to
        float32.  If dtypes are int32 and uint8, dtype will be upcast to
        int32. By :func:`numpy.find_common_type` convention, mixing int64
        and uint64 will result in a float64 dtype.

        Examples
        --------
        A DataFrame where all columns are the same type (e.g., int64) results
        in an array of the same type.

        >>> df = pd.DataFrame({'age':    [ 3,  29],
        ...                    'height': [94, 170],
        ...                    'weight': [31, 115]})
        >>> df
           age  height  weight
        0    3      94      31
        1   29     170     115
        >>> df.dtypes
        age       int64
        height    int64
        weight    int64
        dtype: object
        >>> df.values
        array([[  3,  94,  31],
               [ 29, 170, 115]], dtype=int64)

        A DataFrame with mixed type columns(e.g., str/object, int64, float32)
        results in an ndarray of the broadest type that accommodates these
        mixed types (e.g., object).

        >>> df2 = pd.DataFrame([('parrot',   24.0, 'second'),
        ...                     ('lion',     80.5, 1),
        ...                     ('monkey', np.nan, None)],
        ...                   columns=('name', 'max_speed', 'rank'))
        >>> df2.dtypes
        name          object
        max_speed    float64
        rank          object
        dtype: object
        >>> df2.values
        array([['parrot', 24.0, 'second'],
               ['lion', 80.5, 1],
               ['monkey', nan, None]], dtype=object)
        """
        self._consolidate_inplace()
        return self._data.as_array(transpose=self._AXIS_REVERSED)

    @property
    def _values(self) -> np.ndarray:
        """internal implementation"""
        return self.values

    def _internal_get_values(self) -> np.ndarray:
        """
        Return an ndarray after converting sparse values to dense.

        This is the same as ``.values`` for non-sparse data. For sparse
        data contained in a `SparseArray`, the data are first
        converted to a dense representation.

        Returns
        -------
        numpy.ndarray
            Numpy representation of DataFrame.

        See Also
        --------
        values : Numpy representation of DataFrame.
        SparseArray : Container for sparse data.
        """
        return self.values

    @property
    def dtypes(self):
        """
        Return the dtypes in the DataFrame.

        This returns a Series with the data type of each column.
        The result's index is the original DataFrame's columns. Columns
        with mixed types are stored with the ``object`` dtype. See
        :ref:`the User Guide <basics.dtypes>` for more.

        Returns
        -------
        pandas.Series
            The data type of each column.

        Examples
        --------
        >>> df = pd.DataFrame({'float': [1.0],
        ...                    'int': [1],
        ...                    'datetime': [pd.Timestamp('20180310')],
        ...                    'string': ['foo']})
        >>> df.dtypes
        float              float64
        int                  int64
        datetime    datetime64[ns]
        string              object
        dtype: object
        """
        from pandas import Series  # noqa: F811

        return Series(self._data.get_dtypes(), index=self._info_axis, dtype=np.object_)

    def _to_dict_of_blocks(self, copy: bool_t = True):
        """
        Return a dict of dtype -> Constructor Types that
        each is a homogeneous dtype.

        Internal ONLY
        """
        return {
            k: self._constructor(v).__finalize__(self)
            for k, v, in self._data.to_dict(copy=copy).items()
        }

    def astype(
        self: FrameOrSeries, dtype, copy: bool_t = True, errors: str = "raise"
    ) -> FrameOrSeries:
        """
        Cast a pandas object to a specified dtype ``dtype``.

        Parameters
        ----------
        dtype : data type, or dict of column name -> data type
            Use a numpy.dtype or Python type to cast entire pandas object to
            the same type. Alternatively, use {col: dtype, ...}, where col is a
            column label and dtype is a numpy.dtype or Python type to cast one
            or more of the DataFrame's columns to column-specific types.
        copy : bool, default True
            Return a copy when ``copy=True`` (be very careful setting
            ``copy=False`` as changes to values then may propagate to other
            pandas objects).
        errors : {'raise', 'ignore'}, default 'raise'
            Control raising of exceptions on invalid data for provided dtype.

            - ``raise`` : allow exceptions to be raised
            - ``ignore`` : suppress exceptions. On error return original object.

        Returns
        -------
        casted : same type as caller

        See Also
        --------
        to_datetime : Convert argument to datetime.
        to_timedelta : Convert argument to timedelta.
        to_numeric : Convert argument to a numeric type.
        numpy.ndarray.astype : Cast a numpy array to a specified type.

        Examples
        --------
        Create a DataFrame:

        >>> d = {'col1': [1, 2], 'col2': [3, 4]}
        >>> df = pd.DataFrame(data=d)
        >>> df.dtypes
        col1    int64
        col2    int64
        dtype: object

        Cast all columns to int32:

        >>> df.astype('int32').dtypes
        col1    int32
        col2    int32
        dtype: object

        Cast col1 to int32 using a dictionary:

        >>> df.astype({'col1': 'int32'}).dtypes
        col1    int32
        col2    int64
        dtype: object

        Create a series:

        >>> ser = pd.Series([1, 2], dtype='int32')
        >>> ser
        0    1
        1    2
        dtype: int32
        >>> ser.astype('int64')
        0    1
        1    2
        dtype: int64

        Convert to categorical type:

        >>> ser.astype('category')
        0    1
        1    2
        dtype: category
        Categories (2, int64): [1, 2]

        Convert to ordered categorical type with custom ordering:

        >>> cat_dtype = pd.api.types.CategoricalDtype(
        ...     categories=[2, 1], ordered=True)
        >>> ser.astype(cat_dtype)
        0    1
        1    2
        dtype: category
        Categories (2, int64): [2 < 1]

        Note that using ``copy=False`` and changing data on a new
        pandas object may propagate changes:

        >>> s1 = pd.Series([1, 2])
        >>> s2 = s1.astype('int64', copy=False)
        >>> s2[0] = 10
        >>> s1  # note that s1[0] has changed too
        0    10
        1     2
        dtype: int64
        """
        if is_dict_like(dtype):
            if self.ndim == 1:  # i.e. Series
                if len(dtype) > 1 or self.name not in dtype:
                    raise KeyError(
                        "Only the Series name can be used for "
                        "the key in Series dtype mappings."
                    )
                new_type = dtype[self.name]
                return self.astype(new_type, copy, errors)

            for col_name in dtype.keys():
                if col_name not in self:
                    raise KeyError(
                        "Only a column name can be used for the "
                        "key in a dtype mappings argument."
                    )
            results = []
            for col_name, col in self.items():
                if col_name in dtype:
                    results.append(
                        col.astype(dtype=dtype[col_name], copy=copy, errors=errors)
                    )
                else:
                    results.append(col.copy() if copy else col)

        elif is_extension_array_dtype(dtype) and self.ndim > 1:
            # GH 18099/22869: columnwise conversion to extension dtype
            # GH 24704: use iloc to handle duplicate column names
            results = [
                self.iloc[:, i].astype(dtype, copy=copy)
                for i in range(len(self.columns))
            ]

        else:
            # else, only a single dtype is given
            new_data = self._data.astype(dtype=dtype, copy=copy, errors=errors)
            return self._constructor(new_data).__finalize__(self)

        # GH 19920: retain column metadata after concat
        result = pd.concat(results, axis=1, copy=False)
        result.columns = self.columns
        return result

    def copy(self: FrameOrSeries, deep: bool_t = True) -> FrameOrSeries:
        """
        Make a copy of this object's indices and data.

        When ``deep=True`` (default), a new object will be created with a
        copy of the calling object's data and indices. Modifications to
        the data or indices of the copy will not be reflected in the
        original object (see notes below).

        When ``deep=False``, a new object will be created without copying
        the calling object's data or index (only references to the data
        and index are copied). Any changes to the data of the original
        will be reflected in the shallow copy (and vice versa).

        Parameters
        ----------
        deep : bool, default True
            Make a deep copy, including a copy of the data and the indices.
            With ``deep=False`` neither the indices nor the data are copied.

        Returns
        -------
        copy : Series or DataFrame
            Object type matches caller.

        Notes
        -----
        When ``deep=True``, data is copied but actual Python objects
        will not be copied recursively, only the reference to the object.
        This is in contrast to `copy.deepcopy` in the Standard Library,
        which recursively copies object data (see examples below).

        While ``Index`` objects are copied when ``deep=True``, the underlying
        numpy array is not copied for performance reasons. Since ``Index`` is
        immutable, the underlying data can be safely shared and a copy
        is not needed.

        Examples
        --------
        >>> s = pd.Series([1, 2], index=["a", "b"])
        >>> s
        a    1
        b    2
        dtype: int64

        >>> s_copy = s.copy()
        >>> s_copy
        a    1
        b    2
        dtype: int64

        **Shallow copy versus default (deep) copy:**

        >>> s = pd.Series([1, 2], index=["a", "b"])
        >>> deep = s.copy()
        >>> shallow = s.copy(deep=False)

        Shallow copy shares data and index with original.

        >>> s is shallow
        False
        >>> s.values is shallow.values and s.index is shallow.index
        True

        Deep copy has own copy of data and index.

        >>> s is deep
        False
        >>> s.values is deep.values or s.index is deep.index
        False

        Updates to the data shared by shallow copy and original is reflected
        in both; deep copy remains unchanged.

        >>> s[0] = 3
        >>> shallow[1] = 4
        >>> s
        a    3
        b    4
        dtype: int64
        >>> shallow
        a    3
        b    4
        dtype: int64
        >>> deep
        a    1
        b    2
        dtype: int64

        Note that when copying an object containing Python objects, a deep copy
        will copy the data, but will not do so recursively. Updating a nested
        data object will be reflected in the deep copy.

        >>> s = pd.Series([[1, 2], [3, 4]])
        >>> deep = s.copy()
        >>> s[0][0] = 10
        >>> s
        0    [10, 2]
        1     [3, 4]
        dtype: object
        >>> deep
        0    [10, 2]
        1     [3, 4]
        dtype: object
        """
        data = self._data.copy(deep=deep)
        return self._constructor(data).__finalize__(self)

    def __copy__(self: FrameOrSeries, deep: bool_t = True) -> FrameOrSeries:
        return self.copy(deep=deep)

    def __deepcopy__(self: FrameOrSeries, memo=None) -> FrameOrSeries:
        """
        Parameters
        ----------
        memo, default None
            Standard signature. Unused
        """
        return self.copy(deep=True)

    def _convert(
        self: FrameOrSeries,
        datetime: bool_t = False,
        numeric: bool_t = False,
        timedelta: bool_t = False,
        coerce: bool_t = False,
        copy: bool_t = True,
    ) -> FrameOrSeries:
        """
        Attempt to infer better dtype for object columns

        Parameters
        ----------
        datetime : bool, default False
            If True, convert to date where possible.
        numeric : bool, default False
            If True, attempt to convert to numbers (including strings), with
            unconvertible values becoming NaN.
        timedelta : bool, default False
            If True, convert to timedelta where possible.
        coerce : bool, default False
            If True, force conversion with unconvertible values converted to
            nulls (NaN or NaT).
        copy : bool, default True
            If True, return a copy even if no copy is necessary (e.g. no
            conversion was done). Note: This is meant for internal use, and
            should not be confused with inplace.

        Returns
        -------
        converted : same as input object
        """
        validate_bool_kwarg(datetime, "datetime")
        validate_bool_kwarg(numeric, "numeric")
        validate_bool_kwarg(timedelta, "timedelta")
        validate_bool_kwarg(coerce, "coerce")
        validate_bool_kwarg(copy, "copy")
        return self._constructor(
            self._data.convert(
                datetime=datetime,
                numeric=numeric,
                timedelta=timedelta,
                coerce=coerce,
                copy=copy,
            )
        ).__finalize__(self)

    def infer_objects(self: FrameOrSeries) -> FrameOrSeries:
        """
        Attempt to infer better dtypes for object columns.

        Attempts soft conversion of object-dtyped
        columns, leaving non-object and unconvertible
        columns unchanged. The inference rules are the
        same as during normal Series/DataFrame construction.

        .. versionadded:: 0.21.0

        Returns
        -------
        converted : same type as input object

        See Also
        --------
        to_datetime : Convert argument to datetime.
        to_timedelta : Convert argument to timedelta.
        to_numeric : Convert argument to numeric type.

        Examples
        --------
        >>> df = pd.DataFrame({"A": ["a", 1, 2, 3]})
        >>> df = df.iloc[1:]
        >>> df
           A
        1  1
        2  2
        3  3

        >>> df.dtypes
        A    object
        dtype: object

        >>> df.infer_objects().dtypes
        A    int64
        dtype: object
        """
        # numeric=False necessary to only soft convert;
        # python objects will still be converted to
        # native numpy numeric types
        return self._constructor(
            self._data.convert(
                datetime=True, numeric=False, timedelta=True, coerce=False, copy=True
            )
        ).__finalize__(self)

    # ----------------------------------------------------------------------
    # Filling NA's

    def fillna(
        self: FrameOrSeries,
        value=None,
        method=None,
        axis=None,
        inplace: bool_t = False,
        limit=None,
        downcast=None,
    ) -> Optional[FrameOrSeries]:
        """
        Fill NA/NaN values using the specified method.

        Parameters
        ----------
        value : scalar, dict, Series, or DataFrame
            Value to use to fill holes (e.g. 0), alternately a
            dict/Series/DataFrame of values specifying which value to use for
            each index (for a Series) or column (for a DataFrame).  Values not
            in the dict/Series/DataFrame will not be filled. This value cannot
            be a list.
        method : {'backfill', 'bfill', 'pad', 'ffill', None}, default None
            Method to use for filling holes in reindexed Series
            pad / ffill: propagate last valid observation forward to next valid
            backfill / bfill: use next valid observation to fill gap.
        axis : %(axes_single_arg)s
            Axis along which to fill missing values.
        inplace : bool, default False
            If True, fill in-place. Note: this will modify any
            other views on this object (e.g., a no-copy slice for a column in a
            DataFrame).
        limit : int, default None
            If method is specified, this is the maximum number of consecutive
            NaN values to forward/backward fill. In other words, if there is
            a gap with more than this number of consecutive NaNs, it will only
            be partially filled. If method is not specified, this is the
            maximum number of entries along the entire axis where NaNs will be
            filled. Must be greater than 0 if not None.
        downcast : dict, default is None
            A dict of item->dtype of what to downcast if possible,
            or the string 'infer' which will try to downcast to an appropriate
            equal type (e.g. float64 to int64 if possible).

        Returns
        -------
        %(klass)s or None
            Object with missing values filled or None if ``inplace=True``.

        See Also
        --------
        interpolate : Fill NaN values using interpolation.
        reindex : Conform object to new index.
        asfreq : Convert TimeSeries to specified frequency.

        Examples
        --------
        >>> df = pd.DataFrame([[np.nan, 2, np.nan, 0],
        ...                    [3, 4, np.nan, 1],
        ...                    [np.nan, np.nan, np.nan, 5],
        ...                    [np.nan, 3, np.nan, 4]],
        ...                   columns=list('ABCD'))
        >>> df
             A    B   C  D
        0  NaN  2.0 NaN  0
        1  3.0  4.0 NaN  1
        2  NaN  NaN NaN  5
        3  NaN  3.0 NaN  4

        Replace all NaN elements with 0s.

        >>> df.fillna(0)
            A   B   C   D
        0   0.0 2.0 0.0 0
        1   3.0 4.0 0.0 1
        2   0.0 0.0 0.0 5
        3   0.0 3.0 0.0 4

        We can also propagate non-null values forward or backward.

        >>> df.fillna(method='ffill')
            A   B   C   D
        0   NaN 2.0 NaN 0
        1   3.0 4.0 NaN 1
        2   3.0 4.0 NaN 5
        3   3.0 3.0 NaN 4

        Replace all NaN elements in column 'A', 'B', 'C', and 'D', with 0, 1,
        2, and 3 respectively.

        >>> values = {'A': 0, 'B': 1, 'C': 2, 'D': 3}
        >>> df.fillna(value=values)
            A   B   C   D
        0   0.0 2.0 2.0 0
        1   3.0 4.0 2.0 1
        2   0.0 1.0 2.0 5
        3   0.0 3.0 2.0 4

        Only replace the first NaN element.

        >>> df.fillna(value=values, limit=1)
            A   B   C   D
        0   0.0 2.0 2.0 0
        1   3.0 4.0 NaN 1
        2   NaN 1.0 NaN 5
        3   NaN 3.0 NaN 4
        """
        inplace = validate_bool_kwarg(inplace, "inplace")
        value, method = validate_fillna_kwargs(value, method)

        self._consolidate_inplace()

        # set the default here, so functions examining the signaure
        # can detect if something was set (e.g. in groupby) (GH9221)
        if axis is None:
            axis = 0
        axis = self._get_axis_number(axis)

        if value is None:

            if self._is_mixed_type and axis == 1:
                if inplace:
                    raise NotImplementedError()
                result = self.T.fillna(method=method, limit=limit).T

                # need to downcast here because of all of the transposes
                result._data = result._data.downcast()

                return result

            new_data = self._data.interpolate(
                method=method,
                axis=axis,
                limit=limit,
                inplace=inplace,
                coerce=True,
                downcast=downcast,
            )
        else:
            if len(self._get_axis(axis)) == 0:
                return self

            if self.ndim == 1:
                if isinstance(value, (dict, ABCSeries)):
                    value = create_series_with_explicit_dtype(
                        value, dtype_if_empty=object
                    )
                elif not is_list_like(value):
                    pass
                else:
                    raise TypeError(
                        '"value" parameter must be a scalar, dict '
                        "or Series, but you passed a "
                        f'"{type(value).__name__}"'
                    )

                new_data = self._data.fillna(
                    value=value, limit=limit, inplace=inplace, downcast=downcast
                )

            elif isinstance(value, (dict, ABCSeries)):
                if axis == 1:
                    raise NotImplementedError(
                        "Currently only can fill "
                        "with dict/Series column "
                        "by column"
                    )

                result = self if inplace else self.copy()
                for k, v in value.items():
                    if k not in result:
                        continue
                    obj = result[k]
                    obj.fillna(v, limit=limit, inplace=True, downcast=downcast)
                return result if not inplace else None

            elif not is_list_like(value):
                new_data = self._data.fillna(
                    value=value, limit=limit, inplace=inplace, downcast=downcast
                )
            elif isinstance(value, ABCDataFrame) and self.ndim == 2:
                new_data = self.where(self.notna(), value)
            else:
                raise ValueError(f"invalid fill value with a {type(value)}")

        if inplace:
            self._update_inplace(new_data)
            return None
        else:
            return self._constructor(new_data).__finalize__(self)

    def ffill(
        self: FrameOrSeries,
        axis=None,
        inplace: bool_t = False,
        limit=None,
        downcast=None,
    ) -> Optional[FrameOrSeries]:
        """
        Synonym for :meth:`DataFrame.fillna` with ``method='ffill'``.

        Returns
        -------
        %(klass)s or None
            Object with missing values filled or None if ``inplace=True``.
        """
        return self.fillna(
            method="ffill", axis=axis, inplace=inplace, limit=limit, downcast=downcast
        )

    def bfill(
        self: FrameOrSeries,
        axis=None,
        inplace: bool_t = False,
        limit=None,
        downcast=None,
    ) -> Optional[FrameOrSeries]:
        """
        Synonym for :meth:`DataFrame.fillna` with ``method='bfill'``.

        Returns
        -------
        %(klass)s or None
            Object with missing values filled or None if ``inplace=True``.
        """
        return self.fillna(
            method="bfill", axis=axis, inplace=inplace, limit=limit, downcast=downcast
        )

    _shared_docs[
        "replace"
    ] = """
        Replace values given in `to_replace` with `value`.

        Values of the %(klass)s are replaced with other values dynamically.
        This differs from updating with ``.loc`` or ``.iloc``, which require
        you to specify a location to update with some value.

        Parameters
        ----------
        to_replace : str, regex, list, dict, Series, int, float, or None
            How to find the values that will be replaced.

            * numeric, str or regex:

                - numeric: numeric values equal to `to_replace` will be
                  replaced with `value`
                - str: string exactly matching `to_replace` will be replaced
                  with `value`
                - regex: regexs matching `to_replace` will be replaced with
                  `value`

            * list of str, regex, or numeric:

                - First, if `to_replace` and `value` are both lists, they
                  **must** be the same length.
                - Second, if ``regex=True`` then all of the strings in **both**
                  lists will be interpreted as regexs otherwise they will match
                  directly. This doesn't matter much for `value` since there
                  are only a few possible substitution regexes you can use.
                - str, regex and numeric rules apply as above.

            * dict:

                - Dicts can be used to specify different replacement values
                  for different existing values. For example,
                  ``{'a': 'b', 'y': 'z'}`` replaces the value 'a' with 'b' and
                  'y' with 'z'. To use a dict in this way the `value`
                  parameter should be `None`.
                - For a DataFrame a dict can specify that different values
                  should be replaced in different columns. For example,
                  ``{'a': 1, 'b': 'z'}`` looks for the value 1 in column 'a'
                  and the value 'z' in column 'b' and replaces these values
                  with whatever is specified in `value`. The `value` parameter
                  should not be ``None`` in this case. You can treat this as a
                  special case of passing two lists except that you are
                  specifying the column to search in.
                - For a DataFrame nested dictionaries, e.g.,
                  ``{'a': {'b': np.nan}}``, are read as follows: look in column
                  'a' for the value 'b' and replace it with NaN. The `value`
                  parameter should be ``None`` to use a nested dict in this
                  way. You can nest regular expressions as well. Note that
                  column names (the top-level dictionary keys in a nested
                  dictionary) **cannot** be regular expressions.

            * None:

                - This means that the `regex` argument must be a string,
                  compiled regular expression, or list, dict, ndarray or
                  Series of such elements. If `value` is also ``None`` then
                  this **must** be a nested dictionary or Series.

            See the examples section for examples of each of these.
        value : scalar, dict, list, str, regex, default None
            Value to replace any values matching `to_replace` with.
            For a DataFrame a dict of values can be used to specify which
            value to use for each column (columns not in the dict will not be
            filled). Regular expressions, strings and lists or dicts of such
            objects are also allowed.
        inplace : bool, default False
            If True, in place. Note: this will modify any
            other views on this object (e.g. a column from a DataFrame).
            Returns the caller if this is True.
        limit : int, default None
            Maximum size gap to forward or backward fill.
        regex : bool or same types as `to_replace`, default False
            Whether to interpret `to_replace` and/or `value` as regular
            expressions. If this is ``True`` then `to_replace` *must* be a
            string. Alternatively, this could be a regular expression or a
            list, dict, or array of regular expressions in which case
            `to_replace` must be ``None``.
        method : {'pad', 'ffill', 'bfill', `None`}
            The method to use when for replacement, when `to_replace` is a
            scalar, list or tuple and `value` is ``None``.

            .. versionchanged:: 0.23.0
                Added to DataFrame.

        Returns
        -------
        %(klass)s
            Object after replacement.

        Raises
        ------
        AssertionError
            * If `regex` is not a ``bool`` and `to_replace` is not
              ``None``.
        TypeError
            * If `to_replace` is a ``dict`` and `value` is not a ``list``,
              ``dict``, ``ndarray``, or ``Series``
            * If `to_replace` is ``None`` and `regex` is not compilable
              into a regular expression or is a list, dict, ndarray, or
              Series.
            * When replacing multiple ``bool`` or ``datetime64`` objects and
              the arguments to `to_replace` does not match the type of the
              value being replaced
        ValueError
            * If a ``list`` or an ``ndarray`` is passed to `to_replace` and
              `value` but they are not the same length.

        See Also
        --------
        %(klass)s.fillna : Fill NA values.
        %(klass)s.where : Replace values based on boolean condition.
        Series.str.replace : Simple string replacement.

        Notes
        -----
        * Regex substitution is performed under the hood with ``re.sub``. The
          rules for substitution for ``re.sub`` are the same.
        * Regular expressions will only substitute on strings, meaning you
          cannot provide, for example, a regular expression matching floating
          point numbers and expect the columns in your frame that have a
          numeric dtype to be matched. However, if those floating point
          numbers *are* strings, then you can do this.
        * This method has *a lot* of options. You are encouraged to experiment
          and play with this method to gain intuition about how it works.
        * When dict is used as the `to_replace` value, it is like
          key(s) in the dict are the to_replace part and
          value(s) in the dict are the value parameter.

        Examples
        --------

        **Scalar `to_replace` and `value`**

        >>> s = pd.Series([0, 1, 2, 3, 4])
        >>> s.replace(0, 5)
        0    5
        1    1
        2    2
        3    3
        4    4
        dtype: int64

        >>> df = pd.DataFrame({'A': [0, 1, 2, 3, 4],
        ...                    'B': [5, 6, 7, 8, 9],
        ...                    'C': ['a', 'b', 'c', 'd', 'e']})
        >>> df.replace(0, 5)
           A  B  C
        0  5  5  a
        1  1  6  b
        2  2  7  c
        3  3  8  d
        4  4  9  e

        **List-like `to_replace`**

        >>> df.replace([0, 1, 2, 3], 4)
           A  B  C
        0  4  5  a
        1  4  6  b
        2  4  7  c
        3  4  8  d
        4  4  9  e

        >>> df.replace([0, 1, 2, 3], [4, 3, 2, 1])
           A  B  C
        0  4  5  a
        1  3  6  b
        2  2  7  c
        3  1  8  d
        4  4  9  e

        >>> s.replace([1, 2], method='bfill')
        0    0
        1    3
        2    3
        3    3
        4    4
        dtype: int64

        **dict-like `to_replace`**

        >>> df.replace({0: 10, 1: 100})
             A  B  C
        0   10  5  a
        1  100  6  b
        2    2  7  c
        3    3  8  d
        4    4  9  e

        >>> df.replace({'A': 0, 'B': 5}, 100)
             A    B  C
        0  100  100  a
        1    1    6  b
        2    2    7  c
        3    3    8  d
        4    4    9  e

        >>> df.replace({'A': {0: 100, 4: 400}})
             A  B  C
        0  100  5  a
        1    1  6  b
        2    2  7  c
        3    3  8  d
        4  400  9  e

        **Regular expression `to_replace`**

        >>> df = pd.DataFrame({'A': ['bat', 'foo', 'bait'],
        ...                    'B': ['abc', 'bar', 'xyz']})
        >>> df.replace(to_replace=r'^ba.$', value='new', regex=True)
              A    B
        0   new  abc
        1   foo  new
        2  bait  xyz

        >>> df.replace({'A': r'^ba.$'}, {'A': 'new'}, regex=True)
              A    B
        0   new  abc
        1   foo  bar
        2  bait  xyz

        >>> df.replace(regex=r'^ba.$', value='new')
              A    B
        0   new  abc
        1   foo  new
        2  bait  xyz

        >>> df.replace(regex={r'^ba.$': 'new', 'foo': 'xyz'})
              A    B
        0   new  abc
        1   xyz  new
        2  bait  xyz

        >>> df.replace(regex=[r'^ba.$', 'foo'], value='new')
              A    B
        0   new  abc
        1   new  new
        2  bait  xyz

        Note that when replacing multiple ``bool`` or ``datetime64`` objects,
        the data types in the `to_replace` parameter must match the data
        type of the value being replaced:

        >>> df = pd.DataFrame({'A': [True, False, True],
        ...                    'B': [False, True, False]})
        >>> df.replace({'a string': 'new value', True: False})  # raises
        Traceback (most recent call last):
            ...
        TypeError: Cannot compare types 'ndarray(dtype=bool)' and 'str'

        This raises a ``TypeError`` because one of the ``dict`` keys is not of
        the correct type for replacement.

        Compare the behavior of ``s.replace({'a': None})`` and
        ``s.replace('a', None)`` to understand the peculiarities
        of the `to_replace` parameter:

        >>> s = pd.Series([10, 'a', 'a', 'b', 'a'])

        When one uses a dict as the `to_replace` value, it is like the
        value(s) in the dict are equal to the `value` parameter.
        ``s.replace({'a': None})`` is equivalent to
        ``s.replace(to_replace={'a': None}, value=None, method=None)``:

        >>> s.replace({'a': None})
        0      10
        1    None
        2    None
        3       b
        4    None
        dtype: object

        When ``value=None`` and `to_replace` is a scalar, list or
        tuple, `replace` uses the method parameter (default 'pad') to do the
        replacement. So this is why the 'a' values are being replaced by 10
        in rows 1 and 2 and 'b' in row 4 in this case.
        The command ``s.replace('a', None)`` is actually equivalent to
        ``s.replace(to_replace='a', value=None, method='pad')``:

        >>> s.replace('a', None)
        0    10
        1    10
        2    10
        3     b
        4     b
        dtype: object
    """

    @Appender(_shared_docs["replace"] % _shared_doc_kwargs)
    def replace(
        self,
        to_replace=None,
        value=None,
        inplace=False,
        limit=None,
        regex=False,
        method="pad",
    ):
        inplace = validate_bool_kwarg(inplace, "inplace")
        if not is_bool(regex) and to_replace is not None:
            raise AssertionError("'to_replace' must be 'None' if 'regex' is not a bool")

        self._consolidate_inplace()

        if value is None:
            # passing a single value that is scalar like
            # when value is None (GH5319), for compat
            if not is_dict_like(to_replace) and not is_dict_like(regex):
                to_replace = [to_replace]

            if isinstance(to_replace, (tuple, list)):
                if isinstance(self, ABCDataFrame):
                    return self.apply(
                        _single_replace, args=(to_replace, method, inplace, limit)
                    )
                return _single_replace(self, to_replace, method, inplace, limit)

            if not is_dict_like(to_replace):
                if not is_dict_like(regex):
                    raise TypeError(
                        'If "to_replace" and "value" are both None '
                        'and "to_replace" is not a list, then '
                        "regex must be a mapping"
                    )
                to_replace = regex
                regex = True

            items = list(cast(dict, to_replace).items())
            if items:
                keys, values = zip(*items)
            else:
                keys, values = ([], [])

            are_mappings = [is_dict_like(v) for v in values]

            if any(are_mappings):
                if not all(are_mappings):
                    raise TypeError(
                        "If a nested mapping is passed, all values "
                        "of the top level mapping must be mappings"
                    )
                # passed a nested dict/Series
                to_rep_dict = {}
                value_dict = {}

                for k, v in items:
                    keys, values = list(zip(*v.items())) or ([], [])

                    to_rep_dict[k] = list(keys)
                    value_dict[k] = list(values)

                to_replace, value = to_rep_dict, value_dict
            else:
                to_replace, value = keys, values

            return self.replace(
                to_replace, value, inplace=inplace, limit=limit, regex=regex
            )
        else:

            # need a non-zero len on all axes
            if not self.size:
                return self

            new_data = self._data
            if is_dict_like(to_replace):
                if is_dict_like(value):  # {'A' : NA} -> {'A' : 0}
                    res = self if inplace else self.copy()
                    for c, src in to_replace.items():
                        if c in value and c in self:
                            # object conversion is handled in
                            # series.replace which is called recursively
                            res[c] = res[c].replace(
                                to_replace=src,
                                value=value[c],
                                inplace=False,
                                regex=regex,
                            )
                    return None if inplace else res

                # {'A': NA} -> 0
                elif not is_list_like(value):
                    keys = [(k, src) for k, src in to_replace.items() if k in self]
                    keys_len = len(keys) - 1
                    for i, (k, src) in enumerate(keys):
                        convert = i == keys_len
                        new_data = new_data.replace(
                            to_replace=src,
                            value=value,
                            filter=[k],
                            inplace=inplace,
                            regex=regex,
                            convert=convert,
                        )
                else:
                    raise TypeError("value argument must be scalar, dict, or Series")

            elif is_list_like(to_replace):  # [NA, ''] -> [0, 'missing']
                if is_list_like(value):
                    if len(to_replace) != len(value):
                        raise ValueError(
                            f"Replacement lists must match in length. "
                            f"Expecting {len(to_replace)} got {len(value)} "
                        )

                    new_data = self._data.replace_list(
                        src_list=to_replace,
                        dest_list=value,
                        inplace=inplace,
                        regex=regex,
                    )

                else:  # [NA, ''] -> 0
                    new_data = self._data.replace(
                        to_replace=to_replace, value=value, inplace=inplace, regex=regex
                    )
            elif to_replace is None:
                if not (
                    is_re_compilable(regex)
                    or is_list_like(regex)
                    or is_dict_like(regex)
                ):
                    raise TypeError(
                        f"'regex' must be a string or a compiled regular expression "
                        f"or a list or dict of strings or regular expressions, "
                        f"you passed a {repr(type(regex).__name__)}"
                    )
                return self.replace(
                    regex, value, inplace=inplace, limit=limit, regex=True
                )
            else:

                # dest iterable dict-like
                if is_dict_like(value):  # NA -> {'A' : 0, 'B' : -1}
                    new_data = self._data

                    for k, v in value.items():
                        if k in self:
                            new_data = new_data.replace(
                                to_replace=to_replace,
                                value=v,
                                filter=[k],
                                inplace=inplace,
                                regex=regex,
                            )

                elif not is_list_like(value):  # NA -> 0
                    new_data = self._data.replace(
                        to_replace=to_replace, value=value, inplace=inplace, regex=regex
                    )
                else:
                    raise TypeError(
                        f'Invalid "to_replace" type: {repr(type(to_replace).__name__)}'
                    )

        if inplace:
            self._update_inplace(new_data)
        else:
            return self._constructor(new_data).__finalize__(self)

    _shared_docs[
        "interpolate"
    ] = """
        Please note that only ``method='linear'`` is supported for
        DataFrame/Series with a MultiIndex.

        Parameters
        ----------
        method : str, default 'linear'
            Interpolation technique to use. One of:

            * 'linear': Ignore the index and treat the values as equally
              spaced. This is the only method supported on MultiIndexes.
            * 'time': Works on daily and higher resolution data to interpolate
              given length of interval.
            * 'index', 'values': use the actual numerical values of the index.
            * 'pad': Fill in NaNs using existing values.
            * 'nearest', 'zero', 'slinear', 'quadratic', 'cubic', 'spline',
              'barycentric', 'polynomial': Passed to
              `scipy.interpolate.interp1d`. These methods use the numerical
              values of the index.  Both 'polynomial' and 'spline' require that
              you also specify an `order` (int), e.g.
              ``df.interpolate(method='polynomial', order=5)``.
            * 'krogh', 'piecewise_polynomial', 'spline', 'pchip', 'akima':
              Wrappers around the SciPy interpolation methods of similar
              names. See `Notes`.
            * 'from_derivatives': Refers to
              `scipy.interpolate.BPoly.from_derivatives` which
              replaces 'piecewise_polynomial' interpolation method in
              scipy 0.18.
        axis : {0 or 'index', 1 or 'columns', None}, default None
            Axis to interpolate along.
        limit : int, optional
            Maximum number of consecutive NaNs to fill. Must be greater than
            0.
        inplace : bool, default False
            Update the data in place if possible.
        limit_direction : {'forward', 'backward', 'both'}, default 'forward'
            If limit is specified, consecutive NaNs will be filled in this
            direction.
        limit_area : {`None`, 'inside', 'outside'}, default None
            If limit is specified, consecutive NaNs will be filled with this
            restriction.

            * ``None``: No fill restriction.
            * 'inside': Only fill NaNs surrounded by valid values
              (interpolate).
            * 'outside': Only fill NaNs outside valid values (extrapolate).

            .. versionadded:: 0.23.0

        downcast : optional, 'infer' or None, defaults to None
            Downcast dtypes if possible.
        **kwargs
            Keyword arguments to pass on to the interpolating function.

        Returns
        -------
        Series or DataFrame
            Returns the same object type as the caller, interpolated at
            some or all ``NaN`` values.

        See Also
        --------
        fillna : Fill missing values using different methods.
        scipy.interpolate.Akima1DInterpolator : Piecewise cubic polynomials
            (Akima interpolator).
        scipy.interpolate.BPoly.from_derivatives : Piecewise polynomial in the
            Bernstein basis.
        scipy.interpolate.interp1d : Interpolate a 1-D function.
        scipy.interpolate.KroghInterpolator : Interpolate polynomial (Krogh
            interpolator).
        scipy.interpolate.PchipInterpolator : PCHIP 1-d monotonic cubic
            interpolation.
        scipy.interpolate.CubicSpline : Cubic spline data interpolator.

        Notes
        -----
        The 'krogh', 'piecewise_polynomial', 'spline', 'pchip' and 'akima'
        methods are wrappers around the respective SciPy implementations of
        similar names. These use the actual numerical values of the index.
        For more information on their behavior, see the
        `SciPy documentation
        <http://docs.scipy.org/doc/scipy/reference/interpolate.html#univariate-interpolation>`__
        and `SciPy tutorial
        <http://docs.scipy.org/doc/scipy/reference/tutorial/interpolate.html>`__.

        Examples
        --------
        Filling in ``NaN`` in a :class:`~pandas.Series` via linear
        interpolation.

        >>> s = pd.Series([0, 1, np.nan, 3])
        >>> s
        0    0.0
        1    1.0
        2    NaN
        3    3.0
        dtype: float64
        >>> s.interpolate()
        0    0.0
        1    1.0
        2    2.0
        3    3.0
        dtype: float64

        Filling in ``NaN`` in a Series by padding, but filling at most two
        consecutive ``NaN`` at a time.

        >>> s = pd.Series([np.nan, "single_one", np.nan,
        ...                "fill_two_more", np.nan, np.nan, np.nan,
        ...                4.71, np.nan])
        >>> s
        0              NaN
        1       single_one
        2              NaN
        3    fill_two_more
        4              NaN
        5              NaN
        6              NaN
        7             4.71
        8              NaN
        dtype: object
        >>> s.interpolate(method='pad', limit=2)
        0              NaN
        1       single_one
        2       single_one
        3    fill_two_more
        4    fill_two_more
        5    fill_two_more
        6              NaN
        7             4.71
        8             4.71
        dtype: object

        Filling in ``NaN`` in a Series via polynomial interpolation or splines:
        Both 'polynomial' and 'spline' methods require that you also specify
        an ``order`` (int).

        >>> s = pd.Series([0, 2, np.nan, 8])
        >>> s.interpolate(method='polynomial', order=2)
        0    0.000000
        1    2.000000
        2    4.666667
        3    8.000000
        dtype: float64

        Fill the DataFrame forward (that is, going down) along each column
        using linear interpolation.

        Note how the last entry in column 'a' is interpolated differently,
        because there is no entry after it to use for interpolation.
        Note how the first entry in column 'b' remains ``NaN``, because there
        is no entry before it to use for interpolation.

        >>> df = pd.DataFrame([(0.0, np.nan, -1.0, 1.0),
        ...                    (np.nan, 2.0, np.nan, np.nan),
        ...                    (2.0, 3.0, np.nan, 9.0),
        ...                    (np.nan, 4.0, -4.0, 16.0)],
        ...                   columns=list('abcd'))
        >>> df
             a    b    c     d
        0  0.0  NaN -1.0   1.0
        1  NaN  2.0  NaN   NaN
        2  2.0  3.0  NaN   9.0
        3  NaN  4.0 -4.0  16.0
        >>> df.interpolate(method='linear', limit_direction='forward', axis=0)
             a    b    c     d
        0  0.0  NaN -1.0   1.0
        1  1.0  2.0 -2.0   5.0
        2  2.0  3.0 -3.0   9.0
        3  2.0  4.0 -4.0  16.0

        Using polynomial interpolation.

        >>> df['d'].interpolate(method='polynomial', order=2)
        0     1.0
        1     4.0
        2     9.0
        3    16.0
        Name: d, dtype: float64
        """

    @Appender(_shared_docs["interpolate"] % _shared_doc_kwargs)
    def interpolate(
        self,
        method="linear",
        axis=0,
        limit=None,
        inplace=False,
        limit_direction="forward",
        limit_area=None,
        downcast=None,
        **kwargs,
    ):
        """
        Interpolate values according to different methods.
        """
        inplace = validate_bool_kwarg(inplace, "inplace")

        axis = self._get_axis_number(axis)

        if axis == 0:
            ax = self._info_axis_name
            _maybe_transposed_self = self
        elif axis == 1:
            _maybe_transposed_self = self.T
            ax = 1

        ax = _maybe_transposed_self._get_axis_number(ax)

        if _maybe_transposed_self.ndim == 2:
            alt_ax = 1 - ax
        else:
            alt_ax = ax

        if isinstance(_maybe_transposed_self.index, MultiIndex) and method != "linear":
            raise ValueError(
                "Only `method=linear` interpolation is supported on MultiIndexes."
            )

        if _maybe_transposed_self._data.get_dtype_counts().get("object") == len(
            _maybe_transposed_self.T
        ):
            raise TypeError(
                "Cannot interpolate with all object-dtype columns "
                "in the DataFrame. Try setting at least one "
                "column to a numeric dtype."
            )

        # create/use the index
        if method == "linear":
            # prior default
            index = np.arange(len(_maybe_transposed_self._get_axis(alt_ax)))
        else:
            index = _maybe_transposed_self._get_axis(alt_ax)
            methods = {"index", "values", "nearest", "time"}
            is_numeric_or_datetime = (
                is_numeric_dtype(index)
                or is_datetime64_any_dtype(index)
                or is_timedelta64_dtype(index)
            )
            if method not in methods and not is_numeric_or_datetime:
                raise ValueError(
                    "Index column must be numeric or datetime type when "
                    f"using {method} method other than linear. "
                    "Try setting a numeric or datetime index column before "
                    "interpolating."
                )

        if isna(index).any():
            raise NotImplementedError(
                "Interpolation with NaNs in the index "
                "has not been implemented. Try filling "
                "those NaNs before interpolating."
            )
        data = _maybe_transposed_self._data
        new_data = data.interpolate(
            method=method,
            axis=ax,
            index=index,
            values=_maybe_transposed_self,
            limit=limit,
            limit_direction=limit_direction,
            limit_area=limit_area,
            inplace=inplace,
            downcast=downcast,
            **kwargs,
        )

        if inplace:
            if axis == 1:
                new_data = self._constructor(new_data).T._data
            self._update_inplace(new_data)
        else:
            res = self._constructor(new_data).__finalize__(self)
            if axis == 1:
                res = res.T
            return res

    # ----------------------------------------------------------------------
    # Timeseries methods Methods

    def asof(self, where, subset=None):
        """
        Return the last row(s) without any NaNs before `where`.

        The last row (for each element in `where`, if list) without any
        NaN is taken.
        In case of a :class:`~pandas.DataFrame`, the last row without NaN
        considering only the subset of columns (if not `None`)

        If there is no good value, NaN is returned for a Series or
        a Series of NaN values for a DataFrame

        Parameters
        ----------
        where : date or array-like of dates
            Date(s) before which the last row(s) are returned.
        subset : str or array-like of str, default `None`
            For DataFrame, if not `None`, only use these columns to
            check for NaNs.

        Returns
        -------
        scalar, Series, or DataFrame

            The return can be:

            * scalar : when `self` is a Series and `where` is a scalar
            * Series: when `self` is a Series and `where` is an array-like,
              or when `self` is a DataFrame and `where` is a scalar
            * DataFrame : when `self` is a DataFrame and `where` is an
              array-like

            Return scalar, Series, or DataFrame.

        See Also
        --------
        merge_asof : Perform an asof merge. Similar to left join.

        Notes
        -----
        Dates are assumed to be sorted. Raises if this is not the case.

        Examples
        --------
        A Series and a scalar `where`.

        >>> s = pd.Series([1, 2, np.nan, 4], index=[10, 20, 30, 40])
        >>> s
        10    1.0
        20    2.0
        30    NaN
        40    4.0
        dtype: float64

        >>> s.asof(20)
        2.0

        For a sequence `where`, a Series is returned. The first value is
        NaN, because the first element of `where` is before the first
        index value.

        >>> s.asof([5, 20])
        5     NaN
        20    2.0
        dtype: float64

        Missing values are not considered. The following is ``2.0``, not
        NaN, even though NaN is at the index location for ``30``.

        >>> s.asof(30)
        2.0

        Take all columns into consideration

        >>> df = pd.DataFrame({'a': [10, 20, 30, 40, 50],
        ...                    'b': [None, None, None, None, 500]},
        ...                   index=pd.DatetimeIndex(['2018-02-27 09:01:00',
        ...                                           '2018-02-27 09:02:00',
        ...                                           '2018-02-27 09:03:00',
        ...                                           '2018-02-27 09:04:00',
        ...                                           '2018-02-27 09:05:00']))
        >>> df.asof(pd.DatetimeIndex(['2018-02-27 09:03:30',
        ...                           '2018-02-27 09:04:30']))
                              a   b
        2018-02-27 09:03:30 NaN NaN
        2018-02-27 09:04:30 NaN NaN

        Take a single column into consideration

        >>> df.asof(pd.DatetimeIndex(['2018-02-27 09:03:30',
        ...                           '2018-02-27 09:04:30']),
        ...         subset=['a'])
                                 a   b
        2018-02-27 09:03:30   30.0 NaN
        2018-02-27 09:04:30   40.0 NaN
        """
        if isinstance(where, str):
            where = Timestamp(where)

        if not self.index.is_monotonic:
            raise ValueError("asof requires a sorted index")

        is_series = isinstance(self, ABCSeries)
        if is_series:
            if subset is not None:
                raise ValueError("subset is not valid for Series")
        else:
            if subset is None:
                subset = self.columns
            if not is_list_like(subset):
                subset = [subset]

        is_list = is_list_like(where)
        if not is_list:
            start = self.index[0]
            if isinstance(self.index, PeriodIndex):
                where = Period(where, freq=self.index.freq)

            if where < start:
                if not is_series:
                    from pandas import Series  # noqa: F811

                    return Series(index=self.columns, name=where, dtype=np.float64)
                return np.nan

            # It's always much faster to use a *while* loop here for
            # Series than pre-computing all the NAs. However a
            # *while* loop is extremely expensive for DataFrame
            # so we later pre-compute all the NAs and use the same
            # code path whether *where* is a scalar or list.
            # See PR: https://github.com/pandas-dev/pandas/pull/14476
            if is_series:
                loc = self.index.searchsorted(where, side="right")
                if loc > 0:
                    loc -= 1

                values = self._values
                while loc > 0 and isna(values[loc]):
                    loc -= 1
                return values[loc]

        if not isinstance(where, Index):
            where = Index(where) if is_list else Index([where])

        nulls = self.isna() if is_series else self[subset].isna().any(1)
        if nulls.all():
            if is_series:
                return self._constructor(np.nan, index=where, name=self.name)
            elif is_list:
                from pandas import DataFrame

                return DataFrame(np.nan, index=where, columns=self.columns)
            else:
                from pandas import Series

                return Series(np.nan, index=self.columns, name=where[0])

        locs = self.index.asof_locs(where, ~(nulls.values))

        # mask the missing
        missing = locs == -1
        d = self.take(locs)
        data = d.copy()
        data.index = where
        data.loc[missing] = np.nan
        return data if is_list else data.iloc[-1]

    # ----------------------------------------------------------------------
    # Action Methods

    _shared_docs[
        "isna"
    ] = """
        Detect missing values.

        Return a boolean same-sized object indicating if the values are NA.
        NA values, such as None or :attr:`numpy.NaN`, gets mapped to True
        values.
        Everything else gets mapped to False values. Characters such as empty
        strings ``''`` or :attr:`numpy.inf` are not considered NA values
        (unless you set ``pandas.options.mode.use_inf_as_na = True``).

        Returns
        -------
        %(klass)s
            Mask of bool values for each element in %(klass)s that
            indicates whether an element is not an NA value.

        See Also
        --------
        %(klass)s.isnull : Alias of isna.
        %(klass)s.notna : Boolean inverse of isna.
        %(klass)s.dropna : Omit axes labels with missing values.
        isna : Top-level isna.

        Examples
        --------
        Show which entries in a DataFrame are NA.

        >>> df = pd.DataFrame({'age': [5, 6, np.NaN],
        ...                    'born': [pd.NaT, pd.Timestamp('1939-05-27'),
        ...                             pd.Timestamp('1940-04-25')],
        ...                    'name': ['Alfred', 'Batman', ''],
        ...                    'toy': [None, 'Batmobile', 'Joker']})
        >>> df
           age       born    name        toy
        0  5.0        NaT  Alfred       None
        1  6.0 1939-05-27  Batman  Batmobile
        2  NaN 1940-04-25              Joker

        >>> df.isna()
             age   born   name    toy
        0  False   True  False   True
        1  False  False  False  False
        2   True  False  False  False

        Show which entries in a Series are NA.

        >>> ser = pd.Series([5, 6, np.NaN])
        >>> ser
        0    5.0
        1    6.0
        2    NaN
        dtype: float64

        >>> ser.isna()
        0    False
        1    False
        2     True
        dtype: bool
        """

    @Appender(_shared_docs["isna"] % _shared_doc_kwargs)
    def isna(self: FrameOrSeries) -> FrameOrSeries:
        return isna(self).__finalize__(self)

    @Appender(_shared_docs["isna"] % _shared_doc_kwargs)
    def isnull(self: FrameOrSeries) -> FrameOrSeries:
        return isna(self).__finalize__(self)

    _shared_docs[
        "notna"
    ] = """
        Detect existing (non-missing) values.

        Return a boolean same-sized object indicating if the values are not NA.
        Non-missing values get mapped to True. Characters such as empty
        strings ``''`` or :attr:`numpy.inf` are not considered NA values
        (unless you set ``pandas.options.mode.use_inf_as_na = True``).
        NA values, such as None or :attr:`numpy.NaN`, get mapped to False
        values.

        Returns
        -------
        %(klass)s
            Mask of bool values for each element in %(klass)s that
            indicates whether an element is not an NA value.

        See Also
        --------
        %(klass)s.notnull : Alias of notna.
        %(klass)s.isna : Boolean inverse of notna.
        %(klass)s.dropna : Omit axes labels with missing values.
        notna : Top-level notna.

        Examples
        --------
        Show which entries in a DataFrame are not NA.

        >>> df = pd.DataFrame({'age': [5, 6, np.NaN],
        ...                    'born': [pd.NaT, pd.Timestamp('1939-05-27'),
        ...                             pd.Timestamp('1940-04-25')],
        ...                    'name': ['Alfred', 'Batman', ''],
        ...                    'toy': [None, 'Batmobile', 'Joker']})
        >>> df
           age       born    name        toy
        0  5.0        NaT  Alfred       None
        1  6.0 1939-05-27  Batman  Batmobile
        2  NaN 1940-04-25              Joker

        >>> df.notna()
             age   born  name    toy
        0   True  False  True  False
        1   True   True  True   True
        2  False   True  True   True

        Show which entries in a Series are not NA.

        >>> ser = pd.Series([5, 6, np.NaN])
        >>> ser
        0    5.0
        1    6.0
        2    NaN
        dtype: float64

        >>> ser.notna()
        0     True
        1     True
        2    False
        dtype: bool
        """

    @Appender(_shared_docs["notna"] % _shared_doc_kwargs)
    def notna(self: FrameOrSeries) -> FrameOrSeries:
        return notna(self).__finalize__(self)

    @Appender(_shared_docs["notna"] % _shared_doc_kwargs)
    def notnull(self: FrameOrSeries) -> FrameOrSeries:
        return notna(self).__finalize__(self)

    def _clip_with_scalar(self, lower, upper, inplace: bool_t = False):
        if (lower is not None and np.any(isna(lower))) or (
            upper is not None and np.any(isna(upper))
        ):
            raise ValueError("Cannot use an NA value as a clip threshold")

        result = self
        mask = isna(self.values)

        with np.errstate(all="ignore"):
            if upper is not None:
                subset = self.to_numpy() <= upper
                result = result.where(subset, upper, axis=None, inplace=False)
            if lower is not None:
                subset = self.to_numpy() >= lower
                result = result.where(subset, lower, axis=None, inplace=False)

        if np.any(mask):
            result[mask] = np.nan

        if inplace:
            self._update_inplace(result)
        else:
            return result

    def _clip_with_one_bound(self, threshold, method, axis, inplace):

        if axis is not None:
            axis = self._get_axis_number(axis)

        # method is self.le for upper bound and self.ge for lower bound
        if is_scalar(threshold) and is_number(threshold):
            if method.__name__ == "le":
                return self._clip_with_scalar(None, threshold, inplace=inplace)
            return self._clip_with_scalar(threshold, None, inplace=inplace)

        subset = method(threshold, axis=axis) | isna(self)

        # GH #15390
        # In order for where method to work, the threshold must
        # be transformed to NDFrame from other array like structure.
        if (not isinstance(threshold, ABCSeries)) and is_list_like(threshold):
            if isinstance(self, ABCSeries):
                threshold = self._constructor(threshold, index=self.index)
            else:
                threshold = _align_method_FRAME(self, threshold, axis)
        return self.where(subset, threshold, axis=axis, inplace=inplace)

    def clip(
        self: FrameOrSeries,
        lower=None,
        upper=None,
        axis=None,
        inplace: bool_t = False,
        *args,
        **kwargs,
    ) -> FrameOrSeries:
        """
        Trim values at input threshold(s).

        Assigns values outside boundary to boundary values. Thresholds
        can be singular values or array like, and in the latter case
        the clipping is performed element-wise in the specified axis.

        Parameters
        ----------
        lower : float or array_like, default None
            Minimum threshold value. All values below this
            threshold will be set to it.
        upper : float or array_like, default None
            Maximum threshold value. All values above this
            threshold will be set to it.
        axis : int or str axis name, optional
            Align object with lower and upper along the given axis.
        inplace : bool, default False
            Whether to perform the operation in place on the data.

            .. versionadded:: 0.21.0
        *args, **kwargs
            Additional keywords have no effect but might be accepted
            for compatibility with numpy.

        Returns
        -------
        Series or DataFrame
            Same type as calling object with the values outside the
            clip boundaries replaced.

        Examples
        --------
        >>> data = {'col_0': [9, -3, 0, -1, 5], 'col_1': [-2, -7, 6, 8, -5]}
        >>> df = pd.DataFrame(data)
        >>> df
           col_0  col_1
        0      9     -2
        1     -3     -7
        2      0      6
        3     -1      8
        4      5     -5

        Clips per column using lower and upper thresholds:

        >>> df.clip(-4, 6)
           col_0  col_1
        0      6     -2
        1     -3     -4
        2      0      6
        3     -1      6
        4      5     -4

        Clips using specific lower and upper thresholds per column element:

        >>> t = pd.Series([2, -4, -1, 6, 3])
        >>> t
        0    2
        1   -4
        2   -1
        3    6
        4    3
        dtype: int64

        >>> df.clip(t, t + 4, axis=0)
           col_0  col_1
        0      6      2
        1     -3     -4
        2      0      3
        3      6      8
        4      5      3
        """
        inplace = validate_bool_kwarg(inplace, "inplace")

        axis = nv.validate_clip_with_axis(axis, args, kwargs)
        if axis is not None:
            axis = self._get_axis_number(axis)

        # GH 17276
        # numpy doesn't like NaN as a clip value
        # so ignore
        # GH 19992
        # numpy doesn't drop a list-like bound containing NaN
        if not is_list_like(lower) and np.any(isna(lower)):
            lower = None
        if not is_list_like(upper) and np.any(isna(upper)):
            upper = None

        # GH 2747 (arguments were reversed)
        if lower is not None and upper is not None:
            if is_scalar(lower) and is_scalar(upper):
                lower, upper = min(lower, upper), max(lower, upper)

        # fast-path for scalars
        if (lower is None or (is_scalar(lower) and is_number(lower))) and (
            upper is None or (is_scalar(upper) and is_number(upper))
        ):
            return self._clip_with_scalar(lower, upper, inplace=inplace)

        result = self
        if lower is not None:
            result = result._clip_with_one_bound(
                lower, method=self.ge, axis=axis, inplace=inplace
            )
        if upper is not None:
            if inplace:
                result = self
            result = result._clip_with_one_bound(
                upper, method=self.le, axis=axis, inplace=inplace
            )

        return result

    _shared_docs[
        "groupby"
    ] = """
        Group %(klass)s using a mapper or by a Series of columns.

        A groupby operation involves some combination of splitting the
        object, applying a function, and combining the results. This can be
        used to group large amounts of data and compute operations on these
        groups.

        Parameters
        ----------
        by : mapping, function, label, or list of labels
            Used to determine the groups for the groupby.
            If ``by`` is a function, it's called on each value of the object's
            index. If a dict or Series is passed, the Series or dict VALUES
            will be used to determine the groups (the Series' values are first
            aligned; see ``.align()`` method). If an ndarray is passed, the
            values are used as-is determine the groups. A label or list of
            labels may be passed to group by the columns in ``self``. Notice
            that a tuple is interpreted as a (single) key.
        axis : {0 or 'index', 1 or 'columns'}, default 0
            Split along rows (0) or columns (1).
        level : int, level name, or sequence of such, default None
            If the axis is a MultiIndex (hierarchical), group by a particular
            level or levels.
        as_index : bool, default True
            For aggregated output, return object with group labels as the
            index. Only relevant for DataFrame input. as_index=False is
            effectively "SQL-style" grouped output.
        sort : bool, default True
            Sort group keys. Get better performance by turning this off.
            Note this does not influence the order of observations within each
            group. Groupby preserves the order of rows within each group.
        group_keys : bool, default True
            When calling apply, add group keys to index to identify pieces.
        squeeze : bool, default False
            Reduce the dimensionality of the return type if possible,
            otherwise return a consistent type.
        observed : bool, default False
            This only applies if any of the groupers are Categoricals.
            If True: only show observed values for categorical groupers.
            If False: show all values for categorical groupers.

            .. versionadded:: 0.23.0

        Returns
        -------
        %(klass)sGroupBy
            Returns a groupby object that contains information about the groups.

        See Also
        --------
        resample : Convenience method for frequency conversion and resampling
            of time series.

        Notes
        -----
        See the `user guide
        <https://pandas.pydata.org/pandas-docs/stable/groupby.html>`_ for more.
        """

    def asfreq(
        self: FrameOrSeries,
        freq,
        method=None,
        how: Optional[str] = None,
        normalize: bool_t = False,
        fill_value=None,
    ) -> FrameOrSeries:
        """
        Convert TimeSeries to specified frequency.

        Optionally provide filling method to pad/backfill missing values.

        Returns the original data conformed to a new index with the specified
        frequency. ``resample`` is more appropriate if an operation, such as
        summarization, is necessary to represent the data at the new frequency.

        Parameters
        ----------
        freq : DateOffset or str
        method : {'backfill'/'bfill', 'pad'/'ffill'}, default None
            Method to use for filling holes in reindexed Series (note this
            does not fill NaNs that already were present):

            * 'pad' / 'ffill': propagate last valid observation forward to next
              valid
            * 'backfill' / 'bfill': use NEXT valid observation to fill.
        how : {'start', 'end'}, default end
            For PeriodIndex only (see PeriodIndex.asfreq).
        normalize : bool, default False
            Whether to reset output index to midnight.
        fill_value : scalar, optional
            Value to use for missing values, applied during upsampling (note
            this does not fill NaNs that already were present).

        Returns
        -------
        converted : same type as caller

        See Also
        --------
        reindex

        Notes
        -----
        To learn more about the frequency strings, please see `this link
        <https://pandas.pydata.org/pandas-docs/stable/user_guide/timeseries.html#offset-aliases>`__.

        Examples
        --------

        Start by creating a series with 4 one minute timestamps.

        >>> index = pd.date_range('1/1/2000', periods=4, freq='T')
        >>> series = pd.Series([0.0, None, 2.0, 3.0], index=index)
        >>> df = pd.DataFrame({'s':series})
        >>> df
                               s
        2000-01-01 00:00:00    0.0
        2000-01-01 00:01:00    NaN
        2000-01-01 00:02:00    2.0
        2000-01-01 00:03:00    3.0

        Upsample the series into 30 second bins.

        >>> df.asfreq(freq='30S')
                               s
        2000-01-01 00:00:00    0.0
        2000-01-01 00:00:30    NaN
        2000-01-01 00:01:00    NaN
        2000-01-01 00:01:30    NaN
        2000-01-01 00:02:00    2.0
        2000-01-01 00:02:30    NaN
        2000-01-01 00:03:00    3.0

        Upsample again, providing a ``fill value``.

        >>> df.asfreq(freq='30S', fill_value=9.0)
                               s
        2000-01-01 00:00:00    0.0
        2000-01-01 00:00:30    9.0
        2000-01-01 00:01:00    NaN
        2000-01-01 00:01:30    9.0
        2000-01-01 00:02:00    2.0
        2000-01-01 00:02:30    9.0
        2000-01-01 00:03:00    3.0

        Upsample again, providing a ``method``.

        >>> df.asfreq(freq='30S', method='bfill')
                               s
        2000-01-01 00:00:00    0.0
        2000-01-01 00:00:30    NaN
        2000-01-01 00:01:00    NaN
        2000-01-01 00:01:30    2.0
        2000-01-01 00:02:00    2.0
        2000-01-01 00:02:30    3.0
        2000-01-01 00:03:00    3.0
        """
        from pandas.core.resample import asfreq

        return asfreq(
            self,
            freq,
            method=method,
            how=how,
            normalize=normalize,
            fill_value=fill_value,
        )

    def at_time(
        self: FrameOrSeries, time, asof: bool_t = False, axis=None
    ) -> FrameOrSeries:
        """
        Select values at particular time of day (e.g. 9:30AM).

        Parameters
        ----------
        time : datetime.time or str
        axis : {0 or 'index', 1 or 'columns'}, default 0

            .. versionadded:: 0.24.0

        Returns
        -------
        Series or DataFrame

        Raises
        ------
        TypeError
            If the index is not  a :class:`DatetimeIndex`

        See Also
        --------
        between_time : Select values between particular times of the day.
        first : Select initial periods of time series based on a date offset.
        last : Select final periods of time series based on a date offset.
        DatetimeIndex.indexer_at_time : Get just the index locations for
            values at particular time of the day.

        Examples
        --------
        >>> i = pd.date_range('2018-04-09', periods=4, freq='12H')
        >>> ts = pd.DataFrame({'A': [1, 2, 3, 4]}, index=i)
        >>> ts
                             A
        2018-04-09 00:00:00  1
        2018-04-09 12:00:00  2
        2018-04-10 00:00:00  3
        2018-04-10 12:00:00  4

        >>> ts.at_time('12:00')
                             A
        2018-04-09 12:00:00  2
        2018-04-10 12:00:00  4
        """
        if axis is None:
            axis = self._stat_axis_number
        axis = self._get_axis_number(axis)

        index = self._get_axis(axis)
        try:
            indexer = index.indexer_at_time(time, asof=asof)
        except AttributeError:
            raise TypeError("Index must be DatetimeIndex")

        return self.take(indexer, axis=axis)

    def between_time(
        self: FrameOrSeries,
        start_time,
        end_time,
        include_start: bool_t = True,
        include_end: bool_t = True,
        axis=None,
    ) -> FrameOrSeries:
        """
        Select values between particular times of the day (e.g., 9:00-9:30 AM).

        By setting ``start_time`` to be later than ``end_time``,
        you can get the times that are *not* between the two times.

        Parameters
        ----------
        start_time : datetime.time or str
        end_time : datetime.time or str
        include_start : bool, default True
        include_end : bool, default True
        axis : {0 or 'index', 1 or 'columns'}, default 0

            .. versionadded:: 0.24.0

        Returns
        -------
        Series or DataFrame

        Raises
        ------
        TypeError
            If the index is not  a :class:`DatetimeIndex`

        See Also
        --------
        at_time : Select values at a particular time of the day.
        first : Select initial periods of time series based on a date offset.
        last : Select final periods of time series based on a date offset.
        DatetimeIndex.indexer_between_time : Get just the index locations for
            values between particular times of the day.

        Examples
        --------
        >>> i = pd.date_range('2018-04-09', periods=4, freq='1D20min')
        >>> ts = pd.DataFrame({'A': [1, 2, 3, 4]}, index=i)
        >>> ts
                             A
        2018-04-09 00:00:00  1
        2018-04-10 00:20:00  2
        2018-04-11 00:40:00  3
        2018-04-12 01:00:00  4

        >>> ts.between_time('0:15', '0:45')
                             A
        2018-04-10 00:20:00  2
        2018-04-11 00:40:00  3

        You get the times that are *not* between two times by setting
        ``start_time`` later than ``end_time``:

        >>> ts.between_time('0:45', '0:15')
                             A
        2018-04-09 00:00:00  1
        2018-04-12 01:00:00  4
        """
        if axis is None:
            axis = self._stat_axis_number
        axis = self._get_axis_number(axis)

        index = self._get_axis(axis)
        try:
            indexer = index.indexer_between_time(
                start_time,
                end_time,
                include_start=include_start,
                include_end=include_end,
            )
        except AttributeError:
            raise TypeError("Index must be DatetimeIndex")

        return self.take(indexer, axis=axis)

    def resample(
        self,
        rule,
        axis=0,
        closed: Optional[str] = None,
        label: Optional[str] = None,
        convention: str = "start",
        kind: Optional[str] = None,
        loffset=None,
        base: int = 0,
        on=None,
        level=None,
    ) -> "Resampler":
        """
        Resample time-series data.

        Convenience method for frequency conversion and resampling of time
        series. Object must have a datetime-like index (`DatetimeIndex`,
        `PeriodIndex`, or `TimedeltaIndex`), or pass datetime-like values
        to the `on` or `level` keyword.

        Parameters
        ----------
        rule : DateOffset, Timedelta or str
            The offset string or object representing target conversion.
        axis : {0 or 'index', 1 or 'columns'}, default 0
            Which axis to use for up- or down-sampling. For `Series` this
            will default to 0, i.e. along the rows. Must be
            `DatetimeIndex`, `TimedeltaIndex` or `PeriodIndex`.
        closed : {'right', 'left'}, default None
            Which side of bin interval is closed. The default is 'left'
            for all frequency offsets except for 'M', 'A', 'Q', 'BM',
            'BA', 'BQ', and 'W' which all have a default of 'right'.
        label : {'right', 'left'}, default None
            Which bin edge label to label bucket with. The default is 'left'
            for all frequency offsets except for 'M', 'A', 'Q', 'BM',
            'BA', 'BQ', and 'W' which all have a default of 'right'.
        convention : {'start', 'end', 's', 'e'}, default 'start'
            For `PeriodIndex` only, controls whether to use the start or
            end of `rule`.
        kind : {'timestamp', 'period'}, optional, default None
            Pass 'timestamp' to convert the resulting index to a
            `DateTimeIndex` or 'period' to convert it to a `PeriodIndex`.
            By default the input representation is retained.
        loffset : timedelta, default None
            Adjust the resampled time labels.
        base : int, default 0
            For frequencies that evenly subdivide 1 day, the "origin" of the
            aggregated intervals. For example, for '5min' frequency, base could
            range from 0 through 4. Defaults to 0.
        on : str, optional
            For a DataFrame, column to use instead of index for resampling.
            Column must be datetime-like.

        level : str or int, optional
            For a MultiIndex, level (name or number) to use for
            resampling. `level` must be datetime-like.

        Returns
        -------
        Resampler object

        See Also
        --------
        groupby : Group by mapping, function, label, or list of labels.
        Series.resample : Resample a Series.
        DataFrame.resample: Resample a DataFrame.

        Notes
        -----
        See the `user guide
        <https://pandas.pydata.org/pandas-docs/stable/user_guide/timeseries.html#resampling>`_
        for more.

        To learn more about the offset strings, please see `this link
        <https://pandas.pydata.org/pandas-docs/stable/user_guide/timeseries.html#dateoffset-objects>`__.

        Examples
        --------

        Start by creating a series with 9 one minute timestamps.

        >>> index = pd.date_range('1/1/2000', periods=9, freq='T')
        >>> series = pd.Series(range(9), index=index)
        >>> series
        2000-01-01 00:00:00    0
        2000-01-01 00:01:00    1
        2000-01-01 00:02:00    2
        2000-01-01 00:03:00    3
        2000-01-01 00:04:00    4
        2000-01-01 00:05:00    5
        2000-01-01 00:06:00    6
        2000-01-01 00:07:00    7
        2000-01-01 00:08:00    8
        Freq: T, dtype: int64

        Downsample the series into 3 minute bins and sum the values
        of the timestamps falling into a bin.

        >>> series.resample('3T').sum()
        2000-01-01 00:00:00     3
        2000-01-01 00:03:00    12
        2000-01-01 00:06:00    21
        Freq: 3T, dtype: int64

        Downsample the series into 3 minute bins as above, but label each
        bin using the right edge instead of the left. Please note that the
        value in the bucket used as the label is not included in the bucket,
        which it labels. For example, in the original series the
        bucket ``2000-01-01 00:03:00`` contains the value 3, but the summed
        value in the resampled bucket with the label ``2000-01-01 00:03:00``
        does not include 3 (if it did, the summed value would be 6, not 3).
        To include this value close the right side of the bin interval as
        illustrated in the example below this one.

        >>> series.resample('3T', label='right').sum()
        2000-01-01 00:03:00     3
        2000-01-01 00:06:00    12
        2000-01-01 00:09:00    21
        Freq: 3T, dtype: int64

        Downsample the series into 3 minute bins as above, but close the right
        side of the bin interval.

        >>> series.resample('3T', label='right', closed='right').sum()
        2000-01-01 00:00:00     0
        2000-01-01 00:03:00     6
        2000-01-01 00:06:00    15
        2000-01-01 00:09:00    15
        Freq: 3T, dtype: int64

        Upsample the series into 30 second bins.

        >>> series.resample('30S').asfreq()[0:5]   # Select first 5 rows
        2000-01-01 00:00:00   0.0
        2000-01-01 00:00:30   NaN
        2000-01-01 00:01:00   1.0
        2000-01-01 00:01:30   NaN
        2000-01-01 00:02:00   2.0
        Freq: 30S, dtype: float64

        Upsample the series into 30 second bins and fill the ``NaN``
        values using the ``pad`` method.

        >>> series.resample('30S').pad()[0:5]
        2000-01-01 00:00:00    0
        2000-01-01 00:00:30    0
        2000-01-01 00:01:00    1
        2000-01-01 00:01:30    1
        2000-01-01 00:02:00    2
        Freq: 30S, dtype: int64

        Upsample the series into 30 second bins and fill the
        ``NaN`` values using the ``bfill`` method.

        >>> series.resample('30S').bfill()[0:5]
        2000-01-01 00:00:00    0
        2000-01-01 00:00:30    1
        2000-01-01 00:01:00    1
        2000-01-01 00:01:30    2
        2000-01-01 00:02:00    2
        Freq: 30S, dtype: int64

        Pass a custom function via ``apply``

        >>> def custom_resampler(array_like):
        ...     return np.sum(array_like) + 5
        ...
        >>> series.resample('3T').apply(custom_resampler)
        2000-01-01 00:00:00     8
        2000-01-01 00:03:00    17
        2000-01-01 00:06:00    26
        Freq: 3T, dtype: int64

        For a Series with a PeriodIndex, the keyword `convention` can be
        used to control whether to use the start or end of `rule`.

        Resample a year by quarter using 'start' `convention`. Values are
        assigned to the first quarter of the period.

        >>> s = pd.Series([1, 2], index=pd.period_range('2012-01-01',
        ...                                             freq='A',
        ...                                             periods=2))
        >>> s
        2012    1
        2013    2
        Freq: A-DEC, dtype: int64
        >>> s.resample('Q', convention='start').asfreq()
        2012Q1    1.0
        2012Q2    NaN
        2012Q3    NaN
        2012Q4    NaN
        2013Q1    2.0
        2013Q2    NaN
        2013Q3    NaN
        2013Q4    NaN
        Freq: Q-DEC, dtype: float64

        Resample quarters by month using 'end' `convention`. Values are
        assigned to the last month of the period.

        >>> q = pd.Series([1, 2, 3, 4], index=pd.period_range('2018-01-01',
        ...                                                   freq='Q',
        ...                                                   periods=4))
        >>> q
        2018Q1    1
        2018Q2    2
        2018Q3    3
        2018Q4    4
        Freq: Q-DEC, dtype: int64
        >>> q.resample('M', convention='end').asfreq()
        2018-03    1.0
        2018-04    NaN
        2018-05    NaN
        2018-06    2.0
        2018-07    NaN
        2018-08    NaN
        2018-09    3.0
        2018-10    NaN
        2018-11    NaN
        2018-12    4.0
        Freq: M, dtype: float64

        For DataFrame objects, the keyword `on` can be used to specify the
        column instead of the index for resampling.

        >>> d = dict({'price': [10, 11, 9, 13, 14, 18, 17, 19],
        ...           'volume': [50, 60, 40, 100, 50, 100, 40, 50]})
        >>> df = pd.DataFrame(d)
        >>> df['week_starting'] = pd.date_range('01/01/2018',
        ...                                     periods=8,
        ...                                     freq='W')
        >>> df
           price  volume week_starting
        0     10      50    2018-01-07
        1     11      60    2018-01-14
        2      9      40    2018-01-21
        3     13     100    2018-01-28
        4     14      50    2018-02-04
        5     18     100    2018-02-11
        6     17      40    2018-02-18
        7     19      50    2018-02-25
        >>> df.resample('M', on='week_starting').mean()
                       price  volume
        week_starting
        2018-01-31     10.75    62.5
        2018-02-28     17.00    60.0

        For a DataFrame with MultiIndex, the keyword `level` can be used to
        specify on which level the resampling needs to take place.

        >>> days = pd.date_range('1/1/2000', periods=4, freq='D')
        >>> d2 = dict({'price': [10, 11, 9, 13, 14, 18, 17, 19],
        ...            'volume': [50, 60, 40, 100, 50, 100, 40, 50]})
        >>> df2 = pd.DataFrame(d2,
        ...                    index=pd.MultiIndex.from_product([days,
        ...                                                     ['morning',
        ...                                                      'afternoon']]
        ...                                                     ))
        >>> df2
                              price  volume
        2000-01-01 morning       10      50
                   afternoon     11      60
        2000-01-02 morning        9      40
                   afternoon     13     100
        2000-01-03 morning       14      50
                   afternoon     18     100
        2000-01-04 morning       17      40
                   afternoon     19      50
        >>> df2.resample('D', level=0).sum()
                    price  volume
        2000-01-01     21     110
        2000-01-02     22     140
        2000-01-03     32     150
        2000-01-04     36      90
        """

        from pandas.core.resample import get_resampler

        axis = self._get_axis_number(axis)
        return get_resampler(
            self,
            freq=rule,
            label=label,
            closed=closed,
            axis=axis,
            kind=kind,
            loffset=loffset,
            convention=convention,
            base=base,
            key=on,
            level=level,
        )

    def first(self: FrameOrSeries, offset) -> FrameOrSeries:
        """
        Method to subset initial periods of time series data based on a date offset.

        Parameters
        ----------
        offset : str, DateOffset, dateutil.relativedelta

        Returns
        -------
        subset : same type as caller

        Raises
        ------
        TypeError
            If the index is not  a :class:`DatetimeIndex`

        See Also
        --------
        last : Select final periods of time series based on a date offset.
        at_time : Select values at a particular time of the day.
        between_time : Select values between particular times of the day.

        Examples
        --------
        >>> i = pd.date_range('2018-04-09', periods=4, freq='2D')
        >>> ts = pd.DataFrame({'A': [1,2,3,4]}, index=i)
        >>> ts
                    A
        2018-04-09  1
        2018-04-11  2
        2018-04-13  3
        2018-04-15  4

        Get the rows for the first 3 days:

        >>> ts.first('3D')
                    A
        2018-04-09  1
        2018-04-11  2

        Notice the data for 3 first calender days were returned, not the first
        3 days observed in the dataset, and therefore data for 2018-04-13 was
        not returned.
        """
        if not isinstance(self.index, DatetimeIndex):
            raise TypeError("'first' only supports a DatetimeIndex index")

        if len(self.index) == 0:
            return self

        offset = to_offset(offset)
        end_date = end = self.index[0] + offset

        # Tick-like, e.g. 3 weeks
        if not offset.is_anchored() and hasattr(offset, "_inc"):
            if end_date in self.index:
                end = self.index.searchsorted(end_date, side="left")
                return self.iloc[:end]

        return self.loc[:end]

    def last(self: FrameOrSeries, offset) -> FrameOrSeries:
        """
        Method to subset final periods of time series data based on a date offset.

        Parameters
        ----------
        offset : str, DateOffset, dateutil.relativedelta

        Returns
        -------
        subset : same type as caller

        Raises
        ------
        TypeError
            If the index is not  a :class:`DatetimeIndex`

        See Also
        --------
        first : Select initial periods of time series based on a date offset.
        at_time : Select values at a particular time of the day.
        between_time : Select values between particular times of the day.

        Examples
        --------
        >>> i = pd.date_range('2018-04-09', periods=4, freq='2D')
        >>> ts = pd.DataFrame({'A': [1, 2, 3, 4]}, index=i)
        >>> ts
                    A
        2018-04-09  1
        2018-04-11  2
        2018-04-13  3
        2018-04-15  4

        Get the rows for the last 3 days:

        >>> ts.last('3D')
                    A
        2018-04-13  3
        2018-04-15  4

        Notice the data for 3 last calender days were returned, not the last
        3 observed days in the dataset, and therefore data for 2018-04-11 was
        not returned.
        """
        if not isinstance(self.index, DatetimeIndex):
            raise TypeError("'last' only supports a DatetimeIndex index")

        if len(self.index) == 0:
            return self

        offset = to_offset(offset)

        start_date = self.index[-1] - offset
        start = self.index.searchsorted(start_date, side="right")
        return self.iloc[start:]

    def rank(
        self: FrameOrSeries,
        axis=0,
        method: str = "average",
        numeric_only: Optional[bool_t] = None,
        na_option: str = "keep",
        ascending: bool_t = True,
        pct: bool_t = False,
    ) -> FrameOrSeries:
        """
        Compute numerical data ranks (1 through n) along axis.

        By default, equal values are assigned a rank that is the average of the
        ranks of those values.

        Parameters
        ----------
        axis : {0 or 'index', 1 or 'columns'}, default 0
            Index to direct ranking.
        method : {'average', 'min', 'max', 'first', 'dense'}, default 'average'
            How to rank the group of records that have the same value (i.e. ties):

            * average: average rank of the group
            * min: lowest rank in the group
            * max: highest rank in the group
            * first: ranks assigned in order they appear in the array
            * dense: like 'min', but rank always increases by 1 between groups.

        numeric_only : bool, optional
            For DataFrame objects, rank only numeric columns if set to True.
        na_option : {'keep', 'top', 'bottom'}, default 'keep'
            How to rank NaN values:

            * keep: assign NaN rank to NaN values
            * top: assign smallest rank to NaN values if ascending
            * bottom: assign highest rank to NaN values if ascending.

        ascending : bool, default True
            Whether or not the elements should be ranked in ascending order.
        pct : bool, default False
            Whether or not to display the returned rankings in percentile
            form.

        Returns
        -------
        same type as caller
            Return a Series or DataFrame with data ranks as values.

        See Also
        --------
        core.groupby.GroupBy.rank : Rank of values within each group.

        Examples
        --------

        >>> df = pd.DataFrame(data={'Animal': ['cat', 'penguin', 'dog',
        ...                                    'spider', 'snake'],
        ...                         'Number_legs': [4, 2, 4, 8, np.nan]})
        >>> df
            Animal  Number_legs
        0      cat          4.0
        1  penguin          2.0
        2      dog          4.0
        3   spider          8.0
        4    snake          NaN

        The following example shows how the method behaves with the above
        parameters:

        * default_rank: this is the default behaviour obtained without using
          any parameter.
        * max_rank: setting ``method = 'max'`` the records that have the
          same values are ranked using the highest rank (e.g.: since 'cat'
          and 'dog' are both in the 2nd and 3rd position, rank 3 is assigned.)
        * NA_bottom: choosing ``na_option = 'bottom'``, if there are records
          with NaN values they are placed at the bottom of the ranking.
        * pct_rank: when setting ``pct = True``, the ranking is expressed as
          percentile rank.

        >>> df['default_rank'] = df['Number_legs'].rank()
        >>> df['max_rank'] = df['Number_legs'].rank(method='max')
        >>> df['NA_bottom'] = df['Number_legs'].rank(na_option='bottom')
        >>> df['pct_rank'] = df['Number_legs'].rank(pct=True)
        >>> df
            Animal  Number_legs  default_rank  max_rank  NA_bottom  pct_rank
        0      cat          4.0           2.5       3.0        2.5     0.625
        1  penguin          2.0           1.0       1.0        1.0     0.250
        2      dog          4.0           2.5       3.0        2.5     0.625
        3   spider          8.0           4.0       4.0        4.0     1.000
        4    snake          NaN           NaN       NaN        5.0       NaN
        """
        axis = self._get_axis_number(axis)

        if na_option not in {"keep", "top", "bottom"}:
            msg = "na_option must be one of 'keep', 'top', or 'bottom'"
            raise ValueError(msg)

        def ranker(data):
            ranks = algos.rank(
                data.values,
                axis=axis,
                method=method,
                ascending=ascending,
                na_option=na_option,
                pct=pct,
            )
            ranks = self._constructor(ranks, **data._construct_axes_dict())
            return ranks.__finalize__(self)

        # if numeric_only is None, and we can't get anything, we try with
        # numeric_only=True
        if numeric_only is None:
            try:
                return ranker(self)
            except TypeError:
                numeric_only = True

        if numeric_only:
            data = self._get_numeric_data()
        else:
            data = self

        return ranker(data)

    _shared_docs[
        "align"
    ] = """
        Align two objects on their axes with the specified join method.

        Join method is specified for each axis Index.

        Parameters
        ----------
        other : DataFrame or Series
        join : {'outer', 'inner', 'left', 'right'}, default 'outer'
        axis : allowed axis of the other object, default None
            Align on index (0), columns (1), or both (None).
        level : int or level name, default None
            Broadcast across a level, matching Index values on the
            passed MultiIndex level.
        copy : bool, default True
            Always returns new objects. If copy=False and no reindexing is
            required then original objects are returned.
        fill_value : scalar, default np.NaN
            Value to use for missing values. Defaults to NaN, but can be any
            "compatible" value.
        method : {'backfill', 'bfill', 'pad', 'ffill', None}, default None
            Method to use for filling holes in reindexed Series:

            - pad / ffill: propagate last valid observation forward to next valid.
            - backfill / bfill: use NEXT valid observation to fill gap.

        limit : int, default None
            If method is specified, this is the maximum number of consecutive
            NaN values to forward/backward fill. In other words, if there is
            a gap with more than this number of consecutive NaNs, it will only
            be partially filled. If method is not specified, this is the
            maximum number of entries along the entire axis where NaNs will be
            filled. Must be greater than 0 if not None.
        fill_axis : %(axes_single_arg)s, default 0
            Filling axis, method and limit.
        broadcast_axis : %(axes_single_arg)s, default None
            Broadcast values along this axis, if aligning two objects of
            different dimensions.

        Returns
        -------
        (left, right) : (%(klass)s, type of other)
            Aligned objects.
        """

    @Appender(_shared_docs["align"] % _shared_doc_kwargs)
    def align(
        self,
        other,
        join="outer",
        axis=None,
        level=None,
        copy=True,
        fill_value=None,
        method=None,
        limit=None,
        fill_axis=0,
        broadcast_axis=None,
    ):
        method = missing.clean_fill_method(method)

        if broadcast_axis == 1 and self.ndim != other.ndim:
            if isinstance(self, ABCSeries):
                # this means other is a DataFrame, and we need to broadcast
                # self
                cons = self._constructor_expanddim
                df = cons(
                    {c: self for c in other.columns}, **other._construct_axes_dict()
                )
                return df._align_frame(
                    other,
                    join=join,
                    axis=axis,
                    level=level,
                    copy=copy,
                    fill_value=fill_value,
                    method=method,
                    limit=limit,
                    fill_axis=fill_axis,
                )
            elif isinstance(other, ABCSeries):
                # this means self is a DataFrame, and we need to broadcast
                # other
                cons = other._constructor_expanddim
                df = cons(
                    {c: other for c in self.columns}, **self._construct_axes_dict()
                )
                return self._align_frame(
                    df,
                    join=join,
                    axis=axis,
                    level=level,
                    copy=copy,
                    fill_value=fill_value,
                    method=method,
                    limit=limit,
                    fill_axis=fill_axis,
                )

        if axis is not None:
            axis = self._get_axis_number(axis)
        if isinstance(other, ABCDataFrame):
            return self._align_frame(
                other,
                join=join,
                axis=axis,
                level=level,
                copy=copy,
                fill_value=fill_value,
                method=method,
                limit=limit,
                fill_axis=fill_axis,
            )
        elif isinstance(other, ABCSeries):
            return self._align_series(
                other,
                join=join,
                axis=axis,
                level=level,
                copy=copy,
                fill_value=fill_value,
                method=method,
                limit=limit,
                fill_axis=fill_axis,
            )
        else:  # pragma: no cover
            raise TypeError(f"unsupported type: {type(other)}")

    def _align_frame(
        self,
        other,
        join="outer",
        axis=None,
        level=None,
        copy: bool_t = True,
        fill_value=None,
        method=None,
        limit=None,
        fill_axis=0,
    ):
        # defaults
        join_index, join_columns = None, None
        ilidx, iridx = None, None
        clidx, cridx = None, None

        is_series = isinstance(self, ABCSeries)

        if axis is None or axis == 0:
            if not self.index.equals(other.index):
                join_index, ilidx, iridx = self.index.join(
                    other.index, how=join, level=level, return_indexers=True
                )

        if axis is None or axis == 1:
            if not is_series and not self.columns.equals(other.columns):
                join_columns, clidx, cridx = self.columns.join(
                    other.columns, how=join, level=level, return_indexers=True
                )

        if is_series:
            reindexers = {0: [join_index, ilidx]}
        else:
            reindexers = {0: [join_index, ilidx], 1: [join_columns, clidx]}

        left = self._reindex_with_indexers(
            reindexers, copy=copy, fill_value=fill_value, allow_dups=True
        )
        # other must be always DataFrame
        right = other._reindex_with_indexers(
            {0: [join_index, iridx], 1: [join_columns, cridx]},
            copy=copy,
            fill_value=fill_value,
            allow_dups=True,
        )

        if method is not None:
            left = self._ensure_type(
                left.fillna(method=method, axis=fill_axis, limit=limit)
            )
            right = self._ensure_type(
                right.fillna(method=method, axis=fill_axis, limit=limit)
            )

        # if DatetimeIndex have different tz, convert to UTC
        if is_datetime64tz_dtype(left.index):
            if left.index.tz != right.index.tz:
                if join_index is not None:
                    left.index = join_index
                    right.index = join_index

        return left.__finalize__(self), right.__finalize__(other)

    def _align_series(
        self,
        other,
        join="outer",
        axis=None,
        level=None,
        copy: bool_t = True,
        fill_value=None,
        method=None,
        limit=None,
        fill_axis=0,
    ):

        is_series = isinstance(self, ABCSeries)

        # series/series compat, other must always be a Series
        if is_series:
            if axis:
                raise ValueError("cannot align series to a series other than axis 0")

            # equal
            if self.index.equals(other.index):
                join_index, lidx, ridx = None, None, None
            else:
                join_index, lidx, ridx = self.index.join(
                    other.index, how=join, level=level, return_indexers=True
                )

            left = self._reindex_indexer(join_index, lidx, copy)
            right = other._reindex_indexer(join_index, ridx, copy)

        else:
            # one has > 1 ndim
            fdata = self._data
            if axis == 0:
                join_index = self.index
                lidx, ridx = None, None
                if not self.index.equals(other.index):
                    join_index, lidx, ridx = self.index.join(
                        other.index, how=join, level=level, return_indexers=True
                    )

                if lidx is not None:
                    fdata = fdata.reindex_indexer(join_index, lidx, axis=1)

            elif axis == 1:
                join_index = self.columns
                lidx, ridx = None, None
                if not self.columns.equals(other.index):
                    join_index, lidx, ridx = self.columns.join(
                        other.index, how=join, level=level, return_indexers=True
                    )

                if lidx is not None:
                    fdata = fdata.reindex_indexer(join_index, lidx, axis=0)
            else:
                raise ValueError("Must specify axis=0 or 1")

            if copy and fdata is self._data:
                fdata = fdata.copy()

            left = self._constructor(fdata)

            if ridx is None:
                right = other
            else:
                right = other.reindex(join_index, level=level)

        # fill
        fill_na = notna(fill_value) or (method is not None)
        if fill_na:
            left = left.fillna(fill_value, method=method, limit=limit, axis=fill_axis)
            right = right.fillna(fill_value, method=method, limit=limit)

        # if DatetimeIndex have different tz, convert to UTC
        if is_series or (not is_series and axis == 0):
            if is_datetime64tz_dtype(left.index):
                if left.index.tz != right.index.tz:
                    if join_index is not None:
                        left.index = join_index
                        right.index = join_index

        return left.__finalize__(self), right.__finalize__(other)

    def _where(
        self,
        cond,
        other=np.nan,
        inplace=False,
        axis=None,
        level=None,
        errors="raise",
        try_cast=False,
    ):
        """
        Equivalent to public method `where`, except that `other` is not
        applied as a function even if callable. Used in __setitem__.
        """
        inplace = validate_bool_kwarg(inplace, "inplace")

        # align the cond to same shape as myself
        cond = com.apply_if_callable(cond, self)
        if isinstance(cond, NDFrame):
            cond, _ = cond.align(self, join="right", broadcast_axis=1)
        else:
            if not hasattr(cond, "shape"):
                cond = np.asanyarray(cond)
            if cond.shape != self.shape:
                raise ValueError("Array conditional must be same shape as self")
            cond = self._constructor(cond, **self._construct_axes_dict())

        # make sure we are boolean
        fill_value = bool(inplace)
        cond = cond.fillna(fill_value)

        msg = "Boolean array expected for the condition, not {dtype}"

        if not isinstance(cond, ABCDataFrame):
            # This is a single-dimensional object.
            if not is_bool_dtype(cond):
                raise ValueError(msg.format(dtype=cond.dtype))
        elif not cond.empty:
            for dt in cond.dtypes:
                if not is_bool_dtype(dt):
                    raise ValueError(msg.format(dtype=dt))

        cond = -cond if inplace else cond

        # try to align with other
        try_quick = True
        if hasattr(other, "align"):

            # align with me
            if other.ndim <= self.ndim:

                _, other = self.align(
                    other, join="left", axis=axis, level=level, fill_value=np.nan
                )

                # if we are NOT aligned, raise as we cannot where index
                if axis is None and not all(
                    other._get_axis(i).equals(ax) for i, ax in enumerate(self.axes)
                ):
                    raise InvalidIndexError

            # slice me out of the other
            else:
                raise NotImplementedError(
                    "cannot align with a higher dimensional NDFrame"
                )

        if isinstance(other, np.ndarray):

            if other.shape != self.shape:

                if self.ndim == 1:

                    icond = cond.values

                    # GH 2745 / GH 4192
                    # treat like a scalar
                    if len(other) == 1:
                        other = np.array(other[0])

                    # GH 3235
                    # match True cond to other
                    elif len(cond[icond]) == len(other):

                        # try to not change dtype at first (if try_quick)
                        if try_quick:
                            new_other = com.values_from_object(self)
                            new_other = new_other.copy()
                            new_other[icond] = other
                            other = new_other

                    else:
                        raise ValueError(
                            "Length of replacements must equal series length"
                        )

                else:
                    raise ValueError(
                        "other must be the same shape as self when an ndarray"
                    )

            # we are the same shape, so create an actual object for alignment
            else:
                other = self._constructor(other, **self._construct_axes_dict())

        if axis is None:
            axis = 0

        if self.ndim == getattr(other, "ndim", 0):
            align = True
        else:
            align = self._get_axis_number(axis) == 1

        block_axis = self._get_block_manager_axis(axis)

        if inplace:
            # we may have different type blocks come out of putmask, so
            # reconstruct the block manager

            self._check_inplace_setting(other)
            new_data = self._data.putmask(
                mask=cond,
                new=other,
                align=align,
                inplace=True,
                axis=block_axis,
                transpose=self._AXIS_REVERSED,
            )
            self._update_inplace(new_data)

        else:
            new_data = self._data.where(
                other=other,
                cond=cond,
                align=align,
                errors=errors,
                try_cast=try_cast,
                axis=block_axis,
            )

            return self._constructor(new_data).__finalize__(self)

    _shared_docs[
        "where"
    ] = """
        Replace values where the condition is %(cond_rev)s.

        Parameters
        ----------
        cond : bool %(klass)s, array-like, or callable
            Where `cond` is %(cond)s, keep the original value. Where
            %(cond_rev)s, replace with corresponding value from `other`.
            If `cond` is callable, it is computed on the %(klass)s and
            should return boolean %(klass)s or array. The callable must
            not change input %(klass)s (though pandas doesn't check it).
        other : scalar, %(klass)s, or callable
            Entries where `cond` is %(cond_rev)s are replaced with
            corresponding value from `other`.
            If other is callable, it is computed on the %(klass)s and
            should return scalar or %(klass)s. The callable must not
            change input %(klass)s (though pandas doesn't check it).
        inplace : bool, default False
            Whether to perform the operation in place on the data.
        axis : int, default None
            Alignment axis if needed.
        level : int, default None
            Alignment level if needed.
        errors : str, {'raise', 'ignore'}, default 'raise'
            Note that currently this parameter won't affect
            the results and will always coerce to a suitable dtype.

            - 'raise' : allow exceptions to be raised.
            - 'ignore' : suppress exceptions. On error return original object.

        try_cast : bool, default False
            Try to cast the result back to the input type (if possible).

        Returns
        -------
        Same type as caller

        See Also
        --------
        :func:`DataFrame.%(name_other)s` : Return an object of same shape as
            self.

        Notes
        -----
        The %(name)s method is an application of the if-then idiom. For each
        element in the calling DataFrame, if ``cond`` is ``%(cond)s`` the
        element is used; otherwise the corresponding element from the DataFrame
        ``other`` is used.

        The signature for :func:`DataFrame.where` differs from
        :func:`numpy.where`. Roughly ``df1.where(m, df2)`` is equivalent to
        ``np.where(m, df1, df2)``.

        For further details and examples see the ``%(name)s`` documentation in
        :ref:`indexing <indexing.where_mask>`.

        Examples
        --------
        >>> s = pd.Series(range(5))
        >>> s.where(s > 0)
        0    NaN
        1    1.0
        2    2.0
        3    3.0
        4    4.0
        dtype: float64

        >>> s.mask(s > 0)
        0    0.0
        1    NaN
        2    NaN
        3    NaN
        4    NaN
        dtype: float64

        >>> s.where(s > 1, 10)
        0    10
        1    10
        2    2
        3    3
        4    4
        dtype: int64

        >>> df = pd.DataFrame(np.arange(10).reshape(-1, 2), columns=['A', 'B'])
        >>> df
           A  B
        0  0  1
        1  2  3
        2  4  5
        3  6  7
        4  8  9
        >>> m = df %% 3 == 0
        >>> df.where(m, -df)
           A  B
        0  0 -1
        1 -2  3
        2 -4 -5
        3  6 -7
        4 -8  9
        >>> df.where(m, -df) == np.where(m, df, -df)
              A     B
        0  True  True
        1  True  True
        2  True  True
        3  True  True
        4  True  True
        >>> df.where(m, -df) == df.mask(~m, -df)
              A     B
        0  True  True
        1  True  True
        2  True  True
        3  True  True
        4  True  True
        """

    @Appender(
        _shared_docs["where"]
        % dict(
            _shared_doc_kwargs,
            cond="True",
            cond_rev="False",
            name="where",
            name_other="mask",
        )
    )
    def where(
        self,
        cond,
        other=np.nan,
        inplace=False,
        axis=None,
        level=None,
        errors="raise",
        try_cast=False,
    ):

        other = com.apply_if_callable(other, self)
        return self._where(
            cond, other, inplace, axis, level, errors=errors, try_cast=try_cast
        )

    @Appender(
        _shared_docs["where"]
        % dict(
            _shared_doc_kwargs,
            cond="False",
            cond_rev="True",
            name="mask",
            name_other="where",
        )
    )
    def mask(
        self,
        cond,
        other=np.nan,
        inplace=False,
        axis=None,
        level=None,
        errors="raise",
        try_cast=False,
    ):

        inplace = validate_bool_kwarg(inplace, "inplace")
        cond = com.apply_if_callable(cond, self)

        # see gh-21891
        if not hasattr(cond, "__invert__"):
            cond = np.array(cond)

        return self.where(
            ~cond,
            other=other,
            inplace=inplace,
            axis=axis,
            level=level,
            try_cast=try_cast,
            errors=errors,
        )

    _shared_docs[
        "shift"
    ] = """
        Shift index by desired number of periods with an optional time `freq`.

        When `freq` is not passed, shift the index without realigning the data.
        If `freq` is passed (in this case, the index must be date or datetime,
        or it will raise a `NotImplementedError`), the index will be
        increased using the periods and the `freq`.

        Parameters
        ----------
        periods : int
            Number of periods to shift. Can be positive or negative.
        freq : DateOffset, tseries.offsets, timedelta, or str, optional
            Offset to use from the tseries module or time rule (e.g. 'EOM').
            If `freq` is specified then the index values are shifted but the
            data is not realigned. That is, use `freq` if you would like to
            extend the index when shifting and preserve the original data.
        axis : {0 or 'index', 1 or 'columns', None}, default None
            Shift direction.
        fill_value : object, optional
            The scalar value to use for newly introduced missing values.
            the default depends on the dtype of `self`.
            For numeric data, ``np.nan`` is used.
            For datetime, timedelta, or period data, etc. :attr:`NaT` is used.
            For extension dtypes, ``self.dtype.na_value`` is used.

            .. versionchanged:: 0.24.0

        Returns
        -------
        %(klass)s
            Copy of input object, shifted.

        See Also
        --------
        Index.shift : Shift values of Index.
        DatetimeIndex.shift : Shift values of DatetimeIndex.
        PeriodIndex.shift : Shift values of PeriodIndex.
        tshift : Shift the time index, using the index's frequency if
            available.

        Examples
        --------
        >>> df = pd.DataFrame({'Col1': [10, 20, 15, 30, 45],
        ...                    'Col2': [13, 23, 18, 33, 48],
        ...                    'Col3': [17, 27, 22, 37, 52]})

        >>> df.shift(periods=3)
           Col1  Col2  Col3
        0   NaN   NaN   NaN
        1   NaN   NaN   NaN
        2   NaN   NaN   NaN
        3  10.0  13.0  17.0
        4  20.0  23.0  27.0

        >>> df.shift(periods=1, axis='columns')
           Col1  Col2  Col3
        0   NaN  10.0  13.0
        1   NaN  20.0  23.0
        2   NaN  15.0  18.0
        3   NaN  30.0  33.0
        4   NaN  45.0  48.0

        >>> df.shift(periods=3, fill_value=0)
           Col1  Col2  Col3
        0     0     0     0
        1     0     0     0
        2     0     0     0
        3    10    13    17
        4    20    23    27
    """

    @Appender(_shared_docs["shift"] % _shared_doc_kwargs)
    def shift(
        self: FrameOrSeries, periods=1, freq=None, axis=0, fill_value=None
    ) -> FrameOrSeries:
        if periods == 0:
            return self.copy()

        block_axis = self._get_block_manager_axis(axis)
        if freq is None:
            new_data = self._data.shift(
                periods=periods, axis=block_axis, fill_value=fill_value
            )
        else:
            return self.tshift(periods, freq)

        return self._constructor(new_data).__finalize__(self)

    def slice_shift(self: FrameOrSeries, periods: int = 1, axis=0) -> FrameOrSeries:
        """
        Equivalent to `shift` without copying data.

        The shifted data will not include the dropped periods and the
        shifted axis will be smaller than the original.

        Parameters
        ----------
        periods : int
            Number of periods to move, can be positive or negative.

        Returns
        -------
        shifted : same type as caller

        Notes
        -----
        While the `slice_shift` is faster than `shift`, you may pay for it
        later during alignment.
        """
        if periods == 0:
            return self

        if periods > 0:
            vslicer = slice(None, -periods)
            islicer = slice(periods, None)
        else:
            vslicer = slice(-periods, None)
            islicer = slice(None, periods)

        new_obj = self._slice(vslicer, axis=axis)
        shifted_axis = self._get_axis(axis)[islicer]
        new_obj.set_axis(shifted_axis, axis=axis, inplace=True)

        return new_obj.__finalize__(self)

    def tshift(
        self: FrameOrSeries, periods: int = 1, freq=None, axis=0
    ) -> FrameOrSeries:
        """
        Shift the time index, using the index's frequency if available.

        Parameters
        ----------
        periods : int
            Number of periods to move, can be positive or negative.
        freq : DateOffset, timedelta, or str, default None
            Increment to use from the tseries module
            or time rule expressed as a string (e.g. 'EOM').
        axis : {0 or ‘index’, 1 or ‘columns’, None}, default 0
            Corresponds to the axis that contains the Index.

        Returns
        -------
        shifted : Series/DataFrame

        Notes
        -----
        If freq is not specified then tries to use the freq or inferred_freq
        attributes of the index. If neither of those attributes exist, a
        ValueError is thrown
        """

        index = self._get_axis(axis)
        if freq is None:
            freq = getattr(index, "freq", None)

        if freq is None:
            freq = getattr(index, "inferred_freq", None)

        if freq is None:
            msg = "Freq was not given and was not set in the index"
            raise ValueError(msg)

        if periods == 0:
            return self

        if isinstance(freq, str):
            freq = to_offset(freq)

        block_axis = self._get_block_manager_axis(axis)
        if isinstance(index, PeriodIndex):
            orig_freq = to_offset(index.freq)
            if freq == orig_freq:
                new_data = self._data.copy()
                new_data.axes[block_axis] = index.shift(periods)
            elif orig_freq is not None:
                raise ValueError(
                    f"Given freq {freq.rule_code} does not match "
                    f"PeriodIndex freq {orig_freq.rule_code}"
                )
        else:
            new_data = self._data.copy()
            new_data.axes[block_axis] = index.shift(periods, freq)

        return self._constructor(new_data).__finalize__(self)

    def truncate(
        self: FrameOrSeries, before=None, after=None, axis=None, copy: bool_t = True
    ) -> FrameOrSeries:
        """
        Truncate a Series or DataFrame before and after some index value.

        This is a useful shorthand for boolean indexing based on index
        values above or below certain thresholds.

        Parameters
        ----------
        before : date, str, int
            Truncate all rows before this index value.
        after : date, str, int
            Truncate all rows after this index value.
        axis : {0 or 'index', 1 or 'columns'}, optional
            Axis to truncate. Truncates the index (rows) by default.
        copy : bool, default is True,
            Return a copy of the truncated section.

        Returns
        -------
        type of caller
            The truncated Series or DataFrame.

        See Also
        --------
        DataFrame.loc : Select a subset of a DataFrame by label.
        DataFrame.iloc : Select a subset of a DataFrame by position.

        Notes
        -----
        If the index being truncated contains only datetime values,
        `before` and `after` may be specified as strings instead of
        Timestamps.

        Examples
        --------
        >>> df = pd.DataFrame({'A': ['a', 'b', 'c', 'd', 'e'],
        ...                    'B': ['f', 'g', 'h', 'i', 'j'],
        ...                    'C': ['k', 'l', 'm', 'n', 'o']},
        ...                   index=[1, 2, 3, 4, 5])
        >>> df
           A  B  C
        1  a  f  k
        2  b  g  l
        3  c  h  m
        4  d  i  n
        5  e  j  o

        >>> df.truncate(before=2, after=4)
           A  B  C
        2  b  g  l
        3  c  h  m
        4  d  i  n

        The columns of a DataFrame can be truncated.

        >>> df.truncate(before="A", after="B", axis="columns")
           A  B
        1  a  f
        2  b  g
        3  c  h
        4  d  i
        5  e  j

        For Series, only rows can be truncated.

        >>> df['A'].truncate(before=2, after=4)
        2    b
        3    c
        4    d
        Name: A, dtype: object

        The index values in ``truncate`` can be datetimes or string
        dates.

        >>> dates = pd.date_range('2016-01-01', '2016-02-01', freq='s')
        >>> df = pd.DataFrame(index=dates, data={'A': 1})
        >>> df.tail()
                             A
        2016-01-31 23:59:56  1
        2016-01-31 23:59:57  1
        2016-01-31 23:59:58  1
        2016-01-31 23:59:59  1
        2016-02-01 00:00:00  1

        >>> df.truncate(before=pd.Timestamp('2016-01-05'),
        ...             after=pd.Timestamp('2016-01-10')).tail()
                             A
        2016-01-09 23:59:56  1
        2016-01-09 23:59:57  1
        2016-01-09 23:59:58  1
        2016-01-09 23:59:59  1
        2016-01-10 00:00:00  1

        Because the index is a DatetimeIndex containing only dates, we can
        specify `before` and `after` as strings. They will be coerced to
        Timestamps before truncation.

        >>> df.truncate('2016-01-05', '2016-01-10').tail()
                             A
        2016-01-09 23:59:56  1
        2016-01-09 23:59:57  1
        2016-01-09 23:59:58  1
        2016-01-09 23:59:59  1
        2016-01-10 00:00:00  1

        Note that ``truncate`` assumes a 0 value for any unspecified time
        component (midnight). This differs from partial string slicing, which
        returns any partially matching dates.

        >>> df.loc['2016-01-05':'2016-01-10', :].tail()
                             A
        2016-01-10 23:59:55  1
        2016-01-10 23:59:56  1
        2016-01-10 23:59:57  1
        2016-01-10 23:59:58  1
        2016-01-10 23:59:59  1
        """
        if axis is None:
            axis = self._stat_axis_number
        axis = self._get_axis_number(axis)
        ax = self._get_axis(axis)

        # GH 17935
        # Check that index is sorted
        if not ax.is_monotonic_increasing and not ax.is_monotonic_decreasing:
            raise ValueError("truncate requires a sorted index")

        # if we have a date index, convert to dates, otherwise
        # treat like a slice
        if ax.is_all_dates:
            from pandas.core.tools.datetimes import to_datetime

            before = to_datetime(before)
            after = to_datetime(after)

        if before is not None and after is not None:
            if before > after:
                raise ValueError(f"Truncate: {after} must be after {before}")

        slicer = [slice(None, None)] * self._AXIS_LEN
        slicer[axis] = slice(before, after)
        result = self.loc[tuple(slicer)]

        if isinstance(ax, MultiIndex):
            setattr(result, self._get_axis_name(axis), ax.truncate(before, after))

        if copy:
            result = result.copy()

        return result

    def tz_convert(
        self: FrameOrSeries, tz, axis=0, level=None, copy: bool_t = True
    ) -> FrameOrSeries:
        """
        Convert tz-aware axis to target time zone.

        Parameters
        ----------
        tz : str or tzinfo object
        axis : the axis to convert
        level : int, str, default None
            If axis is a MultiIndex, convert a specific level. Otherwise
            must be None.
        copy : bool, default True
            Also make a copy of the underlying data.

        Returns
        -------
        %(klass)s
            Object with time zone converted axis.

        Raises
        ------
        TypeError
            If the axis is tz-naive.
        """
        axis = self._get_axis_number(axis)
        ax = self._get_axis(axis)

        def _tz_convert(ax, tz):
            if not hasattr(ax, "tz_convert"):
                if len(ax) > 0:
                    ax_name = self._get_axis_name(axis)
                    raise TypeError(
                        f"{ax_name} is not a valid DatetimeIndex or PeriodIndex"
                    )
                else:
                    ax = DatetimeIndex([], tz=tz)
            else:
                ax = ax.tz_convert(tz)
            return ax

        # if a level is given it must be a MultiIndex level or
        # equivalent to the axis name
        if isinstance(ax, MultiIndex):
            level = ax._get_level_number(level)
            new_level = _tz_convert(ax.levels[level], tz)
            ax = ax.set_levels(new_level, level=level)
        else:
            if level not in (None, 0, ax.name):
                raise ValueError(f"The level {level} is not valid")
            ax = _tz_convert(ax, tz)

        result = self._constructor(self._data, copy=copy)
        result = result.set_axis(ax, axis=axis, inplace=False)
        return result.__finalize__(self)

    def tz_localize(
        self: FrameOrSeries,
        tz,
        axis=0,
        level=None,
        copy: bool_t = True,
        ambiguous="raise",
        nonexistent: str = "raise",
    ) -> FrameOrSeries:
        """
        Localize tz-naive index of a Series or DataFrame to target time zone.

        This operation localizes the Index. To localize the values in a
        timezone-naive Series, use :meth:`Series.dt.tz_localize`.

        Parameters
        ----------
        tz : str or tzinfo
        axis : the axis to localize
        level : int, str, default None
            If axis ia a MultiIndex, localize a specific level. Otherwise
            must be None.
        copy : bool, default True
            Also make a copy of the underlying data.
        ambiguous : 'infer', bool-ndarray, 'NaT', default 'raise'
            When clocks moved backward due to DST, ambiguous times may arise.
            For example in Central European Time (UTC+01), when going from
            03:00 DST to 02:00 non-DST, 02:30:00 local time occurs both at
            00:30:00 UTC and at 01:30:00 UTC. In such a situation, the
            `ambiguous` parameter dictates how ambiguous times should be
            handled.

            - 'infer' will attempt to infer fall dst-transition hours based on
              order
            - bool-ndarray where True signifies a DST time, False designates
              a non-DST time (note that this flag is only applicable for
              ambiguous times)
            - 'NaT' will return NaT where there are ambiguous times
            - 'raise' will raise an AmbiguousTimeError if there are ambiguous
              times.
        nonexistent : str, default 'raise'
            A nonexistent time does not exist in a particular timezone
            where clocks moved forward due to DST. Valid values are:

            - 'shift_forward' will shift the nonexistent time forward to the
              closest existing time
            - 'shift_backward' will shift the nonexistent time backward to the
              closest existing time
            - 'NaT' will return NaT where there are nonexistent times
            - timedelta objects will shift nonexistent times by the timedelta
            - 'raise' will raise an NonExistentTimeError if there are
              nonexistent times.

            .. versionadded:: 0.24.0

        Returns
        -------
        Series or DataFrame
            Same type as the input.

        Raises
        ------
        TypeError
            If the TimeSeries is tz-aware and tz is not None.

        Examples
        --------

        Localize local times:

        >>> s = pd.Series([1],
        ...               index=pd.DatetimeIndex(['2018-09-15 01:30:00']))
        >>> s.tz_localize('CET')
        2018-09-15 01:30:00+02:00    1
        dtype: int64

        Be careful with DST changes. When there is sequential data, pandas
        can infer the DST time:

        >>> s = pd.Series(range(7),
        ...               index=pd.DatetimeIndex(['2018-10-28 01:30:00',
        ...                                       '2018-10-28 02:00:00',
        ...                                       '2018-10-28 02:30:00',
        ...                                       '2018-10-28 02:00:00',
        ...                                       '2018-10-28 02:30:00',
        ...                                       '2018-10-28 03:00:00',
        ...                                       '2018-10-28 03:30:00']))
        >>> s.tz_localize('CET', ambiguous='infer')
        2018-10-28 01:30:00+02:00    0
        2018-10-28 02:00:00+02:00    1
        2018-10-28 02:30:00+02:00    2
        2018-10-28 02:00:00+01:00    3
        2018-10-28 02:30:00+01:00    4
        2018-10-28 03:00:00+01:00    5
        2018-10-28 03:30:00+01:00    6
        dtype: int64

        In some cases, inferring the DST is impossible. In such cases, you can
        pass an ndarray to the ambiguous parameter to set the DST explicitly

        >>> s = pd.Series(range(3),
        ...               index=pd.DatetimeIndex(['2018-10-28 01:20:00',
        ...                                       '2018-10-28 02:36:00',
        ...                                       '2018-10-28 03:46:00']))
        >>> s.tz_localize('CET', ambiguous=np.array([True, True, False]))
        2018-10-28 01:20:00+02:00    0
        2018-10-28 02:36:00+02:00    1
        2018-10-28 03:46:00+01:00    2
        dtype: int64

        If the DST transition causes nonexistent times, you can shift these
        dates forward or backwards with a timedelta object or `'shift_forward'`
        or `'shift_backwards'`.
        >>> s = pd.Series(range(2),
        ...               index=pd.DatetimeIndex(['2015-03-29 02:30:00',
        ...                                       '2015-03-29 03:30:00']))
        >>> s.tz_localize('Europe/Warsaw', nonexistent='shift_forward')
        2015-03-29 03:00:00+02:00    0
        2015-03-29 03:30:00+02:00    1
        dtype: int64
        >>> s.tz_localize('Europe/Warsaw', nonexistent='shift_backward')
        2015-03-29 01:59:59.999999999+01:00    0
        2015-03-29 03:30:00+02:00              1
        dtype: int64
        >>> s.tz_localize('Europe/Warsaw', nonexistent=pd.Timedelta('1H'))
        2015-03-29 03:30:00+02:00    0
        2015-03-29 03:30:00+02:00    1
        dtype: int64
        """
        nonexistent_options = ("raise", "NaT", "shift_forward", "shift_backward")
        if nonexistent not in nonexistent_options and not isinstance(
            nonexistent, timedelta
        ):
            raise ValueError(
                "The nonexistent argument must be one of 'raise', "
                "'NaT', 'shift_forward', 'shift_backward' or "
                "a timedelta object"
            )

        axis = self._get_axis_number(axis)
        ax = self._get_axis(axis)

        def _tz_localize(ax, tz, ambiguous, nonexistent):
            if not hasattr(ax, "tz_localize"):
                if len(ax) > 0:
                    ax_name = self._get_axis_name(axis)
                    raise TypeError(
                        f"{ax_name} is not a valid DatetimeIndex or PeriodIndex"
                    )
                else:
                    ax = DatetimeIndex([], tz=tz)
            else:
                ax = ax.tz_localize(tz, ambiguous=ambiguous, nonexistent=nonexistent)
            return ax

        # if a level is given it must be a MultiIndex level or
        # equivalent to the axis name
        if isinstance(ax, MultiIndex):
            level = ax._get_level_number(level)
            new_level = _tz_localize(ax.levels[level], tz, ambiguous, nonexistent)
            ax = ax.set_levels(new_level, level=level)
        else:
            if level not in (None, 0, ax.name):
                raise ValueError(f"The level {level} is not valid")
            ax = _tz_localize(ax, tz, ambiguous, nonexistent)

        result = self._constructor(self._data, copy=copy)
        result = result.set_axis(ax, axis=axis, inplace=False)
        return result.__finalize__(self)

    # ----------------------------------------------------------------------
    # Numeric Methods
    def abs(self: FrameOrSeries) -> FrameOrSeries:
        """
        Return a Series/DataFrame with absolute numeric value of each element.

        This function only applies to elements that are all numeric.

        Returns
        -------
        abs
            Series/DataFrame containing the absolute value of each element.

        See Also
        --------
        numpy.absolute : Calculate the absolute value element-wise.

        Notes
        -----
        For ``complex`` inputs, ``1.2 + 1j``, the absolute value is
        :math:`\\sqrt{ a^2 + b^2 }`.

        Examples
        --------
        Absolute numeric values in a Series.

        >>> s = pd.Series([-1.10, 2, -3.33, 4])
        >>> s.abs()
        0    1.10
        1    2.00
        2    3.33
        3    4.00
        dtype: float64

        Absolute numeric values in a Series with complex numbers.

        >>> s = pd.Series([1.2 + 1j])
        >>> s.abs()
        0    1.56205
        dtype: float64

        Absolute numeric values in a Series with a Timedelta element.

        >>> s = pd.Series([pd.Timedelta('1 days')])
        >>> s.abs()
        0   1 days
        dtype: timedelta64[ns]

        Select rows with data closest to certain value using argsort (from
        `StackOverflow <https://stackoverflow.com/a/17758115>`__).

        >>> df = pd.DataFrame({
        ...     'a': [4, 5, 6, 7],
        ...     'b': [10, 20, 30, 40],
        ...     'c': [100, 50, -30, -50]
        ... })
        >>> df
             a    b    c
        0    4   10  100
        1    5   20   50
        2    6   30  -30
        3    7   40  -50
        >>> df.loc[(df.c - 43).abs().argsort()]
             a    b    c
        1    5   20   50
        0    4   10  100
        2    6   30  -30
        3    7   40  -50
        """
        return np.abs(self)

    def describe(
        self: FrameOrSeries, percentiles=None, include=None, exclude=None
    ) -> FrameOrSeries:
        """
        Generate descriptive statistics.

        Descriptive statistics include those that summarize the central
        tendency, dispersion and shape of a
        dataset's distribution, excluding ``NaN`` values.

        Analyzes both numeric and object series, as well
        as ``DataFrame`` column sets of mixed data types. The output
        will vary depending on what is provided. Refer to the notes
        below for more detail.

        Parameters
        ----------
        percentiles : list-like of numbers, optional
            The percentiles to include in the output. All should
            fall between 0 and 1. The default is
            ``[.25, .5, .75]``, which returns the 25th, 50th, and
            75th percentiles.
        include : 'all', list-like of dtypes or None (default), optional
            A white list of data types to include in the result. Ignored
            for ``Series``. Here are the options:

            - 'all' : All columns of the input will be included in the output.
            - A list-like of dtypes : Limits the results to the
              provided data types.
              To limit the result to numeric types submit
              ``numpy.number``. To limit it instead to object columns submit
              the ``numpy.object`` data type. Strings
              can also be used in the style of
              ``select_dtypes`` (e.g. ``df.describe(include=['O'])``). To
              select pandas categorical columns, use ``'category'``
            - None (default) : The result will include all numeric columns.
        exclude : list-like of dtypes or None (default), optional,
            A black list of data types to omit from the result. Ignored
            for ``Series``. Here are the options:

            - A list-like of dtypes : Excludes the provided data types
              from the result. To exclude numeric types submit
              ``numpy.number``. To exclude object columns submit the data
              type ``numpy.object``. Strings can also be used in the style of
              ``select_dtypes`` (e.g. ``df.describe(include=['O'])``). To
              exclude pandas categorical columns, use ``'category'``
            - None (default) : The result will exclude nothing.

        Returns
        -------
        Series or DataFrame
            Summary statistics of the Series or Dataframe provided.

        See Also
        --------
        DataFrame.count: Count number of non-NA/null observations.
        DataFrame.max: Maximum of the values in the object.
        DataFrame.min: Minimum of the values in the object.
        DataFrame.mean: Mean of the values.
        DataFrame.std: Standard deviation of the observations.
        DataFrame.select_dtypes: Subset of a DataFrame including/excluding
            columns based on their dtype.

        Notes
        -----
        For numeric data, the result's index will include ``count``,
        ``mean``, ``std``, ``min``, ``max`` as well as lower, ``50`` and
        upper percentiles. By default the lower percentile is ``25`` and the
        upper percentile is ``75``. The ``50`` percentile is the
        same as the median.

        For object data (e.g. strings or timestamps), the result's index
        will include ``count``, ``unique``, ``top``, and ``freq``. The ``top``
        is the most common value. The ``freq`` is the most common value's
        frequency. Timestamps also include the ``first`` and ``last`` items.

        If multiple object values have the highest count, then the
        ``count`` and ``top`` results will be arbitrarily chosen from
        among those with the highest count.

        For mixed data types provided via a ``DataFrame``, the default is to
        return only an analysis of numeric columns. If the dataframe consists
        only of object and categorical data without any numeric columns, the
        default is to return an analysis of both the object and categorical
        columns. If ``include='all'`` is provided as an option, the result
        will include a union of attributes of each type.

        The `include` and `exclude` parameters can be used to limit
        which columns in a ``DataFrame`` are analyzed for the output.
        The parameters are ignored when analyzing a ``Series``.

        Examples
        --------
        Describing a numeric ``Series``.

        >>> s = pd.Series([1, 2, 3])
        >>> s.describe()
        count    3.0
        mean     2.0
        std      1.0
        min      1.0
        25%      1.5
        50%      2.0
        75%      2.5
        max      3.0
        dtype: float64

        Describing a categorical ``Series``.

        >>> s = pd.Series(['a', 'a', 'b', 'c'])
        >>> s.describe()
        count     4
        unique    3
        top       a
        freq      2
        dtype: object

        Describing a timestamp ``Series``.

        >>> s = pd.Series([
        ...   np.datetime64("2000-01-01"),
        ...   np.datetime64("2010-01-01"),
        ...   np.datetime64("2010-01-01")
        ... ])
        >>> s.describe()
        count                       3
        unique                      2
        top       2010-01-01 00:00:00
        freq                        2
        first     2000-01-01 00:00:00
        last      2010-01-01 00:00:00
        dtype: object

        Describing a ``DataFrame``. By default only numeric fields
        are returned.

        >>> df = pd.DataFrame({'categorical': pd.Categorical(['d','e','f']),
        ...                    'numeric': [1, 2, 3],
        ...                    'object': ['a', 'b', 'c']
        ...                   })
        >>> df.describe()
               numeric
        count      3.0
        mean       2.0
        std        1.0
        min        1.0
        25%        1.5
        50%        2.0
        75%        2.5
        max        3.0

        Describing all columns of a ``DataFrame`` regardless of data type.

        >>> df.describe(include='all')
                categorical  numeric object
        count            3      3.0      3
        unique           3      NaN      3
        top              f      NaN      c
        freq             1      NaN      1
        mean           NaN      2.0    NaN
        std            NaN      1.0    NaN
        min            NaN      1.0    NaN
        25%            NaN      1.5    NaN
        50%            NaN      2.0    NaN
        75%            NaN      2.5    NaN
        max            NaN      3.0    NaN

        Describing a column from a ``DataFrame`` by accessing it as
        an attribute.

        >>> df.numeric.describe()
        count    3.0
        mean     2.0
        std      1.0
        min      1.0
        25%      1.5
        50%      2.0
        75%      2.5
        max      3.0
        Name: numeric, dtype: float64

        Including only numeric columns in a ``DataFrame`` description.

        >>> df.describe(include=[np.number])
               numeric
        count      3.0
        mean       2.0
        std        1.0
        min        1.0
        25%        1.5
        50%        2.0
        75%        2.5
        max        3.0

        Including only string columns in a ``DataFrame`` description.

        >>> df.describe(include=[np.object])
               object
        count       3
        unique      3
        top         c
        freq        1

        Including only categorical columns from a ``DataFrame`` description.

        >>> df.describe(include=['category'])
               categorical
        count            3
        unique           3
        top              f
        freq             1

        Excluding numeric columns from a ``DataFrame`` description.

        >>> df.describe(exclude=[np.number])
               categorical object
        count            3      3
        unique           3      3
        top              f      c
        freq             1      1

        Excluding object columns from a ``DataFrame`` description.

        >>> df.describe(exclude=[np.object])
               categorical  numeric
        count            3      3.0
        unique           3      NaN
        top              f      NaN
        freq             1      NaN
        mean           NaN      2.0
        std            NaN      1.0
        min            NaN      1.0
        25%            NaN      1.5
        50%            NaN      2.0
        75%            NaN      2.5
        max            NaN      3.0
        """
        if self.ndim == 2 and self.columns.size == 0:
            raise ValueError("Cannot describe a DataFrame without columns")

        if percentiles is not None:
            # explicit conversion of `percentiles` to list
            percentiles = list(percentiles)

            # get them all to be in [0, 1]
            validate_percentile(percentiles)

            # median should always be included
            if 0.5 not in percentiles:
                percentiles.append(0.5)
            percentiles = np.asarray(percentiles)
        else:
            percentiles = np.array([0.25, 0.5, 0.75])

        # sort and check for duplicates
        unique_pcts = np.unique(percentiles)
        if len(unique_pcts) < len(percentiles):
            raise ValueError("percentiles cannot contain duplicates")
        percentiles = unique_pcts

        formatted_percentiles = format_percentiles(percentiles)

        def describe_numeric_1d(series):
            stat_index = (
                ["count", "mean", "std", "min"] + formatted_percentiles + ["max"]
            )
            d = (
                [series.count(), series.mean(), series.std(), series.min()]
                + series.quantile(percentiles).tolist()
                + [series.max()]
            )
            return pd.Series(d, index=stat_index, name=series.name)

        def describe_categorical_1d(data):
            names = ["count", "unique"]
            objcounts = data.value_counts()
            count_unique = len(objcounts[objcounts != 0])
            result = [data.count(), count_unique]
            dtype = None
            if result[1] > 0:
                top, freq = objcounts.index[0], objcounts.iloc[0]

                if is_datetime64_any_dtype(data):
                    tz = data.dt.tz
                    asint = data.dropna().values.view("i8")
                    top = Timestamp(top)
                    if top.tzinfo is not None and tz is not None:
                        # Don't tz_localize(None) if key is already tz-aware
                        top = top.tz_convert(tz)
                    else:
                        top = top.tz_localize(tz)
                    names += ["top", "freq", "first", "last"]
                    result += [
                        top,
                        freq,
                        Timestamp(asint.min(), tz=tz),
                        Timestamp(asint.max(), tz=tz),
                    ]
                else:
                    names += ["top", "freq"]
                    result += [top, freq]

            # If the DataFrame is empty, set 'top' and 'freq' to None
            # to maintain output shape consistency
            else:
                names += ["top", "freq"]
                result += [np.nan, np.nan]
                dtype = "object"

            return pd.Series(result, index=names, name=data.name, dtype=dtype)

        def describe_1d(data):
            if is_bool_dtype(data):
                return describe_categorical_1d(data)
            elif is_numeric_dtype(data):
                return describe_numeric_1d(data)
            elif is_timedelta64_dtype(data):
                return describe_numeric_1d(data)
            else:
                return describe_categorical_1d(data)

        if self.ndim == 1:
            return describe_1d(self)
        elif (include is None) and (exclude is None):
            # when some numerics are found, keep only numerics
            data = self.select_dtypes(include=[np.number])
            if len(data.columns) == 0:
                data = self
        elif include == "all":
            if exclude is not None:
                msg = "exclude must be None when include is 'all'"
                raise ValueError(msg)
            data = self
        else:
            data = self.select_dtypes(include=include, exclude=exclude)

        ldesc = [describe_1d(s) for _, s in data.items()]
        # set a convenient order for rows
        names: List[Optional[Hashable]] = []
        ldesc_indexes = sorted((x.index for x in ldesc), key=len)
        for idxnames in ldesc_indexes:
            for name in idxnames:
                if name not in names:
                    names.append(name)

        d = pd.concat([x.reindex(names, copy=False) for x in ldesc], axis=1, sort=False)
        d.columns = data.columns.copy()
        return d

    _shared_docs[
        "pct_change"
    ] = """
        Percentage change between the current and a prior element.

        Computes the percentage change from the immediately previous row by
        default. This is useful in comparing the percentage of change in a time
        series of elements.

        Parameters
        ----------
        periods : int, default 1
            Periods to shift for forming percent change.
        fill_method : str, default 'pad'
            How to handle NAs before computing percent changes.
        limit : int, default None
            The number of consecutive NAs to fill before stopping.
        freq : DateOffset, timedelta, or str, optional
            Increment to use from time series API (e.g. 'M' or BDay()).
        **kwargs
            Additional keyword arguments are passed into
            `DataFrame.shift` or `Series.shift`.

        Returns
        -------
        chg : Series or DataFrame
            The same type as the calling object.

        See Also
        --------
        Series.diff : Compute the difference of two elements in a Series.
        DataFrame.diff : Compute the difference of two elements in a DataFrame.
        Series.shift : Shift the index by some number of periods.
        DataFrame.shift : Shift the index by some number of periods.

        Examples
        --------
        **Series**

        >>> s = pd.Series([90, 91, 85])
        >>> s
        0    90
        1    91
        2    85
        dtype: int64

        >>> s.pct_change()
        0         NaN
        1    0.011111
        2   -0.065934
        dtype: float64

        >>> s.pct_change(periods=2)
        0         NaN
        1         NaN
        2   -0.055556
        dtype: float64

        See the percentage change in a Series where filling NAs with last
        valid observation forward to next valid.

        >>> s = pd.Series([90, 91, None, 85])
        >>> s
        0    90.0
        1    91.0
        2     NaN
        3    85.0
        dtype: float64

        >>> s.pct_change(fill_method='ffill')
        0         NaN
        1    0.011111
        2    0.000000
        3   -0.065934
        dtype: float64

        **DataFrame**

        Percentage change in French franc, Deutsche Mark, and Italian lira from
        1980-01-01 to 1980-03-01.

        >>> df = pd.DataFrame({
        ...     'FR': [4.0405, 4.0963, 4.3149],
        ...     'GR': [1.7246, 1.7482, 1.8519],
        ...     'IT': [804.74, 810.01, 860.13]},
        ...     index=['1980-01-01', '1980-02-01', '1980-03-01'])
        >>> df
                        FR      GR      IT
        1980-01-01  4.0405  1.7246  804.74
        1980-02-01  4.0963  1.7482  810.01
        1980-03-01  4.3149  1.8519  860.13

        >>> df.pct_change()
                          FR        GR        IT
        1980-01-01       NaN       NaN       NaN
        1980-02-01  0.013810  0.013684  0.006549
        1980-03-01  0.053365  0.059318  0.061876

        Percentage of change in GOOG and APPL stock volume. Shows computing
        the percentage change between columns.

        >>> df = pd.DataFrame({
        ...     '2016': [1769950, 30586265],
        ...     '2015': [1500923, 40912316],
        ...     '2014': [1371819, 41403351]},
        ...     index=['GOOG', 'APPL'])
        >>> df
                  2016      2015      2014
        GOOG   1769950   1500923   1371819
        APPL  30586265  40912316  41403351

        >>> df.pct_change(axis='columns')
              2016      2015      2014
        GOOG   NaN -0.151997 -0.086016
        APPL   NaN  0.337604  0.012002
        """

    @Appender(_shared_docs["pct_change"] % _shared_doc_kwargs)
    def pct_change(
        self: FrameOrSeries,
        periods=1,
        fill_method="pad",
        limit=None,
        freq=None,
        **kwargs,
    ) -> FrameOrSeries:
        # TODO: Not sure if above is correct - need someone to confirm.
        axis = self._get_axis_number(kwargs.pop("axis", self._stat_axis_name))
        if fill_method is None:
            data = self
        else:
            data = self._ensure_type(
                self.fillna(method=fill_method, axis=axis, limit=limit)
            )

        rs = data.div(data.shift(periods=periods, freq=freq, axis=axis, **kwargs)) - 1
        if freq is not None:
            # Shift method is implemented differently when freq is not None
            # We want to restore the original index
            rs = rs.loc[~rs.index.duplicated()]
            rs = rs.reindex_like(data)
        return rs

    def _agg_by_level(self, name, axis=0, level=0, skipna=True, **kwargs):
        if axis is None:
            raise ValueError("Must specify 'axis' when aggregating by level.")
        grouped = self.groupby(level=level, axis=axis, sort=False)
        if hasattr(grouped, name) and skipna:
            return getattr(grouped, name)(**kwargs)
        axis = self._get_axis_number(axis)
        method = getattr(type(self), name)
        applyf = lambda x: method(x, axis=axis, skipna=skipna, **kwargs)
        return grouped.aggregate(applyf)

    @classmethod
    def _add_numeric_operations(cls):
        """
        Add the operations to the cls; evaluate the doc strings again
        """

        axis_descr, name, name2 = _doc_parms(cls)

        cls.any = _make_logical_function(
            cls,
            "any",
            name,
            name2,
            axis_descr,
            _any_desc,
            nanops.nanany,
            _any_see_also,
            _any_examples,
            empty_value=False,
        )
        cls.all = _make_logical_function(
            cls,
            "all",
            name,
            name2,
            axis_descr,
            _all_desc,
            nanops.nanall,
            _all_see_also,
            _all_examples,
            empty_value=True,
        )

        @Substitution(
            desc="Return the mean absolute deviation of the values "
            "for the requested axis.",
            name1=name,
            name2=name2,
            axis_descr=axis_descr,
            min_count="",
            see_also="",
            examples="",
        )
        @Appender(_num_doc)
        def mad(self, axis=None, skipna=None, level=None):
            if skipna is None:
                skipna = True
            if axis is None:
                axis = self._stat_axis_number
            if level is not None:
                return self._agg_by_level("mad", axis=axis, level=level, skipna=skipna)

            data = self._get_numeric_data()
            if axis == 0:
                demeaned = data - data.mean(axis=0)
            else:
                demeaned = data.sub(data.mean(axis=1), axis=0)
            return np.abs(demeaned).mean(axis=axis, skipna=skipna)

        cls.mad = mad

        cls.sem = _make_stat_function_ddof(
            cls,
            "sem",
            name,
            name2,
            axis_descr,
            "Return unbiased standard error of the mean over requested "
            "axis.\n\nNormalized by N-1 by default. This can be changed "
            "using the ddof argument",
            nanops.nansem,
        )
        cls.var = _make_stat_function_ddof(
            cls,
            "var",
            name,
            name2,
            axis_descr,
            "Return unbiased variance over requested axis.\n\nNormalized by "
            "N-1 by default. This can be changed using the ddof argument",
            nanops.nanvar,
        )
        cls.std = _make_stat_function_ddof(
            cls,
            "std",
            name,
            name2,
            axis_descr,
            "Return sample standard deviation over requested axis."
            "\n\nNormalized by N-1 by default. This can be changed using the "
            "ddof argument",
            nanops.nanstd,
        )

        cls.cummin = _make_cum_function(
            cls,
            "cummin",
            name,
            name2,
            axis_descr,
            "minimum",
            np.minimum.accumulate,
            "min",
            np.inf,
            np.nan,
            _cummin_examples,
        )
        cls.cumsum = _make_cum_function(
            cls,
            "cumsum",
            name,
            name2,
            axis_descr,
            "sum",
            np.cumsum,
            "sum",
            0.0,
            np.nan,
            _cumsum_examples,
        )
        cls.cumprod = _make_cum_function(
            cls,
            "cumprod",
            name,
            name2,
            axis_descr,
            "product",
            np.cumprod,
            "prod",
            1.0,
            np.nan,
            _cumprod_examples,
        )
        cls.cummax = _make_cum_function(
            cls,
            "cummax",
            name,
            name2,
            axis_descr,
            "maximum",
            np.maximum.accumulate,
            "max",
            -np.inf,
            np.nan,
            _cummax_examples,
        )

        cls.sum = _make_min_count_stat_function(
            cls,
            "sum",
            name,
            name2,
            axis_descr,
            """Return the sum of the values for the requested axis.\n
            This is equivalent to the method ``numpy.sum``.""",
            nanops.nansum,
            _stat_func_see_also,
            _sum_examples,
        )
        cls.mean = _make_stat_function(
            cls,
            "mean",
            name,
            name2,
            axis_descr,
            "Return the mean of the values for the requested axis.",
            nanops.nanmean,
        )
        cls.skew = _make_stat_function(
            cls,
            "skew",
            name,
            name2,
            axis_descr,
            "Return unbiased skew over requested axis.\n\nNormalized by N-1.",
            nanops.nanskew,
        )
        cls.kurt = _make_stat_function(
            cls,
            "kurt",
            name,
            name2,
            axis_descr,
            "Return unbiased kurtosis over requested axis.\n\n"
            "Kurtosis obtained using Fisher's definition of\n"
            "kurtosis (kurtosis of normal == 0.0). Normalized "
            "by N-1.",
            nanops.nankurt,
        )
        cls.kurtosis = cls.kurt
        cls.prod = _make_min_count_stat_function(
            cls,
            "prod",
            name,
            name2,
            axis_descr,
            "Return the product of the values for the requested axis.",
            nanops.nanprod,
            examples=_prod_examples,
        )
        cls.product = cls.prod
        cls.median = _make_stat_function(
            cls,
            "median",
            name,
            name2,
            axis_descr,
            "Return the median of the values for the requested axis.",
            nanops.nanmedian,
        )
        cls.max = _make_stat_function(
            cls,
            "max",
            name,
            name2,
            axis_descr,
            """Return the maximum of the values for the requested axis.\n
            If you want the *index* of the maximum, use ``idxmax``. This is
            the equivalent of the ``numpy.ndarray`` method ``argmax``.""",
            nanops.nanmax,
            _stat_func_see_also,
            _max_examples,
        )
        cls.min = _make_stat_function(
            cls,
            "min",
            name,
            name2,
            axis_descr,
            """Return the minimum of the values for the requested axis.\n
            If you want the *index* of the minimum, use ``idxmin``. This is
            the equivalent of the ``numpy.ndarray`` method ``argmin``.""",
            nanops.nanmin,
            _stat_func_see_also,
            _min_examples,
        )

    @classmethod
    def _add_series_or_dataframe_operations(cls):
        """
        Add the series or dataframe only operations to the cls; evaluate
        the doc strings again.
        """

        from pandas.core.window import EWM, Expanding, Rolling, Window

        @Appender(Rolling.__doc__)
        def rolling(
            self,
            window,
            min_periods=None,
            center=False,
            win_type=None,
            on=None,
            axis=0,
            closed=None,
        ):
            axis = self._get_axis_number(axis)

            if win_type is not None:
                return Window(
                    self,
                    window=window,
                    min_periods=min_periods,
                    center=center,
                    win_type=win_type,
                    on=on,
                    axis=axis,
                    closed=closed,
                )

            return Rolling(
                self,
                window=window,
                min_periods=min_periods,
                center=center,
                win_type=win_type,
                on=on,
                axis=axis,
                closed=closed,
            )

        cls.rolling = rolling

        @Appender(Expanding.__doc__)
        def expanding(self, min_periods=1, center=False, axis=0):
            axis = self._get_axis_number(axis)
            return Expanding(self, min_periods=min_periods, center=center, axis=axis)

        cls.expanding = expanding

        @Appender(EWM.__doc__)
        def ewm(
            self,
            com=None,
            span=None,
            halflife=None,
            alpha=None,
            min_periods=0,
            adjust=True,
            ignore_na=False,
            axis=0,
        ):
            axis = self._get_axis_number(axis)
            return EWM(
                self,
                com=com,
                span=span,
                halflife=halflife,
                alpha=alpha,
                min_periods=min_periods,
                adjust=adjust,
                ignore_na=ignore_na,
                axis=axis,
            )

        cls.ewm = ewm

    @Appender(_shared_docs["transform"] % dict(axis="", **_shared_doc_kwargs))
    def transform(self, func, *args, **kwargs):
        result = self.agg(func, *args, **kwargs)
        if is_scalar(result) or len(result) != len(self):
            raise ValueError("transforms cannot produce aggregated results")

        return result

    # ----------------------------------------------------------------------
    # Misc methods

    _shared_docs[
        "valid_index"
    ] = """
        Return index for %(position)s non-NA/null value.

        Returns
        -------
        scalar : type of index

        Notes
        -----
        If all elements are non-NA/null, returns None.
        Also returns None for empty %(klass)s.
        """

    def _find_valid_index(self, how: str):
        """
        Retrieves the index of the first valid value.

        Parameters
        ----------
        how : {'first', 'last'}
            Use this parameter to change between the first or last valid index.

        Returns
        -------
        idx_first_valid : type of index
        """

        idxpos = find_valid_index(self._values, how)
        if idxpos is None:
            return None
        return self.index[idxpos]

    @Appender(
        _shared_docs["valid_index"] % {"position": "first", "klass": "Series/DataFrame"}
    )
    def first_valid_index(self):
        return self._find_valid_index("first")

    @Appender(
        _shared_docs["valid_index"] % {"position": "last", "klass": "Series/DataFrame"}
    )
    def last_valid_index(self):
        return self._find_valid_index("last")


def _doc_parms(cls):
    """Return a tuple of the doc parms."""
    axis_descr = (
        f"{{{', '.join(f'{a} ({i})' for i, a in enumerate(cls._AXIS_ORDERS))}}}"
    )
    name = cls._constructor_sliced.__name__ if cls._AXIS_LEN > 1 else "scalar"
    name2 = cls.__name__
    return axis_descr, name, name2


_num_doc = """
%(desc)s

Parameters
----------
axis : %(axis_descr)s
    Axis for the function to be applied on.
skipna : bool, default True
    Exclude NA/null values when computing the result.
level : int or level name, default None
    If the axis is a MultiIndex (hierarchical), count along a
    particular level, collapsing into a %(name1)s.
numeric_only : bool, default None
    Include only float, int, boolean columns. If None, will attempt to use
    everything, then use only numeric data. Not implemented for Series.
%(min_count)s\
**kwargs
    Additional keyword arguments to be passed to the function.

Returns
-------
%(name1)s or %(name2)s (if level specified)\
%(see_also)s\
%(examples)s
"""

_num_ddof_doc = """
%(desc)s

Parameters
----------
axis : %(axis_descr)s
skipna : bool, default True
    Exclude NA/null values. If an entire row/column is NA, the result
    will be NA.
level : int or level name, default None
    If the axis is a MultiIndex (hierarchical), count along a
    particular level, collapsing into a %(name1)s.
ddof : int, default 1
    Delta Degrees of Freedom. The divisor used in calculations is N - ddof,
    where N represents the number of elements.
numeric_only : bool, default None
    Include only float, int, boolean columns. If None, will attempt to use
    everything, then use only numeric data. Not implemented for Series.

Returns
-------
%(name1)s or %(name2)s (if level specified)\n"""

_bool_doc = """
%(desc)s

Parameters
----------
axis : {0 or 'index', 1 or 'columns', None}, default 0
    Indicate which axis or axes should be reduced.

    * 0 / 'index' : reduce the index, return a Series whose index is the
      original column labels.
    * 1 / 'columns' : reduce the columns, return a Series whose index is the
      original index.
    * None : reduce all axes, return a scalar.

bool_only : bool, default None
    Include only boolean columns. If None, will attempt to use everything,
    then use only boolean data. Not implemented for Series.
skipna : bool, default True
    Exclude NA/null values. If the entire row/column is NA and skipna is
    True, then the result will be %(empty_value)s, as for an empty row/column.
    If skipna is False, then NA are treated as True, because these are not
    equal to zero.
level : int or level name, default None
    If the axis is a MultiIndex (hierarchical), count along a
    particular level, collapsing into a %(name1)s.
**kwargs : any, default None
    Additional keywords have no effect but might be accepted for
    compatibility with NumPy.

Returns
-------
%(name1)s or %(name2)s
    If level is specified, then, %(name2)s is returned; otherwise, %(name1)s
    is returned.

%(see_also)s
%(examples)s"""

_all_desc = """\
Return whether all elements are True, potentially over an axis.

Returns True unless there at least one element within a series or
along a Dataframe axis that is False or equivalent (e.g. zero or
empty)."""

_all_examples = """\
Examples
--------
**Series**

>>> pd.Series([True, True]).all()
True
>>> pd.Series([True, False]).all()
False
>>> pd.Series([]).all()
True
>>> pd.Series([np.nan]).all()
True
>>> pd.Series([np.nan]).all(skipna=False)
True

**DataFrames**

Create a dataframe from a dictionary.

>>> df = pd.DataFrame({'col1': [True, True], 'col2': [True, False]})
>>> df
   col1   col2
0  True   True
1  True  False

Default behaviour checks if column-wise values all return True.

>>> df.all()
col1     True
col2    False
dtype: bool

Specify ``axis='columns'`` to check if row-wise values all return True.

>>> df.all(axis='columns')
0     True
1    False
dtype: bool

Or ``axis=None`` for whether every value is True.

>>> df.all(axis=None)
False
"""

_all_see_also = """\
See Also
--------
Series.all : Return True if all elements are True.
DataFrame.any : Return True if one (or more) elements are True.
"""

_cnum_doc = """
Return cumulative %(desc)s over a DataFrame or Series axis.

Returns a DataFrame or Series of the same size containing the cumulative
%(desc)s.

Parameters
----------
axis : {0 or 'index', 1 or 'columns'}, default 0
    The index or the name of the axis. 0 is equivalent to None or 'index'.
skipna : bool, default True
    Exclude NA/null values. If an entire row/column is NA, the result
    will be NA.
*args, **kwargs :
    Additional keywords have no effect but might be accepted for
    compatibility with NumPy.

Returns
-------
%(name1)s or %(name2)s

See Also
--------
core.window.Expanding.%(accum_func_name)s : Similar functionality
    but ignores ``NaN`` values.
%(name2)s.%(accum_func_name)s : Return the %(desc)s over
    %(name2)s axis.
%(name2)s.cummax : Return cumulative maximum over %(name2)s axis.
%(name2)s.cummin : Return cumulative minimum over %(name2)s axis.
%(name2)s.cumsum : Return cumulative sum over %(name2)s axis.
%(name2)s.cumprod : Return cumulative product over %(name2)s axis.

%(examples)s"""

_cummin_examples = """\
Examples
--------
**Series**

>>> s = pd.Series([2, np.nan, 5, -1, 0])
>>> s
0    2.0
1    NaN
2    5.0
3   -1.0
4    0.0
dtype: float64

By default, NA values are ignored.

>>> s.cummin()
0    2.0
1    NaN
2    2.0
3   -1.0
4   -1.0
dtype: float64

To include NA values in the operation, use ``skipna=False``

>>> s.cummin(skipna=False)
0    2.0
1    NaN
2    NaN
3    NaN
4    NaN
dtype: float64

**DataFrame**

>>> df = pd.DataFrame([[2.0, 1.0],
...                    [3.0, np.nan],
...                    [1.0, 0.0]],
...                    columns=list('AB'))
>>> df
     A    B
0  2.0  1.0
1  3.0  NaN
2  1.0  0.0

By default, iterates over rows and finds the minimum
in each column. This is equivalent to ``axis=None`` or ``axis='index'``.

>>> df.cummin()
     A    B
0  2.0  1.0
1  2.0  NaN
2  1.0  0.0

To iterate over columns and find the minimum in each row,
use ``axis=1``

>>> df.cummin(axis=1)
     A    B
0  2.0  1.0
1  3.0  NaN
2  1.0  0.0
"""

_cumsum_examples = """\
Examples
--------
**Series**

>>> s = pd.Series([2, np.nan, 5, -1, 0])
>>> s
0    2.0
1    NaN
2    5.0
3   -1.0
4    0.0
dtype: float64

By default, NA values are ignored.

>>> s.cumsum()
0    2.0
1    NaN
2    7.0
3    6.0
4    6.0
dtype: float64

To include NA values in the operation, use ``skipna=False``

>>> s.cumsum(skipna=False)
0    2.0
1    NaN
2    NaN
3    NaN
4    NaN
dtype: float64

**DataFrame**

>>> df = pd.DataFrame([[2.0, 1.0],
...                    [3.0, np.nan],
...                    [1.0, 0.0]],
...                    columns=list('AB'))
>>> df
     A    B
0  2.0  1.0
1  3.0  NaN
2  1.0  0.0

By default, iterates over rows and finds the sum
in each column. This is equivalent to ``axis=None`` or ``axis='index'``.

>>> df.cumsum()
     A    B
0  2.0  1.0
1  5.0  NaN
2  6.0  1.0

To iterate over columns and find the sum in each row,
use ``axis=1``

>>> df.cumsum(axis=1)
     A    B
0  2.0  3.0
1  3.0  NaN
2  1.0  1.0
"""

_cumprod_examples = """\
Examples
--------
**Series**

>>> s = pd.Series([2, np.nan, 5, -1, 0])
>>> s
0    2.0
1    NaN
2    5.0
3   -1.0
4    0.0
dtype: float64

By default, NA values are ignored.

>>> s.cumprod()
0     2.0
1     NaN
2    10.0
3   -10.0
4    -0.0
dtype: float64

To include NA values in the operation, use ``skipna=False``

>>> s.cumprod(skipna=False)
0    2.0
1    NaN
2    NaN
3    NaN
4    NaN
dtype: float64

**DataFrame**

>>> df = pd.DataFrame([[2.0, 1.0],
...                    [3.0, np.nan],
...                    [1.0, 0.0]],
...                    columns=list('AB'))
>>> df
     A    B
0  2.0  1.0
1  3.0  NaN
2  1.0  0.0

By default, iterates over rows and finds the product
in each column. This is equivalent to ``axis=None`` or ``axis='index'``.

>>> df.cumprod()
     A    B
0  2.0  1.0
1  6.0  NaN
2  6.0  0.0

To iterate over columns and find the product in each row,
use ``axis=1``

>>> df.cumprod(axis=1)
     A    B
0  2.0  2.0
1  3.0  NaN
2  1.0  0.0
"""

_cummax_examples = """\
Examples
--------
**Series**

>>> s = pd.Series([2, np.nan, 5, -1, 0])
>>> s
0    2.0
1    NaN
2    5.0
3   -1.0
4    0.0
dtype: float64

By default, NA values are ignored.

>>> s.cummax()
0    2.0
1    NaN
2    5.0
3    5.0
4    5.0
dtype: float64

To include NA values in the operation, use ``skipna=False``

>>> s.cummax(skipna=False)
0    2.0
1    NaN
2    NaN
3    NaN
4    NaN
dtype: float64

**DataFrame**

>>> df = pd.DataFrame([[2.0, 1.0],
...                    [3.0, np.nan],
...                    [1.0, 0.0]],
...                    columns=list('AB'))
>>> df
     A    B
0  2.0  1.0
1  3.0  NaN
2  1.0  0.0

By default, iterates over rows and finds the maximum
in each column. This is equivalent to ``axis=None`` or ``axis='index'``.

>>> df.cummax()
     A    B
0  2.0  1.0
1  3.0  NaN
2  3.0  1.0

To iterate over columns and find the maximum in each row,
use ``axis=1``

>>> df.cummax(axis=1)
     A    B
0  2.0  2.0
1  3.0  NaN
2  1.0  1.0
"""

_any_see_also = """\
See Also
--------
numpy.any : Numpy version of this method.
Series.any : Return whether any element is True.
Series.all : Return whether all elements are True.
DataFrame.any : Return whether any element is True over requested axis.
DataFrame.all : Return whether all elements are True over requested axis.
"""

_any_desc = """\
Return whether any element is True, potentially over an axis.

Returns False unless there at least one element within a series or
along a Dataframe axis that is True or equivalent (e.g. non-zero or
non-empty)."""

_any_examples = """\
Examples
--------
**Series**

For Series input, the output is a scalar indicating whether any element
is True.

>>> pd.Series([False, False]).any()
False
>>> pd.Series([True, False]).any()
True
>>> pd.Series([]).any()
False
>>> pd.Series([np.nan]).any()
False
>>> pd.Series([np.nan]).any(skipna=False)
True

**DataFrame**

Whether each column contains at least one True element (the default).

>>> df = pd.DataFrame({"A": [1, 2], "B": [0, 2], "C": [0, 0]})
>>> df
   A  B  C
0  1  0  0
1  2  2  0

>>> df.any()
A     True
B     True
C    False
dtype: bool

Aggregating over the columns.

>>> df = pd.DataFrame({"A": [True, False], "B": [1, 2]})
>>> df
       A  B
0   True  1
1  False  2

>>> df.any(axis='columns')
0    True
1    True
dtype: bool

>>> df = pd.DataFrame({"A": [True, False], "B": [1, 0]})
>>> df
       A  B
0   True  1
1  False  0

>>> df.any(axis='columns')
0    True
1    False
dtype: bool

Aggregating over the entire DataFrame with ``axis=None``.

>>> df.any(axis=None)
True

`any` for an empty DataFrame is an empty Series.

>>> pd.DataFrame([]).any()
Series([], dtype: bool)
"""

_shared_docs[
    "stat_func_example"
] = """

Examples
--------
>>> idx = pd.MultiIndex.from_arrays([
...     ['warm', 'warm', 'cold', 'cold'],
...     ['dog', 'falcon', 'fish', 'spider']],
...     names=['blooded', 'animal'])
>>> s = pd.Series([4, 2, 0, 8], name='legs', index=idx)
>>> s
blooded  animal
warm     dog       4
         falcon    2
cold     fish      0
         spider    8
Name: legs, dtype: int64

>>> s.{stat_func}()
{default_output}

{verb} using level names, as well as indices.

>>> s.{stat_func}(level='blooded')
blooded
warm    {level_output_0}
cold    {level_output_1}
Name: legs, dtype: int64

>>> s.{stat_func}(level=0)
blooded
warm    {level_output_0}
cold    {level_output_1}
Name: legs, dtype: int64"""

_sum_examples = _shared_docs["stat_func_example"].format(
    stat_func="sum", verb="Sum", default_output=14, level_output_0=6, level_output_1=8
)

_sum_examples += """

By default, the sum of an empty or all-NA Series is ``0``.

>>> pd.Series([]).sum()  # min_count=0 is the default
0.0

This can be controlled with the ``min_count`` parameter. For example, if
you'd like the sum of an empty series to be NaN, pass ``min_count=1``.

>>> pd.Series([]).sum(min_count=1)
nan

Thanks to the ``skipna`` parameter, ``min_count`` handles all-NA and
empty series identically.

>>> pd.Series([np.nan]).sum()
0.0

>>> pd.Series([np.nan]).sum(min_count=1)
nan"""

_max_examples = _shared_docs["stat_func_example"].format(
    stat_func="max", verb="Max", default_output=8, level_output_0=4, level_output_1=8
)

_min_examples = _shared_docs["stat_func_example"].format(
    stat_func="min", verb="Min", default_output=0, level_output_0=2, level_output_1=0
)

_stat_func_see_also = """

See Also
--------
Series.sum : Return the sum.
Series.min : Return the minimum.
Series.max : Return the maximum.
Series.idxmin : Return the index of the minimum.
Series.idxmax : Return the index of the maximum.
DataFrame.sum : Return the sum over the requested axis.
DataFrame.min : Return the minimum over the requested axis.
DataFrame.max : Return the maximum over the requested axis.
DataFrame.idxmin : Return the index of the minimum over the requested axis.
DataFrame.idxmax : Return the index of the maximum over the requested axis."""

_prod_examples = """

Examples
--------
By default, the product of an empty or all-NA Series is ``1``

>>> pd.Series([]).prod()
1.0

This can be controlled with the ``min_count`` parameter

>>> pd.Series([]).prod(min_count=1)
nan

Thanks to the ``skipna`` parameter, ``min_count`` handles all-NA and
empty series identically.

>>> pd.Series([np.nan]).prod()
1.0

>>> pd.Series([np.nan]).prod(min_count=1)
nan"""

_min_count_stub = """\
min_count : int, default 0
    The required number of valid values to perform the operation. If fewer than
    ``min_count`` non-NA values are present the result will be NA.

    .. versionadded:: 0.22.0

       Added with the default being 0. This means the sum of an all-NA
       or empty Series is 0, and the product of an all-NA or empty
       Series is 1.
"""


def _make_min_count_stat_function(
    cls, name, name1, name2, axis_descr, desc, f, see_also: str = "", examples: str = ""
):
    @Substitution(
        desc=desc,
        name1=name1,
        name2=name2,
        axis_descr=axis_descr,
        min_count=_min_count_stub,
        see_also=see_also,
        examples=examples,
    )
    @Appender(_num_doc)
    def stat_func(
        self,
        axis=None,
        skipna=None,
        level=None,
        numeric_only=None,
        min_count=0,
        **kwargs,
    ):
        if name == "sum":
            nv.validate_sum(tuple(), kwargs)
        elif name == "prod":
            nv.validate_prod(tuple(), kwargs)
        else:
            nv.validate_stat_func(tuple(), kwargs, fname=name)
        if skipna is None:
            skipna = True
        if axis is None:
            axis = self._stat_axis_number
        if level is not None:
            return self._agg_by_level(
                name, axis=axis, level=level, skipna=skipna, min_count=min_count
            )
        return self._reduce(
            f,
            name,
            axis=axis,
            skipna=skipna,
            numeric_only=numeric_only,
            min_count=min_count,
        )

    return set_function_name(stat_func, name, cls)


def _make_stat_function(
    cls, name, name1, name2, axis_descr, desc, f, see_also: str = "", examples: str = ""
):
    @Substitution(
        desc=desc,
        name1=name1,
        name2=name2,
        axis_descr=axis_descr,
        min_count="",
        see_also=see_also,
        examples=examples,
    )
    @Appender(_num_doc)
    def stat_func(
        self, axis=None, skipna=None, level=None, numeric_only=None, **kwargs
    ):
        if name == "median":
            nv.validate_median(tuple(), kwargs)
        else:
            nv.validate_stat_func(tuple(), kwargs, fname=name)
        if skipna is None:
            skipna = True
        if axis is None:
            axis = self._stat_axis_number
        if level is not None:
            return self._agg_by_level(name, axis=axis, level=level, skipna=skipna)
        return self._reduce(
            f, name, axis=axis, skipna=skipna, numeric_only=numeric_only
        )

    return set_function_name(stat_func, name, cls)


def _make_stat_function_ddof(cls, name, name1, name2, axis_descr, desc, f):
    @Substitution(desc=desc, name1=name1, name2=name2, axis_descr=axis_descr)
    @Appender(_num_ddof_doc)
    def stat_func(
        self, axis=None, skipna=None, level=None, ddof=1, numeric_only=None, **kwargs
    ):
        nv.validate_stat_ddof_func(tuple(), kwargs, fname=name)
        if skipna is None:
            skipna = True
        if axis is None:
            axis = self._stat_axis_number
        if level is not None:
            return self._agg_by_level(
                name, axis=axis, level=level, skipna=skipna, ddof=ddof
            )
        return self._reduce(
            f, name, axis=axis, numeric_only=numeric_only, skipna=skipna, ddof=ddof
        )

    return set_function_name(stat_func, name, cls)


def _make_cum_function(
    cls,
    name,
    name1,
    name2,
    axis_descr,
    desc,
    accum_func,
    accum_func_name,
    mask_a,
    mask_b,
    examples,
):
    @Substitution(
        desc=desc,
        name1=name1,
        name2=name2,
        axis_descr=axis_descr,
        accum_func_name=accum_func_name,
        examples=examples,
    )
    @Appender(_cnum_doc)
    def cum_func(self, axis=None, skipna=True, *args, **kwargs):
        skipna = nv.validate_cum_func_with_skipna(skipna, args, kwargs, name)
        if axis is None:
            axis = self._stat_axis_number
        else:
            axis = self._get_axis_number(axis)

        if axis == 1:
            # pandas\core\generic.py:11099:20: error: "cum_func" gets multiple values
            #  for keyword argument "axis"  [misc]
            # pandas\core\generic.py:11099:20: error: "cum_func" gets multiple values
            #  for keyword argument "skipna"  [misc]
            return cum_func(  # type: ignore
                self.T, axis=0, skipna=skipna, *args, **kwargs
            ).T

        def na_accum_func(blk_values):
            # We will be applying this function to block values
            if blk_values.dtype.kind in ["m", "M"]:
                # GH#30460, GH#29058
                # numpy 1.18 started sorting NaTs at the end instead of beginning,
                #  so we need to work around to maintain backwards-consistency.
                orig_dtype = blk_values.dtype

                # We need to define mask before masking NaTs
                mask = isna(blk_values)

                if accum_func == np.minimum.accumulate:
                    # Note: the accum_func comparison fails as an "is" comparison
                    y = blk_values.view("i8")
                    y[mask] = np.iinfo(np.int64).max
                    changed = True
                else:
                    y = blk_values
                    changed = False

                result = accum_func(y.view("i8"), axis)
                if skipna:
                    np.putmask(result, mask, iNaT)
                elif accum_func == np.minimum.accumulate:
                    # Restore NaTs that we masked previously
                    nz = (~np.asarray(mask)).nonzero()[0]
                    if len(nz):
                        # everything up to the first non-na entry stays NaT
                        result[: nz[0]] = iNaT

                if changed:
                    # restore NaT elements
                    y[mask] = iNaT  # TODO: could try/finally for this?

                if isinstance(blk_values, np.ndarray):
                    result = result.view(orig_dtype)
                else:
                    # DatetimeArray
                    result = type(blk_values)._from_sequence(result, dtype=orig_dtype)

            elif skipna and not issubclass(
                blk_values.dtype.type, (np.integer, np.bool_)
            ):
                vals = blk_values.copy().T
                mask = isna(vals)
                np.putmask(vals, mask, mask_a)
                result = accum_func(vals, axis)
                np.putmask(result, mask, mask_b)
            else:
                result = accum_func(blk_values.T, axis)

            # transpose back for ndarray, not for EA
            return result.T if hasattr(result, "T") else result

        result = self._data.apply(na_accum_func)

        d = self._construct_axes_dict()
        d["copy"] = False
        return self._constructor(result, **d).__finalize__(self)

    return set_function_name(cum_func, name, cls)


def _make_logical_function(
    cls, name, name1, name2, axis_descr, desc, f, see_also, examples, empty_value
):
    @Substitution(
        desc=desc,
        name1=name1,
        name2=name2,
        axis_descr=axis_descr,
        see_also=see_also,
        examples=examples,
        empty_value=empty_value,
    )
    @Appender(_bool_doc)
    def logical_func(self, axis=0, bool_only=None, skipna=True, level=None, **kwargs):
        nv.validate_logical_func(tuple(), kwargs, fname=name)
        if level is not None:
            if bool_only is not None:
                raise NotImplementedError(
                    "Option bool_only is not implemented with option level."
                )
            return self._agg_by_level(name, axis=axis, level=level, skipna=skipna)
        return self._reduce(
            f,
            name,
            axis=axis,
            skipna=skipna,
            numeric_only=bool_only,
            filter_type="bool",
        )

    return set_function_name(logical_func, name, cls)<|MERGE_RESOLUTION|>--- conflicted
+++ resolved
@@ -105,11 +105,8 @@
 from pandas.tseries.frequencies import to_offset
 
 if TYPE_CHECKING:
-<<<<<<< HEAD
     from pandas import Series  # noqa: F401
-=======
     from pandas.core.resample import Resampler
->>>>>>> 15bacea8
 
 # goal is to be able to define the docs close to function, while still being
 # able to share
