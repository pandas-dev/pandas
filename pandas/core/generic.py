--- conflicted
+++ resolved
@@ -3581,11 +3581,7 @@
         return result
 
     def _iset_item(self, loc: int, value) -> None:
-<<<<<<< HEAD
-        self._data.iset(loc, value)
-=======
         self._mgr.iset(loc, value)
->>>>>>> 06f4c902
         self._clear_item_cache()
 
     def _set_item(self, key, value) -> None:
@@ -8665,11 +8661,7 @@
             # reconstruct the block manager
 
             self._check_inplace_setting(other)
-<<<<<<< HEAD
-            new_data = self._data.putmask(
-=======
             new_data = self._mgr.putmask(
->>>>>>> 06f4c902
                 mask=cond, new=other, align=align, axis=block_axis,
             )
             result = self._constructor(new_data)
@@ -11203,23 +11195,13 @@
 
         def block_accum_func(blk_values):
             values = blk_values.T if hasattr(blk_values, "T") else blk_values
-<<<<<<< HEAD
 
             result = nanops.na_accum_func(values, accum_func, skipna=skipna)
 
             result = result.T if hasattr(result, "T") else result
             return result
 
-        result = self._data.apply(block_accum_func)
-=======
-
-            result = nanops.na_accum_func(values, accum_func, skipna=skipna)
-
-            result = result.T if hasattr(result, "T") else result
-            return result
-
         result = self._mgr.apply(block_accum_func)
->>>>>>> 06f4c902
 
         d = self._construct_axes_dict()
         d["copy"] = False
