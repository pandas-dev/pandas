# pyright: reportPropertyTypeMismatch=false
from __future__ import annotations

import collections
import datetime as dt
from functools import partial
import gc
from json import loads
import operator
import pickle
import re
from typing import (
    TYPE_CHECKING,
    Any,
    Callable,
    ClassVar,
    Hashable,
    Iterator,
    Literal,
    Mapping,
    NoReturn,
    Sequence,
    Type,
    cast,
    final,
    overload,
)
import warnings
import weakref

import numpy as np

from pandas._config import (
    config,
    using_copy_on_write,
)

from pandas._libs import lib
from pandas._libs.lib import is_range_indexer
from pandas._libs.tslibs import (
    Period,
    Tick,
    Timestamp,
    to_offset,
)
from pandas._typing import (
    AlignJoin,
    AnyArrayLike,
    ArrayLike,
    Axis,
    AxisInt,
    CompressionOptions,
    Dtype,
    DtypeArg,
    DtypeBackend,
    DtypeObj,
    FilePath,
    FillnaOptions,
    FloatFormatType,
    FormattersType,
    Frequency,
    IgnoreRaise,
    IndexKeyFunc,
    IndexLabel,
    IntervalClosedType,
    JSONSerializable,
    Level,
    Manager,
    NaPosition,
    NDFrameT,
    RandomState,
    Renamer,
    Scalar,
    Self,
    SortKind,
    StorageOptions,
    Suffixes,
    T,
    TimeAmbiguous,
    TimedeltaConvertibleTypes,
    TimeNonexistent,
    TimestampConvertibleTypes,
    ValueKeyFunc,
    WriteBuffer,
    WriteExcelBuffer,
    npt,
)
from pandas.compat._optional import import_optional_dependency
from pandas.compat.numpy import function as nv
from pandas.errors import (
    AbstractMethodError,
    InvalidIndexError,
    SettingWithCopyError,
    SettingWithCopyWarning,
)
from pandas.util._decorators import doc
from pandas.util._exceptions import find_stack_level
from pandas.util._validators import (
    check_dtype_backend,
    validate_ascending,
    validate_bool_kwarg,
    validate_fillna_kwargs,
    validate_inclusive,
)

from pandas.core.dtypes.astype import astype_is_view
from pandas.core.dtypes.common import (
    ensure_object,
    ensure_platform_int,
    ensure_str,
    is_bool,
    is_bool_dtype,
    is_datetime64_any_dtype,
    is_dict_like,
    is_dtype_equal,
    is_extension_array_dtype,
    is_float,
    is_list_like,
    is_number,
    is_numeric_dtype,
    is_re_compilable,
    is_scalar,
    is_timedelta64_dtype,
    pandas_dtype,
)
from pandas.core.dtypes.dtypes import DatetimeTZDtype
from pandas.core.dtypes.generic import (
    ABCDataFrame,
    ABCSeries,
)
from pandas.core.dtypes.inference import (
    is_hashable,
    is_nested_list_like,
)
from pandas.core.dtypes.missing import (
    isna,
    notna,
)

from pandas.core import (
    algorithms as algos,
    arraylike,
    common,
    indexing,
    nanops,
    sample,
)
from pandas.core.array_algos.replace import should_use_regex
from pandas.core.arrays import ExtensionArray
from pandas.core.base import PandasObject
from pandas.core.construction import extract_array
from pandas.core.flags import Flags
from pandas.core.indexes.api import (
    DatetimeIndex,
    Index,
    MultiIndex,
    PeriodIndex,
    RangeIndex,
    default_index,
    ensure_index,
)
from pandas.core.internals import (
    ArrayManager,
    BlockManager,
    SingleArrayManager,
)
from pandas.core.internals.construction import (
    mgr_to_mgr,
    ndarray_to_mgr,
)
from pandas.core.methods.describe import describe_ndframe
from pandas.core.missing import (
    clean_fill_method,
    clean_reindex_fill_method,
    find_valid_index,
)
from pandas.core.reshape.concat import concat
from pandas.core.shared_docs import _shared_docs
from pandas.core.sorting import get_indexer_indexer
from pandas.core.window import (
    Expanding,
    ExponentialMovingWindow,
    Rolling,
    Window,
)

from pandas.io.formats.format import (
    DataFrameFormatter,
    DataFrameRenderer,
)
from pandas.io.formats.printing import pprint_thing

if TYPE_CHECKING:
    from pandas._libs.tslibs import BaseOffset

    from pandas import (
        DataFrame,
        ExcelWriter,
        HDFStore,
        Series,
    )
    from pandas.core.indexers.objects import BaseIndexer
    from pandas.core.resample import Resampler

# goal is to be able to define the docs close to function, while still being
# able to share
_shared_docs = {**_shared_docs}
_shared_doc_kwargs = {
    "axes": "keywords for axes",
    "klass": "Series/DataFrame",
    "axes_single_arg": "{0 or 'index'} for Series, {0 or 'index', 1 or 'columns'} for DataFrame",  # noqa:E501
    "args_transpose": "axes to permute (int or label for object)",
    "inplace": """
    inplace : bool, default False
        If True, performs operation inplace and returns None.""",
    "optional_by": """
        by : str or list of str
            Name or list of names to sort by""",
    "replace_iloc": """
    This differs from updating with ``.loc`` or ``.iloc``, which require
    you to specify a location to update with some value.""",
}


bool_t = bool  # Need alias because NDFrame has def bool:


class NDFrame(PandasObject, indexing.IndexingMixin):
    """
    N-dimensional analogue of DataFrame. Store multi-dimensional in a
    size-mutable, labeled data structure

    Parameters
    ----------
    data : BlockManager
    axes : list
    copy : bool, default False
    """

    _internal_names: list[str] = [
        "_mgr",
        "_cacher",
        "_item_cache",
        "_cache",
        "_is_copy",
        "_name",
        "_metadata",
        "__array_struct__",
        "__array_interface__",
        "_flags",
    ]
    _internal_names_set: set[str] = set(_internal_names)
    _accessors: set[str] = set()
    _hidden_attrs: frozenset[str] = frozenset([])
    _metadata: list[str] = []
    _is_copy: weakref.ReferenceType[NDFrame] | str | None = None
    _mgr: Manager
    _attrs: dict[Hashable, Any]
    _typ: str

    # ----------------------------------------------------------------------
    # Constructors

    def __init__(
        self,
        data: Manager,
        copy: bool_t = False,
        attrs: Mapping[Hashable, Any] | None = None,
    ) -> None:
        # copy kwarg is retained for mypy compat, is not used

        object.__setattr__(self, "_is_copy", None)
        object.__setattr__(self, "_mgr", data)
        object.__setattr__(self, "_item_cache", {})
        if attrs is None:
            attrs = {}
        else:
            attrs = dict(attrs)
        object.__setattr__(self, "_attrs", attrs)
        object.__setattr__(self, "_flags", Flags(self, allows_duplicate_labels=True))

    @final
    @classmethod
    def _init_mgr(
        cls,
        mgr: Manager,
        axes,
        dtype: Dtype | None = None,
        copy: bool_t = False,
    ) -> Manager:
        """passed a manager and a axes dict"""
        for a, axe in axes.items():
            if axe is not None:
                axe = ensure_index(axe)
                bm_axis = cls._get_block_manager_axis(a)
                mgr = mgr.reindex_axis(axe, axis=bm_axis)

        # make a copy if explicitly requested
        if copy:
            mgr = mgr.copy()
        if dtype is not None:
            # avoid further copies if we can
            if (
                isinstance(mgr, BlockManager)
                and len(mgr.blocks) == 1
                and is_dtype_equal(mgr.blocks[0].values.dtype, dtype)
            ):
                pass
            else:
                mgr = mgr.astype(dtype=dtype)
        return mgr

    def _as_manager(self, typ: str, copy: bool_t = True) -> Self:
        """
        Private helper function to create a DataFrame with specific manager.

        Parameters
        ----------
        typ : {"block", "array"}
        copy : bool, default True
            Only controls whether the conversion from Block->ArrayManager
            copies the 1D arrays (to ensure proper/contiguous memory layout).

        Returns
        -------
        DataFrame
            New DataFrame using specified manager type. Is not guaranteed
            to be a copy or not.
        """
        new_mgr: Manager
        new_mgr = mgr_to_mgr(self._mgr, typ=typ, copy=copy)
        # fastpath of passing a manager doesn't check the option/manager class
        return self._constructor(new_mgr).__finalize__(self)

    # ----------------------------------------------------------------------
    # attrs and flags

    @property
    def attrs(self) -> dict[Hashable, Any]:
        """
        Dictionary of global attributes of this dataset.

        .. warning::

           attrs is experimental and may change without warning.

        See Also
        --------
        DataFrame.flags : Global flags applying to this object.
        """
        if self._attrs is None:
            self._attrs = {}
        return self._attrs

    @attrs.setter
    def attrs(self, value: Mapping[Hashable, Any]) -> None:
        self._attrs = dict(value)

    @final
    @property
    def flags(self) -> Flags:
        """
        Get the properties associated with this pandas object.

        The available flags are

        * :attr:`Flags.allows_duplicate_labels`

        See Also
        --------
        Flags : Flags that apply to pandas objects.
        DataFrame.attrs : Global metadata applying to this dataset.

        Notes
        -----
        "Flags" differ from "metadata". Flags reflect properties of the
        pandas object (the Series or DataFrame). Metadata refer to properties
        of the dataset, and should be stored in :attr:`DataFrame.attrs`.

        Examples
        --------
        >>> df = pd.DataFrame({"A": [1, 2]})
        >>> df.flags
        <Flags(allows_duplicate_labels=True)>

        Flags can be get or set using ``.``

        >>> df.flags.allows_duplicate_labels
        True
        >>> df.flags.allows_duplicate_labels = False

        Or by slicing with a key

        >>> df.flags["allows_duplicate_labels"]
        False
        >>> df.flags["allows_duplicate_labels"] = True
        """
        return self._flags

    @final
    def set_flags(
        self,
        *,
        copy: bool_t = False,
        allows_duplicate_labels: bool_t | None = None,
    ) -> Self:
        """
        Return a new object with updated flags.

        Parameters
        ----------
        copy : bool, default False
            Specify if a copy of the object should be made.
        allows_duplicate_labels : bool, optional
            Whether the returned object allows duplicate labels.

        Returns
        -------
        Series or DataFrame
            The same type as the caller.

        See Also
        --------
        DataFrame.attrs : Global metadata applying to this dataset.
        DataFrame.flags : Global flags applying to this object.

        Notes
        -----
        This method returns a new object that's a view on the same data
        as the input. Mutating the input or the output values will be reflected
        in the other.

        This method is intended to be used in method chains.

        "Flags" differ from "metadata". Flags reflect properties of the
        pandas object (the Series or DataFrame). Metadata refer to properties
        of the dataset, and should be stored in :attr:`DataFrame.attrs`.

        Examples
        --------
        >>> df = pd.DataFrame({"A": [1, 2]})
        >>> df.flags.allows_duplicate_labels
        True
        >>> df2 = df.set_flags(allows_duplicate_labels=False)
        >>> df2.flags.allows_duplicate_labels
        False
        """
        df = self.copy(deep=copy and not using_copy_on_write())
        if allows_duplicate_labels is not None:
            df.flags["allows_duplicate_labels"] = allows_duplicate_labels
        return df

    @final
    @classmethod
    def _validate_dtype(cls, dtype) -> DtypeObj | None:
        """validate the passed dtype"""
        if dtype is not None:
            dtype = pandas_dtype(dtype)

            # a compound dtype
            if dtype.kind == "V":
                raise NotImplementedError(
                    "compound dtypes are not implemented "
                    f"in the {cls.__name__} constructor"
                )

        return dtype

    # ----------------------------------------------------------------------
    # Construction

    @property
    def _constructor(self) -> Callable[..., Self]:
        """
        Used when a manipulation result has the same dimensions as the
        original.
        """
        raise AbstractMethodError(self)

    # ----------------------------------------------------------------------
    # Internals

    @final
    @property
    def _data(self):
        # GH#33054 retained because some downstream packages uses this,
        #  e.g. fastparquet
        # GH#33333
        warnings.warn(
            f"{type(self).__name__}._data is deprecated and will be removed in "
            "a future version. Use public APIs instead.",
            FutureWarning,
            stacklevel=find_stack_level(),
        )
        return self._mgr

    # ----------------------------------------------------------------------
    # Axis
    _AXIS_ORDERS: list[Literal["index", "columns"]]
    _AXIS_TO_AXIS_NUMBER: dict[Axis, AxisInt] = {0: 0, "index": 0, "rows": 0}
    _info_axis_number: int
    _info_axis_name: Literal["index", "columns"]
    _AXIS_LEN: int

    @final
    def _construct_axes_dict(self, axes: Sequence[Axis] | None = None, **kwargs):
        """Return an axes dictionary for myself."""
        d = {a: self._get_axis(a) for a in (axes or self._AXIS_ORDERS)}
        # error: Argument 1 to "update" of "MutableMapping" has incompatible type
        # "Dict[str, Any]"; expected "SupportsKeysAndGetItem[Union[int, str], Any]"
        d.update(kwargs)  # type: ignore[arg-type]
        return d

    @final
    @classmethod
    def _get_axis_number(cls, axis: Axis) -> AxisInt:
        try:
            return cls._AXIS_TO_AXIS_NUMBER[axis]
        except KeyError:
            raise ValueError(f"No axis named {axis} for object type {cls.__name__}")

    @final
    @classmethod
    def _get_axis_name(cls, axis: Axis) -> Literal["index", "columns"]:
        axis_number = cls._get_axis_number(axis)
        return cls._AXIS_ORDERS[axis_number]

    @final
    def _get_axis(self, axis: Axis) -> Index:
        axis_number = self._get_axis_number(axis)
        assert axis_number in {0, 1}
        return self.index if axis_number == 0 else self.columns

    @final
    @classmethod
    def _get_block_manager_axis(cls, axis: Axis) -> AxisInt:
        """Map the axis to the block_manager axis."""
        axis = cls._get_axis_number(axis)
        ndim = cls._AXIS_LEN
        if ndim == 2:
            # i.e. DataFrame
            return 1 - axis
        return axis

    @final
    def _get_axis_resolvers(self, axis: str) -> dict[str, Series | MultiIndex]:
        # index or columns
        axis_index = getattr(self, axis)
        d = {}
        prefix = axis[0]

        for i, name in enumerate(axis_index.names):
            if name is not None:
                key = level = name
            else:
                # prefix with 'i' or 'c' depending on the input axis
                # e.g., you must do ilevel_0 for the 0th level of an unnamed
                # multiiindex
                key = f"{prefix}level_{i}"
                level = i

            level_values = axis_index.get_level_values(level)
            s = level_values.to_series()
            s.index = axis_index
            d[key] = s

        # put the index/columns itself in the dict
        if isinstance(axis_index, MultiIndex):
            dindex = axis_index
        else:
            dindex = axis_index.to_series()

        d[axis] = dindex
        return d

    @final
    def _get_index_resolvers(self) -> dict[Hashable, Series | MultiIndex]:
        from pandas.core.computation.parsing import clean_column_name

        d: dict[str, Series | MultiIndex] = {}
        for axis_name in self._AXIS_ORDERS:
            d.update(self._get_axis_resolvers(axis_name))

        return {clean_column_name(k): v for k, v in d.items() if not isinstance(k, int)}

    @final
    def _get_cleaned_column_resolvers(self) -> dict[Hashable, Series]:
        """
        Return the special character free column resolvers of a dataframe.

        Column names with special characters are 'cleaned up' so that they can
        be referred to by backtick quoting.
        Used in :meth:`DataFrame.eval`.
        """
        from pandas.core.computation.parsing import clean_column_name

        if isinstance(self, ABCSeries):
            return {clean_column_name(self.name): self}

        return {
            clean_column_name(k): v for k, v in self.items() if not isinstance(k, int)
        }

    @property
    def _info_axis(self) -> Index:
        return getattr(self, self._info_axis_name)

    @property
    def shape(self) -> tuple[int, ...]:
        """
        Return a tuple of axis dimensions
        """
        return tuple(len(self._get_axis(a)) for a in self._AXIS_ORDERS)

    @property
    def axes(self) -> list[Index]:
        """
        Return index label(s) of the internal NDFrame
        """
        # we do it this way because if we have reversed axes, then
        # the block manager shows then reversed
        return [self._get_axis(a) for a in self._AXIS_ORDERS]

    @final
    @property
    def ndim(self) -> int:
        """
        Return an int representing the number of axes / array dimensions.

        Return 1 if Series. Otherwise return 2 if DataFrame.

        See Also
        --------
        ndarray.ndim : Number of array dimensions.

        Examples
        --------
        >>> s = pd.Series({'a': 1, 'b': 2, 'c': 3})
        >>> s.ndim
        1

        >>> df = pd.DataFrame({'col1': [1, 2], 'col2': [3, 4]})
        >>> df.ndim
        2
        """
        return self._mgr.ndim

    @final
    @property
    def size(self) -> int:
        """
        Return an int representing the number of elements in this object.

        Return the number of rows if Series. Otherwise return the number of
        rows times number of columns if DataFrame.

        See Also
        --------
        ndarray.size : Number of elements in the array.

        Examples
        --------
        >>> s = pd.Series({'a': 1, 'b': 2, 'c': 3})
        >>> s.size
        3

        >>> df = pd.DataFrame({'col1': [1, 2], 'col2': [3, 4]})
        >>> df.size
        4
        """
        # error: Incompatible return value type (got "signedinteger[_64Bit]",
        # expected "int")  [return-value]
        return np.prod(self.shape)  # type: ignore[return-value]

    def set_axis(
        self,
        labels,
        *,
        axis: Axis = 0,
        copy: bool_t | None = None,
    ) -> Self:
        """
        Assign desired index to given axis.

        Indexes for%(extended_summary_sub)s row labels can be changed by assigning
        a list-like or Index.

        Parameters
        ----------
        labels : list-like, Index
            The values for the new index.

        axis : %(axes_single_arg)s, default 0
            The axis to update. The value 0 identifies the rows. For `Series`
            this parameter is unused and defaults to 0.

        copy : bool, default True
            Whether to make a copy of the underlying data.

            .. versionadded:: 1.5.0

        Returns
        -------
        %(klass)s
            An object of type %(klass)s.

        See Also
        --------
        %(klass)s.rename_axis : Alter the name of the index%(see_also_sub)s.
        """
        return self._set_axis_nocheck(labels, axis, inplace=False, copy=copy)

    @final
    def _set_axis_nocheck(
        self, labels, axis: Axis, inplace: bool_t, copy: bool_t | None
    ):
        if inplace:
            setattr(self, self._get_axis_name(axis), labels)
        else:
            # With copy=False, we create a new object but don't copy the
            #  underlying data.
            obj = self.copy(deep=copy and not using_copy_on_write())
            setattr(obj, obj._get_axis_name(axis), labels)
            return obj

    @final
    def _set_axis(self, axis: AxisInt, labels: AnyArrayLike | list) -> None:
        """
        This is called from the cython code when we set the `index` attribute
        directly, e.g. `series.index = [1, 2, 3]`.
        """
        labels = ensure_index(labels)
        self._mgr.set_axis(axis, labels)
        self._clear_item_cache()

    @final
    def swapaxes(self, axis1: Axis, axis2: Axis, copy: bool_t | None = None) -> Self:
        """
        Interchange axes and swap values axes appropriately.

        Returns
        -------
        same as input
        """
        warnings.warn(
            # GH#51946
            f"'{type(self).__name__}.swapaxes' is deprecated and "
            "will be removed in a future version. "
            f"Please use '{type(self).__name__}.transpose' instead.",
            FutureWarning,
            stacklevel=find_stack_level(),
        )

        i = self._get_axis_number(axis1)
        j = self._get_axis_number(axis2)

        if i == j:
            return self.copy(deep=copy and not using_copy_on_write())

        mapping = {i: j, j: i}

        new_axes = [self._get_axis(mapping.get(k, k)) for k in range(self._AXIS_LEN)]
        new_values = self._values.swapaxes(i, j)  # type: ignore[union-attr]
        if (
            using_copy_on_write()
            and self._mgr.is_single_block
            and isinstance(self._mgr, BlockManager)
        ):
            # This should only get hit in case of having a single block, otherwise a
            # copy is made, we don't have to set up references.
            new_mgr = ndarray_to_mgr(
                new_values,
                new_axes[0],
                new_axes[1],
                dtype=None,
                copy=False,
                typ="block",
            )
            assert isinstance(new_mgr, BlockManager)
            assert isinstance(self._mgr, BlockManager)
            new_mgr.blocks[0].refs = self._mgr.blocks[0].refs
            new_mgr.blocks[0].refs.add_reference(
                new_mgr.blocks[0]  # type: ignore[arg-type]
            )
            return self._constructor(new_mgr).__finalize__(self, method="swapaxes")

        elif (copy or copy is None) and self._mgr.is_single_block:
            new_values = new_values.copy()

        return self._constructor(
            new_values,
            *new_axes,
            # The no-copy case for CoW is handled above
            copy=False,
        ).__finalize__(self, method="swapaxes")

    @final
    @doc(klass=_shared_doc_kwargs["klass"])
    def droplevel(self, level: IndexLabel, axis: Axis = 0) -> Self:
        """
        Return {klass} with requested index / column level(s) removed.

        Parameters
        ----------
        level : int, str, or list-like
            If a string is given, must be the name of a level
            If list-like, elements must be names or positional indexes
            of levels.

        axis : {{0 or 'index', 1 or 'columns'}}, default 0
            Axis along which the level(s) is removed:

            * 0 or 'index': remove level(s) in column.
            * 1 or 'columns': remove level(s) in row.

            For `Series` this parameter is unused and defaults to 0.

        Returns
        -------
        {klass}
            {klass} with requested index / column level(s) removed.

        Examples
        --------
        >>> df = pd.DataFrame([
        ...     [1, 2, 3, 4],
        ...     [5, 6, 7, 8],
        ...     [9, 10, 11, 12]
        ... ]).set_index([0, 1]).rename_axis(['a', 'b'])

        >>> df.columns = pd.MultiIndex.from_tuples([
        ...     ('c', 'e'), ('d', 'f')
        ... ], names=['level_1', 'level_2'])

        >>> df
        level_1   c   d
        level_2   e   f
        a b
        1 2      3   4
        5 6      7   8
        9 10    11  12

        >>> df.droplevel('a')
        level_1   c   d
        level_2   e   f
        b
        2        3   4
        6        7   8
        10      11  12

        >>> df.droplevel('level_2', axis=1)
        level_1   c   d
        a b
        1 2      3   4
        5 6      7   8
        9 10    11  12
        """
        labels = self._get_axis(axis)
        new_labels = labels.droplevel(level)
        return self.set_axis(new_labels, axis=axis, copy=None)

    def pop(self, item: Hashable) -> Series | Any:
        result = self[item]
        del self[item]

        return result

    @final
    def squeeze(self, axis: Axis | None = None):
        """
        Squeeze 1 dimensional axis objects into scalars.

        Series or DataFrames with a single element are squeezed to a scalar.
        DataFrames with a single column or a single row are squeezed to a
        Series. Otherwise the object is unchanged.

        This method is most useful when you don't know if your
        object is a Series or DataFrame, but you do know it has just a single
        column. In that case you can safely call `squeeze` to ensure you have a
        Series.

        Parameters
        ----------
        axis : {0 or 'index', 1 or 'columns', None}, default None
            A specific axis to squeeze. By default, all length-1 axes are
            squeezed. For `Series` this parameter is unused and defaults to `None`.

        Returns
        -------
        DataFrame, Series, or scalar
            The projection after squeezing `axis` or all the axes.

        See Also
        --------
        Series.iloc : Integer-location based indexing for selecting scalars.
        DataFrame.iloc : Integer-location based indexing for selecting Series.
        Series.to_frame : Inverse of DataFrame.squeeze for a
            single-column DataFrame.

        Examples
        --------
        >>> primes = pd.Series([2, 3, 5, 7])

        Slicing might produce a Series with a single value:

        >>> even_primes = primes[primes % 2 == 0]
        >>> even_primes
        0    2
        dtype: int64

        >>> even_primes.squeeze()
        2

        Squeezing objects with more than one value in every axis does nothing:

        >>> odd_primes = primes[primes % 2 == 1]
        >>> odd_primes
        1    3
        2    5
        3    7
        dtype: int64

        >>> odd_primes.squeeze()
        1    3
        2    5
        3    7
        dtype: int64

        Squeezing is even more effective when used with DataFrames.

        >>> df = pd.DataFrame([[1, 2], [3, 4]], columns=['a', 'b'])
        >>> df
           a  b
        0  1  2
        1  3  4

        Slicing a single column will produce a DataFrame with the columns
        having only one value:

        >>> df_a = df[['a']]
        >>> df_a
           a
        0  1
        1  3

        So the columns can be squeezed down, resulting in a Series:

        >>> df_a.squeeze('columns')
        0    1
        1    3
        Name: a, dtype: int64

        Slicing a single row from a single column will produce a single
        scalar DataFrame:

        >>> df_0a = df.loc[df.index < 1, ['a']]
        >>> df_0a
           a
        0  1

        Squeezing the rows produces a single scalar Series:

        >>> df_0a.squeeze('rows')
        a    1
        Name: 0, dtype: int64

        Squeezing all axes will project directly into a scalar:

        >>> df_0a.squeeze()
        1
        """
        axes = range(self._AXIS_LEN) if axis is None else (self._get_axis_number(axis),)
        return self.iloc[
            tuple(
                0 if i in axes and len(a) == 1 else slice(None)
                for i, a in enumerate(self.axes)
            )
        ]

    # ----------------------------------------------------------------------
    # Rename

    def _rename(
        self,
        mapper: Renamer | None = None,
        *,
        index: Renamer | None = None,
        columns: Renamer | None = None,
        axis: Axis | None = None,
        copy: bool_t | None = None,
        inplace: bool_t = False,
        level: Level | None = None,
        errors: str = "ignore",
    ) -> Self | None:
        # called by Series.rename and DataFrame.rename

        if mapper is None and index is None and columns is None:
            raise TypeError("must pass an index to rename")

        if index is not None or columns is not None:
            if axis is not None:
                raise TypeError(
                    "Cannot specify both 'axis' and any of 'index' or 'columns'"
                )
            if mapper is not None:
                raise TypeError(
                    "Cannot specify both 'mapper' and any of 'index' or 'columns'"
                )
        else:
            # use the mapper argument
            if axis and self._get_axis_number(axis) == 1:
                columns = mapper
            else:
                index = mapper

        self._check_inplace_and_allows_duplicate_labels(inplace)
        result = self if inplace else self.copy(deep=copy and not using_copy_on_write())

        for axis_no, replacements in enumerate((index, columns)):
            if replacements is None:
                continue

            ax = self._get_axis(axis_no)
            f = common.get_rename_function(replacements)

            if level is not None:
                level = ax._get_level_number(level)

            # GH 13473
            if not callable(replacements):
                if ax._is_multi and level is not None:
                    indexer = ax.get_level_values(level).get_indexer_for(replacements)
                else:
                    indexer = ax.get_indexer_for(replacements)

                if errors == "raise" and len(indexer[indexer == -1]):
                    missing_labels = [
                        label
                        for index, label in enumerate(replacements)
                        if indexer[index] == -1
                    ]
                    raise KeyError(f"{missing_labels} not found in axis")

            new_index = ax._transform_index(f, level=level)
            result._set_axis_nocheck(new_index, axis=axis_no, inplace=True, copy=False)
            result._clear_item_cache()

        if inplace:
            self._update_inplace(result)
            return None
        else:
            return result.__finalize__(self, method="rename")

    @overload
    def rename_axis(
        self,
        mapper: IndexLabel | lib.NoDefault = ...,
        *,
        index=...,
        columns=...,
        axis: Axis = ...,
        copy: bool_t | None = ...,
        inplace: Literal[False] = ...,
    ) -> Self:
        ...

    @overload
    def rename_axis(
        self,
        mapper: IndexLabel | lib.NoDefault = ...,
        *,
        index=...,
        columns=...,
        axis: Axis = ...,
        copy: bool_t | None = ...,
        inplace: Literal[True],
    ) -> None:
        ...

    @overload
    def rename_axis(
        self,
        mapper: IndexLabel | lib.NoDefault = ...,
        *,
        index=...,
        columns=...,
        axis: Axis = ...,
        copy: bool_t | None = ...,
        inplace: bool_t = ...,
    ) -> Self | None:
        ...

    def rename_axis(
        self,
        mapper: IndexLabel | lib.NoDefault = lib.no_default,
        *,
        index=lib.no_default,
        columns=lib.no_default,
        axis: Axis = 0,
        copy: bool_t | None = None,
        inplace: bool_t = False,
    ) -> Self | None:
        """
        Set the name of the axis for the index or columns.

        Parameters
        ----------
        mapper : scalar, list-like, optional
            Value to set the axis name attribute.
        index, columns : scalar, list-like, dict-like or function, optional
            A scalar, list-like, dict-like or functions transformations to
            apply to that axis' values.
            Note that the ``columns`` parameter is not allowed if the
            object is a Series. This parameter only apply for DataFrame
            type objects.

            Use either ``mapper`` and ``axis`` to
            specify the axis to target with ``mapper``, or ``index``
            and/or ``columns``.
        axis : {0 or 'index', 1 or 'columns'}, default 0
            The axis to rename. For `Series` this parameter is unused and defaults to 0.
        copy : bool, default None
            Also copy underlying data.
        inplace : bool, default False
            Modifies the object directly, instead of creating a new Series
            or DataFrame.

        Returns
        -------
        Series, DataFrame, or None
            The same type as the caller or None if ``inplace=True``.

        See Also
        --------
        Series.rename : Alter Series index labels or name.
        DataFrame.rename : Alter DataFrame index labels or name.
        Index.rename : Set new names on index.

        Notes
        -----
        ``DataFrame.rename_axis`` supports two calling conventions

        * ``(index=index_mapper, columns=columns_mapper, ...)``
        * ``(mapper, axis={'index', 'columns'}, ...)``

        The first calling convention will only modify the names of
        the index and/or the names of the Index object that is the columns.
        In this case, the parameter ``copy`` is ignored.

        The second calling convention will modify the names of the
        corresponding index if mapper is a list or a scalar.
        However, if mapper is dict-like or a function, it will use the
        deprecated behavior of modifying the axis *labels*.

        We *highly* recommend using keyword arguments to clarify your
        intent.

        Examples
        --------
        **Series**

        >>> s = pd.Series(["dog", "cat", "monkey"])
        >>> s
        0       dog
        1       cat
        2    monkey
        dtype: object
        >>> s.rename_axis("animal")
        animal
        0    dog
        1    cat
        2    monkey
        dtype: object

        **DataFrame**

        >>> df = pd.DataFrame({"num_legs": [4, 4, 2],
        ...                    "num_arms": [0, 0, 2]},
        ...                   ["dog", "cat", "monkey"])
        >>> df
                num_legs  num_arms
        dog            4         0
        cat            4         0
        monkey         2         2
        >>> df = df.rename_axis("animal")
        >>> df
                num_legs  num_arms
        animal
        dog            4         0
        cat            4         0
        monkey         2         2
        >>> df = df.rename_axis("limbs", axis="columns")
        >>> df
        limbs   num_legs  num_arms
        animal
        dog            4         0
        cat            4         0
        monkey         2         2

        **MultiIndex**

        >>> df.index = pd.MultiIndex.from_product([['mammal'],
        ...                                        ['dog', 'cat', 'monkey']],
        ...                                       names=['type', 'name'])
        >>> df
        limbs          num_legs  num_arms
        type   name
        mammal dog            4         0
               cat            4         0
               monkey         2         2

        >>> df.rename_axis(index={'type': 'class'})
        limbs          num_legs  num_arms
        class  name
        mammal dog            4         0
               cat            4         0
               monkey         2         2

        >>> df.rename_axis(columns=str.upper)
        LIMBS          num_legs  num_arms
        type   name
        mammal dog            4         0
               cat            4         0
               monkey         2         2
        """
        axes = {"index": index, "columns": columns}

        if axis is not None:
            axis = self._get_axis_number(axis)

        inplace = validate_bool_kwarg(inplace, "inplace")

        if copy and using_copy_on_write():
            copy = False

        if mapper is not lib.no_default:
            # Use v0.23 behavior if a scalar or list
            non_mapper = is_scalar(mapper) or (
                is_list_like(mapper) and not is_dict_like(mapper)
            )
            if non_mapper:
                return self._set_axis_name(
                    mapper, axis=axis, inplace=inplace, copy=copy
                )
            else:
                raise ValueError("Use `.rename` to alter labels with a mapper.")
        else:
            # Use new behavior.  Means that index and/or columns
            # is specified
            result = self if inplace else self.copy(deep=copy)

            for axis in range(self._AXIS_LEN):
                v = axes.get(self._get_axis_name(axis))
                if v is lib.no_default:
                    continue
                non_mapper = is_scalar(v) or (is_list_like(v) and not is_dict_like(v))
                if non_mapper:
                    newnames = v
                else:
                    f = common.get_rename_function(v)
                    curnames = self._get_axis(axis).names
                    newnames = [f(name) for name in curnames]
                result._set_axis_name(newnames, axis=axis, inplace=True, copy=copy)
            if not inplace:
                return result
            return None

    @final
    def _set_axis_name(
        self, name, axis: Axis = 0, inplace: bool_t = False, copy: bool_t | None = True
    ):
        """
        Set the name(s) of the axis.

        Parameters
        ----------
        name : str or list of str
            Name(s) to set.
        axis : {0 or 'index', 1 or 'columns'}, default 0
            The axis to set the label. The value 0 or 'index' specifies index,
            and the value 1 or 'columns' specifies columns.
        inplace : bool, default False
            If `True`, do operation inplace and return None.
        copy:
            Whether to make a copy of the result.

        Returns
        -------
        Series, DataFrame, or None
            The same type as the caller or `None` if `inplace` is `True`.

        See Also
        --------
        DataFrame.rename : Alter the axis labels of :class:`DataFrame`.
        Series.rename : Alter the index labels or set the index name
            of :class:`Series`.
        Index.rename : Set the name of :class:`Index` or :class:`MultiIndex`.

        Examples
        --------
        >>> df = pd.DataFrame({"num_legs": [4, 4, 2]},
        ...                   ["dog", "cat", "monkey"])
        >>> df
                num_legs
        dog            4
        cat            4
        monkey         2
        >>> df._set_axis_name("animal")
                num_legs
        animal
        dog            4
        cat            4
        monkey         2
        >>> df.index = pd.MultiIndex.from_product(
        ...                [["mammal"], ['dog', 'cat', 'monkey']])
        >>> df._set_axis_name(["type", "name"])
                       num_legs
        type   name
        mammal dog        4
               cat        4
               monkey     2
        """
        axis = self._get_axis_number(axis)
        idx = self._get_axis(axis).set_names(name)

        inplace = validate_bool_kwarg(inplace, "inplace")
        renamed = self if inplace else self.copy(deep=copy)
        if axis == 0:
            renamed.index = idx
        else:
            renamed.columns = idx

        if not inplace:
            return renamed

    # ----------------------------------------------------------------------
    # Comparison Methods

    @final
    def _indexed_same(self, other) -> bool_t:
        return all(
            self._get_axis(a).equals(other._get_axis(a)) for a in self._AXIS_ORDERS
        )

    @final
    def equals(self, other: object) -> bool_t:
        """
        Test whether two objects contain the same elements.

        This function allows two Series or DataFrames to be compared against
        each other to see if they have the same shape and elements. NaNs in
        the same location are considered equal.

        The row/column index do not need to have the same type, as long
        as the values are considered equal. Corresponding columns must be of
        the same dtype.

        Parameters
        ----------
        other : Series or DataFrame
            The other Series or DataFrame to be compared with the first.

        Returns
        -------
        bool
            True if all elements are the same in both objects, False
            otherwise.

        See Also
        --------
        Series.eq : Compare two Series objects of the same length
            and return a Series where each element is True if the element
            in each Series is equal, False otherwise.
        DataFrame.eq : Compare two DataFrame objects of the same shape and
            return a DataFrame where each element is True if the respective
            element in each DataFrame is equal, False otherwise.
        testing.assert_series_equal : Raises an AssertionError if left and
            right are not equal. Provides an easy interface to ignore
            inequality in dtypes, indexes and precision among others.
        testing.assert_frame_equal : Like assert_series_equal, but targets
            DataFrames.
        numpy.array_equal : Return True if two arrays have the same shape
            and elements, False otherwise.

        Examples
        --------
        >>> df = pd.DataFrame({1: [10], 2: [20]})
        >>> df
            1   2
        0  10  20

        DataFrames df and exactly_equal have the same types and values for
        their elements and column labels, which will return True.

        >>> exactly_equal = pd.DataFrame({1: [10], 2: [20]})
        >>> exactly_equal
            1   2
        0  10  20
        >>> df.equals(exactly_equal)
        True

        DataFrames df and different_column_type have the same element
        types and values, but have different types for the column labels,
        which will still return True.

        >>> different_column_type = pd.DataFrame({1.0: [10], 2.0: [20]})
        >>> different_column_type
           1.0  2.0
        0   10   20
        >>> df.equals(different_column_type)
        True

        DataFrames df and different_data_type have different types for the
        same values for their elements, and will return False even though
        their column labels are the same values and types.

        >>> different_data_type = pd.DataFrame({1: [10.0], 2: [20.0]})
        >>> different_data_type
              1     2
        0  10.0  20.0
        >>> df.equals(different_data_type)
        False
        """
        if not (isinstance(other, type(self)) or isinstance(self, type(other))):
            return False
        other = cast(NDFrame, other)
        return self._mgr.equals(other._mgr)

    # -------------------------------------------------------------------------
    # Unary Methods

    @final
    def __neg__(self) -> Self:
        def blk_func(values: ArrayLike):
            if is_bool_dtype(values.dtype):
                # error: Argument 1 to "inv" has incompatible type "Union
                # [ExtensionArray, ndarray[Any, Any]]"; expected
                # "_SupportsInversion[ndarray[Any, dtype[bool_]]]"
                return operator.inv(values)  # type: ignore[arg-type]
            else:
                # error: Argument 1 to "neg" has incompatible type "Union
                # [ExtensionArray, ndarray[Any, Any]]"; expected
                # "_SupportsNeg[ndarray[Any, dtype[Any]]]"
                return operator.neg(values)  # type: ignore[arg-type]

        new_data = self._mgr.apply(blk_func)
        res = self._constructor(new_data)
        return res.__finalize__(self, method="__neg__")

    @final
    def __pos__(self) -> Self:
        def blk_func(values: ArrayLike):
            if is_bool_dtype(values.dtype):
                return values.copy()
            else:
                # error: Argument 1 to "pos" has incompatible type "Union
                # [ExtensionArray, ndarray[Any, Any]]"; expected
                # "_SupportsPos[ndarray[Any, dtype[Any]]]"
                return operator.pos(values)  # type: ignore[arg-type]

        new_data = self._mgr.apply(blk_func)
        res = self._constructor(new_data)
        return res.__finalize__(self, method="__pos__")

    @final
    def __invert__(self) -> Self:
        if not self.size:
            # inv fails with 0 len
            return self.copy(deep=False)

        new_data = self._mgr.apply(operator.invert)
        return self._constructor(new_data).__finalize__(self, method="__invert__")

    @final
    def __nonzero__(self) -> NoReturn:
        raise ValueError(
            f"The truth value of a {type(self).__name__} is ambiguous. "
            "Use a.empty, a.bool(), a.item(), a.any() or a.all()."
        )

    __bool__ = __nonzero__

    @final
    def bool(self) -> bool_t:
        """
        Return the bool of a single element Series or DataFrame.

        This must be a boolean scalar value, either True or False. It will raise a
        ValueError if the Series or DataFrame does not have exactly 1 element, or that
        element is not boolean (integer values 0 and 1 will also raise an exception).

        Returns
        -------
        bool
            The value in the Series or DataFrame.

        See Also
        --------
        Series.astype : Change the data type of a Series, including to boolean.
        DataFrame.astype : Change the data type of a DataFrame, including to boolean.
        numpy.bool_ : NumPy boolean data type, used by pandas for boolean values.

        Examples
        --------
        The method will only work for single element objects with a boolean value:

        >>> pd.Series([True]).bool()
        True
        >>> pd.Series([False]).bool()
        False

        >>> pd.DataFrame({'col': [True]}).bool()
        True
        >>> pd.DataFrame({'col': [False]}).bool()
        False
        """

        warnings.warn(
            f"{type(self).__name__}.bool is now deprecated and will be removed "
            "in future version of pandas",
            FutureWarning,
            stacklevel=find_stack_level(),
        )
        v = self.squeeze()
        if isinstance(v, (bool, np.bool_)):
            return bool(v)
        elif is_scalar(v):
            raise ValueError(
                "bool cannot act on a non-boolean single element "
                f"{type(self).__name__}"
            )

        self.__nonzero__()
        # for mypy (__nonzero__ raises)
        return True

    @final
    def abs(self) -> Self:
        """
        Return a Series/DataFrame with absolute numeric value of each element.

        This function only applies to elements that are all numeric.

        Returns
        -------
        abs
            Series/DataFrame containing the absolute value of each element.

        See Also
        --------
        numpy.absolute : Calculate the absolute value element-wise.

        Notes
        -----
        For ``complex`` inputs, ``1.2 + 1j``, the absolute value is
        :math:`\\sqrt{ a^2 + b^2 }`.

        Examples
        --------
        Absolute numeric values in a Series.

        >>> s = pd.Series([-1.10, 2, -3.33, 4])
        >>> s.abs()
        0    1.10
        1    2.00
        2    3.33
        3    4.00
        dtype: float64

        Absolute numeric values in a Series with complex numbers.

        >>> s = pd.Series([1.2 + 1j])
        >>> s.abs()
        0    1.56205
        dtype: float64

        Absolute numeric values in a Series with a Timedelta element.

        >>> s = pd.Series([pd.Timedelta('1 days')])
        >>> s.abs()
        0   1 days
        dtype: timedelta64[ns]

        Select rows with data closest to certain value using argsort (from
        `StackOverflow <https://stackoverflow.com/a/17758115>`__).

        >>> df = pd.DataFrame({
        ...     'a': [4, 5, 6, 7],
        ...     'b': [10, 20, 30, 40],
        ...     'c': [100, 50, -30, -50]
        ... })
        >>> df
             a    b    c
        0    4   10  100
        1    5   20   50
        2    6   30  -30
        3    7   40  -50
        >>> df.loc[(df.c - 43).abs().argsort()]
             a    b    c
        1    5   20   50
        0    4   10  100
        2    6   30  -30
        3    7   40  -50
        """
        res_mgr = self._mgr.apply(np.abs)
        return self._constructor(res_mgr).__finalize__(self, name="abs")

    @final
    def __abs__(self) -> Self:
        return self.abs()

    @final
    def __round__(self, decimals: int = 0) -> Self:
        return self.round(decimals).__finalize__(self, method="__round__")

    # -------------------------------------------------------------------------
    # Label or Level Combination Helpers
    #
    # A collection of helper methods for DataFrame/Series operations that
    # accept a combination of column/index labels and levels.  All such
    # operations should utilize/extend these methods when possible so that we
    # have consistent precedence and validation logic throughout the library.

    @final
    def _is_level_reference(self, key: Level, axis: Axis = 0) -> bool_t:
        """
        Test whether a key is a level reference for a given axis.

        To be considered a level reference, `key` must be a string that:
          - (axis=0): Matches the name of an index level and does NOT match
            a column label.
          - (axis=1): Matches the name of a column level and does NOT match
            an index label.

        Parameters
        ----------
        key : Hashable
            Potential level name for the given axis
        axis : int, default 0
            Axis that levels are associated with (0 for index, 1 for columns)

        Returns
        -------
        is_level : bool
        """
        axis_int = self._get_axis_number(axis)

        return (
            key is not None
            and is_hashable(key)
            and key in self.axes[axis_int].names
            and not self._is_label_reference(key, axis=axis_int)
        )

    @final
    def _is_label_reference(self, key: Level, axis: Axis = 0) -> bool_t:
        """
        Test whether a key is a label reference for a given axis.

        To be considered a label reference, `key` must be a string that:
          - (axis=0): Matches a column label
          - (axis=1): Matches an index label

        Parameters
        ----------
        key : Hashable
            Potential label name, i.e. Index entry.
        axis : int, default 0
            Axis perpendicular to the axis that labels are associated with
            (0 means search for column labels, 1 means search for index labels)

        Returns
        -------
        is_label: bool
        """
        axis_int = self._get_axis_number(axis)
        other_axes = (ax for ax in range(self._AXIS_LEN) if ax != axis_int)

        return (
            key is not None
            and is_hashable(key)
            and any(key in self.axes[ax] for ax in other_axes)
        )

    @final
    def _is_label_or_level_reference(self, key: Level, axis: AxisInt = 0) -> bool_t:
        """
        Test whether a key is a label or level reference for a given axis.

        To be considered either a label or a level reference, `key` must be a
        string that:
          - (axis=0): Matches a column label or an index level
          - (axis=1): Matches an index label or a column level

        Parameters
        ----------
        key : Hashable
            Potential label or level name
        axis : int, default 0
            Axis that levels are associated with (0 for index, 1 for columns)

        Returns
        -------
        bool
        """
        return self._is_level_reference(key, axis=axis) or self._is_label_reference(
            key, axis=axis
        )

    @final
    def _check_label_or_level_ambiguity(self, key: Level, axis: Axis = 0) -> None:
        """
        Check whether `key` is ambiguous.

        By ambiguous, we mean that it matches both a level of the input
        `axis` and a label of the other axis.

        Parameters
        ----------
        key : Hashable
            Label or level name.
        axis : int, default 0
            Axis that levels are associated with (0 for index, 1 for columns).

        Raises
        ------
        ValueError: `key` is ambiguous
        """

        axis_int = self._get_axis_number(axis)
        other_axes = (ax for ax in range(self._AXIS_LEN) if ax != axis_int)

        if (
            key is not None
            and is_hashable(key)
            and key in self.axes[axis_int].names
            and any(key in self.axes[ax] for ax in other_axes)
        ):
            # Build an informative and grammatical warning
            level_article, level_type = (
                ("an", "index") if axis_int == 0 else ("a", "column")
            )

            label_article, label_type = (
                ("a", "column") if axis_int == 0 else ("an", "index")
            )

            msg = (
                f"'{key}' is both {level_article} {level_type} level and "
                f"{label_article} {label_type} label, which is ambiguous."
            )
            raise ValueError(msg)

    @final
    def _get_label_or_level_values(self, key: Level, axis: AxisInt = 0) -> ArrayLike:
        """
        Return a 1-D array of values associated with `key`, a label or level
        from the given `axis`.

        Retrieval logic:
          - (axis=0): Return column values if `key` matches a column label.
            Otherwise return index level values if `key` matches an index
            level.
          - (axis=1): Return row values if `key` matches an index label.
            Otherwise return column level values if 'key' matches a column
            level

        Parameters
        ----------
        key : Hashable
            Label or level name.
        axis : int, default 0
            Axis that levels are associated with (0 for index, 1 for columns)

        Returns
        -------
        np.ndarray or ExtensionArray

        Raises
        ------
        KeyError
            if `key` matches neither a label nor a level
        ValueError
            if `key` matches multiple labels
        """
        axis = self._get_axis_number(axis)
        other_axes = [ax for ax in range(self._AXIS_LEN) if ax != axis]

        if self._is_label_reference(key, axis=axis):
            self._check_label_or_level_ambiguity(key, axis=axis)
            values = self.xs(key, axis=other_axes[0])._values
        elif self._is_level_reference(key, axis=axis):
            values = self.axes[axis].get_level_values(key)._values
        else:
            raise KeyError(key)

        # Check for duplicates
        if values.ndim > 1:
            if other_axes and isinstance(self._get_axis(other_axes[0]), MultiIndex):
                multi_message = (
                    "\n"
                    "For a multi-index, the label must be a "
                    "tuple with elements corresponding to each level."
                )
            else:
                multi_message = ""

            label_axis_name = "column" if axis == 0 else "index"
            raise ValueError(
                f"The {label_axis_name} label '{key}' is not unique.{multi_message}"
            )

        return values

    @final
    def _drop_labels_or_levels(self, keys, axis: AxisInt = 0):
        """
        Drop labels and/or levels for the given `axis`.

        For each key in `keys`:
          - (axis=0): If key matches a column label then drop the column.
            Otherwise if key matches an index level then drop the level.
          - (axis=1): If key matches an index label then drop the row.
            Otherwise if key matches a column level then drop the level.

        Parameters
        ----------
        keys : str or list of str
            labels or levels to drop
        axis : int, default 0
            Axis that levels are associated with (0 for index, 1 for columns)

        Returns
        -------
        dropped: DataFrame

        Raises
        ------
        ValueError
            if any `keys` match neither a label nor a level
        """
        axis = self._get_axis_number(axis)

        # Validate keys
        keys = common.maybe_make_list(keys)
        invalid_keys = [
            k for k in keys if not self._is_label_or_level_reference(k, axis=axis)
        ]

        if invalid_keys:
            raise ValueError(
                "The following keys are not valid labels or "
                f"levels for axis {axis}: {invalid_keys}"
            )

        # Compute levels and labels to drop
        levels_to_drop = [k for k in keys if self._is_level_reference(k, axis=axis)]

        labels_to_drop = [k for k in keys if not self._is_level_reference(k, axis=axis)]

        # Perform copy upfront and then use inplace operations below.
        # This ensures that we always perform exactly one copy.
        # ``copy`` and/or ``inplace`` options could be added in the future.
        dropped = self.copy(deep=False)

        if axis == 0:
            # Handle dropping index levels
            if levels_to_drop:
                dropped.reset_index(levels_to_drop, drop=True, inplace=True)

            # Handle dropping columns labels
            if labels_to_drop:
                dropped.drop(labels_to_drop, axis=1, inplace=True)
        else:
            # Handle dropping column levels
            if levels_to_drop:
                if isinstance(dropped.columns, MultiIndex):
                    # Drop the specified levels from the MultiIndex
                    dropped.columns = dropped.columns.droplevel(levels_to_drop)
                else:
                    # Drop the last level of Index by replacing with
                    # a RangeIndex
                    dropped.columns = RangeIndex(dropped.columns.size)

            # Handle dropping index labels
            if labels_to_drop:
                dropped.drop(labels_to_drop, axis=0, inplace=True)

        return dropped

    # ----------------------------------------------------------------------
    # Iteration

    # https://github.com/python/typeshed/issues/2148#issuecomment-520783318
    # Incompatible types in assignment (expression has type "None", base class
    # "object" defined the type as "Callable[[object], int]")
    __hash__: ClassVar[None]  # type: ignore[assignment]

    def __iter__(self) -> Iterator:
        """
        Iterate over info axis.

        Returns
        -------
        iterator
            Info axis as iterator.
        """
        return iter(self._info_axis)

    # can we get a better explanation of this?
    def keys(self) -> Index:
        """
        Get the 'info axis' (see Indexing for more).

        This is index for Series, columns for DataFrame.

        Returns
        -------
        Index
            Info axis.
        """
        return self._info_axis

    def items(self):
        """
        Iterate over (label, values) on info axis

        This is index for Series and columns for DataFrame.

        Returns
        -------
        Generator
        """
        for h in self._info_axis:
            yield h, self[h]

    def __len__(self) -> int:
        """Returns length of info axis"""
        return len(self._info_axis)

    @final
    def __contains__(self, key) -> bool_t:
        """True if the key is in the info axis"""
        return key in self._info_axis

    @property
    def empty(self) -> bool_t:
        """
        Indicator whether Series/DataFrame is empty.

        True if Series/DataFrame is entirely empty (no items), meaning any of the
        axes are of length 0.

        Returns
        -------
        bool
            If Series/DataFrame is empty, return True, if not return False.

        See Also
        --------
        Series.dropna : Return series without null values.
        DataFrame.dropna : Return DataFrame with labels on given axis omitted
            where (all or any) data are missing.

        Notes
        -----
        If Series/DataFrame contains only NaNs, it is still not considered empty. See
        the example below.

        Examples
        --------
        An example of an actual empty DataFrame. Notice the index is empty:

        >>> df_empty = pd.DataFrame({'A' : []})
        >>> df_empty
        Empty DataFrame
        Columns: [A]
        Index: []
        >>> df_empty.empty
        True

        If we only have NaNs in our DataFrame, it is not considered empty! We
        will need to drop the NaNs to make the DataFrame empty:

        >>> df = pd.DataFrame({'A' : [np.nan]})
        >>> df
            A
        0 NaN
        >>> df.empty
        False
        >>> df.dropna().empty
        True

        >>> ser_empty = pd.Series({'A' : []})
        >>> ser_empty
        A    []
        dtype: object
        >>> ser_empty.empty
        False
        >>> ser_empty = pd.Series()
        >>> ser_empty.empty
        True
        """
        return any(len(self._get_axis(a)) == 0 for a in self._AXIS_ORDERS)

    # ----------------------------------------------------------------------
    # Array Interface

    # This is also set in IndexOpsMixin
    # GH#23114 Ensure ndarray.__op__(DataFrame) returns NotImplemented
    __array_priority__: int = 1000

    def __array__(self, dtype: npt.DTypeLike | None = None) -> np.ndarray:
        values = self._values
        arr = np.asarray(values, dtype=dtype)
        if (
            astype_is_view(values.dtype, arr.dtype)
            and using_copy_on_write()
            and self._mgr.is_single_block
        ):
            # Check if both conversions can be done without a copy
            if astype_is_view(self.dtypes.iloc[0], values.dtype) and astype_is_view(
                values.dtype, arr.dtype
            ):
                arr = arr.view()
                arr.flags.writeable = False
        return arr

    @final
    def __array_ufunc__(
        self, ufunc: np.ufunc, method: str, *inputs: Any, **kwargs: Any
    ):
        return arraylike.array_ufunc(self, ufunc, method, *inputs, **kwargs)

    # ----------------------------------------------------------------------
    # Picklability

    @final
    def __getstate__(self) -> dict[str, Any]:
        meta = {k: getattr(self, k, None) for k in self._metadata}
        return {
            "_mgr": self._mgr,
            "_typ": self._typ,
            "_metadata": self._metadata,
            "attrs": self.attrs,
            "_flags": {k: self.flags[k] for k in self.flags._keys},
            **meta,
        }

    @final
    def __setstate__(self, state) -> None:
        if isinstance(state, BlockManager):
            self._mgr = state
        elif isinstance(state, dict):
            if "_data" in state and "_mgr" not in state:
                # compat for older pickles
                state["_mgr"] = state.pop("_data")
            typ = state.get("_typ")
            if typ is not None:
                attrs = state.get("_attrs", {})
                object.__setattr__(self, "_attrs", attrs)
                flags = state.get("_flags", {"allows_duplicate_labels": True})
                object.__setattr__(self, "_flags", Flags(self, **flags))

                # set in the order of internal names
                # to avoid definitional recursion
                # e.g. say fill_value needing _mgr to be
                # defined
                meta = set(self._internal_names + self._metadata)
                for k in list(meta):
                    if k in state and k != "_flags":
                        v = state[k]
                        object.__setattr__(self, k, v)

                for k, v in state.items():
                    if k not in meta:
                        object.__setattr__(self, k, v)

            else:
                raise NotImplementedError("Pre-0.12 pickles are no longer supported")
        elif len(state) == 2:
            raise NotImplementedError("Pre-0.12 pickles are no longer supported")

        self._item_cache: dict[Hashable, Series] = {}

    # ----------------------------------------------------------------------
    # Rendering Methods

    def __repr__(self) -> str:
        # string representation based upon iterating over self
        # (since, by definition, `PandasContainers` are iterable)
        prepr = f"[{','.join(map(pprint_thing, self))}]"
        return f"{type(self).__name__}({prepr})"

    @final
    def _repr_latex_(self):
        """
        Returns a LaTeX representation for a particular object.
        Mainly for use with nbconvert (jupyter notebook conversion to pdf).
        """
        if config.get_option("styler.render.repr") == "latex":
            return self.to_latex()
        else:
            return None

    @final
    def _repr_data_resource_(self):
        """
        Not a real Jupyter special repr method, but we use the same
        naming convention.
        """
        if config.get_option("display.html.table_schema"):
            data = self.head(config.get_option("display.max_rows"))

            as_json = data.to_json(orient="table")
            as_json = cast(str, as_json)
            return loads(as_json, object_pairs_hook=collections.OrderedDict)

    # ----------------------------------------------------------------------
    # I/O Methods

    @final
    @doc(
        klass="object",
        storage_options=_shared_docs["storage_options"],
        storage_options_versionadded="1.2.0",
    )
    def to_excel(
        self,
        excel_writer: FilePath | WriteExcelBuffer | ExcelWriter,
        sheet_name: str = "Sheet1",
        na_rep: str = "",
        float_format: str | None = None,
        columns: Sequence[Hashable] | None = None,
        header: Sequence[Hashable] | bool_t = True,
        index: bool_t = True,
        index_label: IndexLabel = None,
        startrow: int = 0,
        startcol: int = 0,
        engine: str | None = None,
        merge_cells: bool_t = True,
        inf_rep: str = "inf",
        freeze_panes: tuple[int, int] | None = None,
        storage_options: StorageOptions = None,
    ) -> None:
        """
        Write {klass} to an Excel sheet.

        To write a single {klass} to an Excel .xlsx file it is only necessary to
        specify a target file name. To write to multiple sheets it is necessary to
        create an `ExcelWriter` object with a target file name, and specify a sheet
        in the file to write to.

        Multiple sheets may be written to by specifying unique `sheet_name`.
        With all data written to the file it is necessary to save the changes.
        Note that creating an `ExcelWriter` object with a file name that already
        exists will result in the contents of the existing file being erased.

        Parameters
        ----------
        excel_writer : path-like, file-like, or ExcelWriter object
            File path or existing ExcelWriter.
        sheet_name : str, default 'Sheet1'
            Name of sheet which will contain DataFrame.
        na_rep : str, default ''
            Missing data representation.
        float_format : str, optional
            Format string for floating point numbers. For example
            ``float_format="%.2f"`` will format 0.1234 to 0.12.
        columns : sequence or list of str, optional
            Columns to write.
        header : bool or list of str, default True
            Write out the column names. If a list of string is given it is
            assumed to be aliases for the column names.
        index : bool, default True
            Write row names (index).
        index_label : str or sequence, optional
            Column label for index column(s) if desired. If not specified, and
            `header` and `index` are True, then the index names are used. A
            sequence should be given if the DataFrame uses MultiIndex.
        startrow : int, default 0
            Upper left cell row to dump data frame.
        startcol : int, default 0
            Upper left cell column to dump data frame.
        engine : str, optional
            Write engine to use, 'openpyxl' or 'xlsxwriter'. You can also set this
            via the options ``io.excel.xlsx.writer`` or
            ``io.excel.xlsm.writer``.

        merge_cells : bool, default True
            Write MultiIndex and Hierarchical Rows as merged cells.
        inf_rep : str, default 'inf'
            Representation for infinity (there is no native representation for
            infinity in Excel).
        freeze_panes : tuple of int (length 2), optional
            Specifies the one-based bottommost row and rightmost column that
            is to be frozen.
        {storage_options}

            .. versionadded:: {storage_options_versionadded}

        See Also
        --------
        to_csv : Write DataFrame to a comma-separated values (csv) file.
        ExcelWriter : Class for writing DataFrame objects into excel sheets.
        read_excel : Read an Excel file into a pandas DataFrame.
        read_csv : Read a comma-separated values (csv) file into DataFrame.
        io.formats.style.Styler.to_excel : Add styles to Excel sheet.

        Notes
        -----
        For compatibility with :meth:`~DataFrame.to_csv`,
        to_excel serializes lists and dicts to strings before writing.

        Once a workbook has been saved it is not possible to write further
        data without rewriting the whole workbook.

        Examples
        --------

        Create, write to and save a workbook:

        >>> df1 = pd.DataFrame([['a', 'b'], ['c', 'd']],
        ...                    index=['row 1', 'row 2'],
        ...                    columns=['col 1', 'col 2'])
        >>> df1.to_excel("output.xlsx")  # doctest: +SKIP

        To specify the sheet name:

        >>> df1.to_excel("output.xlsx",
        ...              sheet_name='Sheet_name_1')  # doctest: +SKIP

        If you wish to write to more than one sheet in the workbook, it is
        necessary to specify an ExcelWriter object:

        >>> df2 = df1.copy()
        >>> with pd.ExcelWriter('output.xlsx') as writer:  # doctest: +SKIP
        ...     df1.to_excel(writer, sheet_name='Sheet_name_1')
        ...     df2.to_excel(writer, sheet_name='Sheet_name_2')

        ExcelWriter can also be used to append to an existing Excel file:

        >>> with pd.ExcelWriter('output.xlsx',
        ...                     mode='a') as writer:  # doctest: +SKIP
        ...     df1.to_excel(writer, sheet_name='Sheet_name_3')

        To set the library that is used to write the Excel file,
        you can pass the `engine` keyword (the default engine is
        automatically chosen depending on the file extension):

        >>> df1.to_excel('output1.xlsx', engine='xlsxwriter')  # doctest: +SKIP
        """

        df = self if isinstance(self, ABCDataFrame) else self.to_frame()

        from pandas.io.formats.excel import ExcelFormatter

        formatter = ExcelFormatter(
            df,
            na_rep=na_rep,
            cols=columns,
            header=header,
            float_format=float_format,
            index=index,
            index_label=index_label,
            merge_cells=merge_cells,
            inf_rep=inf_rep,
        )
        formatter.write(
            excel_writer,
            sheet_name=sheet_name,
            startrow=startrow,
            startcol=startcol,
            freeze_panes=freeze_panes,
            engine=engine,
            storage_options=storage_options,
        )

    @final
    @doc(
        storage_options=_shared_docs["storage_options"],
        compression_options=_shared_docs["compression_options"] % "path_or_buf",
    )
    def to_json(
        self,
        path_or_buf: FilePath | WriteBuffer[bytes] | WriteBuffer[str] | None = None,
        orient: str | None = None,
        date_format: str | None = None,
        double_precision: int = 10,
        force_ascii: bool_t = True,
        date_unit: str = "ms",
        default_handler: Callable[[Any], JSONSerializable] | None = None,
        lines: bool_t = False,
        compression: CompressionOptions = "infer",
        index: bool_t = True,
        indent: int | None = None,
        storage_options: StorageOptions = None,
        mode: Literal["a", "w"] = "w",
    ) -> str | None:
        """
        Convert the object to a JSON string.

        Note NaN's and None will be converted to null and datetime objects
        will be converted to UNIX timestamps.

        Parameters
        ----------
        path_or_buf : str, path object, file-like object, or None, default None
            String, path object (implementing os.PathLike[str]), or file-like
            object implementing a write() function. If None, the result is
            returned as a string.
        orient : str
            Indication of expected JSON string format.

            * Series:

                - default is 'index'
                - allowed values are: {{'split', 'records', 'index', 'table'}}.

            * DataFrame:

                - default is 'columns'
                - allowed values are: {{'split', 'records', 'index', 'columns',
                  'values', 'table'}}.

            * The format of the JSON string:

                - 'split' : dict like {{'index' -> [index], 'columns' -> [columns],
                  'data' -> [values]}}
                - 'records' : list like [{{column -> value}}, ... , {{column -> value}}]
                - 'index' : dict like {{index -> {{column -> value}}}}
                - 'columns' : dict like {{column -> {{index -> value}}}}
                - 'values' : just the values array
                - 'table' : dict like {{'schema': {{schema}}, 'data': {{data}}}}

                Describing the data, where data component is like ``orient='records'``.

        date_format : {{None, 'epoch', 'iso'}}
            Type of date conversion. 'epoch' = epoch milliseconds,
            'iso' = ISO8601. The default depends on the `orient`. For
            ``orient='table'``, the default is 'iso'. For all other orients,
            the default is 'epoch'.
        double_precision : int, default 10
            The number of decimal places to use when encoding
            floating point values.
        force_ascii : bool, default True
            Force encoded string to be ASCII.
        date_unit : str, default 'ms' (milliseconds)
            The time unit to encode to, governs timestamp and ISO8601
            precision.  One of 's', 'ms', 'us', 'ns' for second, millisecond,
            microsecond, and nanosecond respectively.
        default_handler : callable, default None
            Handler to call if object cannot otherwise be converted to a
            suitable format for JSON. Should receive a single argument which is
            the object to convert and return a serialisable object.
        lines : bool, default False
            If 'orient' is 'records' write out line-delimited json format. Will
            throw ValueError if incorrect 'orient' since others are not
            list-like.
        {compression_options}

            .. versionchanged:: 1.4.0 Zstandard support.

        index : bool, default True
            Whether to include the index values in the JSON string. Not
            including the index (``index=False``) is only supported when
            orient is 'split' or 'table'.
        indent : int, optional
           Length of whitespace used to indent each record.

        {storage_options}

            .. versionadded:: 1.2.0

        mode : str, default 'w' (writing)
            Specify the IO mode for output when supplying a path_or_buf.
            Accepted args are 'w' (writing) and 'a' (append) only.
            mode='a' is only supported when lines is True and orient is 'records'.

        Returns
        -------
        None or str
            If path_or_buf is None, returns the resulting json format as a
            string. Otherwise returns None.

        See Also
        --------
        read_json : Convert a JSON string to pandas object.

        Notes
        -----
        The behavior of ``indent=0`` varies from the stdlib, which does not
        indent the output but does insert newlines. Currently, ``indent=0``
        and the default ``indent=None`` are equivalent in pandas, though this
        may change in a future release.

        ``orient='table'`` contains a 'pandas_version' field under 'schema'.
        This stores the version of `pandas` used in the latest revision of the
        schema.

        Examples
        --------
        >>> from json import loads, dumps
        >>> df = pd.DataFrame(
        ...     [["a", "b"], ["c", "d"]],
        ...     index=["row 1", "row 2"],
        ...     columns=["col 1", "col 2"],
        ... )

        >>> result = df.to_json(orient="split")
        >>> parsed = loads(result)
        >>> dumps(parsed, indent=4)  # doctest: +SKIP
        {{
            "columns": [
                "col 1",
                "col 2"
            ],
            "index": [
                "row 1",
                "row 2"
            ],
            "data": [
                [
                    "a",
                    "b"
                ],
                [
                    "c",
                    "d"
                ]
            ]
        }}

        Encoding/decoding a Dataframe using ``'records'`` formatted JSON.
        Note that index labels are not preserved with this encoding.

        >>> result = df.to_json(orient="records")
        >>> parsed = loads(result)
        >>> dumps(parsed, indent=4)  # doctest: +SKIP
        [
            {{
                "col 1": "a",
                "col 2": "b"
            }},
            {{
                "col 1": "c",
                "col 2": "d"
            }}
        ]

        Encoding/decoding a Dataframe using ``'index'`` formatted JSON:

        >>> result = df.to_json(orient="index")
        >>> parsed = loads(result)
        >>> dumps(parsed, indent=4)  # doctest: +SKIP
        {{
            "row 1": {{
                "col 1": "a",
                "col 2": "b"
            }},
            "row 2": {{
                "col 1": "c",
                "col 2": "d"
            }}
        }}

        Encoding/decoding a Dataframe using ``'columns'`` formatted JSON:

        >>> result = df.to_json(orient="columns")
        >>> parsed = loads(result)
        >>> dumps(parsed, indent=4)  # doctest: +SKIP
        {{
            "col 1": {{
                "row 1": "a",
                "row 2": "c"
            }},
            "col 2": {{
                "row 1": "b",
                "row 2": "d"
            }}
        }}

        Encoding/decoding a Dataframe using ``'values'`` formatted JSON:

        >>> result = df.to_json(orient="values")
        >>> parsed = loads(result)
        >>> dumps(parsed, indent=4)  # doctest: +SKIP
        [
            [
                "a",
                "b"
            ],
            [
                "c",
                "d"
            ]
        ]

        Encoding with Table Schema:

        >>> result = df.to_json(orient="table")
        >>> parsed = loads(result)
        >>> dumps(parsed, indent=4)  # doctest: +SKIP
        {{
            "schema": {{
                "fields": [
                    {{
                        "name": "index",
                        "type": "string"
                    }},
                    {{
                        "name": "col 1",
                        "type": "string"
                    }},
                    {{
                        "name": "col 2",
                        "type": "string"
                    }}
                ],
                "primaryKey": [
                    "index"
                ],
                "pandas_version": "1.4.0"
            }},
            "data": [
                {{
                    "index": "row 1",
                    "col 1": "a",
                    "col 2": "b"
                }},
                {{
                    "index": "row 2",
                    "col 1": "c",
                    "col 2": "d"
                }}
            ]
        }}
        """
        from pandas.io import json

        if date_format is None and orient == "table":
            date_format = "iso"
        elif date_format is None:
            date_format = "epoch"

        config.is_nonnegative_int(indent)
        indent = indent or 0

        return json.to_json(
            path_or_buf=path_or_buf,
            obj=self,
            orient=orient,
            date_format=date_format,
            double_precision=double_precision,
            force_ascii=force_ascii,
            date_unit=date_unit,
            default_handler=default_handler,
            lines=lines,
            compression=compression,
            index=index,
            indent=indent,
            storage_options=storage_options,
            mode=mode,
        )

    @final
    def to_hdf(
        self,
        path_or_buf: FilePath | HDFStore,
        key: str,
        mode: str = "a",
        complevel: int | None = None,
        complib: str | None = None,
        append: bool_t = False,
        format: str | None = None,
        index: bool_t = True,
        min_itemsize: int | dict[str, int] | None = None,
        nan_rep=None,
        dropna: bool_t | None = None,
        data_columns: Literal[True] | list[str] | None = None,
        errors: str = "strict",
        encoding: str = "UTF-8",
    ) -> None:
        """
        Write the contained data to an HDF5 file using HDFStore.

        Hierarchical Data Format (HDF) is self-describing, allowing an
        application to interpret the structure and contents of a file with
        no outside information. One HDF file can hold a mix of related objects
        which can be accessed as a group or as individual objects.

        In order to add another DataFrame or Series to an existing HDF file
        please use append mode and a different a key.

        .. warning::

           One can store a subclass of ``DataFrame`` or ``Series`` to HDF5,
           but the type of the subclass is lost upon storing.

        For more information see the :ref:`user guide <io.hdf5>`.

        Parameters
        ----------
        path_or_buf : str or pandas.HDFStore
            File path or HDFStore object.
        key : str
            Identifier for the group in the store.
        mode : {'a', 'w', 'r+'}, default 'a'
            Mode to open file:

            - 'w': write, a new file is created (an existing file with
              the same name would be deleted).
            - 'a': append, an existing file is opened for reading and
              writing, and if the file does not exist it is created.
            - 'r+': similar to 'a', but the file must already exist.
        complevel : {0-9}, default None
            Specifies a compression level for data.
            A value of 0 or None disables compression.
        complib : {'zlib', 'lzo', 'bzip2', 'blosc'}, default 'zlib'
            Specifies the compression library to be used.
            As of v0.20.2 these additional compressors for Blosc are supported
            (default if no compressor specified: 'blosc:blosclz'):
            {'blosc:blosclz', 'blosc:lz4', 'blosc:lz4hc', 'blosc:snappy',
            'blosc:zlib', 'blosc:zstd'}.
            Specifying a compression library which is not available issues
            a ValueError.
        append : bool, default False
            For Table formats, append the input data to the existing.
        format : {'fixed', 'table', None}, default 'fixed'
            Possible values:

            - 'fixed': Fixed format. Fast writing/reading. Not-appendable,
              nor searchable.
            - 'table': Table format. Write as a PyTables Table structure
              which may perform worse but allow more flexible operations
              like searching / selecting subsets of the data.
            - If None, pd.get_option('io.hdf.default_format') is checked,
              followed by fallback to "fixed".
        index : bool, default True
            Write DataFrame index as a column.
        min_itemsize : dict or int, optional
            Map column names to minimum string sizes for columns.
        nan_rep : Any, optional
            How to represent null values as str.
            Not allowed with append=True.
        dropna : bool, default False, optional
            Remove missing values.
        data_columns : list of columns or True, optional
            List of columns to create as indexed data columns for on-disk
            queries, or True to use all columns. By default only the axes
            of the object are indexed. See
            :ref:`Query via data columns<io.hdf5-query-data-columns>`. for
            more information.
            Applicable only to format='table'.
        errors : str, default 'strict'
            Specifies how encoding and decoding errors are to be handled.
            See the errors argument for :func:`open` for a full list
            of options.
        encoding : str, default "UTF-8"

        See Also
        --------
        read_hdf : Read from HDF file.
        DataFrame.to_orc : Write a DataFrame to the binary orc format.
        DataFrame.to_parquet : Write a DataFrame to the binary parquet format.
        DataFrame.to_sql : Write to a SQL table.
        DataFrame.to_feather : Write out feather-format for DataFrames.
        DataFrame.to_csv : Write out to a csv file.

        Examples
        --------
        >>> df = pd.DataFrame({'A': [1, 2, 3], 'B': [4, 5, 6]},
        ...                   index=['a', 'b', 'c'])  # doctest: +SKIP
        >>> df.to_hdf('data.h5', key='df', mode='w')  # doctest: +SKIP

        We can add another object to the same file:

        >>> s = pd.Series([1, 2, 3, 4])  # doctest: +SKIP
        >>> s.to_hdf('data.h5', key='s')  # doctest: +SKIP

        Reading from HDF file:

        >>> pd.read_hdf('data.h5', 'df')  # doctest: +SKIP
        A  B
        a  1  4
        b  2  5
        c  3  6
        >>> pd.read_hdf('data.h5', 's')  # doctest: +SKIP
        0    1
        1    2
        2    3
        3    4
        dtype: int64
        """
        from pandas.io import pytables

        # Argument 3 to "to_hdf" has incompatible type "NDFrame"; expected
        # "Union[DataFrame, Series]" [arg-type]
        pytables.to_hdf(
            path_or_buf,
            key,
            self,  # type: ignore[arg-type]
            mode=mode,
            complevel=complevel,
            complib=complib,
            append=append,
            format=format,
            index=index,
            min_itemsize=min_itemsize,
            nan_rep=nan_rep,
            dropna=dropna,
            data_columns=data_columns,
            errors=errors,
            encoding=encoding,
        )

    @final
    def to_sql(
        self,
        name: str,
        con,
        schema: str | None = None,
        if_exists: Literal["fail", "replace", "append"] = "fail",
        index: bool_t = True,
        index_label: IndexLabel = None,
        chunksize: int | None = None,
        dtype: DtypeArg | None = None,
        method: str | None = None,
    ) -> int | None:
        """
        Write records stored in a DataFrame to a SQL database.

        Databases supported by SQLAlchemy [1]_ are supported. Tables can be
        newly created, appended to, or overwritten.

        Parameters
        ----------
        name : str
            Name of SQL table.
        con : sqlalchemy.engine.(Engine or Connection) or sqlite3.Connection
            Using SQLAlchemy makes it possible to use any DB supported by that
            library. Legacy support is provided for sqlite3.Connection objects. The user
            is responsible for engine disposal and connection closure for the SQLAlchemy
            connectable. See `here \
                <https://docs.sqlalchemy.org/en/20/core/connections.html>`_.
            If passing a sqlalchemy.engine.Connection which is already in a transaction,
            the transaction will not be committed.  If passing a sqlite3.Connection,
            it will not be possible to roll back the record insertion.

        schema : str, optional
            Specify the schema (if database flavor supports this). If None, use
            default schema.
        if_exists : {'fail', 'replace', 'append'}, default 'fail'
            How to behave if the table already exists.

            * fail: Raise a ValueError.
            * replace: Drop the table before inserting new values.
            * append: Insert new values to the existing table.

        index : bool, default True
            Write DataFrame index as a column. Uses `index_label` as the column
            name in the table.
        index_label : str or sequence, default None
            Column label for index column(s). If None is given (default) and
            `index` is True, then the index names are used.
            A sequence should be given if the DataFrame uses MultiIndex.
        chunksize : int, optional
            Specify the number of rows in each batch to be written at a time.
            By default, all rows will be written at once.
        dtype : dict or scalar, optional
            Specifying the datatype for columns. If a dictionary is used, the
            keys should be the column names and the values should be the
            SQLAlchemy types or strings for the sqlite3 legacy mode. If a
            scalar is provided, it will be applied to all columns.
        method : {None, 'multi', callable}, optional
            Controls the SQL insertion clause used:

            * None : Uses standard SQL ``INSERT`` clause (one per row).
            * 'multi': Pass multiple values in a single ``INSERT`` clause.
            * callable with signature ``(pd_table, conn, keys, data_iter)``.

            Details and a sample callable implementation can be found in the
            section :ref:`insert method <io.sql.method>`.

        Returns
        -------
        None or int
            Number of rows affected by to_sql. None is returned if the callable
            passed into ``method`` does not return an integer number of rows.

            The number of returned rows affected is the sum of the ``rowcount``
            attribute of ``sqlite3.Cursor`` or SQLAlchemy connectable which may not
            reflect the exact number of written rows as stipulated in the
            `sqlite3 <https://docs.python.org/3/library/sqlite3.html#sqlite3.Cursor.rowcount>`__ or
            `SQLAlchemy <https://docs.sqlalchemy.org/en/20/core/connections.html#sqlalchemy.engine.CursorResult.rowcount>`__.

            .. versionadded:: 1.4.0

        Raises
        ------
        ValueError
            When the table already exists and `if_exists` is 'fail' (the
            default).

        See Also
        --------
        read_sql : Read a DataFrame from a table.

        Notes
        -----
        Timezone aware datetime columns will be written as
        ``Timestamp with timezone`` type with SQLAlchemy if supported by the
        database. Otherwise, the datetimes will be stored as timezone unaware
        timestamps local to the original timezone.

        References
        ----------
        .. [1] https://docs.sqlalchemy.org
        .. [2] https://www.python.org/dev/peps/pep-0249/

        Examples
        --------
        Create an in-memory SQLite database.

        >>> from sqlalchemy import create_engine
        >>> engine = create_engine('sqlite://', echo=False)

        Create a table from scratch with 3 rows.

        >>> df = pd.DataFrame({'name' : ['User 1', 'User 2', 'User 3']})
        >>> df
             name
        0  User 1
        1  User 2
        2  User 3

        >>> df.to_sql('users', con=engine)
        3
        >>> from sqlalchemy import text
        >>> with engine.connect() as conn:
        ...    conn.execute(text("SELECT * FROM users")).fetchall()
        [(0, 'User 1'), (1, 'User 2'), (2, 'User 3')]

        An `sqlalchemy.engine.Connection` can also be passed to `con`:

        >>> with engine.begin() as connection:
        ...     df1 = pd.DataFrame({'name' : ['User 4', 'User 5']})
        ...     df1.to_sql('users', con=connection, if_exists='append')
        2

        This is allowed to support operations that require that the same
        DBAPI connection is used for the entire operation.

        >>> df2 = pd.DataFrame({'name' : ['User 6', 'User 7']})
        >>> df2.to_sql('users', con=engine, if_exists='append')
        2
        >>> with engine.connect() as conn:
        ...    conn.execute(text("SELECT * FROM users")).fetchall()
        [(0, 'User 1'), (1, 'User 2'), (2, 'User 3'),
         (0, 'User 4'), (1, 'User 5'), (0, 'User 6'),
         (1, 'User 7')]

        Overwrite the table with just ``df2``.

        >>> df2.to_sql('users', con=engine, if_exists='replace',
        ...            index_label='id')
        2
        >>> with engine.connect() as conn:
        ...    conn.execute(text("SELECT * FROM users")).fetchall()
        [(0, 'User 6'), (1, 'User 7')]

        Specify the dtype (especially useful for integers with missing values).
        Notice that while pandas is forced to store the data as floating point,
        the database supports nullable integers. When fetching the data with
        Python, we get back integer scalars.

        >>> df = pd.DataFrame({"A": [1, None, 2]})
        >>> df
             A
        0  1.0
        1  NaN
        2  2.0

        >>> from sqlalchemy.types import Integer
        >>> df.to_sql('integers', con=engine, index=False,
        ...           dtype={"A": Integer()})
        3

        >>> with engine.connect() as conn:
        ...   conn.execute(text("SELECT * FROM integers")).fetchall()
        [(1,), (None,), (2,)]
        """  # noqa:E501
        from pandas.io import sql

        return sql.to_sql(
            self,
            name,
            con,
            schema=schema,
            if_exists=if_exists,
            index=index,
            index_label=index_label,
            chunksize=chunksize,
            dtype=dtype,
            method=method,
        )

    @final
    @doc(
        storage_options=_shared_docs["storage_options"],
        compression_options=_shared_docs["compression_options"] % "path",
    )
    def to_pickle(
        self,
        path: FilePath | WriteBuffer[bytes],
        compression: CompressionOptions = "infer",
        protocol: int = pickle.HIGHEST_PROTOCOL,
        storage_options: StorageOptions = None,
    ) -> None:
        """
        Pickle (serialize) object to file.

        Parameters
        ----------
        path : str, path object, or file-like object
            String, path object (implementing ``os.PathLike[str]``), or file-like
            object implementing a binary ``write()`` function. File path where
            the pickled object will be stored.
        {compression_options}
        protocol : int
            Int which indicates which protocol should be used by the pickler,
            default HIGHEST_PROTOCOL (see [1]_ paragraph 12.1.2). The possible
            values are 0, 1, 2, 3, 4, 5. A negative value for the protocol
            parameter is equivalent to setting its value to HIGHEST_PROTOCOL.

            .. [1] https://docs.python.org/3/library/pickle.html.

        {storage_options}

            .. versionadded:: 1.2.0

        See Also
        --------
        read_pickle : Load pickled pandas object (or any object) from file.
        DataFrame.to_hdf : Write DataFrame to an HDF5 file.
        DataFrame.to_sql : Write DataFrame to a SQL database.
        DataFrame.to_parquet : Write a DataFrame to the binary parquet format.

        Examples
        --------
        >>> original_df = pd.DataFrame({{"foo": range(5), "bar": range(5, 10)}})  # doctest: +SKIP
        >>> original_df  # doctest: +SKIP
           foo  bar
        0    0    5
        1    1    6
        2    2    7
        3    3    8
        4    4    9
        >>> original_df.to_pickle("./dummy.pkl")  # doctest: +SKIP

        >>> unpickled_df = pd.read_pickle("./dummy.pkl")  # doctest: +SKIP
        >>> unpickled_df  # doctest: +SKIP
           foo  bar
        0    0    5
        1    1    6
        2    2    7
        3    3    8
        4    4    9
        """  # noqa: E501
        from pandas.io.pickle import to_pickle

        to_pickle(
            self,
            path,
            compression=compression,
            protocol=protocol,
            storage_options=storage_options,
        )

    @final
    def to_clipboard(
        self, excel: bool_t = True, sep: str | None = None, **kwargs
    ) -> None:
        r"""
        Copy object to the system clipboard.

        Write a text representation of object to the system clipboard.
        This can be pasted into Excel, for example.

        Parameters
        ----------
        excel : bool, default True
            Produce output in a csv format for easy pasting into excel.

            - True, use the provided separator for csv pasting.
            - False, write a string representation of the object to the clipboard.

        sep : str, default ``'\t'``
            Field delimiter.
        **kwargs
            These parameters will be passed to DataFrame.to_csv.

        See Also
        --------
        DataFrame.to_csv : Write a DataFrame to a comma-separated values
            (csv) file.
        read_clipboard : Read text from clipboard and pass to read_csv.

        Notes
        -----
        Requirements for your platform.

          - Linux : `xclip`, or `xsel` (with `PyQt4` modules)
          - Windows : none
          - macOS : none

        This method uses the processes developed for the package `pyperclip`. A
        solution to render any output string format is given in the examples.

        Examples
        --------
        Copy the contents of a DataFrame to the clipboard.

        >>> df = pd.DataFrame([[1, 2, 3], [4, 5, 6]], columns=['A', 'B', 'C'])

        >>> df.to_clipboard(sep=',')  # doctest: +SKIP
        ... # Wrote the following to the system clipboard:
        ... # ,A,B,C
        ... # 0,1,2,3
        ... # 1,4,5,6

        We can omit the index by passing the keyword `index` and setting
        it to false.

        >>> df.to_clipboard(sep=',', index=False)  # doctest: +SKIP
        ... # Wrote the following to the system clipboard:
        ... # A,B,C
        ... # 1,2,3
        ... # 4,5,6

        Using the original `pyperclip` package for any string output format.

        .. code-block:: python

           import pyperclip
           html = df.style.to_html()
           pyperclip.copy(html)
        """
        from pandas.io import clipboards

        clipboards.to_clipboard(self, excel=excel, sep=sep, **kwargs)

    @final
    def to_xarray(self):
        """
        Return an xarray object from the pandas object.

        Returns
        -------
        xarray.DataArray or xarray.Dataset
            Data in the pandas structure converted to Dataset if the object is
            a DataFrame, or a DataArray if the object is a Series.

        See Also
        --------
        DataFrame.to_hdf : Write DataFrame to an HDF5 file.
        DataFrame.to_parquet : Write a DataFrame to the binary parquet format.

        Notes
        -----
        See the `xarray docs <https://xarray.pydata.org/en/stable/>`__

        Examples
        --------
        >>> df = pd.DataFrame([('falcon', 'bird', 389.0, 2),
        ...                    ('parrot', 'bird', 24.0, 2),
        ...                    ('lion', 'mammal', 80.5, 4),
        ...                    ('monkey', 'mammal', np.nan, 4)],
        ...                   columns=['name', 'class', 'max_speed',
        ...                            'num_legs'])
        >>> df
             name   class  max_speed  num_legs
        0  falcon    bird      389.0         2
        1  parrot    bird       24.0         2
        2    lion  mammal       80.5         4
        3  monkey  mammal        NaN         4

        >>> df.to_xarray()
        <xarray.Dataset>
        Dimensions:    (index: 4)
        Coordinates:
          * index      (index) int64 0 1 2 3
        Data variables:
            name       (index) object 'falcon' 'parrot' 'lion' 'monkey'
            class      (index) object 'bird' 'bird' 'mammal' 'mammal'
            max_speed  (index) float64 389.0 24.0 80.5 nan
            num_legs   (index) int64 2 2 4 4

        >>> df['max_speed'].to_xarray()
        <xarray.DataArray 'max_speed' (index: 4)>
        array([389. ,  24. ,  80.5,   nan])
        Coordinates:
          * index    (index) int64 0 1 2 3

        >>> dates = pd.to_datetime(['2018-01-01', '2018-01-01',
        ...                         '2018-01-02', '2018-01-02'])
        >>> df_multiindex = pd.DataFrame({'date': dates,
        ...                               'animal': ['falcon', 'parrot',
        ...                                          'falcon', 'parrot'],
        ...                               'speed': [350, 18, 361, 15]})
        >>> df_multiindex = df_multiindex.set_index(['date', 'animal'])

        >>> df_multiindex
                           speed
        date       animal
        2018-01-01 falcon    350
                   parrot     18
        2018-01-02 falcon    361
                   parrot     15

        >>> df_multiindex.to_xarray()
        <xarray.Dataset>
        Dimensions:  (date: 2, animal: 2)
        Coordinates:
          * date     (date) datetime64[ns] 2018-01-01 2018-01-02
          * animal   (animal) object 'falcon' 'parrot'
        Data variables:
            speed    (date, animal) int64 350 18 361 15
        """
        xarray = import_optional_dependency("xarray")

        if self.ndim == 1:
            return xarray.DataArray.from_series(self)
        else:
            return xarray.Dataset.from_dataframe(self)

    @overload
    def to_latex(
        self,
        buf: None = ...,
        columns: Sequence[Hashable] | None = ...,
        header: bool_t | list[str] = ...,
        index: bool_t = ...,
        na_rep: str = ...,
        formatters: FormattersType | None = ...,
        float_format: FloatFormatType | None = ...,
        sparsify: bool_t | None = ...,
        index_names: bool_t = ...,
        bold_rows: bool_t = ...,
        column_format: str | None = ...,
        longtable: bool_t | None = ...,
        escape: bool_t | None = ...,
        encoding: str | None = ...,
        decimal: str = ...,
        multicolumn: bool_t | None = ...,
        multicolumn_format: str | None = ...,
        multirow: bool_t | None = ...,
        caption: str | tuple[str, str] | None = ...,
        label: str | None = ...,
        position: str | None = ...,
    ) -> str:
        ...

    @overload
    def to_latex(
        self,
        buf: FilePath | WriteBuffer[str],
        columns: Sequence[Hashable] | None = ...,
        header: bool_t | list[str] = ...,
        index: bool_t = ...,
        na_rep: str = ...,
        formatters: FormattersType | None = ...,
        float_format: FloatFormatType | None = ...,
        sparsify: bool_t | None = ...,
        index_names: bool_t = ...,
        bold_rows: bool_t = ...,
        column_format: str | None = ...,
        longtable: bool_t | None = ...,
        escape: bool_t | None = ...,
        encoding: str | None = ...,
        decimal: str = ...,
        multicolumn: bool_t | None = ...,
        multicolumn_format: str | None = ...,
        multirow: bool_t | None = ...,
        caption: str | tuple[str, str] | None = ...,
        label: str | None = ...,
        position: str | None = ...,
    ) -> None:
        ...

    @final
    def to_latex(
        self,
        buf: FilePath | WriteBuffer[str] | None = None,
        columns: Sequence[Hashable] | None = None,
        header: bool_t | list[str] = True,
        index: bool_t = True,
        na_rep: str = "NaN",
        formatters: FormattersType | None = None,
        float_format: FloatFormatType | None = None,
        sparsify: bool_t | None = None,
        index_names: bool_t = True,
        bold_rows: bool_t = False,
        column_format: str | None = None,
        longtable: bool_t | None = None,
        escape: bool_t | None = None,
        encoding: str | None = None,
        decimal: str = ".",
        multicolumn: bool_t | None = None,
        multicolumn_format: str | None = None,
        multirow: bool_t | None = None,
        caption: str | tuple[str, str] | None = None,
        label: str | None = None,
        position: str | None = None,
    ) -> str | None:
        r"""
        Render object to a LaTeX tabular, longtable, or nested table.

        Requires ``\usepackage{{booktabs}}``.  The output can be copy/pasted
        into a main LaTeX document or read from an external file
        with ``\input{{table.tex}}``.

        .. versionchanged:: 1.2.0
           Added position argument, changed meaning of caption argument.

        .. versionchanged:: 2.0.0
           Refactored to use the Styler implementation via jinja2 templating.

        Parameters
        ----------
        buf : str, Path or StringIO-like, optional, default None
            Buffer to write to. If None, the output is returned as a string.
        columns : list of label, optional
            The subset of columns to write. Writes all columns by default.
        header : bool or list of str, default True
            Write out the column names. If a list of strings is given,
            it is assumed to be aliases for the column names.
        index : bool, default True
            Write row names (index).
        na_rep : str, default 'NaN'
            Missing data representation.
        formatters : list of functions or dict of {{str: function}}, optional
            Formatter functions to apply to columns' elements by position or
            name. The result of each function must be a unicode string.
            List must be of length equal to the number of columns.
        float_format : one-parameter function or str, optional, default None
            Formatter for floating point numbers. For example
            ``float_format="%.2f"`` and ``float_format="{{:0.2f}}".format`` will
            both result in 0.1234 being formatted as 0.12.
        sparsify : bool, optional
            Set to False for a DataFrame with a hierarchical index to print
            every multiindex key at each row. By default, the value will be
            read from the config module.
        index_names : bool, default True
            Prints the names of the indexes.
        bold_rows : bool, default False
            Make the row labels bold in the output.
        column_format : str, optional
            The columns format as specified in `LaTeX table format
            <https://en.wikibooks.org/wiki/LaTeX/Tables>`__ e.g. 'rcl' for 3
            columns. By default, 'l' will be used for all columns except
            columns of numbers, which default to 'r'.
        longtable : bool, optional
            Use a longtable environment instead of tabular. Requires
            adding a \usepackage{{longtable}} to your LaTeX preamble.
            By default, the value will be read from the pandas config
            module, and set to `True` if the option ``styler.latex.environment`` is
            `"longtable"`.

            .. versionchanged:: 2.0.0
               The pandas option affecting this argument has changed.
        escape : bool, optional
            By default, the value will be read from the pandas config
            module and set to `True` if the option ``styler.format.escape`` is
            `"latex"`. When set to False prevents from escaping latex special
            characters in column names.

            .. versionchanged:: 2.0.0
               The pandas option affecting this argument has changed, as has the
               default value to `False`.
        encoding : str, optional
            A string representing the encoding to use in the output file,
            defaults to 'utf-8'.
        decimal : str, default '.'
            Character recognized as decimal separator, e.g. ',' in Europe.
        multicolumn : bool, default True
            Use \multicolumn to enhance MultiIndex columns.
            The default will be read from the config module, and is set
            as the option ``styler.sparse.columns``.

            .. versionchanged:: 2.0.0
               The pandas option affecting this argument has changed.
        multicolumn_format : str, default 'r'
            The alignment for multicolumns, similar to `column_format`
            The default will be read from the config module, and is set as the option
            ``styler.latex.multicol_align``.

            .. versionchanged:: 2.0.0
               The pandas option affecting this argument has changed, as has the
               default value to "r".
        multirow : bool, default True
            Use \multirow to enhance MultiIndex rows. Requires adding a
            \usepackage{{multirow}} to your LaTeX preamble. Will print
            centered labels (instead of top-aligned) across the contained
            rows, separating groups via clines. The default will be read
            from the pandas config module, and is set as the option
            ``styler.sparse.index``.

            .. versionchanged:: 2.0.0
               The pandas option affecting this argument has changed, as has the
               default value to `True`.
        caption : str or tuple, optional
            Tuple (full_caption, short_caption),
            which results in ``\caption[short_caption]{{full_caption}}``;
            if a single string is passed, no short caption will be set.

            .. versionchanged:: 1.2.0
               Optionally allow caption to be a tuple ``(full_caption, short_caption)``.

        label : str, optional
            The LaTeX label to be placed inside ``\label{{}}`` in the output.
            This is used with ``\ref{{}}`` in the main ``.tex`` file.

        position : str, optional
            The LaTeX positional argument for tables, to be placed after
            ``\begin{{}}`` in the output.

            .. versionadded:: 1.2.0

        Returns
        -------
        str or None
            If buf is None, returns the result as a string. Otherwise returns None.

        See Also
        --------
        io.formats.style.Styler.to_latex : Render a DataFrame to LaTeX
            with conditional formatting.
        DataFrame.to_string : Render a DataFrame to a console-friendly
            tabular output.
        DataFrame.to_html : Render a DataFrame as an HTML table.

        Notes
        -----
        As of v2.0.0 this method has changed to use the Styler implementation as
        part of :meth:`.Styler.to_latex` via ``jinja2`` templating. This means
        that ``jinja2`` is a requirement, and needs to be installed, for this method
        to function. It is advised that users switch to using Styler, since that
        implementation is more frequently updated and contains much more
        flexibility with the output.

        Examples
        --------
        Convert a general DataFrame to LaTeX with formatting:

        >>> df = pd.DataFrame(dict(name=['Raphael', 'Donatello'],
        ...                        age=[26, 45],
        ...                        height=[181.23, 177.65]))
        >>> print(df.to_latex(index=False,
        ...                   formatters={"name": str.upper},
        ...                   float_format="{:.1f}".format,
        ... ))  # doctest: +SKIP
        \begin{tabular}{lrr}
        \toprule
        name & age & height \\
        \midrule
        RAPHAEL & 26 & 181.2 \\
        DONATELLO & 45 & 177.7 \\
        \bottomrule
        \end{tabular}
        """
        # Get defaults from the pandas config
        if self.ndim == 1:
            self = self.to_frame()
        if longtable is None:
            longtable = config.get_option("styler.latex.environment") == "longtable"
        if escape is None:
            escape = config.get_option("styler.format.escape") == "latex"
        if multicolumn is None:
            multicolumn = config.get_option("styler.sparse.columns")
        if multicolumn_format is None:
            multicolumn_format = config.get_option("styler.latex.multicol_align")
        if multirow is None:
            multirow = config.get_option("styler.sparse.index")

        if column_format is not None and not isinstance(column_format, str):
            raise ValueError("`column_format` must be str or unicode")
        length = len(self.columns) if columns is None else len(columns)
        if isinstance(header, (list, tuple)) and len(header) != length:
            raise ValueError(f"Writing {length} cols but got {len(header)} aliases")

        # Refactor formatters/float_format/decimal/na_rep/escape to Styler structure
        base_format_ = {
            "na_rep": na_rep,
            "escape": "latex" if escape else None,
            "decimal": decimal,
        }
        index_format_: dict[str, Any] = {"axis": 0, **base_format_}
        column_format_: dict[str, Any] = {"axis": 1, **base_format_}

        if isinstance(float_format, str):
            float_format_: Callable | None = lambda x: float_format % x
        else:
            float_format_ = float_format

        def _wrap(x, alt_format_):
            if isinstance(x, (float, complex)) and float_format_ is not None:
                return float_format_(x)
            else:
                return alt_format_(x)

        formatters_: list | tuple | dict | Callable | None = None
        if isinstance(formatters, list):
            formatters_ = {
                c: partial(_wrap, alt_format_=formatters[i])
                for i, c in enumerate(self.columns)
            }
        elif isinstance(formatters, dict):
            index_formatter = formatters.pop("__index__", None)
            column_formatter = formatters.pop("__columns__", None)
            if index_formatter is not None:
                index_format_.update({"formatter": index_formatter})
            if column_formatter is not None:
                column_format_.update({"formatter": column_formatter})

            formatters_ = formatters
            float_columns = self.select_dtypes(include="float").columns
            for col in float_columns:
                if col not in formatters.keys():
                    formatters_.update({col: float_format_})
        elif formatters is None and float_format is not None:
            formatters_ = partial(_wrap, alt_format_=lambda v: v)
        format_index_ = [index_format_, column_format_]

        # Deal with hiding indexes and relabelling column names
        hide_: list[dict] = []
        relabel_index_: list[dict] = []
        if columns:
            hide_.append(
                {
                    "subset": [c for c in self.columns if c not in columns],
                    "axis": "columns",
                }
            )
        if header is False:
            hide_.append({"axis": "columns"})
        elif isinstance(header, (list, tuple)):
            relabel_index_.append({"labels": header, "axis": "columns"})
            format_index_ = [index_format_]  # column_format is overwritten

        if index is False:
            hide_.append({"axis": "index"})
        if index_names is False:
            hide_.append({"names": True, "axis": "index"})

        render_kwargs_ = {
            "hrules": True,
            "sparse_index": sparsify,
            "sparse_columns": sparsify,
            "environment": "longtable" if longtable else None,
            "multicol_align": multicolumn_format
            if multicolumn
            else f"naive-{multicolumn_format}",
            "multirow_align": "t" if multirow else "naive",
            "encoding": encoding,
            "caption": caption,
            "label": label,
            "position": position,
            "column_format": column_format,
            "clines": "skip-last;data"
            if (multirow and isinstance(self.index, MultiIndex))
            else None,
            "bold_rows": bold_rows,
        }

        return self._to_latex_via_styler(
            buf,
            hide=hide_,
            relabel_index=relabel_index_,
            format={"formatter": formatters_, **base_format_},
            format_index=format_index_,
            render_kwargs=render_kwargs_,
        )

    def _to_latex_via_styler(
        self,
        buf=None,
        *,
        hide: dict | list[dict] | None = None,
        relabel_index: dict | list[dict] | None = None,
        format: dict | list[dict] | None = None,
        format_index: dict | list[dict] | None = None,
        render_kwargs: dict | None = None,
    ):
        """
        Render object to a LaTeX tabular, longtable, or nested table.

        Uses the ``Styler`` implementation with the following, ordered, method chaining:

        .. code-block:: python
           styler = Styler(DataFrame)
           styler.hide(**hide)
           styler.relabel_index(**relabel_index)
           styler.format(**format)
           styler.format_index(**format_index)
           styler.to_latex(buf=buf, **render_kwargs)

        Parameters
        ----------
        buf : str, Path or StringIO-like, optional, default None
            Buffer to write to. If None, the output is returned as a string.
        hide : dict, list of dict
            Keyword args to pass to the method call of ``Styler.hide``. If a list will
            call the method numerous times.
        relabel_index : dict, list of dict
            Keyword args to pass to the method of ``Styler.relabel_index``. If a list
            will call the method numerous times.
        format : dict, list of dict
            Keyword args to pass to the method call of ``Styler.format``. If a list will
            call the method numerous times.
        format_index : dict, list of dict
            Keyword args to pass to the method call of ``Styler.format_index``. If a
            list will call the method numerous times.
        render_kwargs : dict
            Keyword args to pass to the method call of ``Styler.to_latex``.

        Returns
        -------
        str or None
            If buf is None, returns the result as a string. Otherwise returns None.
        """
        from pandas.io.formats.style import Styler

        self = cast("DataFrame", self)
        styler = Styler(self, uuid="")

        for kw_name in ["hide", "relabel_index", "format", "format_index"]:
            kw = vars()[kw_name]
            if isinstance(kw, dict):
                getattr(styler, kw_name)(**kw)
            elif isinstance(kw, list):
                for sub_kw in kw:
                    getattr(styler, kw_name)(**sub_kw)

        # bold_rows is not a direct kwarg of Styler.to_latex
        render_kwargs = {} if render_kwargs is None else render_kwargs
        if render_kwargs.pop("bold_rows"):
            styler.applymap_index(lambda v: "textbf:--rwrap;")

        return styler.to_latex(buf=buf, **render_kwargs)

    @overload
    def to_csv(
        self,
        path_or_buf: None = ...,
        sep: str = ...,
        na_rep: str = ...,
        float_format: str | Callable | None = ...,
        columns: Sequence[Hashable] | None = ...,
        header: bool_t | list[str] = ...,
        index: bool_t = ...,
        index_label: IndexLabel | None = ...,
        mode: str = ...,
        encoding: str | None = ...,
        compression: CompressionOptions = ...,
        quoting: int | None = ...,
        quotechar: str = ...,
        lineterminator: str | None = ...,
        chunksize: int | None = ...,
        date_format: str | None = ...,
        doublequote: bool_t = ...,
        escapechar: str | None = ...,
        decimal: str = ...,
        errors: str = ...,
        storage_options: StorageOptions = ...,
    ) -> str:
        ...

    @overload
    def to_csv(
        self,
        path_or_buf: FilePath | WriteBuffer[bytes] | WriteBuffer[str],
        sep: str = ...,
        na_rep: str = ...,
        float_format: str | Callable | None = ...,
        columns: Sequence[Hashable] | None = ...,
        header: bool_t | list[str] = ...,
        index: bool_t = ...,
        index_label: IndexLabel | None = ...,
        mode: str = ...,
        encoding: str | None = ...,
        compression: CompressionOptions = ...,
        quoting: int | None = ...,
        quotechar: str = ...,
        lineterminator: str | None = ...,
        chunksize: int | None = ...,
        date_format: str | None = ...,
        doublequote: bool_t = ...,
        escapechar: str | None = ...,
        decimal: str = ...,
        errors: str = ...,
        storage_options: StorageOptions = ...,
    ) -> None:
        ...

    @final
    @doc(
        storage_options=_shared_docs["storage_options"],
        compression_options=_shared_docs["compression_options"] % "path_or_buf",
    )
    def to_csv(
        self,
        path_or_buf: FilePath | WriteBuffer[bytes] | WriteBuffer[str] | None = None,
        sep: str = ",",
        na_rep: str = "",
        float_format: str | Callable | None = None,
        columns: Sequence[Hashable] | None = None,
        header: bool_t | list[str] = True,
        index: bool_t = True,
        index_label: IndexLabel | None = None,
        mode: str = "w",
        encoding: str | None = None,
        compression: CompressionOptions = "infer",
        quoting: int | None = None,
        quotechar: str = '"',
        lineterminator: str | None = None,
        chunksize: int | None = None,
        date_format: str | None = None,
        doublequote: bool_t = True,
        escapechar: str | None = None,
        decimal: str = ".",
        errors: str = "strict",
        storage_options: StorageOptions = None,
    ) -> str | None:
        r"""
        Write object to a comma-separated values (csv) file.

        Parameters
        ----------
        path_or_buf : str, path object, file-like object, or None, default None
            String, path object (implementing os.PathLike[str]), or file-like
            object implementing a write() function. If None, the result is
            returned as a string. If a non-binary file object is passed, it should
            be opened with `newline=''`, disabling universal newlines. If a binary
            file object is passed, `mode` might need to contain a `'b'`.

            .. versionchanged:: 1.2.0

               Support for binary file objects was introduced.

        sep : str, default ','
            String of length 1. Field delimiter for the output file.
        na_rep : str, default ''
            Missing data representation.
        float_format : str, Callable, default None
            Format string for floating point numbers. If a Callable is given, it takes
            precedence over other numeric formatting parameters, like decimal.
        columns : sequence, optional
            Columns to write.
        header : bool or list of str, default True
            Write out the column names. If a list of strings is given it is
            assumed to be aliases for the column names.
        index : bool, default True
            Write row names (index).
        index_label : str or sequence, or False, default None
            Column label for index column(s) if desired. If None is given, and
            `header` and `index` are True, then the index names are used. A
            sequence should be given if the object uses MultiIndex. If
            False do not print fields for index names. Use index_label=False
            for easier importing in R.
        mode : {{'w', 'x', 'a'}}, default 'w'
            Forwarded to either `open(mode=)` or `fsspec.open(mode=)` to control
            the file opening. Typical values include:

            - 'w', truncate the file first.
            - 'x', exclusive creation, failing if the file already exists.
            - 'a', append to the end of file if it exists.

        encoding : str, optional
            A string representing the encoding to use in the output file,
            defaults to 'utf-8'. `encoding` is not supported if `path_or_buf`
            is a non-binary file object.
        {compression_options}

            .. versionchanged:: 1.0.0

               May now be a dict with key 'method' as compression mode
               and other entries as additional compression options if
               compression mode is 'zip'.

            .. versionchanged:: 1.1.0

               Passing compression options as keys in dict is
               supported for compression modes 'gzip', 'bz2', 'zstd', and 'zip'.

            .. versionchanged:: 1.2.0

                Compression is supported for binary file objects.

            .. versionchanged:: 1.2.0

                Previous versions forwarded dict entries for 'gzip' to
                `gzip.open` instead of `gzip.GzipFile` which prevented
                setting `mtime`.

        quoting : optional constant from csv module
            Defaults to csv.QUOTE_MINIMAL. If you have set a `float_format`
            then floats are converted to strings and thus csv.QUOTE_NONNUMERIC
            will treat them as non-numeric.
        quotechar : str, default '\"'
            String of length 1. Character used to quote fields.
        lineterminator : str, optional
            The newline character or character sequence to use in the output
            file. Defaults to `os.linesep`, which depends on the OS in which
            this method is called ('\\n' for linux, '\\r\\n' for Windows, i.e.).

            .. versionchanged:: 1.5.0

                Previously was line_terminator, changed for consistency with
                read_csv and the standard library 'csv' module.

        chunksize : int or None
            Rows to write at a time.
        date_format : str, default None
            Format string for datetime objects.
        doublequote : bool, default True
            Control quoting of `quotechar` inside a field.
        escapechar : str, default None
            String of length 1. Character used to escape `sep` and `quotechar`
            when appropriate.
        decimal : str, default '.'
            Character recognized as decimal separator. E.g. use ',' for
            European data.
        errors : str, default 'strict'
            Specifies how encoding and decoding errors are to be handled.
            See the errors argument for :func:`open` for a full list
            of options.

            .. versionadded:: 1.1.0

        {storage_options}

            .. versionadded:: 1.2.0

        Returns
        -------
        None or str
            If path_or_buf is None, returns the resulting csv format as a
            string. Otherwise returns None.

        See Also
        --------
        read_csv : Load a CSV file into a DataFrame.
        to_excel : Write DataFrame to an Excel file.

        Examples
        --------
        >>> df = pd.DataFrame({{'name': ['Raphael', 'Donatello'],
        ...                    'mask': ['red', 'purple'],
        ...                    'weapon': ['sai', 'bo staff']}})
        >>> df.to_csv(index=False)
        'name,mask,weapon\nRaphael,red,sai\nDonatello,purple,bo staff\n'

        Create 'out.zip' containing 'out.csv'

        >>> compression_opts = dict(method='zip',
        ...                         archive_name='out.csv')  # doctest: +SKIP
        >>> df.to_csv('out.zip', index=False,
        ...           compression=compression_opts)  # doctest: +SKIP

        To write a csv file to a new folder or nested folder you will first
        need to create it using either Pathlib or os:

        >>> from pathlib import Path  # doctest: +SKIP
        >>> filepath = Path('folder/subfolder/out.csv')  # doctest: +SKIP
        >>> filepath.parent.mkdir(parents=True, exist_ok=True)  # doctest: +SKIP
        >>> df.to_csv(filepath)  # doctest: +SKIP

        >>> import os  # doctest: +SKIP
        >>> os.makedirs('folder/subfolder', exist_ok=True)  # doctest: +SKIP
        >>> df.to_csv('folder/subfolder/out.csv')  # doctest: +SKIP
        """
        df = self if isinstance(self, ABCDataFrame) else self.to_frame()

        formatter = DataFrameFormatter(
            frame=df,
            header=header,
            index=index,
            na_rep=na_rep,
            float_format=float_format,
            decimal=decimal,
        )

        return DataFrameRenderer(formatter).to_csv(
            path_or_buf,
            lineterminator=lineterminator,
            sep=sep,
            encoding=encoding,
            errors=errors,
            compression=compression,
            quoting=quoting,
            columns=columns,
            index_label=index_label,
            mode=mode,
            chunksize=chunksize,
            quotechar=quotechar,
            date_format=date_format,
            doublequote=doublequote,
            escapechar=escapechar,
            storage_options=storage_options,
        )

    # ----------------------------------------------------------------------
    # Lookup Caching

    def _reset_cacher(self) -> None:
        """
        Reset the cacher.
        """
        raise AbstractMethodError(self)

    def _maybe_update_cacher(
        self,
        clear: bool_t = False,
        verify_is_copy: bool_t = True,
        inplace: bool_t = False,
    ) -> None:
        """
        See if we need to update our parent cacher if clear, then clear our
        cache.

        Parameters
        ----------
        clear : bool, default False
            Clear the item cache.
        verify_is_copy : bool, default True
            Provide is_copy checks.
        """
        if using_copy_on_write():
            return

        if verify_is_copy:
            self._check_setitem_copy(t="referent")

        if clear:
            self._clear_item_cache()

    def _clear_item_cache(self) -> None:
        raise AbstractMethodError(self)

    # ----------------------------------------------------------------------
    # Indexing Methods

    @final
    def take(self, indices, axis: Axis = 0, **kwargs) -> Self:
        """
        Return the elements in the given *positional* indices along an axis.

        This means that we are not indexing according to actual values in
        the index attribute of the object. We are indexing according to the
        actual position of the element in the object.

        Parameters
        ----------
        indices : array-like
            An array of ints indicating which positions to take.
        axis : {0 or 'index', 1 or 'columns', None}, default 0
            The axis on which to select elements. ``0`` means that we are
            selecting rows, ``1`` means that we are selecting columns.
            For `Series` this parameter is unused and defaults to 0.
        **kwargs
            For compatibility with :meth:`numpy.take`. Has no effect on the
            output.

        Returns
        -------
        same type as caller
            An array-like containing the elements taken from the object.

        See Also
        --------
        DataFrame.loc : Select a subset of a DataFrame by labels.
        DataFrame.iloc : Select a subset of a DataFrame by positions.
        numpy.take : Take elements from an array along an axis.

        Examples
        --------
        >>> df = pd.DataFrame([('falcon', 'bird', 389.0),
        ...                    ('parrot', 'bird', 24.0),
        ...                    ('lion', 'mammal', 80.5),
        ...                    ('monkey', 'mammal', np.nan)],
        ...                   columns=['name', 'class', 'max_speed'],
        ...                   index=[0, 2, 3, 1])
        >>> df
             name   class  max_speed
        0  falcon    bird      389.0
        2  parrot    bird       24.0
        3    lion  mammal       80.5
        1  monkey  mammal        NaN

        Take elements at positions 0 and 3 along the axis 0 (default).

        Note how the actual indices selected (0 and 1) do not correspond to
        our selected indices 0 and 3. That's because we are selecting the 0th
        and 3rd rows, not rows whose indices equal 0 and 3.

        >>> df.take([0, 3])
             name   class  max_speed
        0  falcon    bird      389.0
        1  monkey  mammal        NaN

        Take elements at indices 1 and 2 along the axis 1 (column selection).

        >>> df.take([1, 2], axis=1)
            class  max_speed
        0    bird      389.0
        2    bird       24.0
        3  mammal       80.5
        1  mammal        NaN

        We may take elements using negative integers for positive indices,
        starting from the end of the object, just like with Python lists.

        >>> df.take([-1, -2])
             name   class  max_speed
        1  monkey  mammal        NaN
        3    lion  mammal       80.5
        """

        nv.validate_take((), kwargs)

        if not isinstance(indices, slice):
            indices = np.asarray(indices, dtype=np.intp)
            if (
                axis == 0
                and indices.ndim == 1
                and using_copy_on_write()
                and is_range_indexer(indices, len(self))
            ):
                return self.copy(deep=None)
        elif self.ndim == 1:
            # TODO: be consistent here for DataFrame vs Series
            raise TypeError(
                f"{type(self).__name__}.take requires a sequence of integers, "
                "not slice."
            )
        else:
            warnings.warn(
                # GH#51539
                f"Passing a slice to {type(self).__name__}.take is deprecated "
                "and will raise in a future version. Use `obj[slicer]` or pass "
                "a sequence of integers instead.",
                FutureWarning,
                stacklevel=find_stack_level(),
            )
            # We can get here with a slice via DataFrame.__getitem__
            indices = np.arange(
                indices.start, indices.stop, indices.step, dtype=np.intp
            )

        new_data = self._mgr.take(
            indices,
            axis=self._get_block_manager_axis(axis),
            verify=True,
        )
        return self._constructor(new_data).__finalize__(self, method="take")

    @final
    def _take_with_is_copy(self, indices, axis: Axis = 0) -> Self:
        """
        Internal version of the `take` method that sets the `_is_copy`
        attribute to keep track of the parent dataframe (using in indexing
        for the SettingWithCopyWarning).

        For Series this does the same as the public take (it never sets `_is_copy`).

        See the docstring of `take` for full explanation of the parameters.
        """
        result = self.take(indices=indices, axis=axis)
        # Maybe set copy if we didn't actually change the index.
        if self.ndim == 2 and not result._get_axis(axis).equals(self._get_axis(axis)):
            result._set_is_copy(self)
        return result

    @final
    def xs(
        self,
        key: IndexLabel,
        axis: Axis = 0,
        level: IndexLabel = None,
        drop_level: bool_t = True,
    ) -> Self:
        """
        Return cross-section from the Series/DataFrame.

        This method takes a `key` argument to select data at a particular
        level of a MultiIndex.

        Parameters
        ----------
        key : label or tuple of label
            Label contained in the index, or partially in a MultiIndex.
        axis : {0 or 'index', 1 or 'columns'}, default 0
            Axis to retrieve cross-section on.
        level : object, defaults to first n levels (n=1 or len(key))
            In case of a key partially contained in a MultiIndex, indicate
            which levels are used. Levels can be referred by label or position.
        drop_level : bool, default True
            If False, returns object with same levels as self.

        Returns
        -------
        Series or DataFrame
            Cross-section from the original Series or DataFrame
            corresponding to the selected index levels.

        See Also
        --------
        DataFrame.loc : Access a group of rows and columns
            by label(s) or a boolean array.
        DataFrame.iloc : Purely integer-location based indexing
            for selection by position.

        Notes
        -----
        `xs` can not be used to set values.

        MultiIndex Slicers is a generic way to get/set values on
        any level or levels.
        It is a superset of `xs` functionality, see
        :ref:`MultiIndex Slicers <advanced.mi_slicers>`.

        Examples
        --------
        >>> d = {'num_legs': [4, 4, 2, 2],
        ...      'num_wings': [0, 0, 2, 2],
        ...      'class': ['mammal', 'mammal', 'mammal', 'bird'],
        ...      'animal': ['cat', 'dog', 'bat', 'penguin'],
        ...      'locomotion': ['walks', 'walks', 'flies', 'walks']}
        >>> df = pd.DataFrame(data=d)
        >>> df = df.set_index(['class', 'animal', 'locomotion'])
        >>> df
                                   num_legs  num_wings
        class  animal  locomotion
        mammal cat     walks              4          0
               dog     walks              4          0
               bat     flies              2          2
        bird   penguin walks              2          2

        Get values at specified index

        >>> df.xs('mammal')
                           num_legs  num_wings
        animal locomotion
        cat    walks              4          0
        dog    walks              4          0
        bat    flies              2          2

        Get values at several indexes

        >>> df.xs(('mammal', 'dog', 'walks'))
        num_legs     4
        num_wings    0
        Name: (mammal, dog, walks), dtype: int64

        Get values at specified index and level

        >>> df.xs('cat', level=1)
                           num_legs  num_wings
        class  locomotion
        mammal walks              4          0

        Get values at several indexes and levels

        >>> df.xs(('bird', 'walks'),
        ...       level=[0, 'locomotion'])
                 num_legs  num_wings
        animal
        penguin         2          2

        Get values at specified column and axis

        >>> df.xs('num_wings', axis=1)
        class   animal   locomotion
        mammal  cat      walks         0
                dog      walks         0
                bat      flies         2
        bird    penguin  walks         2
        Name: num_wings, dtype: int64
        """
        axis = self._get_axis_number(axis)
        labels = self._get_axis(axis)

        if isinstance(key, list):
            raise TypeError("list keys are not supported in xs, pass a tuple instead")

        if level is not None:
            if not isinstance(labels, MultiIndex):
                raise TypeError("Index must be a MultiIndex")
            loc, new_ax = labels.get_loc_level(key, level=level, drop_level=drop_level)

            # create the tuple of the indexer
            _indexer = [slice(None)] * self.ndim
            _indexer[axis] = loc
            indexer = tuple(_indexer)

            result = self.iloc[indexer]
            setattr(result, result._get_axis_name(axis), new_ax)
            return result

        if axis == 1:
            if drop_level:
                return self[key]
            index = self.columns
        else:
            index = self.index

        if isinstance(index, MultiIndex):
            loc, new_index = index._get_loc_level(key, level=0)
            if not drop_level:
                if lib.is_integer(loc):
                    # Slice index must be an integer or None
                    new_index = index[loc : loc + 1]  # type: ignore[misc]
                else:
                    new_index = index[loc]
        else:
            loc = index.get_loc(key)

            if isinstance(loc, np.ndarray):
                if loc.dtype == np.bool_:
                    (inds,) = loc.nonzero()
                    return self._take_with_is_copy(inds, axis=axis)
                else:
                    return self._take_with_is_copy(loc, axis=axis)

            if not is_scalar(loc):
                new_index = index[loc]

        if is_scalar(loc) and axis == 0:
            # In this case loc should be an integer
            if self.ndim == 1:
                # if we encounter an array-like and we only have 1 dim
                # that means that their are list/ndarrays inside the Series!
                # so just return them (GH 6394)
                return self._values[loc]

            new_mgr = self._mgr.fast_xs(loc)

            result = self._constructor_sliced(
                new_mgr, name=self.index[loc]
            ).__finalize__(self)
        elif is_scalar(loc):
            result = self.iloc[:, slice(loc, loc + 1)]
        elif axis == 1:
            result = self.iloc[:, loc]
        else:
            result = self.iloc[loc]
            result.index = new_index

        # this could be a view
        # but only in a single-dtyped view sliceable case
        result._set_is_copy(self, copy=not result._is_view)
        return result

    def __getitem__(self, item):
        raise AbstractMethodError(self)

    @final
    def _getitem_slice(self, key: slice) -> Self:
        """
        __getitem__ for the case where the key is a slice object.
        """
        # _convert_slice_indexer to determine if this slice is positional
        #  or label based, and if the latter, convert to positional
        slobj = self.index._convert_slice_indexer(key, kind="getitem")
        if isinstance(slobj, np.ndarray):
            # reachable with DatetimeIndex
            indexer = lib.maybe_indices_to_slice(
                slobj.astype(np.intp, copy=False), len(self)
            )
            if isinstance(indexer, np.ndarray):
                # GH#43223 If we can not convert, use take
                return self.take(indexer, axis=0)
            slobj = indexer
        return self._slice(slobj)

    def _slice(self, slobj: slice, axis: AxisInt = 0) -> Self:
        """
        Construct a slice of this container.

        Slicing with this method is *always* positional.
        """
        assert isinstance(slobj, slice), type(slobj)
        axis = self._get_block_manager_axis(axis)
        result = self._constructor(self._mgr.get_slice(slobj, axis=axis))
        result = result.__finalize__(self)

        # this could be a view
        # but only in a single-dtyped view sliceable case
        is_copy = axis != 0 or result._is_view
        result._set_is_copy(self, copy=is_copy)
        return result

    @final
    def _set_is_copy(self, ref: NDFrame, copy: bool_t = True) -> None:
        if not copy:
            self._is_copy = None
        else:
            assert ref is not None
            self._is_copy = weakref.ref(ref)

    def _check_is_chained_assignment_possible(self) -> bool_t:
        """
        Check if we are a view, have a cacher, and are of mixed type.
        If so, then force a setitem_copy check.

        Should be called just near setting a value

        Will return a boolean if it we are a view and are cached, but a
        single-dtype meaning that the cacher should be updated following
        setting.
        """
        if self._is_copy:
            self._check_setitem_copy(t="referent")
        return False

    @final
    def _check_setitem_copy(self, t: str = "setting", force: bool_t = False):
        """

        Parameters
        ----------
        t : str, the type of setting error
        force : bool, default False
           If True, then force showing an error.

        validate if we are doing a setitem on a chained copy.

        It is technically possible to figure out that we are setting on
        a copy even WITH a multi-dtyped pandas object. In other words, some
        blocks may be views while other are not. Currently _is_view will ALWAYS
        return False for multi-blocks to avoid having to handle this case.

        df = DataFrame(np.arange(0,9), columns=['count'])
        df['group'] = 'b'

        # This technically need not raise SettingWithCopy if both are view
        # (which is not generally guaranteed but is usually True.  However,
        # this is in general not a good practice and we recommend using .loc.
        df.iloc[0:5]['group'] = 'a'

        """
        if using_copy_on_write():
            return

        # return early if the check is not needed
        if not (force or self._is_copy):
            return

        value = config.get_option("mode.chained_assignment")
        if value is None:
            return

        # see if the copy is not actually referred; if so, then dissolve
        # the copy weakref
        if self._is_copy is not None and not isinstance(self._is_copy, str):
            r = self._is_copy()
            if not gc.get_referents(r) or (r is not None and r.shape == self.shape):
                self._is_copy = None
                return

        # a custom message
        if isinstance(self._is_copy, str):
            t = self._is_copy

        elif t == "referent":
            t = (
                "\n"
                "A value is trying to be set on a copy of a slice from a "
                "DataFrame\n\n"
                "See the caveats in the documentation: "
                "https://pandas.pydata.org/pandas-docs/stable/user_guide/"
                "indexing.html#returning-a-view-versus-a-copy"
            )

        else:
            t = (
                "\n"
                "A value is trying to be set on a copy of a slice from a "
                "DataFrame.\n"
                "Try using .loc[row_indexer,col_indexer] = value "
                "instead\n\nSee the caveats in the documentation: "
                "https://pandas.pydata.org/pandas-docs/stable/user_guide/"
                "indexing.html#returning-a-view-versus-a-copy"
            )

        if value == "raise":
            raise SettingWithCopyError(t)
        if value == "warn":
            warnings.warn(t, SettingWithCopyWarning, stacklevel=find_stack_level())

    def __delitem__(self, key) -> None:
        """
        Delete item
        """
        deleted = False

        maybe_shortcut = False
        if self.ndim == 2 and isinstance(self.columns, MultiIndex):
            try:
                # By using engine's __contains__ we effectively
                # restrict to same-length tuples
                maybe_shortcut = key not in self.columns._engine
            except TypeError:
                pass

        if maybe_shortcut:
            # Allow shorthand to delete all columns whose first len(key)
            # elements match key:
            if not isinstance(key, tuple):
                key = (key,)
            for col in self.columns:
                if isinstance(col, tuple) and col[: len(key)] == key:
                    del self[col]
                    deleted = True
        if not deleted:
            # If the above loop ran and didn't delete anything because
            # there was no match, this call should raise the appropriate
            # exception:
            loc = self.axes[-1].get_loc(key)
            self._mgr = self._mgr.idelete(loc)

        # delete from the caches
        try:
            del self._item_cache[key]
        except KeyError:
            pass

    # ----------------------------------------------------------------------
    # Unsorted

    @final
    def _check_inplace_and_allows_duplicate_labels(self, inplace: bool_t):
        if inplace and not self.flags.allows_duplicate_labels:
            raise ValueError(
                "Cannot specify 'inplace=True' when "
                "'self.flags.allows_duplicate_labels' is False."
            )

    @final
    def get(self, key, default=None):
        """
        Get item from object for given key (ex: DataFrame column).

        Returns default value if not found.

        Parameters
        ----------
        key : object

        Returns
        -------
        same type as items contained in object

        Examples
        --------
        >>> df = pd.DataFrame(
        ...     [
        ...         [24.3, 75.7, "high"],
        ...         [31, 87.8, "high"],
        ...         [22, 71.6, "medium"],
        ...         [35, 95, "medium"],
        ...     ],
        ...     columns=["temp_celsius", "temp_fahrenheit", "windspeed"],
        ...     index=pd.date_range(start="2014-02-12", end="2014-02-15", freq="D"),
        ... )

        >>> df
                    temp_celsius  temp_fahrenheit windspeed
        2014-02-12          24.3             75.7      high
        2014-02-13          31.0             87.8      high
        2014-02-14          22.0             71.6    medium
        2014-02-15          35.0             95.0    medium

        >>> df.get(["temp_celsius", "windspeed"])
                    temp_celsius windspeed
        2014-02-12          24.3      high
        2014-02-13          31.0      high
        2014-02-14          22.0    medium
        2014-02-15          35.0    medium

        >>> ser = df['windspeed']
        >>> ser.get('2014-02-13')
        'high'

        If the key isn't found, the default value will be used.

        >>> df.get(["temp_celsius", "temp_kelvin"], default="default_value")
        'default_value'

        >>> ser.get('2014-02-10', '[unknown]')
        '[unknown]'
        """
        try:
            return self[key]
        except (KeyError, ValueError, IndexError):
            return default

    @final
    @property
    def _is_view(self) -> bool_t:
        """Return boolean indicating if self is view of another array"""
        return self._mgr.is_view

    @final
    def reindex_like(
        self,
        other,
        method: Literal["backfill", "bfill", "pad", "ffill", "nearest"] | None = None,
        copy: bool_t | None = None,
        limit: int | None = None,
        tolerance=None,
    ) -> Self:
        """
        Return an object with matching indices as other object.

        Conform the object to the same index on all axes. Optional
        filling logic, placing NaN in locations having no value
        in the previous index. A new object is produced unless the
        new index is equivalent to the current one and copy=False.

        Parameters
        ----------
        other : Object of the same data type
            Its row and column indices are used to define the new indices
            of this object.
        method : {None, 'backfill'/'bfill', 'pad'/'ffill', 'nearest'}
            Method to use for filling holes in reindexed DataFrame.
            Please note: this is only applicable to DataFrames/Series with a
            monotonically increasing/decreasing index.

            * None (default): don't fill gaps
            * pad / ffill: propagate last valid observation forward to next
              valid
            * backfill / bfill: use next valid observation to fill gap
            * nearest: use nearest valid observations to fill gap.

        copy : bool, default True
            Return a new object, even if the passed indexes are the same.
        limit : int, default None
            Maximum number of consecutive labels to fill for inexact matches.
        tolerance : optional
            Maximum distance between original and new labels for inexact
            matches. The values of the index at the matching locations must
            satisfy the equation ``abs(index[indexer] - target) <= tolerance``.

            Tolerance may be a scalar value, which applies the same tolerance
            to all values, or list-like, which applies variable tolerance per
            element. List-like includes list, tuple, array, Series, and must be
            the same size as the index and its dtype must exactly match the
            index's type.

        Returns
        -------
        Series or DataFrame
            Same type as caller, but with changed indices on each axis.

        See Also
        --------
        DataFrame.set_index : Set row labels.
        DataFrame.reset_index : Remove row labels or move them to new columns.
        DataFrame.reindex : Change to new indices or expand indices.

        Notes
        -----
        Same as calling
        ``.reindex(index=other.index, columns=other.columns,...)``.

        Examples
        --------
        >>> df1 = pd.DataFrame([[24.3, 75.7, 'high'],
        ...                     [31, 87.8, 'high'],
        ...                     [22, 71.6, 'medium'],
        ...                     [35, 95, 'medium']],
        ...                    columns=['temp_celsius', 'temp_fahrenheit',
        ...                             'windspeed'],
        ...                    index=pd.date_range(start='2014-02-12',
        ...                                        end='2014-02-15', freq='D'))

        >>> df1
                    temp_celsius  temp_fahrenheit windspeed
        2014-02-12          24.3             75.7      high
        2014-02-13          31.0             87.8      high
        2014-02-14          22.0             71.6    medium
        2014-02-15          35.0             95.0    medium

        >>> df2 = pd.DataFrame([[28, 'low'],
        ...                     [30, 'low'],
        ...                     [35.1, 'medium']],
        ...                    columns=['temp_celsius', 'windspeed'],
        ...                    index=pd.DatetimeIndex(['2014-02-12', '2014-02-13',
        ...                                            '2014-02-15']))

        >>> df2
                    temp_celsius windspeed
        2014-02-12          28.0       low
        2014-02-13          30.0       low
        2014-02-15          35.1    medium

        >>> df2.reindex_like(df1)
                    temp_celsius  temp_fahrenheit windspeed
        2014-02-12          28.0              NaN       low
        2014-02-13          30.0              NaN       low
        2014-02-14           NaN              NaN       NaN
        2014-02-15          35.1              NaN    medium
        """
        d = other._construct_axes_dict(
            axes=self._AXIS_ORDERS,
            method=method,
            copy=copy,
            limit=limit,
            tolerance=tolerance,
        )

        return self.reindex(**d)

    @overload
    def drop(
        self,
        labels: IndexLabel = ...,
        *,
        axis: Axis = ...,
        index: IndexLabel = ...,
        columns: IndexLabel = ...,
        level: Level | None = ...,
        inplace: Literal[True],
        errors: IgnoreRaise = ...,
    ) -> None:
        ...

    @overload
    def drop(
        self,
        labels: IndexLabel = ...,
        *,
        axis: Axis = ...,
        index: IndexLabel = ...,
        columns: IndexLabel = ...,
        level: Level | None = ...,
        inplace: Literal[False] = ...,
        errors: IgnoreRaise = ...,
    ) -> Self:
        ...

    @overload
    def drop(
        self,
        labels: IndexLabel = ...,
        *,
        axis: Axis = ...,
        index: IndexLabel = ...,
        columns: IndexLabel = ...,
        level: Level | None = ...,
        inplace: bool_t = ...,
        errors: IgnoreRaise = ...,
    ) -> Self | None:
        ...

    def drop(
        self,
        labels: IndexLabel = None,
        *,
        axis: Axis = 0,
        index: IndexLabel = None,
        columns: IndexLabel = None,
        level: Level | None = None,
        inplace: bool_t = False,
        errors: IgnoreRaise = "raise",
    ) -> Self | None:
        inplace = validate_bool_kwarg(inplace, "inplace")

        if labels is not None:
            if index is not None or columns is not None:
                raise ValueError("Cannot specify both 'labels' and 'index'/'columns'")
            axis_name = self._get_axis_name(axis)
            axes = {axis_name: labels}
        elif index is not None or columns is not None:
            axes = {"index": index}
            if self.ndim == 2:
                axes["columns"] = columns
        else:
            raise ValueError(
                "Need to specify at least one of 'labels', 'index' or 'columns'"
            )

        obj = self

        for axis, labels in axes.items():
            if labels is not None:
                obj = obj._drop_axis(labels, axis, level=level, errors=errors)

        if inplace:
            self._update_inplace(obj)
            return None
        else:
            return obj

    @final
    def _drop_axis(
        self,
        labels,
        axis,
        level=None,
        errors: IgnoreRaise = "raise",
        only_slice: bool_t = False,
    ) -> Self:
        """
        Drop labels from specified axis. Used in the ``drop`` method
        internally.

        Parameters
        ----------
        labels : single label or list-like
        axis : int or axis name
        level : int or level name, default None
            For MultiIndex
        errors : {'ignore', 'raise'}, default 'raise'
            If 'ignore', suppress error and existing labels are dropped.
        only_slice : bool, default False
            Whether indexing along columns should be view-only.

        """
        axis_num = self._get_axis_number(axis)
        axis = self._get_axis(axis)

        if axis.is_unique:
            if level is not None:
                if not isinstance(axis, MultiIndex):
                    raise AssertionError("axis must be a MultiIndex")
                new_axis = axis.drop(labels, level=level, errors=errors)
            else:
                new_axis = axis.drop(labels, errors=errors)
            indexer = axis.get_indexer(new_axis)

        # Case for non-unique axis
        else:
            is_tuple_labels = is_nested_list_like(labels) or isinstance(labels, tuple)
            labels = ensure_object(common.index_labels_to_array(labels))
            if level is not None:
                if not isinstance(axis, MultiIndex):
                    raise AssertionError("axis must be a MultiIndex")
                mask = ~axis.get_level_values(level).isin(labels)

                # GH 18561 MultiIndex.drop should raise if label is absent
                if errors == "raise" and mask.all():
                    raise KeyError(f"{labels} not found in axis")
            elif (
                isinstance(axis, MultiIndex)
                and labels.dtype == "object"
                and not is_tuple_labels
            ):
                # Set level to zero in case of MultiIndex and label is string,
                #  because isin can't handle strings for MultiIndexes GH#36293
                # In case of tuples we get dtype object but have to use isin GH#42771
                mask = ~axis.get_level_values(0).isin(labels)
            else:
                mask = ~axis.isin(labels)
                # Check if label doesn't exist along axis
                labels_missing = (axis.get_indexer_for(labels) == -1).any()
                if errors == "raise" and labels_missing:
                    raise KeyError(f"{labels} not found in axis")

            if is_extension_array_dtype(mask.dtype):
                # GH#45860
                mask = mask.to_numpy(dtype=bool)

            indexer = mask.nonzero()[0]
            new_axis = axis.take(indexer)

        bm_axis = self.ndim - axis_num - 1
        new_mgr = self._mgr.reindex_indexer(
            new_axis,
            indexer,
            axis=bm_axis,
            allow_dups=True,
            copy=None,
            only_slice=only_slice,
        )
        result = self._constructor(new_mgr)
        if self.ndim == 1:
            result._name = self.name

        return result.__finalize__(self)

    @final
    def _update_inplace(self, result, verify_is_copy: bool_t = True) -> None:
        """
        Replace self internals with result.

        Parameters
        ----------
        result : same type as self
        verify_is_copy : bool, default True
            Provide is_copy checks.
        """
        # NOTE: This does *not* call __finalize__ and that's an explicit
        # decision that we may revisit in the future.
        self._reset_cache()
        self._clear_item_cache()
        self._mgr = result._mgr
        self._maybe_update_cacher(verify_is_copy=verify_is_copy, inplace=True)

    @final
    def add_prefix(self, prefix: str, axis: Axis | None = None) -> Self:
        """
        Prefix labels with string `prefix`.

        For Series, the row labels are prefixed.
        For DataFrame, the column labels are prefixed.

        Parameters
        ----------
        prefix : str
            The string to add before each label.
        axis : {{0 or 'index', 1 or 'columns', None}}, default None
            Axis to add prefix on

            .. versionadded:: 2.0.0

        Returns
        -------
        Series or DataFrame
            New Series or DataFrame with updated labels.

        See Also
        --------
        Series.add_suffix: Suffix row labels with string `suffix`.
        DataFrame.add_suffix: Suffix column labels with string `suffix`.

        Examples
        --------
        >>> s = pd.Series([1, 2, 3, 4])
        >>> s
        0    1
        1    2
        2    3
        3    4
        dtype: int64

        >>> s.add_prefix('item_')
        item_0    1
        item_1    2
        item_2    3
        item_3    4
        dtype: int64

        >>> df = pd.DataFrame({'A': [1, 2, 3, 4], 'B': [3, 4, 5, 6]})
        >>> df
           A  B
        0  1  3
        1  2  4
        2  3  5
        3  4  6

        >>> df.add_prefix('col_')
             col_A  col_B
        0       1       3
        1       2       4
        2       3       5
        3       4       6
        """
        f = lambda x: f"{prefix}{x}"

        axis_name = self._info_axis_name
        if axis is not None:
            axis_name = self._get_axis_name(axis)

        mapper = {axis_name: f}

        # error: Incompatible return value type (got "Optional[Self]",
        # expected "Self")
        # error: Argument 1 to "rename" of "NDFrame" has incompatible type
        # "**Dict[str, partial[str]]"; expected "Union[str, int, None]"
        # error: Keywords must be strings
        return self._rename(**mapper)  # type: ignore[return-value, arg-type, misc]

    @final
    def add_suffix(self, suffix: str, axis: Axis | None = None) -> Self:
        """
        Suffix labels with string `suffix`.

        For Series, the row labels are suffixed.
        For DataFrame, the column labels are suffixed.

        Parameters
        ----------
        suffix : str
            The string to add after each label.
        axis : {{0 or 'index', 1 or 'columns', None}}, default None
            Axis to add suffix on

            .. versionadded:: 2.0.0

        Returns
        -------
        Series or DataFrame
            New Series or DataFrame with updated labels.

        See Also
        --------
        Series.add_prefix: Prefix row labels with string `prefix`.
        DataFrame.add_prefix: Prefix column labels with string `prefix`.

        Examples
        --------
        >>> s = pd.Series([1, 2, 3, 4])
        >>> s
        0    1
        1    2
        2    3
        3    4
        dtype: int64

        >>> s.add_suffix('_item')
        0_item    1
        1_item    2
        2_item    3
        3_item    4
        dtype: int64

        >>> df = pd.DataFrame({'A': [1, 2, 3, 4], 'B': [3, 4, 5, 6]})
        >>> df
           A  B
        0  1  3
        1  2  4
        2  3  5
        3  4  6

        >>> df.add_suffix('_col')
             A_col  B_col
        0       1       3
        1       2       4
        2       3       5
        3       4       6
        """
        f = lambda x: f"{x}{suffix}"

        axis_name = self._info_axis_name
        if axis is not None:
            axis_name = self._get_axis_name(axis)

        mapper = {axis_name: f}
        # error: Incompatible return value type (got "Optional[Self]",
        # expected "Self")
        # error: Argument 1 to "rename" of "NDFrame" has incompatible type
        # "**Dict[str, partial[str]]"; expected "Union[str, int, None]"
        # error: Keywords must be strings
        return self._rename(**mapper)  # type: ignore[return-value, arg-type, misc]

    @overload
    def sort_values(
        self,
        *,
        axis: Axis = ...,
        ascending: bool_t | Sequence[bool_t] = ...,
        inplace: Literal[False] = ...,
        kind: str = ...,
        na_position: str = ...,
        ignore_index: bool_t = ...,
        key: ValueKeyFunc = ...,
    ) -> Self:
        ...

    @overload
    def sort_values(
        self,
        *,
        axis: Axis = ...,
        ascending: bool_t | Sequence[bool_t] = ...,
        inplace: Literal[True],
        kind: str = ...,
        na_position: str = ...,
        ignore_index: bool_t = ...,
        key: ValueKeyFunc = ...,
    ) -> None:
        ...

    @overload
    def sort_values(
        self,
        *,
        axis: Axis = ...,
        ascending: bool_t | Sequence[bool_t] = ...,
        inplace: bool_t = ...,
        kind: str = ...,
        na_position: str = ...,
        ignore_index: bool_t = ...,
        key: ValueKeyFunc = ...,
    ) -> Self | None:
        ...

    def sort_values(
        self,
        *,
        axis: Axis = 0,
        ascending: bool_t | Sequence[bool_t] = True,
        inplace: bool_t = False,
        kind: str = "quicksort",
        na_position: str = "last",
        ignore_index: bool_t = False,
        key: ValueKeyFunc = None,
    ) -> Self | None:
        """
        Sort by the values along either axis.

        Parameters
        ----------%(optional_by)s
        axis : %(axes_single_arg)s, default 0
             Axis to be sorted.
        ascending : bool or list of bool, default True
             Sort ascending vs. descending. Specify list for multiple sort
             orders.  If this is a list of bools, must match the length of
             the by.
        inplace : bool, default False
             If True, perform operation in-place.
        kind : {'quicksort', 'mergesort', 'heapsort', 'stable'}, default 'quicksort'
             Choice of sorting algorithm. See also :func:`numpy.sort` for more
             information. `mergesort` and `stable` are the only stable algorithms. For
             DataFrames, this option is only applied when sorting on a single
             column or label.
        na_position : {'first', 'last'}, default 'last'
             Puts NaNs at the beginning if `first`; `last` puts NaNs at the
             end.
        ignore_index : bool, default False
             If True, the resulting axis will be labeled 0, 1, …, n - 1.
        key : callable, optional
            Apply the key function to the values
            before sorting. This is similar to the `key` argument in the
            builtin :meth:`sorted` function, with the notable difference that
            this `key` function should be *vectorized*. It should expect a
            ``Series`` and return a Series with the same shape as the input.
            It will be applied to each column in `by` independently.

            .. versionadded:: 1.1.0

        Returns
        -------
        DataFrame or None
            DataFrame with sorted values or None if ``inplace=True``.

        See Also
        --------
        DataFrame.sort_index : Sort a DataFrame by the index.
        Series.sort_values : Similar method for a Series.

        Examples
        --------
        >>> df = pd.DataFrame({
        ...     'col1': ['A', 'A', 'B', np.nan, 'D', 'C'],
        ...     'col2': [2, 1, 9, 8, 7, 4],
        ...     'col3': [0, 1, 9, 4, 2, 3],
        ...     'col4': ['a', 'B', 'c', 'D', 'e', 'F']
        ... })
        >>> df
          col1  col2  col3 col4
        0    A     2     0    a
        1    A     1     1    B
        2    B     9     9    c
        3  NaN     8     4    D
        4    D     7     2    e
        5    C     4     3    F

        Sort by col1

        >>> df.sort_values(by=['col1'])
          col1  col2  col3 col4
        0    A     2     0    a
        1    A     1     1    B
        2    B     9     9    c
        5    C     4     3    F
        4    D     7     2    e
        3  NaN     8     4    D

        Sort by multiple columns

        >>> df.sort_values(by=['col1', 'col2'])
          col1  col2  col3 col4
        1    A     1     1    B
        0    A     2     0    a
        2    B     9     9    c
        5    C     4     3    F
        4    D     7     2    e
        3  NaN     8     4    D

        Sort Descending

        >>> df.sort_values(by='col1', ascending=False)
          col1  col2  col3 col4
        4    D     7     2    e
        5    C     4     3    F
        2    B     9     9    c
        0    A     2     0    a
        1    A     1     1    B
        3  NaN     8     4    D

        Putting NAs first

        >>> df.sort_values(by='col1', ascending=False, na_position='first')
          col1  col2  col3 col4
        3  NaN     8     4    D
        4    D     7     2    e
        5    C     4     3    F
        2    B     9     9    c
        0    A     2     0    a
        1    A     1     1    B

        Sorting with a key function

        >>> df.sort_values(by='col4', key=lambda col: col.str.lower())
           col1  col2  col3 col4
        0    A     2     0    a
        1    A     1     1    B
        2    B     9     9    c
        3  NaN     8     4    D
        4    D     7     2    e
        5    C     4     3    F

        Natural sort with the key argument,
        using the `natsort <https://github.com/SethMMorton/natsort>` package.

        >>> df = pd.DataFrame({
        ...    "time": ['0hr', '128hr', '72hr', '48hr', '96hr'],
        ...    "value": [10, 20, 30, 40, 50]
        ... })
        >>> df
            time  value
        0    0hr     10
        1  128hr     20
        2   72hr     30
        3   48hr     40
        4   96hr     50
        >>> from natsort import index_natsorted
        >>> df.sort_values(
        ...     by="time",
        ...     key=lambda x: np.argsort(index_natsorted(df["time"]))
        ... )
            time  value
        0    0hr     10
        3   48hr     40
        2   72hr     30
        4   96hr     50
        1  128hr     20
        """
        raise AbstractMethodError(self)

    @overload
    def sort_index(
        self,
        *,
        axis: Axis = ...,
        level: IndexLabel = ...,
        ascending: bool_t | Sequence[bool_t] = ...,
        inplace: Literal[True],
        kind: SortKind = ...,
        na_position: NaPosition = ...,
        sort_remaining: bool_t = ...,
        ignore_index: bool_t = ...,
        key: IndexKeyFunc = ...,
    ) -> None:
        ...

    @overload
    def sort_index(
        self,
        *,
        axis: Axis = ...,
        level: IndexLabel = ...,
        ascending: bool_t | Sequence[bool_t] = ...,
        inplace: Literal[False] = ...,
        kind: SortKind = ...,
        na_position: NaPosition = ...,
        sort_remaining: bool_t = ...,
        ignore_index: bool_t = ...,
        key: IndexKeyFunc = ...,
    ) -> Self:
        ...

    @overload
    def sort_index(
        self,
        *,
        axis: Axis = ...,
        level: IndexLabel = ...,
        ascending: bool_t | Sequence[bool_t] = ...,
        inplace: bool_t = ...,
        kind: SortKind = ...,
        na_position: NaPosition = ...,
        sort_remaining: bool_t = ...,
        ignore_index: bool_t = ...,
        key: IndexKeyFunc = ...,
    ) -> Self | None:
        ...

    def sort_index(
        self,
        *,
        axis: Axis = 0,
        level: IndexLabel = None,
        ascending: bool_t | Sequence[bool_t] = True,
        inplace: bool_t = False,
        kind: SortKind = "quicksort",
        na_position: NaPosition = "last",
        sort_remaining: bool_t = True,
        ignore_index: bool_t = False,
        key: IndexKeyFunc = None,
    ) -> Self | None:
        inplace = validate_bool_kwarg(inplace, "inplace")
        axis = self._get_axis_number(axis)
        ascending = validate_ascending(ascending)

        target = self._get_axis(axis)

        indexer = get_indexer_indexer(
            target, level, ascending, kind, na_position, sort_remaining, key
        )

        if indexer is None:
            if inplace:
                result = self
            else:
                result = self.copy(deep=None)

            if ignore_index:
                result.index = default_index(len(self))
            if inplace:
                return None
            else:
                return result

        baxis = self._get_block_manager_axis(axis)
        new_data = self._mgr.take(indexer, axis=baxis, verify=False)

        # reconstruct axis if needed
        new_data.set_axis(baxis, new_data.axes[baxis]._sort_levels_monotonic())

        if ignore_index:
            axis = 1 if isinstance(self, ABCDataFrame) else 0
            new_data.set_axis(axis, default_index(len(indexer)))

        result = self._constructor(new_data)

        if inplace:
            return self._update_inplace(result)
        else:
            return result.__finalize__(self, method="sort_index")

    @doc(
        klass=_shared_doc_kwargs["klass"],
        optional_reindex="",
    )
    def reindex(
        self,
        labels=None,
        *,
        index=None,
        columns=None,
        axis: Axis | None = None,
        method: str | None = None,
        copy: bool_t | None = None,
        level: Level | None = None,
        fill_value: Scalar | None = np.nan,
        limit: int | None = None,
        tolerance=None,
    ) -> Self:
        """
        Conform {klass} to new index with optional filling logic.

        Places NA/NaN in locations having no value in the previous index. A new object
        is produced unless the new index is equivalent to the current one and
        ``copy=False``.

        Parameters
        ----------
        {optional_reindex}
        method : {{None, 'backfill'/'bfill', 'pad'/'ffill', 'nearest'}}
            Method to use for filling holes in reindexed DataFrame.
            Please note: this is only applicable to DataFrames/Series with a
            monotonically increasing/decreasing index.

            * None (default): don't fill gaps
            * pad / ffill: Propagate last valid observation forward to next
              valid.
            * backfill / bfill: Use next valid observation to fill gap.
            * nearest: Use nearest valid observations to fill gap.

        copy : bool, default True
            Return a new object, even if the passed indexes are the same.
        level : int or name
            Broadcast across a level, matching Index values on the
            passed MultiIndex level.
        fill_value : scalar, default np.NaN
            Value to use for missing values. Defaults to NaN, but can be any
            "compatible" value.
        limit : int, default None
            Maximum number of consecutive elements to forward or backward fill.
        tolerance : optional
            Maximum distance between original and new labels for inexact
            matches. The values of the index at the matching locations most
            satisfy the equation ``abs(index[indexer] - target) <= tolerance``.

            Tolerance may be a scalar value, which applies the same tolerance
            to all values, or list-like, which applies variable tolerance per
            element. List-like includes list, tuple, array, Series, and must be
            the same size as the index and its dtype must exactly match the
            index's type.

        Returns
        -------
        {klass} with changed index.

        See Also
        --------
        DataFrame.set_index : Set row labels.
        DataFrame.reset_index : Remove row labels or move them to new columns.
        DataFrame.reindex_like : Change to same indices as other DataFrame.

        Examples
        --------
        ``DataFrame.reindex`` supports two calling conventions

        * ``(index=index_labels, columns=column_labels, ...)``
        * ``(labels, axis={{'index', 'columns'}}, ...)``

        We *highly* recommend using keyword arguments to clarify your
        intent.

        Create a dataframe with some fictional data.

        >>> index = ['Firefox', 'Chrome', 'Safari', 'IE10', 'Konqueror']
        >>> df = pd.DataFrame({{'http_status': [200, 200, 404, 404, 301],
        ...                   'response_time': [0.04, 0.02, 0.07, 0.08, 1.0]}},
        ...                   index=index)
        >>> df
                   http_status  response_time
        Firefox            200           0.04
        Chrome             200           0.02
        Safari             404           0.07
        IE10               404           0.08
        Konqueror          301           1.00

        Create a new index and reindex the dataframe. By default
        values in the new index that do not have corresponding
        records in the dataframe are assigned ``NaN``.

        >>> new_index = ['Safari', 'Iceweasel', 'Comodo Dragon', 'IE10',
        ...              'Chrome']
        >>> df.reindex(new_index)
                       http_status  response_time
        Safari               404.0           0.07
        Iceweasel              NaN            NaN
        Comodo Dragon          NaN            NaN
        IE10                 404.0           0.08
        Chrome               200.0           0.02

        We can fill in the missing values by passing a value to
        the keyword ``fill_value``. Because the index is not monotonically
        increasing or decreasing, we cannot use arguments to the keyword
        ``method`` to fill the ``NaN`` values.

        >>> df.reindex(new_index, fill_value=0)
                       http_status  response_time
        Safari                 404           0.07
        Iceweasel                0           0.00
        Comodo Dragon            0           0.00
        IE10                   404           0.08
        Chrome                 200           0.02

        >>> df.reindex(new_index, fill_value='missing')
                      http_status response_time
        Safari                404          0.07
        Iceweasel         missing       missing
        Comodo Dragon     missing       missing
        IE10                  404          0.08
        Chrome                200          0.02

        We can also reindex the columns.

        >>> df.reindex(columns=['http_status', 'user_agent'])
                   http_status  user_agent
        Firefox            200         NaN
        Chrome             200         NaN
        Safari             404         NaN
        IE10               404         NaN
        Konqueror          301         NaN

        Or we can use "axis-style" keyword arguments

        >>> df.reindex(['http_status', 'user_agent'], axis="columns")
                   http_status  user_agent
        Firefox            200         NaN
        Chrome             200         NaN
        Safari             404         NaN
        IE10               404         NaN
        Konqueror          301         NaN

        To further illustrate the filling functionality in
        ``reindex``, we will create a dataframe with a
        monotonically increasing index (for example, a sequence
        of dates).

        >>> date_index = pd.date_range('1/1/2010', periods=6, freq='D')
        >>> df2 = pd.DataFrame({{"prices": [100, 101, np.nan, 100, 89, 88]}},
        ...                    index=date_index)
        >>> df2
                    prices
        2010-01-01   100.0
        2010-01-02   101.0
        2010-01-03     NaN
        2010-01-04   100.0
        2010-01-05    89.0
        2010-01-06    88.0

        Suppose we decide to expand the dataframe to cover a wider
        date range.

        >>> date_index2 = pd.date_range('12/29/2009', periods=10, freq='D')
        >>> df2.reindex(date_index2)
                    prices
        2009-12-29     NaN
        2009-12-30     NaN
        2009-12-31     NaN
        2010-01-01   100.0
        2010-01-02   101.0
        2010-01-03     NaN
        2010-01-04   100.0
        2010-01-05    89.0
        2010-01-06    88.0
        2010-01-07     NaN

        The index entries that did not have a value in the original data frame
        (for example, '2009-12-29') are by default filled with ``NaN``.
        If desired, we can fill in the missing values using one of several
        options.

        For example, to back-propagate the last valid value to fill the ``NaN``
        values, pass ``bfill`` as an argument to the ``method`` keyword.

        >>> df2.reindex(date_index2, method='bfill')
                    prices
        2009-12-29   100.0
        2009-12-30   100.0
        2009-12-31   100.0
        2010-01-01   100.0
        2010-01-02   101.0
        2010-01-03     NaN
        2010-01-04   100.0
        2010-01-05    89.0
        2010-01-06    88.0
        2010-01-07     NaN

        Please note that the ``NaN`` value present in the original dataframe
        (at index value 2010-01-03) will not be filled by any of the
        value propagation schemes. This is because filling while reindexing
        does not look at dataframe values, but only compares the original and
        desired indexes. If you do want to fill in the ``NaN`` values present
        in the original dataframe, use the ``fillna()`` method.

        See the :ref:`user guide <basics.reindexing>` for more.
        """
        # TODO: Decide if we care about having different examples for different
        # kinds

        if index is not None and columns is not None and labels is not None:
            raise TypeError("Cannot specify all of 'labels', 'index', 'columns'.")
        elif index is not None or columns is not None:
            if axis is not None:
                raise TypeError(
                    "Cannot specify both 'axis' and any of 'index' or 'columns'"
                )
            if labels is not None:
                if index is not None:
                    columns = labels
                else:
                    index = labels
        else:
            if axis and self._get_axis_number(axis) == 1:
                columns = labels
            else:
                index = labels
        axes: dict[Literal["index", "columns"], Any] = {
            "index": index,
            "columns": columns,
        }
        method = clean_reindex_fill_method(method)

        # if all axes that are requested to reindex are equal, then only copy
        # if indicated must have index names equal here as well as values
        if copy and using_copy_on_write():
            copy = False
        if all(
            self._get_axis(axis_name).identical(ax)
            for axis_name, ax in axes.items()
            if ax is not None
        ):
            return self.copy(deep=copy)

        # check if we are a multi reindex
        if self._needs_reindex_multi(axes, method, level):
            return self._reindex_multi(axes, copy, fill_value)

        # perform the reindex on the axes
        return self._reindex_axes(
            axes, level, limit, tolerance, method, fill_value, copy
        ).__finalize__(self, method="reindex")

    @final
    def _reindex_axes(
        self,
        axes,
        level: Level | None,
        limit: int | None,
        tolerance,
        method,
        fill_value: Scalar | None,
        copy: bool_t | None,
    ) -> Self:
        """Perform the reindex for all the axes."""
        obj = self
        for a in self._AXIS_ORDERS:
            labels = axes[a]
            if labels is None:
                continue

            ax = self._get_axis(a)
            new_index, indexer = ax.reindex(
                labels, level=level, limit=limit, tolerance=tolerance, method=method
            )

            axis = self._get_axis_number(a)
            obj = obj._reindex_with_indexers(
                {axis: [new_index, indexer]},
                fill_value=fill_value,
                copy=copy,
                allow_dups=False,
            )
            # If we've made a copy once, no need to make another one
            copy = False

        return obj

    def _needs_reindex_multi(self, axes, method, level: Level | None) -> bool_t:
        """Check if we do need a multi reindex."""
        return (
            (common.count_not_none(*axes.values()) == self._AXIS_LEN)
            and method is None
            and level is None
            and not self._is_mixed_type
            and not (
                self.ndim == 2
                and len(self.dtypes) == 1
                and is_extension_array_dtype(self.dtypes.iloc[0])
            )
        )

    def _reindex_multi(self, axes, copy, fill_value):
        raise AbstractMethodError(self)

    @final
    def _reindex_with_indexers(
        self,
        reindexers,
        fill_value=None,
        copy: bool_t | None = False,
        allow_dups: bool_t = False,
    ) -> Self:
        """allow_dups indicates an internal call here"""
        # reindex doing multiple operations on different axes if indicated
        new_data = self._mgr
        for axis in sorted(reindexers.keys()):
            index, indexer = reindexers[axis]
            baxis = self._get_block_manager_axis(axis)

            if index is None:
                continue

            index = ensure_index(index)
            if indexer is not None:
                indexer = ensure_platform_int(indexer)

            # TODO: speed up on homogeneous DataFrame objects (see _reindex_multi)
            new_data = new_data.reindex_indexer(
                index,
                indexer,
                axis=baxis,
                fill_value=fill_value,
                allow_dups=allow_dups,
                copy=copy,
            )
            # If we've made a copy once, no need to make another one
            copy = False

        if (
            (copy or copy is None)
            and new_data is self._mgr
            and not using_copy_on_write()
        ):
            new_data = new_data.copy(deep=copy)
        elif using_copy_on_write() and new_data is self._mgr:
            new_data = new_data.copy(deep=False)

        return self._constructor(new_data).__finalize__(self)

    def filter(
        self,
        items=None,
        like: str | None = None,
        regex: str | None = None,
        axis: Axis | None = None,
    ) -> Self:
        """
        Subset the dataframe rows or columns according to the specified index labels.

        Note that this routine does not filter a dataframe on its
        contents. The filter is applied to the labels of the index.

        Parameters
        ----------
        items : list-like
            Keep labels from axis which are in items.
        like : str
            Keep labels from axis for which "like in label == True".
        regex : str (regular expression)
            Keep labels from axis for which re.search(regex, label) == True.
        axis : {0 or ‘index’, 1 or ‘columns’, None}, default None
            The axis to filter on, expressed either as an index (int)
            or axis name (str). By default this is the info axis, 'columns' for
            DataFrame. For `Series` this parameter is unused and defaults to `None`.

        Returns
        -------
        same type as input object

        See Also
        --------
        DataFrame.loc : Access a group of rows and columns
            by label(s) or a boolean array.

        Notes
        -----
        The ``items``, ``like``, and ``regex`` parameters are
        enforced to be mutually exclusive.

        ``axis`` defaults to the info axis that is used when indexing
        with ``[]``.

        Examples
        --------
        >>> df = pd.DataFrame(np.array(([1, 2, 3], [4, 5, 6])),
        ...                   index=['mouse', 'rabbit'],
        ...                   columns=['one', 'two', 'three'])
        >>> df
                one  two  three
        mouse     1    2      3
        rabbit    4    5      6

        >>> # select columns by name
        >>> df.filter(items=['one', 'three'])
                 one  three
        mouse     1      3
        rabbit    4      6

        >>> # select columns by regular expression
        >>> df.filter(regex='e$', axis=1)
                 one  three
        mouse     1      3
        rabbit    4      6

        >>> # select rows containing 'bbi'
        >>> df.filter(like='bbi', axis=0)
                 one  two  three
        rabbit    4    5      6
        """
        nkw = common.count_not_none(items, like, regex)
        if nkw > 1:
            raise TypeError(
                "Keyword arguments `items`, `like`, or `regex` "
                "are mutually exclusive"
            )

        if axis is None:
            axis = self._info_axis_name
        labels = self._get_axis(axis)

        if items is not None:
            name = self._get_axis_name(axis)
            # error: Keywords must be strings
            return self.reindex(  # type: ignore[misc]
                **{name: [r for r in items if r in labels]}  # type: ignore[arg-type]
            )
        elif like:

            def f(x) -> bool_t:
                assert like is not None  # needed for mypy
                return like in ensure_str(x)

            values = labels.map(f)
            return self.loc(axis=axis)[values]
        elif regex:

            def f(x) -> bool_t:
                return matcher.search(ensure_str(x)) is not None

            matcher = re.compile(regex)
            values = labels.map(f)
            return self.loc(axis=axis)[values]
        else:
            raise TypeError("Must pass either `items`, `like`, or `regex`")

    @final
    def head(self, n: int = 5) -> Self:
        """
        Return the first `n` rows.

        This function returns the first `n` rows for the object based
        on position. It is useful for quickly testing if your object
        has the right type of data in it.

        For negative values of `n`, this function returns all rows except
        the last `|n|` rows, equivalent to ``df[:n]``.

        If n is larger than the number of rows, this function returns all rows.

        Parameters
        ----------
        n : int, default 5
            Number of rows to select.

        Returns
        -------
        same type as caller
            The first `n` rows of the caller object.

        See Also
        --------
        DataFrame.tail: Returns the last `n` rows.

        Examples
        --------
        >>> df = pd.DataFrame({'animal': ['alligator', 'bee', 'falcon', 'lion',
        ...                    'monkey', 'parrot', 'shark', 'whale', 'zebra']})
        >>> df
              animal
        0  alligator
        1        bee
        2     falcon
        3       lion
        4     monkey
        5     parrot
        6      shark
        7      whale
        8      zebra

        Viewing the first 5 lines

        >>> df.head()
              animal
        0  alligator
        1        bee
        2     falcon
        3       lion
        4     monkey

        Viewing the first `n` lines (three in this case)

        >>> df.head(3)
              animal
        0  alligator
        1        bee
        2     falcon

        For negative values of `n`

        >>> df.head(-3)
              animal
        0  alligator
        1        bee
        2     falcon
        3       lion
        4     monkey
        5     parrot
        """
        return self.iloc[:n]

    @final
    def tail(self, n: int = 5) -> Self:
        """
        Return the last `n` rows.

        This function returns last `n` rows from the object based on
        position. It is useful for quickly verifying data, for example,
        after sorting or appending rows.

        For negative values of `n`, this function returns all rows except
        the first `|n|` rows, equivalent to ``df[|n|:]``.

        If n is larger than the number of rows, this function returns all rows.

        Parameters
        ----------
        n : int, default 5
            Number of rows to select.

        Returns
        -------
        type of caller
            The last `n` rows of the caller object.

        See Also
        --------
        DataFrame.head : The first `n` rows of the caller object.

        Examples
        --------
        >>> df = pd.DataFrame({'animal': ['alligator', 'bee', 'falcon', 'lion',
        ...                    'monkey', 'parrot', 'shark', 'whale', 'zebra']})
        >>> df
              animal
        0  alligator
        1        bee
        2     falcon
        3       lion
        4     monkey
        5     parrot
        6      shark
        7      whale
        8      zebra

        Viewing the last 5 lines

        >>> df.tail()
           animal
        4  monkey
        5  parrot
        6   shark
        7   whale
        8   zebra

        Viewing the last `n` lines (three in this case)

        >>> df.tail(3)
          animal
        6  shark
        7  whale
        8  zebra

        For negative values of `n`

        >>> df.tail(-3)
           animal
        3    lion
        4  monkey
        5  parrot
        6   shark
        7   whale
        8   zebra
        """
        if n == 0:
            return self.iloc[0:0]
        return self.iloc[-n:]

    @final
    def sample(
        self,
        n: int | None = None,
        frac: float | None = None,
        replace: bool_t = False,
        weights=None,
        random_state: RandomState | None = None,
        axis: Axis | None = None,
        ignore_index: bool_t = False,
    ) -> Self:
        """
        Return a random sample of items from an axis of object.

        You can use `random_state` for reproducibility.

        Parameters
        ----------
        n : int, optional
            Number of items from axis to return. Cannot be used with `frac`.
            Default = 1 if `frac` = None.
        frac : float, optional
            Fraction of axis items to return. Cannot be used with `n`.
        replace : bool, default False
            Allow or disallow sampling of the same row more than once.
        weights : str or ndarray-like, optional
            Default 'None' results in equal probability weighting.
            If passed a Series, will align with target object on index. Index
            values in weights not found in sampled object will be ignored and
            index values in sampled object not in weights will be assigned
            weights of zero.
            If called on a DataFrame, will accept the name of a column
            when axis = 0.
            Unless weights are a Series, weights must be same length as axis
            being sampled.
            If weights do not sum to 1, they will be normalized to sum to 1.
            Missing values in the weights column will be treated as zero.
            Infinite values not allowed.
        random_state : int, array-like, BitGenerator, np.random.RandomState, np.random.Generator, optional
            If int, array-like, or BitGenerator, seed for random number generator.
            If np.random.RandomState or np.random.Generator, use as given.

            .. versionchanged:: 1.1.0

                array-like and BitGenerator object now passed to np.random.RandomState()
                as seed

            .. versionchanged:: 1.4.0

                np.random.Generator objects now accepted

        axis : {0 or ‘index’, 1 or ‘columns’, None}, default None
            Axis to sample. Accepts axis number or name. Default is stat axis
            for given data type. For `Series` this parameter is unused and defaults to `None`.
        ignore_index : bool, default False
            If True, the resulting index will be labeled 0, 1, …, n - 1.

            .. versionadded:: 1.3.0

        Returns
        -------
        Series or DataFrame
            A new object of same type as caller containing `n` items randomly
            sampled from the caller object.

        See Also
        --------
        DataFrameGroupBy.sample: Generates random samples from each group of a
            DataFrame object.
        SeriesGroupBy.sample: Generates random samples from each group of a
            Series object.
        numpy.random.choice: Generates a random sample from a given 1-D numpy
            array.

        Notes
        -----
        If `frac` > 1, `replacement` should be set to `True`.

        Examples
        --------
        >>> df = pd.DataFrame({'num_legs': [2, 4, 8, 0],
        ...                    'num_wings': [2, 0, 0, 0],
        ...                    'num_specimen_seen': [10, 2, 1, 8]},
        ...                   index=['falcon', 'dog', 'spider', 'fish'])
        >>> df
                num_legs  num_wings  num_specimen_seen
        falcon         2          2                 10
        dog            4          0                  2
        spider         8          0                  1
        fish           0          0                  8

        Extract 3 random elements from the ``Series`` ``df['num_legs']``:
        Note that we use `random_state` to ensure the reproducibility of
        the examples.

        >>> df['num_legs'].sample(n=3, random_state=1)
        fish      0
        spider    8
        falcon    2
        Name: num_legs, dtype: int64

        A random 50% sample of the ``DataFrame`` with replacement:

        >>> df.sample(frac=0.5, replace=True, random_state=1)
              num_legs  num_wings  num_specimen_seen
        dog          4          0                  2
        fish         0          0                  8

        An upsample sample of the ``DataFrame`` with replacement:
        Note that `replace` parameter has to be `True` for `frac` parameter > 1.

        >>> df.sample(frac=2, replace=True, random_state=1)
                num_legs  num_wings  num_specimen_seen
        dog            4          0                  2
        fish           0          0                  8
        falcon         2          2                 10
        falcon         2          2                 10
        fish           0          0                  8
        dog            4          0                  2
        fish           0          0                  8
        dog            4          0                  2

        Using a DataFrame column as weights. Rows with larger value in the
        `num_specimen_seen` column are more likely to be sampled.

        >>> df.sample(n=2, weights='num_specimen_seen', random_state=1)
                num_legs  num_wings  num_specimen_seen
        falcon         2          2                 10
        fish           0          0                  8
        """  # noqa:E501
        if axis is None:
            axis = 0

        axis = self._get_axis_number(axis)
        obj_len = self.shape[axis]

        # Process random_state argument
        rs = common.random_state(random_state)

        size = sample.process_sampling_size(n, frac, replace)
        if size is None:
            assert frac is not None
            size = round(frac * obj_len)

        if weights is not None:
            weights = sample.preprocess_weights(self, weights, axis)

        sampled_indices = sample.sample(obj_len, size, replace, weights, rs)
        result = self.take(sampled_indices, axis=axis)

        if ignore_index:
            result.index = default_index(len(result))

        return result

    @final
    @doc(klass=_shared_doc_kwargs["klass"])
    def pipe(
        self,
        func: Callable[..., T] | tuple[Callable[..., T], str],
        *args,
        **kwargs,
    ) -> T:
        r"""
        Apply chainable functions that expect Series or DataFrames.

        Parameters
        ----------
        func : function
            Function to apply to the {klass}.
            ``args``, and ``kwargs`` are passed into ``func``.
            Alternatively a ``(callable, data_keyword)`` tuple where
            ``data_keyword`` is a string indicating the keyword of
            ``callable`` that expects the {klass}.
        *args : iterable, optional
            Positional arguments passed into ``func``.
        **kwargs : mapping, optional
            A dictionary of keyword arguments passed into ``func``.

        Returns
        -------
        the return type of ``func``.

        See Also
        --------
        DataFrame.apply : Apply a function along input axis of DataFrame.
        DataFrame.applymap : Apply a function elementwise on a whole DataFrame.
        Series.map : Apply a mapping correspondence on a
            :class:`~pandas.Series`.

        Notes
        -----
        Use ``.pipe`` when chaining together functions that expect
        Series, DataFrames or GroupBy objects.

        Examples
        --------
        Constructing a income DataFrame from a dictionary.

        >>> data = [[8000, 1000], [9500, np.nan], [5000, 2000]]
        >>> df = pd.DataFrame(data, columns=['Salary', 'Others'])
        >>> df
           Salary  Others
        0    8000  1000.0
        1    9500     NaN
        2    5000  2000.0

        Functions that perform tax reductions on an income DataFrame.

        >>> def subtract_federal_tax(df):
        ...     return df * 0.9
        >>> def subtract_state_tax(df, rate):
        ...     return df * (1 - rate)
        >>> def subtract_national_insurance(df, rate, rate_increase):
        ...     new_rate = rate + rate_increase
        ...     return df * (1 - new_rate)

        Instead of writing

        >>> subtract_national_insurance(
        ...     subtract_state_tax(subtract_federal_tax(df), rate=0.12),
        ...     rate=0.05,
        ...     rate_increase=0.02)  # doctest: +SKIP

        You can write

        >>> (
        ...     df.pipe(subtract_federal_tax)
        ...     .pipe(subtract_state_tax, rate=0.12)
        ...     .pipe(subtract_national_insurance, rate=0.05, rate_increase=0.02)
        ... )
            Salary   Others
        0  5892.48   736.56
        1  6997.32      NaN
        2  3682.80  1473.12

        If you have a function that takes the data as (say) the second
        argument, pass a tuple indicating which keyword expects the
        data. For example, suppose ``national_insurance`` takes its data as ``df``
        in the second argument:

        >>> def subtract_national_insurance(rate, df, rate_increase):
        ...     new_rate = rate + rate_increase
        ...     return df * (1 - new_rate)
        >>> (
        ...     df.pipe(subtract_federal_tax)
        ...     .pipe(subtract_state_tax, rate=0.12)
        ...     .pipe(
        ...         (subtract_national_insurance, 'df'),
        ...         rate=0.05,
        ...         rate_increase=0.02
        ...     )
        ... )
            Salary   Others
        0  5892.48   736.56
        1  6997.32      NaN
        2  3682.80  1473.12
        """
        if using_copy_on_write():
            return common.pipe(self.copy(deep=None), func, *args, **kwargs)
        return common.pipe(self, func, *args, **kwargs)

    # ----------------------------------------------------------------------
    # Attribute access

    @final
    def __finalize__(self, other, method: str | None = None, **kwargs) -> Self:
        """
        Propagate metadata from other to self.

        Parameters
        ----------
        other : the object from which to get the attributes that we are going
            to propagate
        method : str, optional
            A passed method name providing context on where ``__finalize__``
            was called.

            .. warning::

               The value passed as `method` are not currently considered
               stable across pandas releases.
        """
        if isinstance(other, NDFrame):
            for name in other.attrs:
                self.attrs[name] = other.attrs[name]

            self.flags.allows_duplicate_labels = other.flags.allows_duplicate_labels
            # For subclasses using _metadata.
            for name in set(self._metadata) & set(other._metadata):
                assert isinstance(name, str)
                object.__setattr__(self, name, getattr(other, name, None))

        if method == "concat":
            attrs = other.objs[0].attrs
            check_attrs = all(objs.attrs == attrs for objs in other.objs[1:])
            if check_attrs:
                for name in attrs:
                    self.attrs[name] = attrs[name]

            allows_duplicate_labels = all(
                x.flags.allows_duplicate_labels for x in other.objs
            )
            self.flags.allows_duplicate_labels = allows_duplicate_labels

        return self

    def __getattr__(self, name: str):
        """
        After regular attribute access, try looking up the name
        This allows simpler access to columns for interactive use.
        """
        # Note: obj.x will always call obj.__getattribute__('x') prior to
        # calling obj.__getattr__('x').
        if (
            name not in self._internal_names_set
            and name not in self._metadata
            and name not in self._accessors
            and self._info_axis._can_hold_identifiers_and_holds_name(name)
        ):
            return self[name]
        return object.__getattribute__(self, name)

    def __setattr__(self, name: str, value) -> None:
        """
        After regular attribute access, try setting the name
        This allows simpler access to columns for interactive use.
        """
        # first try regular attribute access via __getattribute__, so that
        # e.g. ``obj.x`` and ``obj.x = 4`` will always reference/modify
        # the same attribute.

        try:
            object.__getattribute__(self, name)
            return object.__setattr__(self, name, value)
        except AttributeError:
            pass

        # if this fails, go on to more involved attribute setting
        # (note that this matches __getattr__, above).
        if name in self._internal_names_set:
            object.__setattr__(self, name, value)
        elif name in self._metadata:
            object.__setattr__(self, name, value)
        else:
            try:
                existing = getattr(self, name)
                if isinstance(existing, Index):
                    object.__setattr__(self, name, value)
                elif name in self._info_axis:
                    self[name] = value
                else:
                    object.__setattr__(self, name, value)
            except (AttributeError, TypeError):
                if isinstance(self, ABCDataFrame) and (is_list_like(value)):
                    warnings.warn(
                        "Pandas doesn't allow columns to be "
                        "created via a new attribute name - see "
                        "https://pandas.pydata.org/pandas-docs/"
                        "stable/indexing.html#attribute-access",
                        stacklevel=find_stack_level(),
                    )
                object.__setattr__(self, name, value)

    @final
    def _dir_additions(self) -> set[str]:
        """
        add the string-like attributes from the info_axis.
        If info_axis is a MultiIndex, its first level values are used.
        """
        additions = super()._dir_additions()
        if self._info_axis._can_hold_strings:
            additions.update(self._info_axis._dir_additions_for_owner)
        return additions

    # ----------------------------------------------------------------------
    # Consolidation of internals

    @final
    def _protect_consolidate(self, f):
        """
        Consolidate _mgr -- if the blocks have changed, then clear the
        cache
        """
        if isinstance(self._mgr, (ArrayManager, SingleArrayManager)):
            return f()
        blocks_before = len(self._mgr.blocks)
        result = f()
        if len(self._mgr.blocks) != blocks_before:
            self._clear_item_cache()
        return result

    @final
    def _consolidate_inplace(self) -> None:
        """Consolidate data in place and return None"""

        def f() -> None:
            self._mgr = self._mgr.consolidate()

        self._protect_consolidate(f)

    @final
    def _consolidate(self):
        """
        Compute NDFrame with "consolidated" internals (data of each dtype
        grouped together in a single ndarray).

        Returns
        -------
        consolidated : same type as caller
        """
        f = lambda: self._mgr.consolidate()
        cons_data = self._protect_consolidate(f)
        return self._constructor(cons_data).__finalize__(self)

    @property
    def _is_mixed_type(self) -> bool_t:
        if self._mgr.is_single_block:
            return False

        if self._mgr.any_extension_types:
            # Even if they have the same dtype, we can't consolidate them,
            #  so we pretend this is "mixed'"
            return True

        return self.dtypes.nunique() > 1

    @final
    def _check_inplace_setting(self, value) -> bool_t:
        """check whether we allow in-place setting with this type of value"""
        if self._is_mixed_type and not self._mgr.is_numeric_mixed_type:
            # allow an actual np.nan through
            if is_float(value) and np.isnan(value) or value is lib.no_default:
                return True

            raise TypeError(
                "Cannot do inplace boolean setting on "
                "mixed-types with a non np.nan value"
            )

        return True

    @final
    def _get_numeric_data(self) -> Self:
        return self._constructor(self._mgr.get_numeric_data()).__finalize__(self)

    @final
    def _get_bool_data(self):
        return self._constructor(self._mgr.get_bool_data()).__finalize__(self)

    # ----------------------------------------------------------------------
    # Internal Interface Methods

    @property
    def values(self):
        raise AbstractMethodError(self)

    @property
    def _values(self) -> ArrayLike:
        """internal implementation"""
        raise AbstractMethodError(self)

    @property
    def dtypes(self):
        """
        Return the dtypes in the DataFrame.

        This returns a Series with the data type of each column.
        The result's index is the original DataFrame's columns. Columns
        with mixed types are stored with the ``object`` dtype. See
        :ref:`the User Guide <basics.dtypes>` for more.

        Returns
        -------
        pandas.Series
            The data type of each column.

        Examples
        --------
        >>> df = pd.DataFrame({'float': [1.0],
        ...                    'int': [1],
        ...                    'datetime': [pd.Timestamp('20180310')],
        ...                    'string': ['foo']})
        >>> df.dtypes
        float              float64
        int                  int64
        datetime    datetime64[ns]
        string              object
        dtype: object
        """
        data = self._mgr.get_dtypes()
        return self._constructor_sliced(data, index=self._info_axis, dtype=np.object_)

    def astype(
        self, dtype, copy: bool_t | None = None, errors: IgnoreRaise = "raise"
    ) -> Self:
        """
        Cast a pandas object to a specified dtype ``dtype``.

        Parameters
        ----------
        dtype : str, data type, Series or Mapping of column name -> data type
            Use a str, numpy.dtype, pandas.ExtensionDtype or Python type to
            cast entire pandas object to the same type. Alternatively, use a
            mapping, e.g. {col: dtype, ...}, where col is a column label and dtype is
            a numpy.dtype or Python type to cast one or more of the DataFrame's
            columns to column-specific types.
        copy : bool, default True
            Return a copy when ``copy=True`` (be very careful setting
            ``copy=False`` as changes to values then may propagate to other
            pandas objects).
        errors : {'raise', 'ignore'}, default 'raise'
            Control raising of exceptions on invalid data for provided dtype.

            - ``raise`` : allow exceptions to be raised
            - ``ignore`` : suppress exceptions. On error return original object.

        Returns
        -------
        same type as caller

        See Also
        --------
        to_datetime : Convert argument to datetime.
        to_timedelta : Convert argument to timedelta.
        to_numeric : Convert argument to a numeric type.
        numpy.ndarray.astype : Cast a numpy array to a specified type.

        Notes
        -----
        .. versionchanged:: 2.0.0

            Using ``astype`` to convert from timezone-naive dtype to
            timezone-aware dtype will raise an exception.
            Use :meth:`Series.dt.tz_localize` instead.

        Examples
        --------
        Create a DataFrame:

        >>> d = {'col1': [1, 2], 'col2': [3, 4]}
        >>> df = pd.DataFrame(data=d)
        >>> df.dtypes
        col1    int64
        col2    int64
        dtype: object

        Cast all columns to int32:

        >>> df.astype('int32').dtypes
        col1    int32
        col2    int32
        dtype: object

        Cast col1 to int32 using a dictionary:

        >>> df.astype({'col1': 'int32'}).dtypes
        col1    int32
        col2    int64
        dtype: object

        Create a series:

        >>> ser = pd.Series([1, 2], dtype='int32')
        >>> ser
        0    1
        1    2
        dtype: int32
        >>> ser.astype('int64')
        0    1
        1    2
        dtype: int64

        Convert to categorical type:

        >>> ser.astype('category')
        0    1
        1    2
        dtype: category
        Categories (2, int32): [1, 2]

        Convert to ordered categorical type with custom ordering:

        >>> from pandas.api.types import CategoricalDtype
        >>> cat_dtype = CategoricalDtype(
        ...     categories=[2, 1], ordered=True)
        >>> ser.astype(cat_dtype)
        0    1
        1    2
        dtype: category
        Categories (2, int64): [2 < 1]

        Create a series of dates:

        >>> ser_date = pd.Series(pd.date_range('20200101', periods=3))
        >>> ser_date
        0   2020-01-01
        1   2020-01-02
        2   2020-01-03
        dtype: datetime64[ns]
        """
        if copy and using_copy_on_write():
            copy = False

        if is_dict_like(dtype):
            if self.ndim == 1:  # i.e. Series
                if len(dtype) > 1 or self.name not in dtype:
                    raise KeyError(
                        "Only the Series name can be used for "
                        "the key in Series dtype mappings."
                    )
                new_type = dtype[self.name]
                return self.astype(new_type, copy, errors)

            # GH#44417 cast to Series so we can use .iat below, which will be
            #  robust in case we
            from pandas import Series

            dtype_ser = Series(dtype, dtype=object)

            for col_name in dtype_ser.index:
                if col_name not in self:
                    raise KeyError(
                        "Only a column name can be used for the "
                        "key in a dtype mappings argument. "
                        f"'{col_name}' not found in columns."
                    )

            dtype_ser = dtype_ser.reindex(self.columns, fill_value=None, copy=False)

            results = []
            for i, (col_name, col) in enumerate(self.items()):
                cdt = dtype_ser.iat[i]
                if isna(cdt):
                    res_col = col.copy(deep=copy)
                else:
                    try:
                        res_col = col.astype(dtype=cdt, copy=copy, errors=errors)
                    except ValueError as ex:
                        ex.args = (
                            f"{ex}: Error while type casting for column '{col_name}'",
                        )
                        raise
                results.append(res_col)

        elif is_extension_array_dtype(dtype) and self.ndim > 1:
            # GH 18099/22869: columnwise conversion to extension dtype
            # GH 24704: use iloc to handle duplicate column names
            # TODO(EA2D): special case not needed with 2D EAs
            results = [
                self.iloc[:, i].astype(dtype, copy=copy)
                for i in range(len(self.columns))
            ]

        else:
            # else, only a single dtype is given
            new_data = self._mgr.astype(dtype=dtype, copy=copy, errors=errors)
            return self._constructor(new_data).__finalize__(self, method="astype")

        # GH 33113: handle empty frame or series
        if not results:
            return self.copy(deep=None)

        # GH 19920: retain column metadata after concat
        result = concat(results, axis=1, copy=False)
        # GH#40810 retain subclass
        # error: Incompatible types in assignment
        # (expression has type "Self", variable has type "DataFrame")
        result = self._constructor(result)  # type: ignore[assignment]
        result.columns = self.columns
        result = result.__finalize__(self, method="astype")
        # https://github.com/python/mypy/issues/8354
        return cast(Self, result)

    @final
    def copy(self, deep: bool_t | None = True) -> Self:
        """
        Make a copy of this object's indices and data.

        When ``deep=True`` (default), a new object will be created with a
        copy of the calling object's data and indices. Modifications to
        the data or indices of the copy will not be reflected in the
        original object (see notes below).

        When ``deep=False``, a new object will be created without copying
        the calling object's data or index (only references to the data
        and index are copied). Any changes to the data of the original
        will be reflected in the shallow copy (and vice versa).

        Parameters
        ----------
        deep : bool, default True
            Make a deep copy, including a copy of the data and the indices.
            With ``deep=False`` neither the indices nor the data are copied.

        Returns
        -------
        Series or DataFrame
            Object type matches caller.

        Notes
        -----
        When ``deep=True``, data is copied but actual Python objects
        will not be copied recursively, only the reference to the object.
        This is in contrast to `copy.deepcopy` in the Standard Library,
        which recursively copies object data (see examples below).

        While ``Index`` objects are copied when ``deep=True``, the underlying
        numpy array is not copied for performance reasons. Since ``Index`` is
        immutable, the underlying data can be safely shared and a copy
        is not needed.

        Since pandas is not thread safe, see the
        :ref:`gotchas <gotchas.thread-safety>` when copying in a threading
        environment.

        Examples
        --------
        >>> s = pd.Series([1, 2], index=["a", "b"])
        >>> s
        a    1
        b    2
        dtype: int64

        >>> s_copy = s.copy()
        >>> s_copy
        a    1
        b    2
        dtype: int64

        **Shallow copy versus default (deep) copy:**

        >>> s = pd.Series([1, 2], index=["a", "b"])
        >>> deep = s.copy()
        >>> shallow = s.copy(deep=False)

        Shallow copy shares data and index with original.

        >>> s is shallow
        False
        >>> s.values is shallow.values and s.index is shallow.index
        True

        Deep copy has own copy of data and index.

        >>> s is deep
        False
        >>> s.values is deep.values or s.index is deep.index
        False

        Updates to the data shared by shallow copy and original is reflected
        in both; deep copy remains unchanged.

        >>> s[0] = 3
        >>> shallow[1] = 4
        >>> s
        a    3
        b    4
        dtype: int64
        >>> shallow
        a    3
        b    4
        dtype: int64
        >>> deep
        a    1
        b    2
        dtype: int64

        Note that when copying an object containing Python objects, a deep copy
        will copy the data, but will not do so recursively. Updating a nested
        data object will be reflected in the deep copy.

        >>> s = pd.Series([[1, 2], [3, 4]])
        >>> deep = s.copy()
        >>> s[0][0] = 10
        >>> s
        0    [10, 2]
        1     [3, 4]
        dtype: object
        >>> deep
        0    [10, 2]
        1     [3, 4]
        dtype: object
        """
        data = self._mgr.copy(deep=deep)
        self._clear_item_cache()
        return self._constructor(data).__finalize__(self, method="copy")

    @final
    def __copy__(self, deep: bool_t = True) -> Self:
        return self.copy(deep=deep)

    @final
    def __deepcopy__(self, memo=None) -> Self:
        """
        Parameters
        ----------
        memo, default None
            Standard signature. Unused
        """
        return self.copy(deep=True)

    @final
    def infer_objects(self, copy: bool_t | None = None) -> Self:
        """
        Attempt to infer better dtypes for object columns.

        Attempts soft conversion of object-dtyped
        columns, leaving non-object and unconvertible
        columns unchanged. The inference rules are the
        same as during normal Series/DataFrame construction.

        Parameters
        ----------
        copy : bool, default True
            Whether to make a copy for non-object or non-inferable columns
            or Series.

        Returns
        -------
        same type as input object

        See Also
        --------
        to_datetime : Convert argument to datetime.
        to_timedelta : Convert argument to timedelta.
        to_numeric : Convert argument to numeric type.
        convert_dtypes : Convert argument to best possible dtype.

        Examples
        --------
        >>> df = pd.DataFrame({"A": ["a", 1, 2, 3]})
        >>> df = df.iloc[1:]
        >>> df
           A
        1  1
        2  2
        3  3

        >>> df.dtypes
        A    object
        dtype: object

        >>> df.infer_objects().dtypes
        A    int64
        dtype: object
        """
        new_mgr = self._mgr.convert(copy=copy)
        return self._constructor(new_mgr).__finalize__(self, method="infer_objects")

    @final
    def convert_dtypes(
        self,
        infer_objects: bool_t = True,
        convert_string: bool_t = True,
        convert_integer: bool_t = True,
        convert_boolean: bool_t = True,
        convert_floating: bool_t = True,
        dtype_backend: DtypeBackend = "numpy_nullable",
    ) -> Self:
        """
        Convert columns to the best possible dtypes using dtypes supporting ``pd.NA``.

        Parameters
        ----------
        infer_objects : bool, default True
            Whether object dtypes should be converted to the best possible types.
        convert_string : bool, default True
            Whether object dtypes should be converted to ``StringDtype()``.
        convert_integer : bool, default True
            Whether, if possible, conversion can be done to integer extension types.
        convert_boolean : bool, defaults True
            Whether object dtypes should be converted to ``BooleanDtypes()``.
        convert_floating : bool, defaults True
            Whether, if possible, conversion can be done to floating extension types.
            If `convert_integer` is also True, preference will be give to integer
            dtypes if the floats can be faithfully casted to integers.

            .. versionadded:: 1.2.0
        dtype_backend : {"numpy_nullable", "pyarrow"}, default "numpy_nullable"
            Which dtype_backend to use, e.g. whether a DataFrame should use nullable
            dtypes for all dtypes that have a nullable
            implementation when "numpy_nullable" is set, pyarrow is used for all
            dtypes if "pyarrow" is set.

            The dtype_backends are still experimential.

            .. versionadded:: 2.0

        Returns
        -------
        Series or DataFrame
            Copy of input object with new dtype.

        See Also
        --------
        infer_objects : Infer dtypes of objects.
        to_datetime : Convert argument to datetime.
        to_timedelta : Convert argument to timedelta.
        to_numeric : Convert argument to a numeric type.

        Notes
        -----
        By default, ``convert_dtypes`` will attempt to convert a Series (or each
        Series in a DataFrame) to dtypes that support ``pd.NA``. By using the options
        ``convert_string``, ``convert_integer``, ``convert_boolean`` and
        ``convert_floating``, it is possible to turn off individual conversions
        to ``StringDtype``, the integer extension types, ``BooleanDtype``
        or floating extension types, respectively.

        For object-dtyped columns, if ``infer_objects`` is ``True``, use the inference
        rules as during normal Series/DataFrame construction.  Then, if possible,
        convert to ``StringDtype``, ``BooleanDtype`` or an appropriate integer
        or floating extension type, otherwise leave as ``object``.

        If the dtype is integer, convert to an appropriate integer extension type.

        If the dtype is numeric, and consists of all integers, convert to an
        appropriate integer extension type. Otherwise, convert to an
        appropriate floating extension type.

        .. versionchanged:: 1.2
            Starting with pandas 1.2, this method also converts float columns
            to the nullable floating extension type.

        In the future, as new dtypes are added that support ``pd.NA``, the results
        of this method will change to support those new dtypes.

        Examples
        --------
        >>> df = pd.DataFrame(
        ...     {
        ...         "a": pd.Series([1, 2, 3], dtype=np.dtype("int32")),
        ...         "b": pd.Series(["x", "y", "z"], dtype=np.dtype("O")),
        ...         "c": pd.Series([True, False, np.nan], dtype=np.dtype("O")),
        ...         "d": pd.Series(["h", "i", np.nan], dtype=np.dtype("O")),
        ...         "e": pd.Series([10, np.nan, 20], dtype=np.dtype("float")),
        ...         "f": pd.Series([np.nan, 100.5, 200], dtype=np.dtype("float")),
        ...     }
        ... )

        Start with a DataFrame with default dtypes.

        >>> df
           a  b      c    d     e      f
        0  1  x   True    h  10.0    NaN
        1  2  y  False    i   NaN  100.5
        2  3  z    NaN  NaN  20.0  200.0

        >>> df.dtypes
        a      int32
        b     object
        c     object
        d     object
        e    float64
        f    float64
        dtype: object

        Convert the DataFrame to use best possible dtypes.

        >>> dfn = df.convert_dtypes()
        >>> dfn
           a  b      c     d     e      f
        0  1  x   True     h    10   <NA>
        1  2  y  False     i  <NA>  100.5
        2  3  z   <NA>  <NA>    20  200.0

        >>> dfn.dtypes
        a             Int32
        b    string[python]
        c           boolean
        d    string[python]
        e             Int64
        f           Float64
        dtype: object

        Start with a Series of strings and missing data represented by ``np.nan``.

        >>> s = pd.Series(["a", "b", np.nan])
        >>> s
        0      a
        1      b
        2    NaN
        dtype: object

        Obtain a Series with dtype ``StringDtype``.

        >>> s.convert_dtypes()
        0       a
        1       b
        2    <NA>
        dtype: string
        """
        check_dtype_backend(dtype_backend)
        if self.ndim == 1:
            return self._convert_dtypes(
                infer_objects,
                convert_string,
                convert_integer,
                convert_boolean,
                convert_floating,
                dtype_backend=dtype_backend,
            )
        else:
            results = [
                col._convert_dtypes(
                    infer_objects,
                    convert_string,
                    convert_integer,
                    convert_boolean,
                    convert_floating,
                    dtype_backend=dtype_backend,
                )
                for col_name, col in self.items()
            ]
            if len(results) > 0:
                result = concat(results, axis=1, copy=False, keys=self.columns)
                cons = cast(Type["DataFrame"], self._constructor)
                result = cons(result)
                result = result.__finalize__(self, method="convert_dtypes")
                # https://github.com/python/mypy/issues/8354
                return cast(Self, result)
            else:
                return self.copy(deep=None)

    # ----------------------------------------------------------------------
    # Filling NA's

    @overload
    def fillna(
        self,
        value: Hashable | Mapping | Series | DataFrame = ...,
        *,
        method: FillnaOptions | None = ...,
        axis: Axis | None = ...,
        inplace: Literal[False] = ...,
        limit: int | None = ...,
        downcast: dict | None = ...,
    ) -> Self:
        ...

    @overload
    def fillna(
        self,
        value: Hashable | Mapping | Series | DataFrame = ...,
        *,
        method: FillnaOptions | None = ...,
        axis: Axis | None = ...,
        inplace: Literal[True],
        limit: int | None = ...,
        downcast: dict | None = ...,
    ) -> None:
        ...

    @overload
    def fillna(
        self,
        value: Hashable | Mapping | Series | DataFrame = ...,
        *,
        method: FillnaOptions | None = ...,
        axis: Axis | None = ...,
        inplace: bool_t = ...,
        limit: int | None = ...,
        downcast: dict | None = ...,
    ) -> Self | None:
        ...

    @final
    @doc(
        klass=_shared_doc_kwargs["klass"],
        axes_single_arg=_shared_doc_kwargs["axes_single_arg"],
    )
    def fillna(
        self,
        value: Hashable | Mapping | Series | DataFrame = None,
        *,
        method: FillnaOptions | None = None,
        axis: Axis | None = None,
        inplace: bool_t = False,
        limit: int | None = None,
        downcast: dict | None = None,
    ) -> Self | None:
        """
        Fill NA/NaN values using the specified method.

        Parameters
        ----------
        value : scalar, dict, Series, or DataFrame
            Value to use to fill holes (e.g. 0), alternately a
            dict/Series/DataFrame of values specifying which value to use for
            each index (for a Series) or column (for a DataFrame).  Values not
            in the dict/Series/DataFrame will not be filled. This value cannot
            be a list.
        method : {{'backfill', 'bfill', 'ffill', None}}, default None
            Method to use for filling holes in reindexed Series:

            * ffill: propagate last valid observation forward to next valid.
            * backfill / bfill: use next valid observation to fill gap.

        axis : {axes_single_arg}
            Axis along which to fill missing values. For `Series`
            this parameter is unused and defaults to 0.
        inplace : bool, default False
            If True, fill in-place. Note: this will modify any
            other views on this object (e.g., a no-copy slice for a column in a
            DataFrame).
        limit : int, default None
            If method is specified, this is the maximum number of consecutive
            NaN values to forward/backward fill. In other words, if there is
            a gap with more than this number of consecutive NaNs, it will only
            be partially filled. If method is not specified, this is the
            maximum number of entries along the entire axis where NaNs will be
            filled. Must be greater than 0 if not None.
        downcast : dict, default is None
            A dict of item->dtype of what to downcast if possible,
            or the string 'infer' which will try to downcast to an appropriate
            equal type (e.g. float64 to int64 if possible).

        Returns
        -------
        {klass} or None
            Object with missing values filled or None if ``inplace=True``.

        See Also
        --------
        interpolate : Fill NaN values using interpolation.
        reindex : Conform object to new index.
        asfreq : Convert TimeSeries to specified frequency.

        Examples
        --------
        >>> df = pd.DataFrame([[np.nan, 2, np.nan, 0],
        ...                    [3, 4, np.nan, 1],
        ...                    [np.nan, np.nan, np.nan, np.nan],
        ...                    [np.nan, 3, np.nan, 4]],
        ...                   columns=list("ABCD"))
        >>> df
             A    B   C    D
        0  NaN  2.0 NaN  0.0
        1  3.0  4.0 NaN  1.0
        2  NaN  NaN NaN  NaN
        3  NaN  3.0 NaN  4.0

        Replace all NaN elements with 0s.

        >>> df.fillna(0)
             A    B    C    D
        0  0.0  2.0  0.0  0.0
        1  3.0  4.0  0.0  1.0
        2  0.0  0.0  0.0  0.0
        3  0.0  3.0  0.0  4.0

        We can also propagate non-null values forward or backward.

        >>> df.fillna(method="ffill")
             A    B   C    D
        0  NaN  2.0 NaN  0.0
        1  3.0  4.0 NaN  1.0
        2  3.0  4.0 NaN  1.0
        3  3.0  3.0 NaN  4.0

        Replace all NaN elements in column 'A', 'B', 'C', and 'D', with 0, 1,
        2, and 3 respectively.

        >>> values = {{"A": 0, "B": 1, "C": 2, "D": 3}}
        >>> df.fillna(value=values)
             A    B    C    D
        0  0.0  2.0  2.0  0.0
        1  3.0  4.0  2.0  1.0
        2  0.0  1.0  2.0  3.0
        3  0.0  3.0  2.0  4.0

        Only replace the first NaN element.

        >>> df.fillna(value=values, limit=1)
             A    B    C    D
        0  0.0  2.0  2.0  0.0
        1  3.0  4.0  NaN  1.0
        2  NaN  1.0  NaN  3.0
        3  NaN  3.0  NaN  4.0

        When filling using a DataFrame, replacement happens along
        the same column names and same indices

        >>> df2 = pd.DataFrame(np.zeros((4, 4)), columns=list("ABCE"))
        >>> df.fillna(df2)
             A    B    C    D
        0  0.0  2.0  0.0  0.0
        1  3.0  4.0  0.0  1.0
        2  0.0  0.0  0.0  NaN
        3  0.0  3.0  0.0  4.0

        Note that column D is not affected since it is not present in df2.
        """
        inplace = validate_bool_kwarg(inplace, "inplace")
        value, method = validate_fillna_kwargs(value, method)

        # set the default here, so functions examining the signaure
        # can detect if something was set (e.g. in groupby) (GH9221)
        if axis is None:
            axis = 0
        axis = self._get_axis_number(axis)

        if value is None:
            if not self._mgr.is_single_block and axis == 1:
                if inplace:
                    raise NotImplementedError()
                result = self.T.fillna(method=method, limit=limit).T

                return result

            new_data = self._mgr.interpolate(
                method=method,
                axis=axis,
                limit=limit,
                inplace=inplace,
                downcast=downcast,
            )
        else:
            if self.ndim == 1:
                if isinstance(value, (dict, ABCSeries)):
                    if not len(value):
                        # test_fillna_nonscalar
                        if inplace:
                            return None
                        return self.copy(deep=None)
                    from pandas import Series

                    value = Series(value)
                    value = value.reindex(self.index, copy=False)
                    value = value._values
                elif not is_list_like(value):
                    pass
                else:
                    raise TypeError(
                        '"value" parameter must be a scalar, dict '
                        "or Series, but you passed a "
                        f'"{type(value).__name__}"'
                    )

                new_data = self._mgr.fillna(
                    value=value, limit=limit, inplace=inplace, downcast=downcast
                )

            elif isinstance(value, (dict, ABCSeries)):
                if axis == 1:
                    raise NotImplementedError(
                        "Currently only can fill "
                        "with dict/Series column "
                        "by column"
                    )
                if using_copy_on_write():
                    result = self.copy(deep=None)
                else:
                    result = self if inplace else self.copy()
                is_dict = isinstance(downcast, dict)
                for k, v in value.items():
                    if k not in result:
                        continue

                    # error: Item "None" of "Optional[Dict[Any, Any]]" has no
                    # attribute "get"
                    downcast_k = (
                        downcast
                        if not is_dict
                        else downcast.get(k)  # type: ignore[union-attr]
                    )

                    res_k = result[k].fillna(v, limit=limit, downcast=downcast_k)

                    if not inplace:
                        result[k] = res_k
                    else:
                        # We can write into our existing column(s) iff dtype
                        #  was preserved.
                        if isinstance(res_k, ABCSeries):
                            # i.e. 'k' only shows up once in self.columns
                            if res_k.dtype == result[k].dtype:
                                result.loc[:, k] = res_k
                            else:
                                # Different dtype -> no way to do inplace.
                                result[k] = res_k
                        else:
                            # see test_fillna_dict_inplace_nonunique_columns
                            locs = result.columns.get_loc(k)
                            if isinstance(locs, slice):
                                locs = np.arange(self.shape[1])[locs]
                            elif (
                                isinstance(locs, np.ndarray) and locs.dtype.kind == "b"
                            ):
                                locs = locs.nonzero()[0]
                            elif not (
                                isinstance(locs, np.ndarray) and locs.dtype.kind == "i"
                            ):
                                # Should never be reached, but let's cover our bases
                                raise NotImplementedError(
                                    "Unexpected get_loc result, please report a bug at "
                                    "https://github.com/pandas-dev/pandas"
                                )

                            for i, loc in enumerate(locs):
                                res_loc = res_k.iloc[:, i]
                                target = self.iloc[:, loc]

                                if res_loc.dtype == target.dtype:
                                    result.iloc[:, loc] = res_loc
                                else:
                                    result.isetitem(loc, res_loc)
                if inplace:
                    return self._update_inplace(result)
                else:
                    return result

            elif not is_list_like(value):
                if axis == 1:
                    result = self.T.fillna(value=value, limit=limit).T

                    new_data = result
                else:
                    new_data = self._mgr.fillna(
                        value=value, limit=limit, inplace=inplace, downcast=downcast
                    )
            elif isinstance(value, ABCDataFrame) and self.ndim == 2:
                new_data = self.where(self.notna(), value)._mgr
            else:
                raise ValueError(f"invalid fill value with a {type(value)}")

        result = self._constructor(new_data)
        if inplace:
            return self._update_inplace(result)
        else:
            return result.__finalize__(self, method="fillna")

    @overload
    def ffill(
        self,
        *,
        axis: None | Axis = ...,
        inplace: Literal[False] = ...,
        limit: None | int = ...,
        downcast: dict | None = ...,
    ) -> Self:
        ...

    @overload
    def ffill(
        self,
        *,
        axis: None | Axis = ...,
        inplace: Literal[True],
        limit: None | int = ...,
        downcast: dict | None = ...,
    ) -> None:
        ...

    @overload
    def ffill(
        self,
        *,
        axis: None | Axis = ...,
        inplace: bool_t = ...,
        limit: None | int = ...,
        downcast: dict | None = ...,
    ) -> Self | None:
        ...

    @doc(klass=_shared_doc_kwargs["klass"])
    def ffill(
        self,
        *,
        axis: None | Axis = None,
        inplace: bool_t = False,
        limit: None | int = None,
        downcast: dict | None = None,
    ) -> Self | None:
        """
        Synonym for :meth:`DataFrame.fillna` with ``method='ffill'``.

        Returns
        -------
        {klass} or None
            Object with missing values filled or None if ``inplace=True``.
        """
        return self.fillna(
            method="ffill", axis=axis, inplace=inplace, limit=limit, downcast=downcast
        )

    @doc(klass=_shared_doc_kwargs["klass"])
    def pad(
        self,
        *,
        axis: None | Axis = None,
        inplace: bool_t = False,
        limit: None | int = None,
        downcast: dict | None = None,
    ) -> Self | None:
        """
        Synonym for :meth:`DataFrame.fillna` with ``method='ffill'``.

        .. deprecated:: 2.0

            {klass}.pad is deprecated. Use {klass}.ffill instead.

        Returns
        -------
        {klass} or None
            Object with missing values filled or None if ``inplace=True``.
        """
        warnings.warn(
            "DataFrame.pad/Series.pad is deprecated. Use "
            "DataFrame.ffill/Series.ffill instead",
            FutureWarning,
            stacklevel=find_stack_level(),
        )
        return self.ffill(axis=axis, inplace=inplace, limit=limit, downcast=downcast)

    @overload
    def bfill(
        self,
        *,
        axis: None | Axis = ...,
        inplace: Literal[False] = ...,
        limit: None | int = ...,
        downcast: dict | None = ...,
    ) -> Self:
        ...

    @overload
    def bfill(
        self,
        *,
        axis: None | Axis = ...,
        inplace: Literal[True],
        limit: None | int = ...,
        downcast: dict | None = ...,
    ) -> None:
        ...

    @overload
    def bfill(
        self,
        *,
        axis: None | Axis = ...,
        inplace: bool_t = ...,
        limit: None | int = ...,
        downcast: dict | None = ...,
    ) -> Self | None:
        ...

    @doc(klass=_shared_doc_kwargs["klass"])
    def bfill(
        self,
        *,
        axis: None | Axis = None,
        inplace: bool_t = False,
        limit: None | int = None,
        downcast: dict | None = None,
    ) -> Self | None:
        """
        Synonym for :meth:`DataFrame.fillna` with ``method='bfill'``.

        Returns
        -------
        {klass} or None
            Object with missing values filled or None if ``inplace=True``.
        """
        return self.fillna(
            method="bfill", axis=axis, inplace=inplace, limit=limit, downcast=downcast
        )

    @doc(klass=_shared_doc_kwargs["klass"])
    def backfill(
        self,
        *,
        axis: None | Axis = None,
        inplace: bool_t = False,
        limit: None | int = None,
        downcast: dict | None = None,
    ) -> Self | None:
        """
        Synonym for :meth:`DataFrame.fillna` with ``method='bfill'``.

        .. deprecated:: 2.0

            {klass}.backfill is deprecated. Use {klass}.bfill instead.

        Returns
        -------
        {klass} or None
            Object with missing values filled or None if ``inplace=True``.
        """
        warnings.warn(
            "DataFrame.backfill/Series.backfill is deprecated. Use "
            "DataFrame.bfill/Series.bfill instead",
            FutureWarning,
            stacklevel=find_stack_level(),
        )
        return self.bfill(axis=axis, inplace=inplace, limit=limit, downcast=downcast)

    @overload
    def replace(
        self,
        to_replace=...,
        value=...,
        *,
        inplace: Literal[False] = ...,
        limit: int | None = ...,
        regex: bool_t = ...,
        method: Literal["pad", "ffill", "bfill"] | lib.NoDefault = ...,
    ) -> Self:
        ...

    @overload
    def replace(
        self,
        to_replace=...,
        value=...,
        *,
        inplace: Literal[True],
        limit: int | None = ...,
        regex: bool_t = ...,
        method: Literal["pad", "ffill", "bfill"] | lib.NoDefault = ...,
    ) -> None:
        ...

    @overload
    def replace(
        self,
        to_replace=...,
        value=...,
        *,
        inplace: bool_t = ...,
        limit: int | None = ...,
        regex: bool_t = ...,
        method: Literal["pad", "ffill", "bfill"] | lib.NoDefault = ...,
    ) -> Self | None:
        ...

    @final
    @doc(
        _shared_docs["replace"],
        klass=_shared_doc_kwargs["klass"],
        inplace=_shared_doc_kwargs["inplace"],
        replace_iloc=_shared_doc_kwargs["replace_iloc"],
    )
    def replace(
        self,
        to_replace=None,
        value=lib.no_default,
        *,
        inplace: bool_t = False,
        limit: int | None = None,
        regex: bool_t = False,
        method: Literal["pad", "ffill", "bfill"] | lib.NoDefault = lib.no_default,
    ) -> Self | None:
        if not (
            is_scalar(to_replace)
            or is_re_compilable(to_replace)
            or is_list_like(to_replace)
        ):
            raise TypeError(
                "Expecting 'to_replace' to be either a scalar, array-like, "
                "dict or None, got invalid type "
                f"{repr(type(to_replace).__name__)}"
            )

        inplace = validate_bool_kwarg(inplace, "inplace")
        if not is_bool(regex) and to_replace is not None:
            raise ValueError("'to_replace' must be 'None' if 'regex' is not a bool")

        if value is lib.no_default or method is not lib.no_default:
            # GH#36984 if the user explicitly passes value=None we want to
            #  respect that. We have the corner case where the user explicitly
            #  passes value=None *and* a method, which we interpret as meaning
            #  they want the (documented) default behavior.
            if method is lib.no_default:
                # TODO: get this to show up as the default in the docs?
                method = "pad"

            # passing a single value that is scalar like
            # when value is None (GH5319), for compat
            if not is_dict_like(to_replace) and not is_dict_like(regex):
                to_replace = [to_replace]

            if isinstance(to_replace, (tuple, list)):
                # TODO: Consider copy-on-write for non-replaced columns's here
                if isinstance(self, ABCDataFrame):
                    from pandas import Series

                    result = self.apply(
                        Series._replace_single,
                        args=(to_replace, method, inplace, limit),
                    )
                    if inplace:
                        return None
                    return result
                return self._replace_single(to_replace, method, inplace, limit)

            if not is_dict_like(to_replace):
                if not is_dict_like(regex):
                    raise TypeError(
                        'If "to_replace" and "value" are both None '
                        'and "to_replace" is not a list, then '
                        "regex must be a mapping"
                    )
                to_replace = regex
                regex = True

            items = list(to_replace.items())
            if items:
                keys, values = zip(*items)
            else:
                keys, values = ([], [])

            are_mappings = [is_dict_like(v) for v in values]

            if any(are_mappings):
                if not all(are_mappings):
                    raise TypeError(
                        "If a nested mapping is passed, all values "
                        "of the top level mapping must be mappings"
                    )
                # passed a nested dict/Series
                to_rep_dict = {}
                value_dict = {}

                for k, v in items:
                    keys, values = list(zip(*v.items())) or ([], [])

                    to_rep_dict[k] = list(keys)
                    value_dict[k] = list(values)

                to_replace, value = to_rep_dict, value_dict
            else:
                to_replace, value = keys, values

            return self.replace(
                to_replace, value, inplace=inplace, limit=limit, regex=regex
            )
        else:
            # need a non-zero len on all axes
            if not self.size:
                if inplace:
                    return None
                return self.copy(deep=None)

            if is_dict_like(to_replace):
                if is_dict_like(value):  # {'A' : NA} -> {'A' : 0}
                    # Note: Checking below for `in foo.keys()` instead of
                    #  `in foo` is needed for when we have a Series and not dict
                    mapping = {
                        col: (to_replace[col], value[col])
                        for col in to_replace.keys()
                        if col in value.keys() and col in self
                    }
                    return self._replace_columnwise(mapping, inplace, regex)

                # {'A': NA} -> 0
                elif not is_list_like(value):
                    # Operate column-wise
                    if self.ndim == 1:
                        raise ValueError(
                            "Series.replace cannot use dict-like to_replace "
                            "and non-None value"
                        )
                    mapping = {
                        col: (to_rep, value) for col, to_rep in to_replace.items()
                    }
                    return self._replace_columnwise(mapping, inplace, regex)
                else:
                    raise TypeError("value argument must be scalar, dict, or Series")

            elif is_list_like(to_replace):
                if not is_list_like(value):
                    # e.g. to_replace = [NA, ''] and value is 0,
                    #  so we replace NA with 0 and then replace '' with 0
                    value = [value] * len(to_replace)

                # e.g. we have to_replace = [NA, ''] and value = [0, 'missing']
                if len(to_replace) != len(value):
                    raise ValueError(
                        f"Replacement lists must match in length. "
                        f"Expecting {len(to_replace)} got {len(value)} "
                    )
                new_data = self._mgr.replace_list(
                    src_list=to_replace,
                    dest_list=value,
                    inplace=inplace,
                    regex=regex,
                )

            elif to_replace is None:
                if not (
                    is_re_compilable(regex)
                    or is_list_like(regex)
                    or is_dict_like(regex)
                ):
                    raise TypeError(
                        f"'regex' must be a string or a compiled regular expression "
                        f"or a list or dict of strings or regular expressions, "
                        f"you passed a {repr(type(regex).__name__)}"
                    )
                return self.replace(
                    regex, value, inplace=inplace, limit=limit, regex=True
                )
            else:
                # dest iterable dict-like
                if is_dict_like(value):  # NA -> {'A' : 0, 'B' : -1}
                    # Operate column-wise
                    if self.ndim == 1:
                        raise ValueError(
                            "Series.replace cannot use dict-value and "
                            "non-None to_replace"
                        )
                    mapping = {col: (to_replace, val) for col, val in value.items()}
                    return self._replace_columnwise(mapping, inplace, regex)

                elif not is_list_like(value):  # NA -> 0
                    regex = should_use_regex(regex, to_replace)
                    if regex:
                        new_data = self._mgr.replace_regex(
                            to_replace=to_replace,
                            value=value,
                            inplace=inplace,
                        )
                    else:
                        new_data = self._mgr.replace(
                            to_replace=to_replace, value=value, inplace=inplace
                        )
                else:
                    raise TypeError(
                        f'Invalid "to_replace" type: {repr(type(to_replace).__name__)}'
                    )

        result = self._constructor(new_data)
        if inplace:
            return self._update_inplace(result)
        else:
            return result.__finalize__(self, method="replace")

    def interpolate(
        self,
        method: str = "linear",
        *,
        axis: Axis = 0,
        limit: int | None = None,
        inplace: bool_t = False,
        limit_direction: str | None = None,
        limit_area: str | None = None,
        downcast: str | None = None,
        **kwargs,
    ) -> Self | None:
        """
        Fill NaN values using an interpolation method.

        Please note that only ``method='linear'`` is supported for
        DataFrame/Series with a MultiIndex.

        Parameters
        ----------
        method : str, default 'linear'
            Interpolation technique to use. One of:

            * 'linear': Ignore the index and treat the values as equally
              spaced. This is the only method supported on MultiIndexes.
            * 'time': Works on daily and higher resolution data to interpolate
              given length of interval.
            * 'index', 'values': use the actual numerical values of the index.
            * 'pad': Fill in NaNs using existing values.
            * 'nearest', 'zero', 'slinear', 'quadratic', 'cubic',
              'barycentric', 'polynomial': Passed to
              `scipy.interpolate.interp1d`, whereas 'spline' is passed to
              `scipy.interpolate.UnivariateSpline`. These methods use the numerical
              values of the index.  Both 'polynomial' and 'spline' require that
              you also specify an `order` (int), e.g.
              ``df.interpolate(method='polynomial', order=5)``. Note that,
              `slinear` method in Pandas refers to the Scipy first order `spline`
              instead of Pandas first order `spline`.
            * 'krogh', 'piecewise_polynomial', 'spline', 'pchip', 'akima',
              'cubicspline': Wrappers around the SciPy interpolation methods of
              similar names. See `Notes`.
            * 'from_derivatives': Refers to
              `scipy.interpolate.BPoly.from_derivatives` which
              replaces 'piecewise_polynomial' interpolation method in
              scipy 0.18.

        axis : {{0 or 'index', 1 or 'columns', None}}, default None
            Axis to interpolate along. For `Series` this parameter is unused
            and defaults to 0.
        limit : int, optional
            Maximum number of consecutive NaNs to fill. Must be greater than
            0.
        inplace : bool, default False
            Update the data in place if possible.
        limit_direction : {{'forward', 'backward', 'both'}}, Optional
            Consecutive NaNs will be filled in this direction.

            If limit is specified:
                * If 'method' is 'pad' or 'ffill', 'limit_direction' must be 'forward'.
                * If 'method' is 'backfill' or 'bfill', 'limit_direction' must be
                  'backwards'.

            If 'limit' is not specified:
                * If 'method' is 'backfill' or 'bfill', the default is 'backward'
                * else the default is 'forward'

            .. versionchanged:: 1.1.0
                raises ValueError if `limit_direction` is 'forward' or 'both' and
                    method is 'backfill' or 'bfill'.
                raises ValueError if `limit_direction` is 'backward' or 'both' and
                    method is 'pad' or 'ffill'.

        limit_area : {{`None`, 'inside', 'outside'}}, default None
            If limit is specified, consecutive NaNs will be filled with this
            restriction.

            * ``None``: No fill restriction.
            * 'inside': Only fill NaNs surrounded by valid values
              (interpolate).
            * 'outside': Only fill NaNs outside valid values (extrapolate).

        downcast : optional, 'infer' or None, defaults to None
            Downcast dtypes if possible.
        ``**kwargs`` : optional
            Keyword arguments to pass on to the interpolating function.

        Returns
        -------
        Series or DataFrame or None
            Returns the same object type as the caller, interpolated at
            some or all ``NaN`` values or None if ``inplace=True``.

        See Also
        --------
        fillna : Fill missing values using different methods.
        scipy.interpolate.Akima1DInterpolator : Piecewise cubic polynomials
            (Akima interpolator).
        scipy.interpolate.BPoly.from_derivatives : Piecewise polynomial in the
            Bernstein basis.
        scipy.interpolate.interp1d : Interpolate a 1-D function.
        scipy.interpolate.KroghInterpolator : Interpolate polynomial (Krogh
            interpolator).
        scipy.interpolate.PchipInterpolator : PCHIP 1-d monotonic cubic
            interpolation.
        scipy.interpolate.CubicSpline : Cubic spline data interpolator.

        Notes
        -----
        The 'krogh', 'piecewise_polynomial', 'spline', 'pchip' and 'akima'
        methods are wrappers around the respective SciPy implementations of
        similar names. These use the actual numerical values of the index.
        For more information on their behavior, see the
        `SciPy documentation
        <https://docs.scipy.org/doc/scipy/reference/interpolate.html#univariate-interpolation>`__.

        Examples
        --------
        Filling in ``NaN`` in a :class:`~pandas.Series` via linear
        interpolation.

        >>> s = pd.Series([0, 1, np.nan, 3])
        >>> s
        0    0.0
        1    1.0
        2    NaN
        3    3.0
        dtype: float64
        >>> s.interpolate()
        0    0.0
        1    1.0
        2    2.0
        3    3.0
        dtype: float64

        Filling in ``NaN`` in a Series by padding, but filling at most two
        consecutive ``NaN`` at a time.

        >>> s = pd.Series([np.nan, "single_one", np.nan,
        ...                "fill_two_more", np.nan, np.nan, np.nan,
        ...                4.71, np.nan])
        >>> s
        0              NaN
        1       single_one
        2              NaN
        3    fill_two_more
        4              NaN
        5              NaN
        6              NaN
        7             4.71
        8              NaN
        dtype: object
        >>> s.interpolate(method='pad', limit=2)
        0              NaN
        1       single_one
        2       single_one
        3    fill_two_more
        4    fill_two_more
        5    fill_two_more
        6              NaN
        7             4.71
        8             4.71
        dtype: object

        Filling in ``NaN`` in a Series via polynomial interpolation or splines:
        Both 'polynomial' and 'spline' methods require that you also specify
        an ``order`` (int).

        >>> s = pd.Series([0, 2, np.nan, 8])
        >>> s.interpolate(method='polynomial', order=2)
        0    0.000000
        1    2.000000
        2    4.666667
        3    8.000000
        dtype: float64

        Fill the DataFrame forward (that is, going down) along each column
        using linear interpolation.

        Note how the last entry in column 'a' is interpolated differently,
        because there is no entry after it to use for interpolation.
        Note how the first entry in column 'b' remains ``NaN``, because there
        is no entry before it to use for interpolation.

        >>> df = pd.DataFrame([(0.0, np.nan, -1.0, 1.0),
        ...                    (np.nan, 2.0, np.nan, np.nan),
        ...                    (2.0, 3.0, np.nan, 9.0),
        ...                    (np.nan, 4.0, -4.0, 16.0)],
        ...                   columns=list('abcd'))
        >>> df
             a    b    c     d
        0  0.0  NaN -1.0   1.0
        1  NaN  2.0  NaN   NaN
        2  2.0  3.0  NaN   9.0
        3  NaN  4.0 -4.0  16.0
        >>> df.interpolate(method='linear', limit_direction='forward', axis=0)
             a    b    c     d
        0  0.0  NaN -1.0   1.0
        1  1.0  2.0 -2.0   5.0
        2  2.0  3.0 -3.0   9.0
        3  2.0  4.0 -4.0  16.0

        Using polynomial interpolation.

        >>> df['d'].interpolate(method='polynomial', order=2)
        0     1.0
        1     4.0
        2     9.0
        3    16.0
        Name: d, dtype: float64
        """
        inplace = validate_bool_kwarg(inplace, "inplace")

        axis = self._get_axis_number(axis)

        fillna_methods = ["ffill", "bfill", "pad", "backfill"]
        should_transpose = axis == 1 and method not in fillna_methods

        obj = self.T if should_transpose else self

        if obj.empty:
            return self.copy()

        if method not in fillna_methods:
            axis = self._info_axis_number

        if isinstance(obj.index, MultiIndex) and method != "linear":
            raise ValueError(
                "Only `method=linear` interpolation is supported on MultiIndexes."
            )

        # Set `limit_direction` depending on `method`
        if limit_direction is None:
            limit_direction = (
                "backward" if method in ("backfill", "bfill") else "forward"
            )
        else:
            if method in ("pad", "ffill") and limit_direction != "forward":
                raise ValueError(
                    f"`limit_direction` must be 'forward' for method `{method}`"
                )
            if method in ("backfill", "bfill") and limit_direction != "backward":
                raise ValueError(
                    f"`limit_direction` must be 'backward' for method `{method}`"
                )

        if obj.ndim == 2 and np.all(obj.dtypes == np.dtype("object")):
            raise TypeError(
                "Cannot interpolate with all object-dtype columns "
                "in the DataFrame. Try setting at least one "
                "column to a numeric dtype."
            )

        # create/use the index
        if method == "linear":
            # prior default
            index = Index(np.arange(len(obj.index)))
        else:
            index = obj.index
            methods = {"index", "values", "nearest", "time"}
            is_numeric_or_datetime = (
                is_numeric_dtype(index.dtype)
                or is_datetime64_any_dtype(index.dtype)
                or is_timedelta64_dtype(index.dtype)
            )
            if method not in methods and not is_numeric_or_datetime:
                raise ValueError(
                    "Index column must be numeric or datetime type when "
                    f"using {method} method other than linear. "
                    "Try setting a numeric or datetime index column before "
                    "interpolating."
                )

        if isna(index).any():
            raise NotImplementedError(
                "Interpolation with NaNs in the index "
                "has not been implemented. Try filling "
                "those NaNs before interpolating."
            )
        new_data = obj._mgr.interpolate(
            method=method,
            axis=axis,
            index=index,
            limit=limit,
            limit_direction=limit_direction,
            limit_area=limit_area,
            inplace=inplace,
            downcast=downcast,
            **kwargs,
        )

        result = self._constructor(new_data)
        if should_transpose:
            result = result.T
        if inplace:
            return self._update_inplace(result)
        else:
            return result.__finalize__(self, method="interpolate")

    # ----------------------------------------------------------------------
    # Timeseries methods Methods

    @final
    def asof(self, where, subset=None):
        """
        Return the last row(s) without any NaNs before `where`.

        The last row (for each element in `where`, if list) without any
        NaN is taken.
        In case of a :class:`~pandas.DataFrame`, the last row without NaN
        considering only the subset of columns (if not `None`)

        If there is no good value, NaN is returned for a Series or
        a Series of NaN values for a DataFrame

        Parameters
        ----------
        where : date or array-like of dates
            Date(s) before which the last row(s) are returned.
        subset : str or array-like of str, default `None`
            For DataFrame, if not `None`, only use these columns to
            check for NaNs.

        Returns
        -------
        scalar, Series, or DataFrame

            The return can be:

            * scalar : when `self` is a Series and `where` is a scalar
            * Series: when `self` is a Series and `where` is an array-like,
              or when `self` is a DataFrame and `where` is a scalar
            * DataFrame : when `self` is a DataFrame and `where` is an
              array-like

            Return scalar, Series, or DataFrame.

        See Also
        --------
        merge_asof : Perform an asof merge. Similar to left join.

        Notes
        -----
        Dates are assumed to be sorted. Raises if this is not the case.

        Examples
        --------
        A Series and a scalar `where`.

        >>> s = pd.Series([1, 2, np.nan, 4], index=[10, 20, 30, 40])
        >>> s
        10    1.0
        20    2.0
        30    NaN
        40    4.0
        dtype: float64

        >>> s.asof(20)
        2.0

        For a sequence `where`, a Series is returned. The first value is
        NaN, because the first element of `where` is before the first
        index value.

        >>> s.asof([5, 20])
        5     NaN
        20    2.0
        dtype: float64

        Missing values are not considered. The following is ``2.0``, not
        NaN, even though NaN is at the index location for ``30``.

        >>> s.asof(30)
        2.0

        Take all columns into consideration

        >>> df = pd.DataFrame({'a': [10, 20, 30, 40, 50],
        ...                    'b': [None, None, None, None, 500]},
        ...                   index=pd.DatetimeIndex(['2018-02-27 09:01:00',
        ...                                           '2018-02-27 09:02:00',
        ...                                           '2018-02-27 09:03:00',
        ...                                           '2018-02-27 09:04:00',
        ...                                           '2018-02-27 09:05:00']))
        >>> df.asof(pd.DatetimeIndex(['2018-02-27 09:03:30',
        ...                           '2018-02-27 09:04:30']))
                              a   b
        2018-02-27 09:03:30 NaN NaN
        2018-02-27 09:04:30 NaN NaN

        Take a single column into consideration

        >>> df.asof(pd.DatetimeIndex(['2018-02-27 09:03:30',
        ...                           '2018-02-27 09:04:30']),
        ...         subset=['a'])
                              a   b
        2018-02-27 09:03:30  30 NaN
        2018-02-27 09:04:30  40 NaN
        """
        if isinstance(where, str):
            where = Timestamp(where)

        if not self.index.is_monotonic_increasing:
            raise ValueError("asof requires a sorted index")

        is_series = isinstance(self, ABCSeries)
        if is_series:
            if subset is not None:
                raise ValueError("subset is not valid for Series")
        else:
            if subset is None:
                subset = self.columns
            if not is_list_like(subset):
                subset = [subset]

        is_list = is_list_like(where)
        if not is_list:
            start = self.index[0]
            if isinstance(self.index, PeriodIndex):
                where = Period(where, freq=self.index.freq)

            if where < start:
                if not is_series:
                    return self._constructor_sliced(
                        index=self.columns, name=where, dtype=np.float64
                    )
                return np.nan

            # It's always much faster to use a *while* loop here for
            # Series than pre-computing all the NAs. However a
            # *while* loop is extremely expensive for DataFrame
            # so we later pre-compute all the NAs and use the same
            # code path whether *where* is a scalar or list.
            # See PR: https://github.com/pandas-dev/pandas/pull/14476
            if is_series:
                loc = self.index.searchsorted(where, side="right")
                if loc > 0:
                    loc -= 1

                values = self._values
                while loc > 0 and isna(values[loc]):
                    loc -= 1
                return values[loc]

        if not isinstance(where, Index):
            where = Index(where) if is_list else Index([where])

        nulls = self.isna() if is_series else self[subset].isna().any(axis=1)
        if nulls.all():
            if is_series:
                self = cast("Series", self)
                return self._constructor(np.nan, index=where, name=self.name)
            elif is_list:
                self = cast("DataFrame", self)
                return self._constructor(np.nan, index=where, columns=self.columns)
            else:
                self = cast("DataFrame", self)
                return self._constructor_sliced(
                    np.nan, index=self.columns, name=where[0]
                )

        locs = self.index.asof_locs(where, ~(nulls._values))

        # mask the missing
        missing = locs == -1
        data = self.take(locs)
        data.index = where
        if missing.any():
            # GH#16063 only do this setting when necessary, otherwise
            #  we'd cast e.g. bools to floats
            data.loc[missing] = np.nan
        return data if is_list else data.iloc[-1]

    # ----------------------------------------------------------------------
    # Action Methods

    @doc(klass=_shared_doc_kwargs["klass"])
    def isna(self) -> Self:
        """
        Detect missing values.

        Return a boolean same-sized object indicating if the values are NA.
        NA values, such as None or :attr:`numpy.NaN`, gets mapped to True
        values.
        Everything else gets mapped to False values. Characters such as empty
        strings ``''`` or :attr:`numpy.inf` are not considered NA values
        (unless you set ``pandas.options.mode.use_inf_as_na = True``).

        Returns
        -------
        {klass}
            Mask of bool values for each element in {klass} that
            indicates whether an element is an NA value.

        See Also
        --------
        {klass}.isnull : Alias of isna.
        {klass}.notna : Boolean inverse of isna.
        {klass}.dropna : Omit axes labels with missing values.
        isna : Top-level isna.

        Examples
        --------
        Show which entries in a DataFrame are NA.

        >>> df = pd.DataFrame(dict(age=[5, 6, np.NaN],
        ...                        born=[pd.NaT, pd.Timestamp('1939-05-27'),
        ...                              pd.Timestamp('1940-04-25')],
        ...                        name=['Alfred', 'Batman', ''],
        ...                        toy=[None, 'Batmobile', 'Joker']))
        >>> df
           age       born    name        toy
        0  5.0        NaT  Alfred       None
        1  6.0 1939-05-27  Batman  Batmobile
        2  NaN 1940-04-25              Joker

        >>> df.isna()
             age   born   name    toy
        0  False   True  False   True
        1  False  False  False  False
        2   True  False  False  False

        Show which entries in a Series are NA.

        >>> ser = pd.Series([5, 6, np.NaN])
        >>> ser
        0    5.0
        1    6.0
        2    NaN
        dtype: float64

        >>> ser.isna()
        0    False
        1    False
        2     True
        dtype: bool
        """
        return isna(self).__finalize__(self, method="isna")

    @doc(isna, klass=_shared_doc_kwargs["klass"])
    def isnull(self) -> Self:
        return isna(self).__finalize__(self, method="isnull")

    @doc(klass=_shared_doc_kwargs["klass"])
    def notna(self) -> Self:
        """
        Detect existing (non-missing) values.

        Return a boolean same-sized object indicating if the values are not NA.
        Non-missing values get mapped to True. Characters such as empty
        strings ``''`` or :attr:`numpy.inf` are not considered NA values
        (unless you set ``pandas.options.mode.use_inf_as_na = True``).
        NA values, such as None or :attr:`numpy.NaN`, get mapped to False
        values.

        Returns
        -------
        {klass}
            Mask of bool values for each element in {klass} that
            indicates whether an element is not an NA value.

        See Also
        --------
        {klass}.notnull : Alias of notna.
        {klass}.isna : Boolean inverse of notna.
        {klass}.dropna : Omit axes labels with missing values.
        notna : Top-level notna.

        Examples
        --------
        Show which entries in a DataFrame are not NA.

        >>> df = pd.DataFrame(dict(age=[5, 6, np.NaN],
        ...                        born=[pd.NaT, pd.Timestamp('1939-05-27'),
        ...                              pd.Timestamp('1940-04-25')],
        ...                        name=['Alfred', 'Batman', ''],
        ...                        toy=[None, 'Batmobile', 'Joker']))
        >>> df
           age       born    name        toy
        0  5.0        NaT  Alfred       None
        1  6.0 1939-05-27  Batman  Batmobile
        2  NaN 1940-04-25              Joker

        >>> df.notna()
             age   born  name    toy
        0   True  False  True  False
        1   True   True  True   True
        2  False   True  True   True

        Show which entries in a Series are not NA.

        >>> ser = pd.Series([5, 6, np.NaN])
        >>> ser
        0    5.0
        1    6.0
        2    NaN
        dtype: float64

        >>> ser.notna()
        0     True
        1     True
        2    False
        dtype: bool
        """
        return notna(self).__finalize__(self, method="notna")

    @doc(notna, klass=_shared_doc_kwargs["klass"])
    def notnull(self) -> Self:
        return notna(self).__finalize__(self, method="notnull")

    @final
    def _clip_with_scalar(self, lower, upper, inplace: bool_t = False):
        if (lower is not None and np.any(isna(lower))) or (
            upper is not None and np.any(isna(upper))
        ):
            raise ValueError("Cannot use an NA value as a clip threshold")

        result = self
        mask = self.isna()

        if lower is not None:
            cond = mask | (self >= lower)
            result = result.where(
                cond, lower, inplace=inplace
            )  # type: ignore[assignment]
        if upper is not None:
            cond = mask | (self <= upper)
            result = self if inplace else result
            result = result.where(
                cond, upper, inplace=inplace
            )  # type: ignore[assignment]

        return result

    @final
    def _clip_with_one_bound(self, threshold, method, axis, inplace):
        if axis is not None:
            axis = self._get_axis_number(axis)

        # method is self.le for upper bound and self.ge for lower bound
        if is_scalar(threshold) and is_number(threshold):
            if method.__name__ == "le":
                return self._clip_with_scalar(None, threshold, inplace=inplace)
            return self._clip_with_scalar(threshold, None, inplace=inplace)

        # GH #15390
        # In order for where method to work, the threshold must
        # be transformed to NDFrame from other array like structure.
        if (not isinstance(threshold, ABCSeries)) and is_list_like(threshold):
            if isinstance(self, ABCSeries):
                threshold = self._constructor(threshold, index=self.index)
            else:
                threshold = self._align_for_op(threshold, axis, flex=None)[1]

        # GH 40420
        # Treat missing thresholds as no bounds, not clipping the values
        if is_list_like(threshold):
            fill_value = np.inf if method.__name__ == "le" else -np.inf
            threshold_inf = threshold.fillna(fill_value)
        else:
            threshold_inf = threshold

        subset = method(threshold_inf, axis=axis) | isna(self)

        # GH 40420
        return self.where(subset, threshold, axis=axis, inplace=inplace)

    def clip(
        self,
        lower=None,
        upper=None,
        *,
        axis: Axis | None = None,
        inplace: bool_t = False,
        **kwargs,
    ) -> Self | None:
        """
        Trim values at input threshold(s).

        Assigns values outside boundary to boundary values. Thresholds
        can be singular values or array like, and in the latter case
        the clipping is performed element-wise in the specified axis.

        Parameters
        ----------
        lower : float or array-like, default None
            Minimum threshold value. All values below this
            threshold will be set to it. A missing
            threshold (e.g `NA`) will not clip the value.
        upper : float or array-like, default None
            Maximum threshold value. All values above this
            threshold will be set to it. A missing
            threshold (e.g `NA`) will not clip the value.
        axis : {{0 or 'index', 1 or 'columns', None}}, default None
            Align object with lower and upper along the given axis.
            For `Series` this parameter is unused and defaults to `None`.
        inplace : bool, default False
            Whether to perform the operation in place on the data.
        *args, **kwargs
            Additional keywords have no effect but might be accepted
            for compatibility with numpy.

        Returns
        -------
        Series or DataFrame or None
            Same type as calling object with the values outside the
            clip boundaries replaced or None if ``inplace=True``.

        See Also
        --------
        Series.clip : Trim values at input threshold in series.
        DataFrame.clip : Trim values at input threshold in dataframe.
        numpy.clip : Clip (limit) the values in an array.

        Examples
        --------
        >>> data = {'col_0': [9, -3, 0, -1, 5], 'col_1': [-2, -7, 6, 8, -5]}
        >>> df = pd.DataFrame(data)
        >>> df
           col_0  col_1
        0      9     -2
        1     -3     -7
        2      0      6
        3     -1      8
        4      5     -5

        Clips per column using lower and upper thresholds:

        >>> df.clip(-4, 6)
           col_0  col_1
        0      6     -2
        1     -3     -4
        2      0      6
        3     -1      6
        4      5     -4

        Clips using specific lower and upper thresholds per column element:

        >>> t = pd.Series([2, -4, -1, 6, 3])
        >>> t
        0    2
        1   -4
        2   -1
        3    6
        4    3
        dtype: int64

        >>> df.clip(t, t + 4, axis=0)
           col_0  col_1
        0      6      2
        1     -3     -4
        2      0      3
        3      6      8
        4      5      3

        Clips using specific lower threshold per column element, with missing values:

        >>> t = pd.Series([2, -4, np.NaN, 6, 3])
        >>> t
        0    2.0
        1   -4.0
        2    NaN
        3    6.0
        4    3.0
        dtype: float64

        >>> df.clip(t, axis=0)
        col_0  col_1
        0      9      2
        1     -3     -4
        2      0      6
        3      6      8
        4      5      3
        """
        inplace = validate_bool_kwarg(inplace, "inplace")

        axis = nv.validate_clip_with_axis(axis, (), kwargs)
        if axis is not None:
            axis = self._get_axis_number(axis)

        # GH 17276
        # numpy doesn't like NaN as a clip value
        # so ignore
        # GH 19992
        # numpy doesn't drop a list-like bound containing NaN
        isna_lower = isna(lower)
        if not is_list_like(lower):
            if np.any(isna_lower):
                lower = None
        elif np.all(isna_lower):
            lower = None
        isna_upper = isna(upper)
        if not is_list_like(upper):
            if np.any(isna_upper):
                upper = None
        elif np.all(isna_upper):
            upper = None

        # GH 2747 (arguments were reversed)
        if (
            lower is not None
            and upper is not None
            and is_scalar(lower)
            and is_scalar(upper)
        ):
            lower, upper = min(lower, upper), max(lower, upper)

        # fast-path for scalars
        if (lower is None or (is_scalar(lower) and is_number(lower))) and (
            upper is None or (is_scalar(upper) and is_number(upper))
        ):
            return self._clip_with_scalar(lower, upper, inplace=inplace)

        result = self
        if lower is not None:
            result = result._clip_with_one_bound(
                lower, method=self.ge, axis=axis, inplace=inplace
            )
        if upper is not None:
            if inplace:
                result = self
            result = result._clip_with_one_bound(
                upper, method=self.le, axis=axis, inplace=inplace
            )

        return result

    @final
    @doc(klass=_shared_doc_kwargs["klass"])
    def asfreq(
        self,
        freq: Frequency,
        method: FillnaOptions | None = None,
        how: str | None = None,
        normalize: bool_t = False,
        fill_value: Hashable = None,
    ) -> Self:
        """
        Convert time series to specified frequency.

        Returns the original data conformed to a new index with the specified
        frequency.

        If the index of this {klass} is a :class:`~pandas.PeriodIndex`, the new index
        is the result of transforming the original index with
        :meth:`PeriodIndex.asfreq <pandas.PeriodIndex.asfreq>` (so the original index
        will map one-to-one to the new index).

        Otherwise, the new index will be equivalent to ``pd.date_range(start, end,
        freq=freq)`` where ``start`` and ``end`` are, respectively, the first and
        last entries in the original index (see :func:`pandas.date_range`). The
        values corresponding to any timesteps in the new index which were not present
        in the original index will be null (``NaN``), unless a method for filling
        such unknowns is provided (see the ``method`` parameter below).

        The :meth:`resample` method is more appropriate if an operation on each group of
        timesteps (such as an aggregate) is necessary to represent the data at the new
        frequency.

        Parameters
        ----------
        freq : DateOffset or str
            Frequency DateOffset or string.
        method : {{'backfill'/'bfill', 'pad'/'ffill'}}, default None
            Method to use for filling holes in reindexed Series (note this
            does not fill NaNs that already were present):

            * 'pad' / 'ffill': propagate last valid observation forward to next
              valid
            * 'backfill' / 'bfill': use NEXT valid observation to fill.
        how : {{'start', 'end'}}, default end
            For PeriodIndex only (see PeriodIndex.asfreq).
        normalize : bool, default False
            Whether to reset output index to midnight.
        fill_value : scalar, optional
            Value to use for missing values, applied during upsampling (note
            this does not fill NaNs that already were present).

        Returns
        -------
        {klass}
            {klass} object reindexed to the specified frequency.

        See Also
        --------
        reindex : Conform DataFrame to new index with optional filling logic.

        Notes
        -----
        To learn more about the frequency strings, please see `this link
        <https://pandas.pydata.org/pandas-docs/stable/user_guide/timeseries.html#offset-aliases>`__.

        Examples
        --------
        Start by creating a series with 4 one minute timestamps.

        >>> index = pd.date_range('1/1/2000', periods=4, freq='T')
        >>> series = pd.Series([0.0, None, 2.0, 3.0], index=index)
        >>> df = pd.DataFrame({{'s': series}})
        >>> df
                               s
        2000-01-01 00:00:00    0.0
        2000-01-01 00:01:00    NaN
        2000-01-01 00:02:00    2.0
        2000-01-01 00:03:00    3.0

        Upsample the series into 30 second bins.

        >>> df.asfreq(freq='30S')
                               s
        2000-01-01 00:00:00    0.0
        2000-01-01 00:00:30    NaN
        2000-01-01 00:01:00    NaN
        2000-01-01 00:01:30    NaN
        2000-01-01 00:02:00    2.0
        2000-01-01 00:02:30    NaN
        2000-01-01 00:03:00    3.0

        Upsample again, providing a ``fill value``.

        >>> df.asfreq(freq='30S', fill_value=9.0)
                               s
        2000-01-01 00:00:00    0.0
        2000-01-01 00:00:30    9.0
        2000-01-01 00:01:00    NaN
        2000-01-01 00:01:30    9.0
        2000-01-01 00:02:00    2.0
        2000-01-01 00:02:30    9.0
        2000-01-01 00:03:00    3.0

        Upsample again, providing a ``method``.

        >>> df.asfreq(freq='30S', method='bfill')
                               s
        2000-01-01 00:00:00    0.0
        2000-01-01 00:00:30    NaN
        2000-01-01 00:01:00    NaN
        2000-01-01 00:01:30    2.0
        2000-01-01 00:02:00    2.0
        2000-01-01 00:02:30    3.0
        2000-01-01 00:03:00    3.0
        """
        from pandas.core.resample import asfreq

        return asfreq(
            self,
            freq,
            method=method,
            how=how,
            normalize=normalize,
            fill_value=fill_value,
        )

    @final
    def at_time(self, time, asof: bool_t = False, axis: Axis | None = None) -> Self:
        """
        Select values at particular time of day (e.g., 9:30AM).

        Parameters
        ----------
        time : datetime.time or str
            The values to select.
        axis : {0 or 'index', 1 or 'columns'}, default 0
            For `Series` this parameter is unused and defaults to 0.

        Returns
        -------
        Series or DataFrame

        Raises
        ------
        TypeError
            If the index is not  a :class:`DatetimeIndex`

        See Also
        --------
        between_time : Select values between particular times of the day.
        first : Select initial periods of time series based on a date offset.
        last : Select final periods of time series based on a date offset.
        DatetimeIndex.indexer_at_time : Get just the index locations for
            values at particular time of the day.

        Examples
        --------
        >>> i = pd.date_range('2018-04-09', periods=4, freq='12H')
        >>> ts = pd.DataFrame({'A': [1, 2, 3, 4]}, index=i)
        >>> ts
                             A
        2018-04-09 00:00:00  1
        2018-04-09 12:00:00  2
        2018-04-10 00:00:00  3
        2018-04-10 12:00:00  4

        >>> ts.at_time('12:00')
                             A
        2018-04-09 12:00:00  2
        2018-04-10 12:00:00  4
        """
        if axis is None:
            axis = 0
        axis = self._get_axis_number(axis)

        index = self._get_axis(axis)

        if not isinstance(index, DatetimeIndex):
            raise TypeError("Index must be DatetimeIndex")

        indexer = index.indexer_at_time(time, asof=asof)
        return self._take_with_is_copy(indexer, axis=axis)

    @final
    def between_time(
        self,
        start_time,
        end_time,
        inclusive: IntervalClosedType = "both",
        axis: Axis | None = None,
    ) -> Self:
        """
        Select values between particular times of the day (e.g., 9:00-9:30 AM).

        By setting ``start_time`` to be later than ``end_time``,
        you can get the times that are *not* between the two times.

        Parameters
        ----------
        start_time : datetime.time or str
            Initial time as a time filter limit.
        end_time : datetime.time or str
            End time as a time filter limit.
        inclusive : {"both", "neither", "left", "right"}, default "both"
            Include boundaries; whether to set each bound as closed or open.
        axis : {0 or 'index', 1 or 'columns'}, default 0
            Determine range time on index or columns value.
            For `Series` this parameter is unused and defaults to 0.

        Returns
        -------
        Series or DataFrame
            Data from the original object filtered to the specified dates range.

        Raises
        ------
        TypeError
            If the index is not  a :class:`DatetimeIndex`

        See Also
        --------
        at_time : Select values at a particular time of the day.
        first : Select initial periods of time series based on a date offset.
        last : Select final periods of time series based on a date offset.
        DatetimeIndex.indexer_between_time : Get just the index locations for
            values between particular times of the day.

        Examples
        --------
        >>> i = pd.date_range('2018-04-09', periods=4, freq='1D20min')
        >>> ts = pd.DataFrame({'A': [1, 2, 3, 4]}, index=i)
        >>> ts
                             A
        2018-04-09 00:00:00  1
        2018-04-10 00:20:00  2
        2018-04-11 00:40:00  3
        2018-04-12 01:00:00  4

        >>> ts.between_time('0:15', '0:45')
                             A
        2018-04-10 00:20:00  2
        2018-04-11 00:40:00  3

        You get the times that are *not* between two times by setting
        ``start_time`` later than ``end_time``:

        >>> ts.between_time('0:45', '0:15')
                             A
        2018-04-09 00:00:00  1
        2018-04-12 01:00:00  4
        """
        if axis is None:
            axis = 0
        axis = self._get_axis_number(axis)

        index = self._get_axis(axis)
        if not isinstance(index, DatetimeIndex):
            raise TypeError("Index must be DatetimeIndex")

        left_inclusive, right_inclusive = validate_inclusive(inclusive)
        indexer = index.indexer_between_time(
            start_time,
            end_time,
            include_start=left_inclusive,
            include_end=right_inclusive,
        )
        return self._take_with_is_copy(indexer, axis=axis)

    @final
    @doc(klass=_shared_doc_kwargs["klass"])
    def resample(
        self,
        rule,
        axis: Axis | lib.NoDefault = lib.no_default,
        closed: str | None = None,
        label: str | None = None,
        convention: str = "start",
        kind: str | None = None,
        on: Level = None,
        level: Level = None,
        origin: str | TimestampConvertibleTypes = "start_day",
        offset: TimedeltaConvertibleTypes | None = None,
        group_keys: bool_t = False,
    ) -> Resampler:
        """
        Resample time-series data.

        Convenience method for frequency conversion and resampling of time series.
        The object must have a datetime-like index (`DatetimeIndex`, `PeriodIndex`,
        or `TimedeltaIndex`), or the caller must pass the label of a datetime-like
        series/index to the ``on``/``level`` keyword parameter.

        Parameters
        ----------
        rule : DateOffset, Timedelta or str
            The offset string or object representing target conversion.
        axis : {{0 or 'index', 1 or 'columns'}}, default 0
            Which axis to use for up- or down-sampling. For `Series` this parameter
            is unused and defaults to 0. Must be
            `DatetimeIndex`, `TimedeltaIndex` or `PeriodIndex`.

            .. deprecated:: 2.0.0
                Use frame.T.resample(...) instead.
        closed : {{'right', 'left'}}, default None
            Which side of bin interval is closed. The default is 'left'
            for all frequency offsets except for 'M', 'A', 'Q', 'BM',
            'BA', 'BQ', and 'W' which all have a default of 'right'.
        label : {{'right', 'left'}}, default None
            Which bin edge label to label bucket with. The default is 'left'
            for all frequency offsets except for 'M', 'A', 'Q', 'BM',
            'BA', 'BQ', and 'W' which all have a default of 'right'.
        convention : {{'start', 'end', 's', 'e'}}, default 'start'
            For `PeriodIndex` only, controls whether to use the start or
            end of `rule`.
        kind : {{'timestamp', 'period'}}, optional, default None
            Pass 'timestamp' to convert the resulting index to a
            `DateTimeIndex` or 'period' to convert it to a `PeriodIndex`.
            By default the input representation is retained.

        on : str, optional
            For a DataFrame, column to use instead of index for resampling.
            Column must be datetime-like.
        level : str or int, optional
            For a MultiIndex, level (name or number) to use for
            resampling. `level` must be datetime-like.
        origin : Timestamp or str, default 'start_day'
            The timestamp on which to adjust the grouping. The timezone of origin
            must match the timezone of the index.
            If string, must be one of the following:

            - 'epoch': `origin` is 1970-01-01
            - 'start': `origin` is the first value of the timeseries
            - 'start_day': `origin` is the first day at midnight of the timeseries

            .. versionadded:: 1.1.0

            - 'end': `origin` is the last value of the timeseries
            - 'end_day': `origin` is the ceiling midnight of the last day

            .. versionadded:: 1.3.0

        offset : Timedelta or str, default is None
            An offset timedelta added to the origin.

            .. versionadded:: 1.1.0

        group_keys : bool, default False
            Whether to include the group keys in the result index when using
            ``.apply()`` on the resampled object.

            .. versionadded:: 1.5.0

                Not specifying ``group_keys`` will retain values-dependent behavior
                from pandas 1.4 and earlier (see :ref:`pandas 1.5.0 Release notes
                <whatsnew_150.enhancements.resample_group_keys>` for examples).

            .. versionchanged:: 2.0.0

                ``group_keys`` now defaults to ``False``.

        Returns
        -------
        pandas.core.Resampler
            :class:`~pandas.core.Resampler` object.

        See Also
        --------
        Series.resample : Resample a Series.
        DataFrame.resample : Resample a DataFrame.
        groupby : Group {klass} by mapping, function, label, or list of labels.
        asfreq : Reindex a {klass} with the given frequency without grouping.

        Notes
        -----
        See the `user guide
        <https://pandas.pydata.org/pandas-docs/stable/user_guide/timeseries.html#resampling>`__
        for more.

        To learn more about the offset strings, please see `this link
        <https://pandas.pydata.org/pandas-docs/stable/user_guide/timeseries.html#dateoffset-objects>`__.

        Examples
        --------
        Start by creating a series with 9 one minute timestamps.

        >>> index = pd.date_range('1/1/2000', periods=9, freq='T')
        >>> series = pd.Series(range(9), index=index)
        >>> series
        2000-01-01 00:00:00    0
        2000-01-01 00:01:00    1
        2000-01-01 00:02:00    2
        2000-01-01 00:03:00    3
        2000-01-01 00:04:00    4
        2000-01-01 00:05:00    5
        2000-01-01 00:06:00    6
        2000-01-01 00:07:00    7
        2000-01-01 00:08:00    8
        Freq: T, dtype: int64

        Downsample the series into 3 minute bins and sum the values
        of the timestamps falling into a bin.

        >>> series.resample('3T').sum()
        2000-01-01 00:00:00     3
        2000-01-01 00:03:00    12
        2000-01-01 00:06:00    21
        Freq: 3T, dtype: int64

        Downsample the series into 3 minute bins as above, but label each
        bin using the right edge instead of the left. Please note that the
        value in the bucket used as the label is not included in the bucket,
        which it labels. For example, in the original series the
        bucket ``2000-01-01 00:03:00`` contains the value 3, but the summed
        value in the resampled bucket with the label ``2000-01-01 00:03:00``
        does not include 3 (if it did, the summed value would be 6, not 3).
        To include this value close the right side of the bin interval as
        illustrated in the example below this one.

        >>> series.resample('3T', label='right').sum()
        2000-01-01 00:03:00     3
        2000-01-01 00:06:00    12
        2000-01-01 00:09:00    21
        Freq: 3T, dtype: int64

        Downsample the series into 3 minute bins as above, but close the right
        side of the bin interval.

        >>> series.resample('3T', label='right', closed='right').sum()
        2000-01-01 00:00:00     0
        2000-01-01 00:03:00     6
        2000-01-01 00:06:00    15
        2000-01-01 00:09:00    15
        Freq: 3T, dtype: int64

        Upsample the series into 30 second bins.

        >>> series.resample('30S').asfreq()[0:5]   # Select first 5 rows
        2000-01-01 00:00:00   0.0
        2000-01-01 00:00:30   NaN
        2000-01-01 00:01:00   1.0
        2000-01-01 00:01:30   NaN
        2000-01-01 00:02:00   2.0
        Freq: 30S, dtype: float64

        Upsample the series into 30 second bins and fill the ``NaN``
        values using the ``ffill`` method.

        >>> series.resample('30S').ffill()[0:5]
        2000-01-01 00:00:00    0
        2000-01-01 00:00:30    0
        2000-01-01 00:01:00    1
        2000-01-01 00:01:30    1
        2000-01-01 00:02:00    2
        Freq: 30S, dtype: int64

        Upsample the series into 30 second bins and fill the
        ``NaN`` values using the ``bfill`` method.

        >>> series.resample('30S').bfill()[0:5]
        2000-01-01 00:00:00    0
        2000-01-01 00:00:30    1
        2000-01-01 00:01:00    1
        2000-01-01 00:01:30    2
        2000-01-01 00:02:00    2
        Freq: 30S, dtype: int64

        Pass a custom function via ``apply``

        >>> def custom_resampler(arraylike):
        ...     return np.sum(arraylike) + 5
        ...
        >>> series.resample('3T').apply(custom_resampler)
        2000-01-01 00:00:00     8
        2000-01-01 00:03:00    17
        2000-01-01 00:06:00    26
        Freq: 3T, dtype: int64

        For a Series with a PeriodIndex, the keyword `convention` can be
        used to control whether to use the start or end of `rule`.

        Resample a year by quarter using 'start' `convention`. Values are
        assigned to the first quarter of the period.

        >>> s = pd.Series([1, 2], index=pd.period_range('2012-01-01',
        ...                                             freq='A',
        ...                                             periods=2))
        >>> s
        2012    1
        2013    2
        Freq: A-DEC, dtype: int64
        >>> s.resample('Q', convention='start').asfreq()
        2012Q1    1.0
        2012Q2    NaN
        2012Q3    NaN
        2012Q4    NaN
        2013Q1    2.0
        2013Q2    NaN
        2013Q3    NaN
        2013Q4    NaN
        Freq: Q-DEC, dtype: float64

        Resample quarters by month using 'end' `convention`. Values are
        assigned to the last month of the period.

        >>> q = pd.Series([1, 2, 3, 4], index=pd.period_range('2018-01-01',
        ...                                                   freq='Q',
        ...                                                   periods=4))
        >>> q
        2018Q1    1
        2018Q2    2
        2018Q3    3
        2018Q4    4
        Freq: Q-DEC, dtype: int64
        >>> q.resample('M', convention='end').asfreq()
        2018-03    1.0
        2018-04    NaN
        2018-05    NaN
        2018-06    2.0
        2018-07    NaN
        2018-08    NaN
        2018-09    3.0
        2018-10    NaN
        2018-11    NaN
        2018-12    4.0
        Freq: M, dtype: float64

        For DataFrame objects, the keyword `on` can be used to specify the
        column instead of the index for resampling.

        >>> d = {{'price': [10, 11, 9, 13, 14, 18, 17, 19],
        ...      'volume': [50, 60, 40, 100, 50, 100, 40, 50]}}
        >>> df = pd.DataFrame(d)
        >>> df['week_starting'] = pd.date_range('01/01/2018',
        ...                                     periods=8,
        ...                                     freq='W')
        >>> df
           price  volume week_starting
        0     10      50    2018-01-07
        1     11      60    2018-01-14
        2      9      40    2018-01-21
        3     13     100    2018-01-28
        4     14      50    2018-02-04
        5     18     100    2018-02-11
        6     17      40    2018-02-18
        7     19      50    2018-02-25
        >>> df.resample('M', on='week_starting').mean()
                       price  volume
        week_starting
        2018-01-31     10.75    62.5
        2018-02-28     17.00    60.0

        For a DataFrame with MultiIndex, the keyword `level` can be used to
        specify on which level the resampling needs to take place.

        >>> days = pd.date_range('1/1/2000', periods=4, freq='D')
        >>> d2 = {{'price': [10, 11, 9, 13, 14, 18, 17, 19],
        ...       'volume': [50, 60, 40, 100, 50, 100, 40, 50]}}
        >>> df2 = pd.DataFrame(
        ...     d2,
        ...     index=pd.MultiIndex.from_product(
        ...         [days, ['morning', 'afternoon']]
        ...     )
        ... )
        >>> df2
                              price  volume
        2000-01-01 morning       10      50
                   afternoon     11      60
        2000-01-02 morning        9      40
                   afternoon     13     100
        2000-01-03 morning       14      50
                   afternoon     18     100
        2000-01-04 morning       17      40
                   afternoon     19      50
        >>> df2.resample('D', level=0).sum()
                    price  volume
        2000-01-01     21     110
        2000-01-02     22     140
        2000-01-03     32     150
        2000-01-04     36      90

        If you want to adjust the start of the bins based on a fixed timestamp:

        >>> start, end = '2000-10-01 23:30:00', '2000-10-02 00:30:00'
        >>> rng = pd.date_range(start, end, freq='7min')
        >>> ts = pd.Series(np.arange(len(rng)) * 3, index=rng)
        >>> ts
        2000-10-01 23:30:00     0
        2000-10-01 23:37:00     3
        2000-10-01 23:44:00     6
        2000-10-01 23:51:00     9
        2000-10-01 23:58:00    12
        2000-10-02 00:05:00    15
        2000-10-02 00:12:00    18
        2000-10-02 00:19:00    21
        2000-10-02 00:26:00    24
        Freq: 7T, dtype: int64

        >>> ts.resample('17min').sum()
        2000-10-01 23:14:00     0
        2000-10-01 23:31:00     9
        2000-10-01 23:48:00    21
        2000-10-02 00:05:00    54
        2000-10-02 00:22:00    24
        Freq: 17T, dtype: int64

        >>> ts.resample('17min', origin='epoch').sum()
        2000-10-01 23:18:00     0
        2000-10-01 23:35:00    18
        2000-10-01 23:52:00    27
        2000-10-02 00:09:00    39
        2000-10-02 00:26:00    24
        Freq: 17T, dtype: int64

        >>> ts.resample('17min', origin='2000-01-01').sum()
        2000-10-01 23:24:00     3
        2000-10-01 23:41:00    15
        2000-10-01 23:58:00    45
        2000-10-02 00:15:00    45
        Freq: 17T, dtype: int64

        If you want to adjust the start of the bins with an `offset` Timedelta, the two
        following lines are equivalent:

        >>> ts.resample('17min', origin='start').sum()
        2000-10-01 23:30:00     9
        2000-10-01 23:47:00    21
        2000-10-02 00:04:00    54
        2000-10-02 00:21:00    24
        Freq: 17T, dtype: int64

        >>> ts.resample('17min', offset='23h30min').sum()
        2000-10-01 23:30:00     9
        2000-10-01 23:47:00    21
        2000-10-02 00:04:00    54
        2000-10-02 00:21:00    24
        Freq: 17T, dtype: int64

        If you want to take the largest Timestamp as the end of the bins:

        >>> ts.resample('17min', origin='end').sum()
        2000-10-01 23:35:00     0
        2000-10-01 23:52:00    18
        2000-10-02 00:09:00    27
        2000-10-02 00:26:00    63
        Freq: 17T, dtype: int64

        In contrast with the `start_day`, you can use `end_day` to take the ceiling
        midnight of the largest Timestamp as the end of the bins and drop the bins
        not containing data:

        >>> ts.resample('17min', origin='end_day').sum()
        2000-10-01 23:38:00     3
        2000-10-01 23:55:00    15
        2000-10-02 00:12:00    45
        2000-10-02 00:29:00    45
        Freq: 17T, dtype: int64
        """
        from pandas.core.resample import get_resampler

        if axis is not lib.no_default:
            axis = self._get_axis_number(axis)
            if axis == 1:
                warnings.warn(
                    "DataFrame.resample with axis=1 is deprecated. Do "
                    "`frame.T.resample(...)` without axis instead.",
                    FutureWarning,
                    stacklevel=find_stack_level(),
                )
            else:
                warnings.warn(
                    f"The 'axis' keyword in {type(self).__name__}.resample is "
                    "deprecated and will be removed in a future version.",
                    FutureWarning,
                    stacklevel=find_stack_level(),
                )
        else:
            axis = 0

        return get_resampler(
            cast("Series | DataFrame", self),
            freq=rule,
            label=label,
            closed=closed,
            axis=axis,
            kind=kind,
            convention=convention,
            key=on,
            level=level,
            origin=origin,
            offset=offset,
            group_keys=group_keys,
        )

    @final
    def first(self, offset) -> Self:
        """
        Select initial periods of time series data based on a date offset.

        When having a DataFrame with dates as index, this function can
        select the first few rows based on a date offset.

        Parameters
        ----------
        offset : str, DateOffset or dateutil.relativedelta
            The offset length of the data that will be selected. For instance,
            '1M' will display all the rows having their index within the first month.

        Returns
        -------
        Series or DataFrame
            A subset of the caller.

        Raises
        ------
        TypeError
            If the index is not  a :class:`DatetimeIndex`

        See Also
        --------
        last : Select final periods of time series based on a date offset.
        at_time : Select values at a particular time of the day.
        between_time : Select values between particular times of the day.

        Examples
        --------
        >>> i = pd.date_range('2018-04-09', periods=4, freq='2D')
        >>> ts = pd.DataFrame({'A': [1, 2, 3, 4]}, index=i)
        >>> ts
                    A
        2018-04-09  1
        2018-04-11  2
        2018-04-13  3
        2018-04-15  4

        Get the rows for the first 3 days:

        >>> ts.first('3D')
                    A
        2018-04-09  1
        2018-04-11  2

        Notice the data for 3 first calendar days were returned, not the first
        3 days observed in the dataset, and therefore data for 2018-04-13 was
        not returned.
        """
        if not isinstance(self.index, DatetimeIndex):
            raise TypeError("'first' only supports a DatetimeIndex index")

        if len(self.index) == 0:
            return self.copy(deep=False)

        offset = to_offset(offset)
        if not isinstance(offset, Tick) and offset.is_on_offset(self.index[0]):
            # GH#29623 if first value is end of period, remove offset with n = 1
            #  before adding the real offset
            end_date = end = self.index[0] - offset.base + offset
        else:
            end_date = end = self.index[0] + offset

        # Tick-like, e.g. 3 weeks
        if isinstance(offset, Tick) and end_date in self.index:
            end = self.index.searchsorted(end_date, side="left")
            return self.iloc[:end]

        return self.loc[:end]

    @final
    def last(self, offset) -> Self:
        """
        Select final periods of time series data based on a date offset.

        For a DataFrame with a sorted DatetimeIndex, this function
        selects the last few rows based on a date offset.

        Parameters
        ----------
        offset : str, DateOffset, dateutil.relativedelta
            The offset length of the data that will be selected. For instance,
            '3D' will display all the rows having their index within the last 3 days.

        Returns
        -------
        Series or DataFrame
            A subset of the caller.

        Raises
        ------
        TypeError
            If the index is not  a :class:`DatetimeIndex`

        See Also
        --------
        first : Select initial periods of time series based on a date offset.
        at_time : Select values at a particular time of the day.
        between_time : Select values between particular times of the day.

        Examples
        --------
        >>> i = pd.date_range('2018-04-09', periods=4, freq='2D')
        >>> ts = pd.DataFrame({'A': [1, 2, 3, 4]}, index=i)
        >>> ts
                    A
        2018-04-09  1
        2018-04-11  2
        2018-04-13  3
        2018-04-15  4

        Get the rows for the last 3 days:

        >>> ts.last('3D')
                    A
        2018-04-13  3
        2018-04-15  4

        Notice the data for 3 last calendar days were returned, not the last
        3 observed days in the dataset, and therefore data for 2018-04-11 was
        not returned.
        """
        if not isinstance(self.index, DatetimeIndex):
            raise TypeError("'last' only supports a DatetimeIndex index")

        if len(self.index) == 0:
            return self.copy(deep=False)

        offset = to_offset(offset)

        start_date = self.index[-1] - offset
        start = self.index.searchsorted(start_date, side="right")
        return self.iloc[start:]

    @final
    def rank(
        self,
        axis: Axis = 0,
        method: str = "average",
        numeric_only: bool_t = False,
        na_option: str = "keep",
        ascending: bool_t = True,
        pct: bool_t = False,
    ) -> Self:
        """
        Compute numerical data ranks (1 through n) along axis.

        By default, equal values are assigned a rank that is the average of the
        ranks of those values.

        Parameters
        ----------
        axis : {0 or 'index', 1 or 'columns'}, default 0
            Index to direct ranking.
            For `Series` this parameter is unused and defaults to 0.
        method : {'average', 'min', 'max', 'first', 'dense'}, default 'average'
            How to rank the group of records that have the same value (i.e. ties):

            * average: average rank of the group
            * min: lowest rank in the group
            * max: highest rank in the group
            * first: ranks assigned in order they appear in the array
            * dense: like 'min', but rank always increases by 1 between groups.

        numeric_only : bool, default False
            For DataFrame objects, rank only numeric columns if set to True.

            .. versionchanged:: 2.0.0
                The default value of ``numeric_only`` is now ``False``.

        na_option : {'keep', 'top', 'bottom'}, default 'keep'
            How to rank NaN values:

            * keep: assign NaN rank to NaN values
            * top: assign lowest rank to NaN values
            * bottom: assign highest rank to NaN values

        ascending : bool, default True
            Whether or not the elements should be ranked in ascending order.
        pct : bool, default False
            Whether or not to display the returned rankings in percentile
            form.

        Returns
        -------
        same type as caller
            Return a Series or DataFrame with data ranks as values.

        See Also
        --------
        core.groupby.DataFrameGroupBy.rank : Rank of values within each group.
        core.groupby.SeriesGroupBy.rank : Rank of values within each group.

        Examples
        --------
        >>> df = pd.DataFrame(data={'Animal': ['cat', 'penguin', 'dog',
        ...                                    'spider', 'snake'],
        ...                         'Number_legs': [4, 2, 4, 8, np.nan]})
        >>> df
            Animal  Number_legs
        0      cat          4.0
        1  penguin          2.0
        2      dog          4.0
        3   spider          8.0
        4    snake          NaN

        Ties are assigned the mean of the ranks (by default) for the group.

        >>> s = pd.Series(range(5), index=list("abcde"))
        >>> s["d"] = s["b"]
        >>> s.rank()
        a    1.0
        b    2.5
        c    4.0
        d    2.5
        e    5.0
        dtype: float64

        The following example shows how the method behaves with the above
        parameters:

        * default_rank: this is the default behaviour obtained without using
          any parameter.
        * max_rank: setting ``method = 'max'`` the records that have the
          same values are ranked using the highest rank (e.g.: since 'cat'
          and 'dog' are both in the 2nd and 3rd position, rank 3 is assigned.)
        * NA_bottom: choosing ``na_option = 'bottom'``, if there are records
          with NaN values they are placed at the bottom of the ranking.
        * pct_rank: when setting ``pct = True``, the ranking is expressed as
          percentile rank.

        >>> df['default_rank'] = df['Number_legs'].rank()
        >>> df['max_rank'] = df['Number_legs'].rank(method='max')
        >>> df['NA_bottom'] = df['Number_legs'].rank(na_option='bottom')
        >>> df['pct_rank'] = df['Number_legs'].rank(pct=True)
        >>> df
            Animal  Number_legs  default_rank  max_rank  NA_bottom  pct_rank
        0      cat          4.0           2.5       3.0        2.5     0.625
        1  penguin          2.0           1.0       1.0        1.0     0.250
        2      dog          4.0           2.5       3.0        2.5     0.625
        3   spider          8.0           4.0       4.0        4.0     1.000
        4    snake          NaN           NaN       NaN        5.0       NaN
        """
        axis_int = self._get_axis_number(axis)

        if na_option not in {"keep", "top", "bottom"}:
            msg = "na_option must be one of 'keep', 'top', or 'bottom'"
            raise ValueError(msg)

        def ranker(data):
            if data.ndim == 2:
                # i.e. DataFrame, we cast to ndarray
                values = data.values
            else:
                # i.e. Series, can dispatch to EA
                values = data._values

            if isinstance(values, ExtensionArray):
                ranks = values._rank(
                    axis=axis_int,
                    method=method,
                    ascending=ascending,
                    na_option=na_option,
                    pct=pct,
                )
            else:
                ranks = algos.rank(
                    values,
                    axis=axis_int,
                    method=method,
                    ascending=ascending,
                    na_option=na_option,
                    pct=pct,
                )

            ranks_obj = self._constructor(ranks, **data._construct_axes_dict())
            return ranks_obj.__finalize__(self, method="rank")

        if numeric_only:
            if self.ndim == 1 and not is_numeric_dtype(self.dtype):
                # GH#47500
                raise TypeError(
                    "Series.rank does not allow numeric_only=True with "
                    "non-numeric dtype."
                )
            data = self._get_numeric_data()
        else:
            data = self

        return ranker(data)

    @doc(_shared_docs["compare"], klass=_shared_doc_kwargs["klass"])
    def compare(
        self,
        other,
        align_axis: Axis = 1,
        keep_shape: bool_t = False,
        keep_equal: bool_t = False,
        result_names: Suffixes = ("self", "other"),
    ):
        if type(self) is not type(other):
            cls_self, cls_other = type(self).__name__, type(other).__name__
            raise TypeError(
                f"can only compare '{cls_self}' (not '{cls_other}') with '{cls_self}'"
            )

        mask = ~((self == other) | (self.isna() & other.isna()))
        mask.fillna(True, inplace=True)

        if not keep_equal:
            self = self.where(mask)
            other = other.where(mask)

        if not keep_shape:
            if isinstance(self, ABCDataFrame):
                cmask = mask.any()
                rmask = mask.any(axis=1)
                self = self.loc[rmask, cmask]
                other = other.loc[rmask, cmask]
            else:
                self = self[mask]
                other = other[mask]
        if not isinstance(result_names, tuple):
            raise TypeError(
                f"Passing 'result_names' as a {type(result_names)} is not "
                "supported. Provide 'result_names' as a tuple instead."
            )

        if align_axis in (1, "columns"):  # This is needed for Series
            axis = 1
        else:
            axis = self._get_axis_number(align_axis)

        # error: List item 0 has incompatible type "NDFrame"; expected
        #  "Union[Series, DataFrame]"
        diff = concat(
            [self, other],  # type: ignore[list-item]
            axis=axis,
            keys=result_names,
        )

        if axis >= self.ndim:
            # No need to reorganize data if stacking on new axis
            # This currently applies for stacking two Series on columns
            return diff

        ax = diff._get_axis(axis)
        ax_names = np.array(ax.names)

        # set index names to positions to avoid confusion
        ax.names = np.arange(len(ax_names))

        # bring self-other to inner level
        order = list(range(1, ax.nlevels)) + [0]
        if isinstance(diff, ABCDataFrame):
            diff = diff.reorder_levels(order, axis=axis)
        else:
            diff = diff.reorder_levels(order)

        # restore the index names in order
        diff._get_axis(axis=axis).names = ax_names[order]

        # reorder axis to keep things organized
        indices = (
            np.arange(diff.shape[axis]).reshape([2, diff.shape[axis] // 2]).T.flatten()
        )
        diff = diff.take(indices, axis=axis)

        return diff

    @final
    @doc(
        klass=_shared_doc_kwargs["klass"],
        axes_single_arg=_shared_doc_kwargs["axes_single_arg"],
    )
    def align(
        self,
        other: NDFrameT,
        join: AlignJoin = "outer",
        axis: Axis | None = None,
        level: Level = None,
        copy: bool_t | None = None,
        fill_value: Hashable = None,
        method: FillnaOptions | None | lib.NoDefault = lib.no_default,
        limit: int | None | lib.NoDefault = lib.no_default,
        fill_axis: Axis | lib.NoDefault = lib.no_default,
        broadcast_axis: Axis | None | lib.NoDefault = lib.no_default,
    ) -> tuple[Self, NDFrameT]:
        """
        Align two objects on their axes with the specified join method.

        Join method is specified for each axis Index.

        Parameters
        ----------
        other : DataFrame or Series
        join : {{'outer', 'inner', 'left', 'right'}}, default 'outer'
        axis : allowed axis of the other object, default None
            Align on index (0), columns (1), or both (None).
        level : int or level name, default None
            Broadcast across a level, matching Index values on the
            passed MultiIndex level.
        copy : bool, default True
            Always returns new objects. If copy=False and no reindexing is
            required then original objects are returned.
        fill_value : scalar, default np.NaN
            Value to use for missing values. Defaults to NaN, but can be any
            "compatible" value.
        method : {{'backfill', 'bfill', 'pad', 'ffill', None}}, default None
            Method to use for filling holes in reindexed Series:

            - pad / ffill: propagate last valid observation forward to next valid.
            - backfill / bfill: use NEXT valid observation to fill gap.

            .. deprecated:: 2.1

        limit : int, default None
            If method is specified, this is the maximum number of consecutive
            NaN values to forward/backward fill. In other words, if there is
            a gap with more than this number of consecutive NaNs, it will only
            be partially filled. If method is not specified, this is the
            maximum number of entries along the entire axis where NaNs will be
            filled. Must be greater than 0 if not None.

            .. deprecated:: 2.1

        fill_axis : {axes_single_arg}, default 0
            Filling axis, method and limit.

            .. deprecated:: 2.1

        broadcast_axis : {axes_single_arg}, default None
            Broadcast values along this axis, if aligning two objects of
            different dimensions.

            .. deprecated:: 2.1

        Returns
        -------
        tuple of ({klass}, type of other)
            Aligned objects.

        Examples
        --------
        >>> df = pd.DataFrame(
        ...     [[1, 2, 3, 4], [6, 7, 8, 9]], columns=["D", "B", "E", "A"], index=[1, 2]
        ... )
        >>> other = pd.DataFrame(
        ...     [[10, 20, 30, 40], [60, 70, 80, 90], [600, 700, 800, 900]],
        ...     columns=["A", "B", "C", "D"],
        ...     index=[2, 3, 4],
        ... )
        >>> df
           D  B  E  A
        1  1  2  3  4
        2  6  7  8  9
        >>> other
            A    B    C    D
        2   10   20   30   40
        3   60   70   80   90
        4  600  700  800  900

        Align on columns:

        >>> left, right = df.align(other, join="outer", axis=1)
        >>> left
           A  B   C  D  E
        1  4  2 NaN  1  3
        2  9  7 NaN  6  8
        >>> right
            A    B    C    D   E
        2   10   20   30   40 NaN
        3   60   70   80   90 NaN
        4  600  700  800  900 NaN

        We can also align on the index:

        >>> left, right = df.align(other, join="outer", axis=0)
        >>> left
            D    B    E    A
        1  1.0  2.0  3.0  4.0
        2  6.0  7.0  8.0  9.0
        3  NaN  NaN  NaN  NaN
        4  NaN  NaN  NaN  NaN
        >>> right
            A      B      C      D
        1    NaN    NaN    NaN    NaN
        2   10.0   20.0   30.0   40.0
        3   60.0   70.0   80.0   90.0
        4  600.0  700.0  800.0  900.0

        Finally, the default `axis=None` will align on both index and columns:

        >>> left, right = df.align(other, join="outer", axis=None)
        >>> left
             A    B   C    D    E
        1  4.0  2.0 NaN  1.0  3.0
        2  9.0  7.0 NaN  6.0  8.0
        3  NaN  NaN NaN  NaN  NaN
        4  NaN  NaN NaN  NaN  NaN
        >>> right
               A      B      C      D   E
        1    NaN    NaN    NaN    NaN NaN
        2   10.0   20.0   30.0   40.0 NaN
        3   60.0   70.0   80.0   90.0 NaN
        4  600.0  700.0  800.0  900.0 NaN
        """
        if (
            method is not lib.no_default
            or limit is not lib.no_default
            or fill_axis is not lib.no_default
        ):
            # GH#51856
            warnings.warn(
                "The 'method', 'limit', and 'fill_axis' keywords in "
                f"{type(self).__name__}.align are deprecated and will be removed "
                "in a future version. Call fillna directly on the returned objects "
                "instead.",
                FutureWarning,
                stacklevel=find_stack_level(),
            )
        if fill_axis is lib.no_default:
            fill_axis = 0
        if method is lib.no_default:
            method = None
        if limit is lib.no_default:
            limit = None
        method = clean_fill_method(method)

        if broadcast_axis is not lib.no_default:
            # GH#51856
            # TODO(3.0): enforcing this deprecation will close GH#13194
            msg = (
                f"The 'broadcast_axis' keyword in {type(self).__name__}.align is "
                "deprecated and will be removed in a future version."
            )
            if broadcast_axis is not None:
                if self.ndim == 1 and other.ndim == 2:
                    msg += (
                        " Use left = DataFrame({col: left for col in right.columns}, "
                        "index=right.index) before calling `left.align(right)` instead."
                    )
                elif self.ndim == 2 and other.ndim == 1:
                    msg += (
                        " Use right = DataFrame({col: right for col in left.columns}, "
                        "index=left.index) before calling `left.align(right)` instead"
                    )
            warnings.warn(msg, FutureWarning, stacklevel=find_stack_level())
        else:
            broadcast_axis = None

        if broadcast_axis == 1 and self.ndim != other.ndim:
            if isinstance(self, ABCSeries):
                # this means other is a DataFrame, and we need to broadcast
                # self
                cons = self._constructor_expanddim
                df = cons(
                    {c: self for c in other.columns}, **other._construct_axes_dict()
                )
                # error: Incompatible return value type (got "Tuple[DataFrame,
                # DataFrame]", expected "Tuple[Self, NDFrameT]")
                return df._align_frame(  # type: ignore[return-value]
                    other,  # type: ignore[arg-type]
                    join=join,
                    axis=axis,
                    level=level,
                    copy=copy,
                    fill_value=fill_value,
                    method=method,
                    limit=limit,
                    fill_axis=fill_axis,
                )[:2]
            elif isinstance(other, ABCSeries):
                # this means self is a DataFrame, and we need to broadcast
                # other
                cons = other._constructor_expanddim
                df = cons(
                    {c: other for c in self.columns}, **self._construct_axes_dict()
                )
                # error: Incompatible return value type (got "Tuple[NDFrameT,
                # DataFrame]", expected "Tuple[Self, NDFrameT]")
                return self._align_frame(  # type: ignore[return-value]
                    df,
                    join=join,
                    axis=axis,
                    level=level,
                    copy=copy,
                    fill_value=fill_value,
                    method=method,
                    limit=limit,
                    fill_axis=fill_axis,
                )[:2]

        _right: DataFrame | Series
        if axis is not None:
            axis = self._get_axis_number(axis)
        if isinstance(other, ABCDataFrame):
            left, _right, join_index = self._align_frame(
                other,
                join=join,
                axis=axis,
                level=level,
                copy=copy,
                fill_value=fill_value,
                method=method,
                limit=limit,
                fill_axis=fill_axis,
            )

        elif isinstance(other, ABCSeries):
            left, _right, join_index = self._align_series(
                other,
                join=join,
                axis=axis,
                level=level,
                copy=copy,
                fill_value=fill_value,
                method=method,
                limit=limit,
                fill_axis=fill_axis,
            )
        else:  # pragma: no cover
            raise TypeError(f"unsupported type: {type(other)}")

        right = cast(NDFrameT, _right)
        if self.ndim == 1 or axis == 0:
            # If we are aligning timezone-aware DatetimeIndexes and the timezones
            #  do not match, convert both to UTC.
            if isinstance(left.index.dtype, DatetimeTZDtype):
                if left.index.tz != right.index.tz:
                    if join_index is not None:
                        # GH#33671 copy to ensure we don't change the index on
                        #  our original Series
                        left = left.copy(deep=False)
                        right = right.copy(deep=False)
                        left.index = join_index
                        right.index = join_index

        left = left.__finalize__(self)
        right = right.__finalize__(other)
        return left, right

    @final
    def _align_frame(
        self,
        other: DataFrame,
        join: AlignJoin = "outer",
        axis: Axis | None = None,
        level=None,
        copy: bool_t | None = None,
        fill_value=None,
        method=None,
        limit: int | None = None,
        fill_axis: Axis = 0,
    ) -> tuple[Self, DataFrame, Index | None]:
        # defaults
        join_index, join_columns = None, None
        ilidx, iridx = None, None
        clidx, cridx = None, None

        is_series = isinstance(self, ABCSeries)

        if (axis is None or axis == 0) and not self.index.equals(other.index):
            join_index, ilidx, iridx = self.index.join(
                other.index, how=join, level=level, return_indexers=True
            )

        if (
            (axis is None or axis == 1)
            and not is_series
            and not self.columns.equals(other.columns)
        ):
            join_columns, clidx, cridx = self.columns.join(
                other.columns, how=join, level=level, return_indexers=True
            )

        if is_series:
            reindexers = {0: [join_index, ilidx]}
        else:
            reindexers = {0: [join_index, ilidx], 1: [join_columns, clidx]}

        left = self._reindex_with_indexers(
            reindexers, copy=copy, fill_value=fill_value, allow_dups=True
        )
        # other must be always DataFrame
        right = other._reindex_with_indexers(
            {0: [join_index, iridx], 1: [join_columns, cridx]},
            copy=copy,
            fill_value=fill_value,
            allow_dups=True,
        )

        if method is not None:
            left = left.fillna(method=method, axis=fill_axis, limit=limit)
            right = right.fillna(method=method, axis=fill_axis, limit=limit)

        return left, right, join_index

    @final
    def _align_series(
        self,
        other: Series,
        join: AlignJoin = "outer",
        axis: Axis | None = None,
        level=None,
        copy: bool_t | None = None,
        fill_value=None,
        method=None,
        limit: int | None = None,
        fill_axis: Axis = 0,
    ) -> tuple[Self, Series, Index | None]:
        is_series = isinstance(self, ABCSeries)
        if copy and using_copy_on_write():
            copy = False

        if (not is_series and axis is None) or axis not in [None, 0, 1]:
            raise ValueError("Must specify axis=0 or 1")

        if is_series and axis == 1:
            raise ValueError("cannot align series to a series other than axis 0")

        # series/series compat, other must always be a Series
        if not axis:
            # equal
            if self.index.equals(other.index):
                join_index, lidx, ridx = None, None, None
            else:
                join_index, lidx, ridx = self.index.join(
                    other.index, how=join, level=level, return_indexers=True
                )

            if is_series:
                left = self._reindex_indexer(join_index, lidx, copy)
            elif lidx is None or join_index is None:
                left = self.copy(deep=copy)
            else:
                left = self._constructor(
                    self._mgr.reindex_indexer(join_index, lidx, axis=1, copy=copy)
                )

            right = other._reindex_indexer(join_index, ridx, copy)

        else:
            # one has > 1 ndim
            fdata = self._mgr
            join_index = self.axes[1]
            lidx, ridx = None, None
            if not join_index.equals(other.index):
                join_index, lidx, ridx = join_index.join(
                    other.index, how=join, level=level, return_indexers=True
                )

            if lidx is not None:
                bm_axis = self._get_block_manager_axis(1)
                fdata = fdata.reindex_indexer(join_index, lidx, axis=bm_axis)

            if copy and fdata is self._mgr:
                fdata = fdata.copy()

            left = self._constructor(fdata)

            if ridx is None:
                right = other.copy(deep=copy)
            else:
                right = other.reindex(join_index, level=level)

        # fill
        fill_na = notna(fill_value) or (method is not None)
        if fill_na:
            left = left.fillna(fill_value, method=method, limit=limit, axis=fill_axis)
            right = right.fillna(fill_value, method=method, limit=limit)

        return left, right, join_index

    @final
    def _where(
        self,
        cond,
        other=lib.no_default,
        inplace: bool_t = False,
        axis: Axis | None = None,
        level=None,
    ):
        """
        Equivalent to public method `where`, except that `other` is not
        applied as a function even if callable. Used in __setitem__.
        """
        inplace = validate_bool_kwarg(inplace, "inplace")

        if axis is not None:
            axis = self._get_axis_number(axis)

        # align the cond to same shape as myself
        cond = common.apply_if_callable(cond, self)
        if isinstance(cond, NDFrame):
            # CoW: Make sure reference is not kept alive
            if cond.ndim == 1 and self.ndim == 2:
                cond = cond._constructor_expanddim(
                    {i: cond for i in range(len(self.columns))},
                    copy=False,
                )
                cond.columns = self.columns
            cond = cond.align(self, join="right", copy=False)[0]
        else:
            if not hasattr(cond, "shape"):
                cond = np.asanyarray(cond)
            if cond.shape != self.shape:
                raise ValueError("Array conditional must be same shape as self")
            cond = self._constructor(cond, **self._construct_axes_dict(), copy=False)

        # make sure we are boolean
        fill_value = bool(inplace)
        cond = cond.fillna(fill_value)

        msg = "Boolean array expected for the condition, not {dtype}"

        if not cond.empty:
            if not isinstance(cond, ABCDataFrame):
                # This is a single-dimensional object.
                if not is_bool_dtype(cond):
                    raise ValueError(msg.format(dtype=cond.dtype))
            else:
                for _dt in cond.dtypes:
                    if not is_bool_dtype(_dt):
                        raise ValueError(msg.format(dtype=_dt))
                if cond._mgr.any_extension_types:
                    # GH51574: avoid object ndarray conversion later on
                    cond = cond._constructor(
                        cond.to_numpy(dtype=bool, na_value=fill_value),
                        **cond._construct_axes_dict(),
                    )
        else:
            # GH#21947 we have an empty DataFrame/Series, could be object-dtype
            cond = cond.astype(bool)

        cond = -cond if inplace else cond
        cond = cond.reindex(self._info_axis, axis=self._info_axis_number, copy=False)

        # try to align with other
        if isinstance(other, NDFrame):
            # align with me
            if other.ndim <= self.ndim:
                # CoW: Make sure reference is not kept alive
                other = self.align(
                    other,
                    join="left",
                    axis=axis,
                    level=level,
                    fill_value=None,
                    copy=False,
                )[1]

                # if we are NOT aligned, raise as we cannot where index
                if axis is None and not other._indexed_same(self):
                    raise InvalidIndexError

                if other.ndim < self.ndim:
                    # TODO(EA2D): avoid object-dtype cast in EA case GH#38729
                    other = other._values
                    if axis == 0:
                        other = np.reshape(other, (-1, 1))
                    elif axis == 1:
                        other = np.reshape(other, (1, -1))

                    other = np.broadcast_to(other, self.shape)

            # slice me out of the other
            else:
                raise NotImplementedError(
                    "cannot align with a higher dimensional NDFrame"
                )

        elif not isinstance(other, (MultiIndex, NDFrame)):
            # mainly just catching Index here
            other = extract_array(other, extract_numpy=True)

        if isinstance(other, (np.ndarray, ExtensionArray)):
            if other.shape != self.shape:
                if self.ndim != 1:
                    # In the ndim == 1 case we may have
                    #  other length 1, which we treat as scalar (GH#2745, GH#4192)
                    #  or len(other) == icond.sum(), which we treat like
                    #  __setitem__ (GH#3235)
                    raise ValueError(
                        "other must be the same shape as self when an ndarray"
                    )

            # we are the same shape, so create an actual object for alignment
            else:
                other = self._constructor(
                    other, **self._construct_axes_dict(), copy=False
                )

        if axis is None:
            axis = 0

        if self.ndim == getattr(other, "ndim", 0):
            align = True
        else:
            align = self._get_axis_number(axis) == 1

        if inplace:
            # we may have different type blocks come out of putmask, so
            # reconstruct the block manager

            self._check_inplace_setting(other)
            new_data = self._mgr.putmask(mask=cond, new=other, align=align)
            result = self._constructor(new_data)
            return self._update_inplace(result)

        else:
            new_data = self._mgr.where(
                other=other,
                cond=cond,
                align=align,
            )
            result = self._constructor(new_data)
            return result.__finalize__(self)

    @overload
    def where(
        self,
        cond,
        other=...,
        *,
        inplace: Literal[False] = ...,
        axis: Axis | None = ...,
        level: Level = ...,
    ) -> Self:
        ...

    @overload
    def where(
        self,
        cond,
        other=...,
        *,
        inplace: Literal[True],
        axis: Axis | None = ...,
        level: Level = ...,
    ) -> None:
        ...

    @overload
    def where(
        self,
        cond,
        other=...,
        *,
        inplace: bool_t = ...,
        axis: Axis | None = ...,
        level: Level = ...,
    ) -> Self | None:
        ...

    @doc(
        klass=_shared_doc_kwargs["klass"],
        cond="True",
        cond_rev="False",
        name="where",
        name_other="mask",
    )
    def where(
        self,
        cond,
        other=np.nan,
        *,
        inplace: bool_t = False,
        axis: Axis | None = None,
        level: Level = None,
    ) -> Self | None:
        """
        Replace values where the condition is {cond_rev}.

        Parameters
        ----------
        cond : bool {klass}, array-like, or callable
            Where `cond` is {cond}, keep the original value. Where
            {cond_rev}, replace with corresponding value from `other`.
            If `cond` is callable, it is computed on the {klass} and
            should return boolean {klass} or array. The callable must
            not change input {klass} (though pandas doesn't check it).
        other : scalar, {klass}, or callable
            Entries where `cond` is {cond_rev} are replaced with
            corresponding value from `other`.
            If other is callable, it is computed on the {klass} and
            should return scalar or {klass}. The callable must not
            change input {klass} (though pandas doesn't check it).
            If not specified, entries will be filled with the corresponding
            NULL value (``np.nan`` for numpy dtypes, ``pd.NA`` for extension
            dtypes).
        inplace : bool, default False
            Whether to perform the operation in place on the data.
        axis : int, default None
            Alignment axis if needed. For `Series` this parameter is
            unused and defaults to 0.
        level : int, default None
            Alignment level if needed.

        Returns
        -------
        Same type as caller or None if ``inplace=True``.

        See Also
        --------
        :func:`DataFrame.{name_other}` : Return an object of same shape as
            self.

        Notes
        -----
        The {name} method is an application of the if-then idiom. For each
        element in the calling DataFrame, if ``cond`` is ``{cond}`` the
        element is used; otherwise the corresponding element from the DataFrame
        ``other`` is used. If the axis of ``other`` does not align with axis of
        ``cond`` {klass}, the misaligned index positions will be filled with
        {cond_rev}.

        The signature for :func:`DataFrame.where` differs from
        :func:`numpy.where`. Roughly ``df1.where(m, df2)`` is equivalent to
        ``np.where(m, df1, df2)``.

        For further details and examples see the ``{name}`` documentation in
        :ref:`indexing <indexing.where_mask>`.

        The dtype of the object takes precedence. The fill value is casted to
        the object's dtype, if this can be done losslessly.

        Examples
        --------
        >>> s = pd.Series(range(5))
        >>> s.where(s > 0)
        0    NaN
        1    1.0
        2    2.0
        3    3.0
        4    4.0
        dtype: float64
        >>> s.mask(s > 0)
        0    0.0
        1    NaN
        2    NaN
        3    NaN
        4    NaN
        dtype: float64

        >>> s = pd.Series(range(5))
        >>> t = pd.Series([True, False])
        >>> s.where(t, 99)
        0     0
        1    99
        2    99
        3    99
        4    99
        dtype: int64
        >>> s.mask(t, 99)
        0    99
        1     1
        2    99
        3    99
        4    99
        dtype: int64

        >>> s.where(s > 1, 10)
        0    10
        1    10
        2    2
        3    3
        4    4
        dtype: int64
        >>> s.mask(s > 1, 10)
        0     0
        1     1
        2    10
        3    10
        4    10
        dtype: int64

        >>> df = pd.DataFrame(np.arange(10).reshape(-1, 2), columns=['A', 'B'])
        >>> df
           A  B
        0  0  1
        1  2  3
        2  4  5
        3  6  7
        4  8  9
        >>> m = df % 3 == 0
        >>> df.where(m, -df)
           A  B
        0  0 -1
        1 -2  3
        2 -4 -5
        3  6 -7
        4 -8  9
        >>> df.where(m, -df) == np.where(m, df, -df)
              A     B
        0  True  True
        1  True  True
        2  True  True
        3  True  True
        4  True  True
        >>> df.where(m, -df) == df.mask(~m, -df)
              A     B
        0  True  True
        1  True  True
        2  True  True
        3  True  True
        4  True  True
        """
        other = common.apply_if_callable(other, self)
        return self._where(cond, other, inplace, axis, level)

    @overload
    def mask(
        self,
        cond,
        other=...,
        *,
        inplace: Literal[False] = ...,
        axis: Axis | None = ...,
        level: Level = ...,
    ) -> Self:
        ...

    @overload
    def mask(
        self,
        cond,
        other=...,
        *,
        inplace: Literal[True],
        axis: Axis | None = ...,
        level: Level = ...,
    ) -> None:
        ...

    @overload
    def mask(
        self,
        cond,
        other=...,
        *,
        inplace: bool_t = ...,
        axis: Axis | None = ...,
        level: Level = ...,
    ) -> Self | None:
        ...

    @doc(
        where,
        klass=_shared_doc_kwargs["klass"],
        cond="False",
        cond_rev="True",
        name="mask",
        name_other="where",
    )
    def mask(
        self,
        cond,
        other=lib.no_default,
        *,
        inplace: bool_t = False,
        axis: Axis | None = None,
        level: Level = None,
    ) -> Self | None:
        inplace = validate_bool_kwarg(inplace, "inplace")
        cond = common.apply_if_callable(cond, self)

        # see gh-21891
        if not hasattr(cond, "__invert__"):
            cond = np.array(cond)

        return self.where(
            ~cond,
            other=other,
            inplace=inplace,
            axis=axis,
            level=level,
        )

    @doc(klass=_shared_doc_kwargs["klass"])
    def shift(
        self,
        periods: int = 1,
        freq=None,
        axis: Axis = 0,
        fill_value: Hashable = None,
    ) -> Self:
        """
        Shift index by desired number of periods with an optional time `freq`.

        When `freq` is not passed, shift the index without realigning the data.
        If `freq` is passed (in this case, the index must be date or datetime,
        or it will raise a `NotImplementedError`), the index will be
        increased using the periods and the `freq`. `freq` can be inferred
        when specified as "infer" as long as either freq or inferred_freq
        attribute is set in the index.

        Parameters
        ----------
        periods : int
            Number of periods to shift. Can be positive or negative.
        freq : DateOffset, tseries.offsets, timedelta, or str, optional
            Offset to use from the tseries module or time rule (e.g. 'EOM').
            If `freq` is specified then the index values are shifted but the
            data is not realigned. That is, use `freq` if you would like to
            extend the index when shifting and preserve the original data.
            If `freq` is specified as "infer" then it will be inferred from
            the freq or inferred_freq attributes of the index. If neither of
            those attributes exist, a ValueError is thrown.
        axis : {{0 or 'index', 1 or 'columns', None}}, default None
            Shift direction. For `Series` this parameter is unused and defaults to 0.
        fill_value : object, optional
            The scalar value to use for newly introduced missing values.
            the default depends on the dtype of `self`.
            For numeric data, ``np.nan`` is used.
            For datetime, timedelta, or period data, etc. :attr:`NaT` is used.
            For extension dtypes, ``self.dtype.na_value`` is used.

            .. versionchanged:: 1.1.0

        Returns
        -------
        {klass}
            Copy of input object, shifted.

        See Also
        --------
        Index.shift : Shift values of Index.
        DatetimeIndex.shift : Shift values of DatetimeIndex.
        PeriodIndex.shift : Shift values of PeriodIndex.

        Examples
        --------
        >>> df = pd.DataFrame({{"Col1": [10, 20, 15, 30, 45],
        ...                    "Col2": [13, 23, 18, 33, 48],
        ...                    "Col3": [17, 27, 22, 37, 52]}},
        ...                   index=pd.date_range("2020-01-01", "2020-01-05"))
        >>> df
                    Col1  Col2  Col3
        2020-01-01    10    13    17
        2020-01-02    20    23    27
        2020-01-03    15    18    22
        2020-01-04    30    33    37
        2020-01-05    45    48    52

        >>> df.shift(periods=3)
                    Col1  Col2  Col3
        2020-01-01   NaN   NaN   NaN
        2020-01-02   NaN   NaN   NaN
        2020-01-03   NaN   NaN   NaN
        2020-01-04  10.0  13.0  17.0
        2020-01-05  20.0  23.0  27.0

        >>> df.shift(periods=1, axis="columns")
                    Col1  Col2  Col3
        2020-01-01   NaN    10    13
        2020-01-02   NaN    20    23
        2020-01-03   NaN    15    18
        2020-01-04   NaN    30    33
        2020-01-05   NaN    45    48

        >>> df.shift(periods=3, fill_value=0)
                    Col1  Col2  Col3
        2020-01-01     0     0     0
        2020-01-02     0     0     0
        2020-01-03     0     0     0
        2020-01-04    10    13    17
        2020-01-05    20    23    27

        >>> df.shift(periods=3, freq="D")
                    Col1  Col2  Col3
        2020-01-04    10    13    17
        2020-01-05    20    23    27
        2020-01-06    15    18    22
        2020-01-07    30    33    37
        2020-01-08    45    48    52

        >>> df.shift(periods=3, freq="infer")
                    Col1  Col2  Col3
        2020-01-04    10    13    17
        2020-01-05    20    23    27
        2020-01-06    15    18    22
        2020-01-07    30    33    37
        2020-01-08    45    48    52
        """
        if periods == 0:
            return self.copy(deep=None)

        if freq is None:
            # when freq is None, data is shifted, index is not
            axis = self._get_axis_number(axis)
            new_data = self._mgr.shift(
                periods=periods, axis=axis, fill_value=fill_value
            )
            return self._constructor(new_data).__finalize__(self, method="shift")

        # when freq is given, index is shifted, data is not
        index = self._get_axis(axis)

        if freq == "infer":
            freq = getattr(index, "freq", None)

            if freq is None:
                freq = getattr(index, "inferred_freq", None)

            if freq is None:
                msg = "Freq was not set in the index hence cannot be inferred"
                raise ValueError(msg)

        elif isinstance(freq, str):
            freq = to_offset(freq)

        if isinstance(index, PeriodIndex):
            orig_freq = to_offset(index.freq)
            if freq != orig_freq:
                assert orig_freq is not None  # for mypy
                raise ValueError(
                    f"Given freq {freq.rule_code} does not match "
                    f"PeriodIndex freq {orig_freq.rule_code}"
                )
            new_ax = index.shift(periods)
        else:
            new_ax = index.shift(periods, freq)

        result = self.set_axis(new_ax, axis=axis)
        return result.__finalize__(self, method="shift")

    def truncate(
        self,
        before=None,
        after=None,
        axis: Axis | None = None,
        copy: bool_t | None = None,
    ) -> Self:
        """
        Truncate a Series or DataFrame before and after some index value.

        This is a useful shorthand for boolean indexing based on index
        values above or below certain thresholds.

        Parameters
        ----------
        before : date, str, int
            Truncate all rows before this index value.
        after : date, str, int
            Truncate all rows after this index value.
        axis : {0 or 'index', 1 or 'columns'}, optional
            Axis to truncate. Truncates the index (rows) by default.
            For `Series` this parameter is unused and defaults to 0.
        copy : bool, default is True,
            Return a copy of the truncated section.

        Returns
        -------
        type of caller
            The truncated Series or DataFrame.

        See Also
        --------
        DataFrame.loc : Select a subset of a DataFrame by label.
        DataFrame.iloc : Select a subset of a DataFrame by position.

        Notes
        -----
        If the index being truncated contains only datetime values,
        `before` and `after` may be specified as strings instead of
        Timestamps.

        Examples
        --------
        >>> df = pd.DataFrame({'A': ['a', 'b', 'c', 'd', 'e'],
        ...                    'B': ['f', 'g', 'h', 'i', 'j'],
        ...                    'C': ['k', 'l', 'm', 'n', 'o']},
        ...                   index=[1, 2, 3, 4, 5])
        >>> df
           A  B  C
        1  a  f  k
        2  b  g  l
        3  c  h  m
        4  d  i  n
        5  e  j  o

        >>> df.truncate(before=2, after=4)
           A  B  C
        2  b  g  l
        3  c  h  m
        4  d  i  n

        The columns of a DataFrame can be truncated.

        >>> df.truncate(before="A", after="B", axis="columns")
           A  B
        1  a  f
        2  b  g
        3  c  h
        4  d  i
        5  e  j

        For Series, only rows can be truncated.

        >>> df['A'].truncate(before=2, after=4)
        2    b
        3    c
        4    d
        Name: A, dtype: object

        The index values in ``truncate`` can be datetimes or string
        dates.

        >>> dates = pd.date_range('2016-01-01', '2016-02-01', freq='s')
        >>> df = pd.DataFrame(index=dates, data={'A': 1})
        >>> df.tail()
                             A
        2016-01-31 23:59:56  1
        2016-01-31 23:59:57  1
        2016-01-31 23:59:58  1
        2016-01-31 23:59:59  1
        2016-02-01 00:00:00  1

        >>> df.truncate(before=pd.Timestamp('2016-01-05'),
        ...             after=pd.Timestamp('2016-01-10')).tail()
                             A
        2016-01-09 23:59:56  1
        2016-01-09 23:59:57  1
        2016-01-09 23:59:58  1
        2016-01-09 23:59:59  1
        2016-01-10 00:00:00  1

        Because the index is a DatetimeIndex containing only dates, we can
        specify `before` and `after` as strings. They will be coerced to
        Timestamps before truncation.

        >>> df.truncate('2016-01-05', '2016-01-10').tail()
                             A
        2016-01-09 23:59:56  1
        2016-01-09 23:59:57  1
        2016-01-09 23:59:58  1
        2016-01-09 23:59:59  1
        2016-01-10 00:00:00  1

        Note that ``truncate`` assumes a 0 value for any unspecified time
        component (midnight). This differs from partial string slicing, which
        returns any partially matching dates.

        >>> df.loc['2016-01-05':'2016-01-10', :].tail()
                             A
        2016-01-10 23:59:55  1
        2016-01-10 23:59:56  1
        2016-01-10 23:59:57  1
        2016-01-10 23:59:58  1
        2016-01-10 23:59:59  1
        """
        if axis is None:
            axis = 0
        axis = self._get_axis_number(axis)
        ax = self._get_axis(axis)

        # GH 17935
        # Check that index is sorted
        if not ax.is_monotonic_increasing and not ax.is_monotonic_decreasing:
            raise ValueError("truncate requires a sorted index")

        # if we have a date index, convert to dates, otherwise
        # treat like a slice
        if ax._is_all_dates:
            from pandas.core.tools.datetimes import to_datetime

            before = to_datetime(before)
            after = to_datetime(after)

        if before is not None and after is not None and before > after:
            raise ValueError(f"Truncate: {after} must be after {before}")

        if len(ax) > 1 and ax.is_monotonic_decreasing and ax.nunique() > 1:
            before, after = after, before

        slicer = [slice(None, None)] * self._AXIS_LEN
        slicer[axis] = slice(before, after)
        result = self.loc[tuple(slicer)]

        if isinstance(ax, MultiIndex):
            setattr(result, self._get_axis_name(axis), ax.truncate(before, after))

        result = result.copy(deep=copy and not using_copy_on_write())

        return result

    @final
    @doc(klass=_shared_doc_kwargs["klass"])
    def tz_convert(
        self, tz, axis: Axis = 0, level=None, copy: bool_t | None = None
    ) -> Self:
        """
        Convert tz-aware axis to target time zone.

        Parameters
        ----------
        tz : str or tzinfo object or None
            Target time zone. Passing ``None`` will convert to
            UTC and remove the timezone information.
        axis : {{0 or 'index', 1 or 'columns'}}, default 0
            The axis to convert
        level : int, str, default None
            If axis is a MultiIndex, convert a specific level. Otherwise
            must be None.
        copy : bool, default True
            Also make a copy of the underlying data.

        Returns
        -------
        {klass}
            Object with time zone converted axis.

        Raises
        ------
        TypeError
            If the axis is tz-naive.

        Examples
        --------
        Change to another time zone:

        >>> s = pd.Series(
        ...     [1],
        ...     index=pd.DatetimeIndex(['2018-09-15 01:30:00+02:00']),
        ... )
        >>> s.tz_convert('Asia/Shanghai')
        2018-09-15 07:30:00+08:00    1
        dtype: int64

        Pass None to convert to UTC and get a tz-naive index:

        >>> s = pd.Series([1],
        ...     index=pd.DatetimeIndex(['2018-09-15 01:30:00+02:00']))
        >>> s.tz_convert(None)
        2018-09-14 23:30:00    1
        dtype: int64
        """
        axis = self._get_axis_number(axis)
        ax = self._get_axis(axis)

        def _tz_convert(ax, tz):
            if not hasattr(ax, "tz_convert"):
                if len(ax) > 0:
                    ax_name = self._get_axis_name(axis)
                    raise TypeError(
                        f"{ax_name} is not a valid DatetimeIndex or PeriodIndex"
                    )
                ax = DatetimeIndex([], tz=tz)
            else:
                ax = ax.tz_convert(tz)
            return ax

        # if a level is given it must be a MultiIndex level or
        # equivalent to the axis name
        if isinstance(ax, MultiIndex):
            level = ax._get_level_number(level)
            new_level = _tz_convert(ax.levels[level], tz)
            ax = ax.set_levels(new_level, level=level)
        else:
            if level not in (None, 0, ax.name):
                raise ValueError(f"The level {level} is not valid")
            ax = _tz_convert(ax, tz)

        result = self.copy(deep=copy and not using_copy_on_write())
        result = result.set_axis(ax, axis=axis, copy=False)
        return result.__finalize__(self, method="tz_convert")

    @final
    @doc(klass=_shared_doc_kwargs["klass"])
    def tz_localize(
        self,
        tz,
        axis: Axis = 0,
        level=None,
        copy: bool_t | None = None,
        ambiguous: TimeAmbiguous = "raise",
        nonexistent: TimeNonexistent = "raise",
    ) -> Self:
        """
        Localize tz-naive index of a Series or DataFrame to target time zone.

        This operation localizes the Index. To localize the values in a
        timezone-naive Series, use :meth:`Series.dt.tz_localize`.

        Parameters
        ----------
        tz : str or tzinfo or None
            Time zone to localize. Passing ``None`` will remove the
            time zone information and preserve local time.
        axis : {{0 or 'index', 1 or 'columns'}}, default 0
            The axis to localize
        level : int, str, default None
            If axis ia a MultiIndex, localize a specific level. Otherwise
            must be None.
        copy : bool, default True
            Also make a copy of the underlying data.
        ambiguous : 'infer', bool-ndarray, 'NaT', default 'raise'
            When clocks moved backward due to DST, ambiguous times may arise.
            For example in Central European Time (UTC+01), when going from
            03:00 DST to 02:00 non-DST, 02:30:00 local time occurs both at
            00:30:00 UTC and at 01:30:00 UTC. In such a situation, the
            `ambiguous` parameter dictates how ambiguous times should be
            handled.

            - 'infer' will attempt to infer fall dst-transition hours based on
              order
            - bool-ndarray where True signifies a DST time, False designates
              a non-DST time (note that this flag is only applicable for
              ambiguous times)
            - 'NaT' will return NaT where there are ambiguous times
            - 'raise' will raise an AmbiguousTimeError if there are ambiguous
              times.
        nonexistent : str, default 'raise'
            A nonexistent time does not exist in a particular timezone
            where clocks moved forward due to DST. Valid values are:

            - 'shift_forward' will shift the nonexistent time forward to the
              closest existing time
            - 'shift_backward' will shift the nonexistent time backward to the
              closest existing time
            - 'NaT' will return NaT where there are nonexistent times
            - timedelta objects will shift nonexistent times by the timedelta
            - 'raise' will raise an NonExistentTimeError if there are
              nonexistent times.

        Returns
        -------
        {klass}
            Same type as the input.

        Raises
        ------
        TypeError
            If the TimeSeries is tz-aware and tz is not None.

        Examples
        --------
        Localize local times:

        >>> s = pd.Series(
        ...     [1],
        ...     index=pd.DatetimeIndex(['2018-09-15 01:30:00']),
        ... )
        >>> s.tz_localize('CET')
        2018-09-15 01:30:00+02:00    1
        dtype: int64

        Pass None to convert to tz-naive index and preserve local time:

        >>> s = pd.Series([1],
        ...     index=pd.DatetimeIndex(['2018-09-15 01:30:00+02:00']))
        >>> s.tz_localize(None)
        2018-09-15 01:30:00    1
        dtype: int64

        Be careful with DST changes. When there is sequential data, pandas
        can infer the DST time:

        >>> s = pd.Series(range(7),
        ...               index=pd.DatetimeIndex(['2018-10-28 01:30:00',
        ...                                       '2018-10-28 02:00:00',
        ...                                       '2018-10-28 02:30:00',
        ...                                       '2018-10-28 02:00:00',
        ...                                       '2018-10-28 02:30:00',
        ...                                       '2018-10-28 03:00:00',
        ...                                       '2018-10-28 03:30:00']))
        >>> s.tz_localize('CET', ambiguous='infer')
        2018-10-28 01:30:00+02:00    0
        2018-10-28 02:00:00+02:00    1
        2018-10-28 02:30:00+02:00    2
        2018-10-28 02:00:00+01:00    3
        2018-10-28 02:30:00+01:00    4
        2018-10-28 03:00:00+01:00    5
        2018-10-28 03:30:00+01:00    6
        dtype: int64

        In some cases, inferring the DST is impossible. In such cases, you can
        pass an ndarray to the ambiguous parameter to set the DST explicitly

        >>> s = pd.Series(range(3),
        ...               index=pd.DatetimeIndex(['2018-10-28 01:20:00',
        ...                                       '2018-10-28 02:36:00',
        ...                                       '2018-10-28 03:46:00']))
        >>> s.tz_localize('CET', ambiguous=np.array([True, True, False]))
        2018-10-28 01:20:00+02:00    0
        2018-10-28 02:36:00+02:00    1
        2018-10-28 03:46:00+01:00    2
        dtype: int64

        If the DST transition causes nonexistent times, you can shift these
        dates forward or backward with a timedelta object or `'shift_forward'`
        or `'shift_backward'`.

        >>> s = pd.Series(range(2),
        ...               index=pd.DatetimeIndex(['2015-03-29 02:30:00',
        ...                                       '2015-03-29 03:30:00']))
        >>> s.tz_localize('Europe/Warsaw', nonexistent='shift_forward')
        2015-03-29 03:00:00+02:00    0
        2015-03-29 03:30:00+02:00    1
        dtype: int64
        >>> s.tz_localize('Europe/Warsaw', nonexistent='shift_backward')
        2015-03-29 01:59:59.999999999+01:00    0
        2015-03-29 03:30:00+02:00              1
        dtype: int64
        >>> s.tz_localize('Europe/Warsaw', nonexistent=pd.Timedelta('1H'))
        2015-03-29 03:30:00+02:00    0
        2015-03-29 03:30:00+02:00    1
        dtype: int64
        """
        nonexistent_options = ("raise", "NaT", "shift_forward", "shift_backward")
        if nonexistent not in nonexistent_options and not isinstance(
            nonexistent, dt.timedelta
        ):
            raise ValueError(
                "The nonexistent argument must be one of 'raise', "
                "'NaT', 'shift_forward', 'shift_backward' or "
                "a timedelta object"
            )

        axis = self._get_axis_number(axis)
        ax = self._get_axis(axis)

        def _tz_localize(ax, tz, ambiguous, nonexistent):
            if not hasattr(ax, "tz_localize"):
                if len(ax) > 0:
                    ax_name = self._get_axis_name(axis)
                    raise TypeError(
                        f"{ax_name} is not a valid DatetimeIndex or PeriodIndex"
                    )
                ax = DatetimeIndex([], tz=tz)
            else:
                ax = ax.tz_localize(tz, ambiguous=ambiguous, nonexistent=nonexistent)
            return ax

        # if a level is given it must be a MultiIndex level or
        # equivalent to the axis name
        if isinstance(ax, MultiIndex):
            level = ax._get_level_number(level)
            new_level = _tz_localize(ax.levels[level], tz, ambiguous, nonexistent)
            ax = ax.set_levels(new_level, level=level)
        else:
            if level not in (None, 0, ax.name):
                raise ValueError(f"The level {level} is not valid")
            ax = _tz_localize(ax, tz, ambiguous, nonexistent)

        result = self.copy(deep=copy and not using_copy_on_write())
        result = result.set_axis(ax, axis=axis, copy=False)
        return result.__finalize__(self, method="tz_localize")

    # ----------------------------------------------------------------------
    # Numeric Methods

    @final
    def describe(
        self,
        percentiles=None,
        include=None,
        exclude=None,
    ) -> Self:
        """
        Generate descriptive statistics.

        Descriptive statistics include those that summarize the central
        tendency, dispersion and shape of a
        dataset's distribution, excluding ``NaN`` values.

        Analyzes both numeric and object series, as well
        as ``DataFrame`` column sets of mixed data types. The output
        will vary depending on what is provided. Refer to the notes
        below for more detail.

        Parameters
        ----------
        percentiles : list-like of numbers, optional
            The percentiles to include in the output. All should
            fall between 0 and 1. The default is
            ``[.25, .5, .75]``, which returns the 25th, 50th, and
            75th percentiles.
        include : 'all', list-like of dtypes or None (default), optional
            A white list of data types to include in the result. Ignored
            for ``Series``. Here are the options:

            - 'all' : All columns of the input will be included in the output.
            - A list-like of dtypes : Limits the results to the
              provided data types.
              To limit the result to numeric types submit
              ``numpy.number``. To limit it instead to object columns submit
              the ``numpy.object`` data type. Strings
              can also be used in the style of
              ``select_dtypes`` (e.g. ``df.describe(include=['O'])``). To
              select pandas categorical columns, use ``'category'``
            - None (default) : The result will include all numeric columns.
        exclude : list-like of dtypes or None (default), optional,
            A black list of data types to omit from the result. Ignored
            for ``Series``. Here are the options:

            - A list-like of dtypes : Excludes the provided data types
              from the result. To exclude numeric types submit
              ``numpy.number``. To exclude object columns submit the data
              type ``numpy.object``. Strings can also be used in the style of
              ``select_dtypes`` (e.g. ``df.describe(exclude=['O'])``). To
              exclude pandas categorical columns, use ``'category'``
            - None (default) : The result will exclude nothing.

        Returns
        -------
        Series or DataFrame
            Summary statistics of the Series or Dataframe provided.

        See Also
        --------
        DataFrame.count: Count number of non-NA/null observations.
        DataFrame.max: Maximum of the values in the object.
        DataFrame.min: Minimum of the values in the object.
        DataFrame.mean: Mean of the values.
        DataFrame.std: Standard deviation of the observations.
        DataFrame.select_dtypes: Subset of a DataFrame including/excluding
            columns based on their dtype.

        Notes
        -----
        For numeric data, the result's index will include ``count``,
        ``mean``, ``std``, ``min``, ``max`` as well as lower, ``50`` and
        upper percentiles. By default the lower percentile is ``25`` and the
        upper percentile is ``75``. The ``50`` percentile is the
        same as the median.

        For object data (e.g. strings or timestamps), the result's index
        will include ``count``, ``unique``, ``top``, and ``freq``. The ``top``
        is the most common value. The ``freq`` is the most common value's
        frequency. Timestamps also include the ``first`` and ``last`` items.

        If multiple object values have the highest count, then the
        ``count`` and ``top`` results will be arbitrarily chosen from
        among those with the highest count.

        For mixed data types provided via a ``DataFrame``, the default is to
        return only an analysis of numeric columns. If the dataframe consists
        only of object and categorical data without any numeric columns, the
        default is to return an analysis of both the object and categorical
        columns. If ``include='all'`` is provided as an option, the result
        will include a union of attributes of each type.

        The `include` and `exclude` parameters can be used to limit
        which columns in a ``DataFrame`` are analyzed for the output.
        The parameters are ignored when analyzing a ``Series``.

        Examples
        --------
        Describing a numeric ``Series``.

        >>> s = pd.Series([1, 2, 3])
        >>> s.describe()
        count    3.0
        mean     2.0
        std      1.0
        min      1.0
        25%      1.5
        50%      2.0
        75%      2.5
        max      3.0
        dtype: float64

        Describing a categorical ``Series``.

        >>> s = pd.Series(['a', 'a', 'b', 'c'])
        >>> s.describe()
        count     4
        unique    3
        top       a
        freq      2
        dtype: object

        Describing a timestamp ``Series``.

        >>> s = pd.Series([
        ...     np.datetime64("2000-01-01"),
        ...     np.datetime64("2010-01-01"),
        ...     np.datetime64("2010-01-01")
        ... ])
        >>> s.describe()
        count                      3
        mean     2006-09-01 08:00:00
        min      2000-01-01 00:00:00
        25%      2004-12-31 12:00:00
        50%      2010-01-01 00:00:00
        75%      2010-01-01 00:00:00
        max      2010-01-01 00:00:00
        dtype: object

        Describing a ``DataFrame``. By default only numeric fields
        are returned.

        >>> df = pd.DataFrame({'categorical': pd.Categorical(['d','e','f']),
        ...                    'numeric': [1, 2, 3],
        ...                    'object': ['a', 'b', 'c']
        ...                   })
        >>> df.describe()
               numeric
        count      3.0
        mean       2.0
        std        1.0
        min        1.0
        25%        1.5
        50%        2.0
        75%        2.5
        max        3.0

        Describing all columns of a ``DataFrame`` regardless of data type.

        >>> df.describe(include='all')  # doctest: +SKIP
               categorical  numeric object
        count            3      3.0      3
        unique           3      NaN      3
        top              f      NaN      a
        freq             1      NaN      1
        mean           NaN      2.0    NaN
        std            NaN      1.0    NaN
        min            NaN      1.0    NaN
        25%            NaN      1.5    NaN
        50%            NaN      2.0    NaN
        75%            NaN      2.5    NaN
        max            NaN      3.0    NaN

        Describing a column from a ``DataFrame`` by accessing it as
        an attribute.

        >>> df.numeric.describe()
        count    3.0
        mean     2.0
        std      1.0
        min      1.0
        25%      1.5
        50%      2.0
        75%      2.5
        max      3.0
        Name: numeric, dtype: float64

        Including only numeric columns in a ``DataFrame`` description.

        >>> df.describe(include=[np.number])
               numeric
        count      3.0
        mean       2.0
        std        1.0
        min        1.0
        25%        1.5
        50%        2.0
        75%        2.5
        max        3.0

        Including only string columns in a ``DataFrame`` description.

        >>> df.describe(include=[object])  # doctest: +SKIP
               object
        count       3
        unique      3
        top         a
        freq        1

        Including only categorical columns from a ``DataFrame`` description.

        >>> df.describe(include=['category'])
               categorical
        count            3
        unique           3
        top              d
        freq             1

        Excluding numeric columns from a ``DataFrame`` description.

        >>> df.describe(exclude=[np.number])  # doctest: +SKIP
               categorical object
        count            3      3
        unique           3      3
        top              f      a
        freq             1      1

        Excluding object columns from a ``DataFrame`` description.

        >>> df.describe(exclude=[object])  # doctest: +SKIP
               categorical  numeric
        count            3      3.0
        unique           3      NaN
        top              f      NaN
        freq             1      NaN
        mean           NaN      2.0
        std            NaN      1.0
        min            NaN      1.0
        25%            NaN      1.5
        50%            NaN      2.0
        75%            NaN      2.5
        max            NaN      3.0
        """
        return describe_ndframe(
            obj=self,
            include=include,
            exclude=exclude,
            percentiles=percentiles,
        )

    @final
    def pct_change(
        self,
        periods: int = 1,
        fill_method: Literal["backfill", "bfill", "pad", "ffill"] | None = "pad",
        limit: int | None = None,
        freq=None,
        **kwargs,
    ) -> Self:
        """
        Percentage change between the current and a prior element.

        Computes the percentage change from the immediately previous row by
        default. This is useful in comparing the percentage of change in a time
        series of elements.

        Parameters
        ----------
        periods : int, default 1
            Periods to shift for forming percent change.
        fill_method : {'backfill', 'bfill', 'pad', 'ffill', None}, default 'pad'
            How to handle NAs **before** computing percent changes.
        limit : int, default None
            The number of consecutive NAs to fill before stopping.
        freq : DateOffset, timedelta, or str, optional
            Increment to use from time series API (e.g. 'M' or BDay()).
        **kwargs
            Additional keyword arguments are passed into
            `DataFrame.shift` or `Series.shift`.

        Returns
        -------
        Series or DataFrame
            The same type as the calling object.

        See Also
        --------
        Series.diff : Compute the difference of two elements in a Series.
        DataFrame.diff : Compute the difference of two elements in a DataFrame.
        Series.shift : Shift the index by some number of periods.
        DataFrame.shift : Shift the index by some number of periods.

        Examples
        --------
        **Series**

        >>> s = pd.Series([90, 91, 85])
        >>> s
        0    90
        1    91
        2    85
        dtype: int64

        >>> s.pct_change()
        0         NaN
        1    0.011111
        2   -0.065934
        dtype: float64

        >>> s.pct_change(periods=2)
        0         NaN
        1         NaN
        2   -0.055556
        dtype: float64

        See the percentage change in a Series where filling NAs with last
        valid observation forward to next valid.

        >>> s = pd.Series([90, 91, None, 85])
        >>> s
        0    90.0
        1    91.0
        2     NaN
        3    85.0
        dtype: float64

        >>> s.pct_change(fill_method='ffill')
        0         NaN
        1    0.011111
        2    0.000000
        3   -0.065934
        dtype: float64

        **DataFrame**

        Percentage change in French franc, Deutsche Mark, and Italian lira from
        1980-01-01 to 1980-03-01.

        >>> df = pd.DataFrame({
        ...     'FR': [4.0405, 4.0963, 4.3149],
        ...     'GR': [1.7246, 1.7482, 1.8519],
        ...     'IT': [804.74, 810.01, 860.13]},
        ...     index=['1980-01-01', '1980-02-01', '1980-03-01'])
        >>> df
                        FR      GR      IT
        1980-01-01  4.0405  1.7246  804.74
        1980-02-01  4.0963  1.7482  810.01
        1980-03-01  4.3149  1.8519  860.13

        >>> df.pct_change()
                          FR        GR        IT
        1980-01-01       NaN       NaN       NaN
        1980-02-01  0.013810  0.013684  0.006549
        1980-03-01  0.053365  0.059318  0.061876

        Percentage of change in GOOG and APPL stock volume. Shows computing
        the percentage change between columns.

        >>> df = pd.DataFrame({
        ...     '2016': [1769950, 30586265],
        ...     '2015': [1500923, 40912316],
        ...     '2014': [1371819, 41403351]},
        ...     index=['GOOG', 'APPL'])
        >>> df
                  2016      2015      2014
        GOOG   1769950   1500923   1371819
        APPL  30586265  40912316  41403351

        >>> df.pct_change(axis='columns', periods=-1)
                  2016      2015  2014
        GOOG  0.179241  0.094112   NaN
        APPL -0.252395 -0.011860   NaN
        """
        axis = self._get_axis_number(kwargs.pop("axis", "index"))
        if fill_method is None:
            data = self
        else:
            _data = self.fillna(method=fill_method, axis=axis, limit=limit)
            assert _data is not None  # needed for mypy
            data = _data

        shifted = data.shift(periods=periods, freq=freq, axis=axis, **kwargs)
        # Unsupported left operand type for / ("Self")
        rs = data / shifted - 1  # type: ignore[operator]
        if freq is not None:
            # Shift method is implemented differently when freq is not None
            # We want to restore the original index
            rs = rs.loc[~rs.index.duplicated()]
            rs = rs.reindex_like(data)
        return rs.__finalize__(self, method="pct_change")

    @final
    def _logical_func(
        self,
        name: str,
        func,
        axis: Axis = 0,
        bool_only: bool_t = False,
        skipna: bool_t = True,
        **kwargs,
    ) -> Series | bool_t:
        nv.validate_logical_func((), kwargs, fname=name)
        validate_bool_kwarg(skipna, "skipna", none_allowed=False)

        if self.ndim > 1 and axis is None:
            # Reduce along one dimension then the other, to simplify DataFrame._reduce
            res = self._logical_func(
                name, func, axis=0, bool_only=bool_only, skipna=skipna, **kwargs
            )
            return res._logical_func(name, func, skipna=skipna, **kwargs)

        if (
            self.ndim > 1
            and axis == 1
            and len(self._mgr.arrays) > 1
            # TODO(EA2D): special-case not needed
            and all(x.ndim == 2 for x in self._mgr.arrays)
            and not kwargs
        ):
            # Fastpath avoiding potentially expensive transpose
            obj = self
            if bool_only:
                obj = self._get_bool_data()
            return obj._reduce_axis1(name, func, skipna=skipna)

        return self._reduce(
            func,
            name=name,
            axis=axis,
            skipna=skipna,
            numeric_only=bool_only,
            filter_type="bool",
        )

    def any(
        self,
        axis: Axis = 0,
        bool_only: bool_t = False,
        skipna: bool_t = True,
        **kwargs,
    ) -> Series | bool_t:
        return self._logical_func(
            "any", nanops.nanany, axis, bool_only, skipna, **kwargs
        )

    def all(
        self,
        axis: Axis = 0,
        bool_only: bool_t = False,
        skipna: bool_t = True,
        **kwargs,
    ) -> Series | bool_t:
        return self._logical_func(
            "all", nanops.nanall, axis, bool_only, skipna, **kwargs
        )

    @final
    def _accum_func(
        self,
        name: str,
        func,
        axis: Axis | None = None,
        skipna: bool_t = True,
        *args,
        **kwargs,
    ):
        skipna = nv.validate_cum_func_with_skipna(skipna, args, kwargs, name)
        if axis is None:
            axis = 0
        else:
            axis = self._get_axis_number(axis)

        if axis == 1:
            return self.T._accum_func(
                name, func, axis=0, skipna=skipna, *args, **kwargs  # noqa: B026
            ).T

        def block_accum_func(blk_values):
            values = blk_values.T if hasattr(blk_values, "T") else blk_values

            result: np.ndarray | ExtensionArray
            if isinstance(values, ExtensionArray):
                result = values._accumulate(name, skipna=skipna, **kwargs)
            else:
                result = nanops.na_accum_func(values, func, skipna=skipna)

            result = result.T if hasattr(result, "T") else result
            return result

        result = self._mgr.apply(block_accum_func)

        return self._constructor(result).__finalize__(self, method=name)

    def cummax(self, axis: Axis | None = None, skipna: bool_t = True, *args, **kwargs):
        return self._accum_func(
            "cummax", np.maximum.accumulate, axis, skipna, *args, **kwargs
        )

    def cummin(self, axis: Axis | None = None, skipna: bool_t = True, *args, **kwargs):
        return self._accum_func(
            "cummin", np.minimum.accumulate, axis, skipna, *args, **kwargs
        )

    def cumsum(self, axis: Axis | None = None, skipna: bool_t = True, *args, **kwargs):
        return self._accum_func("cumsum", np.cumsum, axis, skipna, *args, **kwargs)

    def cumprod(self, axis: Axis | None = None, skipna: bool_t = True, *args, **kwargs):
        return self._accum_func("cumprod", np.cumprod, axis, skipna, *args, **kwargs)

    @final
    def _stat_function_ddof(
        self,
        name: str,
        func,
        axis: Axis | None = None,
        skipna: bool_t = True,
        ddof: int = 1,
        numeric_only: bool_t = False,
        **kwargs,
    ) -> Series | float:
        nv.validate_stat_ddof_func((), kwargs, fname=name)
        validate_bool_kwarg(skipna, "skipna", none_allowed=False)
        if axis is None:
            axis = 0

        return self._reduce(
            func, name, axis=axis, numeric_only=numeric_only, skipna=skipna, ddof=ddof
        )

    def sem(
        self,
        axis: Axis | None = None,
        skipna: bool_t = True,
        ddof: int = 1,
        numeric_only: bool_t = False,
        **kwargs,
    ) -> Series | float:
        return self._stat_function_ddof(
            "sem", nanops.nansem, axis, skipna, ddof, numeric_only, **kwargs
        )

    def var(
        self,
        axis: Axis | None = None,
        skipna: bool_t = True,
        ddof: int = 1,
        numeric_only: bool_t = False,
        **kwargs,
    ) -> Series | float:
        return self._stat_function_ddof(
            "var", nanops.nanvar, axis, skipna, ddof, numeric_only, **kwargs
        )

    def std(
        self,
        axis: Axis | None = None,
        skipna: bool_t = True,
        ddof: int = 1,
        numeric_only: bool_t = False,
        **kwargs,
    ) -> Series | float:
        return self._stat_function_ddof(
            "std", nanops.nanstd, axis, skipna, ddof, numeric_only, **kwargs
        )

    @final
    def _stat_function(
        self,
        name: str,
        func,
        axis: Axis | None = 0,
        skipna: bool_t = True,
        numeric_only: bool_t = False,
        **kwargs,
    ):
        if name == "median":
            nv.validate_median((), kwargs)
        else:
            nv.validate_stat_func((), kwargs, fname=name)

        validate_bool_kwarg(skipna, "skipna", none_allowed=False)

        return self._reduce(
            func, name=name, axis=axis, skipna=skipna, numeric_only=numeric_only
        )

    def min(
        self,
        axis: Axis | None = 0,
        skipna: bool_t = True,
        numeric_only: bool_t = False,
        **kwargs,
    ):
        return self._stat_function(
            "min",
            nanops.nanmin,
            axis,
            skipna,
            numeric_only,
            **kwargs,
        )

    def max(
        self,
        axis: Axis | None = 0,
        skipna: bool_t = True,
        numeric_only: bool_t = False,
        **kwargs,
    ):
        return self._stat_function(
            "max",
            nanops.nanmax,
            axis,
            skipna,
            numeric_only,
            **kwargs,
        )

    def mean(
        self,
        axis: Axis | None = 0,
        skipna: bool_t = True,
        numeric_only: bool_t = False,
        **kwargs,
    ) -> Series | float:
        return self._stat_function(
            "mean", nanops.nanmean, axis, skipna, numeric_only, **kwargs
        )

    def median(
        self,
        axis: Axis | None = 0,
        skipna: bool_t = True,
        numeric_only: bool_t = False,
        **kwargs,
    ) -> Series | float:
        return self._stat_function(
            "median", nanops.nanmedian, axis, skipna, numeric_only, **kwargs
        )

    def skew(
        self,
        axis: Axis | None = 0,
        skipna: bool_t = True,
        numeric_only: bool_t = False,
        **kwargs,
    ) -> Series | float:
        return self._stat_function(
            "skew", nanops.nanskew, axis, skipna, numeric_only, **kwargs
        )

    def kurt(
        self,
        axis: Axis | None = 0,
        skipna: bool_t = True,
        numeric_only: bool_t = False,
        **kwargs,
    ) -> Series | float:
        return self._stat_function(
            "kurt", nanops.nankurt, axis, skipna, numeric_only, **kwargs
        )

    kurtosis = kurt

    @final
    def _min_count_stat_function(
        self,
        name: str,
        func,
        axis: Axis | None = None,
        skipna: bool_t = True,
        numeric_only: bool_t = False,
        min_count: int = 0,
        **kwargs,
    ):
        if name == "sum":
            nv.validate_sum((), kwargs)
        elif name == "prod":
            nv.validate_prod((), kwargs)
        else:
            nv.validate_stat_func((), kwargs, fname=name)

        validate_bool_kwarg(skipna, "skipna", none_allowed=False)

        if axis is None:
            axis = 0

        return self._reduce(
            func,
            name=name,
            axis=axis,
            skipna=skipna,
            numeric_only=numeric_only,
            min_count=min_count,
        )

    def sum(
        self,
        axis: Axis | None = None,
        skipna: bool_t = True,
        numeric_only: bool_t = False,
        min_count: int = 0,
        **kwargs,
    ):
        return self._min_count_stat_function(
            "sum", nanops.nansum, axis, skipna, numeric_only, min_count, **kwargs
        )

    def prod(
        self,
        axis: Axis | None = None,
        skipna: bool_t = True,
        numeric_only: bool_t = False,
        min_count: int = 0,
        **kwargs,
    ):
        return self._min_count_stat_function(
            "prod",
            nanops.nanprod,
            axis,
            skipna,
            numeric_only,
            min_count,
            **kwargs,
        )

    product = prod

    @final
    @doc(Rolling)
    def rolling(
        self,
        window: int | dt.timedelta | str | BaseOffset | BaseIndexer,
        min_periods: int | None = None,
        center: bool_t = False,
        win_type: str | None = None,
        on: str | None = None,
        axis: Axis | lib.NoDefault = lib.no_default,
        closed: str | None = None,
        step: int | None = None,
        method: str = "single",
    ) -> Window | Rolling:
        if axis is not lib.no_default:
            axis = self._get_axis_number(axis)
            name = "rolling"
            if axis == 1:
                warnings.warn(
                    f"Support for axis=1 in {type(self).__name__}.{name} is "
                    "deprecated and will be removed in a future version. "
                    f"Use obj.T.{name}(...) instead",
                    FutureWarning,
                    stacklevel=find_stack_level(),
                )
            else:
                warnings.warn(
                    f"The 'axis' keyword in {type(self).__name__}.{name} is "
                    "deprecated and will be removed in a future version. "
                    "Call the method without the axis keyword instead.",
                    FutureWarning,
                    stacklevel=find_stack_level(),
                )
        else:
            axis = 0

        if win_type is not None:
            return Window(
                self,
                window=window,
                min_periods=min_periods,
                center=center,
                win_type=win_type,
                on=on,
                axis=axis,
                closed=closed,
                step=step,
                method=method,
            )

        return Rolling(
            self,
            window=window,
            min_periods=min_periods,
            center=center,
            win_type=win_type,
            on=on,
            axis=axis,
            closed=closed,
            step=step,
            method=method,
        )

    @final
    @doc(Expanding)
    def expanding(
        self,
        min_periods: int = 1,
        axis: Axis | lib.NoDefault = lib.no_default,
        method: str = "single",
    ) -> Expanding:
        if axis is not lib.no_default:
            axis = self._get_axis_number(axis)
            name = "expanding"
            if axis == 1:
                warnings.warn(
                    f"Support for axis=1 in {type(self).__name__}.{name} is "
                    "deprecated and will be removed in a future version. "
                    f"Use obj.T.{name}(...) instead",
                    FutureWarning,
                    stacklevel=find_stack_level(),
                )
            else:
                warnings.warn(
                    f"The 'axis' keyword in {type(self).__name__}.{name} is "
                    "deprecated and will be removed in a future version. "
                    "Call the method without the axis keyword instead.",
                    FutureWarning,
                    stacklevel=find_stack_level(),
                )
        else:
            axis = 0
        return Expanding(self, min_periods=min_periods, axis=axis, method=method)

    @final
    @doc(ExponentialMovingWindow)
    def ewm(
        self,
        com: float | None = None,
        span: float | None = None,
        halflife: float | TimedeltaConvertibleTypes | None = None,
        alpha: float | None = None,
        min_periods: int | None = 0,
        adjust: bool_t = True,
        ignore_na: bool_t = False,
        axis: Axis | lib.NoDefault = lib.no_default,
        times: np.ndarray | DataFrame | Series | None = None,
        method: str = "single",
    ) -> ExponentialMovingWindow:
        if axis is not lib.no_default:
            axis = self._get_axis_number(axis)
            name = "ewm"
            if axis == 1:
                warnings.warn(
                    f"Support for axis=1 in {type(self).__name__}.{name} is "
                    "deprecated and will be removed in a future version. "
                    f"Use obj.T.{name}(...) instead",
                    FutureWarning,
                    stacklevel=find_stack_level(),
                )
            else:
                warnings.warn(
                    f"The 'axis' keyword in {type(self).__name__}.{name} is "
                    "deprecated and will be removed in a future version. "
                    "Call the method without the axis keyword instead.",
                    FutureWarning,
                    stacklevel=find_stack_level(),
                )
        else:
            axis = 0

        return ExponentialMovingWindow(
            self,
            com=com,
            span=span,
            halflife=halflife,
            alpha=alpha,
            min_periods=min_periods,
            adjust=adjust,
            ignore_na=ignore_na,
            axis=axis,
            times=times,
            method=method,
        )

    # ----------------------------------------------------------------------
    # Arithmetic Methods

    @final
    def _inplace_method(self, other, op) -> Self:
        """
        Wrap arithmetic method to operate inplace.
        """
        result = op(self, other)

        if (
            self.ndim == 1
            and result._indexed_same(self)
            and is_dtype_equal(result.dtype, self.dtype)
        ):
            # GH#36498 this inplace op can _actually_ be inplace.
            # Item "ArrayManager" of "Union[ArrayManager, SingleArrayManager,
            # BlockManager, SingleBlockManager]" has no attribute "setitem_inplace"
            self._mgr.setitem_inplace(  # type: ignore[union-attr]
                slice(None), result._values
            )
            return self

        # Delete cacher
        self._reset_cacher()

        # this makes sure that we are aligned like the input
        # we are updating inplace so we want to ignore is_copy
        self._update_inplace(
            result.reindex_like(self, copy=False), verify_is_copy=False
        )
        return self

    def __iadd__(self, other) -> Self:
        # error: Unsupported left operand type for + ("Type[NDFrame]")
        return self._inplace_method(other, type(self).__add__)  # type: ignore[operator]

    def __isub__(self, other) -> Self:
        # error: Unsupported left operand type for - ("Type[NDFrame]")
        return self._inplace_method(other, type(self).__sub__)  # type: ignore[operator]

    def __imul__(self, other) -> Self:
        # error: Unsupported left operand type for * ("Type[NDFrame]")
        return self._inplace_method(other, type(self).__mul__)  # type: ignore[operator]

    def __itruediv__(self, other) -> Self:
        # error: Unsupported left operand type for / ("Type[NDFrame]")
        return self._inplace_method(
            other, type(self).__truediv__  # type: ignore[operator]
        )

    def __ifloordiv__(self, other) -> Self:
        # error: Unsupported left operand type for // ("Type[NDFrame]")
        return self._inplace_method(
            other, type(self).__floordiv__  # type: ignore[operator]
        )

    def __imod__(self, other) -> Self:
        # error: Unsupported left operand type for % ("Type[NDFrame]")
        return self._inplace_method(other, type(self).__mod__)  # type: ignore[operator]

    def __ipow__(self, other) -> Self:
        # error: Unsupported left operand type for ** ("Type[NDFrame]")
        return self._inplace_method(other, type(self).__pow__)  # type: ignore[operator]

    def __iand__(self, other) -> Self:
        # error: Unsupported left operand type for & ("Type[NDFrame]")
        return self._inplace_method(other, type(self).__and__)  # type: ignore[operator]

<<<<<<< HEAD
    def __ior__(self: NDFrameT, other) -> NDFrameT:
        return self._inplace_method(other, type(self).__or__)
=======
    def __ior__(self, other) -> Self:
        # error: Unsupported left operand type for | ("Type[NDFrame]")
        return self._inplace_method(other, type(self).__or__)  # type: ignore[operator]
>>>>>>> fe415f55

    def __ixor__(self, other) -> Self:
        # error: Unsupported left operand type for ^ ("Type[NDFrame]")
        return self._inplace_method(other, type(self).__xor__)  # type: ignore[operator]

    # ----------------------------------------------------------------------
    # Misc methods

    @final
    def _find_valid_index(self, *, how: str) -> Hashable | None:
        """
        Retrieves the index of the first valid value.

        Parameters
        ----------
        how : {'first', 'last'}
            Use this parameter to change between the first or last valid index.

        Returns
        -------
        idx_first_valid : type of index
        """
        is_valid = self.notna().values
        idxpos = find_valid_index(how=how, is_valid=is_valid)
        if idxpos is None:
            return None
        return self.index[idxpos]

    @final
    @doc(position="first", klass=_shared_doc_kwargs["klass"])
    def first_valid_index(self) -> Hashable | None:
        """
        Return index for {position} non-NA value or None, if no non-NA value is found.

        Returns
        -------
        type of index

        Notes
        -----
        If all elements are non-NA/null, returns None.
        Also returns None for empty {klass}.
        """
        return self._find_valid_index(how="first")

    @final
    @doc(first_valid_index, position="last", klass=_shared_doc_kwargs["klass"])
    def last_valid_index(self) -> Hashable | None:
        return self._find_valid_index(how="last")


_num_doc = """
{desc}

Parameters
----------
axis : {axis_descr}
    Axis for the function to be applied on.
    For `Series` this parameter is unused and defaults to 0.

    For DataFrames, specifying ``axis=None`` will apply the aggregation
    across both axes.

    .. versionadded:: 2.0.0

skipna : bool, default True
    Exclude NA/null values when computing the result.
numeric_only : bool, default False
    Include only float, int, boolean columns. Not implemented for Series.

{min_count}\
**kwargs
    Additional keyword arguments to be passed to the function.

Returns
-------
{name1} or scalar\
{see_also}\
{examples}
"""

_num_ddof_doc = """
{desc}

Parameters
----------
axis : {axis_descr}
    For `Series` this parameter is unused and defaults to 0.
skipna : bool, default True
    Exclude NA/null values. If an entire row/column is NA, the result
    will be NA.
ddof : int, default 1
    Delta Degrees of Freedom. The divisor used in calculations is N - ddof,
    where N represents the number of elements.
numeric_only : bool, default False
    Include only float, int, boolean columns. Not implemented for Series.

Returns
-------
{name1} or {name2} (if level specified) \
{notes}\
{examples}
"""

_std_notes = """

Notes
-----
To have the same behaviour as `numpy.std`, use `ddof=0` (instead of the
default `ddof=1`)"""

_std_examples = """

Examples
--------
>>> df = pd.DataFrame({'person_id': [0, 1, 2, 3],
...                    'age': [21, 25, 62, 43],
...                    'height': [1.61, 1.87, 1.49, 2.01]}
...                   ).set_index('person_id')
>>> df
           age  height
person_id
0           21    1.61
1           25    1.87
2           62    1.49
3           43    2.01

The standard deviation of the columns can be found as follows:

>>> df.std()
age       18.786076
height     0.237417
dtype: float64

Alternatively, `ddof=0` can be set to normalize by N instead of N-1:

>>> df.std(ddof=0)
age       16.269219
height     0.205609
dtype: float64"""

_var_examples = """

Examples
--------
>>> df = pd.DataFrame({'person_id': [0, 1, 2, 3],
...                   'age': [21, 25, 62, 43],
...                   'height': [1.61, 1.87, 1.49, 2.01]}
...                  ).set_index('person_id')
>>> df
           age  height
person_id
0           21    1.61
1           25    1.87
2           62    1.49
3           43    2.01

>>> df.var()
age       352.916667
height      0.056367
dtype: float64

Alternatively, ``ddof=0`` can be set to normalize by N instead of N-1:

>>> df.var(ddof=0)
age       264.687500
height      0.042275
dtype: float64"""

_bool_doc = """
{desc}

Parameters
----------
axis : {{0 or 'index', 1 or 'columns', None}}, default 0
    Indicate which axis or axes should be reduced. For `Series` this parameter
    is unused and defaults to 0.

    * 0 / 'index' : reduce the index, return a Series whose index is the
      original column labels.
    * 1 / 'columns' : reduce the columns, return a Series whose index is the
      original index.
    * None : reduce all axes, return a scalar.

bool_only : bool, default None
    Include only boolean columns. If None, will attempt to use everything,
    then use only boolean data. Not implemented for Series.
skipna : bool, default True
    Exclude NA/null values. If the entire row/column is NA and skipna is
    True, then the result will be {empty_value}, as for an empty row/column.
    If skipna is False, then NA are treated as True, because these are not
    equal to zero.
**kwargs : any, default None
    Additional keywords have no effect but might be accepted for
    compatibility with NumPy.

Returns
-------
{name1} or {name2}
    If level is specified, then, {name2} is returned; otherwise, {name1}
    is returned.

{see_also}
{examples}"""

_all_desc = """\
Return whether all elements are True, potentially over an axis.

Returns True unless there at least one element within a series or
along a Dataframe axis that is False or equivalent (e.g. zero or
empty)."""

_all_examples = """\
Examples
--------
**Series**

>>> pd.Series([True, True]).all()
True
>>> pd.Series([True, False]).all()
False
>>> pd.Series([], dtype="float64").all()
True
>>> pd.Series([np.nan]).all()
True
>>> pd.Series([np.nan]).all(skipna=False)
True

**DataFrames**

Create a dataframe from a dictionary.

>>> df = pd.DataFrame({'col1': [True, True], 'col2': [True, False]})
>>> df
   col1   col2
0  True   True
1  True  False

Default behaviour checks if values in each column all return True.

>>> df.all()
col1     True
col2    False
dtype: bool

Specify ``axis='columns'`` to check if values in each row all return True.

>>> df.all(axis='columns')
0     True
1    False
dtype: bool

Or ``axis=None`` for whether every value is True.

>>> df.all(axis=None)
False
"""

_all_see_also = """\
See Also
--------
Series.all : Return True if all elements are True.
DataFrame.any : Return True if one (or more) elements are True.
"""

_cnum_doc = """
Return cumulative {desc} over a DataFrame or Series axis.

Returns a DataFrame or Series of the same size containing the cumulative
{desc}.

Parameters
----------
axis : {{0 or 'index', 1 or 'columns'}}, default 0
    The index or the name of the axis. 0 is equivalent to None or 'index'.
    For `Series` this parameter is unused and defaults to 0.
skipna : bool, default True
    Exclude NA/null values. If an entire row/column is NA, the result
    will be NA.
*args, **kwargs
    Additional keywords have no effect but might be accepted for
    compatibility with NumPy.

Returns
-------
{name1} or {name2}
    Return cumulative {desc} of {name1} or {name2}.

See Also
--------
core.window.expanding.Expanding.{accum_func_name} : Similar functionality
    but ignores ``NaN`` values.
{name2}.{accum_func_name} : Return the {desc} over
    {name2} axis.
{name2}.cummax : Return cumulative maximum over {name2} axis.
{name2}.cummin : Return cumulative minimum over {name2} axis.
{name2}.cumsum : Return cumulative sum over {name2} axis.
{name2}.cumprod : Return cumulative product over {name2} axis.

{examples}"""

_cummin_examples = """\
Examples
--------
**Series**

>>> s = pd.Series([2, np.nan, 5, -1, 0])
>>> s
0    2.0
1    NaN
2    5.0
3   -1.0
4    0.0
dtype: float64

By default, NA values are ignored.

>>> s.cummin()
0    2.0
1    NaN
2    2.0
3   -1.0
4   -1.0
dtype: float64

To include NA values in the operation, use ``skipna=False``

>>> s.cummin(skipna=False)
0    2.0
1    NaN
2    NaN
3    NaN
4    NaN
dtype: float64

**DataFrame**

>>> df = pd.DataFrame([[2.0, 1.0],
...                    [3.0, np.nan],
...                    [1.0, 0.0]],
...                   columns=list('AB'))
>>> df
     A    B
0  2.0  1.0
1  3.0  NaN
2  1.0  0.0

By default, iterates over rows and finds the minimum
in each column. This is equivalent to ``axis=None`` or ``axis='index'``.

>>> df.cummin()
     A    B
0  2.0  1.0
1  2.0  NaN
2  1.0  0.0

To iterate over columns and find the minimum in each row,
use ``axis=1``

>>> df.cummin(axis=1)
     A    B
0  2.0  1.0
1  3.0  NaN
2  1.0  0.0
"""

_cumsum_examples = """\
Examples
--------
**Series**

>>> s = pd.Series([2, np.nan, 5, -1, 0])
>>> s
0    2.0
1    NaN
2    5.0
3   -1.0
4    0.0
dtype: float64

By default, NA values are ignored.

>>> s.cumsum()
0    2.0
1    NaN
2    7.0
3    6.0
4    6.0
dtype: float64

To include NA values in the operation, use ``skipna=False``

>>> s.cumsum(skipna=False)
0    2.0
1    NaN
2    NaN
3    NaN
4    NaN
dtype: float64

**DataFrame**

>>> df = pd.DataFrame([[2.0, 1.0],
...                    [3.0, np.nan],
...                    [1.0, 0.0]],
...                   columns=list('AB'))
>>> df
     A    B
0  2.0  1.0
1  3.0  NaN
2  1.0  0.0

By default, iterates over rows and finds the sum
in each column. This is equivalent to ``axis=None`` or ``axis='index'``.

>>> df.cumsum()
     A    B
0  2.0  1.0
1  5.0  NaN
2  6.0  1.0

To iterate over columns and find the sum in each row,
use ``axis=1``

>>> df.cumsum(axis=1)
     A    B
0  2.0  3.0
1  3.0  NaN
2  1.0  1.0
"""

_cumprod_examples = """\
Examples
--------
**Series**

>>> s = pd.Series([2, np.nan, 5, -1, 0])
>>> s
0    2.0
1    NaN
2    5.0
3   -1.0
4    0.0
dtype: float64

By default, NA values are ignored.

>>> s.cumprod()
0     2.0
1     NaN
2    10.0
3   -10.0
4    -0.0
dtype: float64

To include NA values in the operation, use ``skipna=False``

>>> s.cumprod(skipna=False)
0    2.0
1    NaN
2    NaN
3    NaN
4    NaN
dtype: float64

**DataFrame**

>>> df = pd.DataFrame([[2.0, 1.0],
...                    [3.0, np.nan],
...                    [1.0, 0.0]],
...                   columns=list('AB'))
>>> df
     A    B
0  2.0  1.0
1  3.0  NaN
2  1.0  0.0

By default, iterates over rows and finds the product
in each column. This is equivalent to ``axis=None`` or ``axis='index'``.

>>> df.cumprod()
     A    B
0  2.0  1.0
1  6.0  NaN
2  6.0  0.0

To iterate over columns and find the product in each row,
use ``axis=1``

>>> df.cumprod(axis=1)
     A    B
0  2.0  2.0
1  3.0  NaN
2  1.0  0.0
"""

_cummax_examples = """\
Examples
--------
**Series**

>>> s = pd.Series([2, np.nan, 5, -1, 0])
>>> s
0    2.0
1    NaN
2    5.0
3   -1.0
4    0.0
dtype: float64

By default, NA values are ignored.

>>> s.cummax()
0    2.0
1    NaN
2    5.0
3    5.0
4    5.0
dtype: float64

To include NA values in the operation, use ``skipna=False``

>>> s.cummax(skipna=False)
0    2.0
1    NaN
2    NaN
3    NaN
4    NaN
dtype: float64

**DataFrame**

>>> df = pd.DataFrame([[2.0, 1.0],
...                    [3.0, np.nan],
...                    [1.0, 0.0]],
...                   columns=list('AB'))
>>> df
     A    B
0  2.0  1.0
1  3.0  NaN
2  1.0  0.0

By default, iterates over rows and finds the maximum
in each column. This is equivalent to ``axis=None`` or ``axis='index'``.

>>> df.cummax()
     A    B
0  2.0  1.0
1  3.0  NaN
2  3.0  1.0

To iterate over columns and find the maximum in each row,
use ``axis=1``

>>> df.cummax(axis=1)
     A    B
0  2.0  2.0
1  3.0  NaN
2  1.0  1.0
"""

_any_see_also = """\
See Also
--------
numpy.any : Numpy version of this method.
Series.any : Return whether any element is True.
Series.all : Return whether all elements are True.
DataFrame.any : Return whether any element is True over requested axis.
DataFrame.all : Return whether all elements are True over requested axis.
"""

_any_desc = """\
Return whether any element is True, potentially over an axis.

Returns False unless there is at least one element within a series or
along a Dataframe axis that is True or equivalent (e.g. non-zero or
non-empty)."""

_any_examples = """\
Examples
--------
**Series**

For Series input, the output is a scalar indicating whether any element
is True.

>>> pd.Series([False, False]).any()
False
>>> pd.Series([True, False]).any()
True
>>> pd.Series([], dtype="float64").any()
False
>>> pd.Series([np.nan]).any()
False
>>> pd.Series([np.nan]).any(skipna=False)
True

**DataFrame**

Whether each column contains at least one True element (the default).

>>> df = pd.DataFrame({"A": [1, 2], "B": [0, 2], "C": [0, 0]})
>>> df
   A  B  C
0  1  0  0
1  2  2  0

>>> df.any()
A     True
B     True
C    False
dtype: bool

Aggregating over the columns.

>>> df = pd.DataFrame({"A": [True, False], "B": [1, 2]})
>>> df
       A  B
0   True  1
1  False  2

>>> df.any(axis='columns')
0    True
1    True
dtype: bool

>>> df = pd.DataFrame({"A": [True, False], "B": [1, 0]})
>>> df
       A  B
0   True  1
1  False  0

>>> df.any(axis='columns')
0    True
1    False
dtype: bool

Aggregating over the entire DataFrame with ``axis=None``.

>>> df.any(axis=None)
True

`any` for an empty DataFrame is an empty Series.

>>> pd.DataFrame([]).any()
Series([], dtype: bool)
"""

_shared_docs[
    "stat_func_example"
] = """

Examples
--------
>>> idx = pd.MultiIndex.from_arrays([
...     ['warm', 'warm', 'cold', 'cold'],
...     ['dog', 'falcon', 'fish', 'spider']],
...     names=['blooded', 'animal'])
>>> s = pd.Series([4, 2, 0, 8], name='legs', index=idx)
>>> s
blooded  animal
warm     dog       4
         falcon    2
cold     fish      0
         spider    8
Name: legs, dtype: int64

>>> s.{stat_func}()
{default_output}"""

_sum_examples = _shared_docs["stat_func_example"].format(
    stat_func="sum", verb="Sum", default_output=14, level_output_0=6, level_output_1=8
)

_sum_examples += """

By default, the sum of an empty or all-NA Series is ``0``.

>>> pd.Series([], dtype="float64").sum()  # min_count=0 is the default
0.0

This can be controlled with the ``min_count`` parameter. For example, if
you'd like the sum of an empty series to be NaN, pass ``min_count=1``.

>>> pd.Series([], dtype="float64").sum(min_count=1)
nan

Thanks to the ``skipna`` parameter, ``min_count`` handles all-NA and
empty series identically.

>>> pd.Series([np.nan]).sum()
0.0

>>> pd.Series([np.nan]).sum(min_count=1)
nan"""

_max_examples: str = _shared_docs["stat_func_example"].format(
    stat_func="max", verb="Max", default_output=8, level_output_0=4, level_output_1=8
)

_min_examples: str = _shared_docs["stat_func_example"].format(
    stat_func="min", verb="Min", default_output=0, level_output_0=2, level_output_1=0
)

_stat_func_see_also = """

See Also
--------
Series.sum : Return the sum.
Series.min : Return the minimum.
Series.max : Return the maximum.
Series.idxmin : Return the index of the minimum.
Series.idxmax : Return the index of the maximum.
DataFrame.sum : Return the sum over the requested axis.
DataFrame.min : Return the minimum over the requested axis.
DataFrame.max : Return the maximum over the requested axis.
DataFrame.idxmin : Return the index of the minimum over the requested axis.
DataFrame.idxmax : Return the index of the maximum over the requested axis."""

_prod_examples = """

Examples
--------
By default, the product of an empty or all-NA Series is ``1``

>>> pd.Series([], dtype="float64").prod()
1.0

This can be controlled with the ``min_count`` parameter

>>> pd.Series([], dtype="float64").prod(min_count=1)
nan

Thanks to the ``skipna`` parameter, ``min_count`` handles all-NA and
empty series identically.

>>> pd.Series([np.nan]).prod()
1.0

>>> pd.Series([np.nan]).prod(min_count=1)
nan"""

_min_count_stub = """\
min_count : int, default 0
    The required number of valid values to perform the operation. If fewer than
    ``min_count`` non-NA values are present the result will be NA.
"""


def make_doc(name: str, ndim: int) -> str:
    """
    Generate the docstring for a Series/DataFrame reduction.
    """
    if ndim == 1:
        name1 = "scalar"
        name2 = "Series"
        axis_descr = "{index (0)}"
    else:
        name1 = "Series"
        name2 = "DataFrame"
        axis_descr = "{index (0), columns (1)}"

    if name == "any":
        base_doc = _bool_doc
        desc = _any_desc
        see_also = _any_see_also
        examples = _any_examples
        kwargs = {"empty_value": "False"}
    elif name == "all":
        base_doc = _bool_doc
        desc = _all_desc
        see_also = _all_see_also
        examples = _all_examples
        kwargs = {"empty_value": "True"}
    elif name == "min":
        base_doc = _num_doc
        desc = (
            "Return the minimum of the values over the requested axis.\n\n"
            "If you want the *index* of the minimum, use ``idxmin``. This is "
            "the equivalent of the ``numpy.ndarray`` method ``argmin``."
        )
        see_also = _stat_func_see_also
        examples = _min_examples
        kwargs = {"min_count": ""}
    elif name == "max":
        base_doc = _num_doc
        desc = (
            "Return the maximum of the values over the requested axis.\n\n"
            "If you want the *index* of the maximum, use ``idxmax``. This is "
            "the equivalent of the ``numpy.ndarray`` method ``argmax``."
        )
        see_also = _stat_func_see_also
        examples = _max_examples
        kwargs = {"min_count": ""}

    elif name == "sum":
        base_doc = _num_doc
        desc = (
            "Return the sum of the values over the requested axis.\n\n"
            "This is equivalent to the method ``numpy.sum``."
        )
        see_also = _stat_func_see_also
        examples = _sum_examples
        kwargs = {"min_count": _min_count_stub}

    elif name == "prod":
        base_doc = _num_doc
        desc = "Return the product of the values over the requested axis."
        see_also = _stat_func_see_also
        examples = _prod_examples
        kwargs = {"min_count": _min_count_stub}

    elif name == "median":
        base_doc = _num_doc
        desc = "Return the median of the values over the requested axis."
        see_also = ""
        examples = """

            Examples
            --------
            >>> s = pd.Series([1, 2, 3])
            >>> s.median()
            2.0

            With a DataFrame

            >>> df = pd.DataFrame({'a': [1, 2], 'b': [2, 3]}, index=['tiger', 'zebra'])
            >>> df
                   a   b
            tiger  1   2
            zebra  2   3
            >>> df.median()
            a   1.5
            b   2.5
            dtype: float64

            Using axis=1

            >>> df.median(axis=1)
            tiger   1.5
            zebra   2.5
            dtype: float64

            In this case, `numeric_only` should be set to `True`
            to avoid getting an error.

            >>> df = pd.DataFrame({'a': [1, 2], 'b': ['T', 'Z']},
            ...                   index=['tiger', 'zebra'])
            >>> df.median(numeric_only=True)
            a   1.5
            dtype: float64"""
        kwargs = {"min_count": ""}

    elif name == "mean":
        base_doc = _num_doc
        desc = "Return the mean of the values over the requested axis."
        see_also = ""
        examples = """

            Examples
            --------
            >>> s = pd.Series([1, 2, 3])
            >>> s.mean()
            2.0

            With a DataFrame

            >>> df = pd.DataFrame({'a': [1, 2], 'b': [2, 3]}, index=['tiger', 'zebra'])
            >>> df
                   a   b
            tiger  1   2
            zebra  2   3
            >>> df.mean()
            a   1.5
            b   2.5
            dtype: float64

            Using axis=1

            >>> df.mean(axis=1)
            tiger   1.5
            zebra   2.5
            dtype: float64

            In this case, `numeric_only` should be set to `True` to avoid
            getting an error.

            >>> df = pd.DataFrame({'a': [1, 2], 'b': ['T', 'Z']},
            ...                   index=['tiger', 'zebra'])
            >>> df.mean(numeric_only=True)
            a   1.5
            dtype: float64"""
        kwargs = {"min_count": ""}

    elif name == "var":
        base_doc = _num_ddof_doc
        desc = (
            "Return unbiased variance over requested axis.\n\nNormalized by "
            "N-1 by default. This can be changed using the ddof argument."
        )
        examples = _var_examples
        see_also = ""
        kwargs = {"notes": ""}

    elif name == "std":
        base_doc = _num_ddof_doc
        desc = (
            "Return sample standard deviation over requested axis."
            "\n\nNormalized by N-1 by default. This can be changed using the "
            "ddof argument."
        )
        examples = _std_examples
        see_also = ""
        kwargs = {"notes": _std_notes}

    elif name == "sem":
        base_doc = _num_ddof_doc
        desc = (
            "Return unbiased standard error of the mean over requested "
            "axis.\n\nNormalized by N-1 by default. This can be changed "
            "using the ddof argument"
        )
        examples = """

            Examples
            --------
            >>> s = pd.Series([1, 2, 3])
            >>> s.sem().round(6)
            0.57735

            With a DataFrame

            >>> df = pd.DataFrame({'a': [1, 2], 'b': [2, 3]}, index=['tiger', 'zebra'])
            >>> df
                   a   b
            tiger  1   2
            zebra  2   3
            >>> df.sem()
            a   0.5
            b   0.5
            dtype: float64

            Using axis=1

            >>> df.sem(axis=1)
            tiger   0.5
            zebra   0.5
            dtype: float64

            In this case, `numeric_only` should be set to `True`
            to avoid getting an error.

            >>> df = pd.DataFrame({'a': [1, 2], 'b': ['T', 'Z']},
            ...                   index=['tiger', 'zebra'])
            >>> df.sem(numeric_only=True)
            a   0.5
            dtype: float64"""
        see_also = ""
        kwargs = {"notes": ""}

    elif name == "skew":
        base_doc = _num_doc
        desc = "Return unbiased skew over requested axis.\n\nNormalized by N-1."
        see_also = ""
        examples = """

            Examples
            --------
            >>> s = pd.Series([1, 2, 3])
            >>> s.skew()
            0.0

            With a DataFrame

            >>> df = pd.DataFrame({'a': [1, 2, 3], 'b': [2, 3, 4], 'c': [1, 3, 5]},
            ...                  index=['tiger', 'zebra', 'cow'])
            >>> df
                    a   b   c
            tiger   1   2   1
            zebra   2   3   3
            cow     3   4   5
            >>> df.skew()
            a   0.0
            b   0.0
            c   0.0
            dtype: float64

            Using axis=1

            >>> df.skew(axis=1)
            tiger   1.732051
            zebra  -1.732051
            cow     0.000000
            dtype: float64

            In this case, `numeric_only` should be set to `True` to avoid
            getting an error.

            >>> df = pd.DataFrame({'a': [1, 2, 3], 'b': ['T', 'Z', 'X']},
            ...                  index=['tiger', 'zebra', 'cow'])
            >>> df.skew(numeric_only=True)
            a   0.0
            dtype: float64"""
        kwargs = {"min_count": ""}
    elif name == "kurt":
        base_doc = _num_doc
        desc = (
            "Return unbiased kurtosis over requested axis.\n\n"
            "Kurtosis obtained using Fisher's definition of\n"
            "kurtosis (kurtosis of normal == 0.0). Normalized "
            "by N-1."
        )
        see_also = ""
        examples = """

            Examples
            --------
            >>> s = pd.Series([1, 2, 2, 3], index=['cat', 'dog', 'dog', 'mouse'])
            >>> s
            cat    1
            dog    2
            dog    2
            mouse  3
            dtype: int64
            >>> s.kurt()
            1.5

            With a DataFrame

            >>> df = pd.DataFrame({'a': [1, 2, 2, 3], 'b': [3, 4, 4, 4]},
            ...                   index=['cat', 'dog', 'dog', 'mouse'])
            >>> df
                   a   b
              cat  1   3
              dog  2   4
              dog  2   4
            mouse  3   4
            >>> df.kurt()
            a   1.5
            b   4.0
            dtype: float64

            With axis=None

            >>> df.kurt(axis=None).round(6)
            -0.988693

            Using axis=1

            >>> df = pd.DataFrame({'a': [1, 2], 'b': [3, 4], 'c': [3, 4], 'd': [1, 2]},
            ...                   index=['cat', 'dog'])
            >>> df.kurt(axis=1)
            cat   -6.0
            dog   -6.0
            dtype: float64"""
        kwargs = {"min_count": ""}

    elif name == "cumsum":
        base_doc = _cnum_doc
        desc = "sum"
        see_also = ""
        examples = _cumsum_examples
        kwargs = {"accum_func_name": "sum"}

    elif name == "cumprod":
        base_doc = _cnum_doc
        desc = "product"
        see_also = ""
        examples = _cumprod_examples
        kwargs = {"accum_func_name": "prod"}

    elif name == "cummin":
        base_doc = _cnum_doc
        desc = "minimum"
        see_also = ""
        examples = _cummin_examples
        kwargs = {"accum_func_name": "min"}

    elif name == "cummax":
        base_doc = _cnum_doc
        desc = "maximum"
        see_also = ""
        examples = _cummax_examples
        kwargs = {"accum_func_name": "max"}

    else:
        raise NotImplementedError

    docstr = base_doc.format(
        desc=desc,
        name1=name1,
        name2=name2,
        axis_descr=axis_descr,
        see_also=see_also,
        examples=examples,
        **kwargs,
    )
    return docstr<|MERGE_RESOLUTION|>--- conflicted
+++ resolved
@@ -11724,14 +11724,8 @@
         # error: Unsupported left operand type for & ("Type[NDFrame]")
         return self._inplace_method(other, type(self).__and__)  # type: ignore[operator]
 
-<<<<<<< HEAD
-    def __ior__(self: NDFrameT, other) -> NDFrameT:
+    def __ior__(self, other) -> Self:
         return self._inplace_method(other, type(self).__or__)
-=======
-    def __ior__(self, other) -> Self:
-        # error: Unsupported left operand type for | ("Type[NDFrame]")
-        return self._inplace_method(other, type(self).__or__)  # type: ignore[operator]
->>>>>>> fe415f55
 
     def __ixor__(self, other) -> Self:
         # error: Unsupported left operand type for ^ ("Type[NDFrame]")
