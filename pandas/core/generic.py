--- conflicted
+++ resolved
@@ -198,16 +198,13 @@
 from pandas.io.formats.printing import pprint_thing
 
 if TYPE_CHECKING:
-<<<<<<< HEAD
-    import datetime as dt
-=======
     from collections.abc import (
         Hashable,
         Iterator,
         Mapping,
         Sequence,
     )
->>>>>>> 4d38764f
+    import datetime as dt
 
     from pandas._libs.tslibs import BaseOffset
 
