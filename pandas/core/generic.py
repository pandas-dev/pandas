--- conflicted
+++ resolved
@@ -3717,13 +3717,8 @@
         decimal: str = ...,
         errors: OpenFileErrors = ...,
         storage_options: StorageOptions = ...,
-<<<<<<< HEAD
         engine: str = "python",
-    ) -> str:
-        ...
-=======
     ) -> str: ...
->>>>>>> 2891172d
 
     @overload
     def to_csv(
@@ -3750,13 +3745,8 @@
         decimal: str = ...,
         errors: OpenFileErrors = ...,
         storage_options: StorageOptions = ...,
-<<<<<<< HEAD
         engine: str = "python",
-    ) -> None:
-        ...
-=======
     ) -> None: ...
->>>>>>> 2891172d
 
     @final
     @doc(
